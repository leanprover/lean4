--- conflicted
+++ resolved
@@ -243,16 +243,7 @@
           make -C build update-stage0 && rm -rf build/stage* && make -C build -j$NPROC
         if: matrix.name == 'Linux' && inputs.check-level >= 1
       - name: CCache stats
-<<<<<<< HEAD
         if: always()
-        run: ccache -s
-      - name: Save Cache
-        if: always() && steps.restore-cache.outputs.cache-hit != 'true'
-        uses: actions/cache/save@v4
-        with:
-          key: ${{ steps.restore-cache.outputs.cache-primary-key }}
-          path: ${{ steps.restore-cache.inputs.path }}
-=======
         run: ccache -s
       - name: Show stacktrace for coredumps
         if: failure() && runner.os == 'Linux'
@@ -261,4 +252,9 @@
             progbin="$(file $c | sed "s/.*execfn: '\([^']*\)'.*/\1/")"
             echo bt | $GDB/bin/gdb -q $progbin $c || true
           done
->>>>>>> 92439ace
+      - name: Save Cache
+        if: always() && steps.restore-cache.outputs.cache-hit != 'true'
+        uses: actions/cache/save@v4
+        with:
+          key: ${{ steps.restore-cache.outputs.cache-primary-key }}
+          path: ${{ steps.restore-cache.inputs.path }}
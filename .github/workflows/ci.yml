name: CI
on: 
  push:
<<<<<<< HEAD
    branches:
      - 'master'
    tags:
      - '*'
  pull_request:
    types: [opened, synchronize, reopened, labeled]
  merge_group:
  schedule:
    - cron: '0 7 * * *'  # 8AM CET/11PM PT
=======
  pull_request: {}
>>>>>>> f154dff6

concurrency:
  group: ${{ github.workflow }}-${{ github.ref }}-${{ github.event_name }}
  cancel-in-progress: true

jobs:

  # This job determines various settings for the following CI runs; see the `outputs` for details
  configure:
    runs-on: ubuntu-latest
    outputs:
      # Should we run only a quick CI? Yes on a pull request without the full-ci label
      quick: ${{ steps.set-quick.outputs.quick }}
      # The build matrix, dynamically generated here
      matrix: ${{ steps.set-matrix.outputs.result }}
      # Should we make a nightly release? If so, this output contains the lean version string, else it is empty
      nightly: ${{ steps.set-nightly.outputs.nightly }}
      # Should this be the CI for a tagged release?
      # Yes only if a tag is pushed to the `leanprover` repository, and the tag is "v" followed by a valid semver.
      # It sets `set-release.outputs.RELEASE_TAG` to the tag
      # and sets `set-release.outputs.{LEAN_VERSION_MAJOR,LEAN_VERSION_MINOR,LEAN_VERSION_PATCH,LEAN_SPECIAL_VERSION_DESC}`
      # to the semver components parsed via regex.
      LEAN_VERSION_MAJOR: ${{ steps.set-release.outputs.LEAN_VERSION_MAJOR }}
      LEAN_VERSION_MINOR: ${{ steps.set-release.outputs.LEAN_VERSION_MINOR }}
      LEAN_VERSION_PATCH: ${{ steps.set-release.outputs.LEAN_VERSION_PATCH }}
      LEAN_SPECIAL_VERSION_DESC: ${{ steps.set-release.outputs.LEAN_SPECIAL_VERSION_DESC }}
      RELEASE_TAG: ${{ steps.set-release.outputs.RELEASE_TAG }}

    steps:
      - name: Run quick CI?
        id: set-quick
        env:
          quick: ${{
            github.event_name == 'pull_request' && !contains( github.event.pull_request.labels.*.name, 'full-ci')
           }}
        run: |
          echo "quick=${{env.quick}}" >> "$GITHUB_OUTPUT"

      - name: Configure build matrix
        id: set-matrix
        uses: actions/github-script@v7
        with:
          script: |
            const quick = ${{ steps.set-quick.outputs.quick }};
            console.log(`quick: ${quick}`)
            let matrix = [
              {
                // portable release build: use channel with older glibc (2.27)
                "name": "Linux LLVM",
                "os": "ubuntu-latest",
                "release": false,
                "quick": false,
                "shell": "nix develop .#oldGlibc -c bash -euxo pipefail {0}",
                "llvm-url": "https://github.com/leanprover/lean-llvm/releases/download/15.0.1/lean-llvm-x86_64-linux-gnu.tar.zst",
                "prepare-llvm": "../script/prepare-llvm-linux.sh lean-llvm*",
                "binary-check": "ldd -v",
                // foreign code may be linked against more recent glibc
                // reverse-ffi needs to be updated to link to LLVM libraries
                "CTEST_OPTIONS": "-E 'foreign|leanlaketest_reverse-ffi'",
                "CMAKE_OPTIONS": "-DLLVM=ON -DLLVM_CONFIG=${GITHUB_WORKSPACE}/build/llvm-host/bin/llvm-config"
              },
              {
                "name": "Linux release",
                "os": "ubuntu-latest",
                "release": true,
                "quick": true,
                "shell": "nix develop .#oldGlibc -c bash -euxo pipefail {0}",
                "llvm-url": "https://github.com/leanprover/lean-llvm/releases/download/15.0.1/lean-llvm-x86_64-linux-gnu.tar.zst",
                "prepare-llvm": "../script/prepare-llvm-linux.sh lean-llvm*",
                "binary-check": "ldd -v",
                // foreign code may be linked against more recent glibc
                "CTEST_OPTIONS": "-E 'foreign'"
              },
              {
                "name": "Linux",
                "os": "ubuntu-latest",
                "check-stage3": true,
                "test-speedcenter": true,
                "quick": false,
              },
              {
                "name": "Linux Debug",
                "os": "ubuntu-latest",
                "quick": false,
                "CMAKE_OPTIONS": "-DCMAKE_BUILD_TYPE=Debug",
                // exclude seriously slow tests
                "CTEST_OPTIONS": "-E 'interactivetest|leanpkgtest|laketest|benchtest'"
              },
              // TODO: suddenly started failing in CI
              /*{
                "name": "Linux fsanitize",
                "os": "ubuntu-latest",
                "quick": false,
                // turn off custom allocator & symbolic functions to make LSAN do its magic
                "CMAKE_OPTIONS": "-DLEAN_EXTRA_CXX_FLAGS=-fsanitize=address,undefined -DLEANC_EXTRA_FLAGS='-fsanitize=address,undefined -fsanitize-link-c++-runtime' -DSMALL_ALLOCATOR=OFF -DBSYMBOLIC=OFF",
                // exclude seriously slow/problematic tests (laketests crash)
                "CTEST_OPTIONS": "-E 'interactivetest|leanpkgtest|laketest|benchtest'"
              },*/
              {
                "name": "macOS",
                "os": "macos-latest",
                "release": true,
                "quick": false,
                "shell": "bash -euxo pipefail {0}",
                "llvm-url": "https://github.com/leanprover/lean-llvm/releases/download/15.0.1/lean-llvm-x86_64-apple-darwin.tar.zst",
                "prepare-llvm": "../script/prepare-llvm-macos.sh lean-llvm*",
                "binary-check": "otool -L",
                "tar": "gtar" // https://github.com/actions/runner-images/issues/2619
              },
              {
                "name": "macOS aarch64",
                "os": "macos-latest",
                "release": true,
                "quick": false,
                "cross": true,
                "cross_target": "aarch64-apple-darwin",
                "shell": "bash -euxo pipefail {0}",
                "CMAKE_OPTIONS": "-DUSE_GMP=OFF -DLEAN_INSTALL_SUFFIX=-darwin_aarch64",
                "llvm-url": "https://github.com/leanprover/lean-llvm/releases/download/15.0.1/lean-llvm-aarch64-apple-darwin.tar.zst https://github.com/leanprover/lean-llvm/releases/download/15.0.1/lean-llvm-x86_64-apple-darwin.tar.zst",
                "prepare-llvm": "../script/prepare-llvm-macos.sh lean-llvm-aarch64-* lean-llvm-x86_64-*",
                "binary-check": "otool -L",
                "tar": "gtar" // https://github.com/actions/runner-images/issues/2619
              },
              {
                "name": "Windows",
                "os": "windows-2022",
                "release": true,
                "quick": false,
                "shell": "msys2 {0}",
                "CMAKE_OPTIONS": "-G \"Unix Makefiles\" -DUSE_GMP=OFF",
                // for reasons unknown, interactivetests are flaky on Windows
                "CTEST_OPTIONS": "--repeat until-pass:2",
                "llvm-url": "https://github.com/leanprover/lean-llvm/releases/download/15.0.1/lean-llvm-x86_64-w64-windows-gnu.tar.zst",
                "prepare-llvm": "../script/prepare-llvm-mingw.sh lean-llvm*",
                "binary-check": "ldd"
              },
              {
                "name": "Linux aarch64",
                "os": "ubuntu-latest",
                "CMAKE_OPTIONS": "-DUSE_GMP=OFF -DLEAN_INSTALL_SUFFIX=-linux_aarch64",
                "release": true,
                "quick": false,
                "cross": true,
                "cross_target": "aarch64-unknown-linux-gnu",
                "shell": "nix develop .#oldGlibcAArch -c bash -euxo pipefail {0}",
                "llvm-url": "https://github.com/leanprover/lean-llvm/releases/download/15.0.1/lean-llvm-x86_64-linux-gnu.tar.zst https://github.com/leanprover/lean-llvm/releases/download/15.0.1/lean-llvm-aarch64-linux-gnu.tar.zst",
                "prepare-llvm": "../script/prepare-llvm-linux.sh lean-llvm-aarch64-* lean-llvm-x86_64-*"
              },
              {
                "name": "Linux 32bit",
                "os": "ubuntu-latest",
                // Use 32bit on stage0 and stage1 to keep oleans compatible
                "CMAKE_OPTIONS": "-DSTAGE0_USE_GMP=OFF -DSTAGE0_LEAN_EXTRA_CXX_FLAGS='-m32' -DSTAGE0_LEANC_OPTS='-m32' -DSTAGE0_MMAP=OFF -DUSE_GMP=OFF -DLEAN_EXTRA_CXX_FLAGS='-m32' -DLEANC_OPTS='-m32' -DMMAP=OFF -DLEAN_INSTALL_SUFFIX=-linux_x86",
                "cmultilib": true,
                "release": true,
                "quick": false,
                "cross": true,
                "shell": "bash -euxo pipefail {0}"
              },
              {
                "name": "Web Assembly",
                "os": "ubuntu-latest",
                // Build a native 32bit binary in stage0 and use it to compile the oleans and the wasm build
                "CMAKE_OPTIONS": "-DCMAKE_C_COMPILER_WORKS=1 -DSTAGE0_USE_GMP=OFF -DSTAGE0_LEAN_EXTRA_CXX_FLAGS='-m32' -DSTAGE0_LEANC_OPTS='-m32' -DSTAGE0_CMAKE_CXX_COMPILER=clang++ -DSTAGE0_CMAKE_C_COMPILER=clang -DSTAGE0_CMAKE_EXECUTABLE_SUFFIX=\"\" -DUSE_GMP=OFF -DMMAP=OFF -DSTAGE0_MMAP=OFF -DCMAKE_AR=../emsdk/emsdk-main/upstream/emscripten/emar -DCMAKE_TOOLCHAIN_FILE=../emsdk/emsdk-main/upstream/emscripten/cmake/Modules/Platform/Emscripten.cmake -DLEAN_INSTALL_SUFFIX=-linux_wasm32",
                "wasm": true,
                "cmultilib": true,
                "release": true,
                "quick": false,
                "cross": true,
                "shell": "bash -euxo pipefail {0}",
                // Just a few selected tests because wasm is slow
                "CTEST_OPTIONS": "-R \"leantest_1007\\.lean|leantest_Format\\.lean|leanruntest\\_1037.lean|leanruntest_ac_rfl\\.lean\""
              }
            ];
            console.log(`matrix:\n${JSON.stringify(matrix, null, 2)}`)
            if (quick) {
              return matrix.filter((job) => job.quick)
            } else {
              return matrix
            }

      - name: Checkout
        uses: actions/checkout@v3
        # don't schedule nightlies on forks
        if: github.event_name == 'schedule' && github.repository == 'leanprover/lean4'
      - name: Set Nightly
        if: github.event_name == 'schedule' && github.repository == 'leanprover/lean4'
        id: set-nightly
        run: |
          if [[ -n '${{ secrets.PUSH_NIGHTLY_TOKEN }}' ]]; then
            git remote add nightly https://foo:'${{ secrets.PUSH_NIGHTLY_TOKEN }}'@github.com/${{ github.repository_owner }}/lean4-nightly.git
            git fetch nightly --tags
            LEAN_VERSION_STRING="nightly-$(date -u +%F)"
            # do nothing if commit already has a different tag
            if [[ "$(git name-rev --name-only --tags --no-undefined HEAD 2> /dev/null || echo "$LEAN_VERSION_STRING")" == "$LEAN_VERSION_STRING" ]]; then
              echo "nightly=$LEAN_VERSION_STRING" >> "$GITHUB_OUTPUT"
            fi
          fi

      - name: Check for official release
        if: startsWith(github.ref, 'refs/tags/') && github.repository == 'leanprover/lean4'
        id: set-release
        run: |
          TAG_NAME="${GITHUB_REF##*/}"

          # From https://github.com/fsaintjacques/semver-tool/blob/master/src/semver

          NAT='0|[1-9][0-9]*'
          ALPHANUM='[0-9]*[A-Za-z-][0-9A-Za-z-]*'
          IDENT="$NAT|$ALPHANUM"
          FIELD='[0-9A-Za-z-]+'

          SEMVER_REGEX="\
          ^[vV]?\
          ($NAT)\\.($NAT)\\.($NAT)\
          (\\-(${IDENT})(\\.(${IDENT}))*)?\
          (\\+${FIELD}(\\.${FIELD})*)?$"

          if [[ ${TAG_NAME} =~ ${SEMVER_REGEX} ]]; then
            echo "Tag ${TAG_NAME} matches SemVer regex, with groups ${BASH_REMATCH[1]} ${BASH_REMATCH[2]} ${BASH_REMATCH[3]} ${BASH_REMATCH[4]}"
            {
              echo "LEAN_VERSION_MAJOR=${BASH_REMATCH[1]}"
              echo "LEAN_VERSION_MINOR=${BASH_REMATCH[2]}"
              echo "LEAN_VERSION_PATCH=${BASH_REMATCH[3]}"
              echo "LEAN_SPECIAL_VERSION_DESC=${BASH_REMATCH[4]##-}"
              echo "RELEASE_TAG=$TAG_NAME"
            } >> "$GITHUB_OUTPUT"
          else
            echo "Tag ${TAG_NAME} did not match SemVer regex."
          fi

  build:
    needs: [configure]
    if: github.event_name != 'schedule' || github.repository == 'leanprover/lean4'
    strategy:
      matrix:
        include: ${{fromJson(needs.configure.outputs.matrix)}}
      # complete all jobs
      fail-fast: false
    runs-on: ${{ matrix.os }}
    defaults:
      run:
        shell: ${{ matrix.shell || 'nix develop -c bash -euxo pipefail {0}' }}
    name: ${{ matrix.name }}
    env:
      # must be inside workspace
      CCACHE_DIR: ${{ github.workspace }}/.ccache
      CCACHE_COMPRESS: true
      # current cache limit
      CCACHE_MAXSIZE: 200M
      # squelch error message about missing nixpkgs channel
      NIX_BUILD_SHELL: bash
      LSAN_OPTIONS: max_leaks=10
      # somehow MinGW clang64 (or cmake?) defaults to `g++` even though it doesn't exist
      CXX: c++
      MACOSX_DEPLOYMENT_TARGET: 10.15
    steps:
      - name: Checkout
        uses: actions/checkout@v3
        with:
          submodules: true
          # the default is to use a virtual merge commit between the PR and master: just use the PR
          ref: ${{ github.event.pull_request.head.sha }}
      - name: Install Nix
        uses: cachix/install-nix-action@v18
        with:
          install_url: https://releases.nixos.org/nix/nix-2.12.0/install
        if: matrix.os == 'ubuntu-latest' && !matrix.cmultilib
      - name: Install MSYS2
        uses: msys2/setup-msys2@v2
        with:
          msystem: clang64
          # `:p` means prefix with appropriate msystem prefix
          pacboy: "make python cmake:p clang:p ccache:p gmp:p git zip unzip diffutils binutils tree zstd:p tar"
        if: matrix.os == 'windows-2022'
      - name: Install Brew Packages
        run: |
          brew install ccache tree zstd coreutils gmp
        if: matrix.os == 'macos-latest'
      - name: Setup emsdk
        uses: mymindstorm/setup-emsdk@v12
        with:
          version: 3.1.44
          actions-cache-folder: emsdk
        if: matrix.wasm
      - name: Install 32bit c libs
        run: |
          sudo apt-get update
          sudo apt-get install -y gcc-multilib g++-multilib ccache
        if: matrix.cmultilib
      - name: Cache
        uses: actions/cache@v3
        with:
          path: .ccache
          key: ${{ matrix.name }}-build-v3-${{ github.sha }}
          # fall back to (latest) previous cache
          restore-keys: |
            ${{ matrix.name }}-build-v3
      - name: Setup
        run: |
          # open nix-shell once for initial setup
          true
        if: matrix.os == 'ubuntu-latest'
      - name: Set up core dumps
        run: |
          mkdir -p $PWD/coredumps
          # store in current directory, for easy uploading together with binary
          echo $PWD/coredumps/%e.%p.%t | sudo tee /proc/sys/kernel/core_pattern
        if: matrix.os == 'ubuntu-latest'
      - name: Build
        run: |
          mkdir build
          cd build
          ulimit -c unlimited # coredumps
          # arguments passed to `cmake`
          # this also enables githash embedding into stage 1 library
          OPTIONS=(-DCHECK_OLEAN_VERSION=ON)
          OPTIONS+=(-DLEAN_EXTRA_MAKE_OPTS=-DwarningAsError=true)
          if [[ -n '${{ matrix.cross_target }}' ]]; then
            # used by `prepare-llvm`
            export EXTRA_FLAGS=--target=${{ matrix.cross_target }}
            OPTIONS+=(-DLEAN_PLATFORM_TARGET=${{ matrix.cross_target }})
          fi
          if [[ -n '${{ matrix.prepare-llvm }}' ]]; then
            wget -q ${{ matrix.llvm-url }}
            PREPARE="$(${{ matrix.prepare-llvm }})"
            eval "OPTIONS+=($PREPARE)"
          fi
          if [[ -n '${{ matrix.release }}' && -n '${{ needs.configure.outputs.nightly }}' ]]; then
            OPTIONS+=(-DLEAN_SPECIAL_VERSION_DESC=${{ needs.configure.outputs.nightly }})
          fi
          if [[ -n '${{ matrix.release }}' && -n '${{ needs.configure.outputs.RELEASE_TAG }}' ]]; then
            OPTIONS+=(-DLEAN_VERSION_MAJOR=${{ needs.configure.outputs.LEAN_VERSION_MAJOR }})
            OPTIONS+=(-DLEAN_VERSION_MINOR=${{ needs.configure.outputs.LEAN_VERSION_MINOR }})
            OPTIONS+=(-DLEAN_VERSION_PATCH=${{ needs.configure.outputs.LEAN_VERSION_PATCH }})
            OPTIONS+=(-DLEAN_VERSION_IS_RELEASE=1)
            OPTIONS+=(-DLEAN_SPECIAL_VERSION_DESC=${{ needs.configure.outputs.LEAN_SPECIAL_VERSION_DESC }})
          fi
          # contortion to support empty OPTIONS with old macOS bash
          cmake .. ${{ matrix.CMAKE_OPTIONS }} ${OPTIONS[@]+"${OPTIONS[@]}"} -DLEAN_INSTALL_PREFIX=$PWD/..
          make -j4
          make install
      - name: Check Binaries
        run: ${{ matrix.binary-check }} lean-*/bin/* || true
      - name: List Install Tree
        run: |
          # omit contents of Init/, ...
          tree --du -h lean-*-* | grep -E ' (Init|Lean|Lake|LICENSE|[a-z])'
      - name: Pack
        run: |
          dir=$(echo lean-*-*)
          mkdir pack
          # high-compression tar.zst + zip for release, fast tar.zst otherwise
          if [[ '${{ startsWith(github.ref, 'refs/tags/') && matrix.release }}' == true || -n '${{ needs.configure.outputs.nightly }}' || -n '${{ needs.configure.outputs.RELEASE_TAG }}' ]]; then
            ${{ matrix.tar || 'tar' }} cf - $dir | zstd -T0 --no-progress -19 -o pack/$dir.tar.zst
            zip -rq pack/$dir.zip $dir
          else
            ${{ matrix.tar || 'tar' }} cf - $dir | zstd -T0 --no-progress -o pack/$dir.tar.zst
          fi
      - uses: actions/upload-artifact@v3
        if: matrix.release
        with:
          name: build-${{ matrix.name }}
          path: pack/*
      - name: Lean stats
        run: |
          build/stage1/bin/lean --stats src/Lean.lean
        if: ${{ !matrix.cross }}
      - name: Test
        run: |
          cd build/stage1
          ulimit -c unlimited # coredumps
          # exclude nonreproducible test
          ctest -j4 --output-on-failure ${{ matrix.CTEST_OPTIONS }} < /dev/null
        if: (matrix.wasm || !matrix.cross) && needs.configure.outputs.quick == 'false'
      - name: Check Test Binary
        run: ${{ matrix.binary-check }} tests/compiler/534.lean.out
        if: ${{ !matrix.cross && needs.configure.outputs.quick == 'false' }}
      - name: Build Stage 2
        run: |
          cd build
          ulimit -c unlimited # coredumps
          make -j4 stage2
        if: matrix.test-speedcenter
      - name: Check Stage 3
        run: |
          cd build
          ulimit -c unlimited # coredumps
          make -j4 check-stage3
        if: matrix.test-speedcenter
      - name: Test Speedcenter Benchmarks
        run: |
          echo -1 | sudo tee /proc/sys/kernel/perf_event_paranoid
          export BUILD=$PWD/build PATH=$PWD/build/stage1/bin:$PATH
          cd tests/bench
          nix shell .#temci -c temci exec --config speedcenter.yaml --included_blocks fast --runs 1
        if: matrix.test-speedcenter
      - name: Check rebootstrap
        run: |
          cd build
          ulimit -c unlimited # coredumps
          # clean rebuild in case of Makefile changes
          make update-stage0 && rm -rf ./stage* && make -j4
        if: matrix.name == 'Linux' && needs.configure.outputs.quick == 'false'
      - name: CCache stats
        run: ccache -s
      - name: Show stacktrace for coredumps
        if: ${{ failure() && matrix.os == 'ubuntu-latest' }}
        run: |
          for c in coredumps/*; do
            progbin="$(file $c | sed "s/.*execfn: '\([^']*\)'.*/\1/")"
            echo bt | $GDB/bin/gdb -q $progbin $c || true
          done
      # has not been used in a long while, would need to be adapted to new
      # shared libs
      #- name: Upload coredumps
      #  uses: actions/upload-artifact@v3
      #  if: ${{ failure() && matrix.os == 'ubuntu-latest' }}
      #  with:
      #    name: coredumps-${{ matrix.name }}
      #    path: |
      #      ./coredumps
      #      ./build/stage0/bin/lean
      #      ./build/stage0/lib/lean/libleanshared.so
      #      ./build/stage1/bin/lean
      #      ./build/stage1/lib/lean/libleanshared.so
      #      ./build/stage2/bin/lean
      #      ./build/stage2/lib/lean/libleanshared.so

  # This job collects results from all the matrix jobs
  # This can be made the “required” job, instead of listing each
  # matrix job separately
  all-done:
    name: Build matrix complete
    runs-on: ubuntu-latest
    needs: build
    # mark as merely cancelled not failed if builds are cancelled
    if: ${{ !cancelled() }}
    steps:
    - if: contains(needs.*.result, 'failure')
      uses: actions/github-script@v7
      with:
        script: |
            core.setFailed('Some jobs failed')

  # This job creates releases from tags
  # (whether they are "unofficial" releases for experiments, or official releases when the tag is "v" followed by a semver string.)
  # We do not attempt to automatically construct a changelog here:
  # unofficial releases don't need them, and official release notes will be written by a human.
  release:
    if: startsWith(github.ref, 'refs/tags/')
    runs-on: ubuntu-latest
    needs: build
    steps:
      - uses: actions/download-artifact@v3
        with:
          path: artifacts
      - name: Release
        uses: softprops/action-gh-release@v1
        with:
          files: artifacts/*/*
          fail_on_unmatched_files: true
        env:
          GITHUB_TOKEN: ${{ secrets.GITHUB_TOKEN }}

  # This job creates nightly releases during the cron job.
  # It is responsible for creating the tag, and automatically generating a changelog.
  release-nightly:
    needs: [configure, build]
    if: needs.configure.outputs.nightly
    runs-on: ubuntu-latest
    steps:
      - name: Checkout
        uses: actions/checkout@v3
        with:
          # needed for tagging
          fetch-depth: 0
          token: ${{ secrets.PUSH_NIGHTLY_TOKEN }}
      - uses: actions/download-artifact@v3
        with:
          path: artifacts
      - name: Prepare Nightly Release
        run: |
          git remote add nightly https://foo:'${{ secrets.PUSH_NIGHTLY_TOKEN }}'@github.com/${{ github.repository_owner }}/lean4-nightly.git
          git fetch nightly --tags
          git tag "${{ needs.configure.outputs.nightly }}"
          git push nightly "${{ needs.configure.outputs.nightly }}"
          git push -f origin refs/tags/${{ needs.configure.outputs.nightly }}:refs/heads/nightly
          last_tag="$(git log HEAD^ --simplify-by-decoration --pretty="format:%d" | grep -o "nightly-[-0-9]*" | head -n 1)"
          echo -e "*Changes since ${last_tag}:*\n\n" > diff.md
          git show "$last_tag":RELEASES.md > old.md
          #./script/diff_changelogs.py old.md doc/changes.md >> diff.md
          diff --changed-group-format='%>' --unchanged-group-format='' old.md RELEASES.md >> diff.md || true
          echo -e "\n*Full commit log*\n" >> diff.md
          git log --oneline "$last_tag"..HEAD | sed 's/^/* /' >> diff.md
      - name: Release Nightly
        uses: softprops/action-gh-release@v1
        with:
          body_path: diff.md
          prerelease: true
          files: artifacts/*/*
          fail_on_unmatched_files: true
          tag_name: ${{ needs.configure.outputs.nightly }}
          repository: ${{ github.repository_owner }}/lean4-nightly
        env:
          GITHUB_TOKEN: ${{ secrets.PUSH_NIGHTLY_TOKEN }}<|MERGE_RESOLUTION|>--- conflicted
+++ resolved
@@ -1,19 +1,7 @@
 name: CI
 on: 
   push:
-<<<<<<< HEAD
-    branches:
-      - 'master'
-    tags:
-      - '*'
-  pull_request:
-    types: [opened, synchronize, reopened, labeled]
-  merge_group:
-  schedule:
-    - cron: '0 7 * * *'  # 8AM CET/11PM PT
-=======
   pull_request: {}
->>>>>>> f154dff6
 
 concurrency:
   group: ${{ github.workflow }}-${{ github.ref }}-${{ github.event_name }}

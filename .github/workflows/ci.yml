name: CI
on:
  push:
    branches:
      - 'master'
    tags:
      - '*'
  pull_request:
  merge_group:
  schedule:
    - cron: '0 7 * * *'  # 8AM CET/11PM PT

concurrency:
  group: ${{ github.workflow }}-${{ github.ref }}-${{ github.event_name }}
  cancel-in-progress: true

jobs:

  # This job determines various settings for the following CI runs; see the `outputs` for details
  configure:
    runs-on: ubuntu-latest
    outputs:
      # 0: PRs without special label
      # 1: PRs with `merge-ci` label, merge queue checks, master commits
      # 2: PRs with `release-ci` label, releases (incl. nightlies)
      check-level: ${{ steps.set-level.outputs.check-level }}
      # The build matrix, dynamically generated here
      matrix: ${{ steps.set-matrix.outputs.result }}
      # Should we make a nightly release? If so, this output contains the lean version string, else it is empty
      nightly: ${{ steps.set-nightly.outputs.nightly }}
      # Should this be the CI for a tagged release?
      # Yes only if a tag is pushed to the `leanprover` repository, and the tag is "v" followed by a valid semver.
      # It sets `set-release.outputs.RELEASE_TAG` to the tag
      # and sets `set-release.outputs.{LEAN_VERSION_MAJOR,LEAN_VERSION_MINOR,LEAN_VERSION_PATCH,LEAN_SPECIAL_VERSION_DESC}`
      # to the semver components parsed via regex.
      LEAN_VERSION_MAJOR: ${{ steps.set-release.outputs.LEAN_VERSION_MAJOR }}
      LEAN_VERSION_MINOR: ${{ steps.set-release.outputs.LEAN_VERSION_MINOR }}
      LEAN_VERSION_PATCH: ${{ steps.set-release.outputs.LEAN_VERSION_PATCH }}
      LEAN_SPECIAL_VERSION_DESC: ${{ steps.set-release.outputs.LEAN_SPECIAL_VERSION_DESC }}
      RELEASE_TAG: ${{ steps.set-release.outputs.RELEASE_TAG }}

    steps:
      - name: Checkout
        uses: actions/checkout@v3
        # don't schedule nightlies on forks
        if: github.event_name == 'schedule' && github.repository == 'leanprover/lean4'
      - name: Set Nightly
        if: github.event_name == 'schedule' && github.repository == 'leanprover/lean4'
        id: set-nightly
        run: |
          if [[ -n '${{ secrets.PUSH_NIGHTLY_TOKEN }}' ]]; then
            git remote add nightly https://foo:'${{ secrets.PUSH_NIGHTLY_TOKEN }}'@github.com/${{ github.repository_owner }}/lean4-nightly.git
            git fetch nightly --tags
            LEAN_VERSION_STRING="nightly-$(date -u +%F)"
            # do nothing if commit already has a different tag
            if [[ "$(git name-rev --name-only --tags --no-undefined HEAD 2> /dev/null || echo "$LEAN_VERSION_STRING")" == "$LEAN_VERSION_STRING" ]]; then
              echo "nightly=$LEAN_VERSION_STRING" >> "$GITHUB_OUTPUT"
            fi
          fi

      - name: Check for official release
        if: startsWith(github.ref, 'refs/tags/') && github.repository == 'leanprover/lean4'
        id: set-release
        run: |
          TAG_NAME="${GITHUB_REF##*/}"

          # From https://github.com/fsaintjacques/semver-tool/blob/master/src/semver

          NAT='0|[1-9][0-9]*'
          ALPHANUM='[0-9]*[A-Za-z-][0-9A-Za-z-]*'
          IDENT="$NAT|$ALPHANUM"
          FIELD='[0-9A-Za-z-]+'

          SEMVER_REGEX="\
          ^[vV]?\
          ($NAT)\\.($NAT)\\.($NAT)\
          (\\-(${IDENT})(\\.(${IDENT}))*)?\
          (\\+${FIELD}(\\.${FIELD})*)?$"

          if [[ ${TAG_NAME} =~ ${SEMVER_REGEX} ]]; then
            echo "Tag ${TAG_NAME} matches SemVer regex, with groups ${BASH_REMATCH[1]} ${BASH_REMATCH[2]} ${BASH_REMATCH[3]} ${BASH_REMATCH[4]}"
            {
              echo "LEAN_VERSION_MAJOR=${BASH_REMATCH[1]}"
              echo "LEAN_VERSION_MINOR=${BASH_REMATCH[2]}"
              echo "LEAN_VERSION_PATCH=${BASH_REMATCH[3]}"
              echo "LEAN_SPECIAL_VERSION_DESC=${BASH_REMATCH[4]##-}"
              echo "RELEASE_TAG=$TAG_NAME"
            } >> "$GITHUB_OUTPUT"
          else
            echo "Tag ${TAG_NAME} did not match SemVer regex."
          fi

      - name: Set check level
        id: set-level
        # We do not use github.event.pull_request.labels.*.name here because
        # re-running a run does not update that list, and we do want to be able to
        # rerun the workflow run after setting the `release-ci`/`merge-ci` labels.
        run: |
          check_level=0

          if [[ -n "${{ steps.set-nightly.outputs.nightly }}" || -n "${{ steps.set-release.outputs.RELEASE_TAG }}" ]]; then
            check_level=2
          elif [[ "${{ github.event_name }}" != "pull_request" ]]; then
            check_level=1
          else
            labels="$(gh api repos/${{ github.repository_owner }}/${{ github.event.repository.name }}/pulls/${{ github.event.pull_request.number }}) --jq '.labels'"
            if echo "$labels" | grep -q "release-ci"; then
              check_level=2
            elif echo "$labels" | grep -q "merge-ci"; then
              check_level=1
            fi
          fi

          echo "check-level=$check_level" >> "$GITHUB_OUTPUT"
        env:
          GH_TOKEN: ${{ github.token }}

      - name: Configure build matrix
        id: set-matrix
        uses: actions/github-script@v7
        with:
          script: |
            const level = ${{ steps.set-level.outputs.check-level }};
            console.log(`level: ${level}`);
            // use large runners where available (original repo)
            let large = ${{ github.repository == 'leanprover/lean4' }};
            let matrix = [
              {
                // portable release build: use channel with older glibc (2.27)
                "name": "Linux LLVM",
                "os": "ubuntu-latest",
                "release": false,
                "check-level": 2,
                "shell": "nix develop .#oldGlibc -c bash -euxo pipefail {0}",
                "llvm-url": "https://github.com/leanprover/lean-llvm/releases/download/15.0.1/lean-llvm-x86_64-linux-gnu.tar.zst",
                "prepare-llvm": "../script/prepare-llvm-linux.sh lean-llvm*",
                "binary-check": "ldd -v",
                // foreign code may be linked against more recent glibc
                // reverse-ffi needs to be updated to link to LLVM libraries
                "CTEST_OPTIONS": "-E 'foreign|leanlaketest_reverse-ffi'",
                "CMAKE_OPTIONS": "-DLLVM=ON -DLLVM_CONFIG=${GITHUB_WORKSPACE}/build/llvm-host/bin/llvm-config"
              },
              {
                "name": "Linux release",
                "os": large ? "nscloud-ubuntu-22.04-amd64-4x8" : "ubuntu-latest",
                "release": true,
                "check-level": 0,
                "shell": "nix develop .#oldGlibc -c bash -euxo pipefail {0}",
                "llvm-url": "https://github.com/leanprover/lean-llvm/releases/download/15.0.1/lean-llvm-x86_64-linux-gnu.tar.zst",
                "prepare-llvm": "../script/prepare-llvm-linux.sh lean-llvm*",
                "binary-check": "ldd -v",
                // foreign code may be linked against more recent glibc
                "CTEST_OPTIONS": "-E 'foreign'"
              },
              {
                "name": "Linux",
                "os": large ? "nscloud-ubuntu-22.04-amd64-4x8" : "ubuntu-latest",
                "check-stage3": level >= 2,
                "test-speedcenter": level >= 2,
                "check-level": 1,
              },
              {
                "name": "Linux Debug",
                "os": "ubuntu-latest",
                "check-level": 2,
                "CMAKE_PRESET": "debug",
                // exclude seriously slow tests
                "CTEST_OPTIONS": "-E 'interactivetest|leanpkgtest|laketest|benchtest'"
              },
              // TODO: suddenly started failing in CI
              /*{
                "name": "Linux fsanitize",
                "os": "ubuntu-latest",
                "check-level": 2,
                // turn off custom allocator & symbolic functions to make LSAN do its magic
                "CMAKE_PRESET": "sanitize",
                // exclude seriously slow/problematic tests (laketests crash)
                "CTEST_OPTIONS": "-E 'interactivetest|leanpkgtest|laketest|benchtest'"
              },*/
              {
                "name": "macOS",
                "os": "macos-13",
                "release": true,
                "check-level": 2,
                "shell": "bash -euxo pipefail {0}",
                "llvm-url": "https://github.com/leanprover/lean-llvm/releases/download/15.0.1/lean-llvm-x86_64-apple-darwin.tar.zst",
                "prepare-llvm": "../script/prepare-llvm-macos.sh lean-llvm*",
                "binary-check": "otool -L",
                "tar": "gtar" // https://github.com/actions/runner-images/issues/2619
              },
              {
                "name": "macOS aarch64",
                "os": "macos-14",
                "CMAKE_OPTIONS": "-DLEAN_INSTALL_SUFFIX=-darwin_aarch64",
                "release": true,
                "check-level": 1,
                "shell": "bash -euxo pipefail {0}",
                "llvm-url": "https://github.com/leanprover/lean-llvm/releases/download/15.0.1/lean-llvm-aarch64-apple-darwin.tar.zst",
                "prepare-llvm": "../script/prepare-llvm-macos.sh lean-llvm*",
                "binary-check": "otool -L",
                "tar": "gtar" // https://github.com/actions/runner-images/issues/2619
              },
              {
                "name": "Windows",
                "os": "windows-2022",
                "release": true,
                "check-level": 2,
                "shell": "msys2 {0}",
                "CMAKE_OPTIONS": "-G \"Unix Makefiles\" -DUSE_GMP=OFF",
                // for reasons unknown, interactivetests are flaky on Windows
                "CTEST_OPTIONS": "--repeat until-pass:2",
                "llvm-url": "https://github.com/leanprover/lean-llvm/releases/download/15.0.1/lean-llvm-x86_64-w64-windows-gnu.tar.zst",
                "prepare-llvm": "../script/prepare-llvm-mingw.sh lean-llvm*",
                "binary-check": "ldd"
              },
              {
                "name": "Linux aarch64",
                "os": "ubuntu-latest",
                "CMAKE_OPTIONS": "-DUSE_GMP=OFF -DLEAN_INSTALL_SUFFIX=-linux_aarch64",
                "release": true,
                "check-level": 2,
                "cross": true,
                "cross_target": "aarch64-unknown-linux-gnu",
                "shell": "nix develop .#oldGlibcAArch -c bash -euxo pipefail {0}",
                "llvm-url": "https://github.com/leanprover/lean-llvm/releases/download/15.0.1/lean-llvm-x86_64-linux-gnu.tar.zst https://github.com/leanprover/lean-llvm/releases/download/15.0.1/lean-llvm-aarch64-linux-gnu.tar.zst",
                "prepare-llvm": "../script/prepare-llvm-linux.sh lean-llvm-aarch64-* lean-llvm-x86_64-*"
              },
              {
                "name": "Linux 32bit",
                "os": "ubuntu-latest",
                // Use 32bit on stage0 and stage1 to keep oleans compatible
                "CMAKE_OPTIONS": "-DSTAGE0_USE_GMP=OFF -DSTAGE0_LEAN_EXTRA_CXX_FLAGS='-m32' -DSTAGE0_LEANC_OPTS='-m32' -DSTAGE0_MMAP=OFF -DUSE_GMP=OFF -DLEAN_EXTRA_CXX_FLAGS='-m32' -DLEANC_OPTS='-m32' -DMMAP=OFF -DLEAN_INSTALL_SUFFIX=-linux_x86",
                "cmultilib": true,
                "release": true,
                "check-level": 2,
                "cross": true,
                "shell": "bash -euxo pipefail {0}"
              },
              {
                "name": "Web Assembly",
                "os": "ubuntu-latest",
                // Build a native 32bit binary in stage0 and use it to compile the oleans and the wasm build
                "CMAKE_OPTIONS": "-DCMAKE_C_COMPILER_WORKS=1 -DSTAGE0_USE_GMP=OFF -DSTAGE0_LEAN_EXTRA_CXX_FLAGS='-m32' -DSTAGE0_LEANC_OPTS='-m32' -DSTAGE0_CMAKE_CXX_COMPILER=clang++ -DSTAGE0_CMAKE_C_COMPILER=clang -DSTAGE0_CMAKE_EXECUTABLE_SUFFIX=\"\" -DUSE_GMP=OFF -DMMAP=OFF -DSTAGE0_MMAP=OFF -DCMAKE_AR=../emsdk/emsdk-main/upstream/emscripten/emar -DCMAKE_TOOLCHAIN_FILE=../emsdk/emsdk-main/upstream/emscripten/cmake/Modules/Platform/Emscripten.cmake -DLEAN_INSTALL_SUFFIX=-linux_wasm32",
                "wasm": true,
                "cmultilib": true,
                "release": true,
                "check-level": 2,
                "cross": true,
                "shell": "bash -euxo pipefail {0}",
                // Just a few selected tests because wasm is slow
                "CTEST_OPTIONS": "-R \"leantest_1007\\.lean|leantest_Format\\.lean|leanruntest\\_1037.lean|leanruntest_ac_rfl\\.lean\""
              }
            ];
            console.log(`matrix:\n${JSON.stringify(matrix, null, 2)}`)
            return matrix.filter((job) => level >= job["check-level"])

  build:
    needs: [configure]
    if: github.event_name != 'schedule' || github.repository == 'leanprover/lean4'
    strategy:
      matrix:
        include: ${{fromJson(needs.configure.outputs.matrix)}}
      # complete all jobs
      fail-fast: false
    runs-on: ${{ matrix.os }}
    defaults:
      run:
        shell: ${{ matrix.shell || 'nix develop -c bash -euxo pipefail {0}' }}
    name: ${{ matrix.name }}
    env:
      # must be inside workspace
      CCACHE_DIR: ${{ github.workspace }}/.ccache
      CCACHE_COMPRESS: true
      # current cache limit
      CCACHE_MAXSIZE: 200M
      # squelch error message about missing nixpkgs channel
      NIX_BUILD_SHELL: bash
      LSAN_OPTIONS: max_leaks=10
      # somehow MinGW clang64 (or cmake?) defaults to `g++` even though it doesn't exist
      CXX: c++
      MACOSX_DEPLOYMENT_TARGET: 10.15
    steps:
      - name: Install Nix
        uses: DeterminateSystems/nix-installer-action@main
        if: runner.os == 'Linux' && !matrix.cmultilib
      - name: Install MSYS2
        uses: msys2/setup-msys2@v2
        with:
          msystem: clang64
          # `:p` means prefix with appropriate msystem prefix
          pacboy: "make python cmake:p clang:p ccache:p gmp:p git zip unzip diffutils binutils tree zstd:p tar"
        if: runner.os == 'Windows'
      - name: Install Brew Packages
        run: |
          brew install ccache tree zstd coreutils gmp
        if: runner.os == 'macOS'
      - name: Checkout
        uses: actions/checkout@v4
        with:
          # the default is to use a virtual merge commit between the PR and master: just use the PR
          ref: ${{ github.event.pull_request.head.sha }}
      # Do check out some CI-relevant files from virtual merge commit to accommodate CI changes on
      # master (as the workflow files themselves are always taken from the merge)
      # (needs to be after "Install *" to use the right shell)
      - name: CI Merge Checkout
        run: |
<<<<<<< HEAD
          git fetch origin ${{ github.sha }}
=======
          git fetch --depth=1 origin ${{ github.sha }}
>>>>>>> 16cad2b4
          git checkout FETCH_HEAD flake.nix flake.lock
        if: github.event_name == 'pull_request'
      # (needs to be after "Checkout" so files don't get overriden)
      - name: Setup emsdk
        uses: mymindstorm/setup-emsdk@v12
        with:
          version: 3.1.44
          actions-cache-folder: emsdk
        if: matrix.wasm
      - name: Install 32bit c libs
        run: |
          sudo apt-get update
          sudo apt-get install -y gcc-multilib g++-multilib ccache
        if: matrix.cmultilib
      - name: Cache
        uses: actions/cache@v3
        with:
          path: .ccache
          key: ${{ matrix.name }}-build-v3-${{ github.event.pull_request.head.sha }}
          # fall back to (latest) previous cache
          restore-keys: |
            ${{ matrix.name }}-build-v3
      # open nix-shell once for initial setup
      - name: Setup
        run: |
          ccache --zero-stats
        if: runner.os == 'Linux'
      - name: Set up NPROC
        run: |
          echo "NPROC=$(nproc 2>/dev/null || sysctl -n hw.logicalcpu 2>/dev/null || echo 4)" >> $GITHUB_ENV
      - name: Build
        run: |
          mkdir build
          cd build
          # arguments passed to `cmake`
          # this also enables githash embedding into stage 1 library
          OPTIONS=(-DCHECK_OLEAN_VERSION=ON)
          OPTIONS+=(-DLEAN_EXTRA_MAKE_OPTS=-DwarningAsError=true)
          if [[ -n '${{ matrix.cross_target }}' ]]; then
            # used by `prepare-llvm`
            export EXTRA_FLAGS=--target=${{ matrix.cross_target }}
            OPTIONS+=(-DLEAN_PLATFORM_TARGET=${{ matrix.cross_target }})
          fi
          if [[ -n '${{ matrix.prepare-llvm }}' ]]; then
            wget -q ${{ matrix.llvm-url }}
            PREPARE="$(${{ matrix.prepare-llvm }})"
            eval "OPTIONS+=($PREPARE)"
          fi
          if [[ -n '${{ matrix.release }}' && -n '${{ needs.configure.outputs.nightly }}' ]]; then
            OPTIONS+=(-DLEAN_SPECIAL_VERSION_DESC=${{ needs.configure.outputs.nightly }})
          fi
          if [[ -n '${{ matrix.release }}' && -n '${{ needs.configure.outputs.RELEASE_TAG }}' ]]; then
            OPTIONS+=(-DLEAN_VERSION_MAJOR=${{ needs.configure.outputs.LEAN_VERSION_MAJOR }})
            OPTIONS+=(-DLEAN_VERSION_MINOR=${{ needs.configure.outputs.LEAN_VERSION_MINOR }})
            OPTIONS+=(-DLEAN_VERSION_PATCH=${{ needs.configure.outputs.LEAN_VERSION_PATCH }})
            OPTIONS+=(-DLEAN_VERSION_IS_RELEASE=1)
            OPTIONS+=(-DLEAN_SPECIAL_VERSION_DESC=${{ needs.configure.outputs.LEAN_SPECIAL_VERSION_DESC }})
          fi
          # contortion to support empty OPTIONS with old macOS bash
          cmake .. --preset ${{ matrix.CMAKE_PRESET || 'release' }} -B . ${{ matrix.CMAKE_OPTIONS }} ${OPTIONS[@]+"${OPTIONS[@]}"} -DLEAN_INSTALL_PREFIX=$PWD/..
          time make -j$NPROC
      - name: Install
        run: |
          make -C build install
      - name: Check Binaries
        run: ${{ matrix.binary-check }} lean-*/bin/* || true
      - name: List Install Tree
        run: |
          # omit contents of Init/, ...
          tree --du -h lean-*-* | grep -E ' (Init|Lean|Lake|LICENSE|[a-z])'
      - name: Pack
        run: |
          dir=$(echo lean-*-*)
          mkdir pack
          # high-compression tar.zst + zip for release, fast tar.zst otherwise
          if [[ '${{ startsWith(github.ref, 'refs/tags/') && matrix.release }}' == true || -n '${{ needs.configure.outputs.nightly }}' || -n '${{ needs.configure.outputs.RELEASE_TAG }}' ]]; then
            ${{ matrix.tar || 'tar' }} cf - $dir | zstd -T0 --no-progress -19 -o pack/$dir.tar.zst
            zip -rq pack/$dir.zip $dir
          else
            ${{ matrix.tar || 'tar' }} cf - $dir | zstd -T0 --no-progress -o pack/$dir.tar.zst
          fi
      - uses: actions/upload-artifact@v3
        if: matrix.release
        with:
          name: build-${{ matrix.name }}
          path: pack/*
      - name: Lean stats
        run: |
          build/stage1/bin/lean --stats src/Lean.lean
        if: ${{ !matrix.cross }}
      - name: Test
        id: test
        run: |
          time ctest --preset ${{ matrix.CMAKE_PRESET || 'release' }} --test-dir build/stage1 -j$NPROC --output-junit test-results.xml ${{ matrix.CTEST_OPTIONS }}
        if: (matrix.wasm || !matrix.cross) && needs.configure.outputs.check-level >= 1
      - name: Test Summary
        uses: test-summary/action@v2
        with:
          paths: build/stage1/test-results.xml
        # prefix `if` above with `always` so it's run even if tests failed
        if: always() && steps.test.conclusion != 'skipped'
      - name: Check Test Binary
        run: ${{ matrix.binary-check }} tests/compiler/534.lean.out
        if: (!matrix.cross) && steps.test.conclusion != 'skipped'
      - name: Build Stage 2
        run: |
          make -C build -j$NPROC stage2
        if: matrix.test-speedcenter
      - name: Check Stage 3
        run: |
          make -C build -j$NPROC stage3
        if: matrix.test-speedcenter
      - name: Test Speedcenter Benchmarks
        run: |
          # Necessary for some timing metrics but does not work on Namespace runners
          # and we just want to test that the benchmarks run at all here
          #echo -1 | sudo tee /proc/sys/kernel/perf_event_paranoid
          export BUILD=$PWD/build PATH=$PWD/build/stage1/bin:$PATH
          cd tests/bench
          nix shell .#temci -c temci exec --config speedcenter.yaml --included_blocks fast --runs 1
        if: matrix.test-speedcenter
      - name: Check rebootstrap
        run: |
          # clean rebuild in case of Makefile changes
          make -C build update-stage0 && rm -rf build/stage* && make -C build -j$NPROC
        if: matrix.name == 'Linux' && needs.configure.outputs.check-level >= 1
      - name: CCache stats
        run: ccache -s

  # This job collects results from all the matrix jobs
  # This can be made the “required” job, instead of listing each
  # matrix job separately
  all-done:
    name: Build matrix complete
    runs-on: ubuntu-latest
    needs: build
    # mark as merely cancelled not failed if builds are cancelled
    if: ${{ !cancelled() }}
    steps:
    - if: contains(needs.*.result, 'failure')
      uses: actions/github-script@v7
      with:
        script: |
            core.setFailed('Some jobs failed')

  # This job creates releases from tags
  # (whether they are "unofficial" releases for experiments, or official releases when the tag is "v" followed by a semver string.)
  # We do not attempt to automatically construct a changelog here:
  # unofficial releases don't need them, and official release notes will be written by a human.
  release:
    if: startsWith(github.ref, 'refs/tags/')
    runs-on: ubuntu-latest
    needs: build
    steps:
      - uses: actions/download-artifact@v3
        with:
          path: artifacts
      - name: Release
        uses: softprops/action-gh-release@v1
        with:
          files: artifacts/*/*
          fail_on_unmatched_files: true
        env:
          GITHUB_TOKEN: ${{ secrets.GITHUB_TOKEN }}

  # This job creates nightly releases during the cron job.
  # It is responsible for creating the tag, and automatically generating a changelog.
  release-nightly:
    needs: [configure, build]
    if: needs.configure.outputs.nightly
    runs-on: ubuntu-latest
    steps:
      - name: Checkout
        uses: actions/checkout@v3
        with:
          # needed for tagging
          fetch-depth: 0
          token: ${{ secrets.PUSH_NIGHTLY_TOKEN }}
      - uses: actions/download-artifact@v3
        with:
          path: artifacts
      - name: Prepare Nightly Release
        run: |
          git remote add nightly https://foo:'${{ secrets.PUSH_NIGHTLY_TOKEN }}'@github.com/${{ github.repository_owner }}/lean4-nightly.git
          git fetch nightly --tags
          git tag "${{ needs.configure.outputs.nightly }}"
          git push nightly "${{ needs.configure.outputs.nightly }}"
          git push -f origin refs/tags/${{ needs.configure.outputs.nightly }}:refs/heads/nightly
          last_tag="$(git log HEAD^ --simplify-by-decoration --pretty="format:%d" | grep -o "nightly-[-0-9]*" | head -n 1)"
          echo -e "*Changes since ${last_tag}:*\n\n" > diff.md
          git show "$last_tag":RELEASES.md > old.md
          #./script/diff_changelogs.py old.md doc/changes.md >> diff.md
          diff --changed-group-format='%>' --unchanged-group-format='' old.md RELEASES.md >> diff.md || true
          echo -e "\n*Full commit log*\n" >> diff.md
          git log --oneline "$last_tag"..HEAD | sed 's/^/* /' >> diff.md
      - name: Release Nightly
        uses: softprops/action-gh-release@v1
        with:
          body_path: diff.md
          prerelease: true
          files: artifacts/*/*
          fail_on_unmatched_files: true
          tag_name: ${{ needs.configure.outputs.nightly }}
          repository: ${{ github.repository_owner }}/lean4-nightly
        env:
          GITHUB_TOKEN: ${{ secrets.PUSH_NIGHTLY_TOKEN }}<|MERGE_RESOLUTION|>--- conflicted
+++ resolved
@@ -2,20 +2,19 @@
 on:
   push:
     branches:
-      - 'master'
+      - "master"
     tags:
-      - '*'
+      - "*"
   pull_request:
   merge_group:
   schedule:
-    - cron: '0 7 * * *'  # 8AM CET/11PM PT
+    - cron: "0 7 * * *" # 8AM CET/11PM PT
 
 concurrency:
   group: ${{ github.workflow }}-${{ github.ref }}-${{ github.event_name }}
   cancel-in-progress: true
 
 jobs:
-
   # This job determines various settings for the following CI runs; see the `outputs` for details
   configure:
     runs-on: ubuntu-latest
@@ -304,11 +303,7 @@
       # (needs to be after "Install *" to use the right shell)
       - name: CI Merge Checkout
         run: |
-<<<<<<< HEAD
-          git fetch origin ${{ github.sha }}
-=======
           git fetch --depth=1 origin ${{ github.sha }}
->>>>>>> 16cad2b4
           git checkout FETCH_HEAD flake.nix flake.lock
         if: github.event_name == 'pull_request'
       # (needs to be after "Checkout" so files don't get overriden)
@@ -448,10 +443,10 @@
     # mark as merely cancelled not failed if builds are cancelled
     if: ${{ !cancelled() }}
     steps:
-    - if: contains(needs.*.result, 'failure')
-      uses: actions/github-script@v7
-      with:
-        script: |
+      - if: contains(needs.*.result, 'failure')
+        uses: actions/github-script@v7
+        with:
+          script: |
             core.setFailed('Some jobs failed')
 
   # This job creates releases from tags

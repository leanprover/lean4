--- conflicted
+++ resolved
@@ -8,13 +8,8 @@
 
 ## Development Setup
 
-<<<<<<< HEAD
 You can use any of the [supported editors](https://docs.lean-lang.org/lean4/doc/setup.html#editing) for editing the Lean source code.
-If you set up `elan` as below, opening `src/` as a *workspace folder* should ensure that stage 0 (i.e. the stage that first compiles `src/`) will be used for files in that directory.
-=======
-You can use any of the [supported editors](../setup.md) for editing the Lean source code.
 Please see below for specific instructions for VS Code.
->>>>>>> c5f2c192
 
 ### Dev setup using elan
 

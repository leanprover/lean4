# Releasing a stable version

This checklist walks you through releasing a stable version.
See below for the checklist for release candidates.

We'll use `v4.6.0` as the intended release version as a running example.

- One week before the planned release, ensure that (1) someone has written the release notes and (2) someone has written the first draft of the release blog post.
  If there is any material in `./releases_drafts/`, then the release notes are not done. (See the section "Writing the release notes".)
- `git checkout releases/v4.6.0`
  (This branch should already exist, from the release candidates.)
- `git pull`
- In `src/CMakeLists.txt`, verify you see
  - `set(LEAN_VERSION_MINOR 6)` (for whichever `6` is appropriate)
  - `set(LEAN_VERSION_IS_RELEASE 1)`
  - (both of these should already be in place from the release candidates)
<<<<<<< HEAD
=======
- In `RELEASES.md`, verify that the `v4.6.0` section has been completed during the release candidate cycle.
  It should be in bullet point form, with a point for every significant PR,
  and may have a paragraph describing each major new language feature.
  It should have a "breaking changes" section calling out changes that are specifically likely
  to cause problems for downstream users.
>>>>>>> f531f4e5
- `git tag v4.6.0`
- `git push $REMOTE v4.6.0`, where `$REMOTE` is the upstream Lean repository (e.g., `origin`, `upstream`)
- Now wait, while CI runs.
  - You can monitor this at `https://github.com/leanprover/lean4/actions/workflows/ci.yml`,
    looking for the `v4.6.0` tag.
  - This step can take up to an hour.
  - If you are intending to cut the next release candidate on the same day,
    you may want to start on the release candidate checklist now.
- Go to https://github.com/leanprover/lean4/releases and verify that the `v4.6.0` release appears.
  - Edit the release notes on Github to select the "Set as the latest release".
  - Follow the instructions in creating a release candidate for the "GitHub release notes" step,
    now that we have a written `RELEASES.md` section.
    Do a quick sanity check.
- Next, we will move a curated list of downstream repos to the latest stable release.
  - For each of the repositories listed below:
    - Make a PR to `master`/`main` changing the toolchain to `v4.6.0`
      - Update the toolchain file
      - In the Lakefile, if there are dependencies on specific version tags of dependencies that you've already pushed as part of this process, update them to the new tag.
        If they depend on `main` or `master`, don't change this; you've just updated the dependency, so it will work and be saved in the manifest
      - Run `lake update`
      - The PR title should be "chore: bump toolchain to v4.6.0".
    - Merge the PR once CI completes.
    - Create the tag `v4.6.0` from `master`/`main` and push it.
    - Merge the tag `v4.6.0` into the `stable` branch and push it.
  - We do this for the repositories:
    - [lean4checker](https://github.com/leanprover/lean4checker)
      - No dependencies
      - Toolchain bump PR
      - Create and push the tag
      - Merge the tag into `stable`
    - [Batteries](https://github.com/leanprover-community/batteries)
      - No dependencies
      - Toolchain bump PR
      - Create and push the tag
      - Merge the tag into `stable`
    - [ProofWidgets4](https://github.com/leanprover-community/ProofWidgets4)
      - Dependencies: `Batteries`
      - Note on versions and branches:
        - `ProofWidgets` uses a sequential version tagging scheme, e.g. `v0.0.29`,
          which does not refer to the toolchain being used.
        - Make a new release in this sequence after merging the toolchain bump PR.
        - `ProofWidgets` does not maintain a `stable` branch.
      - Toolchain bump PR
      - Create and push the tag, following the version convention of the repository
    - [Aesop](https://github.com/leanprover-community/aesop)
      - Dependencies: `Batteries`
      - Toolchain bump PR including updated Lake manifest
      - Create and push the tag
      - Merge the tag into `stable`
    - [doc-gen4](https://github.com/leanprover/doc-gen4)
      - Dependencies: exist, but they're not part of the release workflow
      - Toolchain bump PR including updated Lake manifest
      - Create and push the tag
      - There is no `stable` branch; skip this step
    - [import-graph](https://github.com/leanprover-community/import-graph)
      - Toolchain bump PR including updated Lake manifest
      - Create and push the tag
      - There is no `stable` branch; skip this step
    - [Mathlib](https://github.com/leanprover-community/mathlib4)
      - Dependencies: `Aesop`, `ProofWidgets4`, `lean4checker`, `Batteries`, `doc-gen4`, `import-graph`
      - Toolchain bump PR notes:
        - In addition to updating the `lean-toolchain` and `lakefile.lean`,
          in `.github/workflows/lean4checker.yml` update the line
          `git checkout v4.6.0` to the appropriate tag. 
        - Push the PR branch to the main Mathlib repository rather than a fork, or CI may not work reliably
        - Create and push the tag
        - Create a new branch from the tag, push it, and open a pull request against `stable`.
          Coordinate with a Mathlib maintainer to get this merged.
    - [REPL](https://github.com/leanprover-community/repl)
      - Dependencies: `Mathlib` (for test code)
      - Note that there are two copies of `lean-toolchain`/`lakefile.lean`:
        in the root, and in `test/Mathlib/`. Edit both, and run `lake update` in both directories.
      - Toolchain bump PR including updated Lake manifest
      - Create and push the tag
      - Merge the tag into `stable`
- The `v4.6.0` section of `RELEASES.md` is out of sync between
  `releases/v4.6.0` and `master`. This should be reconciled:
  - Replace the `v4.6.0` section on `master` with the `v4.6.0` section on `releases/v4.6.0`
    and commit this to `master`.
- Merge the release announcement PR for the Lean website - it will be deployed automatically
- Finally, make an announcement!
  This should go in https://leanprover.zulipchat.com/#narrow/stream/113486-announce, with topic `v4.6.0`.
  Please see previous announcements for suggested language.
  You will want a few bullet points for main topics from the release notes.
  Link to the blog post from the Zulip announcement.
- Make sure that whoever is handling social media knows the release is out.

## Optimistic(?) time estimates:
- Initial checks and push the tag: 30 minutes.
- Waiting for the release: 60 minutes.
- Fixing release notes: 10 minutes.
- Bumping toolchains in downstream repositories, up to creating the Mathlib PR: 30 minutes.
- Waiting for Mathlib CI and bors: 120 minutes.
- Finalizing Mathlib tags and stable branch, and updating REPL: 15 minutes.
- Posting announcement and/or blog post: 20 minutes.

# Creating a release candidate.

This checklist walks you through creating the first release candidate for a version of Lean.

We'll use `v4.7.0-rc1` as the intended release version in this example.

- Decide which nightly release you want to turn into a release candidate.
  We will use `nightly-2024-02-29` in this example.
- It is essential that Batteries and Mathlib already have reviewed branches compatible with this nightly.
  - Check that both Batteries and Mathlib's `bump/v4.7.0` branch contain `nightly-2024-02-29`
    in their `lean-toolchain`.
  - The steps required to reach that state are beyond the scope of this checklist, but see below!
- Create the release branch from this nightly tag:
    ```
    git remote add nightly https://github.com/leanprover/lean4-nightly.git
    git fetch nightly tag nightly-2024-02-29
    git checkout nightly-2024-02-29
    git checkout -b releases/v4.7.0
    ```
- In `RELEASES.md` replace `Development in progress` in the `v4.7.0` section with `Release notes to be written.`
- We will rely on automatically generated release notes for release candidates,
  and the written release notes will be used for stable versions only.
  It is essential to choose the nightly that will become the release candidate as early as possible, to avoid confusion.
- In `src/CMakeLists.txt`,
  - verify that you see `set(LEAN_VERSION_MINOR 7)` (for whichever `7` is appropriate); this should already have been updated when the development cycle began.
  - `set(LEAN_VERSION_IS_RELEASE 1)` (this should be a change; on `master` and nightly releases it is always `0`).
  - Commit your changes to `src/CMakeLists.txt`, and push.
- `git tag v4.7.0-rc1`
- `git push origin v4.7.0-rc1`
- Ping the FRO Zulip that release notes need to be written. The release notes do not block completing the rest of this checklist.
- Now wait, while CI runs.
  - You can monitor this at `https://github.com/leanprover/lean4/actions/workflows/ci.yml`, looking for the `v4.7.0-rc1` tag.
  - This step can take up to an hour.
- (GitHub release notes) Once the release appears at https://github.com/leanprover/lean4/releases/
  - Edit the release notes on Github to select the "Set as a pre-release box".
  - If release notes have been written already, copy the section of `RELEASES.md` for this version into the Github release notes
    and use the title "Changes since v4.6.0 (from RELEASES.md)".
  - Otherwise, in the "previous tag" dropdown, select `v4.6.0`, and click "Generate release notes".
    This will add a list of all the commits since the last stable version.
    - Delete anything already mentioned in the hand-written release notes above.
    - Delete "update stage0" commits, and anything with a completely inscrutable commit message.
    - Briefly rearrange the remaining items by category (e.g. `simp`, `lake`, `bug fixes`),
      but for minor items don't put any work in expanding on commit messages.
  - (How we want to release notes to look is evolving: please update this section if it looks wrong!)
- Next, we will move a curated list of downstream repos to the release candidate.
  - This assumes that there is already a *reviewed* branch `bump/v4.7.0` on each repository
    containing the required adaptations (or no adaptations are required).
    The preparation of this branch is beyond the scope of this document.
  - For each of the target repositories:
    - Checkout the `bump/v4.7.0` branch.
    - Verify that the `lean-toolchain` is set to the nightly from which the release candidate was created.
    - `git merge origin/master`
    - Change the `lean-toolchain` to `leanprover/lean4:v4.7.0-rc1`
    - In `lakefile.lean`, change any dependencies which were using `nightly-testing` or `bump/v4.7.0` branches
      back to `master` or `main`, and run `lake update` for those dependencies.
    - Run `lake build` to ensure that dependencies are found (but it's okay to stop it after a moment).
    - `git commit`
    - `git push`
    - Open a PR from `bump/v4.7.0` to `master`, and either merge it yourself after CI, if appropriate,
      or notify the maintainers that it is ready to go.
    - Once this PR has been merged, tag `master` with `v4.7.0-rc1` and push this tag.
  - We do this for the same list of repositories as for stable releases, see above.
    As above, there are dependencies between these, and so the process above is iterative.
    It greatly helps if you can merge the `bump/v4.7.0` PRs yourself!
    It is essential for Mathlib CI that you then create the next `bump/v4.8.0` branch
    for the next development cycle.
    Set the `lean-toolchain` file on this branch to same `nightly` you used for this release.
  - For Batteries/Aesop/Mathlib, which maintain a `nightly-testing` branch, make sure there is a tag
    `nightly-testing-2024-02-29` with date corresponding to the nightly used for the release
    (create it if not), and then on the `nightly-testing` branch `git reset --hard master`, and force push.
- Make an announcement!
  This should go in https://leanprover.zulipchat.com/#narrow/stream/113486-announce, with topic `v4.7.0-rc1`.
  Please see previous announcements for suggested language.
  You will want a few bullet points for main topics from the release notes.
  Please also make sure that whoever is handling social media knows the release is out.
- Begin the next development cycle (i.e. for `v4.8.0`) on the Lean repository, by making a PR that:
  - Updates `src/CMakeLists.txt` to say `set(LEAN_VERSION_MINOR 8)`
<<<<<<< HEAD
  - Replaces the "development in progress" in the `v4.7.0` section of `RELEASES.md` with
    ```
    Release candidate, release notes will be copied from `branch releases/v4.7.0` once completed.
    ```
    and inserts the following section before that section:
    ```
    v4.8.0
    ----------
    Development in progress.
    ```
  - Removes all the entries from the `./releases_drafts/` folder.
=======
  - In `RELEASES.md`, update the `v4.7.0` section to say:
    "Release candidate, release notes will be copied from branch `releases/v4.7.0` once completed."
    Make sure that whoever is preparing the release notes during this cycle knows that it is their job to do so!
  - In `RELEASES.md`, update the `v4.8.0` section to say:
    "Development in progress".
  - In `RELEASES.md`, verify that the old section `v4.6.0` has the full releases notes from the `releases/v4.6.0` branch.
>>>>>>> f531f4e5

## Time estimates:
Slightly longer than the corresponding steps for a stable release.
Similar process, but more things go wrong.
In particular, updating the downstream repositories is significantly more work
(because we need to merge existing `bump/v4.7.0` branches, not just update a toolchain).

# Preparing `bump/v4.7.0` branches

While not part of the release process per se,
this is a brief summary of the work that goes into updating Batteries/Aesop/Mathlib to new versions.

Please read https://leanprover-community.github.io/contribute/tags_and_branches.html

* Each repo has an unreviewed `nightly-testing` branch that
  receives commits automatically from `master`, and
  has its toolchain updated automatically for every nightly.
  (Note: the aesop branch is not automated, and is updated on an as needed basis.)
  As a consequence this branch is often broken.
  A bot posts in the (private!) "Mathlib reviewers" stream on Zulip about the status of these branches.
* We fix the breakages by committing directly to `nightly-testing`: there is no PR process.
  * This can either be done by the person managing this process directly,
    or by soliciting assistance from authors of files, or generally helpful people on Zulip!
* Each repo has a `bump/v4.7.0` which accumulates reviewed changes adapting to new versions.
* Once `nightly-testing` is working on a given nightly, say `nightly-2024-02-15`, we:
  * Make sure `bump/v4.7.0` is up to date with `master` (by merging `master`, no PR necessary)
  * Create from `bump/v4.7.0` a `bump/nightly-2024-02-15` branch.
  * In that branch, `git merge --squash nightly-testing` to bring across changes from `nightly-testing`.
  * Sanity check changes, commit, and make a PR to `bump/v4.7.0` from the `bump/nightly-2024-02-15` branch.
  * Solicit review, merge the PR into `bump/v4,7,0`.
* It is always okay to merge in the following directions:
  `master` -> `bump/v4.7.0` -> `bump/nightly-2024-02-15` -> `nightly-testing`.
  Please remember to push any merges you make to intermediate steps!

# Writing the release notes

We are currently trying a system where release notes are compiled all at once from someone looking through the commit history.
The exact steps are a work in progress.
Here is the general idea:

* The work is done right on the `releases/v4.6.0` branch sometime after it is created but before the stable release is made.
  The release notes for `v4.6.0` will be copied to `master`.
* There can be material for release notes entries in commit messages.
* There can also be pre-written entries in `./releases_drafts`, which should be all incorporated in the release notes and then deleted from the branch.
  See `./releases_drafts/README.md` for more information.
* The release notes should be written from a downstream expert user's point of view.

This section will be updated when the next release notes are written (for `v4.10.0`).<|MERGE_RESOLUTION|>--- conflicted
+++ resolved
@@ -14,14 +14,6 @@
   - `set(LEAN_VERSION_MINOR 6)` (for whichever `6` is appropriate)
   - `set(LEAN_VERSION_IS_RELEASE 1)`
   - (both of these should already be in place from the release candidates)
-<<<<<<< HEAD
-=======
-- In `RELEASES.md`, verify that the `v4.6.0` section has been completed during the release candidate cycle.
-  It should be in bullet point form, with a point for every significant PR,
-  and may have a paragraph describing each major new language feature.
-  It should have a "breaking changes" section calling out changes that are specifically likely
-  to cause problems for downstream users.
->>>>>>> f531f4e5
 - `git tag v4.6.0`
 - `git push $REMOTE v4.6.0`, where `$REMOTE` is the upstream Lean repository (e.g., `origin`, `upstream`)
 - Now wait, while CI runs.
@@ -195,7 +187,6 @@
   Please also make sure that whoever is handling social media knows the release is out.
 - Begin the next development cycle (i.e. for `v4.8.0`) on the Lean repository, by making a PR that:
   - Updates `src/CMakeLists.txt` to say `set(LEAN_VERSION_MINOR 8)`
-<<<<<<< HEAD
   - Replaces the "development in progress" in the `v4.7.0` section of `RELEASES.md` with
     ```
     Release candidate, release notes will be copied from `branch releases/v4.7.0` once completed.
@@ -207,14 +198,6 @@
     Development in progress.
     ```
   - Removes all the entries from the `./releases_drafts/` folder.
-=======
-  - In `RELEASES.md`, update the `v4.7.0` section to say:
-    "Release candidate, release notes will be copied from branch `releases/v4.7.0` once completed."
-    Make sure that whoever is preparing the release notes during this cycle knows that it is their job to do so!
-  - In `RELEASES.md`, update the `v4.8.0` section to say:
-    "Development in progress".
-  - In `RELEASES.md`, verify that the old section `v4.6.0` has the full releases notes from the `releases/v4.6.0` branch.
->>>>>>> f531f4e5
 
 ## Time estimates:
 Slightly longer than the corresponding steps for a stable release.

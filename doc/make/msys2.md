--- conflicted
+++ resolved
@@ -20,11 +20,7 @@
 Here are the commands to install all dependencies needed to compile Lean on your machine.
 
 ```bash
-<<<<<<< HEAD
-pacman -S make mingw-w64-x86_64-cmake mingw-w64-x86_64-ccache mingw-w64-x86_64-clang git unzip
-=======
 pacman -S make python mingw-w64-x86_64-cmake mingw-w64-x86_64-clang mingw-w64-x86_64-ccache git unzip diffutils binutils
->>>>>>> d506b8a5
 ```
 
 You should now be able to run these commands:

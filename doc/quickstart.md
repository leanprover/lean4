--- conflicted
+++ resolved
@@ -13,28 +13,16 @@
     #eval Lake.leanVersionString
     ```
 
-    and a file named `lean-toolchain` containing just this:
-
-    ```
-    leanprover/lean4:nightly
-    ```
-
 1. Open this folder in VS Code and install the `lean4` extension.
 
     ![installing the vscode-lean4 extension](images/code-ext.png)
 
-<<<<<<< HEAD
-1. Open the file named `foo.lean` and you should see the following popup:
+1. Open the file named `hello.lean` you created earlier and you should see the following popup:
     ![elan](images/install_elan.png)
 
     Click the "Install Lean using Elan" link and follow the progress
     pressing ENTER in the terminal window to install lean.  You should see some progress output like this:
 
-=======
-1. Create a new file with the extension `.lean` and add the following code:
-    ```lean
-    #eval Lean.versionString
->>>>>>> d20be36a
     ```
     info: syncing channel updates for 'nightly'
     info: latest update on nightly, lean version nightly-2021-12-05
@@ -46,7 +34,15 @@
 
     ![successful setup](images/code-success.png)
 
-1. You are set up! You can now also run `lake init foo` from the command line to create a package, followed by `lake build` to get an executable version of your Lean program.
+1. You are set up!
+
+You can now also run `lake init foo` from the the "View > Terminal" to create a package, followed by `lake build` to get an executable version of your Lean program.
 
 Note: Packages **have** to be opened using "File > Open Folder..." for imports to work.
-Saved changes are visible in other files after running "Lean 4: Refresh File Dependencies" (`Ctrl+Shift+X`).+Saved changes are visible in other files after running "Lean 4: Refresh File Dependencies" (`Ctrl+Shift+X`).
+
+## Troubleshooting
+
+**The InfoView says "Waiting for Lean server to start..." forever.**
+
+Try running the command "Developer: Reload Window".
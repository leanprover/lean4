{ src, debug ? false, stage0debug ? false, extraCMakeFlags ? [],
  stdenv, lib, cmake, gmp, git, gnumake, bash, buildLeanPackage, writeShellScriptBin, runCommand, symlinkJoin, lndir, perl, gnused, darwin, llvmPackages, linkFarmFromDrvs,
  ... } @ args:
with builtins;
rec {
  inherit stdenv;
  sourceByRegex = p: rs: lib.sourceByRegex p (map (r: "(/src/)?${r}") rs);
  buildCMake = args: stdenv.mkDerivation ({
    nativeBuildInputs = [ cmake ];
    buildInputs = [ gmp llvmPackages.llvm ];
    # https://github.com/NixOS/nixpkgs/issues/60919
    hardeningDisable = [ "all" ];
    dontStrip = (args.debug or debug);

    postConfigure = ''
      patchShebangs .
    '';
  } // args // {
    src = args.realSrc or (sourceByRegex args.src [ "[a-z].*" "CMakeLists\.txt" ]);
    cmakeFlags = (args.cmakeFlags or [ "-DSTAGE=1" "-DPREV_STAGE=./faux-prev-stage" "-DUSE_GITHASH=OFF" ]) ++ (args.extraCMakeFlags or extraCMakeFlags) ++ lib.optional (args.debug or debug) [ "-DCMAKE_BUILD_TYPE=Debug" ];
    preConfigure = args.preConfigure or "" + ''
      # ignore absence of submodule
      sed -i 's!lake/Lake.lean!!' CMakeLists.txt
    '';
  });
  lean-bin-tools-unwrapped = buildCMake {
    name = "lean-bin-tools";
    outputs = [ "out" "leanc_src" ];
    realSrc = sourceByRegex (src + "/src") [ "CMakeLists\.txt" "cmake.*" "bin.*" "include.*" ".*\.in" "Leanc\.lean" ];
    preConfigure = ''
      touch empty.cpp
      sed -i 's/add_subdirectory.*//;s/set(LEAN_OBJS.*/set(LEAN_OBJS empty.cpp)/' CMakeLists.txt
    '';
    dontBuild = true;
    installPhase = ''
      mkdir $out $leanc_src
      mv bin/ include/ share/ $out/
      mv leanc.sh $out/bin/leanc
      mv leanc/Leanc.lean $leanc_src/
      substituteInPlace $out/bin/leanc --replace '$root' "$out" --replace " sed " " ${gnused}/bin/sed "
      substituteInPlace $out/bin/leanmake --replace "make" "${gnumake}/bin/make"
      substituteInPlace $out/share/lean/lean.mk --replace "/usr/bin/env bash" "${bash}/bin/bash"
    '';
  };
  leancpp = buildCMake {
    name = "leancpp";
    src = src + "/src";
    buildFlags = [ "leancpp" "leanrt" "leanrt_initial-exec" "shell" ];
    installPhase = ''
      mkdir -p $out
      mv lib/ $out/
      mv shell/CMakeFiles/shell.dir/lean.cpp.o $out/lib
      mv runtime/libleanrt_initial-exec.a $out/lib
    '';
  };
  stage0 = args.stage0 or (buildCMake {
    name = "lean-stage0";
    realSrc = src + "/stage0/src";
    debug = stage0debug;
    cmakeFlags = [ "-DSTAGE=0" ];
    extraCMakeFlags = [];
    preConfigure = ''
      ln -s ${src + "/stage0/stdlib"} ../stdlib
    '';
    installPhase = ''
      mkdir -p $out/bin $out/lib/lean
      mv bin/lean $out/bin/
      mv lib/lean/*.{so,dylib} $out/lib/lean
    '';
    meta.mainProgram = "lean";
  });
  stage = { stage, prevStage, self }:
    let
      desc = "stage${toString stage}";
      build = args: buildLeanPackage.override {
        lean = prevStage;
        leanc = lean-bin-tools-unwrapped;
        # use same stage for retrieving dependencies
        lean-leanDeps = stage0;
        lean-final = self;
      } ({
        src = src + "/src";
        roots = [ { mod = args.name; glob = "andSubmodules"; } ];
        fullSrc = src;
        srcPath = "$PWD/src:$PWD/src/lake";
        inherit debug;
        leanFlags = [ "-DwarningAsError=true" ];
      } // args);
      Init' = build { name = "Init"; deps = []; };
      Std' = build { name = "Std"; deps = [ Init' ]; };
      Lean' = build { name = "Lean"; deps = [ Std' ]; };
      attachSharedLib = sharedLib: pkg: pkg // {
        inherit sharedLib;
        mods = mapAttrs (_: m: m // { inherit sharedLib; propagatedLoadDynlibs = []; }) pkg.mods;
      };
    in (all: all // all.lean) rec {
      inherit (Lean) emacs-dev emacs-package vscode-dev vscode-package;
      Init = attachSharedLib leanshared Init';
      Std = attachSharedLib leanshared Std' // { allExternalDeps = [ Init ]; };
      Lean = attachSharedLib leanshared Lean' // { allExternalDeps = [ Std ]; };
      Lake = build {
        name = "Lake";
        src = src + "/src/lake";
        deps = [ Init Lean ];
      };
      Lake-Main = build {
        name = "Lake.Main";
        roots = [ "Lake.Main" ];
        executableName = "lake";
        deps = [ Lake ];
        linkFlags = lib.optional stdenv.isLinux "-rdynamic";
        src = src + "/src/lake";
      };
      stdlib = [ Init Std Lean Lake ];
      modDepsFiles = symlinkJoin { name = "modDepsFiles"; paths = map (l: l.modDepsFile) (stdlib ++ [ Leanc ]); };
      depRoots = symlinkJoin { name = "depRoots"; paths = map (l: l.depRoots) stdlib; };
      iTree = symlinkJoin { name = "ileans"; paths = map (l: l.iTree) stdlib; };
      Leanc = build { name = "Leanc"; src = lean-bin-tools-unwrapped.leanc_src; deps = stdlib; roots = [ "Leanc" ]; };
      stdlibLinkFlags = "${lib.concatMapStringsSep " " (l: "-L${l.staticLib}") stdlib} -L${leancpp}/lib/lean";
      libInit_shared = runCommand "libInit_shared" { buildInputs = [ stdenv.cc ]; libName = "libInit_shared${stdenv.hostPlatform.extensions.sharedLibrary}"; } ''
        mkdir $out
<<<<<<< HEAD
        LEAN_CC=${stdenv.cc}/bin/cc ${lean-bin-tools-unwrapped}/bin/leanc -shared ${lib.optionalString stdenv.isLinux "-Wl,-Bsymbolic"} \
          ${if stdenv.isDarwin
            then "-Wl,-force_load,${Init.staticLib}/libInit.a -Wl,-force_load,${Lean.staticLib}/libLean.a -lleancpp -Wl,-force_load,${leancpp}/lib/lean/libleancpp.a ${leancpp}/lib/libleanrt_initial-exec.a -lc++"
            else "-Wl,--whole-archive -lInit ${leancpp}/lib/libleanrt_initial-exec.a -Wl,--no-whole-archive -lstdc++"} \
          -lm ${stdlibLinkFlags} \
          $(${llvmPackages.libllvm.dev}/bin/llvm-config --ldflags --libs) \
          -o $out/$libName
=======
        touch empty.c
        ${stdenv.cc}/bin/cc -shared -o $out/$libName empty.c
>>>>>>> 30a922a7
      '';
      leanshared = runCommand "leanshared" { buildInputs = [ stdenv.cc ]; libName = "libleanshared${stdenv.hostPlatform.extensions.sharedLibrary}"; } ''
        mkdir $out
        LEAN_CC=${stdenv.cc}/bin/cc ${lean-bin-tools-unwrapped}/bin/leanc -shared ${lib.optionalString stdenv.isLinux "-Wl,-Bsymbolic"} \
<<<<<<< HEAD
          ${if stdenv.isDarwin
            then "-Wl,-force_load,${libInit_shared}/* -lLean -Wl,-force_load,${Lean.staticLib}/libLean.a -lleancpp -Wl,-force_load,${leancpp}/lib/lean/libleancpp.a ${leancpp}/lib/libleanrt_initial-exec.a -lc++"
            else "${libInit_shared}/* -Wl,--whole-archive -lLean -lleancpp -Wl,--no-whole-archive -lstdc++"} \
          -lm ${stdlibLinkFlags} \
=======
          ${if stdenv.isDarwin then "-Wl,-force_load,${Init.staticLib}/libInit.a -Wl,-force_load,${Lean.staticLib}/libStd.a -Wl,-force_load,${Lean.staticLib}/libLean.a -Wl,-force_load,${leancpp}/lib/lean/libleancpp.a ${leancpp}/lib/libleanrt_initial-exec.a -lc++"
            else "-Wl,--whole-archive -lInit -lStd -lLean -lleancpp ${leancpp}/lib/libleanrt_initial-exec.a -Wl,--no-whole-archive -lstdc++"} -lm ${stdlibLinkFlags} \
>>>>>>> 30a922a7
          $(${llvmPackages.libllvm.dev}/bin/llvm-config --ldflags --libs) \
          -o $out/$libName
      '';
      mods = foldl' (mods: pkg: mods // pkg.mods) {} stdlib;
      print-paths = Lean.makePrintPathsFor [] mods;
      leanc = writeShellScriptBin "leanc" ''
        LEAN_CC=${stdenv.cc}/bin/cc ${Leanc.executable}/bin/leanc -I${lean-bin-tools-unwrapped}/include ${stdlibLinkFlags} -L${libInit_shared} -L${leanshared} "$@"
      '';
      lean = runCommand "lean" { buildInputs = lib.optional stdenv.isDarwin darwin.cctools; } ''
        mkdir -p $out/bin
        ${leanc}/bin/leanc ${leancpp}/lib/lean.cpp.o ${libInit_shared}/* ${leanshared}/* -o $out/bin/lean
      '';
      # derivation following the directory layout of the "basic" setup, mostly useful for running tests
      lean-all = stdenv.mkDerivation {
        name = "lean-${desc}";
        buildCommand = ''
          mkdir -p $out/bin $out/lib/lean
          ln -sf ${leancpp}/lib/lean/* ${lib.concatMapStringsSep " " (l: "${l.modRoot}/* ${l.staticLib}/*") (lib.reverseList stdlib)} ${libInit_shared}/* ${leanshared}/* $out/lib/lean/
          # put everything in a single final derivation so `IO.appDir` references work
          cp ${lean}/bin/lean ${leanc}/bin/leanc ${Lake-Main.executable}/bin/lake $out/bin
          # NOTE: `lndir` will not override existing `bin/leanc`
          ${lndir}/bin/lndir -silent ${lean-bin-tools-unwrapped} $out
        '';
        meta.mainProgram = "lean";
      };
      cacheRoots = linkFarmFromDrvs "cacheRoots" ([
        stage0 lean leanc lean-all iTree modDepsFiles depRoots Leanc.src
      ] ++ map (lib: lib.oTree) stdlib);
      test = buildCMake {
        name = "lean-test-${desc}";
        realSrc = lib.sourceByRegex src [ "src.*" "tests.*" ];
        buildInputs = [ gmp perl git ];
        preConfigure = ''
          cd src
        '';
        extraCMakeFlags = [ "-DLLVM=OFF" ];
        postConfigure = ''
          patchShebangs ../../tests ../lake
          rm -r bin lib include share
          ln -sf ${lean-all}/* .
        '';
        buildPhase = ''
          ctest --output-junit test-results.xml --output-on-failure -E 'leancomptest_(doc_example|foreign)' -j$NIX_BUILD_CORES
        '';
        installPhase = ''
          mkdir $out
          mv test-results.xml $out
        '';
      };
      update-stage0 =
        let cTree = symlinkJoin { name = "cs"; paths = map (lib: lib.cTree) stdlib; }; in
        writeShellScriptBin "update-stage0" ''
          CSRCS=${cTree} CP_C_PARAMS="--dereference --no-preserve=all" ${src + "/script/lib/update-stage0"}
        '';
      update-stage0-commit = writeShellScriptBin "update-stage0-commit" ''
        set -euo pipefail
        ${update-stage0}/bin/update-stage0
        git commit -m "chore: update stage0"
      '';
      link-ilean = writeShellScriptBin "link-ilean" ''
        dest=''${1:-src}
        rm -rf $dest/build/lib || true
        mkdir -p $dest/build/lib
        ln -s ${iTree}/* $dest/build/lib
      '';
      benchmarks =
        let
          entries = attrNames (readDir (src + "/tests/bench"));
          leanFiles = map (n: elemAt n 0) (filter (n: n != null) (map (match "(.*)\.lean") entries));
        in lib.genAttrs leanFiles (n: (buildLeanPackage {
          name = n;
          src = filterSource (e: _: baseNameOf e == "${n}.lean") (src + "/tests/bench");
        }).executable);
    };
  stage1 = stage { stage = 1; prevStage = stage0; self = stage1; };
  stage2 = stage { stage = 2; prevStage = stage1; self = stage2; };
  stage3 = stage { stage = 3; prevStage = stage2; self = stage3; };
}<|MERGE_RESOLUTION|>--- conflicted
+++ resolved
@@ -119,31 +119,14 @@
       stdlibLinkFlags = "${lib.concatMapStringsSep " " (l: "-L${l.staticLib}") stdlib} -L${leancpp}/lib/lean";
       libInit_shared = runCommand "libInit_shared" { buildInputs = [ stdenv.cc ]; libName = "libInit_shared${stdenv.hostPlatform.extensions.sharedLibrary}"; } ''
         mkdir $out
-<<<<<<< HEAD
-        LEAN_CC=${stdenv.cc}/bin/cc ${lean-bin-tools-unwrapped}/bin/leanc -shared ${lib.optionalString stdenv.isLinux "-Wl,-Bsymbolic"} \
-          ${if stdenv.isDarwin
-            then "-Wl,-force_load,${Init.staticLib}/libInit.a -Wl,-force_load,${Lean.staticLib}/libLean.a -lleancpp -Wl,-force_load,${leancpp}/lib/lean/libleancpp.a ${leancpp}/lib/libleanrt_initial-exec.a -lc++"
-            else "-Wl,--whole-archive -lInit ${leancpp}/lib/libleanrt_initial-exec.a -Wl,--no-whole-archive -lstdc++"} \
-          -lm ${stdlibLinkFlags} \
-          $(${llvmPackages.libllvm.dev}/bin/llvm-config --ldflags --libs) \
-          -o $out/$libName
-=======
         touch empty.c
         ${stdenv.cc}/bin/cc -shared -o $out/$libName empty.c
->>>>>>> 30a922a7
       '';
       leanshared = runCommand "leanshared" { buildInputs = [ stdenv.cc ]; libName = "libleanshared${stdenv.hostPlatform.extensions.sharedLibrary}"; } ''
         mkdir $out
         LEAN_CC=${stdenv.cc}/bin/cc ${lean-bin-tools-unwrapped}/bin/leanc -shared ${lib.optionalString stdenv.isLinux "-Wl,-Bsymbolic"} \
-<<<<<<< HEAD
-          ${if stdenv.isDarwin
-            then "-Wl,-force_load,${libInit_shared}/* -lLean -Wl,-force_load,${Lean.staticLib}/libLean.a -lleancpp -Wl,-force_load,${leancpp}/lib/lean/libleancpp.a ${leancpp}/lib/libleanrt_initial-exec.a -lc++"
-            else "${libInit_shared}/* -Wl,--whole-archive -lLean -lleancpp -Wl,--no-whole-archive -lstdc++"} \
-          -lm ${stdlibLinkFlags} \
-=======
-          ${if stdenv.isDarwin then "-Wl,-force_load,${Init.staticLib}/libInit.a -Wl,-force_load,${Lean.staticLib}/libStd.a -Wl,-force_load,${Lean.staticLib}/libLean.a -Wl,-force_load,${leancpp}/lib/lean/libleancpp.a ${leancpp}/lib/libleanrt_initial-exec.a -lc++"
+          ${if stdenv.isDarwin then "-Wl,-force_load,${Init.staticLib}/libInit.a -Wl,-force_load,${Lean.staticLib}/libLean.a -Wl,-force_load,${leancpp}/lib/lean/libleancpp.a ${leancpp}/lib/libleanrt_initial-exec.a -lc++"
             else "-Wl,--whole-archive -lInit -lStd -lLean -lleancpp ${leancpp}/lib/libleanrt_initial-exec.a -Wl,--no-whole-archive -lstdc++"} -lm ${stdlibLinkFlags} \
->>>>>>> 30a922a7
           $(${llvmPackages.libllvm.dev}/bin/llvm-config --ldflags --libs) \
           -o $out/$libName
       '';

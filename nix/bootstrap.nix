--- conflicted
+++ resolved
@@ -125,15 +125,8 @@
       '';
       leanshared = runCommand "leanshared" { buildInputs = [ stdenv.cc ]; libName = "libleanshared${stdenv.hostPlatform.extensions.sharedLibrary}"; } ''
         mkdir $out
-<<<<<<< HEAD
         cc -shared ${lib.optionalString stdenv.isLinux "-Wl,-Bsymbolic"} \
-          ${if stdenv.isDarwin
-            then "-Wl,-force_load,${Init.staticLib}/libInit.a -Wl,-force_load,${Std.staticLib}/libStd.a -Wl,-force_load,${Lean.staticLib}/libLean.a -Wl,-force_load,${leancpp}/lib/lean/libleancpp.a ${leancpp}/lib/libleanrt_initial-exec.a -lc++"
-            else "-Wl,--whole-archive -lInit -lStd -lLean -lleancpp ${leancpp}/lib/libleanrt_initial-exec.a -Wl,--no-whole-archive -lstdc++"} \
-=======
-        LEAN_CC=${stdenv.cc}/bin/cc ${lean-bin-tools-unwrapped}/bin/leanc -shared ${lib.optionalString stdenv.isLinux "-Wl,-Bsymbolic"} \
           -Wl,--whole-archive ${leancpp}/lib/temp/libleanshell.a -lInit -lStd -lLean -lleancpp ${leancpp}/lib/libleanrt_initial-exec.a -Wl,--no-whole-archive -lstdc++ \
->>>>>>> 5eea8355
           -lm ${stdlibLinkFlags} \
           $(${llvmPackages.libllvm.dev}/bin/llvm-config --ldflags --libs) \
           -o $out/$libName

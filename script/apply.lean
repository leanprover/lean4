<<<<<<< HEAD
=======
/-
Copyright (c) 2022 Sebastian Ullrich. All rights reserved.
Released under Apache 2.0 license as described in the file LICENSE.
Authors: Sebastian Ullrich
-/
>>>>>>> cec9758c
import Lean.Runtime

abbrev M := ReaderT IO.FS.Stream IO

def M.run (a : M Unit) (out? : Option String := none) : IO Unit :=
  match out? with
  | some out => do
    IO.FS.withFile out .write (ReaderT.run a ∘ .ofHandle)
  | none => IO.getStdout >>= (ReaderT.run a)

def emit (s : String) : M Unit := do
  (← read).putStr s

def mkTypedefFn (i : Nat) : M Unit := do
  let args := (List.replicate i "obj*").intersperse ", " |> String.join
  emit s!"typedef obj* (*fn{i})({args}); // NOLINT\n"
  emit s!"#define FN{i}(f) reinterpret_cast<fn{i}>(lean_closure_fun(f))\n"

<<<<<<< HEAD
def genSeq (n : Nat) (f : Nat → String) (sep := ", ") : String := 
=======
def genSeq (n : Nat) (f : Nat → String) (sep := ", ") : String :=
>>>>>>> cec9758c
  List.range n |>.map f |>.intersperse sep |> .join

-- make string: "obj* a1, obj* a2, ..., obj* an"
def mkArgDecls (n : Nat) : String :=
  genSeq n (s!"obj* a{·+1}")

-- make string: "a{s+1}, ..., a{n}"
def mkArgsFrom (s n : Nat) : String :=
  genSeq (n-s) (s!"a{s+·+1}")

-- make string: "a1, a2, ..., a{n}"
def mkArgs (n : Nat) : String := mkArgsFrom 0 n

-- make string: "as[0], as[1], ..., as[n-1]"
def mkAsArgs (n : Nat) : String :=
  genSeq n (s!"as[{·}]")

<<<<<<< HEAD
-- make string: "obj* fx0 = fx(0); ..., obj* fn-1 = fx(n-1); "
def mkFsVars (n : Nat) : String :=
  genSeq n (fun i => s!"obj* fx{i} = fx({i}); ") (sep := "")

-- make string: "fx0, ..., fx{n-1}, "
def mkFsArgs (n : Nat) : String :=
  genSeq n (s!"fx{·}, ") (sep := "")

-- make string: "lean_inc(fx0); ...; lean_inc(fxn-1)"
def mkIncFs (n : Nat) : String :=
  genSeq n (s!"lean_inc(fx{·}); ") (sep := "")
=======
-- make string: "fx(0), ..., fx(n-1)"
def mkFsArgs (n : Nat) : String :=
  genSeq n (s!"fx({·})")

-- make string: "lean_inc(fx(0)); ...; lean_inc(fx(n-1))"
def mkIncFs (n : Nat) : String :=
  genSeq n (s!"lean_inc(fx({·})); ") (sep := "")
>>>>>>> cec9758c

def mkApplyI (n : Nat) (max : Nat) : M Unit := do
  let argDecls := mkArgDecls n
  let args := mkArgs n
  emit s!"extern \"C\" LEAN_EXPORT obj* lean_apply_{n}(obj* f, {argDecls}) \{
if (lean_is_scalar(f)) \{ {genSeq n (s!"lean_dec(a{·+1}); ") (sep := "")}return f; } // f is an erased proof
unsigned arity = lean_closure_arity(f);
unsigned fixed = lean_closure_num_fixed(f);
if (arity == fixed + {n}) \{
  if (lean_is_exclusive(f)) \{
    switch (arity) \{\n"
  for j in [n:max + 1] do
    let fs := mkFsArgs (j - n)
<<<<<<< HEAD
    emit s!"    case {j}: \{ {mkFsVars (j-n)}fn{j} fn = FN{j}(f); lean_free_small_object(f); return fn({fs}{args}); }\n"
=======
    let sep := if j = n then "" else ", "
    emit s!"    case {j}: \{ obj* r = FN{j}(f)({fs}{sep}{args}); lean_free_object(f); return r; }\n"
>>>>>>> cec9758c
  emit "    }
  }
  switch (arity) {\n"
  for j in [n:max + 1] do
<<<<<<< HEAD
    let incfs := mkIncFs (j - n)
    let fs := mkFsArgs (j - n)
    emit  s!"  case {j}: \{ {mkFsVars (j-n)}{incfs}fn{j} fn = FN{j}(f); lean_dec_ref(f); return fn({fs}{args}); }\n"
=======
    let lean_incfs := mkIncFs (j - n)
    let fs := mkFsArgs (j - n)
    let sep := if j = n then "" else ", "
    emit  s!"  case {j}: \{ {lean_incfs}obj* r = FN{j}(f)({fs}{sep}{args}); lean_dec_ref(f); return r; }\n"
>>>>>>> cec9758c
  emit s!"  default:
    lean_assert(arity > {max});
    obj * as[{n}] = \{ {args} };
    obj ** args = static_cast<obj**>(LEAN_ALLOCA(arity*sizeof(obj*))); // NOLINT
    for (unsigned i = 0; i < fixed; i++) \{ lean_inc(fx(i)); args[i] = fx(i); }
    for (unsigned i = 0; i < {n}; i++) args[fixed+i] = as[i];
<<<<<<< HEAD
    fnn fn = FNN(f);
    lean_dec_ref(f);
    return fn(args);
=======
    obj * r = FNN(f)(args);
    lean_dec_ref(f);
    return r;
>>>>>>> cec9758c
  }
} else if (arity < fixed + {n}) \{\n"
  if n ≥ 2 then do
    emit  s!"  obj * as[{n}] = \{ {args} };
  obj ** args = static_cast<obj**>(LEAN_ALLOCA(arity*sizeof(obj*))); // NOLINT
  for (unsigned i = 0; i < fixed; i++) \{ lean_inc(fx(i)); args[i] = fx(i); }
  for (unsigned i = 0; i < arity-fixed; i++) args[fixed+i] = as[i];
  obj * new_f = curry(f, arity, args);
  lean_dec_ref(f);
  return lean_apply_n(new_f, {n}+fixed-arity, &as[arity-fixed]);\n"
  else emit s!"  lean_assert(fixed < arity);
  lean_unreachable();\n"
  emit s!"} else \{
  return fix_args(f, \{{args}});
}
}\n"

def mkCurry (max : Nat) : M Unit := do
  emit "obj* curry(void* f, unsigned n, obj** as) {
switch (n) {
case 0: lean_unreachable();\n"
  for i in [0:max] do
    let as := mkAsArgs (i+1)
    emit  s!"case {i+1}: return reinterpret_cast<fn{i+1}>(f)({as});\n"
  emit "default: return reinterpret_cast<fnn>(f)(as);
}
}
static obj* curry(obj* f, unsigned n, obj** as) { return curry(lean_closure_fun(f), n, as); }\n"

def mkApplyN (max : Nat) : M Unit := do
  emit "extern \"C\" LEAN_EXPORT obj* lean_apply_n(obj* f, unsigned n, obj** as) {
switch (n) {
case 0: lean_unreachable();\n"
  for i in [0:max] do
    let as := mkAsArgs (i+1)
    emit  s!"case {i+1}: return lean_apply_{i+1}(f, {as});\n"
  emit "default: return lean_apply_m(f, n, as);
}
}\n"

def mkApplyM (max : Nat) : M Unit :=
  emit s!"extern \"C\" LEAN_EXPORT obj* lean_apply_m(obj* f, unsigned n, obj** as) \{
lean_assert(n > {max});
if (lean_is_scalar(f)) \{ for (unsigned i = 0; i < n; i++) \{ lean_dec(as[i]); } return f; } // f is an erased proof
unsigned arity = lean_closure_arity(f);
unsigned fixed = lean_closure_num_fixed(f);
if (arity == fixed + n) \{
  obj ** args = static_cast<obj**>(LEAN_ALLOCA(arity*sizeof(obj*))); // NOLINT
  for (unsigned i = 0; i < fixed; i++) \{ lean_inc(fx(i)); args[i] = fx(i); }
  for (unsigned i = 0; i < n; i++) args[fixed+i] = as[i];
<<<<<<< HEAD
  fnn fn = FNN(f);
  lean_dec_ref(f);
  obj * r = fn(args);
=======
  obj * r = FNN(f)(args);
  lean_dec_ref(f);
>>>>>>> cec9758c
  return r;
} else if (arity < fixed + n) \{
  obj ** args = static_cast<obj**>(LEAN_ALLOCA(arity*sizeof(obj*))); // NOLINT
  for (unsigned i = 0; i < fixed; i++) \{ lean_inc(fx(i)); args[i] = fx(i); }
  for (unsigned i = 0; i < arity-fixed; i++) args[fixed+i] = as[i];
<<<<<<< HEAD
  fnn fn = FNN(f);
  lean_dec_ref(f);
  obj * new_f = fn(args);
=======
  obj * new_f = FNN(f)(args);
  lean_dec_ref(f);
>>>>>>> cec9758c
  return lean_apply_n(new_f, n+fixed-arity, &as[arity-fixed]);
} else \{
  return fix_args(f, n, as);
}
}\n"

def mkFixArgs : M Unit := emit "
static obj* fix_args(obj* f, unsigned n, obj*const* as) {
    unsigned arity = lean_closure_arity(f);
    unsigned fixed = lean_closure_num_fixed(f);
    unsigned new_fixed = fixed + n;
    lean_assert(new_fixed < arity);
    obj * r = lean_alloc_closure(lean_closure_fun(f), arity, new_fixed);
    obj ** source = lean_closure_arg_cptr(f);
    obj ** target = lean_closure_arg_cptr(r);
    if (!lean_is_exclusive(f)) {
      for (unsigned i = 0; i < fixed; i++, source++, target++) {
          *target = *source;
          lean_inc(*target);
      }
      lean_dec_ref(f);
    } else {
      for (unsigned i = 0; i < fixed; i++, source++, target++) {
          *target = *source;
      }
<<<<<<< HEAD
      lean_free_small_object(f);
=======
      lean_free_object(f);
>>>>>>> cec9758c
    }
    for (unsigned i = 0; i < n; i++, as++, target++) {
        *target = *as;
    }
    return r;
}

static inline obj* fix_args(obj* f, std::initializer_list<obj*> const & l) {
    return fix_args(f, l.size(), l.begin());
}
"

def mkCopyright : M Unit := emit "/*
Copyright (c) 2018 Microsoft Corporation. All rights reserved.
Released under Apache 2.0 license as described in the file LICENSE.

Author: Leonardo de Moura
*/
"

def mkApplyCpp (max : Nat) : M Unit := do
  mkCopyright
  emit "// DO NOT EDIT, this is an automatically generated file
// Generated using script: ../../gen/apply.lean
#include \"runtime/apply.h\"
namespace lean {
#define obj lean_object
#define fx(i) lean_closure_arg_cptr(f)[i]\n"
  mkFixArgs
  for i in [0:max] do mkTypedefFn (i+1)
  emit "typedef obj* (*fnn)(obj**); // NOLINT
#define FNN(f) reinterpret_cast<fnn>(lean_closure_fun(f))\n"
  mkCurry max
  emit "extern \"C\" obj* lean_apply_n(obj*, unsigned, obj**);\n"
  for i in [0:max] do mkApplyI (i+1) max
  mkApplyM max
  mkApplyN max
  emit "}\n"

-- #eval (mkApplyCpp 4).run none

#eval (mkApplyCpp Lean.closureMaxArgs).run "src/runtime/apply.cpp"<|MERGE_RESOLUTION|>--- conflicted
+++ resolved
@@ -1,11 +1,8 @@
-<<<<<<< HEAD
-=======
 /-
 Copyright (c) 2022 Sebastian Ullrich. All rights reserved.
 Released under Apache 2.0 license as described in the file LICENSE.
 Authors: Sebastian Ullrich
 -/
->>>>>>> cec9758c
 import Lean.Runtime
 
 abbrev M := ReaderT IO.FS.Stream IO
@@ -24,11 +21,7 @@
   emit s!"typedef obj* (*fn{i})({args}); // NOLINT\n"
   emit s!"#define FN{i}(f) reinterpret_cast<fn{i}>(lean_closure_fun(f))\n"
 
-<<<<<<< HEAD
-def genSeq (n : Nat) (f : Nat → String) (sep := ", ") : String := 
-=======
 def genSeq (n : Nat) (f : Nat → String) (sep := ", ") : String :=
->>>>>>> cec9758c
   List.range n |>.map f |>.intersperse sep |> .join
 
 -- make string: "obj* a1, obj* a2, ..., obj* an"
@@ -46,7 +39,6 @@
 def mkAsArgs (n : Nat) : String :=
   genSeq n (s!"as[{·}]")
 
-<<<<<<< HEAD
 -- make string: "obj* fx0 = fx(0); ..., obj* fn-1 = fx(n-1); "
 def mkFsVars (n : Nat) : String :=
   genSeq n (fun i => s!"obj* fx{i} = fx({i}); ") (sep := "")
@@ -58,15 +50,6 @@
 -- make string: "lean_inc(fx0); ...; lean_inc(fxn-1)"
 def mkIncFs (n : Nat) : String :=
   genSeq n (s!"lean_inc(fx{·}); ") (sep := "")
-=======
--- make string: "fx(0), ..., fx(n-1)"
-def mkFsArgs (n : Nat) : String :=
-  genSeq n (s!"fx({·})")
-
--- make string: "lean_inc(fx(0)); ...; lean_inc(fx(n-1))"
-def mkIncFs (n : Nat) : String :=
-  genSeq n (s!"lean_inc(fx({·})); ") (sep := "")
->>>>>>> cec9758c
 
 def mkApplyI (n : Nat) (max : Nat) : M Unit := do
   let argDecls := mkArgDecls n
@@ -80,41 +63,23 @@
     switch (arity) \{\n"
   for j in [n:max + 1] do
     let fs := mkFsArgs (j - n)
-<<<<<<< HEAD
-    emit s!"    case {j}: \{ {mkFsVars (j-n)}fn{j} fn = FN{j}(f); lean_free_small_object(f); return fn({fs}{args}); }\n"
-=======
-    let sep := if j = n then "" else ", "
-    emit s!"    case {j}: \{ obj* r = FN{j}(f)({fs}{sep}{args}); lean_free_object(f); return r; }\n"
->>>>>>> cec9758c
+    emit s!"    case {j}: \{ {mkFsVars (j-n)}fn{j} fn = FN{j}(f); lean_free_object(f); return fn({fs}{args}); }\n"
   emit "    }
   }
   switch (arity) {\n"
   for j in [n:max + 1] do
-<<<<<<< HEAD
     let incfs := mkIncFs (j - n)
     let fs := mkFsArgs (j - n)
     emit  s!"  case {j}: \{ {mkFsVars (j-n)}{incfs}fn{j} fn = FN{j}(f); lean_dec_ref(f); return fn({fs}{args}); }\n"
-=======
-    let lean_incfs := mkIncFs (j - n)
-    let fs := mkFsArgs (j - n)
-    let sep := if j = n then "" else ", "
-    emit  s!"  case {j}: \{ {lean_incfs}obj* r = FN{j}(f)({fs}{sep}{args}); lean_dec_ref(f); return r; }\n"
->>>>>>> cec9758c
   emit s!"  default:
     lean_assert(arity > {max});
     obj * as[{n}] = \{ {args} };
     obj ** args = static_cast<obj**>(LEAN_ALLOCA(arity*sizeof(obj*))); // NOLINT
     for (unsigned i = 0; i < fixed; i++) \{ lean_inc(fx(i)); args[i] = fx(i); }
     for (unsigned i = 0; i < {n}; i++) args[fixed+i] = as[i];
-<<<<<<< HEAD
     fnn fn = FNN(f);
     lean_dec_ref(f);
     return fn(args);
-=======
-    obj * r = FNN(f)(args);
-    lean_dec_ref(f);
-    return r;
->>>>>>> cec9758c
   }
 } else if (arity < fixed + {n}) \{\n"
   if n ≥ 2 then do
@@ -165,27 +130,17 @@
   obj ** args = static_cast<obj**>(LEAN_ALLOCA(arity*sizeof(obj*))); // NOLINT
   for (unsigned i = 0; i < fixed; i++) \{ lean_inc(fx(i)); args[i] = fx(i); }
   for (unsigned i = 0; i < n; i++) args[fixed+i] = as[i];
-<<<<<<< HEAD
   fnn fn = FNN(f);
   lean_dec_ref(f);
   obj * r = fn(args);
-=======
-  obj * r = FNN(f)(args);
-  lean_dec_ref(f);
->>>>>>> cec9758c
   return r;
 } else if (arity < fixed + n) \{
   obj ** args = static_cast<obj**>(LEAN_ALLOCA(arity*sizeof(obj*))); // NOLINT
   for (unsigned i = 0; i < fixed; i++) \{ lean_inc(fx(i)); args[i] = fx(i); }
   for (unsigned i = 0; i < arity-fixed; i++) args[fixed+i] = as[i];
-<<<<<<< HEAD
   fnn fn = FNN(f);
   lean_dec_ref(f);
   obj * new_f = fn(args);
-=======
-  obj * new_f = FNN(f)(args);
-  lean_dec_ref(f);
->>>>>>> cec9758c
   return lean_apply_n(new_f, n+fixed-arity, &as[arity-fixed]);
 } else \{
   return fix_args(f, n, as);
@@ -211,11 +166,7 @@
       for (unsigned i = 0; i < fixed; i++, source++, target++) {
           *target = *source;
       }
-<<<<<<< HEAD
-      lean_free_small_object(f);
-=======
       lean_free_object(f);
->>>>>>> cec9758c
     }
     for (unsigned i = 0; i < n; i++, as++, target++) {
         *target = *as;
@@ -257,4 +208,5 @@
 
 -- #eval (mkApplyCpp 4).run none
 
-#eval (mkApplyCpp Lean.closureMaxArgs).run "src/runtime/apply.cpp"+def main : IO Unit :=
+  (mkApplyCpp Lean.closureMaxArgs).run "src/runtime/apply.cpp"
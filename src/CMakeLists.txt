cmake_minimum_required(VERSION 3.10)
cmake_policy(SET CMP0054 NEW)
cmake_policy(SET CMP0110 NEW)
if(NOT (${CMAKE_GENERATOR} MATCHES "Unix Makefiles"))
  message(FATAL_ERROR "The only supported CMake generator at the moment is 'Unix Makefiles'")
endif()
if(NOT (DEFINED STAGE))
  message(FATAL_ERROR "STAGE must be set; use the CMakeLists.txt in the root folder")
endif()
include(ExternalProject)
project(LEAN CXX C)
set(LEAN_VERSION_MAJOR 4)
set(LEAN_VERSION_MINOR 12)
set(LEAN_VERSION_PATCH 0)
set(LEAN_VERSION_IS_RELEASE 0)  # This number is 1 in the release revision, and 0 otherwise.
set(LEAN_SPECIAL_VERSION_DESC "" CACHE STRING "Additional version description like 'nightly-2018-03-11'")
set(LEAN_VERSION_STRING "${LEAN_VERSION_MAJOR}.${LEAN_VERSION_MINOR}.${LEAN_VERSION_PATCH}")
if (LEAN_SPECIAL_VERSION_DESC)
  string(APPEND LEAN_VERSION_STRING "-${LEAN_SPECIAL_VERSION_DESC}")
endif()

set(LEAN_PLATFORM_TARGET "" CACHE STRING "LLVM triple of the target platform")
if (NOT LEAN_PLATFORM_TARGET)
  # this may fail when the compiler is not clang, but this should only happen in local builds where
  # the value of the variable is not of immediate relevance
  execute_process(COMMAND ${CMAKE_C_COMPILER} --print-target-triple
    OUTPUT_VARIABLE LEAN_PLATFORM_TARGET OUTPUT_STRIP_TRAILING_WHITESPACE)
endif()

set(LEAN_EXTRA_LINKER_FLAGS "" CACHE STRING "Additional flags used by the linker")
set(LEAN_EXTRA_CXX_FLAGS "" CACHE STRING "Additional flags used by the C++ compiler")
set(LEAN_TEST_VARS "LEAN_CC=${CMAKE_C_COMPILER}" CACHE STRING "Additional environment variables used when running tests")

if (NOT CMAKE_BUILD_TYPE)
  message(STATUS "No build type selected, default to Release")
  set(CMAKE_BUILD_TYPE "Release")
endif()

set(CMAKE_COLOR_MAKEFILE ON)
enable_testing()

option(MULTI_THREAD       "MULTI_THREAD"       ON)
option(CCACHE             "use ccache"         ON)
option(SPLIT_STACK        "SPLIT_STACK"        OFF)
# When OFF we disable LLVM support
option(LLVM               "LLVM"               OFF)

# When ON we include githash in the version string
option(USE_GITHASH        "GIT_HASH"           ON)
# When ON we install LICENSE files to CMAKE_INSTALL_PREFIX
option(INSTALL_LICENSE "INSTALL_LICENSE" ON)
# When ON thread storage is automatically finalized, it assumes platform support pthreads.
# This option is important when using Lean as library that is invoked from a different programming language (e.g., Haskell).
option(AUTO_THREAD_FINALIZATION "AUTO_THREAD_FINALIZATION" ON)

# FLAGS for disabling optimizations and debugging
option(FREE_VAR_RANGE_OPT  "FREE_VAR_RANGE_OPT"   ON)
option(HAS_LOCAL_OPT       "HAS_LOCAL_OPT"        ON)
option(ABSTRACTION_CACHE   "ABSTRACTION_CACHE"    ON)
option(TYPE_CLASS_CACHE    "TYPE_CLASS_CACHE"     ON)
option(TYPE_INFER_CACHE    "TYPE_INFER_CACHE"     ON)
option(ALPHA               "ALPHA FEATURES"       OFF)
option(TRACK_CUSTOM_ALLOCATORS "TRACK_CUSTOM_ALLOCATORS" OFF)
option(TRACK_LIVE_EXPRS    "TRACK_LIVE_EXPRS" OFF)
option(CUSTOM_ALLOCATORS   "CUSTOM_ALLOCATORS" ON)
option(SAVE_SNAPSHOT       "SAVE_SNAPSHOT" ON)
option(SAVE_INFO           "SAVE_INFO" ON)
option(SMALL_ALLOCATOR     "SMALL_ALLOCATOR" ON)
option(MMAP                "MMAP" ON)
option(LAZY_RC             "LAZY_RC" OFF)
option(RUNTIME_STATS       "RUNTIME_STATS" OFF)
option(BSYMBOLIC "Link with -Bsymbolic to reduce call overhead in shared libraries (Linux)" ON)
option(USE_GMP "USE_GMP" ON)

# development-specific options
option(CHECK_OLEAN_VERSION "Only load .olean files compiled with the current version of Lean" OFF)
option(USE_LAKE "Use Lake instead of lean.mk for building core libs from language server" OFF)

set(LEAN_EXTRA_MAKE_OPTS  ""                           CACHE STRING "extra options to lean --make")
set(LEANC_CC              ${CMAKE_C_COMPILER}          CACHE STRING "C compiler to use in `leanc`")

if ("${LAZY_RC}" MATCHES "ON")
  set(LEAN_LAZY_RC "#define LEAN_LAZY_RC")
endif()

if ("${SMALL_ALLOCATOR}" MATCHES "ON")
  set(LEAN_SMALL_ALLOCATOR "#define LEAN_SMALL_ALLOCATOR")
endif()

if(CMAKE_SIZEOF_VOID_P EQUAL 8)
  message(STATUS "64-bit machine detected")
  set(NumBits 64)
else()
  message(STATUS "32-bit machine detected")
  set(NumBits 32)
endif()

if ("${MMAP}" MATCHES "ON")
  string(APPEND LEAN_EXTRA_CXX_FLAGS " -D LEAN_MMAP")
endif()

if ("${RUNTIME_STATS}" MATCHES "ON")
  string(APPEND LEAN_EXTRA_CXX_FLAGS " -D LEAN_RUNTIME_STATS")
endif()

if ("${CHECK_OLEAN_VERSION}" MATCHES "ON")
  set(USE_GITHASH ON)
  string(APPEND LEAN_EXTRA_CXX_FLAGS " -D LEAN_CHECK_OLEAN_VERSION")
endif()

if(${CMAKE_SYSTEM_NAME} MATCHES "Emscripten")
    # TODO(WN): code size/performance tradeoffs
    # - we're using -O3; it's /okay/
    # - -Oz produces quite slow code
    # - system libraries such as OpenGL are included in the JS but shouldn't be
    # - we need EMSCRIPTEN_KEEPALIVE annotations on exports to run meta-dce (-s MAIN_MODULE=2)

    # From https://emscripten.org/docs/compiling/WebAssembly.html#backends:
    # > The simple and safe thing is to pass all -s flags at both compile and link time.
    set(EMSCRIPTEN_SETTINGS "-s ALLOW_MEMORY_GROWTH=1 -fwasm-exceptions -pthread -flto")
    string(APPEND LEANC_EXTRA_FLAGS " -pthread")
    string(APPEND LEAN_EXTRA_CXX_FLAGS " -D LEAN_EMSCRIPTEN ${EMSCRIPTEN_SETTINGS}")
    string(APPEND LEAN_EXTRA_LINKER_FLAGS " ${EMSCRIPTEN_SETTINGS}")
endif()

# Added for CTest
include(CTest)

# Windows does not support ulimit -s unlimited. So, we reserve a lot of stack space: 100Mb
if(${CMAKE_SYSTEM_NAME} MATCHES "Windows")
  message(STATUS "Windows detected")
  set(LEAN_WIN_STACK_SIZE "104857600")
  if (MSVC)
    string(APPEND LEAN_EXTRA_LINKER_FLAGS " /STACK:${LEAN_WIN_STACK_SIZE}")
  else()
    string(APPEND LEAN_EXTRA_LINKER_FLAGS " -Wl,--stack,${LEAN_WIN_STACK_SIZE}")
    set(EXTRA_UTIL_LIBS ${EXTRA_UTIL_LIBS} -lpsapi)
  endif()
  string(APPEND LEAN_EXTRA_CXX_FLAGS " -D LEAN_WINDOWS -D LEAN_WIN_STACK_SIZE=${LEAN_WIN_STACK_SIZE}")
  # do not import the world from windows.h using appropriately named flag
  string(APPEND LEAN_EXTRA_CXX_FLAGS " -D WIN32_LEAN_AND_MEAN")
  # DLLs must go next to executables on Windows
  set(CMAKE_LIBRARY_OUTPUT_DIRECTORY "${CMAKE_BINARY_DIR}/bin")
else()
  set(CMAKE_LIBRARY_OUTPUT_DIRECTORY "${CMAKE_BINARY_DIR}/lib/lean")
endif()

set(CMAKE_ARCHIVE_OUTPUT_DIRECTORY "${CMAKE_BINARY_DIR}/lib/lean")

# OSX default thread stack size is very small. Moreover, in Debug mode, each new stack frame consumes a lot of extra memory.
if ((${MULTI_THREAD} MATCHES "ON") AND (${CMAKE_SYSTEM_NAME} MATCHES "Darwin"))
  string(APPEND LEAN_EXTRA_MAKE_OPTS " -s40000")
endif ()

# We want explicit stack probes in huge Lean stack frames for robust stack overflow detection
string(APPEND LEANC_EXTRA_FLAGS " -fstack-clash-protection")

if(NOT MULTI_THREAD)
  message(STATUS "Disabled multi-thread support, it will not be safe to run multiple threads in parallel")
  set(AUTO_THREAD_FINALIZATION OFF)
else()
  string(APPEND LEAN_EXTRA_CXX_FLAGS " -D LEAN_MULTI_THREAD")
endif()

if(AUTO_THREAD_FINALIZATION AND NOT MSVC)
  string(APPEND LEAN_EXTRA_CXX_FLAGS " -D LEAN_AUTO_THREAD_FINALIZATION")
endif()

# Set Module Path
set(CMAKE_MODULE_PATH ${CMAKE_MODULE_PATH} "${CMAKE_SOURCE_DIR}/cmake/Modules")

# Initialize CXXFLAGS.
set(CMAKE_CXX_FLAGS                "${LEAN_EXTRA_CXX_FLAGS} -DLEAN_BUILD_TYPE=\"${CMAKE_BUILD_TYPE}\" -DLEAN_EXPORTING")
set(CMAKE_CXX_FLAGS_DEBUG          "-DLEAN_DEBUG -DLEAN_TRACE")
set(CMAKE_CXX_FLAGS_MINSIZEREL     "-DNDEBUG")
set(CMAKE_CXX_FLAGS_RELEASE        "-DNDEBUG")
set(CMAKE_CXX_FLAGS_RELWITHDEBINFO "-DNDEBUG")

# SPLIT_STACK
if (SPLIT_STACK)
  if ((${CMAKE_SYSTEM_NAME} MATCHES "Linux") AND ("${CMAKE_CXX_COMPILER_ID}" MATCHES "GNU"))
     string(APPEND CMAKE_CXX_FLAGS " -fsplit-stack -D LEAN_USE_SPLIT_STACK")
     message(STATUS "Using split-stacks")
  else()
     message(FATAL_ERROR "Split-stacks are only supported on Linux with g++")
  endif()
endif()

# Compiler-specific C++14 activation.
if ("${CMAKE_CXX_COMPILER_ID}" MATCHES "GNU")
    execute_process(
        COMMAND "${CMAKE_CXX_COMPILER}" -dumpversion OUTPUT_VARIABLE GCC_VERSION)
    if (NOT (GCC_VERSION VERSION_GREATER 4.9 OR GCC_VERSION VERSION_EQUAL 4.9))
        message(FATAL_ERROR "${PROJECT_NAME} requires g++ 4.9 or greater.")
    endif ()
elseif ("${CMAKE_CXX_COMPILER_ID}" MATCHES "Clang")
  string(APPEND CMAKE_CXX_FLAGS " -D__CLANG__")
elseif (MSVC)
    # All good. Maybe enforce a recent version?
    set(CMAKE_CXX_FLAGS                "/GL /EHsc /W2 /Zc:implicitNoexcept- -D_SCL_SECURE_NO_WARNINGS ${CMAKE_CXX_FLAGS}")
    set(CMAKE_CXX_FLAGS_DEBUG          "/Od /Zi ${CMAKE_CXX_FLAGS_DEBUG}")
    set(CMAKE_CXX_FLAGS_MINSIZEREL     "/Os /Zc:inline ${CMAKE_CXX_FLAGS_MINSIZEREL}")
    set(CMAKE_CXX_FLAGS_RELEASE        "/O2 /Oi /Oy /Zc:inline ${CMAKE_CXX_FLAGS_RELEASE}")
    set(CMAKE_CXX_FLAGS_RELWITHDEBINFO "/O2 /Oi /Zi ${CMAKE_CXX_FLAGS_RELWITHDEBINFO}")
    set(LEAN_EXTRA_LINKER_FLAGS        "/LTCG:INCREMENTAL ${LEAN_EXTRA_LINKER_FLAGS}")
    set(CMAKE_STATIC_LINKER_FLAGS      "${CMAKE_STATIC_LINKER_FLAGS} ${LEAN_EXTRA_LINKER_FLAGS}")
elseif (${CMAKE_SYSTEM_NAME} MATCHES "Emscripten")
    message(STATUS "Emscripten is detected: Make sure the wrapped compiler supports C++14")
else()
    message(FATAL_ERROR "Unsupported compiler: ${CMAKE_CXX_COMPILER_ID}")
endif ()

if (NOT MSVC)
    set(CMAKE_CXX_FLAGS                "-Wall -Wextra -std=c++14 ${CMAKE_CXX_FLAGS}")
    set(CMAKE_CXX_FLAGS_DEBUG          "-g3 ${CMAKE_CXX_FLAGS_DEBUG}")
    if (${CMAKE_SYSTEM_NAME} MATCHES "Emscripten")
      # smallest+slower | -Oz .. -Os .. -O3 | largest+faster
      set(CMAKE_CXX_FLAGS_MINSIZEREL     "-Oz ${CMAKE_CXX_FLAGS_MINSIZEREL}")
    else ()
      set(CMAKE_CXX_FLAGS_MINSIZEREL     "-Os ${CMAKE_CXX_FLAGS_MINSIZEREL}")
    endif ()
    set(CMAKE_CXX_FLAGS_RELEASE        "-O3 ${CMAKE_CXX_FLAGS_RELEASE}")
    set(CMAKE_CXX_FLAGS_RELWITHDEBINFO "-O2 -g3 -fno-omit-frame-pointer ${CMAKE_CXX_FLAGS_RELWITHDEBINFO}")
elseif (MULTI_THREAD)
    set(CMAKE_CXX_FLAGS_DEBUG          "/MTd ${CMAKE_CXX_FLAGS_DEBUG}")
    set(CMAKE_CXX_FLAGS_MINSIZEREL     "/MT ${CMAKE_CXX_FLAGS_MINSIZEREL}")
    set(CMAKE_CXX_FLAGS_RELEASE        "/MT ${CMAKE_CXX_FLAGS_RELEASE}")
    set(CMAKE_CXX_FLAGS_RELWITHDEBINFO "/MT ${CMAKE_CXX_FLAGS_RELWITHDEBINFO}")
endif ()

if("${USE_GMP}" MATCHES "ON")
  set(CMAKE_CXX_FLAGS                "-D LEAN_USE_GMP ${CMAKE_CXX_FLAGS}")
  if("${CMAKE_SYSTEM_NAME}" MATCHES "Emscripten")
    include_directories(${GMP_INSTALL_PREFIX}/include)
    set(GMP_LIBRARIES "${GMP_INSTALL_PREFIX}/lib/libgmp.a")
  else()
    # GMP
    find_package(GMP 5.0.5 REQUIRED)
    include_directories(${GMP_INCLUDE_DIR})
  endif()
  if(NOT LEAN_STANDALONE)
    string(APPEND LEAN_EXTRA_LINKER_FLAGS " ${GMP_LIBRARIES}")
  endif()
endif()

if(NOT "${CMAKE_SYSTEM_NAME}" MATCHES "Emscripten")
  # LibUV
  find_package(LibUV 1.0.0 REQUIRED)
  include_directories(${LIBUV_INCLUDE_DIR})
endif()
if(NOT LEAN_STANDALONE)
  string(APPEND LEAN_EXTRA_LINKER_FLAGS " ${LIBUV_LIBRARIES}")
endif()

# ccache
if(CCACHE AND NOT CMAKE_CXX_COMPILER_LAUNCHER AND NOT CMAKE_C_COMPILER_LAUNCHER)
  find_program(CCACHE_PATH ccache)
  if(CCACHE_PATH)
    set(CMAKE_CXX_COMPILER_LAUNCHER "${CCACHE_PATH}")
    set(CMAKE_C_COMPILER_LAUNCHER "${CCACHE_PATH}")
  else()
    message(WARNING "Failed to find ccache, prepare for longer and redundant builds...")
  endif()
endif()

# Python
find_package(PythonInterp)

include_directories(${CMAKE_BINARY_DIR}/include)

# Pick up `llvm-config` to setup LLVM flags.
if(LLVM)
  if(NOT LLVM_CONFIG) # look for `llvm-config` if not supplied
    message(STATUS "'-DLLVM_CONFIG=<path/to/llvm-config>' not passed as CMake flag, finding `llvm-config` via CMake...")
    find_program(LLVM_CONFIG "llvm-config")
    if(NOT LLVM_CONFIG) # check that it was found
        message(FATAL_ERROR "Unable to find 'llvm-config'")
    endif()
  endif()
  # check that we have 'llvm-config' version.
  message(STATUS "Executing 'llvm-config --version' at '${LLVM_CONFIG}' to check configuration.")
  execute_process(COMMAND ${LLVM_CONFIG} --version COMMAND_ERROR_IS_FATAL ANY OUTPUT_VARIABLE LLVM_CONFIG_VERSION ECHO_OUTPUT_VARIABLE OUTPUT_STRIP_TRAILING_WHITESPACE)
  string(REGEX MATCH "^[0-9]*" LLVM_CONFIG_MAJOR_VERSION ${LLVM_CONFIG_VERSION})
  message(STATUS "Found 'llvm-config' at '${LLVM_CONFIG}' with version '${LLVM_CONFIG_VERSION}', major version '${LLVM_CONFIG_MAJOR_VERSION}'")
  if (NOT LLVM_CONFIG_MAJOR_VERSION STREQUAL "15")
    message(FATAL_ERROR "Unable to find llvm-config version 15. Found invalid version '${LLVM_CONFIG_MAJOR_VERSION}'")
  endif()
  # -DLEAN_LLVM is used to conditionally compile Lean features that depend on LLVM
  string(APPEND CMAKE_CXX_FLAGS " -D LEAN_LLVM")

  execute_process(COMMAND ${LLVM_CONFIG}  --ldflags OUTPUT_VARIABLE LLVM_CONFIG_LDFLAGS OUTPUT_STRIP_TRAILING_WHITESPACE)
  execute_process(COMMAND ${LLVM_CONFIG}  --libs OUTPUT_VARIABLE LLVM_CONFIG_LIBS OUTPUT_STRIP_TRAILING_WHITESPACE)
  execute_process(COMMAND ${LLVM_CONFIG}  --libdir OUTPUT_VARIABLE LLVM_CONFIG_LIBDIR OUTPUT_STRIP_TRAILING_WHITESPACE)
  execute_process(COMMAND ${LLVM_CONFIG}  --includedir OUTPUT_VARIABLE LLVM_CONFIG_INCLUDEDIR OUTPUT_STRIP_TRAILING_WHITESPACE)
  execute_process(COMMAND ${LLVM_CONFIG}  --cxxflags OUTPUT_VARIABLE LLVM_CONFIG_CXXFLAGS OUTPUT_STRIP_TRAILING_WHITESPACE)
  execute_process(COMMAND ${LLVM_CONFIG}  --system-libs OUTPUT_VARIABLE LLVM_CONFIG_SYSTEM_LIBS OUTPUT_STRIP_TRAILING_WHITESPACE)
  message(STATUS "llvm-config: libdir '${LLVM_CONFIG_LIBDIR}' | ldflags '${LLVM_CONFIG_LDFLAGS}' | libs '${LLVM_CONFIG_LIBS}' | system libs '${LLVM_CONFIG_SYSTEM_LIBS}' | cxxflags: ${LLVM_CONFIG_CXXFLAGS} | includedir: ${LLVM_CONFIG_INCLUDEDIR}")
else()
  message(WARNING "Disabling LLVM support")
endif()

# libleancpp/Lean as well as libleanrt/Init are cyclically dependent. This works by default on macOS, which also doesn't like
# the linker flags necessary on other platforms.
# Furthermore, add LLVM flags into the list of flags we need when linking.
# when using shared libraries, set the `rpath` to help the dynamic loader
if(${CMAKE_SYSTEM_NAME} MATCHES "Darwin")
  if(LLVM) # link to Zlib because LLVM depends on it.
    find_package(ZLIB REQUIRED)
    message(STATUS "ZLIB_LIBRARY: ${ZLIB_LIBRARY}")
    cmake_path(GET ZLIB_LIBRARY PARENT_PATH ZLIB_LIBRARY_PARENT_PATH)
    string(APPEND LEANSHARED_LINKER_FLAGS " -L ${ZLIB_LIBRARY_PARENT_PATH}")
  endif()
  string(APPEND TOOLCHAIN_STATIC_LINKER_FLAGS " -lleancpp -lInit -lStd -lLean -lleanrt")
elseif(${CMAKE_SYSTEM_NAME} MATCHES "Emscripten")
  string(APPEND TOOLCHAIN_STATIC_LINKER_FLAGS " -lleancpp -lInit -lStd -lLean -lnodefs.js -lleanrt")
else()
  string(APPEND TOOLCHAIN_STATIC_LINKER_FLAGS " -Wl,--start-group -lleancpp -lLean -Wl,--end-group -lStd -Wl,--start-group -lInit -lleanrt -Wl,--end-group")
endif()

set(LEAN_CXX_STDLIB "-lstdc++" CACHE STRING "C++ stdlib linker flags")

if(${CMAKE_SYSTEM_NAME} MATCHES "Darwin")
  set(LEAN_CXX_STDLIB "-lc++")
endif()

string(APPEND TOOLCHAIN_STATIC_LINKER_FLAGS " ${LEAN_CXX_STDLIB}")
string(APPEND TOOLCHAIN_SHARED_LINKER_FLAGS " ${LEAN_CXX_STDLIB}")

# in local builds, link executables and not just dynlibs against C++ stdlib as well,
# which is required for e.g. asan
if(NOT LEAN_STANDALONE)
  string(APPEND CMAKE_EXE_LINKER_FLAGS " ${LEAN_CXX_STDLIB}")
endif()

# flags for user binaries = flags for toolchain binaries + Lake
set(LEANC_STATIC_LINKER_FLAGS " ${TOOLCHAIN_STATIC_LINKER_FLAGS} -lLake")
if(${CMAKE_SYSTEM_NAME} MATCHES "Linux")
  set(LEANC_SHARED_LINKER_FLAGS " ${TOOLCHAIN_SHARED_LINKER_FLAGS} -Wl,--as-needed -lLake_shared -Wl,--no-as-needed")
else()
  set(LEANC_SHARED_LINKER_FLAGS " ${TOOLCHAIN_SHARED_LINKER_FLAGS} -lLake_shared")
endif()

if (LLVM)
  string(APPEND LEANSHARED_LINKER_FLAGS " -L${LLVM_CONFIG_LIBDIR} ${LLVM_CONFIG_LDFLAGS} ${LLVM_CONFIG_LIBS} ${LLVM_CONFIG_SYSTEM_LIBS}")
  string(APPEND CMAKE_CXX_FLAGS " -I${LLVM_CONFIG_INCLUDEDIR}")
endif()

if(LLVM AND ${STAGE} GREATER 0)
    # Here, we perform a replacement of `llvm-host` with `llvm`. This is necessary for our cross-compile
    #   builds in `script/prepare-llvm-*.sh`.
    # - Recall that the host's copy of LLVM binaries and libraries is at
    #   `llvm-host`, and the target's copy of LLVM binaries and libraries is at
    #   `llvm`.
    # - In an ideal world, we would run the target's `llvm/bin/llvm-config` and get the correct link options for the target
    #   (e.g. `-Lllvm/lib/libLLVM`.)
    # - However, the target's `llvm/bin/llvm-config` has a different target
    #   triple from the host, and thus cannot be run on the host.
    # - So, we run the host `llvm-host/bin/llvm-config` from which we pick up
    #   compiler options, and change the output of the host to point to the target.
    # - In particular, `host/bin/llvm-config` produces flags like `-Lllvm-host/lib/libLLVM`, while
    #   we need the path to be `-Lllvm/lib/libLLVM`. Thus, we perform this replacement here.
    string(REPLACE "llvm-host" "llvm" LEANSHARED_LINKER_FLAGS ${LEANSHARED_LINKER_FLAGS})
    string(REPLACE "llvm-host" "llvm" LEAN_EXTRA_CXX_FLAGS ${LEAN_EXTRA_CXX_FLAGS})
    message(VERBOSE "leanshared linker flags: '${LEANSHARED_LINKER_FLAGS}' | lean extra cxx flags '${LEAN_EXTR_CXX_FLAGS}'")
endif()

# get rid of unused parts of C++ stdlib
if(${CMAKE_SYSTEM_NAME} MATCHES "Darwin")
  string(APPEND TOOLCHAIN_SHARED_LINKER_FLAGS " -Wl,-dead_strip")
elseif(NOT ${CMAKE_SYSTEM_NAME} MATCHES "Emscripten")
  string(APPEND TOOLCHAIN_SHARED_LINKER_FLAGS " -Wl,--gc-sections")
endif()

if(NOT ${CMAKE_SYSTEM_NAME} MATCHES "Darwin")
  string(APPEND LEAN_EXTRA_LINKER_FLAGS " -lm")
endif()

if(${CMAKE_SYSTEM_NAME} MATCHES "Linux")
  if(BSYMBOLIC)
    string(APPEND LEANC_SHARED_LINKER_FLAGS " -Wl,-Bsymbolic")
    string(APPEND TOOLCHAIN_SHARED_LINKER_FLAGS " -Wl,-Bsymbolic")
  endif()
  string(APPEND CMAKE_CXX_FLAGS " -fPIC -ftls-model=initial-exec")
  string(APPEND LEANC_EXTRA_FLAGS " -fPIC")
  string(APPEND TOOLCHAIN_SHARED_LINKER_FLAGS " -Wl,-rpath=\\$$ORIGIN/..:\\$$ORIGIN")
  string(APPEND LAKESHARED_LINKER_FLAGS " -Wl,--whole-archive ${CMAKE_BINARY_DIR}/lib/temp/libLake.a.export -Wl,--no-whole-archive")
  string(APPEND CMAKE_EXE_LINKER_FLAGS " -Wl,-rpath=\\\$ORIGIN/../lib:\\\$ORIGIN/../lib/lean")
elseif(${CMAKE_SYSTEM_NAME} MATCHES "Darwin")
  string(APPEND CMAKE_CXX_FLAGS " -ftls-model=initial-exec")
  string(APPEND INIT_SHARED_LINKER_FLAGS " -install_name @rpath/libInit_shared.dylib")
  string(APPEND LEANSHARED_1_LINKER_FLAGS " -install_name @rpath/libleanshared_1.dylib")
  string(APPEND LEANSHARED_LINKER_FLAGS " -install_name @rpath/libleanshared.dylib")
  string(APPEND LAKESHARED_LINKER_FLAGS " -Wl,-force_load,${CMAKE_BINARY_DIR}/lib/temp/libLake.a.export -install_name @rpath/libLake_shared.dylib")
  string(APPEND CMAKE_EXE_LINKER_FLAGS " -Wl,-rpath,@executable_path/../lib -Wl,-rpath,@executable_path/../lib/lean")
elseif(${CMAKE_SYSTEM_NAME} MATCHES "Emscripten")
  string(APPEND CMAKE_CXX_FLAGS " -fPIC")
  string(APPEND LEANC_EXTRA_FLAGS " -fPIC")
elseif(${CMAKE_SYSTEM_NAME} MATCHES "Windows")
  string(APPEND LAKESHARED_LINKER_FLAGS " -Wl,--out-implib,${CMAKE_BINARY_DIR}/lib/lean/libLake_shared.dll.a -Wl,--whole-archive ${CMAKE_BINARY_DIR}/lib/temp/libLake.a.export -Wl,--no-whole-archive")
endif()

if(${CMAKE_SYSTEM_NAME} MATCHES "Linux")
  string(APPEND LEAN_EXTRA_LINKER_FLAGS " -ldl")
endif()

if(NOT(${CMAKE_SYSTEM_NAME} MATCHES "Windows") AND NOT(${CMAKE_SYSTEM_NAME} MATCHES "Emscripten"))
  # export symbols for the interpreter (done via `LEAN_EXPORT` for Windows)
  string(APPEND LEAN_DYN_EXE_LINKER_FLAGS " -rdynamic")
  string(APPEND CMAKE_EXE_LINKER_FLAGS " -rdynamic")
  # hide all other symbols
  string(APPEND CMAKE_CXX_FLAGS " -fvisibility=hidden -fvisibility-inlines-hidden")
  string(APPEND LEANC_EXTRA_FLAGS " -fvisibility=hidden")
endif()

# On Windows, add bcrypt for random number generation
if(${CMAKE_SYSTEM_NAME} MATCHES "Windows")
  string(APPEND LEAN_EXTRA_LINKER_FLAGS " -lbcrypt")
endif()

# Allow `lean` symbols in plugins without linking directly against it. If we linked against the
# executable or `leanshared`, plugins would try to look them up at load time (even though they
# are already loaded) and probably fail unless we set up LD_LIBRARY_PATH.
if(${CMAKE_SYSTEM_NAME} MATCHES "Windows")
  # import libraries created by the stdlib.make targets
  string(APPEND LEANC_SHARED_LINKER_FLAGS " -lInit_shared -lleanshared_1 -lleanshared")
elseif("${CMAKE_SYSTEM_NAME}" MATCHES "Darwin")
  string(APPEND LEANC_SHARED_LINKER_FLAGS " -Wl,-undefined,dynamic_lookup")
endif()
# Linux ignores undefined symbols in shared libraries by default

if(MULTI_THREAD AND NOT MSVC AND (NOT ("${CMAKE_SYSTEM_NAME}" MATCHES "Darwin")))
    string(APPEND LEAN_EXTRA_LINKER_FLAGS " -pthread")
endif()

# Git HASH
if(USE_GITHASH)
  include(GetGitRevisionDescription)
  get_git_head_revision(GIT_REFSPEC GIT_SHA1)
  if(${GIT_SHA1} MATCHES "GITDIR-NOTFOUND")
    message(STATUS "Failed to read git_sha1")
    set(GIT_SHA1 "")
  else()
    message(STATUS "git commit sha1: ${GIT_SHA1}")
  endif()
else()
  set(GIT_SHA1 "")
endif()
configure_file("${LEAN_SOURCE_DIR}/githash.h.in" "${LEAN_BINARY_DIR}/githash.h")

# Windows uses ";" as a path separator. We use `LEAN_PATH_SEPARATOR` on scripts such as lean.mk.in
if(${CMAKE_SYSTEM_NAME} MATCHES "Windows")
  set(LEAN_PATH_SEPARATOR ";")
else()
  set(LEAN_PATH_SEPARATOR ":")
endif()

# Version
configure_file("${LEAN_SOURCE_DIR}/version.h.in" "${LEAN_BINARY_DIR}/include/lean/version.h")
if (${STAGE} EQUAL 0)
  set(LEAN_IS_STAGE0 "#define LEAN_IS_STAGE0 1")
else()
  set(LEAN_IS_STAGE0 "#define LEAN_IS_STAGE0 0")
endif()
configure_file("${LEAN_SOURCE_DIR}/config.h.in" "${LEAN_BINARY_DIR}/include/lean/config.h")
install(DIRECTORY ${LEAN_BINARY_DIR}/include/ DESTINATION include)
configure_file(${LEAN_SOURCE_DIR}/lean.mk.in ${LEAN_BINARY_DIR}/share/lean/lean.mk)
install(DIRECTORY ${LEAN_BINARY_DIR}/share/ DESTINATION share)

include_directories(${LEAN_SOURCE_DIR})
include_directories(${CMAKE_BINARY_DIR})  # version.h etc., "private" headers
include_directories(${CMAKE_BINARY_DIR}/include)  # config.h etc., "public" headers

# Use CMake profile C++ flags for building Lean libraries, but do not embed in `leanc`
string(TOUPPER "${CMAKE_BUILD_TYPE}" uppercase_CMAKE_BUILD_TYPE)
string(APPEND LEANC_OPTS " ${CMAKE_CXX_FLAGS_${uppercase_CMAKE_BUILD_TYPE}}")

# Do embed flag for finding system libraries in dev builds
if(CMAKE_OSX_SYSROOT AND NOT LEAN_STANDALONE)
  string(APPEND LEANC_EXTRA_FLAGS " ${CMAKE_CXX_SYSROOT_FLAG}${CMAKE_OSX_SYSROOT}")
endif()

add_subdirectory(initialize)
add_subdirectory(shell)
# to be included in `leanshared` but not the smaller `leanshared_1` (as it would pull
# in the world)
add_library(leaninitialize STATIC $<TARGET_OBJECTS:initialize>)
set_target_properties(leaninitialize PROPERTIES
  ARCHIVE_OUTPUT_DIRECTORY ${CMAKE_BINARY_DIR}/lib/temp
  OUTPUT_NAME leaninitialize)
add_library(leanshell STATIC util/shell.cpp)
set_target_properties(leanshell PROPERTIES
  ARCHIVE_OUTPUT_DIRECTORY ${CMAKE_BINARY_DIR}/lib/temp
  OUTPUT_NAME leanshell)
if (${CMAKE_SYSTEM_NAME} MATCHES "Windows")
  string(APPEND CMAKE_EXE_LINKER_FLAGS " -Wl,--whole-archive -lleanmanifest -Wl,--no-whole-archive")
endif()

if(${STAGE} GREATER 1)
  # reuse C++ parts, which don't change
  add_library(leanrt_initial-exec STATIC IMPORTED)
  set_target_properties(leanrt_initial-exec PROPERTIES
    IMPORTED_LOCATION "${CMAKE_BINARY_DIR}/runtime/libleanrt_initial-exec.a")
  add_library(leanrt STATIC IMPORTED)
  set_target_properties(leanrt PROPERTIES
    IMPORTED_LOCATION "${CMAKE_BINARY_DIR}/lib/lean/libleanrt.a")
  add_library(leancpp_1 STATIC IMPORTED)
  set_target_properties(leancpp_1 PROPERTIES
    IMPORTED_LOCATION "${CMAKE_BINARY_DIR}/lib/temp/libleancpp_1.a")
  add_library(leancpp STATIC IMPORTED)
  set_target_properties(leancpp PROPERTIES
    IMPORTED_LOCATION "${CMAKE_BINARY_DIR}/lib/lean/libleancpp.a")
  add_custom_target(copy-leancpp
    COMMAND cmake -E copy_if_different "${PREV_STAGE}/runtime/libleanrt_initial-exec.a" "${CMAKE_BINARY_DIR}/runtime/libleanrt_initial-exec.a"
    COMMAND cmake -E copy_if_different "${PREV_STAGE}/lib/lean/libleanrt.a" "${CMAKE_BINARY_DIR}/lib/lean/libleanrt.a"
    COMMAND cmake -E copy_if_different "${PREV_STAGE}/lib/lean/libleancpp.a" "${CMAKE_BINARY_DIR}/lib/lean/libleancpp.a"
    COMMAND cmake -E copy_if_different "${PREV_STAGE}/lib/temp/libleancpp_1.a" "${CMAKE_BINARY_DIR}/lib/temp/libleancpp_1.a")
  add_dependencies(leancpp copy-leancpp)
  if(LLVM)
      add_custom_target(copy-lean-h-bc
        COMMAND cmake -E copy_if_different "${PREV_STAGE}/lib/lean/lean.h.bc" "${CMAKE_BINARY_DIR}/lib/lean/lean.h.bc")
      add_dependencies(leancpp copy-lean-h-bc)
  endif()
else()
  add_subdirectory(runtime)

  add_subdirectory(util)
  set(LEAN_OBJS ${LEAN_OBJS} $<TARGET_OBJECTS:util>)
  add_subdirectory(kernel)
  set(LEAN_OBJS ${LEAN_OBJS} $<TARGET_OBJECTS:kernel>)
  add_subdirectory(library)
  set(LEAN_OBJS ${LEAN_OBJS} $<TARGET_OBJECTS:library>)
  add_subdirectory(library/constructions)
  set(LEAN_OBJS ${LEAN_OBJS} $<TARGET_OBJECTS:constructions>)
  add_subdirectory(library/compiler)
  set(LEAN_OBJS ${LEAN_OBJS} $<TARGET_OBJECTS:compiler>)

  # leancpp without `initialize` (see `leaninitialize` above)
  add_library(leancpp_1 STATIC ${LEAN_OBJS})
  set_target_properties(leancpp_1 PROPERTIES
    ARCHIVE_OUTPUT_DIRECTORY ${CMAKE_BINARY_DIR}/lib/temp
    OUTPUT_NAME leancpp_1)
  add_library(leancpp STATIC ${LEAN_OBJS} $<TARGET_OBJECTS:initialize>)
  set_target_properties(leancpp PROPERTIES
    OUTPUT_NAME leancpp)
endif()

if((${STAGE} GREATER 0) AND CADICAL)
  add_custom_target(copy-cadical
    COMMAND cmake -E copy_if_different "${CADICAL}" "${CMAKE_BINARY_DIR}/bin/cadical${CMAKE_EXECUTABLE_SUFFIX}")
  add_dependencies(leancpp copy-cadical)
endif()

# MSYS2 bash usually handles Windows paths relatively well, but not when putting them in the PATH
string(REGEX REPLACE "^([a-zA-Z]):" "/\\1" LEAN_BIN "${CMAKE_BINARY_DIR}/bin")

# ...and Make doesn't like absolute Windows paths either
# (also looks nicer in the build log)
file(RELATIVE_PATH LIB ${LEAN_SOURCE_DIR} ${CMAKE_BINARY_DIR}/lib)

if (${CMAKE_SYSTEM_NAME} MATCHES "Emscripten")
  # We do not use dynamic linking via leanshared for Emscripten to keep things
  # simple. (And we are not interested in `Lake` anyway.) To use dynamic
  # linking, we would probably have to set MAIN_MODULE=2 on `leanshared`,
  # SIDE_MODULE=2 on `lean`, and set CMAKE_SHARED_LIBRARY_SUFFIX to ".js".
  string(APPEND LEAN_EXE_LINKER_FLAGS " ${LIB}/temp/libleanshell.a ${TOOLCHAIN_STATIC_LINKER_FLAGS} ${EMSCRIPTEN_SETTINGS} -lnodefs.js -s EXIT_RUNTIME=1 -s MAIN_MODULE=1 -s LINKABLE=1 -s EXPORT_ALL=1")
endif()

# Build the compiler using the bootstrapped C sources for stage0, and use
# the LLVM build for stage1 and further.
if (LLVM AND ${STAGE} GREATER 0)
  set(EXTRA_LEANMAKE_OPTS "LLVM=1")
endif()

add_custom_target(make_stdlib ALL
  WORKING_DIRECTORY ${LEAN_SOURCE_DIR}
  # The actual rule is in a separate makefile because we want to prefix it with '+' to use the Make job server
  # for a parallelized nested build, but CMake doesn't let us do that.
  # We use `lean` from the previous stage, but `leanc`, headers, etc. from the current stage
  COMMAND $(MAKE) -f ${CMAKE_BINARY_DIR}/stdlib.make Init Std Lean
  VERBATIM)

# if we have LLVM enabled, then build `lean.h.bc` which has the LLVM bitcode
# of Lean runtime to be built.
if (LLVM AND ${STAGE} EQUAL 1)
   add_dependencies(make_stdlib runtime_bc)
endif()

# We declare these as separate custom targets so they use separate `make` invocations, which makes `make` recompute which dependencies
# (e.g. `libLean.a`) are now newer than the target file

if(${CMAKE_SYSTEM_NAME} MATCHES "Emscripten")
  # dummy targets, see `MAIN_MODULE` discussion above
  add_custom_target(Init_shared ALL
    DEPENDS make_stdlib leanrt_initial-exec
    COMMAND touch ${CMAKE_LIBRARY_OUTPUT_DIRECTORY}/libInit_shared${CMAKE_SHARED_LIBRARY_SUFFIX}
  )
  add_custom_target(leanshared ALL
    DEPENDS Init_shared leancpp
    COMMAND touch ${CMAKE_LIBRARY_OUTPUT_DIRECTORY}/libleanshared_1${CMAKE_SHARED_LIBRARY_SUFFIX}
    COMMAND touch ${CMAKE_LIBRARY_OUTPUT_DIRECTORY}/libleanshared${CMAKE_SHARED_LIBRARY_SUFFIX}
  )
  add_custom_target(lake_shared ALL
    DEPENDS leanshared
    COMMAND touch ${CMAKE_LIBRARY_OUTPUT_DIRECTORY}/libLake_shared${CMAKE_SHARED_LIBRARY_SUFFIX}
  )
else()
  add_custom_target(Init_shared ALL
    WORKING_DIRECTORY ${LEAN_SOURCE_DIR}
    DEPENDS make_stdlib leanrt_initial-exec
    COMMAND $(MAKE) -f ${CMAKE_BINARY_DIR}/stdlib.make Init_shared
    VERBATIM)

  add_custom_target(leanshared ALL
    WORKING_DIRECTORY ${LEAN_SOURCE_DIR}
    DEPENDS Init_shared leancpp_1 leancpp leanshell leaninitialize
    COMMAND $(MAKE) -f ${CMAKE_BINARY_DIR}/stdlib.make leanshared
    VERBATIM)

  string(APPEND CMAKE_EXE_LINKER_FLAGS " -lInit_shared -lleanshared_1 -lleanshared")
endif()

if(NOT ${CMAKE_SYSTEM_NAME} MATCHES "Emscripten")
<<<<<<< HEAD
  add_custom_target(lake  # ALL TODO: re-enable after stage 0 update
=======
  add_custom_target(lake_lib ALL
>>>>>>> 0b7debe3
    WORKING_DIRECTORY ${LEAN_SOURCE_DIR}
    DEPENDS leanshared
    COMMAND $(MAKE) -f ${CMAKE_BINARY_DIR}/stdlib.make Lake
    VERBATIM)
  add_custom_target(lake_shared ALL
    WORKING_DIRECTORY ${LEAN_SOURCE_DIR}
    DEPENDS lake_lib
    COMMAND $(MAKE) -f ${CMAKE_BINARY_DIR}/stdlib.make libLake_shared
    VERBATIM)
  add_custom_target(lake ALL
    WORKING_DIRECTORY ${LEAN_SOURCE_DIR}
    DEPENDS lake_shared
    COMMAND $(MAKE) -f ${CMAKE_BINARY_DIR}/stdlib.make lake
    VERBATIM)
endif()

if(PREV_STAGE)
  add_custom_target(update-stage0
    COMMAND bash -c 'CSRCS=${CMAKE_BINARY_DIR}/lib/temp script/lib/update-stage0'
    DEPENDS make_stdlib
    WORKING_DIRECTORY "${LEAN_SOURCE_DIR}/..")

  add_custom_target(update-stage0-commit
    COMMAND git commit -m "chore: update stage0"
    DEPENDS update-stage0)
endif()

# use Bash version for building, use Lean version in bin/ for tests & distribution
configure_file("${LEAN_SOURCE_DIR}/bin/leanc.in" "${CMAKE_BINARY_DIR}/leanc.sh" @ONLY)
if(${STAGE} GREATER 0 AND EXISTS ${LEAN_SOURCE_DIR}/Leanc.lean AND NOT ${CMAKE_SYSTEM_NAME} MATCHES "Emscripten")
  configure_file("${LEAN_SOURCE_DIR}/Leanc.lean" "${CMAKE_BINARY_DIR}/leanc/Leanc.lean" @ONLY)
  add_custom_target(leanc ALL
    WORKING_DIRECTORY ${CMAKE_BINARY_DIR}/leanc
    DEPENDS leanshared
    COMMAND $(MAKE) -f ${CMAKE_BINARY_DIR}/stdlib.make Leanc
    VERBATIM)
endif()

file(COPY ${LEAN_SOURCE_DIR}/bin/leanmake DESTINATION ${CMAKE_BINARY_DIR}/bin)

install(DIRECTORY "${CMAKE_BINARY_DIR}/bin/" USE_SOURCE_PERMISSIONS DESTINATION bin)

if (${STAGE} GREATER 0 AND CADICAL)
  install(PROGRAMS "${CADICAL}" DESTINATION bin)
endif()

add_custom_target(clean-stdlib
  COMMAND rm -rf "${CMAKE_BINARY_DIR}/lib" || true)

add_custom_target(clean-olean
  DEPENDS clean-stdlib)

install(DIRECTORY "${CMAKE_BINARY_DIR}/lib/" DESTINATION lib
  PATTERN temp EXCLUDE)

# symlink source into expected installation location for go-to-definition, if file system allows it
file(MAKE_DIRECTORY ${CMAKE_BINARY_DIR}/src)
if(${STAGE} EQUAL 0)
  file(CREATE_LINK ${CMAKE_SOURCE_DIR}/../../src ${CMAKE_BINARY_DIR}/src/lean RESULT _IGNORE_RES SYMBOLIC)
else()
  file(CREATE_LINK ${CMAKE_SOURCE_DIR} ${CMAKE_BINARY_DIR}/src/lean RESULT _IGNORE_RES SYMBOLIC)
endif()

install(DIRECTORY "${CMAKE_SOURCE_DIR}/" DESTINATION src/lean
        FILES_MATCHING
        PATTERN "*.lean"
        PATTERN "*.md"
        PATTERN examples EXCLUDE)

if(${STAGE} GREATER 0 AND INSTALL_LICENSE)
  install(FILES "${CMAKE_SOURCE_DIR}/../LICENSE" "${CMAKE_SOURCE_DIR}/../LICENSES" DESTINATION ".")
endif()

file(COPY ${CMAKE_SOURCE_DIR}/include/lean DESTINATION ${CMAKE_BINARY_DIR}/include
  FILES_MATCHING PATTERN "*.h")

set(LEAN_INSTALL_PREFIX "" CACHE STRING "If set, set CMAKE_INSTALL_PREFIX to this value + version name")
if(LEAN_INSTALL_PREFIX)
  string(TOLOWER ${CMAKE_SYSTEM_NAME} LOWER_SYSTEM_NAME)
  set(LEAN_INSTALL_SUFFIX "-${LOWER_SYSTEM_NAME}" CACHE STRING "If LEAN_INSTALL_PREFIX is set, append this value to CMAKE_INSTALL_PREFIX")
  set(CMAKE_INSTALL_PREFIX "${LEAN_INSTALL_PREFIX}/lean-${LEAN_VERSION_STRING}${LEAN_INSTALL_SUFFIX}")
endif()

# Escape for `make`. Yes, twice.
string(REPLACE "$" "$$" CMAKE_EXE_LINKER_FLAGS_MAKE "${CMAKE_EXE_LINKER_FLAGS}")
string(REPLACE "$" "$$" CMAKE_EXE_LINKER_FLAGS_MAKE_MAKE "${CMAKE_EXE_LINKER_FLAGS_MAKE}")
configure_file(${LEAN_SOURCE_DIR}/stdlib.make.in ${CMAKE_BINARY_DIR}/stdlib.make)

if(USE_LAKE AND STAGE EQUAL 1)
  configure_file(${LEAN_SOURCE_DIR}/lakefile.toml.in ${LEAN_SOURCE_DIR}/lakefile.toml)
  configure_file(${LEAN_SOURCE_DIR}/lakefile.toml.in ${LEAN_SOURCE_DIR}/../tests/lakefile.toml)
  configure_file(${LEAN_SOURCE_DIR}/lakefile.toml.in ${LEAN_SOURCE_DIR}/../lakefile.toml)
endif()<|MERGE_RESOLUTION|>--- conflicted
+++ resolved
@@ -620,11 +620,7 @@
 endif()
 
 if(NOT ${CMAKE_SYSTEM_NAME} MATCHES "Emscripten")
-<<<<<<< HEAD
-  add_custom_target(lake  # ALL TODO: re-enable after stage 0 update
-=======
   add_custom_target(lake_lib ALL
->>>>>>> 0b7debe3
     WORKING_DIRECTORY ${LEAN_SOURCE_DIR}
     DEPENDS leanshared
     COMMAND $(MAKE) -f ${CMAKE_BINARY_DIR}/stdlib.make Lake

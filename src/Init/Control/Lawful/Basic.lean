--- conflicted
+++ resolved
@@ -118,11 +118,7 @@
 theorem seqLeft_eq_bind [Monad m] [LawfulMonad m] (x : m α) (y : m β) : x <* y = x >>= fun a => y >>= fun _ => pure a := by
   rw [seqLeft_eq]; simp [map_eq_pure_bind, seq_eq_bind_map]
 
-<<<<<<< HEAD
-theorem map_bind [Monad m] [LawfulMonad m](x : m α) {g : α → m β} {f : β → γ} :
-=======
 theorem map_bind [Monad m] [LawfulMonad m] (x : m α) {g : α → m β} {f : β → γ} :
->>>>>>> 3e2a465b
     f <$> (x >>= fun a => g a) = x >>= fun a => f <$> g a := by
   rw [← bind_pure_comp, LawfulMonad.bind_assoc]
   simp [bind_pure_comp]

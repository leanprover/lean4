/-
Copyright (c) 2021 Microsoft Corporation. All rights reserved.
Released under Apache 2.0 license as described in the file LICENSE.
Authors: Sebastian Ullrich, Leonardo de Moura, Mario Carneiro
-/
prelude
import Init.SimpLemmas
import Init.Meta

open Function

@[simp] theorem monadLift_self {m : Type u → Type v} (x : m α) : monadLift x = x :=
  rfl

/--
The `Functor` typeclass only contains the operations of a functor.
`LawfulFunctor` further asserts that these operations satisfy the laws of a functor,
including the preservation of the identity and composition laws:
```
id <$> x = x
(h ∘ g) <$> x = h <$> g <$> x
```
-/
class LawfulFunctor (f : Type u → Type v) [Functor f] : Prop where
  map_const          : (Functor.mapConst : α → f β → f α) = Functor.map ∘ const β
  id_map   (x : f α) : id <$> x = x
  comp_map (g : α → β) (h : β → γ) (x : f α) : (h ∘ g) <$> x = h <$> g <$> x

export LawfulFunctor (map_const id_map comp_map)

attribute [simp] id_map

@[simp] theorem id_map' [Functor m] [LawfulFunctor m] (x : m α) : (fun a => a) <$> x = x :=
  id_map x

<<<<<<< HEAD
@[simp] theorem Functor.map_map [Functor f] [LawfulFunctor f] (m : α → β) (g : β → γ) (x : f α) :
    g <$> m <$> x = (fun a => g (m a)) <$> x :=
=======
theorem Functor.map_map [Functor f] [LawfulFunctor f] (m : α → β) (g : β → γ) (x : f α) :
    g <$> m <$> x = (g ∘ m) <$> x :=
>>>>>>> 3e2a465b
  (comp_map _ _ _).symm

/--
The `Applicative` typeclass only contains the operations of an applicative functor.
`LawfulApplicative` further asserts that these operations satisfy the laws of an applicative functor:
```
pure id <*> v = v
pure (·∘·) <*> u <*> v <*> w = u <*> (v <*> w)
pure f <*> pure x = pure (f x)
u <*> pure y = pure (· y) <*> u
```
-/
class LawfulApplicative (f : Type u → Type v) [Applicative f] extends LawfulFunctor f : Prop where
  seqLeft_eq  (x : f α) (y : f β)     : x <* y = const β <$> x <*> y
  seqRight_eq (x : f α) (y : f β)     : x *> y = const α id <$> x <*> y
  pure_seq    (g : α → β) (x : f α)   : pure g <*> x = g <$> x
  map_pure    (g : α → β) (x : α)     : g <$> (pure x : f α) = pure (g x)
  seq_pure    {α β : Type u} (g : f (α → β)) (x : α) : g <*> pure x = (fun h => h x) <$> g
  seq_assoc   {α β γ : Type u} (x : f α) (g : f (α → β)) (h : f (β → γ)) : h <*> (g <*> x) = ((@comp α β γ) <$> h) <*> g <*> x
  comp_map g h x := (by
    repeat rw [← pure_seq]
    simp [seq_assoc, map_pure, seq_pure])

export LawfulApplicative (seqLeft_eq seqRight_eq pure_seq map_pure seq_pure seq_assoc)

attribute [simp] map_pure seq_pure

@[simp] theorem pure_id_seq [Applicative f] [LawfulApplicative f] (x : f α) : pure id <*> x = x := by
  simp [pure_seq]

/--
The `Monad` typeclass only contains the operations of a monad.
`LawfulMonad` further asserts that these operations satisfy the laws of a monad,
including associativity and identity laws for `bind`:
```
pure x >>= f = f x
x >>= pure = x
x >>= f >>= g = x >>= (fun x => f x >>= g)
```

`LawfulMonad.mk'` is an alternative constructor containing useful defaults for many fields.
-/
class LawfulMonad (m : Type u → Type v) [Monad m] extends LawfulApplicative m : Prop where
  bind_pure_comp (f : α → β) (x : m α) : x >>= (fun a => pure (f a)) = f <$> x
  bind_map       {α β : Type u} (f : m (α → β)) (x : m α) : f >>= (. <$> x) = f <*> x
  pure_bind      (x : α) (f : α → m β) : pure x >>= f = f x
  bind_assoc     (x : m α) (f : α → m β) (g : β → m γ) : x >>= f >>= g = x >>= fun x => f x >>= g
  map_pure g x    := (by rw [← bind_pure_comp, pure_bind])
  seq_pure g x    := (by rw [← bind_map]; simp [map_pure, bind_pure_comp])
  seq_assoc x g h := (by simp [← bind_pure_comp, ← bind_map, bind_assoc, pure_bind])

export LawfulMonad (bind_pure_comp bind_map pure_bind bind_assoc)
attribute [simp] pure_bind bind_assoc bind_pure_comp

@[simp] theorem bind_pure [Monad m] [LawfulMonad m] (x : m α) : x >>= pure = x := by
  show x >>= (fun a => pure (id a)) = x
  rw [bind_pure_comp, id_map]

/--
Use `simp [← bind_pure_comp]` rather than `simp [map_eq_pure_bind]`,
as `bind_pure_comp` is in the default simp set, so also using `map_eq_pure_bind` would cause a loop.
-/
theorem map_eq_pure_bind [Monad m] [LawfulMonad m] (f : α → β) (x : m α) : f <$> x = x >>= fun a => pure (f a) := by
  rw [← bind_pure_comp]

theorem seq_eq_bind_map {α β : Type u} [Monad m] [LawfulMonad m] (f : m (α → β)) (x : m α) : f <*> x = f >>= (. <$> x) := by
  rw [← bind_map]

theorem bind_congr [Bind m] {x : m α} {f g : α → m β} (h : ∀ a, f a = g a) : x >>= f = x >>= g := by
  simp [funext h]

@[simp] theorem bind_pure_unit [Monad m] [LawfulMonad m] {x : m PUnit} : (x >>= fun _ => pure ⟨⟩) = x := by
  rw [bind_pure]

theorem map_congr [Functor m] {x : m α} {f g : α → β} (h : ∀ a, f a = g a) : (f <$> x : m β) = g <$> x := by
  simp [funext h]

theorem seq_eq_bind {α β : Type u} [Monad m] [LawfulMonad m] (mf : m (α → β)) (x : m α) : mf <*> x = mf >>= fun f => f <$> x := by
  rw [bind_map]

theorem seqRight_eq_bind [Monad m] [LawfulMonad m] (x : m α) (y : m β) : x *> y = x >>= fun _ => y := by
  rw [seqRight_eq]
  simp only [map_eq_pure_bind, const, seq_eq_bind_map, bind_assoc, pure_bind, id_eq, bind_pure]

theorem seqLeft_eq_bind [Monad m] [LawfulMonad m] (x : m α) (y : m β) : x <* y = x >>= fun a => y >>= fun _ => pure a := by
  rw [seqLeft_eq]
  simp only [map_eq_pure_bind, seq_eq_bind_map, bind_assoc, pure_bind, const_apply]

@[simp] theorem map_bind [Monad m] [LawfulMonad m] (x : m α) {g : α → m β} {f : β → γ} :
    f <$> (x >>= fun a => g a) = x >>= fun a => f <$> g a := by
  rw [← bind_pure_comp, LawfulMonad.bind_assoc]
  simp [bind_pure_comp]

@[simp] theorem bind_map_left [Monad m] [LawfulMonad m] (x : m α) (f : α → β) (g : β → m γ) :
    ((f <$> x) >>= fun b => g b) = (x >>= fun a => g (f a)) := by
  rw [← bind_pure_comp]
  simp only [bind_assoc, pure_bind]

theorem map_bind [Monad m] [LawfulMonad m] (x : m α) {g : α → m β} {f : β → γ} :
    f <$> (x >>= fun a => g a) = x >>= fun a => f <$> g a := by
  rw [← bind_pure_comp, LawfulMonad.bind_assoc]
  simp [bind_pure_comp]

theorem bind_map_left [Monad m] [LawfulMonad m] (x : m α) (f : α → β) (g : β → m γ) :
    ((f <$> x) >>= fun b => g b) = (x >>= fun a => g (f a)) := by
  rw [← bind_pure_comp]
  simp [bind_assoc, pure_bind]

/--
An alternative constructor for `LawfulMonad` which has more
defaultable fields in the common case.
-/
theorem LawfulMonad.mk' (m : Type u → Type v) [Monad m]
    (id_map : ∀ {α} (x : m α), id <$> x = x)
    (pure_bind : ∀ {α β} (x : α) (f : α → m β), pure x >>= f = f x)
    (bind_assoc : ∀ {α β γ} (x : m α) (f : α → m β) (g : β → m γ),
      x >>= f >>= g = x >>= fun x => f x >>= g)
    (map_const : ∀ {α β} (x : α) (y : m β),
      Functor.mapConst x y = Function.const β x <$> y := by intros; rfl)
    (seqLeft_eq : ∀ {α β} (x : m α) (y : m β),
      x <* y = (x >>= fun a => y >>= fun _ => pure a) := by intros; rfl)
    (seqRight_eq : ∀ {α β} (x : m α) (y : m β), x *> y = (x >>= fun _ => y) := by intros; rfl)
    (bind_pure_comp : ∀ {α β} (f : α → β) (x : m α),
      x >>= (fun y => pure (f y)) = f <$> x := by intros; rfl)
    (bind_map : ∀ {α β} (f : m (α → β)) (x : m α), f >>= (. <$> x) = f <*> x := by intros; rfl)
    : LawfulMonad m :=
  have map_pure {α β} (g : α → β) (x : α) : g <$> (pure x : m α) = pure (g x) := by
    rw [← bind_pure_comp]; simp [pure_bind]
  { id_map, bind_pure_comp, bind_map, pure_bind, bind_assoc, map_pure,
    comp_map := by simp [← bind_pure_comp, bind_assoc, pure_bind]
    pure_seq := by intros; rw [← bind_map]; simp [pure_bind]
    seq_pure := by intros; rw [← bind_map]; simp [map_pure, bind_pure_comp]
    seq_assoc := by simp [← bind_pure_comp, ← bind_map, bind_assoc, pure_bind]
    map_const := funext fun x => funext (map_const x)
    seqLeft_eq := by simp [seqLeft_eq, ← bind_map, ← bind_pure_comp, pure_bind, bind_assoc]
    seqRight_eq := fun x y => by
      rw [seqRight_eq, ← bind_map, ← bind_pure_comp, bind_assoc]; simp [pure_bind, id_map] }

/-! # Id -/

namespace Id

@[simp] theorem map_eq (x : Id α) (f : α → β) : f <$> x = f x := rfl
@[simp] theorem bind_eq (x : Id α) (f : α → id β) : x >>= f = f x := rfl
@[simp] theorem pure_eq (a : α) : (pure a : Id α) = a := rfl

instance : LawfulMonad Id := by
  refine LawfulMonad.mk' _ ?_ ?_ ?_ <;> intros <;> rfl

end Id

/-! # Option -/

instance : LawfulMonad Option := LawfulMonad.mk'
  (id_map := fun x => by cases x <;> rfl)
  (pure_bind := fun x f => rfl)
  (bind_assoc := fun x f g => by cases x <;> rfl)
  (bind_pure_comp := fun f x => by cases x <;> rfl)

instance : LawfulApplicative Option := inferInstance
instance : LawfulFunctor Option := inferInstance<|MERGE_RESOLUTION|>--- conflicted
+++ resolved
@@ -33,13 +33,8 @@
 @[simp] theorem id_map' [Functor m] [LawfulFunctor m] (x : m α) : (fun a => a) <$> x = x :=
   id_map x
 
-<<<<<<< HEAD
 @[simp] theorem Functor.map_map [Functor f] [LawfulFunctor f] (m : α → β) (g : β → γ) (x : f α) :
     g <$> m <$> x = (fun a => g (m a)) <$> x :=
-=======
-theorem Functor.map_map [Functor f] [LawfulFunctor f] (m : α → β) (g : β → γ) (x : f α) :
-    g <$> m <$> x = (g ∘ m) <$> x :=
->>>>>>> 3e2a465b
   (comp_map _ _ _).symm
 
 /--

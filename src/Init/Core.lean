/-
Copyright (c) 2014 Microsoft Corporation. All rights reserved.
Released under Apache 2.0 license as described in the file LICENSE.
Authors: Leonardo de Moura

notation, basic datatypes and type classes
-/
prelude
import Init.Prelude
import Init.SizeOf
set_option linter.missingDocs true -- keep it documented

universe u v w

/--
`inline (f x)` is an indication to the compiler to inline the definition of `f`
at the application site itself (by comparison to the `@[inline]` attribute,
which applies to all applications of the function).
-/
@[simp] def inline {α : Sort u} (a : α) : α := a

theorem id_def {α : Sort u} (a : α) : id a = a := rfl

/--
`flip f a b` is `f b a`. It is useful for "point-free" programming,
since it can sometimes be used to avoid introducing variables.
For example, `(·<·)` is the less-than relation,
and `flip (·<·)` is the greater-than relation.
-/
@[inline] def flip {α : Sort u} {β : Sort v} {φ : Sort w} (f : α → β → φ) : β → α → φ :=
  fun b a => f a b

@[simp] theorem Function.const_apply {y : β} {x : α} : const α y x = y := rfl

@[simp] theorem Function.comp_apply {f : β → δ} {g : α → β} {x : α} : comp f g x = f (g x) := rfl

theorem Function.comp_def {α β δ} (f : β → δ) (g : α → β) : f ∘ g = fun x => f (g x) := rfl

@[simp] theorem Function.const_comp {f : α → β} {c : γ} :
    (Function.const β c ∘ f) = Function.const α c := by
  rfl
@[simp] theorem Function.comp_const {f : β → γ} {b : β} :
    (f ∘ Function.const α b) = Function.const α (f b) := by
  rfl
@[simp] theorem Function.true_comp {f : α → β} : ((fun _ => true) ∘ f) = fun _ => true := by
  rfl
@[simp] theorem Function.false_comp {f : α → β} : ((fun _ => false) ∘ f) = fun _ => false := by
  rfl

attribute [simp] namedPattern

/--
`Empty.elim : Empty → C` says that a value of any type can be constructed from
`Empty`. This can be thought of as a compiler-checked assertion that a code path is unreachable.

This is a non-dependent variant of `Empty.rec`.
-/
@[macro_inline] def Empty.elim {C : Sort u} : Empty → C := Empty.rec

/-- Decidable equality for Empty -/
instance : DecidableEq Empty := fun a => a.elim

/--
`PEmpty.elim : Empty → C` says that a value of any type can be constructed from
`PEmpty`. This can be thought of as a compiler-checked assertion that a code path is unreachable.

This is a non-dependent variant of `PEmpty.rec`.
-/
@[macro_inline] def PEmpty.elim {C : Sort _} : PEmpty → C := fun a => nomatch a

/-- Decidable equality for PEmpty -/
instance : DecidableEq PEmpty := fun a => a.elim

/--
  Thunks are "lazy" values that are evaluated when first accessed using `Thunk.get/map/bind`.
  The value is then stored and not recomputed for all further accesses. -/
-- NOTE: the runtime has special support for the `Thunk` type to implement this behavior
structure Thunk (α : Type u) : Type u where
  /-- Constructs a new thunk from a function `Unit → α`
  that will be called when the thunk is forced. -/
  mk ::
  /-- Extract the getter function out of a thunk. Use `Thunk.get` instead. -/
  private fn : Unit → α

attribute [extern "lean_mk_thunk"] Thunk.mk

/-- Store a value in a thunk. Note that the value has already been computed, so there is no laziness. -/
@[extern "lean_thunk_pure"] protected def Thunk.pure (a : α) : Thunk α :=
  ⟨fun _ => a⟩

/--
Forces a thunk to extract the value. This will cache the result,
so a second call to the same function will return the value in O(1)
instead of calling the stored getter function.
-/
-- NOTE: we use `Thunk.get` instead of `Thunk.fn` as the accessor primitive as the latter has an additional `Unit` argument
@[extern "lean_thunk_get_own"] protected def Thunk.get (x : @& Thunk α) : α :=
  x.fn ()

/-- Map a function over a thunk. -/
@[inline] protected def Thunk.map (f : α → β) (x : Thunk α) : Thunk β :=
  ⟨fun _ => f x.get⟩
/-- Constructs a thunk that applies `f` to the result of `x` when forced. -/
@[inline] protected def Thunk.bind (x : Thunk α) (f : α → Thunk β) : Thunk β :=
  ⟨fun _ => (f x.get).get⟩

@[simp] theorem Thunk.sizeOf_eq [SizeOf α] (a : Thunk α) : sizeOf a = 1 + sizeOf a.get := by
   cases a; rfl

instance thunkCoe : CoeTail α (Thunk α) where
  -- Since coercions are expanded eagerly, `a` is evaluated lazily.
  coe a := ⟨fun _ => a⟩

/-- A variation on `Eq.ndrec` with the equality argument first. -/
abbrev Eq.ndrecOn.{u1, u2} {α : Sort u2} {a : α} {motive : α → Sort u1} {b : α} (h : a = b) (m : motive a) : motive b :=
  Eq.ndrec m h

/-! # definitions  -/

/--
If and only if, or logical bi-implication. `a ↔ b` means that `a` implies `b` and vice versa.
By `propext`, this implies that `a` and `b` are equal and hence any expression involving `a`
is equivalent to the corresponding expression with `b` instead.
-/
structure Iff (a b : Prop) : Prop where
  /-- If `a → b` and `b → a` then `a` and `b` are equivalent. -/
  intro ::
  /-- Modus ponens for if and only if. If `a ↔ b` and `a`, then `b`. -/
  mp : a → b
  /-- Modus ponens for if and only if, reversed. If `a ↔ b` and `b`, then `a`. -/
  mpr : b → a

@[inherit_doc] infix:20 " <-> " => Iff
@[inherit_doc] infix:20 " ↔ "   => Iff

/--
`Sum α β`, or `α ⊕ β`, is the disjoint union of types `α` and `β`.
An element of `α ⊕ β` is either of the form `.inl a` where `a : α`,
or `.inr b` where `b : β`.
-/
inductive Sum (α : Type u) (β : Type v) where
  /-- Left injection into the sum type `α ⊕ β`. If `a : α` then `.inl a : α ⊕ β`. -/
  | inl (val : α) : Sum α β
  /-- Right injection into the sum type `α ⊕ β`. If `b : β` then `.inr b : α ⊕ β`. -/
  | inr (val : β) : Sum α β

@[inherit_doc] infixr:30 " ⊕ " => Sum

/--
`PSum α β`, or `α ⊕' β`, is the disjoint union of types `α` and `β`.
It differs from `α ⊕ β` in that it allows `α` and `β` to have arbitrary sorts
`Sort u` and `Sort v`, instead of restricting to `Type u` and `Type v`. This means
that it can be used in situations where one side is a proposition, like `True ⊕' Nat`.

The reason this is not the default is that this type lives in the universe `Sort (max 1 u v)`,
which can cause problems for universe level unification,
because the equation `max 1 u v = ?u + 1` has no solution in level arithmetic.
`PSum` is usually only used in automation that constructs sums of arbitrary types.
-/
inductive PSum (α : Sort u) (β : Sort v) where
  /-- Left injection into the sum type `α ⊕' β`. If `a : α` then `.inl a : α ⊕' β`. -/
  | inl (val : α) : PSum α β
  /-- Right injection into the sum type `α ⊕' β`. If `b : β` then `.inr b : α ⊕' β`. -/
  | inr (val : β) : PSum α β

@[inherit_doc] infixr:30 " ⊕' " => PSum

/--
`PSum α β` is inhabited if `α` is inhabited.
This is not an instance to avoid non-canonical instances.
-/
@[reducible] def  PSum.inhabitedLeft {α β} [Inhabited α] : Inhabited (PSum α β) := ⟨PSum.inl default⟩

/--
`PSum α β` is inhabited if `β` is inhabited.
This is not an instance to avoid non-canonical instances.
-/
@[reducible] def PSum.inhabitedRight {α β} [Inhabited β] : Inhabited (PSum α β) := ⟨PSum.inr default⟩

instance PSum.nonemptyLeft [h : Nonempty α] : Nonempty (PSum α β) :=
  Nonempty.elim h (fun a => ⟨PSum.inl a⟩)

instance PSum.nonemptyRight [h : Nonempty β] : Nonempty (PSum α β) :=
  Nonempty.elim h (fun b => ⟨PSum.inr b⟩)

/--
`Sigma β`, also denoted `Σ a : α, β a` or `(a : α) × β a`, is the type of dependent pairs
whose first component is `a : α` and whose second component is `b : β a`
(so the type of the second component can depend on the value of the first component).
It is sometimes known as the dependent sum type, since it is the type level version
of an indexed summation.
-/
@[pp_using_anonymous_constructor]
structure Sigma {α : Type u} (β : α → Type v) where
  /-- Constructor for a dependent pair. If `a : α` and `b : β a` then `⟨a, b⟩ : Sigma β`.
  (This will usually require a type ascription to determine `β`
  since it is not determined from `a` and `b` alone.) -/
  mk ::
  /-- The first component of a dependent pair. If `p : @Sigma α β` then `p.1 : α`. -/
  fst : α
  /-- The second component of a dependent pair. If `p : Sigma β` then `p.2 : β p.1`. -/
  snd : β fst

attribute [unbox] Sigma

/--
`PSigma β`, also denoted `Σ' a : α, β a` or `(a : α) ×' β a`, is the type of dependent pairs
whose first component is `a : α` and whose second component is `b : β a`
(so the type of the second component can depend on the value of the first component).
It differs from `Σ a : α, β a` in that it allows `α` and `β` to have arbitrary sorts
`Sort u` and `Sort v`, instead of restricting to `Type u` and `Type v`. This means
that it can be used in situations where one side is a proposition, like `(p : Nat) ×' p = p`.

The reason this is not the default is that this type lives in the universe `Sort (max 1 u v)`,
which can cause problems for universe level unification,
because the equation `max 1 u v = ?u + 1` has no solution in level arithmetic.
`PSigma` is usually only used in automation that constructs pairs of arbitrary types.
-/
@[pp_using_anonymous_constructor]
structure PSigma {α : Sort u} (β : α → Sort v) where
  /-- Constructor for a dependent pair. If `a : α` and `b : β a` then `⟨a, b⟩ : PSigma β`.
  (This will usually require a type ascription to determine `β`
  since it is not determined from `a` and `b` alone.) -/
  mk ::
  /-- The first component of a dependent pair. If `p : @Sigma α β` then `p.1 : α`. -/
  fst : α
  /-- The second component of a dependent pair. If `p : Sigma β` then `p.2 : β p.1`. -/
  snd : β fst

/--
Existential quantification. If `p : α → Prop` is a predicate, then `∃ x : α, p x`
asserts that there is some `x` of type `α` such that `p x` holds.
To create an existential proof, use the `exists` tactic,
or the anonymous constructor notation `⟨x, h⟩`.
To unpack an existential, use `cases h` where `h` is a proof of `∃ x : α, p x`,
or `let ⟨x, hx⟩ := h` where `.

Because Lean has proof irrelevance, any two proofs of an existential are
definitionally equal. One consequence of this is that it is impossible to recover the
witness of an existential from the mere fact of its existence.
For example, the following does not compile:
```
example (h : ∃ x : Nat, x = x) : Nat :=
  let ⟨x, _⟩ := h  -- fail, because the goal is `Nat : Type`
  x
```
The error message `recursor 'Exists.casesOn' can only eliminate into Prop` means
that this only works when the current goal is another proposition:
```
example (h : ∃ x : Nat, x = x) : True :=
  let ⟨x, _⟩ := h  -- ok, because the goal is `True : Prop`
  trivial
```
-/
inductive Exists {α : Sort u} (p : α → Prop) : Prop where
  /-- Existential introduction. If `a : α` and `h : p a`,
  then `⟨a, h⟩` is a proof that `∃ x : α, p x`. -/
  | intro (w : α) (h : p w) : Exists p

/--
Auxiliary type used to compile `for x in xs` notation.

This is the return value of the body of a `ForIn` call,
representing the body of a for loop. It can be:

* `.yield (a : α)`, meaning that we should continue the loop and `a` is the new state.
  `.yield` is produced by `continue` and reaching the bottom of the loop body.
* `.done (a : α)`, meaning that we should early-exit the loop with state `a`.
  `.done` is produced by calls to `break` or `return` in the loop,
-/
inductive ForInStep (α : Type u) where
  /-- `.done a` means that we should early-exit the loop.
  `.done` is produced by calls to `break` or `return` in the loop. -/
  | done  : α → ForInStep α
  /-- `.yield a` means that we should continue the loop.
  `.yield` is produced by `continue` and reaching the bottom of the loop body. -/
  | yield : α → ForInStep α
  deriving Inhabited

/--
`ForIn m ρ α` is the typeclass which supports `for x in xs` notation.
Here `xs : ρ` is the type of the collection to iterate over, `x : α`
is the element type which is made available inside the loop, and `m` is the monad
for the encompassing `do` block.
-/
class ForIn (m : Type u₁ → Type u₂) (ρ : Type u) (α : outParam (Type v)) where
  /-- `forIn x b f : m β` runs a for-loop in the monad `m` with additional state `β`.
  This traverses over the "contents" of `x`, and passes the elements `a : α` to
  `f : α → β → m (ForInStep β)`. `b : β` is the initial state, and the return value
  of `f` is the new state as well as a directive `.done` or `.yield`
  which indicates whether to abort early or continue iteration.

  The expression
  ```
  let mut b := ...
  for x in xs do
    b ← foo x b
  ```
  in a `do` block is syntactic sugar for:
  ```
  let b := ...
  let b ← forIn xs b (fun x b => do
    let b ← foo x b
    return .yield b)
  ```
  (Here `b` corresponds to the variables mutated in the loop.) -/
  forIn {β} [Monad m] (x : ρ) (b : β) (f : α → β → m (ForInStep β)) : m β

export ForIn (forIn)

/--
`ForIn' m ρ α d` is a variation on the `ForIn m ρ α` typeclass which supports the
`for h : x in xs` notation. It is the same as `for x in xs` except that `h : x ∈ xs`
is provided as an additional argument to the body of the for-loop.
-/
class ForIn' (m : Type u₁ → Type u₂) (ρ : Type u) (α : outParam (Type v)) (d : outParam $ Membership α ρ) where
  /-- `forIn' x b f : m β` runs a for-loop in the monad `m` with additional state `β`.
  This traverses over the "contents" of `x`, and passes the elements `a : α` along
  with a proof that `a ∈ x` to `f : (a : α) → a ∈ x → β → m (ForInStep β)`.
  `b : β` is the initial state, and the return value
  of `f` is the new state as well as a directive `.done` or `.yield`
  which indicates whether to abort early or continue iteration. -/
  forIn' {β} [Monad m] (x : ρ) (b : β) (f : (a : α) → a ∈ x → β → m (ForInStep β)) : m β

export ForIn' (forIn')


/--
Auxiliary type used to compile `do` notation. It is used when compiling a do block
nested inside a combinator like `tryCatch`. It encodes the possible ways the
block can exit:
* `pure (a : α) s` means that the block exited normally with return value `a`.
* `return (b : β) s` means that the block exited via a `return b` early-exit command.
* `break s` means that `break` was called, meaning that we should exit
  from the containing loop.
* `continue s` means that `continue` was called, meaning that we should continue
  to the next iteration of the containing loop.

All cases return a value `s : σ` which bundles all the mutable variables of the do-block.
-/
inductive DoResultPRBC (α β σ : Type u) where
  /-- `pure (a : α) s` means that the block exited normally with return value `a` -/
  | pure : α → σ → DoResultPRBC α β σ
  /-- `return (b : β) s` means that the block exited via a `return b` early-exit command -/
  | return : β → σ → DoResultPRBC α β σ
  /-- `break s` means that `break` was called, meaning that we should exit
  from the containing loop -/
  | break : σ → DoResultPRBC α β σ
  /-- `continue s` means that `continue` was called, meaning that we should continue
  to the next iteration of the containing loop -/
  | continue : σ → DoResultPRBC α β σ

/--
Auxiliary type used to compile `do` notation. It is the same as
`DoResultPRBC α β σ` except that `break` and `continue` are not available
because we are not in a loop context.
-/
inductive DoResultPR (α β σ : Type u) where
  /-- `pure (a : α) s` means that the block exited normally with return value `a` -/
  | pure   : α → σ → DoResultPR α β σ
  /-- `return (b : β) s` means that the block exited via a `return b` early-exit command -/
  | return : β → σ → DoResultPR α β σ

/--
Auxiliary type used to compile `do` notation. It is an optimization of
`DoResultPRBC PEmpty PEmpty σ` to remove the impossible cases,
used when neither `pure` nor `return` are possible exit paths.
-/
inductive DoResultBC (σ : Type u) where
  /-- `break s` means that `break` was called, meaning that we should exit
  from the containing loop -/
  | break    : σ → DoResultBC σ
  /-- `continue s` means that `continue` was called, meaning that we should continue
  to the next iteration of the containing loop -/
  | continue : σ → DoResultBC σ

/--
Auxiliary type used to compile `do` notation. It is an optimization of
either `DoResultPRBC α PEmpty σ` or `DoResultPRBC PEmpty α σ` to remove the
impossible case, used when either `pure` or `return` is never used.
-/
inductive DoResultSBC (α σ : Type u) where
  /-- This encodes either `pure (a : α)` or `return (a : α)`:
  * `pure (a : α) s` means that the block exited normally with return value `a`
  * `return (b : β) s` means that the block exited via a `return b` early-exit command

  The one that is actually encoded depends on the context of use. -/
  | pureReturn : α → σ → DoResultSBC α σ
  /-- `break s` means that `break` was called, meaning that we should exit
  from the containing loop -/
  | break    : σ → DoResultSBC α σ
  /-- `continue s` means that `continue` was called, meaning that we should continue
  to the next iteration of the containing loop -/
  | continue   : σ → DoResultSBC α σ

/-- `HasEquiv α` is the typeclass which supports the notation `x ≈ y` where `x y : α`.-/
class HasEquiv (α : Sort u) where
  /-- `x ≈ y` says that `x` and `y` are equivalent. Because this is a typeclass,
  the notion of equivalence is type-dependent. -/
  Equiv : α → α → Sort v

@[inherit_doc] infix:50 " ≈ "  => HasEquiv.Equiv

/-! # set notation  -/

/-- Notation type class for the subset relation `⊆`. -/
class HasSubset (α : Type u) where
  /-- Subset relation: `a ⊆ b`  -/
  Subset : α → α → Prop
export HasSubset (Subset)

/-- Notation type class for the strict subset relation `⊂`. -/
class HasSSubset (α : Type u) where
  /-- Strict subset relation: `a ⊂ b`  -/
  SSubset : α → α → Prop
export HasSSubset (SSubset)

/-- Superset relation: `a ⊇ b`  -/
abbrev Superset [HasSubset α] (a b : α) := Subset b a

/-- Strict superset relation: `a ⊃ b`  -/
abbrev SSuperset [HasSSubset α] (a b : α) := SSubset b a

/-- Notation type class for the union operation `∪`. -/
class Union (α : Type u) where
  /-- `a ∪ b` is the union of`a` and `b`. -/
  union : α → α → α

/-- Notation type class for the intersection operation `∩`. -/
class Inter (α : Type u) where
  /-- `a ∩ b` is the intersection of`a` and `b`. -/
  inter : α → α → α

/-- Notation type class for the set difference `\`. -/
class SDiff (α : Type u) where
  /--
  `a \ b` is the set difference of `a` and `b`,
  consisting of all elements in `a` that are not in `b`.
  -/
  sdiff : α → α → α

/-- Subset relation: `a ⊆ b`  -/
infix:50 " ⊆ " => Subset

/-- Strict subset relation: `a ⊂ b`  -/
infix:50 " ⊂ " => SSubset

/-- Superset relation: `a ⊇ b`  -/
infix:50 " ⊇ " => Superset

/-- Strict superset relation: `a ⊃ b`  -/
infix:50 " ⊃ " => SSuperset

/-- `a ∪ b` is the union of`a` and `b`. -/
infixl:65 " ∪ " => Union.union

/-- `a ∩ b` is the intersection of`a` and `b`. -/
infixl:70 " ∩ " => Inter.inter

/--
`a \ b` is the set difference of `a` and `b`,
consisting of all elements in `a` that are not in `b`.
-/
infix:70 " \\ " => SDiff.sdiff

/-! # collections  -/

/-- `EmptyCollection α` is the typeclass which supports the notation `∅`, also written as `{}`. -/
class EmptyCollection (α : Type u) where
  /-- `∅` or `{}` is the empty set or empty collection.
  It is supported by the `EmptyCollection` typeclass. -/
  emptyCollection : α

@[inherit_doc] notation "{" "}" => EmptyCollection.emptyCollection
@[inherit_doc] notation "∅"     => EmptyCollection.emptyCollection

/--
Type class for the `insert` operation.
Used to implement the `{ a, b, c }` syntax.
-/
class Insert (α : outParam <| Type u) (γ : Type v) where
  /-- `insert x xs` inserts the element `x` into the collection `xs`. -/
  insert : α → γ → γ
export Insert (insert)

/--
Type class for the `singleton` operation.
Used to implement the `{ a, b, c }` syntax.
-/
class Singleton (α : outParam <| Type u) (β : Type v) where
  /-- `singleton x` is a collection with the single element `x` (notation: `{x}`). -/
  singleton : α → β
export Singleton (singleton)

/-- `insert x ∅ = {x}` -/
class LawfulSingleton (α : Type u) (β : Type v) [EmptyCollection β] [Insert α β] [Singleton α β] :
    Prop where
  /-- `insert x ∅ = {x}` -/
  insert_emptyc_eq (x : α) : (insert x ∅ : β) = singleton x
export LawfulSingleton (insert_emptyc_eq)

attribute [simp] insert_emptyc_eq

/-- Type class used to implement the notation `{ a ∈ c | p a }` -/
class Sep (α : outParam <| Type u) (γ : Type v) where
  /-- Computes `{ a ∈ c | p a }`. -/
  sep : (α → Prop) → γ → γ

/--
`Task α` is a primitive for asynchronous computation.
It represents a computation that will resolve to a value of type `α`,
possibly being computed on another thread. This is similar to `Future` in Scala,
`Promise` in Javascript, and `JoinHandle` in Rust.

The tasks have an overridden representation in the runtime.
-/
structure Task (α : Type u) : Type u where
  /-- `Task.pure (a : α)` constructs a task that is already resolved with value `a`. -/
  pure ::
  /-- If `task : Task α` then `task.get : α` blocks the current thread until the
  value is available, and then returns the result of the task. -/
  get : α
  deriving Inhabited, Nonempty

attribute [extern "lean_task_pure"] Task.pure
attribute [extern "lean_task_get_own"] Task.get

namespace Task
/-- Task priority. Tasks with higher priority will always be scheduled before ones with lower priority. -/
abbrev Priority := Nat

/-- The default priority for spawned tasks, also the lowest priority: `0`. -/
def Priority.default : Priority := 0
/--
The highest regular priority for spawned tasks: `8`.

Spawning a task with a priority higher than `Task.Priority.max` is not an error but
will spawn a dedicated worker for the task, see `Task.Priority.dedicated`.
Regular priority tasks are placed in a thread pool and worked on according to the priority order.
-/
-- see `LEAN_MAX_PRIO`
def Priority.max : Priority := 8
/--
Any priority higher than `Task.Priority.max` will result in the task being scheduled
immediately on a dedicated thread. This is particularly useful for long-running and/or
I/O-bound tasks since Lean will by default allocate no more non-dedicated workers
than the number of cores to reduce context switches.
-/
def Priority.dedicated : Priority := 9

set_option linter.unusedVariables.funArgs false in
/--
`spawn fn : Task α` constructs and immediately launches a new task for
evaluating the function `fn () : α` asynchronously.

`prio`, if provided, is the priority of the task.
-/
@[noinline, extern "lean_task_spawn"]
protected def spawn {α : Type u} (fn : Unit → α) (prio := Priority.default) : Task α :=
  ⟨fn ()⟩

set_option linter.unusedVariables.funArgs false in
/--
`map f x` maps function `f` over the task `x`: that is, it constructs
(and immediately launches) a new task which will wait for the value of `x` to
be available and then calls `f` on the result.

`prio`, if provided, is the priority of the task.
If `sync` is set to true, `f` is executed on the current thread if `x` has already finished.
-/
@[noinline, extern "lean_task_map"]
protected def map (f : α → β) (x : Task α) (prio := Priority.default) (sync := false) : Task β :=
  ⟨f x.get⟩

set_option linter.unusedVariables.funArgs false in
/--
`bind x f` does a monad "bind" operation on the task `x` with function `f`:
that is, it constructs (and immediately launches) a new task which will wait
for the value of `x` to be available and then calls `f` on the result,
resulting in a new task which is then run for a result.

`prio`, if provided, is the priority of the task.
If `sync` is set to true, `f` is executed on the current thread if `x` has already finished.
-/
@[noinline, extern "lean_task_bind"]
protected def bind (x : Task α) (f : α → Task β) (prio := Priority.default) (sync := false) :
    Task β :=
  ⟨(f x.get).get⟩

end Task

/--
`NonScalar` is a type that is not a scalar value in our runtime.
It is used as a stand-in for an arbitrary boxed value to avoid excessive
monomorphization, and it is only created using `unsafeCast`. It is somewhat
analogous to C `void*` in usage, but the type itself is not special.
-/
structure NonScalar where
  /-- You should not use this function -/ mk ::
  /-- You should not use this function -/ val : Nat

/--
`PNonScalar` is a type that is not a scalar value in our runtime.
It is used as a stand-in for an arbitrary boxed value to avoid excessive
monomorphization, and it is only created using `unsafeCast`. It is somewhat
analogous to C `void*` in usage, but the type itself is not special.

This is the universe-polymorphic version of `PNonScalar`; it is preferred to use
`NonScalar` instead where applicable.
-/
inductive PNonScalar : Type u where
  /-- You should not use this function -/
  | mk (v : Nat) : PNonScalar

@[simp] protected theorem Nat.add_zero (n : Nat) : n + 0 = n := rfl

theorem optParam_eq (α : Sort u) (default : α) : optParam α default = α := rfl

/-! # Boolean operators -/

/--
`strictOr` is the same as `or`, but it does not use short-circuit evaluation semantics:
both sides are evaluated, even if the first value is `true`.
-/
@[extern "lean_strict_or"] def strictOr  (b₁ b₂ : Bool) := b₁ || b₂

/--
`strictAnd` is the same as `and`, but it does not use short-circuit evaluation semantics:
both sides are evaluated, even if the first value is `false`.
-/
@[extern "lean_strict_and"] def strictAnd (b₁ b₂ : Bool) := b₁ && b₂

/--
`x != y` is boolean not-equal. It is the negation of `x == y` which is supplied by
the `BEq` typeclass.

Unlike `x ≠ y` (which is notation for `Ne x y`), this is `Bool` valued instead of
`Prop` valued. It is mainly intended for programming applications.
-/
@[inline] def bne {α : Type u} [BEq α] (a b : α) : Bool :=
  !(a == b)

@[inherit_doc] infix:50 " != " => bne

/--
`LawfulBEq α` is a typeclass which asserts that the `BEq α` implementation
(which supplies the `a == b` notation) coincides with logical equality `a = b`.
In other words, `a == b` implies `a = b`, and `a == a` is true.
-/
class LawfulBEq (α : Type u) [BEq α] : Prop where
  /-- If `a == b` evaluates to `true`, then `a` and `b` are equal in the logic. -/
  eq_of_beq : {a b : α} → a == b → a = b
  /-- `==` is reflexive, that is, `(a == a) = true`. -/
  protected rfl : {a : α} → a == a

export LawfulBEq (eq_of_beq)

instance : LawfulBEq Bool where
  eq_of_beq {a b} h := by cases a <;> cases b <;> first | rfl | contradiction
  rfl {a} := by cases a <;> decide

instance [DecidableEq α] : LawfulBEq α where
  eq_of_beq := of_decide_eq_true
  rfl := of_decide_eq_self_eq_true _

instance : LawfulBEq Char := inferInstance

instance : LawfulBEq String := inferInstance

/-! # Logical connectives and equality -/

@[inherit_doc True.intro] theorem trivial : True := ⟨⟩

theorem mt {a b : Prop} (h₁ : a → b) (h₂ : ¬b) : ¬a :=
  fun ha => h₂ (h₁ ha)

theorem not_false : ¬False := id

theorem not_not_intro {p : Prop} (h : p) : ¬ ¬ p :=
  fun hn : ¬ p => hn h

-- proof irrelevance is built in
theorem proof_irrel {a : Prop} (h₁ h₂ : a) : h₁ = h₂ := rfl

/--
If `h : α = β` is a proof of type equality, then `h.mp : α → β` is the induced
"cast" operation, mapping elements of `α` to elements of `β`.

You can prove theorems about the resulting element by induction on `h`, since
`rfl.mp` is definitionally the identity function.
-/
@[macro_inline] def Eq.mp {α β : Sort u} (h : α = β) (a : α) : β :=
  h ▸ a

/--
If `h : α = β` is a proof of type equality, then `h.mpr : β → α` is the induced
"cast" operation in the reverse direction, mapping elements of `β` to elements of `α`.

You can prove theorems about the resulting element by induction on `h`, since
`rfl.mpr` is definitionally the identity function.
-/
@[macro_inline] def Eq.mpr {α β : Sort u} (h : α = β) (b : β) : α :=
  h ▸ b

@[elab_as_elim]
theorem Eq.substr {α : Sort u} {p : α → Prop} {a b : α} (h₁ : b = a) (h₂ : p a) : p b :=
  h₁ ▸ h₂

@[simp] theorem cast_eq {α : Sort u} (h : α = α) (a : α) : cast h a = a :=
  rfl

/--
`a ≠ b`, or `Ne a b` is defined as `¬ (a = b)` or `a = b → False`,
and asserts that `a` and `b` are not equal.
-/
@[reducible] def Ne {α : Sort u} (a b : α) :=
  ¬(a = b)

@[inherit_doc] infix:50 " ≠ "  => Ne

section Ne
variable {α : Sort u}
variable {a b : α} {p : Prop}

theorem Ne.intro (h : a = b → False) : a ≠ b := h

theorem Ne.elim (h : a ≠ b) : a = b → False := h

theorem Ne.irrefl (h : a ≠ a) : False := h rfl

@[symm] theorem Ne.symm (h : a ≠ b) : b ≠ a := fun h₁ => h (h₁.symm)

theorem ne_comm {α} {a b : α} : a ≠ b ↔ b ≠ a := ⟨Ne.symm, Ne.symm⟩

theorem false_of_ne : a ≠ a → False := Ne.irrefl

theorem ne_false_of_self : p → p ≠ False :=
  fun (hp : p) (h : p = False) => h ▸ hp

theorem ne_true_of_not : ¬p → p ≠ True :=
  fun (hnp : ¬p) (h : p = True) =>
    have : ¬True := h ▸ hnp
    this trivial

theorem true_ne_false : ¬True = False := ne_false_of_self trivial
theorem false_ne_true : False ≠ True := fun h => h.symm ▸ trivial

end Ne

theorem Bool.of_not_eq_true : {b : Bool} → ¬ (b = true) → b = false
  | true,  h => absurd rfl h
  | false, _ => rfl

theorem Bool.of_not_eq_false : {b : Bool} → ¬ (b = false) → b = true
  | true,  _ => rfl
  | false, h => absurd rfl h

theorem ne_of_beq_false [BEq α] [LawfulBEq α] {a b : α} (h : (a == b) = false) : a ≠ b := by
  intro h'; subst h'; have : true = false := Eq.trans LawfulBEq.rfl.symm h; contradiction

theorem beq_false_of_ne [BEq α] [LawfulBEq α] {a b : α} (h : a ≠ b) : (a == b) = false :=
  have : ¬ (a == b) = true := by
    intro h'; rw [eq_of_beq h'] at h; contradiction
  Bool.of_not_eq_true this

section
variable {α β φ : Sort u} {a a' : α} {b b' : β} {c : φ}

/-- Non-dependent recursor for `HEq` -/
noncomputable def HEq.ndrec.{u1, u2} {α : Sort u2} {a : α} {motive : {β : Sort u2} → β → Sort u1} (m : motive a) {β : Sort u2} {b : β} (h : HEq a b) : motive b :=
  h.rec m

/-- `HEq.ndrec` variant -/
noncomputable def HEq.ndrecOn.{u1, u2} {α : Sort u2} {a : α} {motive : {β : Sort u2} → β → Sort u1} {β : Sort u2} {b : β} (h : HEq a b) (m : motive a) : motive b :=
  h.rec m

/-- `HEq.ndrec` variant -/
noncomputable def HEq.elim {α : Sort u} {a : α} {p : α → Sort v} {b : α} (h₁ : HEq a b) (h₂ : p a) : p b :=
  eq_of_heq h₁ ▸ h₂

theorem HEq.subst {p : (T : Sort u) → T → Prop} (h₁ : HEq a b) (h₂ : p α a) : p β b :=
  HEq.ndrecOn h₁ h₂

@[symm] theorem HEq.symm (h : HEq a b) : HEq b a :=
  h.rec (HEq.refl a)

theorem heq_of_eq (h : a = a') : HEq a a' :=
  Eq.subst h (HEq.refl a)

theorem HEq.trans (h₁ : HEq a b) (h₂ : HEq b c) : HEq a c :=
  HEq.subst h₂ h₁

theorem heq_of_heq_of_eq (h₁ : HEq a b) (h₂ : b = b') : HEq a b' :=
  HEq.trans h₁ (heq_of_eq h₂)

theorem heq_of_eq_of_heq (h₁ : a = a') (h₂ : HEq a' b) : HEq a b :=
  HEq.trans (heq_of_eq h₁) h₂

theorem type_eq_of_heq (h : HEq a b) : α = β :=
  h.rec (Eq.refl α)

end

theorem eqRec_heq {α : Sort u} {φ : α → Sort v} {a a' : α} : (h : a = a') → (p : φ a) → HEq (Eq.recOn (motive := fun x _ => φ x) h p) p
  | rfl, p => HEq.refl p

theorem heq_of_eqRec_eq {α β : Sort u} {a : α} {b : β} (h₁ : α = β) (h₂ : Eq.rec (motive := fun α _ => α) a h₁ = b) : HEq a b := by
  subst h₁
  apply heq_of_eq
  exact h₂

theorem cast_heq {α β : Sort u} : (h : α = β) → (a : α) → HEq (cast h a) a
  | rfl, a => HEq.refl a

variable {a b c d : Prop}

theorem iff_iff_implies_and_implies {a b : Prop} : (a ↔ b) ↔ (a → b) ∧ (b → a) :=
  Iff.intro (fun h => And.intro h.mp h.mpr) (fun h => Iff.intro h.left h.right)

<<<<<<< HEAD
@[refl]
theorem Iff.refl (a : Prop) : a ↔ a :=
=======
@[refl] theorem Iff.refl (a : Prop) : a ↔ a :=
>>>>>>> 5eea8355
  Iff.intro (fun h => h) (fun h => h)

protected theorem Iff.rfl {a : Prop} : a ↔ a :=
  Iff.refl a

theorem Iff.of_eq (h : a = b) : a ↔ b := h ▸ Iff.rfl

theorem Iff.trans (h₁ : a ↔ b) (h₂ : b ↔ c) : a ↔ c :=
  Iff.intro (h₂.mp ∘ h₁.mp) (h₁.mpr ∘ h₂.mpr)

-- This is needed for `calc` to work with `iff`.
instance : Trans Iff Iff Iff where
  trans := Iff.trans

theorem Eq.comm {a b : α} : a = b ↔ b = a := Iff.intro Eq.symm Eq.symm
theorem eq_comm {a b : α} : a = b ↔ b = a := Eq.comm

@[symm] theorem Iff.symm (h : a ↔ b) : b ↔ a := Iff.intro h.mpr h.mp
theorem Iff.comm: (a ↔ b) ↔ (b ↔ a) := Iff.intro Iff.symm Iff.symm
theorem iff_comm : (a ↔ b) ↔ (b ↔ a) := Iff.comm

@[symm] theorem And.symm : a ∧ b → b ∧ a := fun ⟨ha, hb⟩ => ⟨hb, ha⟩
theorem And.comm : a ∧ b ↔ b ∧ a := Iff.intro And.symm And.symm
theorem and_comm : a ∧ b ↔ b ∧ a := And.comm

@[symm] theorem Or.symm : a ∨ b → b ∨ a := .rec .inr .inl
theorem Or.comm : a ∨ b ↔ b ∨ a := Iff.intro Or.symm Or.symm
theorem or_comm : a ∨ b ↔ b ∨ a := Or.comm

/-! # Exists -/

theorem Exists.elim {α : Sort u} {p : α → Prop} {b : Prop}
   (h₁ : Exists (fun x => p x)) (h₂ : ∀ (a : α), p a → b) : b :=
  match h₁ with
  | intro a h => h₂ a h

/-! # Decidable -/

theorem decide_true_eq_true (h : Decidable True) : @decide True h = true :=
  match h with
  | isTrue _  => rfl
  | isFalse h => False.elim <| h ⟨⟩

theorem decide_false_eq_false (h : Decidable False) : @decide False h = false :=
  match h with
  | isFalse _ => rfl
  | isTrue h  => False.elim h

/-- Similar to `decide`, but uses an explicit instance -/
@[inline] def toBoolUsing {p : Prop} (d : Decidable p) : Bool :=
  decide (h := d)

theorem toBoolUsing_eq_true {p : Prop} (d : Decidable p) (h : p) : toBoolUsing d = true :=
  decide_eq_true (inst := d) h

theorem ofBoolUsing_eq_true {p : Prop} {d : Decidable p} (h : toBoolUsing d = true) : p :=
  of_decide_eq_true (inst := d) h

theorem ofBoolUsing_eq_false {p : Prop} {d : Decidable p} (h : toBoolUsing d = false) : ¬ p :=
  of_decide_eq_false (inst := d) h

instance : Decidable True :=
  isTrue trivial

instance : Decidable False :=
  isFalse not_false

namespace Decidable
variable {p q : Prop}

/--
Synonym for `dite` (dependent if-then-else). We can construct an element `q`
(of any sort, not just a proposition) by cases on whether `p` is true or false,
provided `p` is decidable.
-/
@[macro_inline] def byCases {q : Sort u} [dec : Decidable p] (h1 : p → q) (h2 : ¬p → q) : q :=
  match dec with
  | isTrue h  => h1 h
  | isFalse h => h2 h

theorem em (p : Prop) [Decidable p] : p ∨ ¬p :=
  byCases Or.inl Or.inr

set_option linter.unusedVariables.funArgs false in
theorem byContradiction [dec : Decidable p] (h : ¬p → False) : p :=
  byCases id (fun np => False.elim (h np))

theorem of_not_not [Decidable p] : ¬ ¬ p → p :=
  fun hnn => byContradiction (fun hn => absurd hn hnn)

theorem not_and_iff_or_not {p q : Prop} [d₁ : Decidable p] [d₂ : Decidable q] : ¬ (p ∧ q) ↔ ¬ p ∨ ¬ q :=
  Iff.intro
    (fun h => match d₁, d₂ with
      | isTrue h₁,  isTrue h₂   => absurd (And.intro h₁ h₂) h
      | _,           isFalse h₂ => Or.inr h₂
      | isFalse h₁, _           => Or.inl h₁)
    (fun (h) ⟨hp, hq⟩ => match h with
      | Or.inl h => h hp
      | Or.inr h => h hq)

end Decidable

section
variable {p q : Prop}
/-- Transfer a decidability proof across an equivalence of propositions. -/
@[inline] def decidable_of_decidable_of_iff [Decidable p] (h : p ↔ q) : Decidable q :=
  if hp : p then
    isTrue (Iff.mp h hp)
  else
    isFalse fun hq => absurd (Iff.mpr h hq) hp

/-- Transfer a decidability proof across an equality of propositions. -/
@[inline] def decidable_of_decidable_of_eq [Decidable p] (h : p = q) : Decidable q :=
  decidable_of_decidable_of_iff (p := p) (h ▸ Iff.rfl)
end

@[macro_inline] instance {p q} [Decidable p] [Decidable q] : Decidable (p → q) :=
  if hp : p then
    if hq : q then isTrue (fun _ => hq)
    else isFalse (fun h => absurd (h hp) hq)
  else isTrue (fun h => absurd h hp)

instance {p q} [Decidable p] [Decidable q] : Decidable (p ↔ q) :=
  if hp : p then
    if hq : q then
      isTrue ⟨fun _ => hq, fun _ => hp⟩
    else
      isFalse fun h => hq (h.1 hp)
  else
    if hq : q then
      isFalse fun h => hp (h.2 hq)
    else
      isTrue ⟨fun h => absurd h hp, fun h => absurd h hq⟩

/-! # if-then-else expression theorems -/

theorem if_pos {c : Prop} {h : Decidable c} (hc : c) {α : Sort u} {t e : α} : (ite c t e) = t :=
  match h with
  | isTrue  _   => rfl
  | isFalse hnc => absurd hc hnc

theorem if_neg {c : Prop} {h : Decidable c} (hnc : ¬c) {α : Sort u} {t e : α} : (ite c t e) = e :=
  match h with
  | isTrue hc   => absurd hc hnc
  | isFalse _   => rfl

/-- Split an if-then-else into cases. The `split` tactic is generally easier to use than this theorem. -/
def iteInduction {c} [inst : Decidable c] {motive : α → Sort _} {t e : α}
    (hpos : c → motive t) (hneg : ¬c → motive e) : motive (ite c t e) :=
  match inst with
  | isTrue h => hpos h
  | isFalse h => hneg h

theorem dif_pos {c : Prop} {h : Decidable c} (hc : c) {α : Sort u} {t : c → α} {e : ¬ c → α} : (dite c t e) = t hc :=
  match h with
  | isTrue  _   => rfl
  | isFalse hnc => absurd hc hnc

theorem dif_neg {c : Prop} {h : Decidable c} (hnc : ¬c) {α : Sort u} {t : c → α} {e : ¬ c → α} : (dite c t e) = e hnc :=
  match h with
  | isTrue hc   => absurd hc hnc
  | isFalse _   => rfl

-- Remark: dite and ite are "defally equal" when we ignore the proofs.
theorem dif_eq_if (c : Prop) {h : Decidable c} {α : Sort u} (t : α) (e : α) : dite c (fun _ => t) (fun _ => e) = ite c t e :=
  match h with
  | isTrue _    => rfl
  | isFalse _   => rfl

instance {c t e : Prop} [dC : Decidable c] [dT : Decidable t] [dE : Decidable e] : Decidable (if c then t else e)  :=
  match dC with
  | isTrue _   => dT
  | isFalse _  => dE

instance {c : Prop} {t : c → Prop} {e : ¬c → Prop} [dC : Decidable c] [dT : ∀ h, Decidable (t h)] [dE : ∀ h, Decidable (e h)] : Decidable (if h : c then t h else e h)  :=
  match dC with
  | isTrue hc  => dT hc
  | isFalse hc => dE hc

/-- Auxiliary definition for generating compact `noConfusion` for enumeration types -/
abbrev noConfusionTypeEnum {α : Sort u} {β : Sort v} [inst : DecidableEq β] (f : α → β) (P : Sort w) (x y : α) : Sort w :=
  (inst (f x) (f y)).casesOn
    (fun _ => P)
    (fun _ => P → P)

/-- Auxiliary definition for generating compact `noConfusion` for enumeration types -/
abbrev noConfusionEnum {α : Sort u} {β : Sort v} [inst : DecidableEq β] (f : α → β) {P : Sort w} {x y : α} (h : x = y) : noConfusionTypeEnum f P x y :=
  Decidable.casesOn
    (motive := fun (inst : Decidable (f x = f y)) => Decidable.casesOn (motive := fun _ => Sort w) inst (fun _ => P) (fun _ => P → P))
    (inst (f x) (f y))
    (fun h' => False.elim (h' (congrArg f h)))
    (fun _ => fun x => x)

/-! # Inhabited -/

instance : Inhabited Prop where
  default := True

deriving instance Inhabited for NonScalar, PNonScalar, True, ForInStep

theorem nonempty_of_exists {α : Sort u} {p : α → Prop} : Exists (fun x => p x) → Nonempty α
  | ⟨w, _⟩ => ⟨w⟩

/-! # Subsingleton -/

/--
A "subsingleton" is a type with at most one element.
In other words, it is either empty, or has a unique element.
All propositions are subsingletons because of proof irrelevance, but some other types
are subsingletons as well and they inherit many of the same properties as propositions.
`Subsingleton α` is a typeclass, so it is usually used as an implicit argument and
inferred by typeclass inference.
-/
class Subsingleton (α : Sort u) : Prop where
  /-- Construct a proof that `α` is a subsingleton by showing that any two elements are equal. -/
  intro ::
  /-- Any two elements of a subsingleton are equal. -/
  allEq : (a b : α) → a = b

protected theorem Subsingleton.elim {α : Sort u} [h : Subsingleton α] : (a b : α) → a = b :=
  h.allEq

protected theorem Subsingleton.helim {α β : Sort u} [h₁ : Subsingleton α] (h₂ : α = β) (a : α) (b : β) : HEq a b := by
  subst h₂
  apply heq_of_eq
  apply Subsingleton.elim

instance (p : Prop) : Subsingleton p := ⟨fun a b => proof_irrel a b⟩

instance : Subsingleton Empty  := ⟨(·.elim)⟩
instance : Subsingleton PEmpty := ⟨(·.elim)⟩

instance [Subsingleton α] [Subsingleton β] : Subsingleton (α × β) :=
  ⟨fun {..} {..} => by congr <;> apply Subsingleton.elim⟩

instance (p : Prop) : Subsingleton (Decidable p) :=
  Subsingleton.intro fun
    | isTrue t₁ => fun
      | isTrue _   => rfl
      | isFalse f₂ => absurd t₁ f₂
    | isFalse f₁ => fun
      | isTrue t₂  => absurd t₂ f₁
      | isFalse _  => rfl

example [Subsingleton α] (p : α → Prop) : Subsingleton (Subtype p) :=
  ⟨fun ⟨x, _⟩ ⟨y, _⟩ => by congr; exact Subsingleton.elim x y⟩

theorem recSubsingleton
     {p : Prop} [h : Decidable p]
     {h₁ : p → Sort u}
     {h₂ : ¬p → Sort u}
     [h₃ : ∀ (h : p), Subsingleton (h₁ h)]
     [h₄ : ∀ (h : ¬p), Subsingleton (h₂ h)]
     : Subsingleton (h.casesOn h₂ h₁) :=
  match h with
  | isTrue h  => h₃ h
  | isFalse h => h₄ h

/--
An equivalence relation `~ : α → α → Prop` is a relation that is:

* reflexive: `x ~ x`
* symmetric: `x ~ y` implies `y ~ x`
* transitive: `x ~ y` and `y ~ z` implies `x ~ z`

Equality is an equivalence relation, and equivalence relations share many of
the properties of equality. In particular, `Quot α r` is most well behaved
when `r` is an equivalence relation, and in this case we use `Quotient` instead.
-/
structure Equivalence {α : Sort u} (r : α → α → Prop) : Prop where
  /-- An equivalence relation is reflexive: `x ~ x` -/
  refl  : ∀ x, r x x
  /-- An equivalence relation is symmetric: `x ~ y` implies `y ~ x` -/
  symm  : ∀ {x y}, r x y → r y x
  /-- An equivalence relation is transitive: `x ~ y` and `y ~ z` implies `x ~ z` -/
  trans : ∀ {x y z}, r x y → r y z → r x z

/-- The empty relation is the relation on `α` which is always `False`. -/
def emptyRelation {α : Sort u} (_ _ : α) : Prop :=
  False

/--
`Subrelation q r` means that `q ⊆ r` or `∀ x y, q x y → r x y`.
It is the analogue of the subset relation on relations.
-/
def Subrelation {α : Sort u} (q r : α → α → Prop) :=
  ∀ {x y}, q x y → r x y

/--
The inverse image of `r : β → β → Prop` by a function `α → β` is the relation
`s : α → α → Prop` defined by `s a b = r (f a) (f b)`.
-/
def InvImage {α : Sort u} {β : Sort v} (r : β → β → Prop) (f : α → β) : α → α → Prop :=
  fun a₁ a₂ => r (f a₁) (f a₂)

/--
The transitive closure `TransGen r` of a relation `r` is the smallest relation which is
transitive and contains `r`. `TransGen r a z` if and only if there exists a sequence
`a r b r ... r z` of length at least 1 connecting `a` to `z`.
-/
inductive Relation.TransGen {α : Sort u} (r : α → α → Prop) : α → α → Prop
  /-- If `r a b` then `TransGen r a b`. This is the base case of the transitive closure. -/
  | single {a b} : r a b → TransGen r a b
  /-- The transitive closure is transitive. -/
  | tail {a b c} : TransGen r a b → r b c → TransGen r a c

/-- Deprecated synonym for `Relation.TransGen`. -/
@[deprecated Relation.TransGen (since := "2024-07-16")] abbrev TC := @Relation.TransGen

theorem Relation.TransGen.trans {α : Sort u} {r : α → α → Prop} {a b c} :
    TransGen r a b → TransGen r b c → TransGen r a c := by
  intro hab hbc
  induction hbc with
  | single h => exact TransGen.tail hab h
  | tail _ h ih => exact TransGen.tail ih h

/-! # Subtype -/

namespace Subtype

theorem existsOfSubtype {α : Type u} {p : α → Prop} : { x // p x } → Exists (fun x => p x)
  | ⟨a, h⟩ => ⟨a, h⟩

variable {α : Type u} {p : α → Prop}

protected theorem eq : ∀ {a1 a2 : {x // p x}}, val a1 = val a2 → a1 = a2
  | ⟨_, _⟩, ⟨_, _⟩, rfl => rfl

theorem eta (a : {x // p x}) (h : p (val a)) : mk (val a) h = a := by
  cases a
  exact rfl

instance {α : Type u} {p : α → Prop} [DecidableEq α] : DecidableEq {x : α // p x} :=
  fun ⟨a, h₁⟩ ⟨b, h₂⟩ =>
    if h : a = b then isTrue (by subst h; exact rfl)
    else isFalse (fun h' => Subtype.noConfusion h' (fun h' => absurd h' h))

end Subtype

/-! # Sum -/

section
variable {α : Type u} {β : Type v}

/-- This is not an instance to avoid non-canonical instances. -/
@[reducible] def Sum.inhabitedLeft [Inhabited α] : Inhabited (Sum α β) where
  default := Sum.inl default

/-- This is not an instance to avoid non-canonical instances. -/
@[reducible] def Sum.inhabitedRight [Inhabited β] : Inhabited (Sum α β) where
  default := Sum.inr default

instance Sum.nonemptyLeft [h : Nonempty α] : Nonempty (Sum α β) :=
  Nonempty.elim h (fun a => ⟨Sum.inl a⟩)

instance Sum.nonemptyRight [h : Nonempty β] : Nonempty (Sum α β) :=
  Nonempty.elim h (fun b => ⟨Sum.inr b⟩)

instance {α : Type u} {β : Type v} [DecidableEq α] [DecidableEq β] : DecidableEq (Sum α β) := fun a b =>
  match a, b with
  | Sum.inl a, Sum.inl b =>
    if h : a = b then isTrue (h ▸ rfl)
    else isFalse fun h' => Sum.noConfusion h' fun h' => absurd h' h
  | Sum.inr a, Sum.inr b =>
    if h : a = b then isTrue (h ▸ rfl)
    else isFalse fun h' => Sum.noConfusion h' fun h' => absurd h' h
  | Sum.inr _, Sum.inl _ => isFalse fun h => Sum.noConfusion h
  | Sum.inl _, Sum.inr _ => isFalse fun h => Sum.noConfusion h

end

/-! # Product -/

instance [Inhabited α] [Inhabited β] : Inhabited (α × β) where
  default := (default, default)

instance [Inhabited α] [Inhabited β] : Inhabited (MProd α β) where
  default := ⟨default, default⟩

instance [Inhabited α] [Inhabited β] : Inhabited (PProd α β) where
  default := ⟨default, default⟩

instance [DecidableEq α] [DecidableEq β] : DecidableEq (α × β) :=
  fun (a, b) (a', b') =>
    match decEq a a' with
    | isTrue e₁ =>
      match decEq b b' with
      | isTrue e₂  => isTrue (e₁ ▸ e₂ ▸ rfl)
      | isFalse n₂ => isFalse fun h => Prod.noConfusion h fun _   e₂' => absurd e₂' n₂
    | isFalse n₁ => isFalse fun h => Prod.noConfusion h fun e₁' _   => absurd e₁' n₁

instance [BEq α] [BEq β] : BEq (α × β) where
  beq := fun (a₁, b₁) (a₂, b₂) => a₁ == a₂ && b₁ == b₂

/-- Lexicographical order for products -/
def Prod.lexLt [LT α] [LT β] (s : α × β) (t : α × β) : Prop :=
  s.1 < t.1 ∨ (s.1 = t.1 ∧ s.2 < t.2)

instance Prod.lexLtDec
    [LT α] [LT β] [DecidableEq α]
    [(a b : α) → Decidable (a < b)] [(a b : β) → Decidable (a < b)]
    : (s t : α × β) → Decidable (Prod.lexLt s t) :=
  fun _ _ => inferInstanceAs (Decidable (_ ∨ _))

theorem Prod.lexLt_def [LT α] [LT β] (s t : α × β) : (Prod.lexLt s t) = (s.1 < t.1 ∨ (s.1 = t.1 ∧ s.2 < t.2)) :=
  rfl

theorem Prod.eta (p : α × β) : (p.1, p.2) = p := rfl

/--
`Prod.map f g : α₁ × β₁ → α₂ × β₂` maps across a pair
by applying `f` to the first component and `g` to the second.
-/
def Prod.map {α₁ : Type u₁} {α₂ : Type u₂} {β₁ : Type v₁} {β₂ : Type v₂}
    (f : α₁ → α₂) (g : β₁ → β₂) : α₁ × β₁ → α₂ × β₂
  | (a, b) => (f a, g b)

@[simp] theorem Prod.map_apply (f : α → β) (g : γ → δ) (x) (y) :
    Prod.map f g (x, y) = (f x, g y) := rfl
@[simp] theorem Prod.map_fst (f : α → β) (g : γ → δ) (x) : (Prod.map f g x).1 = f x.1 := rfl
@[simp] theorem Prod.map_snd (f : α → β) (g : γ → δ) (x) : (Prod.map f g x).2 = g x.2 := rfl

/-! # Dependent products -/

theorem Exists.of_psigma_prop {α : Sort u} {p : α → Prop} : (PSigma (fun x => p x)) → Exists (fun x => p x)
  | ⟨x, hx⟩ => ⟨x, hx⟩

@[deprecated Exists.of_psigma_prop (since := "2024-07-27")]
theorem ex_of_PSigma {α : Type u} {p : α → Prop} : (PSigma (fun x => p x)) → Exists (fun x => p x) :=
  Exists.of_psigma_prop

protected theorem PSigma.eta {α : Sort u} {β : α → Sort v} {a₁ a₂ : α} {b₁ : β a₁} {b₂ : β a₂}
    (h₁ : a₁ = a₂) (h₂ : Eq.ndrec b₁ h₁ = b₂) : PSigma.mk a₁ b₁ = PSigma.mk a₂ b₂ := by
  subst h₁
  subst h₂
  exact rfl

/-! # Universe polymorphic unit -/

theorem PUnit.subsingleton (a b : PUnit) : a = b := by
  cases a; cases b; exact rfl

theorem PUnit.eq_punit (a : PUnit) : a = ⟨⟩ :=
  PUnit.subsingleton a ⟨⟩

instance : Subsingleton PUnit :=
  Subsingleton.intro PUnit.subsingleton

instance : Inhabited PUnit where
  default := ⟨⟩

instance : DecidableEq PUnit :=
  fun a b => isTrue (PUnit.subsingleton a b)

/-! # Setoid -/

/--
A setoid is a type with a distinguished equivalence relation, denoted `≈`.
This is mainly used as input to the `Quotient` type constructor.
-/
class Setoid (α : Sort u) where
  /-- `x ≈ y` is the distinguished equivalence relation of a setoid. -/
  r : α → α → Prop
  /-- The relation `x ≈ y` is an equivalence relation. -/
  iseqv : Equivalence r

instance {α : Sort u} [Setoid α] : HasEquiv α :=
  ⟨Setoid.r⟩

namespace Setoid

variable {α : Sort u} [Setoid α]

theorem refl (a : α) : a ≈ a :=
  iseqv.refl a

theorem symm {a b : α} (hab : a ≈ b) : b ≈ a :=
  iseqv.symm hab

theorem trans {a b c : α} (hab : a ≈ b) (hbc : b ≈ c) : a ≈ c :=
  iseqv.trans hab hbc

end Setoid


/-! # Propositional extensionality -/

/--
The axiom of **propositional extensionality**. It asserts that if propositions
`a` and `b` are logically equivalent (i.e. we can prove `a` from `b` and vice versa),
then `a` and `b` are *equal*, meaning that we can replace `a` with `b` in all
contexts.

For simple expressions like `a ∧ c ∨ d → e` we can prove that because all the logical
connectives respect logical equivalence, we can replace `a` with `b` in this expression
without using `propext`. However, for higher order expressions like `P a` where
`P : Prop → Prop` is unknown, or indeed for `a = b` itself, we cannot replace `a` with `b`
without an axiom which says exactly this.

This is a relatively uncontroversial axiom, which is intuitionistically valid.
It does however block computation when using `#reduce` to reduce proofs directly
(which is not recommended), meaning that canonicity,
the property that all closed terms of type `Nat` normalize to numerals,
fails to hold when this (or any) axiom is used:
```
set_option pp.proofs true

def foo : Nat := by
  have : (True → True) ↔ True := ⟨λ _ => trivial, λ _ _ => trivial⟩
  have := propext this ▸ (2 : Nat)
  exact this

#reduce foo
-- propext { mp := fun x x => True.intro, mpr := fun x => True.intro } ▸ 2

#eval foo -- 2
```
`#eval` can evaluate it to a numeral because the compiler erases casts and
does not evaluate proofs, so `propext`, whose return type is a proposition,
can never block it.
-/
axiom propext {a b : Prop} : (a ↔ b) → a = b

theorem Eq.propIntro {a b : Prop} (h₁ : a → b) (h₂ : b → a) : a = b :=
  propext <| Iff.intro h₁ h₂

-- Eq for Prop is now decidable if the equivalent Iff is decidable
instance {p q : Prop} [d : Decidable (p ↔ q)] : Decidable (p = q) :=
  match d with
  | isTrue h => isTrue (propext h)
  | isFalse h => isFalse fun heq => h (heq ▸ Iff.rfl)

gen_injective_theorems% Prod
gen_injective_theorems% PProd
gen_injective_theorems% MProd
gen_injective_theorems% Subtype
gen_injective_theorems% Fin
gen_injective_theorems% Array
gen_injective_theorems% Sum
gen_injective_theorems% PSum
gen_injective_theorems% Option
gen_injective_theorems% List
gen_injective_theorems% Except
gen_injective_theorems% EStateM.Result
gen_injective_theorems% Lean.Name
gen_injective_theorems% Lean.Syntax

theorem Nat.succ.inj {m n : Nat} : m.succ = n.succ → m = n :=
  fun x => Nat.noConfusion x id

theorem Nat.succ.injEq (u v : Nat) : (u.succ = v.succ) = (u = v) :=
  Eq.propIntro Nat.succ.inj (congrArg Nat.succ)

@[simp] theorem beq_iff_eq [BEq α] [LawfulBEq α] {a b : α} : a == b ↔ a = b :=
  ⟨eq_of_beq, by intro h; subst h; exact LawfulBEq.rfl⟩

/-! # Prop lemmas -/

/-- *Ex falso* for negation: from `¬a` and `a` anything follows. This is the same as `absurd` with
the arguments flipped, but it is in the `Not` namespace so that projection notation can be used. -/
def Not.elim {α : Sort _} (H1 : ¬a) (H2 : a) : α := absurd H2 H1

/-- Non-dependent eliminator for `And`. -/
abbrev And.elim (f : a → b → α) (h : a ∧ b) : α := f h.left h.right

/-- Non-dependent eliminator for `Iff`. -/
def Iff.elim (f : (a → b) → (b → a) → α) (h : a ↔ b) : α := f h.mp h.mpr

/-- Iff can now be used to do substitutions in a calculation -/
theorem Iff.subst {a b : Prop} {p : Prop → Prop} (h₁ : a ↔ b) (h₂ : p a) : p b :=
  Eq.subst (propext h₁) h₂

theorem Not.intro {a : Prop} (h : a → False) : ¬a := h

theorem Not.imp {a b : Prop} (H2 : ¬b) (H1 : a → b) : ¬a := mt H1 H2

theorem not_congr (h : a ↔ b) : ¬a ↔ ¬b := ⟨mt h.2, mt h.1⟩

theorem not_not_not : ¬¬¬a ↔ ¬a := ⟨mt not_not_intro, not_not_intro⟩

theorem iff_of_true (ha : a) (hb : b) : a ↔ b := Iff.intro (fun _ => hb) (fun _ => ha)
theorem iff_of_false (ha : ¬a) (hb : ¬b) : a ↔ b := Iff.intro ha.elim hb.elim

theorem iff_true_left  (ha : a) : (a ↔ b) ↔ b := Iff.intro (·.mp ha) (iff_of_true ha)
theorem iff_true_right (ha : a) : (b ↔ a) ↔ b := Iff.comm.trans (iff_true_left ha)

theorem iff_false_left  (ha : ¬a) : (a ↔ b) ↔ ¬b := Iff.intro (mt ·.mpr ha) (iff_of_false ha)
theorem iff_false_right (ha : ¬a) : (b ↔ a) ↔ ¬b := Iff.comm.trans (iff_false_left ha)

theorem of_iff_true    (h : a ↔ True) : a := h.mpr trivial
theorem iff_true_intro (h : a) : a ↔ True := iff_of_true h trivial

theorem eq_iff_true_of_subsingleton [Subsingleton α] (x y : α) : x = y ↔ True :=
  iff_true_intro (Subsingleton.elim ..)

theorem not_of_iff_false : (p ↔ False) → ¬p := Iff.mp
theorem iff_false_intro (h : ¬a) : a ↔ False := iff_of_false h id

theorem not_iff_false_intro (h : a) : ¬a ↔ False := iff_false_intro (not_not_intro h)
theorem not_true : (¬True) ↔ False := iff_false_intro (not_not_intro trivial)

theorem not_false_iff : (¬False) ↔ True := iff_true_intro not_false

theorem Eq.to_iff : a = b → (a ↔ b) := Iff.of_eq
theorem iff_of_eq : a = b → (a ↔ b) := Iff.of_eq
theorem neq_of_not_iff : ¬(a ↔ b) → a ≠ b := mt Iff.of_eq

theorem iff_iff_eq : (a ↔ b) ↔ a = b := Iff.intro propext Iff.of_eq
@[simp] theorem eq_iff_iff : (a = b) ↔ (a ↔ b) := iff_iff_eq.symm

theorem eq_self_iff_true (a : α)  : a = a ↔ True  := iff_true_intro rfl
theorem ne_self_iff_false (a : α) : a ≠ a ↔ False := not_iff_false_intro rfl

theorem false_of_true_iff_false (h : True ↔ False) : False := h.mp trivial
theorem false_of_true_eq_false  (h : True = False) : False := false_of_true_iff_false (Iff.of_eq h)

theorem true_eq_false_of_false : False → (True = False) := False.elim

theorem iff_def  : (a ↔ b) ↔ (a → b) ∧ (b → a) := iff_iff_implies_and_implies
theorem iff_def' : (a ↔ b) ↔ (b → a) ∧ (a → b) := Iff.trans iff_def And.comm

theorem true_iff_false : (True ↔ False) ↔ False := iff_false_intro (·.mp  True.intro)
theorem false_iff_true : (False ↔ True) ↔ False := iff_false_intro (·.mpr True.intro)

theorem iff_not_self : ¬(a ↔ ¬a) | H => let f h := H.1 h h; f (H.2 f)
theorem heq_self_iff_true (a : α) : HEq a a ↔ True := iff_true_intro HEq.rfl

/-! ## implies -/

theorem not_not_of_not_imp : ¬(a → b) → ¬¬a := mt Not.elim

theorem not_of_not_imp {a : Prop} : ¬(a → b) → ¬b := mt fun h _ => h

@[simp] theorem imp_not_self : (a → ¬a) ↔ ¬a := Iff.intro (fun h ha => h ha ha) (fun h _ => h)

theorem imp_intro {α β : Prop} (h : α) : β → α := fun _ => h

theorem imp_imp_imp {a b c d : Prop} (h₀ : c → a) (h₁ : b → d) : (a → b) → (c → d) := (h₁ ∘ · ∘ h₀)

theorem imp_iff_right {a : Prop} (ha : a) : (a → b) ↔ b := Iff.intro (· ha) (fun a _ => a)

-- This is not marked `@[simp]` because we have `implies_true : (α → True) = True`
theorem imp_true_iff (α : Sort u) : (α → True) ↔ True := iff_true_intro (fun _ => trivial)

theorem false_imp_iff (a : Prop) : (False → a) ↔ True := iff_true_intro False.elim

theorem true_imp_iff {α : Prop} : (True → α) ↔ α := imp_iff_right True.intro

@[simp high] theorem imp_self : (a → a) ↔ True := iff_true_intro id

@[simp] theorem imp_false : (a → False) ↔ ¬a := Iff.rfl

theorem imp.swap : (a → b → c) ↔ (b → a → c) := Iff.intro flip flip

theorem imp_not_comm : (a → ¬b) ↔ (b → ¬a) := imp.swap

theorem imp_congr_left (h : a ↔ b) : (a → c) ↔ (b → c) := Iff.intro (· ∘ h.mpr) (· ∘ h.mp)

theorem imp_congr_right (h : a → (b ↔ c)) : (a → b) ↔ (a → c) :=
  Iff.intro (fun hab ha => (h ha).mp (hab ha)) (fun hcd ha => (h ha).mpr (hcd ha))

theorem imp_congr_ctx (h₁ : a ↔ c) (h₂ : c → (b ↔ d)) : (a → b) ↔ (c → d) :=
  Iff.trans (imp_congr_left h₁) (imp_congr_right h₂)

theorem imp_congr (h₁ : a ↔ c) (h₂ : b ↔ d) : (a → b) ↔ (c → d) := imp_congr_ctx h₁ fun _ => h₂

theorem imp_iff_not (hb : ¬b) : a → b ↔ ¬a := imp_congr_right fun _ => iff_false_intro hb

/-! # Quotients -/

namespace Quot
/--
The **quotient axiom**, or at least the nontrivial part of the quotient
axiomatization. Quotient types are introduced by the `init_quot` command
in `Init.Prelude` which introduces the axioms:

```
opaque Quot {α : Sort u} (r : α → α → Prop) : Sort u

opaque Quot.mk {α : Sort u} (r : α → α → Prop) (a : α) : Quot r

opaque Quot.lift {α : Sort u} {r : α → α → Prop} {β : Sort v} (f : α → β) :
  (∀ a b : α, r a b → f a = f b) → Quot r → β

opaque Quot.ind {α : Sort u} {r : α → α → Prop} {β : Quot r → Prop} :
  (∀ a : α, β (Quot.mk r a)) → ∀ q : Quot r, β q
```
All of these axioms are true if we assume `Quot α r = α` and `Quot.mk` and
`Quot.lift` are identity functions, so they do not add much. However this axiom
cannot be explained in that way (it is false for that interpretation), so the
real power of quotient types come from this axiom.

It says that the quotient by `r` maps elements which are related by `r` to equal
values in the quotient. Together with `Quot.lift` which says that functions
which respect `r` can be lifted to functions on the quotient, we can deduce that
`Quot α r` exactly consists of the equivalence classes with respect to `r`.

It is important to note that `r` need not be an equivalence relation in this axiom.
When `r` is not an equivalence relation, we are actually taking a quotient with
respect to the equivalence relation generated by `r`.
-/
axiom sound : ∀ {α : Sort u} {r : α → α → Prop} {a b : α}, r a b → Quot.mk r a = Quot.mk r b

protected theorem liftBeta {α : Sort u} {r : α → α → Prop} {β : Sort v}
    (f : α → β)
    (c : (a b : α) → r a b → f a = f b)
    (a : α)
    : lift f c (Quot.mk r a) = f a :=
  rfl

protected theorem indBeta {α : Sort u} {r : α → α → Prop} {motive : Quot r → Prop}
    (p : (a : α) → motive (Quot.mk r a))
    (a : α)
    : (ind p (Quot.mk r a) : motive (Quot.mk r a)) = p a :=
  rfl

/--
`Quot.liftOn q f h` is the same as `Quot.lift f h q`. It just reorders
the argument `q : Quot r` to be first.
-/
protected abbrev liftOn {α : Sort u} {β : Sort v} {r : α → α → Prop}
  (q : Quot r) (f : α → β) (c : (a b : α) → r a b → f a = f b) : β :=
  lift f c q

@[elab_as_elim]
protected theorem inductionOn {α : Sort u} {r : α → α → Prop} {motive : Quot r → Prop}
    (q : Quot r)
    (h : (a : α) → motive (Quot.mk r a))
    : motive q :=
  ind h q

theorem exists_rep {α : Sort u} {r : α → α → Prop} (q : Quot r) : Exists (fun a => (Quot.mk r a) = q) :=
  q.inductionOn (fun a => ⟨a, rfl⟩)

section
variable {α : Sort u}
variable {r : α → α → Prop}
variable {motive : Quot r → Sort v}

/-- Auxiliary definition for `Quot.rec`. -/
@[reducible, macro_inline]
protected def indep (f : (a : α) → motive (Quot.mk r a)) (a : α) : PSigma motive :=
  ⟨Quot.mk r a, f a⟩

protected theorem indepCoherent
    (f : (a : α) → motive (Quot.mk r a))
    (h : (a b : α) → (p : r a b) → Eq.ndrec (f a) (sound p) = f b)
    : (a b : α) → r a b → Quot.indep f a = Quot.indep f b  :=
  fun a b e => PSigma.eta (sound e) (h a b e)

protected theorem liftIndepPr1
    (f : (a : α) → motive (Quot.mk r a))
    (h : ∀ (a b : α) (p : r a b), Eq.ndrec (f a) (sound p) = f b)
    (q : Quot r)
    : (lift (Quot.indep f) (Quot.indepCoherent f h) q).1 = q := by
 induction q using Quot.ind
 exact rfl

/--
Dependent recursion principle for `Quot`. This constructor can be tricky to use,
so you should consider the simpler versions if they apply:
* `Quot.lift`, for nondependent functions
* `Quot.ind`, for theorems / proofs of propositions about quotients
* `Quot.recOnSubsingleton`, when the target type is a `Subsingleton`
* `Quot.hrecOn`, which uses `HEq (f a) (f b)` instead of a `sound p ▸ f a = f b` assummption
-/
@[elab_as_elim] protected abbrev rec
    (f : (a : α) → motive (Quot.mk r a))
    (h : (a b : α) → (p : r a b) → Eq.ndrec (f a) (sound p) = f b)
    (q : Quot r) : motive q :=
  Eq.ndrecOn (Quot.liftIndepPr1 f h q) ((lift (Quot.indep f) (Quot.indepCoherent f h) q).2)

@[inherit_doc Quot.rec, elab_as_elim] protected abbrev recOn
    (q : Quot r)
    (f : (a : α) → motive (Quot.mk r a))
    (h : (a b : α) → (p : r a b) → Eq.ndrec (f a) (sound p) = f b)
    : motive q :=
 q.rec f h

/--
Dependent induction principle for a quotient, when the target type is a `Subsingleton`.
In this case the quotient's side condition is trivial so any function can be lifted.
-/
@[elab_as_elim] protected abbrev recOnSubsingleton
    [h : (a : α) → Subsingleton (motive (Quot.mk r a))]
    (q : Quot r)
    (f : (a : α) → motive (Quot.mk r a))
    : motive q := by
  induction q using Quot.rec
  apply f
  apply Subsingleton.elim

/--
Heterogeneous dependent recursion principle for a quotient.
This may be easier to work with since it uses `HEq` instead of
an `Eq.ndrec` in the hypothesis.
-/
protected abbrev hrecOn
    (q : Quot r)
    (f : (a : α) → motive (Quot.mk r a))
    (c : (a b : α) → (p : r a b) → HEq (f a) (f b))
    : motive q :=
  Quot.recOn q f fun a b p => eq_of_heq <|
    have p₁ : HEq (Eq.ndrec (f a) (sound p)) (f a) := eqRec_heq (sound p) (f a)
    HEq.trans p₁ (c a b p)

end
end Quot

set_option linter.unusedVariables.funArgs false in
/--
`Quotient α s` is the same as `Quot α r`, but it is specialized to a setoid `s`
(that is, an equivalence relation) instead of an arbitrary relation.
Prefer `Quotient` over `Quot` if your relation is actually an equivalence relation.
-/
def Quotient {α : Sort u} (s : Setoid α) :=
  @Quot α Setoid.r

namespace Quotient

/-- The canonical quotient map into a `Quotient`. -/
@[inline]
protected def mk {α : Sort u} (s : Setoid α) (a : α) : Quotient s :=
  Quot.mk Setoid.r a

/--
The canonical quotient map into a `Quotient`.
(This synthesizes the setoid by typeclass inference.)
-/
protected def mk' {α : Sort u} [s : Setoid α] (a : α) : Quotient s :=
  Quotient.mk s a

/--
The analogue of `Quot.sound`: If `a` and `b` are related by the equivalence relation,
then they have equal equivalence classes.
-/
theorem sound {α : Sort u} {s : Setoid α} {a b : α} : a ≈ b → Quotient.mk s a = Quotient.mk s b :=
  Quot.sound

/--
The analogue of `Quot.lift`: if `f : α → β` respects the equivalence relation `≈`,
then it lifts to a function on `Quotient s` such that `lift f h (mk a) = f a`.
-/
protected abbrev lift {α : Sort u} {β : Sort v} {s : Setoid α} (f : α → β) : ((a b : α) → a ≈ b → f a = f b) → Quotient s → β :=
  Quot.lift f

/-- The analogue of `Quot.ind`: every element of `Quotient s` is of the form `Quotient.mk s a`. -/
protected theorem ind {α : Sort u} {s : Setoid α} {motive : Quotient s → Prop} : ((a : α) → motive (Quotient.mk s a)) → (q : Quotient s) → motive q :=
  Quot.ind

/--
The analogue of `Quot.liftOn`: if `f : α → β` respects the equivalence relation `≈`,
then it lifts to a function on `Quotient s` such that `liftOn (mk a) f h = f a`.
-/
protected abbrev liftOn {α : Sort u} {β : Sort v} {s : Setoid α} (q : Quotient s) (f : α → β) (c : (a b : α) → a ≈ b → f a = f b) : β :=
  Quot.liftOn q f c

/-- The analogue of `Quot.inductionOn`: every element of `Quotient s` is of the form `Quotient.mk s a`. -/
@[elab_as_elim]
protected theorem inductionOn {α : Sort u} {s : Setoid α} {motive : Quotient s → Prop}
    (q : Quotient s)
    (h : (a : α) → motive (Quotient.mk s a))
    : motive q :=
  Quot.inductionOn q h

theorem exists_rep {α : Sort u} {s : Setoid α} (q : Quotient s) : Exists (fun (a : α) => Quotient.mk s a = q) :=
  Quot.exists_rep q

section
variable {α : Sort u}
variable {s : Setoid α}
variable {motive : Quotient s → Sort v}

/-- The analogue of `Quot.rec` for `Quotient`. See `Quot.rec`. -/
@[inline, elab_as_elim]
protected def rec
    (f : (a : α) → motive (Quotient.mk s a))
    (h : (a b : α) → (p : a ≈ b) → Eq.ndrec (f a) (Quotient.sound p) = f b)
    (q : Quotient s)
    : motive q :=
  Quot.rec f h q

/-- The analogue of `Quot.recOn` for `Quotient`. See `Quot.recOn`. -/
@[elab_as_elim]
protected abbrev recOn
    (q : Quotient s)
    (f : (a : α) → motive (Quotient.mk s a))
    (h : (a b : α) → (p : a ≈ b) → Eq.ndrec (f a) (Quotient.sound p) = f b)
    : motive q :=
  Quot.recOn q f h

/-- The analogue of `Quot.recOnSubsingleton` for `Quotient`. See `Quot.recOnSubsingleton`. -/
@[elab_as_elim]
protected abbrev recOnSubsingleton
    [h : (a : α) → Subsingleton (motive (Quotient.mk s a))]
    (q : Quotient s)
    (f : (a : α) → motive (Quotient.mk s a))
    : motive q :=
  Quot.recOnSubsingleton (h := h) q f

/-- The analogue of `Quot.hrecOn` for `Quotient`. See `Quot.hrecOn`. -/
@[elab_as_elim]
protected abbrev hrecOn
    (q : Quotient s)
    (f : (a : α) → motive (Quotient.mk s a))
    (c : (a b : α) → (p : a ≈ b) → HEq (f a) (f b))
    : motive q :=
  Quot.hrecOn q f c
end

section
universe uA uB uC
variable {α : Sort uA} {β : Sort uB} {φ : Sort uC}
variable {s₁ : Setoid α} {s₂ : Setoid β}

/-- Lift a binary function to a quotient on both arguments. -/
protected abbrev lift₂
    (f : α → β → φ)
    (c : (a₁ : α) → (b₁ : β) → (a₂ : α) → (b₂ : β) → a₁ ≈ a₂ → b₁ ≈ b₂ → f a₁ b₁ = f a₂ b₂)
    (q₁ : Quotient s₁) (q₂ : Quotient s₂)
    : φ := by
  apply Quotient.lift (fun (a₁ : α) => Quotient.lift (f a₁) (fun (a b : β) => c a₁ a a₁ b (Setoid.refl a₁)) q₂) _ q₁
  intros
  induction q₂ using Quotient.ind
  apply c; assumption; apply Setoid.refl

/-- Lift a binary function to a quotient on both arguments. -/
protected abbrev liftOn₂
    (q₁ : Quotient s₁)
    (q₂ : Quotient s₂)
    (f : α → β → φ)
    (c : (a₁ : α) → (b₁ : β) → (a₂ : α) → (b₂ : β) → a₁ ≈ a₂ → b₁ ≈ b₂ → f a₁ b₁ = f a₂ b₂)
    : φ :=
  Quotient.lift₂ f c q₁ q₂

@[elab_as_elim]
protected theorem ind₂
    {motive : Quotient s₁ → Quotient s₂ → Prop}
    (h : (a : α) → (b : β) → motive (Quotient.mk s₁ a) (Quotient.mk s₂ b))
    (q₁ : Quotient s₁)
    (q₂ : Quotient s₂)
    : motive q₁ q₂ := by
  induction q₁ using Quotient.ind
  induction q₂ using Quotient.ind
  apply h

@[elab_as_elim]
protected theorem inductionOn₂
    {motive : Quotient s₁ → Quotient s₂ → Prop}
    (q₁ : Quotient s₁)
    (q₂ : Quotient s₂)
    (h : (a : α) → (b : β) → motive (Quotient.mk s₁ a) (Quotient.mk s₂ b))
    : motive q₁ q₂ := by
  induction q₁ using Quotient.ind
  induction q₂ using Quotient.ind
  apply h

@[elab_as_elim]
protected theorem inductionOn₃
    {s₃ : Setoid φ}
    {motive : Quotient s₁ → Quotient s₂ → Quotient s₃ → Prop}
    (q₁ : Quotient s₁)
    (q₂ : Quotient s₂)
    (q₃ : Quotient s₃)
    (h : (a : α) → (b : β) → (c : φ) → motive (Quotient.mk s₁ a) (Quotient.mk s₂ b) (Quotient.mk s₃ c))
    : motive q₁ q₂ q₃ := by
  induction q₁ using Quotient.ind
  induction q₂ using Quotient.ind
  induction q₃ using Quotient.ind
  apply h

end

section Exact

variable {α : Sort u}

private def rel {s : Setoid α} (q₁ q₂ : Quotient s) : Prop :=
  Quotient.liftOn₂ q₁ q₂
    (fun a₁ a₂ => a₁ ≈ a₂)
    (fun _ _ _ _ a₁b₁ a₂b₂ =>
      propext (Iff.intro
        (fun a₁a₂ => Setoid.trans (Setoid.symm a₁b₁) (Setoid.trans a₁a₂ a₂b₂))
        (fun b₁b₂ => Setoid.trans a₁b₁ (Setoid.trans b₁b₂ (Setoid.symm a₂b₂)))))

private theorem rel.refl {s : Setoid α} (q : Quotient s) : rel q q :=
  q.inductionOn Setoid.refl

private theorem rel_of_eq {s : Setoid α} {q₁ q₂ : Quotient s} : q₁ = q₂ → rel q₁ q₂ :=
  fun h => Eq.ndrecOn h (rel.refl q₁)

theorem exact {s : Setoid α} {a b : α} : Quotient.mk s a = Quotient.mk s b → a ≈ b :=
  fun h => rel_of_eq h

end Exact

section
universe uA uB uC
variable {α : Sort uA} {β : Sort uB}
variable {s₁ : Setoid α} {s₂ : Setoid β}

/-- Lift a binary function to a quotient on both arguments. -/
@[elab_as_elim]
protected abbrev recOnSubsingleton₂
    {motive : Quotient s₁ → Quotient s₂ → Sort uC}
    [s : (a : α) → (b : β) → Subsingleton (motive (Quotient.mk s₁ a) (Quotient.mk s₂ b))]
    (q₁ : Quotient s₁)
    (q₂ : Quotient s₂)
    (g : (a : α) → (b : β) → motive (Quotient.mk s₁ a) (Quotient.mk s₂ b))
    : motive q₁ q₂ := by
  induction q₁ using Quot.recOnSubsingleton
  induction q₂ using Quot.recOnSubsingleton
  apply g
  intro a; apply s
  induction q₂ using Quot.recOnSubsingleton
  intro a; apply s
  infer_instance

end
end Quotient

section
variable {α : Type u}
variable (r : α → α → Prop)

instance {α : Sort u} {s : Setoid α} [d : ∀ (a b : α), Decidable (a ≈ b)] : DecidableEq (Quotient s) :=
  fun (q₁ q₂ : Quotient s) =>
    Quotient.recOnSubsingleton₂ q₁ q₂
      fun a₁ a₂ =>
        match d a₁ a₂ with
        | isTrue h₁  => isTrue (Quotient.sound h₁)
        | isFalse h₂ => isFalse fun h => absurd (Quotient.exact h) h₂

/-! # Function extensionality -/

/--
**Function extensionality** is the statement that if two functions take equal values
every point, then the functions themselves are equal: `(∀ x, f x = g x) → f = g`.
It is called "extensionality" because it talks about how to prove two objects are equal
based on the properties of the object (compare with set extensionality,
which is `(∀ x, x ∈ s ↔ x ∈ t) → s = t`).

This is often an axiom in dependent type theory systems, because it cannot be proved
from the core logic alone. However in lean's type theory this follows from the existence
of quotient types (note the `Quot.sound` in the proof, as well as the `show` line
which makes use of the definitional equality `Quot.lift f h (Quot.mk x) = f x`).
-/
theorem funext {α : Sort u} {β : α → Sort v} {f g : (x : α) → β x}
    (h : ∀ x, f x = g x) : f = g := by
  let eqv (f g : (x : α) → β x) := ∀ x, f x = g x
  let extfunApp (f : Quot eqv) (x : α) : β x :=
    Quot.liftOn f
      (fun (f : ∀ (x : α), β x) => f x)
      (fun _ _ h => h x)
  show extfunApp (Quot.mk eqv f) = extfunApp (Quot.mk eqv g)
  exact congrArg extfunApp (Quot.sound h)

instance {α : Sort u} {β : α → Sort v} [∀ a, Subsingleton (β a)] : Subsingleton (∀ a, β a) where
  allEq f g := funext fun a => Subsingleton.elim (f a) (g a)

/-! # Squash -/

/--
`Squash α` is the quotient of `α` by the always true relation.
It is empty if `α` is empty, otherwise it is a singleton.
(Thus it is unconditionally a `Subsingleton`.)
It is the "universal `Subsingleton`" mapped from `α`.

It is similar to `Nonempty α`, which has the same properties, but unlike
`Nonempty` this is a `Type u`, that is, it is "data", and the compiler
represents an element of `Squash α` the same as `α` itself
(as compared to `Nonempty α`, whose elements are represented by a dummy value).

`Squash.lift` will extract a value in any subsingleton `β` from a function on `α`,
while `Nonempty.rec` can only do the same when `β` is a proposition.
-/
def Squash (α : Type u) := Quot (fun (_ _ : α) => True)

/-- The canonical quotient map into `Squash α`. -/
def Squash.mk {α : Type u} (x : α) : Squash α := Quot.mk _ x

theorem Squash.ind {α : Type u} {motive : Squash α → Prop} (h : ∀ (a : α), motive (Squash.mk a)) : ∀ (q : Squash α), motive q :=
  Quot.ind h

/-- If `β` is a subsingleton, then a function `α → β` lifts to `Squash α → β`. -/
@[inline] def Squash.lift {α β} [Subsingleton β] (s : Squash α) (f : α → β) : β :=
  Quot.lift f (fun _ _ _ => Subsingleton.elim _ _) s

instance : Subsingleton (Squash α) where
  allEq a b := by
    induction a using Squash.ind
    induction b using Squash.ind
    apply Quot.sound
    trivial

/-! # Relations -/

/--
`Antisymm (·≤·)` says that `(·≤·)` is antisymmetric, that is, `a ≤ b → b ≤ a → a = b`.
-/
class Antisymm {α : Sort u} (r : α → α → Prop) : Prop where
  /-- An antisymmetric relation `(·≤·)` satisfies `a ≤ b → b ≤ a → a = b`. -/
  antisymm {a b : α} : r a b → r b a → a = b

namespace Lean
/-! # Kernel reduction hints -/

/--
Depends on the correctness of the Lean compiler, interpreter, and all `[implemented_by ...]` and `[extern ...]` annotations.
-/
axiom trustCompiler : True

/--
When the kernel tries to reduce a term `Lean.reduceBool c`, it will invoke the Lean interpreter to evaluate `c`.
The kernel will not use the interpreter if `c` is not a constant.
This feature is useful for performing proofs by reflection.

Remark: the Lean frontend allows terms of the from `Lean.reduceBool t` where `t` is a term not containing
free variables. The frontend automatically declares a fresh auxiliary constant `c` and replaces the term with
`Lean.reduceBool c`. The main motivation is that the code for `t` will be pre-compiled.

Warning: by using this feature, the Lean compiler and interpreter become part of your trusted code base.
This is extra 30k lines of code. More importantly, you will probably not be able to check your development using
external type checkers (e.g., Trepplein) that do not implement this feature.
Keep in mind that if you are using Lean as programming language, you are already trusting the Lean compiler and interpreter.
So, you are mainly losing the capability of type checking your development using external checkers.

Recall that the compiler trusts the correctness of all `[implemented_by ...]` and `[extern ...]` annotations.
If an extern function is executed, then the trusted code base will also include the implementation of the associated
foreign function.
-/
opaque reduceBool (b : Bool) : Bool :=
  -- This ensures that `#print axioms` will track use of `reduceBool`.
  have := trustCompiler
  b

/--
Similar to `Lean.reduceBool` for closed `Nat` terms.

Remark: we do not have plans for supporting a generic `reduceValue {α} (a : α) : α := a`.
The main issue is that it is non-trivial to convert an arbitrary runtime object back into a Lean expression.
We believe `Lean.reduceBool` enables most interesting applications (e.g., proof by reflection).
-/
opaque reduceNat (n : Nat) : Nat :=
  -- This ensures that `#print axioms` will track use of `reduceNat`.
  have := trustCompiler
  n


/--
The axiom `ofReduceBool` is used to perform proofs by reflection. See `reduceBool`.

This axiom is usually not used directly, because it has some syntactic restrictions.
Instead, the `native_decide` tactic can be used to prove any proposition whose
decidability instance can be evaluated to `true` using the lean compiler / interpreter.

Warning: by using this feature, the Lean compiler and interpreter become part of your trusted code base.
This is extra 30k lines of code. More importantly, you will probably not be able to check your development using
external type checkers (e.g., Trepplein) that do not implement this feature.
Keep in mind that if you are using Lean as programming language, you are already trusting the Lean compiler and interpreter.
So, you are mainly losing the capability of type checking your development using external checkers.
-/
axiom ofReduceBool (a b : Bool) (h : reduceBool a = b) : a = b

/--
The axiom `ofReduceNat` is used to perform proofs by reflection. See `reduceBool`.

Warning: by using this feature, the Lean compiler and interpreter become part of your trusted code base.
This is extra 30k lines of code. More importantly, you will probably not be able to check your development using
external type checkers (e.g., Trepplein) that do not implement this feature.
Keep in mind that if you are using Lean as programming language, you are already trusting the Lean compiler and interpreter.
So, you are mainly losing the capability of type checking your development using external checkers.
-/
axiom ofReduceNat (a b : Nat) (h : reduceNat a = b) : a = b

end Lean

@[simp] theorem ge_iff_le [LE α] {x y : α} : x ≥ y ↔ y ≤ x := Iff.rfl

@[simp] theorem gt_iff_lt [LT α] {x y : α} : x > y ↔ y < x := Iff.rfl

theorem le_of_eq_of_le {a b c : α} [LE α] (h₁ : a = b) (h₂ : b ≤ c) : a ≤ c := h₁ ▸ h₂

theorem le_of_le_of_eq {a b c : α} [LE α] (h₁ : a ≤ b) (h₂ : b = c) : a ≤ c := h₂ ▸ h₁

theorem lt_of_eq_of_lt {a b c : α} [LT α] (h₁ : a = b) (h₂ : b < c) : a < c := h₁ ▸ h₂

theorem lt_of_lt_of_eq {a b c : α} [LT α] (h₁ : a < b) (h₂ : b = c) : a < c := h₂ ▸ h₁

namespace Std
variable {α : Sort u}

/--
`Associative op` indicates `op` is an associative operation,
i.e. `(a ∘ b) ∘ c = a ∘ (b ∘ c)`.
-/
class Associative (op : α → α → α) : Prop where
  /-- An associative operation satisfies `(a ∘ b) ∘ c = a ∘ (b ∘ c)`. -/
  assoc : (a b c : α) → op (op a b) c = op a (op b c)

/--
`Commutative op` says that `op` is a commutative operation,
i.e. `a ∘ b = b ∘ a`.
-/
class Commutative (op : α → α → α) : Prop where
  /-- A commutative operation satisfies `a ∘ b = b ∘ a`. -/
  comm : (a b : α) → op a b = op b a

/--
`IdempotentOp op` indicates `op` is an idempotent binary operation.
i.e. `a ∘ a = a`.
-/
class IdempotentOp (op : α → α → α) : Prop where
  /-- An idempotent operation satisfies `a ∘ a = a`. -/
  idempotent : (x : α) → op x x = x

/--
`LeftIdentify op o` indicates `o` is a left identity of `op`.

This class does not require a proof that `o` is an identity, and
is used primarily for infering the identity using class resoluton.
-/
class LeftIdentity (op : α → β → β) (o : outParam α) : Prop

/--
`LawfulLeftIdentify op o` indicates `o` is a verified left identity of
`op`.
-/
class LawfulLeftIdentity (op : α → β → β) (o : outParam α) extends LeftIdentity op o : Prop where
  /-- Left identity `o` is an identity. -/
  left_id : ∀ a, op o a = a

/--
`RightIdentify op o` indicates `o` is a right identity `o` of `op`.

This class does not require a proof that `o` is an identity, and is used
primarily for infering the identity using class resoluton.
-/
class RightIdentity (op : α → β → α) (o : outParam β) : Prop

/--
`LawfulRightIdentify op o` indicates `o` is a verified right identity of
`op`.
-/
class LawfulRightIdentity (op : α → β → α) (o : outParam β) extends RightIdentity op o : Prop where
  /-- Right identity `o` is an identity. -/
  right_id : ∀ a, op a o = a

/--
`Identity op o` indicates `o` is a left and right identity of `op`.

This class does not require a proof that `o` is an identity, and is used
primarily for infering the identity using class resoluton.
-/
class Identity (op : α → α → α) (o : outParam α) extends LeftIdentity op o, RightIdentity op o : Prop

/--
`LawfulIdentity op o` indicates `o` is a verified left and right
identity of `op`.
-/
class LawfulIdentity (op : α → α → α) (o : outParam α) extends Identity op o, LawfulLeftIdentity op o, LawfulRightIdentity op o : Prop

/--
`LawfulCommIdentity` can simplify defining instances of `LawfulIdentity`
on commutative functions by requiring only a left or right identity
proof.

This class is intended for simplifying defining instances of
`LawfulIdentity` and functions needed commutative operations with
identity should just add a `LawfulIdentity` constraint.
-/
class LawfulCommIdentity (op : α → α → α) (o : outParam α) [hc : Commutative op] extends LawfulIdentity op o : Prop where
  left_id a := Eq.trans (hc.comm o a) (right_id a)
  right_id a := Eq.trans (hc.comm a o) (left_id a)

instance : Commutative Or := ⟨fun _ _ => propext or_comm⟩
instance : Commutative And := ⟨fun _ _ => propext and_comm⟩
instance : Commutative Iff := ⟨fun _ _ => propext iff_comm⟩

end Std<|MERGE_RESOLUTION|>--- conflicted
+++ resolved
@@ -817,12 +817,7 @@
 theorem iff_iff_implies_and_implies {a b : Prop} : (a ↔ b) ↔ (a → b) ∧ (b → a) :=
   Iff.intro (fun h => And.intro h.mp h.mpr) (fun h => Iff.intro h.left h.right)
 
-<<<<<<< HEAD
-@[refl]
-theorem Iff.refl (a : Prop) : a ↔ a :=
-=======
 @[refl] theorem Iff.refl (a : Prop) : a ↔ a :=
->>>>>>> 5eea8355
   Iff.intro (fun h => h) (fun h => h)
 
 protected theorem Iff.rfl {a : Prop} : a ↔ a :=

--- conflicted
+++ resolved
@@ -31,7 +31,6 @@
 
 @[simp] theorem size_push (a : Array α) (v : α) : (push a v).size = a.size + 1 :=
   List.length_concat ..
-<<<<<<< HEAD
 
 theorem ext (a b : Array α)
     (h₁ : a.size = b.size)
@@ -77,53 +76,6 @@
 @[simp] theorem toList_toArray (as : List α) : as.toArray.toList = as := by
   simp [List.toArray, Array.mkEmpty]
 
-=======
-
-theorem ext (a b : Array α)
-    (h₁ : a.size = b.size)
-    (h₂ : (i : Nat) → (hi₁ : i < a.size) → (hi₂ : i < b.size) → a[i] = b[i])
-    : a = b := by
-  let rec extAux (a b : List α)
-      (h₁ : a.length = b.length)
-      (h₂ : (i : Nat) → (hi₁ : i < a.length) → (hi₂ : i < b.length) → a.get ⟨i, hi₁⟩ = b.get ⟨i, hi₂⟩)
-      : a = b := by
-    induction a generalizing b with
-    | nil =>
-      cases b with
-      | nil       => rfl
-      | cons b bs => rw [List.length_cons] at h₁; injection h₁
-    | cons a as ih =>
-      cases b with
-      | nil => rw [List.length_cons] at h₁; injection h₁
-      | cons b bs =>
-        have hz₁ : 0 < (a::as).length := by rw [List.length_cons]; apply Nat.zero_lt_succ
-        have hz₂ : 0 < (b::bs).length := by rw [List.length_cons]; apply Nat.zero_lt_succ
-        have headEq : a = b := h₂ 0 hz₁ hz₂
-        have h₁' : as.length = bs.length := by rw [List.length_cons, List.length_cons] at h₁; injection h₁
-        have h₂' : (i : Nat) → (hi₁ : i < as.length) → (hi₂ : i < bs.length) → as.get ⟨i, hi₁⟩ = bs.get ⟨i, hi₂⟩ := by
-          intro i hi₁ hi₂
-          have hi₁' : i+1 < (a::as).length := by rw [List.length_cons]; apply Nat.succ_lt_succ; assumption
-          have hi₂' : i+1 < (b::bs).length := by rw [List.length_cons]; apply Nat.succ_lt_succ; assumption
-          have : (a::as).get ⟨i+1, hi₁'⟩ = (b::bs).get ⟨i+1, hi₂'⟩ := h₂ (i+1) hi₁' hi₂'
-          apply this
-        have tailEq : as = bs := ih bs h₁' h₂'
-        rw [headEq, tailEq]
-  cases a; cases b
-  apply congrArg
-  apply extAux
-  assumption
-  assumption
-
-theorem ext' {as bs : Array α} (h : as.toList = bs.toList) : as = bs := by
-  cases as; cases bs; simp at h; rw [h]
-
-@[simp] theorem toArrayAux_eq (as : List α) (acc : Array α) : (as.toArrayAux acc).toList = acc.toList ++ as := by
-  induction as generalizing acc <;> simp [*, List.toArrayAux, Array.push, List.append_assoc, List.concat_eq_append]
-
-@[simp] theorem toList_toArray (as : List α) : as.toArray.toList = as := by
-  simp [List.toArray, Array.mkEmpty]
-
->>>>>>> c825b5a5
 @[simp] theorem size_toArray (as : List α) : as.toArray.size = as.length := by simp [size]
 
 @[deprecated toList_toArray (since := "2024-09-09")] abbrev data_toArray := @toList_toArray
@@ -210,21 +162,6 @@
 @[simp] def isEmpty (a : Array α) : Bool :=
   a.size = 0
 
-<<<<<<< HEAD
--- TODO(Leo): cleanup
-@[specialize]
-def isEqvAux (a b : Array α) (hsz : a.size = b.size) (p : α → α → Bool) (i : Nat) : Bool :=
-  if h : i < a.size then
-     have : i < b.size := hsz ▸ h
-     p a[i] b[i] && isEqvAux a b hsz p (i+1)
-  else
-    true
-decreasing_by simp_wf; decreasing_trivial_pre_omega
-
-@[inline] def isEqv (a b : Array α) (p : α → α → Bool) : Bool :=
-  if h : a.size = b.size then
-    isEqvAux a b h p 0
-=======
 @[specialize]
 def isEqvAux (a b : Array α) (hsz : a.size = b.size) (p : α → α → Bool) :
     ∀ (i : Nat) (_ : i ≤ a.size), Bool
@@ -235,7 +172,6 @@
 @[inline] def isEqv (a b : Array α) (p : α → α → Bool) : Bool :=
   if h : a.size = b.size then
     isEqvAux a b h p a.size (Nat.le_refl a.size)
->>>>>>> c825b5a5
   else
     false
 
@@ -249,16 +185,10 @@
 ``` -/
 def ofFn {n} (f : Fin n → α) : Array α := go 0 (mkEmpty n) where
   /-- Auxiliary for `ofFn`. `ofFn.go f i acc = acc ++ #[f i, ..., f(n - 1)]` -/
-<<<<<<< HEAD
-  go (i : Nat) (acc : Array α) : Array α :=
-    if h : i < n then go (i+1) (acc.push (f ⟨i, h⟩)) else acc
-decreasing_by simp_wf; decreasing_trivial_pre_omega
-=======
   @[semireducible] -- This is otherwise irreducible because it uses well-founded recursion.
   go (i : Nat) (acc : Array α) : Array α :=
     if h : i < n then go (i+1) (acc.push (f ⟨i, h⟩)) else acc
   decreasing_by simp_wf; decreasing_trivial_pre_omega
->>>>>>> c825b5a5
 
 /-- The array `#[0, 1, ..., n - 1]`. -/
 def range (n : Nat) : Array Nat :=
@@ -457,20 +387,12 @@
 def mapM {α : Type u} {β : Type v} {m : Type v → Type w} [Monad m] (f : α → m β) (as : Array α) : m (Array β) :=
   -- Note: we cannot use `foldlM` here for the reference implementation because this calls
   -- `bind` and `pure` too many times. (We are not assuming `m` is a `LawfulMonad`)
-<<<<<<< HEAD
-  let rec map (i : Nat) (r : Array β) : m (Array β) := do
-    if hlt : i < as.size then
-      map (i+1) (r.push (← f as[i]))
-    else
-      pure r
-=======
   let rec @[semireducible] -- This is otherwise irreducible because it uses well-founded recursion.
     map (i : Nat) (r : Array β) : m (Array β) := do
       if hlt : i < as.size then
         map (i+1) (r.push (← f as[i]))
       else
         pure r
->>>>>>> c825b5a5
   decreasing_by simp_wf; decreasing_trivial_pre_omega
   map 0 (mkEmpty as.size)
 
@@ -636,10 +558,7 @@
 def getIdx? [BEq α] (a : Array α) (v : α) : Option Nat :=
   a.findIdx? fun a => a == v
 
-<<<<<<< HEAD
-=======
 @[semireducible] -- This is otherwise irreducible because it uses well-founded recursion.
->>>>>>> c825b5a5
 def indexOfAux [BEq α] (a : Array α) (v : α) (i : Nat) : Option (Fin a.size) :=
   if h : i < a.size then
     let idx : Fin a.size := ⟨i, h⟩;
@@ -844,10 +763,7 @@
     insertAt as ⟨i, Nat.lt_succ_of_le h⟩ a
   else panic! "invalid index"
 
-<<<<<<< HEAD
-=======
 @[semireducible] -- This is otherwise irreducible because it uses well-founded recursion.
->>>>>>> c825b5a5
 def isPrefixOfAux [BEq α] (as bs : Array α) (hle : as.size ≤ bs.size) (i : Nat) : Bool :=
   if h : i < as.size then
     let a := as[i]
@@ -869,12 +785,8 @@
   else
     false
 
-<<<<<<< HEAD
-@[specialize] def zipWithAux (f : α → β → γ) (as : Array α) (bs : Array β) (i : Nat) (cs : Array γ) : Array γ :=
-=======
 @[semireducible, specialize] -- This is otherwise irreducible because it uses well-founded recursion.
 def zipWithAux (f : α → β → γ) (as : Array α) (bs : Array β) (i : Nat) (cs : Array γ) : Array γ :=
->>>>>>> c825b5a5
   if h : i < as.size then
     let a := as[i]
     if h : i < bs.size then
@@ -910,10 +822,7 @@
     have : i < as.size := Nat.lt_trans (Nat.lt_succ_self _) h;
     a != as[i] && allDiffAuxAux as a i this
 
-<<<<<<< HEAD
-=======
 @[semireducible] -- This is otherwise irreducible because it uses well-founded recursion.
->>>>>>> c825b5a5
 private def allDiffAux [BEq α] (as : Array α) (i : Nat) : Bool :=
   if h : i < as.size then
     allDiffAuxAux as as[i] i h && allDiffAux as (i+1)

--- conflicted
+++ resolved
@@ -288,11 +288,6 @@
   rcases xs with ⟨xs⟩
   simp [List.count_flatMap, countP_flatMap, Function.comp_def]
 
-<<<<<<< HEAD
-theorem count_erase (a b : α) (xs : Array α) : count a (xs.erase b) = count a xs - if b == a then 1 else 0 := by
-  rcases xs with ⟨l⟩
-  simp [List.count_erase]
-=======
 theorem countP_replace {a b : α} {xs : Array α} {p : α → Bool} :
     (xs.replace a b).countP p =
       if xs.contains a then xs.countP p + (if p b then 1 else 0) - (if p a then 1 else 0) else xs.countP p := by
@@ -304,8 +299,9 @@
       if xs.contains a then xs.count c + (if b == c then 1 else 0) - (if a == c then 1 else 0) else xs.count c := by
   simp [count_eq_countP, countP_replace]
 
--- FIXME these theorems can be restored once `List.erase` and `Array.erase` have been related.
->>>>>>> aa2cae88
+theorem count_erase (a b : α) (xs : Array α) : count a (xs.erase b) = count a xs - if b == a then 1 else 0 := by
+  rcases xs with ⟨l⟩
+  simp [List.count_erase]
 
 @[simp] theorem count_erase_self (a : α) (xs : Array α) :
     count a (xs.erase a) = count a xs - 1 := by rw [count_erase, if_pos (by simp)]

--- conflicted
+++ resolved
@@ -1258,7 +1258,39 @@
     · split <;> simp_all
     · split <;> simp_all
 
-<<<<<<< HEAD
+@[simp] theorem set_getElem_eq (as: Array α) (his: i < as.size) (his': i < as.size): as.set ⟨i, his⟩ (as[i]'his') = as := by
+  apply Array.ext
+  · simp only [size_set]
+  · intro k _ _
+    rw [getElem_set]
+    split
+    all_goals
+      try subst k
+      simp only
+
+abbrev swap_getElem (as: Array α) (i j k: Nat) (his: i < as.size) (hjs: j < as.size) (hks: k < as.size): α :=
+  (as.swap ⟨i, his⟩ ⟨j, hjs⟩)[k]'(
+      le_of_le_of_eq hks (Eq.symm (size_swap as ⟨i, his⟩ ⟨j, hjs⟩))
+    )
+theorem getElem_after_swap (as: Array α) (hij: i ≤ j) (hjh: j < high) (hhs: high < as.size):
+    swap_getElem as i j high (Nat.lt_of_le_of_lt hij (Nat.lt_trans hjh hhs)) (Nat.lt_trans hjh hhs) hhs
+    = (as[high]'hhs) := by
+  simp [swap_getElem, swap_def]
+  rw [getElem_set_ne]
+  rw [getElem_set_ne]
+  · exact Nat.ne_of_lt (Nat.lt_of_le_of_lt hij hjh)
+  · exact Nat.ne_of_lt (hjh)
+
+@[simp] theorem size_ite (P: Prop) [Decidable P] (a b: Array α):
+    (if P then a else b).size = (if P then a.size else b.size) := by
+  split
+  all_goals rfl
+
+@[simp] theorem size_dite (P: Prop) [Decidable P] (a: P → Array α) (b: ¬P → Array α):
+    (if h: P then a h else b h).size = (if h: P then (a h).size else (b h).size) := by
+  split
+  all_goals rfl
+
 end Array
 
 
@@ -1373,40 +1405,4 @@
   apply ext'
   simp
 
-end List
-=======
-@[simp] theorem set_getElem_eq (as: Array α) (his: i < as.size) (his': i < as.size): as.set ⟨i, his⟩ (as[i]'his') = as := by
-  apply Array.ext
-  · simp only [size_set]
-  · intro k _ _
-    rw [getElem_set]
-    split
-    all_goals
-      try subst k
-      simp only
-
-abbrev swap_getElem (as: Array α) (i j k: Nat) (his: i < as.size) (hjs: j < as.size) (hks: k < as.size): α :=
-  (as.swap ⟨i, his⟩ ⟨j, hjs⟩)[k]'(
-      le_of_le_of_eq hks (Eq.symm (size_swap as ⟨i, his⟩ ⟨j, hjs⟩))
-    )
-theorem getElem_after_swap (as: Array α) (hij: i ≤ j) (hjh: j < high) (hhs: high < as.size):
-    swap_getElem as i j high (Nat.lt_of_le_of_lt hij (Nat.lt_trans hjh hhs)) (Nat.lt_trans hjh hhs) hhs
-    = (as[high]'hhs) := by
-  simp [swap_getElem, swap_def]
-  rw [getElem_set_ne]
-  rw [getElem_set_ne]
-  · exact Nat.ne_of_lt (Nat.lt_of_le_of_lt hij hjh)
-  · exact Nat.ne_of_lt (hjh)
-
-@[simp] theorem size_ite (P: Prop) [Decidable P] (a b: Array α):
-    (if P then a else b).size = (if P then a.size else b.size) := by
-  split
-  all_goals rfl
-
-@[simp] theorem size_dite (P: Prop) [Decidable P] (a: P → Array α) (b: ¬P → Array α):
-    (if h: P then a h else b h).size = (if h: P then (a h).size else (b h).size) := by
-  split
-  all_goals rfl
-
-end Array
->>>>>>> cbcbb3d6
+end List
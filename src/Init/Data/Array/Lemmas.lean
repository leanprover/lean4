--- conflicted
+++ resolved
@@ -520,13 +520,8 @@
 
 /-! ### isEmpty -/
 
-<<<<<<< HEAD
 @[grind =] theorem isEmpty_empty : (#[] : Array α).isEmpty = true := rfl
-@[simp, grind] theorem isEmpty_push {xs : Array α} : (xs.push x).isEmpty = false := by
-=======
-@[grind] theorem isEmpty_empty : (#[] : Array α).isEmpty = true := rfl
 @[simp, grind =] theorem isEmpty_push {xs : Array α} : (xs.push x).isEmpty = false := by
->>>>>>> f9c7cc31
   rcases xs with ⟨xs⟩
   simp
 

--- conflicted
+++ resolved
@@ -837,15 +837,8 @@
   cases as
   simp
 
-<<<<<<< HEAD
-@[deprecated mem_of_contains_eq_true (since := "2024-12-12")]
-abbrev mem_of_elem_eq_true := @mem_of_contains_eq_true
-
 theorem contains_eq_true_of_mem [BEq α] [ReflBEq α] {a : α} {as : Array α} (h : a ∈ as) :
     as.contains a = true := by
-=======
-theorem contains_eq_true_of_mem [BEq α] [LawfulBEq α] {a : α} {as : Array α} (h : a ∈ as) : as.contains a = true := by
->>>>>>> 12cd4ca7
   cases as
   simpa using List.elem_eq_true_of_mem (Array.mem_toList_iff.mpr h)
 

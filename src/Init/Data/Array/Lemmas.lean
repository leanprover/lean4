--- conflicted
+++ resolved
@@ -3658,10 +3658,6 @@
   · simp only [Id.bind_eq, getElem_set]; split <;> simp [*]
   · rw [if_neg (mt (by rintro rfl; exact h) (by simp_all))]
 
-<<<<<<< HEAD
-@[simp] theorem getElem_swap_right (a : Array α) {i j : Nat} {hi hj} :
-    (a.swap i j hi hj)[j]'(by simpa using hj) = a[i] := by
-=======
 @[simp] theorem toList_modify {xs : Array α} {f : α → α} {i : Nat} :
     (xs.modify i f).toList = xs.toList.modify i f := by
   apply List.ext_getElem
@@ -3686,7 +3682,6 @@
 
 @[simp] theorem getElem_swap_right {xs : Array α} {i j : Nat} {hi hj} :
     (xs.swap i j hi hj)[j]'(by simpa using hj) = xs[i] := by
->>>>>>> 3b85d26a
   simp [swap_def, getElem_set]
 
 @[simp] theorem getElem_swap_left {xs : Array α} {i j : Nat} {hi hj} :
@@ -3703,13 +3698,8 @@
   · simp_all only [getElem_swap_left]
   · split <;> simp_all
 
-<<<<<<< HEAD
-theorem getElem_swap (a : Array α) (i j : Nat) {hi hj} (k : Nat) (hk : k < (a.swap i j).size) :
-    (a.swap i j hi hj)[k] = if k = i then a[j] else if k = j then a[i] else a[k]'(by simp_all) := by
-=======
 theorem getElem_swap {xs : Array α} {i j : Nat} (hi hj) {k : Nat} (hk : k < (xs.swap i j hi hj).size) :
     (xs.swap i j hi hj)[k] = if k = i then xs[j] else if k = j then xs[i] else xs[k]'(by simp_all) := by
->>>>>>> 3b85d26a
   apply getElem_swap'
 
 @[simp] theorem swap_swap {xs : Array α} {i j : Nat} (hi hj) :

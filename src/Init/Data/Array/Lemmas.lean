/-
Copyright (c) 2022 Mario Carneiro. All rights reserved.
Released under Apache 2.0 license as described in the file LICENSE.
Authors: Mario Carneiro, Kim Morrison
-/
prelude
import Init.Data.Nat.Lemmas
import Init.Data.List.Range
import Init.Data.List.Nat.TakeDrop
import Init.Data.List.Nat.Modify
import Init.Data.List.Monadic
import Init.Data.List.OfFn
import Init.Data.Array.Mem
import Init.Data.Array.DecidableEq
import Init.Data.Array.Lex.Basic
import Init.Data.Range.Lemmas
import Init.TacticsExtra
import Init.Data.List.ToArray

/-!
## Theorems about `Array`.
-/

namespace Array

/-! ## Preliminaries -/

/-! ### toList -/

@[simp] theorem toList_inj {a b : Array α} : a.toList = b.toList ↔ a = b := by
  cases a; cases b; simp

@[simp] theorem toList_eq_nil_iff (l : Array α) : l.toList = [] ↔ l = #[] := by
  cases l <;> simp

@[simp] theorem mem_toList_iff (a : α) (l : Array α) : a ∈ l.toList ↔ a ∈ l := by
  cases l <;> simp

@[simp] theorem length_toList {l : Array α} : l.toList.length = l.size := rfl

theorem eq_toArray : v = List.toArray a ↔ v.toList = a := by
  cases v
  simp

theorem toArray_eq : List.toArray a = v ↔ a = v.toList := by
  cases v
  simp

/-! ### empty -/

@[simp] theorem empty_eq {xs : Array α} : #[] = xs ↔ xs = #[] := by
  cases xs <;> simp

theorem size_empty : (#[] : Array α).size = 0 := rfl

@[simp] theorem mkEmpty_eq (α n) : @mkEmpty α n = #[] := rfl

/-! ### size -/

theorem eq_empty_of_size_eq_zero (h : l.size = 0) : l = #[] := by
  cases l
  simp_all

theorem ne_empty_of_size_eq_add_one (h : l.size = n + 1) : l ≠ #[] := by
  cases l
  simpa using List.ne_nil_of_length_eq_add_one h

theorem ne_empty_of_size_pos (h : 0 < l.size) : l ≠ #[] := by
  cases l
  simpa using List.ne_nil_of_length_pos h

theorem size_eq_zero : l.size = 0 ↔ l = #[] :=
  ⟨eq_empty_of_size_eq_zero, fun h => h ▸ rfl⟩

theorem size_pos_of_mem {a : α} {l : Array α} (h : a ∈ l) : 0 < l.size := by
  cases l
  simp only [mem_toArray] at h
  simpa using List.length_pos_of_mem h

theorem exists_mem_of_size_pos {l : Array α} (h : 0 < l.size) : ∃ a, a ∈ l := by
  cases l
  simpa using List.exists_mem_of_length_pos h

theorem size_pos_iff_exists_mem {l : Array α} : 0 < l.size ↔ ∃ a, a ∈ l :=
  ⟨exists_mem_of_size_pos, fun ⟨_, h⟩ => size_pos_of_mem h⟩

theorem exists_mem_of_size_eq_add_one {l : Array α} (h : l.size = n + 1) : ∃ a, a ∈ l := by
  cases l
  simpa using List.exists_mem_of_length_eq_add_one h

theorem size_pos {l : Array α} : 0 < l.size ↔ l ≠ #[] :=
  Nat.pos_iff_ne_zero.trans (not_congr size_eq_zero)

theorem size_eq_one {l : Array α} : l.size = 1 ↔ ∃ a, l = #[a] := by
  cases l
  simpa using List.length_eq_one

/-! ### push -/

@[simp] theorem push_ne_empty {a : α} {xs : Array α} : xs.push a ≠ #[] := by
  cases xs
  simp

@[simp] theorem push_ne_self {a : α} {xs : Array α} : xs.push a ≠ xs := by
  cases xs
  simp

@[simp] theorem ne_push_self {a : α} {xs : Array α} : xs ≠ xs.push a := by
  rw [ne_eq, eq_comm]
  simp

theorem back_eq_of_push_eq {a b : α} {xs ys : Array α} (h : xs.push a = ys.push b) : a = b := by
  cases xs
  cases ys
  simp only [List.push_toArray, mk.injEq] at h
  replace h := List.append_inj_right' h (by simp)
  simpa using h

theorem pop_eq_of_push_eq {a b : α} {xs ys : Array α} (h : xs.push a = ys.push b) : xs = ys := by
  cases xs
  cases ys
  simp at h
  replace h := List.append_inj_left' h (by simp)
  simp [h]

theorem push_inj_left {a : α} {xs ys : Array α} : xs.push a = ys.push a ↔ xs = ys :=
  ⟨pop_eq_of_push_eq, fun h => by simp [h]⟩

theorem push_inj_right {a b : α} {xs : Array α} : xs.push a = xs.push b ↔ a = b :=
  ⟨back_eq_of_push_eq, fun h => by simp [h]⟩

theorem push_eq_push {a b : α} {xs ys : Array α} : xs.push a = ys.push b ↔ a = b ∧ xs = ys := by
  constructor
  · intro h
    exact ⟨back_eq_of_push_eq h, pop_eq_of_push_eq h⟩
  · rintro ⟨rfl, rfl⟩
    rfl

theorem push_eq_append_singleton (as : Array α) (x) : as.push x = as ++ #[x] := rfl

theorem exists_push_of_ne_empty {xs : Array α} (h : xs ≠ #[]) :
    ∃ (ys : Array α) (a : α), xs = ys.push a := by
  rcases xs with ⟨xs⟩
  simp only [ne_eq, mk.injEq] at h
  exact ⟨(xs.take (xs.length - 1)).toArray, xs.getLast h, by simp⟩

theorem ne_empty_iff_exists_push {xs : Array α} :
    xs ≠ #[] ↔ ∃ (ys : Array α) (a : α), xs = ys.push a :=
  ⟨exists_push_of_ne_empty, fun ⟨_, _, eq⟩ => eq.symm ▸ push_ne_empty⟩

theorem exists_push_of_size_pos {xs : Array α} (h : 0 < xs.size) :
    ∃ (ys : Array α) (a : α), xs = ys.push a := by
  replace h : xs ≠ #[] := size_pos.mp h
  exact exists_push_of_ne_empty h

theorem size_pos_iff_exists_push {xs : Array α} :
    0 < xs.size ↔ ∃ (ys : Array α) (a : α), xs = ys.push a :=
  ⟨exists_push_of_size_pos, fun ⟨_, _, eq⟩ => by simp [eq]⟩

theorem exists_push_of_size_eq_add_one {xs : Array α} (h : xs.size = n + 1) :
    ∃ (ys : Array α) (a : α), xs = ys.push a :=
  exists_push_of_size_pos (by simp [h])

theorem singleton_inj : #[a] = #[b] ↔ a = b := by
  simp

/-! ### mkArray -/

@[simp] theorem size_mkArray (n : Nat) (v : α) : (mkArray n v).size = n :=
  List.length_replicate ..

@[simp] theorem toList_mkArray : (mkArray n a).toList = List.replicate n a := by
  simp only [mkArray]

@[simp] theorem mkArray_zero : mkArray 0 a = #[] := rfl

theorem mkArray_succ : mkArray (n + 1) a = (mkArray n a).push a := by
  apply toList_inj.1
  simp [List.replicate_succ']

@[simp] theorem getElem_mkArray (n : Nat) (v : α) (h : i < (mkArray n v).size) :
    (mkArray n v)[i] = v := by simp [← getElem_toList]

theorem getElem?_mkArray (n : Nat) (v : α) (i : Nat) :
    (mkArray n v)[i]? = if i < n then some v else none := by
  simp [getElem?_def]

/-! ## L[i] and L[i]? -/

@[simp] theorem getElem?_eq_none_iff {a : Array α} : a[i]? = none ↔ a.size ≤ i := by
  by_cases h : i < a.size
  · simp [getElem?_pos, h]
  · rw [getElem?_neg a i h]
    simp_all

@[simp] theorem none_eq_getElem?_iff {a : Array α} {i : Nat} : none = a[i]? ↔ a.size ≤ i := by
  simp [eq_comm (a := none)]

theorem getElem?_eq_none {a : Array α} (h : a.size ≤ i) : a[i]? = none := by
  simp [getElem?_eq_none_iff, h]

@[simp] theorem getElem?_eq_getElem {a : Array α} {i : Nat} (h : i < a.size) : a[i]? = some a[i] :=
  getElem?_pos ..

theorem getElem?_eq_some_iff {a : Array α} : a[i]? = some b ↔ ∃ h : i < a.size, a[i] = b := by
  simp [getElem?_def]

theorem some_eq_getElem?_iff {a : Array α} : some b = a[i]? ↔ ∃ h : i < a.size, a[i] = b := by
  rw [eq_comm, getElem?_eq_some_iff]

@[simp] theorem some_getElem_eq_getElem?_iff (a : Array α) (i : Nat) (h : i < a.size) :
    (some a[i] = a[i]?) ↔ True := by
  simp [h]

@[simp] theorem getElem?_eq_some_getElem_iff (a : Array α) (i : Nat) (h : i < a.size) :
    (a[i]? = some a[i]) ↔ True := by
  simp [h]

theorem getElem_eq_iff {a : Array α} {i : Nat} {h : i < a.size} : a[i] = x ↔ a[i]? = some x := by
  simp only [getElem?_eq_some_iff]
  exact ⟨fun w => ⟨h, w⟩, fun h => h.2⟩

theorem getElem_eq_getElem?_get (a : Array α) (i : Nat) (h : i < a.size) :
    a[i] = a[i]?.get (by simp [getElem?_eq_getElem, h]) := by
  simp [getElem_eq_iff]

theorem getD_getElem? (a : Array α) (i : Nat) (d : α) :
    a[i]?.getD d = if p : i < a.size then a[i]'p else d := by
  if h : i < a.size then
    simp [h, getElem?_def]
  else
    have p : i ≥ a.size := Nat.le_of_not_gt h
    simp [getElem?_eq_none p, h]

@[simp] theorem getElem?_empty {i : Nat} : (#[] : Array α)[i]? = none := rfl

theorem getElem_push_lt (a : Array α) (x : α) (i : Nat) (h : i < a.size) :
    have : i < (a.push x).size := by simp [*, Nat.lt_succ_of_le, Nat.le_of_lt]
    (a.push x)[i] = a[i] := by
  simp only [push, ← getElem_toList, List.concat_eq_append, List.getElem_append_left, h]

@[simp] theorem getElem_push_eq (a : Array α) (x : α) : (a.push x)[a.size] = x := by
  simp only [push, ← getElem_toList, List.concat_eq_append]
  rw [List.getElem_append_right] <;> simp [← getElem_toList, Nat.zero_lt_one]

theorem getElem_push (a : Array α) (x : α) (i : Nat) (h : i < (a.push x).size) :
    (a.push x)[i] = if h : i < a.size then a[i] else x := by
  by_cases h' : i < a.size
  · simp [getElem_push_lt, h']
  · simp at h
    simp [getElem_push_lt, Nat.le_antisymm (Nat.le_of_lt_succ h) (Nat.ge_of_not_lt h')]

theorem getElem?_push {a : Array α} {x} : (a.push x)[i]? = if i = a.size then some x else a[i]? := by
  simp [getElem?_def, getElem_push]
  (repeat' split) <;> first | rfl | omega

@[simp] theorem getElem?_push_size {a : Array α} {x} : (a.push x)[a.size]? = some x := by
  simp [getElem?_push]

@[simp] theorem getElem_singleton (a : α) (h : i < 1) : #[a][i] = a :=
  match i, h with
  | 0, _ => rfl

theorem getElem?_singleton (a : α) (i : Nat) : #[a][i]? = if i = 0 then some a else none := by
  simp [List.getElem?_singleton]

theorem ext_getElem? {l₁ l₂ : Array α} (h : ∀ i : Nat, l₁[i]? = l₂[i]?) : l₁ = l₂ := by
  rcases l₁ with ⟨l₁⟩
  rcases l₂ with ⟨l₂⟩
  simpa using List.ext_getElem? (by simpa using h)

/-! ### mem -/

theorem not_mem_empty (a : α) : ¬ a ∈ #[] := by simp

@[simp] theorem mem_push {a : Array α} {x y : α} : x ∈ a.push y ↔ x ∈ a ∨ x = y := by
  simp only [mem_def]
  simp

theorem mem_push_self {a : Array α} {x : α} : x ∈ a.push x :=
  mem_push.2 (Or.inr rfl)

theorem eq_push_append_of_mem {xs : Array α} {x : α} (h : x ∈ xs) :
    ∃ (as bs : Array α), xs = as.push x ++ bs ∧ x ∉ as:= by
  rcases xs with ⟨xs⟩
  obtain ⟨as, bs, h, w⟩ := List.eq_append_cons_of_mem (mem_def.1 h)
  simp only at h
  obtain rfl := h
  exact ⟨as.toArray, bs.toArray, by simp, by simpa using w⟩

theorem mem_push_of_mem {a : Array α} {x : α} (y : α) (h : x ∈ a) : x ∈ a.push y :=
  mem_push.2 (Or.inl h)

theorem exists_mem_of_ne_empty (l : Array α) (h : l ≠ #[]) : ∃ x, x ∈ l := by
  simpa using List.exists_mem_of_ne_nil l.toList (by simpa using h)

theorem eq_empty_iff_forall_not_mem {l : Array α} : l = #[] ↔ ∀ a, a ∉ l := by
  cases l
  simp [List.eq_nil_iff_forall_not_mem]

@[simp] theorem mem_dite_empty_left {x : α} [Decidable p] {l : ¬ p → Array α} :
    (x ∈ if h : p then #[] else l h) ↔ ∃ h : ¬ p, x ∈ l h := by
  split <;> simp_all

@[simp] theorem mem_dite_empty_right {x : α} [Decidable p] {l : p → Array α} :
    (x ∈ if h : p then l h else #[]) ↔ ∃ h : p, x ∈ l h := by
  split <;> simp_all

@[simp] theorem mem_ite_empty_left {x : α} [Decidable p] {l : Array α} :
    (x ∈ if p then #[] else l) ↔ ¬ p ∧ x ∈ l := by
  split <;> simp_all

@[simp] theorem mem_ite_empty_right {x : α} [Decidable p] {l : Array α} :
    (x ∈ if p then l else #[]) ↔ p ∧ x ∈ l := by
  split <;> simp_all

theorem eq_of_mem_singleton (h : a ∈ #[b]) : a = b := by
  simpa using h

@[simp] theorem mem_singleton {a b : α} : a ∈ #[b] ↔ a = b :=
  ⟨eq_of_mem_singleton, (by simp [·])⟩

theorem forall_mem_push {p : α → Prop} {xs : Array α} {a : α} :
    (∀ x, x ∈ xs.push a → p x) ↔ p a ∧ ∀ x, x ∈ xs → p x := by
  cases xs
  simp [or_comm, forall_eq_or_imp]

theorem forall_mem_ne {a : α} {l : Array α} : (∀ a' : α, a' ∈ l → ¬a = a') ↔ a ∉ l :=
  ⟨fun h m => h _ m rfl, fun h _ m e => h (e.symm ▸ m)⟩

theorem forall_mem_ne' {a : α} {l : Array α} : (∀ a' : α, a' ∈ l → ¬a' = a) ↔ a ∉ l :=
  ⟨fun h m => h _ m rfl, fun h _ m e => h (e.symm ▸ m)⟩

theorem exists_mem_empty (p : α → Prop) : ¬ (∃ x, ∃ _ : x ∈ #[], p x) := nofun

theorem forall_mem_empty (p : α → Prop) : ∀ (x) (_ : x ∈ #[]), p x := nofun

theorem exists_mem_push {p : α → Prop} {a : α} {xs : Array α} :
    (∃ x, ∃ _ : x ∈ xs.push a, p x) ↔ p a ∨ ∃ x, ∃ _ : x ∈ xs, p x := by
  simp only [mem_push, exists_prop]
  constructor
  · rintro ⟨x, (h | rfl), h'⟩
    · exact .inr ⟨x, h, h'⟩
    · exact .inl h'
  · rintro (h | ⟨x, h, h'⟩)
    · exact ⟨a, by simp, h⟩
    · exact ⟨x, .inl h, h'⟩

theorem forall_mem_singleton {p : α → Prop} {a : α} : (∀ (x) (_ : x ∈ #[a]), p x) ↔ p a := by
  simp only [mem_singleton, forall_eq]

theorem mem_empty_iff (a : α) : a ∈ (#[] : Array α) ↔ False := by simp

theorem mem_singleton_self (a : α) : a ∈ #[a] := by simp

theorem mem_of_mem_push_of_mem {a b : α} {l : Array α} : a ∈ l.push b → b ∈ l → a ∈ l := by
  cases l
  simp only [List.push_toArray, mem_toArray, List.mem_append, List.mem_singleton]
  rintro (h | rfl)
  · intro _
    exact h
  · exact id

theorem eq_or_ne_mem_of_mem {a b : α} {l : Array α} (h' : a ∈ l.push b) :
    a = b ∨ (a ≠ b ∧ a ∈ l) := by
  if h : a = b then
    exact .inl h
  else
    simp only [mem_push, h, or_false] at h'
    exact .inr ⟨h, h'⟩

theorem ne_empty_of_mem {a : α} {l : Array α} (h : a ∈ l) : l ≠ #[] := by
  cases l
  simp [List.ne_nil_of_mem (by simpa using h)]

theorem mem_of_ne_of_mem {a y : α} {l : Array α} (h₁ : a ≠ y) (h₂ : a ∈ l.push y) : a ∈ l := by
  simpa [h₁] using h₂

theorem ne_of_not_mem_push {a b : α} {l : Array α} (h : a ∉ l.push b) : a ≠ b := by
  simp only [mem_push, not_or] at h
  exact h.2

theorem not_mem_of_not_mem_push {a b : α} {l : Array α} (h : a ∉ l.push b) : a ∉ l := by
  simp only [mem_push, not_or] at h
  exact h.1

theorem not_mem_push_of_ne_of_not_mem {a y : α} {l : Array α} : a ≠ y → a ∉ l → a ∉ l.push y :=
  mt ∘ mem_of_ne_of_mem

theorem ne_and_not_mem_of_not_mem_push {a y : α} {l : Array α} : a ∉ l.push y → a ≠ y ∧ a ∉ l := by
  simp +contextual

theorem getElem_of_mem {a} {l : Array α} (h : a ∈ l) : ∃ (i : Nat) (h : i < l.size), l[i]'h = a := by
  cases l
  simp [List.getElem_of_mem (by simpa using h)]

theorem getElem?_of_mem {a} {l : Array α} (h : a ∈ l) : ∃ i : Nat, l[i]? = some a :=
  let ⟨n, _, e⟩ := getElem_of_mem h; ⟨n, e ▸ getElem?_eq_getElem _⟩

theorem mem_of_getElem {l : Array α} {i : Nat} {h} {a : α} (e : l[i] = a) : a ∈ l := by
  subst e
  simp

theorem mem_of_getElem? {l : Array α} {i : Nat} {a : α} (e : l[i]? = some a) : a ∈ l :=
  let ⟨_, e⟩ := getElem?_eq_some_iff.1 e; e ▸ getElem_mem ..

theorem mem_iff_getElem {a} {l : Array α} : a ∈ l ↔ ∃ (i : Nat) (h : i < l.size), l[i]'h = a :=
  ⟨getElem_of_mem, fun ⟨_, _, e⟩ => e ▸ getElem_mem ..⟩

theorem mem_iff_getElem? {a} {l : Array α} : a ∈ l ↔ ∃ i : Nat, l[i]? = some a := by
  simp [getElem?_eq_some_iff, mem_iff_getElem]

theorem forall_getElem {l : Array α} {p : α → Prop} :
    (∀ (i : Nat) h, p (l[i]'h)) ↔ ∀ a, a ∈ l → p a := by
  cases l; simp [List.forall_getElem]

/-! ### isEmpty -/

@[simp] theorem isEmpty_toList {l : Array α} : l.toList.isEmpty = l.isEmpty := by
  rcases l with ⟨_ | _⟩ <;> simp

theorem isEmpty_iff {l : Array α} : l.isEmpty ↔ l = #[] := by
  cases l <;> simp

theorem isEmpty_eq_false_iff_exists_mem {xs : Array α} :
    xs.isEmpty = false ↔ ∃ x, x ∈ xs := by
  cases xs
  simpa using List.isEmpty_eq_false_iff_exists_mem

theorem isEmpty_iff_size_eq_zero {l : Array α} : l.isEmpty ↔ l.size = 0 := by
  rw [isEmpty_iff, size_eq_zero]

@[simp] theorem isEmpty_eq_true {l : Array α} : l.isEmpty ↔ l = #[] := by
  cases l <;> simp

@[simp] theorem isEmpty_eq_false {l : Array α} : l.isEmpty = false ↔ l ≠ #[] := by
  cases l <;> simp

/-! ### Decidability of bounded quantifiers -/

instance {xs : Array α} {p : α → Prop} [DecidablePred p] :
    Decidable (∀ x, x ∈ xs → p x) :=
  decidable_of_iff (∀ (i : Nat) h, p (xs[i]'h)) (by
    simp only [mem_iff_getElem, forall_exists_index]
    exact
      ⟨by rintro w _ i h rfl; exact w i h, fun w i h => w _ i h rfl⟩)

instance {xs : Array α} {p : α → Prop} [DecidablePred p] :
    Decidable (∃ x, x ∈ xs ∧ p x) :=
  decidable_of_iff (∃ (i : Nat), ∃ (h : i < xs.size), p (xs[i]'h)) (by
    simp [mem_iff_getElem]
    exact
      ⟨by rintro ⟨i, h, w⟩; exact ⟨_, ⟨i, h, rfl⟩, w⟩, fun ⟨_, ⟨i, h, rfl⟩, w⟩ => ⟨i, h, w⟩⟩)

/-! ### any / all -/

theorem anyM_eq_anyM_loop [Monad m] (p : α → m Bool) (as : Array α) (start stop) :
    anyM p as start stop = anyM.loop p as (min stop as.size) (Nat.min_le_right ..) start := by
  simp only [anyM, Nat.min_def]; split <;> rfl

theorem anyM_stop_le_start [Monad m] (p : α → m Bool) (as : Array α) (start stop)
    (h : min stop as.size ≤ start) : anyM p as start stop = pure false := by
  rw [anyM_eq_anyM_loop, anyM.loop, dif_neg (Nat.not_lt.2 h)]

theorem anyM_loop_cons [Monad m] (p : α → m Bool) (a : α) (as : List α) (stop start : Nat)
    (h : stop + 1 ≤ (a :: as).length) :
    anyM.loop p ⟨a :: as⟩ (stop + 1) h (start + 1) =
      anyM.loop p ⟨as⟩ stop (by simpa using h) start := by
  rw [anyM.loop]
  conv => rhs; rw [anyM.loop]
  split <;> rename_i h'
  · simp only [Nat.add_lt_add_iff_right] at h'
    rw [dif_pos h', anyM_loop_cons]
    simp
  · rw [dif_neg]
    omega

@[simp] theorem anyM_toList [Monad m] (p : α → m Bool) (as : Array α) :
    as.toList.anyM p = as.anyM p :=
  match as with
  | ⟨[]⟩  => rfl
  | ⟨a :: as⟩ => by
    simp only [List.anyM, anyM, size_toArray, List.length_cons, Nat.le_refl, ↓reduceDIte]
    rw [anyM.loop, dif_pos (by omega)]
    congr 1
    funext b
    split
    · simp
    · simp only [Bool.false_eq_true, ↓reduceIte]
      rw [anyM_loop_cons]
      simpa [anyM] using anyM_toList p ⟨as⟩

-- Auxiliary for `any_iff_exists`.
theorem anyM_loop_iff_exists {p : α → Bool} {as : Array α} {start stop} (h : stop ≤ as.size) :
    anyM.loop (m := Id) p as stop h start = true ↔
      ∃ (i : Nat) (_ : i < as.size), start ≤ i ∧ i < stop ∧ p as[i] = true := by
  unfold anyM.loop
  split <;> rename_i h₁
  · dsimp
    split <;> rename_i h₂
    · simp only [true_iff]
      refine ⟨start, by omega, by omega, by omega, h₂⟩
    · rw [anyM_loop_iff_exists]
      constructor
      · rintro ⟨i, hi, ge, lt, h⟩
        have : start ≠ i := by rintro rfl; omega
        exact ⟨i, by omega, by omega, lt, h⟩
      · rintro ⟨i, hi, ge, lt, h⟩
        have : start ≠ i := by rintro rfl; erw [h] at h₂; simp_all
        exact ⟨i, by omega, by omega, lt, h⟩
  · simp
    omega
termination_by stop - start

-- This could also be proved from `SatisfiesM_anyM_iff_exists` in `Batteries.Data.Array.Init.Monadic`
theorem any_iff_exists {p : α → Bool} {as : Array α} {start stop} :
    as.any p start stop ↔ ∃ (i : Nat) (_ : i < as.size), start ≤ i ∧ i < stop ∧ p as[i] := by
  dsimp [any, anyM, Id.run]
  split
  · rw [anyM_loop_iff_exists]
  · rw [anyM_loop_iff_exists]
    constructor
    · rintro ⟨i, hi, ge, _, h⟩
      exact ⟨i, by omega, by omega, by omega, h⟩
    · rintro ⟨i, hi, ge, _, h⟩
      exact ⟨i, by omega, by omega, by omega, h⟩

@[simp] theorem any_eq_true {p : α → Bool} {as : Array α} :
    as.any p = true ↔ ∃ (i : Nat) (_ : i < as.size), p as[i] := by
  simp [any_iff_exists]

@[simp] theorem any_eq_false {p : α → Bool} {as : Array α} :
    as.any p = false ↔ ∀ (i : Nat) (_ : i < as.size), ¬p as[i] := by
  rw [Bool.eq_false_iff, Ne, any_eq_true]
  simp

@[simp] theorem any_toList {p : α → Bool} (as : Array α) : as.toList.any p = as.any p := by
  rw [Bool.eq_iff_iff, any_eq_true, List.any_eq_true]
  simp only [List.mem_iff_getElem, getElem_toList]
  exact ⟨fun ⟨_, ⟨i, w, rfl⟩, h⟩ => ⟨i, w, h⟩, fun ⟨i, w, h⟩ => ⟨_, ⟨i, w, rfl⟩, h⟩⟩

theorem allM_eq_not_anyM_not [Monad m] [LawfulMonad m] (p : α → m Bool) (as : Array α) :
    allM p as = (! ·) <$> anyM ((! ·) <$> p ·) as := by
  dsimp [allM, anyM]
  simp

@[simp] theorem allM_toList [Monad m] [LawfulMonad m] (p : α → m Bool) (as : Array α) :
    as.toList.allM p = as.allM p := by
  rw [allM_eq_not_anyM_not]
  rw [← anyM_toList]
  rw [List.allM_eq_not_anyM_not]

theorem all_eq_not_any_not (p : α → Bool) (as : Array α) (start stop) :
    as.all p start stop = !(as.any (!p ·) start stop) := by
  dsimp [all, allM]
  rfl

theorem all_iff_forall {p : α → Bool} {as : Array α} {start stop} :
    as.all p start stop ↔ ∀ (i : Nat) (_ : i < as.size), start ≤ i ∧ i < stop → p as[i] := by
  rw [all_eq_not_any_not]
  suffices ¬(as.any (!p ·) start stop = true) ↔
      ∀ (i : Nat) (_ : i < as.size), start ≤ i ∧ i < stop → p as[i] by
    simp_all
  simp only [any_iff_exists, Bool.not_eq_eq_eq_not, Bool.not_true, not_exists, not_and,
    Bool.not_eq_false, and_imp]

@[simp] theorem all_eq_true {p : α → Bool} {as : Array α} :
    as.all p = true ↔ ∀ (i : Nat) (_ : i < as.size), p as[i] := by
  simp [all_iff_forall]

@[simp] theorem all_eq_false {p : α → Bool} {as : Array α} :
    as.all p = false ↔ ∃ (i : Nat) (_ : i < as.size), ¬p as[i] := by
  rw [Bool.eq_false_iff, Ne, all_eq_true]
  simp

@[simp] theorem all_toList {p : α → Bool} (as : Array α) : as.toList.all p = as.all p := by
  rw [Bool.eq_iff_iff, all_eq_true, List.all_eq_true]
  simp only [List.mem_iff_getElem, getElem_toList]
  constructor
  · intro w i h
    exact w as[i] ⟨i, h, getElem_toList h⟩
  · rintro w x ⟨i, h, rfl⟩
    exact w i h

theorem all_eq_true_iff_forall_mem {l : Array α} : l.all p ↔ ∀ x, x ∈ l → p x := by
  simp only [← all_toList, List.all_eq_true, mem_def]

/-- Variant of `anyM_toArray` with a side condition on `stop`. -/
@[simp] theorem _root_.List.anyM_toArray' [Monad m] [LawfulMonad m] (p : α → m Bool) (l : List α)
    (h : stop = l.toArray.size) :
    l.toArray.anyM p 0 stop = l.anyM p := by
  subst h
  rw [← anyM_toList]

/-- Variant of `any_toArray` with a side condition on `stop`. -/
@[simp] theorem _root_.List.any_toArray' (p : α → Bool) (l : List α) (h : stop = l.toArray.size) :
    l.toArray.any p 0 stop = l.any p := by
  subst h
  rw [any_toList]

/-- Variant of `allM_toArray` with a side condition on `stop`. -/
@[simp] theorem _root_.List.allM_toArray' [Monad m] [LawfulMonad m] (p : α → m Bool) (l : List α)
    (h : stop = l.toArray.size) :
    l.toArray.allM p 0 stop = l.allM p := by
  subst h
  rw [← allM_toList]

/-- Variant of `all_toArray` with a side condition on `stop`. -/
@[simp] theorem _root_.List.all_toArray' (p : α → Bool) (l : List α) (h : stop = l.toArray.size) :
    l.toArray.all p 0 stop = l.all p := by
  subst h
  rw [all_toList]

theorem _root_.List.anyM_toArray [Monad m] [LawfulMonad m] (p : α → m Bool) (l : List α) :
    l.toArray.anyM p = l.anyM p := by
  rw [← anyM_toList]

theorem _root_.List.any_toArray (p : α → Bool) (l : List α) : l.toArray.any p = l.any p := by
  rw [any_toList]

theorem _root_.List.allM_toArray [Monad m] [LawfulMonad m] (p : α → m Bool) (l : List α) :
    l.toArray.allM p = l.allM p := by
  rw [← allM_toList]

theorem _root_.List.all_toArray (p : α → Bool) (l : List α) : l.toArray.all p = l.all p := by
  rw [all_toList]

/-- Variant of `any_eq_true` in terms of membership rather than an array index. -/
theorem any_eq_true' {p : α → Bool} {as : Array α} :
    as.any p = true ↔ (∃ x, x ∈ as ∧ p x) := by
  cases as
  simp

/-- Variant of `any_eq_false` in terms of membership rather than an array index. -/
theorem any_eq_false' {p : α → Bool} {as : Array α} :
    as.any p = false ↔ ∀ x, x ∈ as → ¬p x := by
  rw [Bool.eq_false_iff, Ne, any_eq_true']
  simp

/-- Variant of `all_eq_true` in terms of membership rather than an array index. -/
theorem all_eq_true' {p : α → Bool} {as : Array α} :
    as.all p = true ↔ (∀ x, x ∈ as → p x) := by
  cases as
  simp

/-- Variant of `all_eq_false` in terms of membership rather than an array index. -/
theorem all_eq_false' {p : α → Bool} {as : Array α} :
    as.all p = false ↔ ∃ x, x ∈ as ∧ ¬p x := by
  rw [Bool.eq_false_iff, Ne, all_eq_true']
  simp

theorem any_eq {xs : Array α} {p : α → Bool} : xs.any p = decide (∃ i : Nat, ∃ h, p (xs[i]'h)) := by
  by_cases h : xs.any p
  · simp_all [any_eq_true]
  · simp_all [any_eq_false]

/-- Variant of `any_eq` in terms of membership rather than an array index. -/
theorem any_eq' {xs : Array α} {p : α → Bool} : xs.any p = decide (∃ x, x ∈ xs ∧ p x) := by
  by_cases h : xs.any p
  · simp_all [any_eq_true', -any_eq_true]
  · simp only [Bool.not_eq_true] at h
    simp only [h]
    simp only [any_eq_false'] at h
    simpa using h

theorem all_eq {xs : Array α} {p : α → Bool} : xs.all p = decide (∀ i, (_ : i < xs.size) → p xs[i]) := by
  by_cases h : xs.all p
  · simp_all [all_eq_true]
  · simp only [Bool.not_eq_true] at h
    simp only [h]
    simp only [all_eq_false] at h
    simpa using h

/-- Variant of `all_eq` in terms of membership rather than an array index. -/
theorem all_eq' {xs : Array α} {p : α → Bool} : xs.all p = decide (∀ x, x ∈ xs → p x) := by
  by_cases h : xs.all p
  · simp_all [all_eq_true', -all_eq_true]
  · simp only [Bool.not_eq_true] at h
    simp only [h]
    simp only [all_eq_false'] at h
    simpa using h

theorem decide_exists_mem {xs : Array α} {p : α → Prop} [DecidablePred p] :
    decide (∃ x, x ∈ xs ∧ p x) = xs.any p := by
  simp [any_eq']

theorem decide_forall_mem {xs : Array α} {p : α → Prop} [DecidablePred p] :
    decide (∀ x, x ∈ xs → p x) = xs.all p := by
  simp [all_eq']

@[simp] theorem _root_.List.contains_toArray [BEq α] {l : List α} {a : α} :
    l.toArray.contains a = l.contains a := by
  simp [Array.contains, List.any_beq]

theorem _root_.List.elem_toArray [BEq α] {l : List α} {a : α} :
    Array.elem a l.toArray = List.elem a l := by
  simp [Array.elem]

theorem any_beq [BEq α] {xs : Array α} {a : α} : (xs.any fun x => a == x) = xs.contains a := by
  cases xs
  simp [List.any_beq]

/-- Variant of `any_beq` with `==` reversed. -/
theorem any_beq' [BEq α] [PartialEquivBEq α] {xs : Array α} :
    (xs.any fun x => x == a) = xs.contains a := by
  simp only [BEq.comm, any_beq]

theorem all_bne [BEq α] {xs : Array α} : (xs.all fun x => a != x) = !xs.contains a := by
  cases xs
  simp [List.all_bne]

/-- Variant of `all_bne` with `!=` reversed. -/
theorem all_bne' [BEq α] [PartialEquivBEq α] {xs : Array α} :
    (xs.all fun x => x != a) = !xs.contains a := by
  simp only [bne_comm, all_bne]

theorem mem_of_contains_eq_true [BEq α] [LawfulBEq α] {a : α} {as : Array α} : as.contains a = true → a ∈ as := by
  cases as
  simp

@[deprecated mem_of_contains_eq_true (since := "2024-12-12")]
abbrev mem_of_elem_eq_true := @mem_of_contains_eq_true

theorem contains_eq_true_of_mem [BEq α] [LawfulBEq α] {a : α} {as : Array α} (h : a ∈ as) : as.contains a = true := by
  cases as
  simpa using h

@[deprecated contains_eq_true_of_mem (since := "2024-12-12")]
abbrev elem_eq_true_of_mem := @contains_eq_true_of_mem

instance [BEq α] [LawfulBEq α] (a : α) (as : Array α) : Decidable (a ∈ as) :=
  decidable_of_decidable_of_iff (Iff.intro mem_of_contains_eq_true contains_eq_true_of_mem)

@[simp] theorem elem_eq_contains [BEq α] {a : α} {l : Array α} :
    elem a l = l.contains a := by
  simp [elem]

theorem elem_iff [BEq α] [LawfulBEq α] {a : α} {as : Array α} :
    elem a as = true ↔ a ∈ as := ⟨mem_of_contains_eq_true, contains_eq_true_of_mem⟩

theorem contains_iff [BEq α] [LawfulBEq α] {a : α} {as : Array α} :
    as.contains a = true ↔ a ∈ as := ⟨mem_of_contains_eq_true, contains_eq_true_of_mem⟩

theorem elem_eq_mem [BEq α] [LawfulBEq α] (a : α) (as : Array α) :
    elem a as = decide (a ∈ as) := by rw [Bool.eq_iff_iff, elem_iff, decide_eq_true_iff]

@[simp] theorem contains_eq_mem [BEq α] [LawfulBEq α] (a : α) (as : Array α) :
    as.contains a = decide (a ∈ as) := by rw [← elem_eq_contains, elem_eq_mem]

/-- Variant of `any_push` with a side condition on `stop`. -/
@[simp] theorem any_push' [BEq α] {as : Array α} {a : α} {p : α → Bool} (h : stop = as.size + 1) :
    (as.push a).any p 0 stop = (as.any p || p a) := by
  cases as
  rw [List.push_toArray]
  simp [h]

theorem any_push [BEq α] {as : Array α} {a : α} {p : α → Bool} :
    (as.push a).any p = (as.any p || p a) :=
  any_push' (by simp)

/-- Variant of `all_push` with a side condition on `stop`. -/
@[simp] theorem all_push' [BEq α] {as : Array α} {a : α} {p : α → Bool} (h : stop = as.size + 1) :
    (as.push a).all p 0 stop = (as.all p && p a) := by
  cases as
  rw [List.push_toArray]
  simp [h]

theorem all_push [BEq α] {as : Array α} {a : α} {p : α → Bool} :
    (as.push a).all p = (as.all p && p a) :=
  all_push' (by simp)

@[simp] theorem contains_push [BEq α] {l : Array α} {a : α} {b : α} :
    (l.push a).contains b = (l.contains b || b == a) := by
  simp [contains]

/-! ### set -/

@[simp] theorem getElem_set_self (a : Array α) (i : Nat) (h : i < a.size) (v : α) {j : Nat}
      (eq : i = j) (p : j < (a.set i v).size) :
    (a.set i v)[j]'p = v := by
  cases a
  simp
  simp [set, ← getElem_toList, ←eq]

@[deprecated getElem_set_self (since := "2024-12-11")]
abbrev getElem_set_eq := @getElem_set_self

@[simp] theorem getElem?_set_self (a : Array α) (i : Nat) (h : i < a.size) (v : α) :
    (a.set i v)[i]? = v := by simp [getElem?_eq_getElem, h]

@[deprecated getElem?_set_self (since := "2024-12-11")]
abbrev getElem?_set_eq := @getElem?_set_self

@[simp] theorem getElem_set_ne (a : Array α) (i : Nat) (h' : i < a.size) (v : α) {j : Nat}
    (pj : j < (a.set i v).size) (h : i ≠ j) :
    (a.set i v)[j]'pj = a[j]'(size_set a i v _ ▸ pj) := by
  simp only [set, ← getElem_toList, List.getElem_set_ne h]

@[simp] theorem getElem?_set_ne (a : Array α) (i : Nat) (h : i < a.size) {j : Nat} (v : α)
    (ne : i ≠ j) : (a.set i v)[j]? = a[j]? := by
  by_cases h : j < a.size <;> simp [getElem?_eq_getElem, getElem?_eq_none, Nat.ge_of_not_lt, ne, h]

theorem getElem_set (a : Array α) (i : Nat) (h' : i < a.size) (v : α) (j : Nat)
    (h : j < (a.set i v).size) :
    (a.set i v)[j]'h = if i = j then v else a[j]'(size_set a i v _ ▸ h) := by
  by_cases p : i = j <;> simp [p]

theorem getElem?_set (a : Array α) (i : Nat) (h : i < a.size) (v : α) (j : Nat) :
    (a.set i v)[j]? = if i = j then some v else a[j]? := by
  split <;> simp_all

@[simp] theorem set_getElem_self {as : Array α} {i : Nat} (h : i < as.size) :
    as.set i as[i] = as := by
  cases as
  simp

@[simp] theorem set_eq_empty_iff {as : Array α} (n : Nat) (a : α) (h) :
     as.set n a = #[] ↔ as = #[] := by
  cases as <;> cases n <;> simp [set]

theorem set_comm (a b : α)
    {i j : Nat} (as : Array α) {hi : i < as.size} {hj : j < (as.set i a).size} (h : i ≠ j) :
    (as.set i a).set j b = (as.set j b (by simpa using hj)).set i a (by simpa using hi) := by
  cases as
  simp [List.set_comm _ _ _ h]

@[simp]
theorem set_set (a b : α) (as : Array α) (i : Nat) (h : i < as.size) :
    (as.set i a).set i b (by simpa using h) = as.set i b := by
  cases as
  simp

theorem mem_set (as : Array α) (i : Nat) (h : i < as.size) (a : α) :
    a ∈ as.set i a := by
  simp [mem_iff_getElem]
  exact ⟨i, (by simpa using h), by simp⟩

theorem mem_or_eq_of_mem_set
    {as : Array α} {i : Nat} {a b : α} {w : i < as.size} (h : a ∈ as.set i b) : a ∈ as ∨ a = b := by
  cases as
  simpa using List.mem_or_eq_of_mem_set (by simpa using h)

/-! ### setIfInBounds -/

@[simp] theorem set!_eq_setIfInBounds : @set! = @setIfInBounds := rfl

@[deprecated set!_eq_setIfInBounds (since := "2024-12-12")]
abbrev set!_is_setIfInBounds := @set!_eq_setIfInBounds

@[simp] theorem size_setIfInBounds (as : Array α) (index : Nat) (val : α) :
    (as.setIfInBounds index val).size = as.size := by
  if h : index < as.size  then
    simp [setIfInBounds, h]
  else
    simp [setIfInBounds, h]

theorem getElem_setIfInBounds (as : Array α) (i : Nat) (v : α) (j : Nat)
    (hj : j < (as.setIfInBounds i v).size) :
    (as.setIfInBounds i v)[j]'hj = if i = j then v else as[j]'(by simpa using hj) := by
  simp only [setIfInBounds]
  split
  · simp [getElem_set]
  · simp only [size_setIfInBounds] at hj
    rw [if_neg]
    omega

@[simp] theorem getElem_setIfInBounds_self (as : Array α) {i : Nat} (v : α) (h : _) :
    (as.setIfInBounds i v)[i]'h = v := by
  simp at h
  simp only [setIfInBounds, h, ↓reduceDIte, getElem_set_self]

@[deprecated getElem_setIfInBounds_self (since := "2024-12-11")]
abbrev getElem_setIfInBounds_eq := @getElem_setIfInBounds_self

@[simp] theorem getElem_setIfInBounds_ne (as : Array α) {i : Nat} (v : α) {j : Nat}
    (hj : j < (as.setIfInBounds i v).size) (h : i ≠ j) :
    (as.setIfInBounds i v)[j]'hj = as[j]'(by simpa using hj) := by
  simp [getElem_setIfInBounds, h]

theorem getElem?_setIfInBounds {as : Array α} {i j : Nat} {a : α}  :
    (as.setIfInBounds i a)[j]? = if i = j then if i < as.size then some a else none else as[j]? := by
  cases as
  simp [List.getElem?_set]

theorem getElem?_setIfInBounds_self (as : Array α) {i : Nat} (v : α) :
    (as.setIfInBounds i v)[i]? = if i < as.size then some v else none := by
  simp [getElem?_setIfInBounds]

@[simp]
theorem getElem?_setIfInBounds_self_of_lt (as : Array α) {i : Nat} (v : α) (h : i < as.size) :
    (as.setIfInBounds i v)[i]? = some v := by
  simp [getElem?_setIfInBounds, h]

@[deprecated getElem?_setIfInBounds_self (since := "2024-12-11")]
abbrev getElem?_setIfInBounds_eq := @getElem?_setIfInBounds_self

@[simp] theorem getElem?_setIfInBounds_ne {as : Array α} {i j : Nat} (h : i ≠ j) {a : α}  :
    (as.setIfInBounds i a)[j]? = as[j]? := by
  simp [getElem?_setIfInBounds, h]

theorem setIfInBounds_eq_of_size_le {l : Array α} {n : Nat} (h : l.size ≤ n) {a : α} :
    l.setIfInBounds n a = l := by
  cases l
  simp [List.set_eq_of_length_le (by simpa using h)]

@[simp] theorem setIfInBounds_eq_empty_iff {as : Array α} (n : Nat) (a : α) :
     as.setIfInBounds n a = #[] ↔ as = #[] := by
  cases as <;> cases n <;> simp

theorem setIfInBounds_comm (a b : α)
    {i j : Nat} (as : Array α) (h : i ≠ j) :
    (as.setIfInBounds i a).setIfInBounds j b = (as.setIfInBounds j b).setIfInBounds i a := by
  cases as
  simp [List.set_comm _ _ _ h]

@[simp]
theorem setIfInBounds_setIfInBounds (a b : α) (as : Array α) (i : Nat) :
    (as.setIfInBounds i a).setIfInBounds i b = as.setIfInBounds i b := by
  cases as
  simp

theorem mem_setIfInBounds (as : Array α) (i : Nat) (h : i < as.size) (a : α) :
    a ∈ as.setIfInBounds i a := by
  simp [mem_iff_getElem]
  exact ⟨i, (by simpa using h), by simp⟩

theorem mem_or_eq_of_mem_setIfInBounds
    {as : Array α} {i : Nat} {a b : α} (h : a ∈ as.setIfInBounds i b) : a ∈ as ∨ a = b := by
  cases as
  simpa using List.mem_or_eq_of_mem_set (by simpa using h)

/-- Simplifies a normal form from `get!` -/
@[simp] theorem getD_get?_setIfInBounds (a : Array α) (i : Nat) (v d : α) :
    (setIfInBounds a i v)[i]?.getD d = if i < a.size then v else d := by
  by_cases h : i < a.size <;>
    simp [setIfInBounds, Nat.not_lt_of_le, h,  getD_getElem?]

@[simp] theorem toList_setIfInBounds (a : Array α) (i x) :
    (a.setIfInBounds i x).toList = a.toList.set i x := by
  simp only [setIfInBounds]
  split <;> rename_i h
  · simp
  · simp [List.set_eq_of_length_le (by simpa using h)]

/-! ### BEq -/

@[simp] theorem beq_empty_iff [BEq α] {xs : Array α} : (xs == #[]) = xs.isEmpty := by
  cases xs
  simp

@[simp] theorem empty_beq_iff [BEq α] {xs : Array α} : (#[] == xs) = xs.isEmpty := by
  cases xs
  simp

@[simp] theorem push_beq_push [BEq α] {a b : α} {v : Array α} {w : Array α} :
    (v.push a == w.push b) = (v == w && a == b) := by
  cases v
  cases w
  simp

theorem size_eq_of_beq [BEq α] {xs ys : Array α} (h : xs == ys) : xs.size = ys.size := by
  cases xs
  cases ys
  simp [List.length_eq_of_beq (by simpa using h)]

@[simp] theorem mkArray_beq_mkArray [BEq α] {a b : α} {n : Nat} :
    (mkArray n a == mkArray n b) = (n == 0 || a == b) := by
  cases n with
  | zero => simp
  | succ n =>
    rw [mkArray_succ, mkArray_succ, push_beq_push, mkArray_beq_mkArray]
    rw [Bool.eq_iff_iff]
    simp +contextual

private theorem beq_of_beq_singleton [BEq α] {a b : α} : #[a] == #[b] → a == b := by
  intro h
  have : isEqv #[a] #[b] BEq.beq = true := h
  simp [isEqv, isEqvAux] at this
  assumption

@[simp] theorem reflBEq_iff [BEq α] : ReflBEq (Array α) ↔ ReflBEq α := by
  constructor
  · intro h
    constructor
    intro a
    apply beq_of_beq_singleton
    simp
  · intro h
    constructor
    apply Array.isEqv_self_beq

@[simp] theorem lawfulBEq_iff [BEq α] : LawfulBEq (Array α) ↔ LawfulBEq α := by
  constructor
  · intro h
    constructor
    · intro a b h
      apply singleton_inj.1
      apply eq_of_beq
      simpa [instBEq, isEqv, isEqvAux]
    · intro a
      apply beq_of_beq_singleton
      simp
  · intro h
    constructor
    · intro a b h
      obtain ⟨hs, hi⟩ := isEqv_iff_rel.mp h
      ext i h₁ h₂
      · exact hs
      · simpa using hi _ h₁
    · intro a
      apply Array.isEqv_self_beq

/-! ### isEqv -/

@[simp] theorem isEqv_eq [DecidableEq α] {l₁ l₂ : Array α} : l₁.isEqv l₂ (· == ·) = (l₁ = l₂) := by
  cases l₁
  cases l₂
  simp

/-! ### map -/

theorem mapM_eq_foldlM [Monad m] [LawfulMonad m] (f : α → m β) (arr : Array α) :
    arr.mapM f = arr.foldlM (fun bs a => bs.push <$> f a) #[] := by
  rw [mapM, aux, ← foldlM_toList]; rfl
where
  aux (i r) :
      mapM.map f arr i r = (arr.toList.drop i).foldlM (fun bs a => bs.push <$> f a) r := by
    unfold mapM.map; split
    · rw [← List.getElem_cons_drop_succ_eq_drop ‹_›]
      simp only [aux (i + 1), map_eq_pure_bind, length_toList, List.foldlM_cons, bind_assoc,
        pure_bind]
      rfl
    · rw [List.drop_of_length_le (Nat.ge_of_not_lt ‹_›)]; rfl
  termination_by arr.size - i
  decreasing_by decreasing_trivial_pre_omega

@[simp] theorem toList_map (f : α → β) (arr : Array α) : (arr.map f).toList = arr.toList.map f := by
  rw [map, mapM_eq_foldlM]
  apply congrArg toList (foldl_toList (fun bs a => push bs (f a)) #[] arr).symm |>.trans
  have H (l arr) : List.foldl (fun bs a => push bs (f a)) arr l = ⟨arr.toList ++ l.map f⟩ := by
    induction l generalizing arr <;> simp [*]
  simp [H]

@[simp] theorem _root_.List.map_toArray (f : α → β) (l : List α) :
    l.toArray.map f = (l.map f).toArray := by
  apply ext'
  simp

@[simp] theorem size_map (f : α → β) (arr : Array α) : (arr.map f).size = arr.size := by
  simp only [← length_toList]
  simp

@[simp] theorem getElem_map (f : α → β) (a : Array α) (i : Nat) (hi : i < (a.map f).size) :
    (a.map f)[i] = f (a[i]'(by simpa using hi)) := by
  cases a
  simp

@[simp] theorem getElem?_map (f : α → β) (as : Array α) (i : Nat) :
    (as.map f)[i]? = as[i]?.map f := by
  simp [getElem?_def]

@[simp] theorem mapM_empty [Monad m] (f : α → m β) : mapM f #[] = pure #[] := by
  rw [mapM, mapM.map]; rfl

@[simp] theorem map_empty (f : α → β) : map f #[] = #[] := mapM_empty f

@[simp] theorem map_push {f : α → β} {as : Array α} {x : α} :
    (as.push x).map f = (as.map f).push (f x) := by
  ext
  · simp
  · simp only [getElem_map, getElem_push, size_map]
    split <;> rfl

@[simp] theorem map_id_fun : map (id : α → α) = id := by
  funext l
  induction l <;> simp_all

/-- `map_id_fun'` differs from `map_id_fun` by representing the identity function as a lambda, rather than `id`. -/
@[simp] theorem map_id_fun' : map (fun (a : α) => a) = id := map_id_fun

-- This is not a `@[simp]` lemma because `map_id_fun` will apply.
theorem map_id (l : Array α) : map (id : α → α) l = l := by
  cases l <;> simp_all

/-- `map_id'` differs from `map_id` by representing the identity function as a lambda, rather than `id`. -/
-- This is not a `@[simp]` lemma because `map_id_fun'` will apply.
theorem map_id' (l : Array α) : map (fun (a : α) => a) l = l := map_id l

/-- Variant of `map_id`, with a side condition that the function is pointwise the identity. -/
theorem map_id'' {f : α → α} (h : ∀ x, f x = x) (l : Array α) : map f l = l := by
  simp [show f = id from funext h]

theorem map_singleton (f : α → β) (a : α) : map f #[a] = #[f a] := rfl

-- We use a lower priority here as there are more specific lemmas in downstream libraries
-- which should be able to fire first.
@[simp 500] theorem mem_map {f : α → β} {l : Array α} : b ∈ l.map f ↔ ∃ a, a ∈ l ∧ f a = b := by
  simp only [mem_def, toList_map, List.mem_map]

theorem exists_of_mem_map (h : b ∈ map f l) : ∃ a, a ∈ l ∧ f a = b := mem_map.1 h

theorem mem_map_of_mem (f : α → β) (h : a ∈ l) : f a ∈ map f l := mem_map.2 ⟨_, h, rfl⟩

theorem forall_mem_map {f : α → β} {l : Array α} {P : β → Prop} :
    (∀ (i) (_ : i ∈ l.map f), P i) ↔ ∀ (j) (_ : j ∈ l), P (f j) := by
  simp

@[simp] theorem map_eq_empty_iff {f : α → β} {l : Array α} : map f l = #[] ↔ l = #[] := by
  cases l
  simp

theorem eq_empty_of_map_eq_empty {f : α → β} {l : Array α} (h : map f l = #[]) : l = #[] :=
  map_eq_empty_iff.mp h

@[simp] theorem map_inj_left {f g : α → β} : map f l = map g l ↔ ∀ a ∈ l, f a = g a := by
  cases l <;> simp_all

theorem map_inj_right {f : α → β} (w : ∀ x y, f x = f y → x = y) : map f l = map f l' ↔ l = l' := by
  cases l
  cases l'
  simp [List.map_inj_right w]

theorem map_congr_left (h : ∀ a ∈ l, f a = g a) : map f l = map g l :=
  map_inj_left.2 h

theorem map_inj : map f = map g ↔ f = g := by
  constructor
  · intro h; ext a; replace h := congrFun h #[a]; simpa using h
  · intro h; subst h; rfl

theorem map_eq_push_iff {f : α → β} {l : Array α} {l₂ : Array β} {b : β} :
    map f l = l₂.push b ↔ ∃ l₁ a, l = l₁.push a ∧ map f l₁ = l₂ ∧ f a = b := by
  rcases l with ⟨l⟩
  rcases l₂ with ⟨l₂⟩
  simp only [List.map_toArray, List.push_toArray, mk.injEq, List.map_eq_append_iff]
  constructor
  · rintro ⟨l₁, l₂, rfl, rfl, h⟩
    simp only [List.map_eq_singleton_iff] at h
    obtain ⟨a, rfl, rfl⟩ := h
    refine ⟨l₁.toArray, a, by simp⟩
  · rintro ⟨⟨l₁⟩, a, h₁, h₂, rfl⟩
    refine ⟨l₁, [a], by simp_all⟩

@[simp] theorem map_eq_singleton_iff {f : α → β} {l : Array α} {b : β} :
    map f l = #[b] ↔ ∃ a, l = #[a] ∧ f a = b := by
  cases l
  simp

theorem map_eq_map_iff {f g : α → β} {l : Array α} :
    map f l = map g l ↔ ∀ a ∈ l, f a = g a := by
  cases l <;> simp_all

theorem map_eq_iff : map f l = l' ↔ ∀ i : Nat, l'[i]? = l[i]?.map f := by
  cases l
  cases l'
  simp [List.map_eq_iff]

theorem map_eq_foldl (f : α → β) (l : Array α) :
    map f l = foldl (fun bs a => bs.push (f a)) #[] l := by
  simpa using mapM_eq_foldlM (m := Id) f l

@[simp] theorem map_set {f : α → β} {l : Array α} {i : Nat} {h : i < l.size} {a : α} :
    (l.set i a).map f = (l.map f).set i (f a) (by simpa using h) := by
  cases l
  simp

@[simp] theorem map_setIfInBounds {f : α → β} {l : Array α} {i : Nat} {a : α} :
    (l.setIfInBounds i a).map f = (l.map f).setIfInBounds i (f a) := by
  cases l
  simp

@[simp] theorem map_pop {f : α → β} {l : Array α} : l.pop.map f = (l.map f).pop := by
  cases l
  simp

@[simp] theorem back?_map {f : α → β} {l : Array α} : (l.map f).back? = l.back?.map f := by
  cases l
  simp

@[simp] theorem map_map {f : α → β} {g : β → γ} {as : Array α} :
    (as.map f).map g = as.map (g ∘ f) := by
  cases as; simp

theorem mapM_eq_mapM_toList [Monad m] [LawfulMonad m] (f : α → m β) (arr : Array α) :
    arr.mapM f = List.toArray <$> (arr.toList.mapM f) := by
  rw [mapM_eq_foldlM, ← foldlM_toList, ← List.foldrM_reverse]
  conv => rhs; rw [← List.reverse_reverse arr.toList]
  induction arr.toList.reverse with
  | nil => simp
  | cons a l ih => simp [ih]

@[simp] theorem toList_mapM [Monad m] [LawfulMonad m] (f : α → m β) (arr : Array α) :
    toList <$> arr.mapM f = arr.toList.mapM f := by
  simp [mapM_eq_mapM_toList]

@[deprecated "Use `mapM_eq_foldlM` instead" (since := "2025-01-08")]
theorem mapM_map_eq_foldl (as : Array α) (f : α → β) (i) :
    mapM.map (m := Id) f as i b = as.foldl (start := i) (fun r a => r.push (f a)) b := by
  unfold mapM.map
  split <;> rename_i h
  · simp only [Id.bind_eq]
    dsimp [foldl, Id.run, foldlM]
    rw [mapM_map_eq_foldl, dif_pos (by omega), foldlM.loop, dif_pos h]
    -- Calling `split` here gives a bad goal.
    have : size as - i = Nat.succ (size as - i - 1) := by omega
    rw [this]
    simp [foldl, foldlM, Id.run, Nat.sub_add_eq]
  · dsimp [foldl, Id.run, foldlM]
    rw [dif_pos (by omega), foldlM.loop, dif_neg h]
    rfl
termination_by as.size - i

/--
Use this as `induction ass using array₂_induction` on a hypothesis of the form `ass : Array (Array α)`.
The hypothesis `ass` will be replaced with a hypothesis `ass : List (List α)`,
and former appearances of `ass` in the goal will be replaced with `(ass.map List.toArray).toArray`.
-/
-- We can't use `@[cases_eliminator]` here as
-- `Lean.Meta.getCustomEliminator?` only looks at the top-level constant.
theorem array₂_induction (P : Array (Array α) → Prop) (of : ∀ (xss : List (List α)), P (xss.map List.toArray).toArray)
    (ass : Array (Array α)) : P ass := by
  specialize of (ass.toList.map toList)
  simpa [← toList_map, Function.comp_def, map_id] using of

/--
Use this as `induction ass using array₃_induction` on a hypothesis of the form `ass : Array (Array (Array α))`.
The hypothesis `ass` will be replaced with a hypothesis `ass : List (List (List α))`,
and former appearances of `ass` in the goal will be replaced with
`((ass.map (fun xs => xs.map List.toArray)).map List.toArray).toArray`.
-/
theorem array₃_induction (P : Array (Array (Array α)) → Prop)
    (of : ∀ (xss : List (List (List α))), P ((xss.map (fun xs => xs.map List.toArray)).map List.toArray).toArray)
    (ass : Array (Array (Array α))) : P ass := by
  specialize of ((ass.toList.map toList).map (fun as => as.map toList))
  simpa [← toList_map, Function.comp_def, map_id] using of

/-! ### filter -/

@[congr]
theorem filter_congr {as bs : Array α} (h : as = bs)
    {f : α → Bool} {g : α → Bool} (h' : f = g) {start stop start' stop' : Nat}
    (h₁ : start = start') (h₂ : stop = stop') :
    filter f as start stop = filter g bs start' stop' := by
  congr

@[simp] theorem toList_filter' (p : α → Bool) (l : Array α) (h : stop = l.size) :
    (l.filter p 0 stop).toList = l.toList.filter p := by
  subst h
  dsimp only [filter]
  rw [← foldl_toList]
  generalize l.toList = l
  suffices ∀ a, (List.foldl (fun r a => if p a = true then push r a else r) a l).toList =
      a.toList ++ List.filter p l by
    simpa using this #[]
  induction l with simp
  | cons => split <;> simp [*]

theorem toList_filter (p : α → Bool) (l : Array α) :
    (l.filter p).toList = l.toList.filter p := by
  simp

@[simp] theorem _root_.List.filter_toArray' (p : α → Bool) (l : List α) (h : stop = l.length) :
    l.toArray.filter p 0 stop = (l.filter p).toArray := by
  apply ext'
  simp [h]

theorem _root_.List.filter_toArray (p : α → Bool) (l : List α) :
    l.toArray.filter p = (l.filter p).toArray := by
  simp

@[simp] theorem filter_push_of_pos {p : α → Bool} {a : α} {l : Array α}
    (h : p a) (w : stop = l.size + 1):
    (l.push a).filter p 0 stop = (l.filter p).push a := by
  subst w
  rcases l with ⟨l⟩
  simp [h]

@[simp] theorem filter_push_of_neg {p : α → Bool} {a : α} {l : Array α}
    (h : ¬p a) (w : stop = l.size + 1) :
    (l.push a).filter p 0 stop = l.filter p := by
  subst w
  rcases l with ⟨l⟩
  simp [h]

theorem filter_push {p : α → Bool} {a : α} {l : Array α} :
    (l.push a).filter p = if p a then (l.filter p).push a else l.filter p := by
  split <;> simp [*]

theorem size_filter_le (p : α → Bool) (l : Array α) :
    (l.filter p).size ≤ l.size := by
  rcases l with ⟨l⟩
  simpa using List.length_filter_le p l

@[simp] theorem filter_eq_self {p : α → Bool} {l : Array α} :
    filter p l = l ↔ ∀ a ∈ l, p a := by
  rcases l with ⟨l⟩
  simp

@[simp] theorem filter_size_eq_size {p : α → Bool} {l : Array α} :
    (filter p l).size = l.size ↔ ∀ a ∈ l, p a := by
  rcases l with ⟨l⟩
  simp

@[simp] theorem mem_filter {p : α → Bool} {l : Array α} {a : α} :
    a ∈ filter p l ↔ a ∈ l ∧ p a := by
  rcases l with ⟨l⟩
  simp

@[simp] theorem filter_eq_empty_iff {p : α → Bool} {l : Array α} :
    filter p l = #[] ↔ ∀ a, a ∈ l → ¬p a := by
  rcases l with ⟨l⟩
  simp

theorem forall_mem_filter {p : α → Bool} {l : Array α} {P : α → Prop} :
    (∀ (i) (_ : i ∈ l.filter p), P i) ↔ ∀ (j) (_ : j ∈ l), p j → P j := by
  simp

@[simp] theorem filter_filter (q) (l : Array α) :
    filter p (filter q l) = filter (fun a => p a && q a) l := by
  apply ext'
  simp only [toList_filter, List.filter_filter]

theorem foldl_filter (p : α → Bool) (f : β → α → β) (l : Array α) (init : β) :
    (l.filter p).foldl f init = l.foldl (fun x y => if p y then f x y else x) init := by
  rcases l with ⟨l⟩
  rw [List.filter_toArray]
  simp [List.foldl_filter]

theorem foldr_filter (p : α → Bool) (f : α → β → β) (l : Array α) (init : β) :
    (l.filter p).foldr f init = l.foldr (fun x y => if p x then f x y else y) init := by
  rcases l with ⟨l⟩
  rw [List.filter_toArray]
  simp [List.foldr_filter]

theorem filter_map (f : β → α) (l : Array β) : filter p (map f l) = map f (filter (p ∘ f) l) := by
  rcases l with ⟨l⟩
  simp [List.filter_map]

theorem map_filter_eq_foldl (f : α → β) (p : α → Bool) (l : Array α) :
    map f (filter p l) = foldl (fun y x => bif p x then y.push (f x) else y) #[] l := by
  rcases l with ⟨l⟩
  apply ext'
  simp only [size_toArray, List.filter_toArray', List.map_toArray, List.foldl_toArray']
  rw [← List.reverse_reverse l]
  generalize l.reverse = l
  simp only [List.filter_reverse, List.map_reverse, List.foldl_reverse]
  induction l with
  | nil => rfl
  | cons x l ih =>
    simp only [List.filter_cons, List.foldr_cons]
    split <;> simp_all

@[simp] theorem filter_append {p : α → Bool} (l₁ l₂ : Array α) (w : stop = l₁.size + l₂.size) :
    filter p (l₁ ++ l₂) 0 stop = filter p l₁ ++ filter p l₂ := by
  subst w
  rcases l₁ with ⟨l₁⟩
  rcases l₂ with ⟨l₂⟩
  simp [List.filter_append]

theorem filter_eq_append_iff {p : α → Bool} :
    filter p l = L₁ ++ L₂ ↔ ∃ l₁ l₂, l = l₁ ++ l₂ ∧ filter p l₁ = L₁ ∧ filter p l₂ = L₂ := by
  rcases l with ⟨l⟩
  rcases L₁ with ⟨L₁⟩
  rcases L₂ with ⟨L₂⟩
  simp only [size_toArray, List.filter_toArray', List.append_toArray, mk.injEq,
    List.filter_eq_append_iff]
  constructor
  · rintro ⟨l₁, l₂, rfl, rfl, rfl⟩
    refine ⟨l₁.toArray, l₂.toArray, by simp⟩
  · rintro ⟨⟨l₁⟩, ⟨l₂⟩, h₁, h₂, h₃⟩
    refine ⟨l₁, l₂, by simp_all⟩

theorem filter_eq_push_iff {p : α → Bool} {l l' : Array α} {a : α} :
    filter p l = l'.push a ↔
      ∃ l₁ l₂, l = l₁.push a ++ l₂ ∧ filter p l₁ = l' ∧ p a ∧ (∀ x, x ∈ l₂ → ¬p x) := by
  rcases l with ⟨l⟩
  rcases l' with ⟨l'⟩
  simp only [size_toArray, List.filter_toArray', List.push_toArray, mk.injEq, Bool.not_eq_true]
  rw [← List.reverse_inj]
  simp only [← List.filter_reverse]
  simp only [List.reverse_append, List.reverse_cons, List.reverse_nil, List.nil_append,
    List.singleton_append]
  rw [List.filter_eq_cons_iff]
  constructor
  · rintro ⟨l₁, l₂, h₁, h₂, h₃, h₄⟩
    refine ⟨l₂.reverse.toArray, l₁.reverse.toArray, by simp_all⟩
  · rintro ⟨⟨l₁⟩, ⟨l₂⟩, h₁, h₂, h₃, h₄⟩
    refine ⟨l₂.reverse, l₁.reverse, by simp_all⟩

theorem mem_of_mem_filter {a : α} {l} (h : a ∈ filter p l) : a ∈ l :=
  (mem_filter.mp h).1

/-! ### filterMap -/

@[congr]
theorem filterMap_congr {as bs : Array α} (h : as = bs)
    {f : α → Option β} {g : α → Option β} (h' : f = g) {start stop start' stop' : Nat}
    (h₁ : start = start') (h₂ : stop = stop') :
    filterMap f as start stop = filterMap g bs start' stop' := by
  congr

@[simp] theorem toList_filterMap' (f : α → Option β) (l : Array α) (w : stop = l.size) :
    (l.filterMap f 0 stop).toList = l.toList.filterMap f := by
  subst w
  dsimp only [filterMap, filterMapM]
  rw [← foldlM_toList]
  generalize l.toList = l
  have this : ∀ a : Array β, (Id.run (List.foldlM (m := Id) ?_ a l)).toList =
    a.toList ++ List.filterMap f l := ?_
  exact this #[]
  induction l
  · simp_all [Id.run]
  · simp_all [Id.run, List.filterMap_cons]
    split <;> simp_all

theorem toList_filterMap (f : α → Option β) (l : Array α) :
    (l.filterMap f).toList = l.toList.filterMap f := by
  simp [toList_filterMap']


@[simp] theorem _root_.List.filterMap_toArray' (f : α → Option β) (l : List α) (h : stop = l.length) :
    l.toArray.filterMap f 0 stop = (l.filterMap f).toArray := by
  apply ext'
  simp [h]

theorem _root_.List.filterMap_toArray (f : α → Option β) (l : List α) :
    l.toArray.filterMap f = (l.filterMap f).toArray := by
  simp

@[simp] theorem filterMap_push_none {f : α → Option β} {a : α} {l : Array α}
    (h : f a = none) (w : stop = l.size + 1) :
    filterMap f (l.push a) 0 stop = filterMap f l := by
  subst w
  rcases l with ⟨l⟩
  simp [h]

@[simp] theorem filterMap_push_some {f : α → Option β} {a : α} {l : Array α} {b : β}
    (h : f a = some b) (w : stop = l.size + 1) :
    filterMap f (l.push a) 0 stop = (filterMap f l).push b := by
  subst w
  rcases l with ⟨l⟩
  simp [h]

@[simp] theorem filterMap_eq_map (f : α → β) (w : stop = as.size) :
    filterMap (some ∘ f) as 0 stop = map f as := by
  subst w
  cases as
  simp

/-- Variant of `filterMap_eq_map` with `some ∘ f` expanded out to a lambda. -/
@[simp]
theorem filterMap_eq_map' (f : α → β) (w : stop = as.size) :
    filterMap (fun x => some (f x)) as 0 stop = map f as :=
  filterMap_eq_map f w

theorem filterMap_some_fun : filterMap (some : α → Option α) = id := by
  funext l
  cases l
  simp

@[simp] theorem filterMap_some (l : Array α) : filterMap some l = l := by
  cases l
  simp

theorem map_filterMap_some_eq_filterMap_isSome (f : α → Option β) (l : Array α) :
    (l.filterMap f).map some = (l.map f).filter fun b => b.isSome := by
  cases l
  simp [List.map_filterMap_some_eq_filter_map_isSome]

theorem size_filterMap_le (f : α → Option β) (l : Array α) :
    (filterMap f l).size ≤ l.size := by
  cases l
  simp [List.length_filterMap_le]

@[simp] theorem filterMap_size_eq_size {l} :
    (filterMap f l).size = l.size ↔ ∀ a, a ∈ l → (f a).isSome := by
  cases l
  simp [List.filterMap_length_eq_length]

@[simp]
theorem filterMap_eq_filter (p : α → Bool) (w : stop = as.size) :
    filterMap (Option.guard (p ·)) as 0 stop = filter p as := by
  subst w
  cases as
  simp

theorem filterMap_filterMap (f : α → Option β) (g : β → Option γ) (l : Array α) :
    filterMap g (filterMap f l) = filterMap (fun x => (f x).bind g) l := by
  cases l
  simp [List.filterMap_filterMap]

theorem map_filterMap (f : α → Option β) (g : β → γ) (l : Array α) :
    map g (filterMap f l) = filterMap (fun x => (f x).map g) l := by
  cases l
  simp [List.map_filterMap]

@[simp] theorem filterMap_map (f : α → β) (g : β → Option γ) (l : Array α) :
    filterMap g (map f l) = filterMap (g ∘ f) l := by
  cases l
  simp [List.filterMap_map]

theorem filter_filterMap (f : α → Option β) (p : β → Bool) (l : Array α) :
    filter p (filterMap f l) = filterMap (fun x => (f x).filter p) l := by
  cases l
  simp [List.filter_filterMap]

theorem filterMap_filter (p : α → Bool) (f : α → Option β) (l : Array α) :
    filterMap f (filter p l) = filterMap (fun x => if p x then f x else none) l := by
  cases l
  simp [List.filterMap_filter]

@[simp] theorem mem_filterMap {f : α → Option β} {l : Array α} {b : β} :
    b ∈ filterMap f l ↔ ∃ a, a ∈ l ∧ f a = some b := by
  simp only [mem_def, toList_filterMap, List.mem_filterMap]

theorem forall_mem_filterMap {f : α → Option β} {l : Array α} {P : β → Prop} :
    (∀ (i) (_ : i ∈ filterMap f l), P i) ↔ ∀ (j) (_ : j ∈ l) (b), f j = some b → P b := by
  simp only [mem_filterMap, forall_exists_index, and_imp]
  rw [forall_comm]
  apply forall_congr'
  intro a
  rw [forall_comm]

@[simp] theorem filterMap_append {α β : Type _} (l l' : Array α) (f : α → Option β) (w : stop = l.size + l'.size) :
    filterMap f (l ++ l') 0 stop = filterMap f l ++ filterMap f l' := by
  subst w
  cases l
  cases l'
  simp

theorem map_filterMap_of_inv (f : α → Option β) (g : β → α) (H : ∀ x : α, (f x).map g = some x)
    (l : Array α) : map g (filterMap f l) = l := by simp only [map_filterMap, H, filterMap_some, id]

theorem forall_none_of_filterMap_eq_empty (h : filterMap f xs = #[]) : ∀ x ∈ xs, f x = none := by
  cases xs
  simpa using h

@[simp] theorem filterMap_eq_nil_iff {l} : filterMap f l = #[] ↔ ∀ a, a ∈ l → f a = none := by
  cases l
  simp

theorem filterMap_eq_push_iff {f : α → Option β} {l : Array α} {l' : Array β} {b : β} :
    filterMap f l = l'.push b ↔ ∃ l₁ a l₂,
      l = l₁.push a ++ l₂ ∧ filterMap f l₁ = l' ∧ f a = some b ∧ (∀ x, x ∈ l₂ → f x = none) := by
  rcases l with ⟨l⟩
  rcases l' with ⟨l'⟩
  simp only [size_toArray, List.filterMap_toArray', List.push_toArray, mk.injEq]
  rw [← List.reverse_inj]
  simp only [← List.filterMap_reverse]
  simp only [List.reverse_append, List.reverse_cons, List.reverse_nil, List.nil_append,
    List.singleton_append]
  rw [List.filterMap_eq_cons_iff]
  constructor
  · rintro ⟨l₁, a, l₂, h₁, h₂, h₃, h₄⟩
    refine ⟨l₂.reverse.toArray, a, l₁.reverse.toArray, by simp_all⟩
  · rintro ⟨⟨l₁⟩, a, ⟨l₂⟩, h₁, h₂, h₃, h₄⟩
    refine ⟨l₂.reverse, a, l₁.reverse, by simp_all⟩

/-! ### singleton -/

@[simp] theorem singleton_def (v : α) : Array.singleton v = #[v] := rfl

/-! ### append -/

@[simp] theorem size_append (as bs : Array α) : (as ++ bs).size = as.size + bs.size := by
  simp only [size, toList_append, List.length_append]

@[simp] theorem push_append {a : α} {xs ys : Array α} : (xs ++ ys).push a = xs ++ ys.push a := by
  cases xs
  cases ys
  simp

theorem append_push {as bs : Array α} {a : α} : as ++ bs.push a = (as ++ bs).push a := by
  cases as
  cases bs
  simp

theorem toArray_append {xs : List α} {ys : Array α} :
    xs.toArray ++ ys = (xs ++ ys.toList).toArray := by
  rcases ys with ⟨ys⟩
  simp

@[simp] theorem toArray_eq_append_iff {xs : List α} {as bs : Array α} :
    xs.toArray = as ++ bs ↔ xs = as.toList ++ bs.toList := by
  cases as
  cases bs
  simp

@[simp] theorem append_eq_toArray_iff {as bs : Array α} {xs : List α} :
    as ++ bs = xs.toArray ↔ as.toList ++ bs.toList = xs := by
  cases as
  cases bs
  simp

theorem singleton_eq_toArray_singleton (a : α) : #[a] = [a].toArray := rfl

@[simp] theorem empty_append_fun : ((#[] : Array α) ++ ·) = id := by
  funext ⟨l⟩
  simp

@[simp] theorem mem_append {a : α} {s t : Array α} : a ∈ s ++ t ↔ a ∈ s ∨ a ∈ t := by
  simp only [mem_def, toList_append, List.mem_append]

theorem mem_append_left {a : α} {l₁ : Array α} (l₂ : Array α) (h : a ∈ l₁) : a ∈ l₁ ++ l₂ :=
  mem_append.2 (Or.inl h)

theorem mem_append_right {a : α} (l₁ : Array α) {l₂ : Array α} (h : a ∈ l₂) : a ∈ l₁ ++ l₂ :=
  mem_append.2 (Or.inr h)

theorem not_mem_append {a : α} {s t : Array α} (h₁ : a ∉ s) (h₂ : a ∉ t) : a ∉ s ++ t :=
  mt mem_append.1 $ not_or.mpr ⟨h₁, h₂⟩

/--
See also `eq_push_append_of_mem`, which proves a stronger version
in which the initial array must not contain the element.
-/
theorem append_of_mem {a : α} {l : Array α} (h : a ∈ l) : ∃ s t : Array α, l = s.push a ++ t := by
  obtain ⟨s, t, w⟩ := List.append_of_mem (l := l.toList) (by simpa using h)
  replace w := congrArg List.toArray w
  refine ⟨s.toArray, t.toArray, by simp_all⟩

theorem mem_iff_append {a : α} {l : Array α} : a ∈ l ↔ ∃ s t : Array α, l = s.push a ++ t :=
  ⟨append_of_mem, fun ⟨s, t, e⟩ => e ▸ by simp⟩

theorem forall_mem_append {p : α → Prop} {l₁ l₂ : Array α} :
    (∀ (x) (_ : x ∈ l₁ ++ l₂), p x) ↔ (∀ (x) (_ : x ∈ l₁), p x) ∧ (∀ (x) (_ : x ∈ l₂), p x) := by
  simp only [mem_append, or_imp, forall_and]

theorem getElem_append {as bs : Array α} (h : i < (as ++ bs).size) :
    (as ++ bs)[i] = if h' : i < as.size then as[i] else bs[i - as.size]'(by simp at h; omega) := by
  cases as; cases bs
  simp [List.getElem_append]

theorem getElem_append_left {as bs : Array α} {h : i < (as ++ bs).size} (hlt : i < as.size) :
    (as ++ bs)[i] = as[i] := by
  simp only [← getElem_toList]
  have h' : i < (as.toList ++ bs.toList).length := by rwa [← length_toList, toList_append] at h
  conv => rhs; rw [← List.getElem_append_left (bs := bs.toList) (h' := h')]
  apply List.get_of_eq; rw [toList_append]

theorem getElem_append_right {as bs : Array α} {h : i < (as ++ bs).size} (hle : as.size ≤ i) :
    (as ++ bs)[i] = bs[i - as.size]'(Nat.sub_lt_left_of_lt_add hle (size_append .. ▸ h)) := by
  simp only [← getElem_toList]
  have h' : i < (as.toList ++ bs.toList).length := by rwa [← length_toList, toList_append] at h
  conv => rhs; rw [← List.getElem_append_right (h₁ := hle) (h₂ := h')]
  apply List.get_of_eq; rw [toList_append]

theorem getElem?_append_left {as bs : Array α} {i : Nat} (hn : i < as.size) :
    (as ++ bs)[i]? = as[i]? := by
  have hn' : i < (as ++ bs).size := Nat.lt_of_lt_of_le hn <|
    size_append .. ▸ Nat.le_add_right ..
  simp_all [getElem?_eq_getElem, getElem_append]

theorem getElem?_append_right {as bs : Array α} {i : Nat} (h : as.size ≤ i) :
    (as ++ bs)[i]? = bs[i - as.size]? := by
  cases as
  cases bs
  simp at h
  simp [List.getElem?_append_right, h]

theorem getElem?_append {as bs : Array α} {i : Nat} :
    (as ++ bs)[i]? = if i < as.size then as[i]? else bs[i - as.size]? := by
  split <;> rename_i h
  · exact getElem?_append_left h
  · exact getElem?_append_right (by simpa using h)

/-- Variant of `getElem_append_left` useful for rewriting from the small array to the big array. -/
theorem getElem_append_left' (l₂ : Array α) {l₁ : Array α} {i : Nat} (hi : i < l₁.size) :
    l₁[i] = (l₁ ++ l₂)[i]'(by simpa using Nat.lt_add_right l₂.size hi) := by
  rw [getElem_append_left] <;> simp

/-- Variant of `getElem_append_right` useful for rewriting from the small array to the big array. -/
theorem getElem_append_right' (l₁ : Array α) {l₂ : Array α} {i : Nat} (hi : i < l₂.size) :
    l₂[i] = (l₁ ++ l₂)[i + l₁.size]'(by simpa [Nat.add_comm] using Nat.add_lt_add_left hi _) := by
  rw [getElem_append_right] <;> simp [*, Nat.le_add_left]

theorem getElem_of_append {l l₁ l₂ : Array α} (eq : l = l₁.push a ++ l₂) (h : l₁.size = i) :
    l[i]'(eq ▸ h ▸ by simp_arith) = a := Option.some.inj <| by
  rw [← getElem?_eq_getElem, eq, getElem?_append_left (by simp; omega), ← h]
  simp

@[simp] theorem append_singleton {a : α} {as : Array α} : as ++ #[a] = as.push a := rfl

@[simp] theorem append_singleton_assoc {a : α} {as bs : Array α} : as ++ (#[a] ++ bs) = as.push a ++ bs := by
  rw [← append_assoc, append_singleton]

theorem push_eq_append {a : α} {as : Array α} : as.push a = as ++ #[a] := rfl

theorem append_inj {s₁ s₂ t₁ t₂ : Array α} (h : s₁ ++ t₁ = s₂ ++ t₂) (hl : s₁.size = s₂.size) :
    s₁ = s₂ ∧ t₁ = t₂ := by
  rcases s₁ with ⟨s₁⟩
  rcases s₂ with ⟨s₂⟩
  rcases t₁ with ⟨t₁⟩
  rcases t₂ with ⟨t₂⟩
  simpa using List.append_inj (by simpa using h) (by simpa using hl)

theorem append_inj_right {s₁ s₂ t₁ t₂ : Array α}
    (h : s₁ ++ t₁ = s₂ ++ t₂) (hl : s₁.size = s₂.size) : t₁ = t₂ :=
  (append_inj h hl).right

theorem append_inj_left {s₁ s₂ t₁ t₂ : Array α}
    (h : s₁ ++ t₁ = s₂ ++ t₂) (hl : s₁.size = s₂.size) : s₁ = s₂ :=
  (append_inj h hl).left

/-- Variant of `append_inj` instead requiring equality of the sizes of the second arrays. -/
theorem append_inj' {s₁ s₂ t₁ t₂ : Array α} (h : s₁ ++ t₁ = s₂ ++ t₂) (hl : t₁.size = t₂.size) :
    s₁ = s₂ ∧ t₁ = t₂ :=
  append_inj h <| @Nat.add_right_cancel _ t₁.size _ <| by
    let hap := congrArg size h; simp only [size_append, ← hl] at hap; exact hap

/-- Variant of `append_inj_right` instead requiring equality of the sizes of the second arrays. -/
theorem append_inj_right' {s₁ s₂ t₁ t₂ : Array α}
    (h : s₁ ++ t₁ = s₂ ++ t₂) (hl : t₁.size = t₂.size) : t₁ = t₂ :=
  (append_inj' h hl).right

/-- Variant of `append_inj_left` instead requiring equality of the sizes of the second arrays. -/
theorem append_inj_left' {s₁ s₂ t₁ t₂ : Array α}
    (h : s₁ ++ t₁ = s₂ ++ t₂) (hl : t₁.size = t₂.size) : s₁ = s₂ :=
  (append_inj' h hl).left

theorem append_right_inj {t₁ t₂ : Array α} (s) : s ++ t₁ = s ++ t₂ ↔ t₁ = t₂ :=
  ⟨fun h => append_inj_right h rfl, congrArg _⟩

theorem append_left_inj {s₁ s₂ : Array α} (t) : s₁ ++ t = s₂ ++ t ↔ s₁ = s₂ :=
  ⟨fun h => append_inj_left' h rfl, congrArg (· ++ _)⟩

@[simp] theorem append_left_eq_self {x y : Array α} : x ++ y = y ↔ x = #[] := by
  rw [← append_left_inj (s₁ := x), empty_append]

@[simp] theorem self_eq_append_left {x y : Array α} : y = x ++ y ↔ x = #[] := by
  rw [eq_comm, append_left_eq_self]

@[simp] theorem append_right_eq_self {x y : Array α} : x ++ y = x ↔ y = #[] := by
  rw [← append_right_inj (t₁ := y), append_empty]

@[simp] theorem self_eq_append_right {x y : Array α} : x = x ++ y ↔ y = #[] := by
  rw [eq_comm, append_right_eq_self]

@[simp] theorem append_eq_empty_iff : p ++ q = #[] ↔ p = #[] ∧ q = #[] := by
  cases p <;> simp

@[simp] theorem empty_eq_append_iff : #[] = a ++ b ↔ a = #[] ∧ b = #[] := by
  rw [eq_comm, append_eq_empty_iff]

theorem append_ne_empty_of_left_ne_empty {s : Array α} (h : s ≠ #[]) (t : Array α) :
    s ++ t ≠ #[] := by
  simp_all

theorem append_ne_empty_of_right_ne_empty (s : Array α) : t ≠ #[] → s ++ t ≠ #[] := by
  simp_all

theorem append_eq_push_iff {a b c : Array α} {x : α} :
    a ++ b = c.push x ↔ (b = #[] ∧ a = c.push x) ∨ (∃ b', b = b'.push x ∧ c = a ++ b') := by
  rcases a with ⟨a⟩
  rcases b with ⟨b⟩
  rcases c with ⟨c⟩
  simp only [List.append_toArray, List.push_toArray, mk.injEq, List.append_eq_append_iff,
    toArray_eq_append_iff]
  constructor
  · rintro (⟨a', rfl, rfl⟩ | ⟨b', rfl, h⟩)
    · right; exact ⟨⟨a'⟩, by simp⟩
    · rw [List.singleton_eq_append_iff] at h
      obtain (⟨rfl, rfl⟩ | ⟨rfl, rfl⟩) := h
      · right; exact ⟨#[], by simp⟩
      · left; simp
  · rintro (⟨rfl, rfl⟩ | ⟨b', h, rfl⟩)
    · right; exact ⟨[x], by simp⟩
    · left; refine ⟨b'.toList, ?_⟩
      replace h := congrArg Array.toList h
      simp_all

theorem push_eq_append_iff {a b c : Array α} {x : α} :
    c.push x = a ++ b ↔ (b = #[] ∧ a = c.push x) ∨ (∃ b', b = b'.push x ∧ c = a ++ b') := by
  rw [eq_comm, append_eq_push_iff]

theorem append_eq_singleton_iff {a b : Array α} {x : α} :
    a ++ b = #[x] ↔ (a = #[] ∧ b = #[x]) ∨ (a = #[x] ∧ b = #[]) := by
  rcases a with ⟨a⟩
  rcases b with ⟨b⟩
  simp only [List.append_toArray, mk.injEq, List.append_eq_singleton_iff, toArray_eq_append_iff]

theorem singleton_eq_append_iff {a b : Array α} {x : α} :
    #[x] = a ++ b ↔ (a = #[] ∧ b = #[x]) ∨ (a = #[x] ∧ b = #[]) := by
  rw [eq_comm, append_eq_singleton_iff]

theorem append_eq_append_iff {a b c d : Array α} :
    a ++ b = c ++ d ↔ (∃ a', c = a ++ a' ∧ b = a' ++ d) ∨ ∃ c', a = c ++ c' ∧ d = c' ++ b := by
  rcases a with ⟨a⟩
  rcases b with ⟨b⟩
  rcases c with ⟨c⟩
  rcases d with ⟨d⟩
  simp only [List.append_toArray, mk.injEq, List.append_eq_append_iff, toArray_eq_append_iff]
  constructor
  · rintro (⟨a', rfl, rfl⟩ | ⟨c', rfl, rfl⟩)
    · left; exact ⟨⟨a'⟩, by simp⟩
    · right; exact ⟨⟨c'⟩, by simp⟩
  · rintro (⟨a', rfl, rfl⟩ | ⟨c', rfl, rfl⟩)
    · left; exact ⟨a'.toList, by simp⟩
    · right; exact ⟨c'.toList, by simp⟩

theorem set_append {s t : Array α} {i : Nat} {x : α} (h : i < (s ++ t).size) :
    (s ++ t).set i x =
      if h' : i < s.size then
        s.set i x ++ t
      else
        s ++ t.set (i - s.size) x (by simp at h; omega) := by
  rcases s with ⟨s⟩
  rcases t with ⟨t⟩
  simp only [List.append_toArray, List.set_toArray, List.set_append]
  split <;> simp

@[simp] theorem set_append_left {s t : Array α} {i : Nat} {x : α} (h : i < s.size) :
    (s ++ t).set i x (by simp; omega) = s.set i x ++ t := by
  simp [set_append, h]

@[simp] theorem set_append_right {s t : Array α} {i : Nat} {x : α}
    (h' : i < (s ++ t).size) (h : s.size ≤ i) :
    (s ++ t).set i x = s ++ t.set (i - s.size) x (by simp at h'; omega) := by
  rw [set_append, dif_neg (by omega)]

theorem setIfInBounds_append {s t : Array α} {i : Nat} {x : α} :
    (s ++ t).setIfInBounds i x =
      if i < s.size then
        s.setIfInBounds i x ++ t
      else
        s ++ t.setIfInBounds (i - s.size) x := by
  rcases s with ⟨s⟩
  rcases t with ⟨t⟩
  simp only [List.append_toArray, List.setIfInBounds_toArray, List.set_append]
  split <;> simp

@[simp] theorem setIfInBounds_append_left {s t : Array α} {i : Nat} {x : α} (h : i < s.size) :
    (s ++ t).setIfInBounds i x = s.setIfInBounds i x ++ t := by
  simp [setIfInBounds_append, h]

@[simp] theorem setIfInBounds_append_right {s t : Array α} {i : Nat} {x : α} (h : s.size ≤ i) :
    (s ++ t).setIfInBounds i x = s ++ t.setIfInBounds (i - s.size) x := by
  rw [setIfInBounds_append, if_neg (by omega)]

theorem filterMap_eq_append_iff {f : α → Option β} :
    filterMap f l = L₁ ++ L₂ ↔ ∃ l₁ l₂, l = l₁ ++ l₂ ∧ filterMap f l₁ = L₁ ∧ filterMap f l₂ = L₂ := by
  rcases l with ⟨l⟩
  rcases L₁ with ⟨L₁⟩
  rcases L₂ with ⟨L₂⟩
  simp only [size_toArray, List.filterMap_toArray', List.append_toArray, mk.injEq,
    List.filterMap_eq_append_iff, toArray_eq_append_iff]
  constructor
  · rintro ⟨l₁, l₂, rfl, rfl, rfl⟩
    exact ⟨⟨l₁⟩, ⟨l₂⟩, by simp⟩
  · rintro ⟨⟨l₁⟩, ⟨l₂⟩, rfl, h₁, h₂⟩
    exact ⟨l₁, l₂, by simp_all⟩

theorem append_eq_filterMap_iff {f : α → Option β} :
    L₁ ++ L₂ = filterMap f l ↔
      ∃ l₁ l₂, l = l₁ ++ l₂ ∧ filterMap f l₁ = L₁ ∧ filterMap f l₂ = L₂ := by
  rw [eq_comm, filterMap_eq_append_iff]

@[simp] theorem map_append (f : α → β) (l₁ l₂ : Array α) :
    map f (l₁ ++ l₂) = map f l₁ ++ map f l₂ := by
  cases l₁
  cases l₂
  simp

theorem map_eq_append_iff {f : α → β} :
    map f l = L₁ ++ L₂ ↔ ∃ l₁ l₂, l = l₁ ++ l₂ ∧ map f l₁ = L₁ ∧ map f l₂ = L₂ := by
  simp only [← filterMap_eq_map, filterMap_eq_append_iff]

theorem append_eq_map_iff {f : α → β} :
    L₁ ++ L₂ = map f l ↔ ∃ l₁ l₂, l = l₁ ++ l₂ ∧ map f l₁ = L₁ ∧ map f l₂ = L₂ := by
  rw [eq_comm, map_eq_append_iff]

/-! ### flatten -/

@[simp] theorem flatten_empty : (#[] : Array (Array α)).flatten = #[] := by simp [flatten]; rfl

@[simp] theorem toList_flatten {l : Array (Array α)} :
    l.flatten.toList = (l.toList.map toList).flatten := by
  dsimp [flatten]
  simp only [← foldl_toList]
  generalize l.toList = l
  have : ∀ a : Array α, (List.foldl ?_ a l).toList = a.toList ++ ?_ := ?_
  exact this #[]
  induction l with
  | nil => simp
  | cons h => induction h.toList <;> simp [*]

@[simp] theorem flatten_map_toArray (l : List (List α)) :
    (l.toArray.map List.toArray).flatten = l.flatten.toArray := by
  apply ext'
  simp [Function.comp_def]

@[simp] theorem flatten_toArray_map (l : List (List α)) :
    (l.map List.toArray).toArray.flatten = l.flatten.toArray := by
  rw [← flatten_map_toArray]
  simp

-- We set this to lower priority so that `flatten_toArray_map` is applied first when relevant.
@[simp 500] theorem flatten_toArray (l : List (Array α)) :
    l.toArray.flatten = (l.map Array.toList).flatten.toArray := by
  apply ext'
  simp

@[simp] theorem size_flatten (L : Array (Array α)) : L.flatten.size = (L.map size).sum := by
  cases L using array₂_induction
  simp [Function.comp_def]

@[simp] theorem flatten_singleton (l : Array α) : #[l].flatten = l := by simp [flatten]; rfl

theorem mem_flatten : ∀ {L : Array (Array α)}, a ∈ L.flatten ↔ ∃ l, l ∈ L ∧ a ∈ l := by
  simp only [mem_def, toList_flatten, List.mem_flatten, List.mem_map]
  intro l
  constructor
  · rintro ⟨_, ⟨s, m, rfl⟩, h⟩
    exact ⟨s, m, h⟩
  · rintro ⟨s, h₁, h₂⟩
    refine ⟨s.toList, ⟨⟨s, h₁, rfl⟩, h₂⟩⟩

@[simp] theorem flatten_eq_empty_iff {L : Array (Array α)} : L.flatten = #[] ↔ ∀ l ∈ L, l = #[] := by
  induction L using array₂_induction
  simp

@[simp] theorem empty_eq_flatten_iff {L : Array (Array α)} : #[] = L.flatten ↔ ∀ l ∈ L, l = #[] := by
  rw [eq_comm, flatten_eq_empty_iff]

theorem flatten_ne_empty_iff {xs : Array (Array α)} : xs.flatten ≠ #[] ↔ ∃ x, x ∈ xs ∧ x ≠ #[] := by
  simp

theorem exists_of_mem_flatten : a ∈ flatten L → ∃ l, l ∈ L ∧ a ∈ l := mem_flatten.1

theorem mem_flatten_of_mem (lL : l ∈ L) (al : a ∈ l) : a ∈ flatten L := mem_flatten.2 ⟨l, lL, al⟩

theorem forall_mem_flatten {p : α → Prop} {L : Array (Array α)} :
    (∀ (x) (_ : x ∈ flatten L), p x) ↔ ∀ (l) (_ : l ∈ L) (x) (_ : x ∈ l), p x := by
  simp only [mem_flatten, forall_exists_index, and_imp]
  constructor <;> (intros; solve_by_elim)

theorem flatten_eq_flatMap {L : Array (Array α)} : flatten L = L.flatMap id := by
  induction L using array₂_induction
  rw [flatten_toArray_map, List.flatten_eq_flatMap]
  simp [List.flatMap_map]

@[simp] theorem map_flatten (f : α → β) (L : Array (Array α)) :
    (flatten L).map f = (map (map f) L).flatten := by
  induction L using array₂_induction with
  | of xss =>
    simp only [flatten_toArray_map, List.map_toArray, List.map_flatten, List.map_map,
      Function.comp_def]
    rw [← Function.comp_def, ← List.map_map, flatten_toArray_map]

@[simp] theorem filterMap_flatten (f : α → Option β) (L : Array (Array α)) (w : stop = L.flatten.size) :
    filterMap f (flatten L) 0 stop = flatten (map (filterMap f) L) := by
  subst w
  induction L using array₂_induction
  simp only [flatten_toArray_map, size_toArray, List.length_flatten, List.filterMap_toArray',
    List.filterMap_flatten, List.map_toArray, List.map_map, Function.comp_def]
  rw [← Function.comp_def, ← List.map_map, flatten_toArray_map]

@[simp] theorem filter_flatten (p : α → Bool) (L : Array (Array α)) (w : stop = L.flatten.size) :
    filter p (flatten L) 0 stop = flatten (map (filter p) L) := by
  subst w
  induction L using array₂_induction
  simp only [flatten_toArray_map, size_toArray, List.length_flatten, List.filter_toArray',
    List.filter_flatten, List.map_toArray, List.map_map, Function.comp_def]
  rw [← Function.comp_def, ← List.map_map, flatten_toArray_map]

theorem flatten_filter_not_isEmpty {L : Array (Array α)} :
    flatten (L.filter fun l => !l.isEmpty) = L.flatten := by
  induction L using array₂_induction
  simp [List.filter_map, Function.comp_def, List.flatten_filter_not_isEmpty]

theorem flatten_filter_ne_empty [DecidablePred fun l : Array α => l ≠ #[]] {L : Array (Array α)} :
    flatten (L.filter fun l => l ≠ #[]) = L.flatten := by
  simp only [ne_eq, ← isEmpty_iff, Bool.not_eq_true, Bool.decide_eq_false,
    flatten_filter_not_isEmpty]

@[simp] theorem flatten_append (L₁ L₂ : Array (Array α)) :
    flatten (L₁ ++ L₂) = flatten L₁ ++ flatten L₂ := by
  induction L₁ using array₂_induction
  induction L₂ using array₂_induction
  simp [← List.map_append]

theorem flatten_push (L : Array (Array α)) (l : Array α) :
    flatten (L.push l) = flatten L ++ l := by
  induction L using array₂_induction
  rcases l with ⟨l⟩
  have this : [l.toArray] = [l].map List.toArray := by simp
  simp only [List.push_toArray, flatten_toArray_map, List.append_toArray]
  rw [this, ← List.map_append, flatten_toArray_map]
  simp

theorem flatten_flatten {L : Array (Array (Array α))} : flatten (flatten L) = flatten (map flatten L) := by
  induction L using array₃_induction with
  | of xss =>
    rw [flatten_toArray_map]
    have : (xss.map (fun xs => xs.map List.toArray)).flatten = xss.flatten.map List.toArray := by
      induction xss with
      | nil => simp
      | cons xs xss ih =>
        simp only [List.map_cons, List.flatten_cons, ih, List.map_append]
    rw [this, flatten_toArray_map, List.flatten_flatten, ← List.map_toArray, Array.map_map,
      ← List.map_toArray, map_map, Function.comp_def]
    simp only [Function.comp_apply, flatten_toArray_map]
    rw [List.map_toArray, ← Function.comp_def, ← List.map_map, flatten_toArray_map]

theorem flatten_eq_push_iff {xs : Array (Array α)} {ys : Array α} {y : α} :
    xs.flatten = ys.push y ↔
      ∃ (as : Array (Array α)) (bs : Array α) (cs : Array (Array α)),
        xs = as.push (bs.push y) ++ cs ∧ (∀ l, l ∈ cs → l = #[]) ∧ ys = as.flatten ++ bs := by
  induction xs using array₂_induction with
  | of xs =>
    rcases ys with ⟨ys⟩
    rw [flatten_toArray_map, List.push_toArray, mk.injEq, List.flatten_eq_append_iff]
    constructor
    · rintro (⟨as, bs, rfl, rfl, h⟩ | ⟨as, bs, c, cs, ds, rfl, rfl, h⟩)
      · rw [List.singleton_eq_flatten_iff] at h
        obtain ⟨xs, ys, rfl, h₁, h₂⟩ := h
        exact ⟨((as ++ xs).map List.toArray).toArray, #[], (ys.map List.toArray).toArray, by simp,
          by simpa using h₂, by rw [flatten_toArray_map]; simpa⟩
      · rw [List.singleton_eq_append_iff] at h
        obtain (⟨h₁, h₂⟩ | ⟨h₁, h₂⟩) := h
        · simp at h₁
        · simp at h₁ h₂
          obtain ⟨rfl, rfl⟩ := h₁
          exact ⟨(as.map List.toArray).toArray, bs.toArray, (ds.map List.toArray).toArray, by simpa⟩
    · rintro ⟨as, bs, cs, h₁, h₂, h₃⟩
      replace h₁ := congrArg (List.map Array.toList) (congrArg Array.toList h₁)
      simp [Function.comp_def] at h₁
      subst h₁
      replace h₃ := congrArg Array.toList h₃
      simp at h₃
      subst h₃
      right
      exact ⟨(as.map Array.toList).toList, bs.toList, y, [], (cs.map Array.toList).toList, by simpa⟩

theorem push_eq_flatten_iff {xs : Array (Array α)} {ys : Array α} {y : α} :
    ys.push y = xs.flatten ↔
      ∃ (as : Array (Array α)) (bs : Array α) (cs : Array (Array α)),
        xs = as.push (bs.push y) ++ cs ∧ (∀ l, l ∈ cs → l = #[]) ∧ ys = as.flatten ++ bs := by
  rw [eq_comm, flatten_eq_push_iff]

-- For now we omit `flatten_eq_append_iff`,
-- because it is not easily obtainable from `List.flatten_eq_append_iff`.
-- theorem flatten_eq_append_iff {xs : Array (Array α)} {ys zs : Array α} :
--     xs.flatten = ys ++ zs ↔
--       (∃ as bs, xs = as ++ bs ∧ ys = as.flatten ∧ zs = bs.flatten) ∨
--         ∃ (as : Array (Array α)) (bs : Array α) (c : α) (cs : Array α) (ds : Array (Array α)),
--           xs = as.push ((bs.push c ++ cs)) ++ ds ∧ ys = as.flatten ++ bs.push c ∧
--           zs = cs ++ ds.flatten := by sorry


/-- Two arrays of subarrays are equal iff their flattens coincide, as well as the sizes of the
subarrays. -/
theorem eq_iff_flatten_eq {L L' : Array (Array α)} :
    L = L' ↔ L.flatten = L'.flatten ∧ map size L = map size L' := by
  cases L using array₂_induction with
  | of L =>
    cases L' using array₂_induction with
    | of L' =>
      simp [Function.comp_def, ← List.eq_iff_flatten_eq]
      rw [List.map_inj_right]
      simp +contextual

/-! ### flatMap -/

theorem flatMap_def (l : Array α) (f : α → Array β) : l.flatMap f = flatten (map f l) := by
  rcases l with ⟨l⟩
  simp [flatten_toArray, Function.comp_def, List.flatMap_def]

theorem flatMap_toList (l : Array α) (f : α → List β) :
    l.toList.flatMap f = (l.flatMap (fun a => (f a).toArray)).toList := by
  rcases l with ⟨l⟩
  simp

@[simp] theorem toList_flatMap (l : Array α) (f : α → Array β) :
    (l.flatMap f).toList = l.toList.flatMap fun a => (f a).toList := by
  rcases l with ⟨l⟩
  simp

@[simp] theorem flatMap_id (l : Array (Array α)) : l.flatMap id = l.flatten := by simp [flatMap_def]

@[simp] theorem flatMap_id' (l : Array (Array α)) : l.flatMap (fun a => a) = l.flatten := by simp [flatMap_def]

@[simp]
theorem size_flatMap (l : Array α) (f : α → Array β) :
    (l.flatMap f).size = sum (map (fun a => (f a).size) l) := by
  rcases l with ⟨l⟩
  simp [Function.comp_def]

@[simp] theorem mem_flatMap {f : α → Array β} {b} {l : Array α} : b ∈ l.flatMap f ↔ ∃ a, a ∈ l ∧ b ∈ f a := by
  simp [flatMap_def, mem_flatten]
  exact ⟨fun ⟨_, ⟨a, h₁, rfl⟩, h₂⟩ => ⟨a, h₁, h₂⟩, fun ⟨a, h₁, h₂⟩ => ⟨_, ⟨a, h₁, rfl⟩, h₂⟩⟩

theorem exists_of_mem_flatMap {b : β} {l : Array α} {f : α → Array β} :
    b ∈ l.flatMap f → ∃ a, a ∈ l ∧ b ∈ f a := mem_flatMap.1

theorem mem_flatMap_of_mem {b : β} {l : Array α} {f : α → Array β} {a} (al : a ∈ l) (h : b ∈ f a) :
    b ∈ l.flatMap f := mem_flatMap.2 ⟨a, al, h⟩

@[simp]
theorem flatMap_eq_empty_iff {l : Array α} {f : α → Array β} : l.flatMap f = #[] ↔ ∀ x ∈ l, f x = #[] := by
  rw [flatMap_def, flatten_eq_empty_iff]
  simp

theorem forall_mem_flatMap {p : β → Prop} {l : Array α} {f : α → Array β} :
    (∀ (x) (_ : x ∈ l.flatMap f), p x) ↔ ∀ (a) (_ : a ∈ l) (b) (_ : b ∈ f a), p b := by
  simp only [mem_flatMap, forall_exists_index, and_imp]
  constructor <;> (intros; solve_by_elim)

theorem flatMap_singleton (f : α → Array β) (x : α) : #[x].flatMap f = f x := by
  simp

@[simp] theorem flatMap_singleton' (l : Array α) : (l.flatMap fun x => #[x]) = l := by
  rcases l with ⟨l⟩
  simp

@[simp] theorem flatMap_append (xs ys : Array α) (f : α → Array β) :
    (xs ++ ys).flatMap f = xs.flatMap f ++ ys.flatMap f := by
  rcases xs with ⟨xs⟩
  rcases ys with ⟨ys⟩
  simp

theorem flatMap_assoc {α β} (l : Array α) (f : α → Array β) (g : β → Array γ) :
    (l.flatMap f).flatMap g = l.flatMap fun x => (f x).flatMap g := by
  rcases l with ⟨l⟩
  simp [List.flatMap_assoc, ← toList_flatMap]

theorem map_flatMap (f : β → γ) (g : α → Array β) (l : Array α) :
     (l.flatMap g).map f = l.flatMap fun a => (g a).map f := by
  rcases l with ⟨l⟩
  simp [List.map_flatMap]

theorem flatMap_map (f : α → β) (g : β → Array γ) (l : Array α) :
    (map f l).flatMap g = l.flatMap (fun a => g (f a)) := by
  rcases l with ⟨l⟩
  simp [List.flatMap_map]

theorem map_eq_flatMap {α β} (f : α → β) (l : Array α) : map f l = l.flatMap fun x => #[f x] := by
  simp only [← map_singleton]
  rw [← flatMap_singleton' l, map_flatMap, flatMap_singleton']

theorem filterMap_flatMap {β γ} (l : Array α) (g : α → Array β) (f : β → Option γ) :
    (l.flatMap g).filterMap f = l.flatMap fun a => (g a).filterMap f := by
  rcases l with ⟨l⟩
  simp [List.filterMap_flatMap]

theorem filter_flatMap (l : Array α) (g : α → Array β) (f : β → Bool) :
    (l.flatMap g).filter f = l.flatMap fun a => (g a).filter f := by
  rcases l with ⟨l⟩
  simp [List.filter_flatMap]

theorem flatMap_eq_foldl (f : α → Array β) (l : Array α) :
    l.flatMap f = l.foldl (fun acc a => acc ++ f a) #[] := by
  rcases l with ⟨l⟩
  simp only [List.flatMap_toArray, List.flatMap_eq_foldl, size_toArray, List.foldl_toArray']
  suffices ∀ l', (List.foldl (fun acc a => acc ++ (f a).toList) l' l).toArray =
      List.foldl (fun acc a => acc ++ f a) l'.toArray l by
    simpa using this []
  induction l with
  | nil => simp
  | cons a l ih =>
    intro l'
<<<<<<< HEAD
    simp only [List.foldl_cons, ih ((l' ++ (f a).toList)), toArray_append]
=======
    rw [List.foldl_cons, ih]
    simp [toArray_append]
>>>>>>> 47814f9d

/-! ### mkArray -/

@[simp] theorem mkArray_one : mkArray 1 a = #[a] := rfl

/-- Variant of `mkArray_succ` that prepends `a` at the beginning of the array. -/
theorem mkArray_succ' : mkArray (n + 1) a = #[a] ++ mkArray n a := by
  apply Array.ext'
  simp [List.replicate_succ]

@[simp] theorem mem_mkArray {a b : α} {n} : b ∈ mkArray n a ↔ n ≠ 0 ∧ b = a := by
  unfold mkArray
  simp only [mem_toArray, List.mem_replicate]

theorem eq_of_mem_mkArray {a b : α} {n} (h : b ∈ mkArray n a) : b = a := (mem_mkArray.1 h).2

theorem forall_mem_mkArray {p : α → Prop} {a : α} {n} :
    (∀ b, b ∈ mkArray n a → p b) ↔ n = 0 ∨ p a := by
  cases n <;> simp [mem_mkArray]

@[simp] theorem mkArray_succ_ne_empty (n : Nat) (a : α) : mkArray (n+1) a ≠ #[] := by
  simp [mkArray_succ]

@[simp] theorem mkArray_eq_empty_iff {n : Nat} (a : α) : mkArray n a = #[] ↔ n = 0 := by
  cases n <;> simp

@[simp] theorem getElem?_mkArray_of_lt {n : Nat} {m : Nat} (h : m < n) : (mkArray n a)[m]? = some a := by
  simp [getElem?_mkArray, h]

@[simp] theorem mkArray_inj : mkArray n a = mkArray m b ↔ n = m ∧ (n = 0 ∨ a = b) := by
  rw [← toList_inj]
  simp

theorem eq_mkArray_of_mem {a : α} {l : Array α} (h : ∀ (b) (_ : b ∈ l), b = a) : l = mkArray l.size a := by
  rw [← toList_inj]
  simpa using List.eq_replicate_of_mem (by simpa using h)

theorem eq_mkArray_iff {a : α} {n} {l : Array α} :
    l = mkArray n a ↔ l.size = n ∧ ∀ (b) (_ : b ∈ l), b = a := by
  rw [← toList_inj]
  simpa using List.eq_replicate_iff (l := l.toList)

theorem map_eq_mkArray_iff {l : Array α} {f : α → β} {b : β} :
    l.map f = mkArray l.size b ↔ ∀ x ∈ l, f x = b := by
  simp [eq_mkArray_iff]

@[simp] theorem map_const (l : Array α) (b : β) : map (Function.const α b) l = mkArray l.size b :=
  map_eq_mkArray_iff.mpr fun _ _ => rfl

@[simp] theorem map_const_fun (x : β) : map (Function.const α x) = (mkArray ·.size x) := by
  funext l
  simp

/-- Variant of `map_const` using a lambda rather than `Function.const`. -/
-- This can not be a `@[simp]` lemma because it would fire on every `List.map`.
theorem map_const' (l : Array α) (b : β) : map (fun _ => b) l = mkArray l.size b :=
  map_const l b

@[simp] theorem set_mkArray_self : (mkArray n a).set i a h = mkArray n a := by
  apply Array.ext'
  simp

@[simp] theorem setIfInBounds_mkArray_self : (mkArray n a).setIfInBounds i a = mkArray n a := by
  apply Array.ext'
  simp

@[simp] theorem mkArray_append_mkArray : mkArray n a ++ mkArray m a = mkArray (n + m) a := by
  apply Array.ext'
  simp

theorem append_eq_mkArray_iff {l₁ l₂ : Array α} {a : α} :
    l₁ ++ l₂ = mkArray n a ↔
      l₁.size + l₂.size = n ∧ l₁ = mkArray l₁.size a ∧ l₂ = mkArray l₂.size a := by
  simp [← toList_inj, List.append_eq_replicate_iff]

theorem mkArray_eq_append_iff {l₁ l₂ : Array α} {a : α} :
    mkArray n a = l₁ ++ l₂ ↔
      l₁.size + l₂.size = n ∧ l₁ = mkArray l₁.size a ∧ l₂ = mkArray l₂.size a := by
  rw [eq_comm, append_eq_mkArray_iff]

@[simp] theorem map_mkArray : (mkArray n a).map f = mkArray n (f a) := by
  apply Array.ext'
  simp

theorem filter_mkArray (w : stop = n) :
    (mkArray n a).filter p 0 stop = if p a then mkArray n a else #[] := by
  apply Array.ext'
  simp only [w, toList_filter', toList_mkArray, List.filter_replicate]
  split <;> simp_all

@[simp] theorem filter_mkArray_of_pos (w : stop = n) (h : p a) :
    (mkArray n a).filter p 0 stop = mkArray n a := by
  simp [filter_mkArray, h, w]

@[simp] theorem filter_mkArray_of_neg (w : stop = n) (h : ¬ p a) :
    (mkArray n a).filter p 0 stop = #[] := by
  simp [filter_mkArray, h, w]

theorem filterMap_mkArray {f : α → Option β} (w : stop = n := by simp) :
    (mkArray n a).filterMap f 0 stop = match f a with | none => #[] | .some b => mkArray n b := by
  apply Array.ext'
  simp only [w, size_mkArray, toList_filterMap', toList_mkArray, List.filterMap_replicate]
  split <;> simp_all

-- This is not a useful `simp` lemma because `b` is unknown.
theorem filterMap_mkArray_of_some {f : α → Option β} (h : f a = some b) :
    (mkArray n a).filterMap f = mkArray n b := by
  simp [filterMap_mkArray, h]

@[simp] theorem filterMap_mkArray_of_isSome {f : α → Option β} (h : (f a).isSome) :
    (mkArray n a).filterMap f = mkArray n (Option.get _ h) := by
  match w : f a, h with
  | some b, _ => simp [filterMap_mkArray, h, w]

@[simp] theorem filterMap_mkArray_of_none {f : α → Option β} (h : f a = none) :
    (mkArray n a).filterMap f = #[] := by
  simp [filterMap_mkArray, h]

@[simp] theorem flatten_mkArray_empty : (mkArray n (#[] : Array α)).flatten = #[] := by
  rw [← toList_inj]
  simp

@[simp] theorem flatten_mkArray_singleton : (mkArray n #[a]).flatten = mkArray n a := by
  rw [← toList_inj]
  simp

@[simp] theorem flatten_mkArray_mkArray : (mkArray n (mkArray m a)).flatten = mkArray (n * m) a := by
  rw [← toList_inj]
  simp

theorem flatMap_mkArray {β} (f : α → Array β) : (mkArray n a).flatMap f = (mkArray n (f a)).flatten := by
  rw [← toList_inj]
  simp [flatMap_toList, List.flatMap_replicate]

@[simp] theorem isEmpty_mkArray : (mkArray n a).isEmpty = decide (n = 0) := by
  rw [← List.toArray_replicate, List.isEmpty_toArray]
  simp

@[simp] theorem sum_mkArray_nat (n : Nat) (a : Nat) : (mkArray n a).sum = n * a := by
  rw [← List.toArray_replicate, List.sum_toArray]
  simp

/-! ### Preliminaries about `swap` needed for `reverse`. -/

theorem getElem?_swap (a : Array α) (i j : Nat) (hi hj) (k : Nat) : (a.swap i j hi hj)[k]? =
    if j = k then some a[i] else if i = k then some a[j] else a[k]? := by
  simp [swap_def, getElem?_set]

/-! ### reverse -/

@[simp] theorem size_reverse (a : Array α) : a.reverse.size = a.size := by
  let rec go (as : Array α) (i j) : (reverse.loop as i j).size = as.size := by
    rw [reverse.loop]
    if h : i < j then
      simp [(go · (i+1) ⟨j-1, ·⟩), h]
    else simp [h]
    termination_by j - i
  simp only [reverse]; split <;> simp [go]

@[simp] theorem toList_reverse (a : Array α) : a.reverse.toList = a.toList.reverse := by
  let rec go (as : Array α) (i j hj)
      (h : i + j + 1 = a.size) (h₂ : as.size = a.size)
      (H : ∀ k, as.toList[k]? = if i ≤ k ∧ k ≤ j then a.toList[k]? else a.toList.reverse[k]?)
      (k : Nat) : (reverse.loop as i ⟨j, hj⟩).toList[k]? = a.toList.reverse[k]? := by
    rw [reverse.loop]; dsimp only; split <;> rename_i h₁
    · match j with | j+1 => ?_
      simp only [Nat.add_sub_cancel]
      rw [(go · (i+1) j)]
      · rwa [Nat.add_right_comm i]
      · simp [size_swap, h₂]
      · intro k
        rw [getElem?_toList, getElem?_swap]
        simp only [H, ← getElem_toList, ← List.getElem?_eq_getElem, Nat.le_of_lt h₁,
          ← getElem?_toList]
        split <;> rename_i h₂
        · simp only [← h₂, Nat.not_le.2 (Nat.lt_succ_self _), Nat.le_refl, and_false]
          exact (List.getElem?_reverse' (j+1) i (Eq.trans (by simp_arith) h)).symm
        split <;> rename_i h₃
        · simp only [← h₃, Nat.not_le.2 (Nat.lt_succ_self _), Nat.le_refl, false_and]
          exact (List.getElem?_reverse' i (j+1) (Eq.trans (by simp_arith) h)).symm
        simp only [Nat.succ_le, Nat.lt_iff_le_and_ne.trans (and_iff_left h₃),
          Nat.lt_succ.symm.trans (Nat.lt_iff_le_and_ne.trans (and_iff_left (Ne.symm h₂)))]
    · rw [H]; split <;> rename_i h₂
      · cases Nat.le_antisymm (Nat.not_lt.1 h₁) (Nat.le_trans h₂.1 h₂.2)
        cases Nat.le_antisymm h₂.1 h₂.2
        exact (List.getElem?_reverse' _ _ h).symm
      · rfl
    termination_by j - i
  simp only [reverse]
  split
  · match a with | ⟨[]⟩ | ⟨[_]⟩ => rfl
  · have := Nat.sub_add_cancel (Nat.le_of_not_le ‹_›)
    refine List.ext_getElem? <| go _ _ _ _ (by simp [this]) rfl fun k => ?_
    split
    · rfl
    · rename_i h
      simp only [← show k < _ + 1 ↔ _ from Nat.lt_succ (n := a.size - 1), this, Nat.zero_le,
        true_and, Nat.not_lt] at h
      rw [List.getElem?_eq_none_iff.2 ‹_›, List.getElem?_eq_none_iff.2 (a.toList.length_reverse ▸ ‹_›)]

@[simp] theorem _root_.List.reverse_toArray (l : List α) : l.toArray.reverse = l.reverse.toArray := by
  apply ext'
  simp only [toList_reverse]

@[simp] theorem reverse_push (as : Array α) (a : α) : (as.push a).reverse = #[a] ++ as.reverse := by
  cases as
  simp

@[simp] theorem mem_reverse {x : α} {as : Array α} : x ∈ as.reverse ↔ x ∈ as := by
  cases as
  simp

@[simp] theorem getElem_reverse (as : Array α) (i : Nat) (hi : i < as.reverse.size) :
    (as.reverse)[i] = as[as.size - 1 - i]'(by simp at hi; omega) := by
  cases as
  simp

@[simp] theorem reverse_eq_empty_iff {xs : Array α} : xs.reverse = #[] ↔ xs = #[] := by
  cases xs
  simp

theorem reverse_ne_empty_iff {xs : Array α} : xs.reverse ≠ #[] ↔ xs ≠ #[] :=
  not_congr reverse_eq_empty_iff

/-- Variant of `getElem?_reverse` with a hypothesis giving the linear relation between the indices. -/
theorem getElem?_reverse' {l : Array α} (i j) (h : i + j + 1 = l.size) : l.reverse[i]? = l[j]? := by
  rcases l with ⟨l⟩
  simp at h
  simp only [List.reverse_toArray, List.getElem?_toArray]
  rw [List.getElem?_reverse' (l := l) _ _ h]

@[simp]
theorem getElem?_reverse {l : Array α} {i} (h : i < l.size) :
    l.reverse[i]? = l[l.size - 1 - i]? := by
  cases l
  simp_all

@[simp] theorem reverse_reverse (as : Array α) : as.reverse.reverse = as := by
  cases as
  simp

theorem reverse_eq_iff {as bs : Array α} : as.reverse = bs ↔ as = bs.reverse := by
  constructor <;> (rintro rfl; simp)

@[simp] theorem reverse_inj {xs ys : Array α} : xs.reverse = ys.reverse ↔ xs = ys := by
  simp [reverse_eq_iff]

@[simp] theorem reverse_eq_push_iff {xs : Array α} {ys : Array α} {a : α} :
    xs.reverse = ys.push a ↔ xs = #[a] ++ ys.reverse := by
  rw [reverse_eq_iff, reverse_push]

@[simp] theorem map_reverse (f : α → β) (l : Array α) : l.reverse.map f = (l.map f).reverse := by
  cases l <;> simp [*]

/-- Variant of `filter_reverse` with a hypothesis giving the stop condition. -/
@[simp] theorem filter_reverse' (p : α → Bool) (l : Array α) (w : stop = l.size) :
     (l.reverse.filter p 0 stop) = (l.filter p).reverse := by
  subst w
  cases l
  simp

theorem filter_reverse (p : α → Bool) (l : Array α) : (l.reverse.filter p) = (l.filter p).reverse := by
  cases l
  simp

/-- Variant of `filterMap_reverse` with a hypothesis giving the stop condition. -/
@[simp] theorem filterMap_reverse' (f : α → Option β) (l : Array α) (w : stop = l.size) :
    (l.reverse.filterMap f 0 stop) = (l.filterMap f).reverse := by
  subst w
  cases l
  simp

theorem filterMap_reverse (f : α → Option β) (l : Array α) : (l.reverse.filterMap f) = (l.filterMap f).reverse := by
  cases l
  simp

@[simp] theorem reverse_append (as bs : Array α) : (as ++ bs).reverse = bs.reverse ++ as.reverse := by
  cases as
  cases bs
  simp

@[simp] theorem reverse_eq_append_iff {xs ys zs : Array α} :
    xs.reverse = ys ++ zs ↔ xs = zs.reverse ++ ys.reverse := by
  cases xs
  cases ys
  cases zs
  simp

/-- Reversing a flatten is the same as reversing the order of parts and reversing all parts. -/
theorem reverse_flatten (L : Array (Array α)) :
    L.flatten.reverse = (L.map reverse).reverse.flatten := by
  cases L using array₂_induction
  simp [flatten_toArray, List.reverse_flatten, Function.comp_def]

/-- Flattening a reverse is the same as reversing all parts and reversing the flattened result. -/
theorem flatten_reverse (L : Array (Array α)) :
    L.reverse.flatten = (L.map reverse).flatten.reverse := by
  cases L using array₂_induction
  simp [flatten_toArray, List.flatten_reverse, Function.comp_def]

theorem reverse_flatMap {β} (l : Array α) (f : α → Array β) :
    (l.flatMap f).reverse = l.reverse.flatMap (reverse ∘ f) := by
  cases l
  simp [List.reverse_flatMap, Function.comp_def]

theorem flatMap_reverse {β} (l : Array α) (f : α → Array β) :
    (l.reverse.flatMap f) = (l.flatMap (reverse ∘ f)).reverse := by
  cases l
  simp [List.flatMap_reverse, Function.comp_def]

@[simp] theorem reverse_mkArray (n) (a : α) : reverse (mkArray n a) = mkArray n a := by
  rw [← toList_inj]
  simp

/-! ### extract -/

theorem extract_loop_zero (as bs : Array α) (start : Nat) : extract.loop as 0 start bs = bs := by
  rw [extract.loop]; split <;> rfl

theorem extract_loop_succ (as bs : Array α) (size start : Nat) (h : start < as.size) :
    extract.loop as (size+1) start bs = extract.loop as size (start+1) (bs.push as[start]) := by
  rw [extract.loop, dif_pos h]; rfl

theorem extract_loop_of_ge (as bs : Array α) (size start : Nat) (h : start ≥ as.size) :
    extract.loop as size start bs = bs := by
  rw [extract.loop, dif_neg (Nat.not_lt_of_ge h)]

theorem extract_loop_eq_aux (as bs : Array α) (size start : Nat) :
    extract.loop as size start bs = bs ++ extract.loop as size start #[] := by
  induction size using Nat.recAux generalizing start bs with
  | zero => rw [extract_loop_zero, extract_loop_zero, append_empty]
  | succ size ih =>
    if h : start < as.size then
      rw [extract_loop_succ (h:=h), ih (bs.push _), push_eq_append_singleton]
      rw [extract_loop_succ (h:=h), ih (#[].push _), push_eq_append_singleton, empty_append]
      rw [append_assoc]
    else
      rw [extract_loop_of_ge (h:=Nat.le_of_not_lt h)]
      rw [extract_loop_of_ge (h:=Nat.le_of_not_lt h)]
      rw [append_empty]

theorem extract_loop_eq (as bs : Array α) (size start : Nat) (h : start + size ≤ as.size) :
  extract.loop as size start bs = bs ++ as.extract start (start + size) := by
  simp only [extract, Nat.sub_eq, mkEmpty_eq]
  rw [extract_loop_eq_aux, Nat.min_eq_left h, Nat.add_sub_cancel_left]

theorem size_extract_loop (as bs : Array α) (size start : Nat) :
    (extract.loop as size start bs).size = bs.size + min size (as.size - start) := by
  induction size using Nat.recAux generalizing start bs with
  | zero => rw [extract_loop_zero, Nat.zero_min, Nat.add_zero]
  | succ size ih =>
    if h : start < as.size then
      rw [extract_loop_succ (h:=h), ih, size_push, Nat.add_assoc, ←Nat.add_min_add_left,
        Nat.sub_succ, Nat.one_add, Nat.one_add, Nat.succ_pred_eq_of_pos (Nat.sub_pos_of_lt h)]
    else
      have h := Nat.le_of_not_gt h
      rw [extract_loop_of_ge (h:=h), Nat.sub_eq_zero_of_le h, Nat.min_zero, Nat.add_zero]

@[simp] theorem size_extract (as : Array α) (start stop : Nat) :
    (as.extract start stop).size = min stop as.size - start := by
  simp only [extract, Nat.sub_eq, mkEmpty_eq]
  rw [size_extract_loop, size_empty, Nat.zero_add, Nat.sub_min_sub_right, Nat.min_assoc,
    Nat.min_self]

theorem getElem_extract_loop_lt_aux (as bs : Array α) (size start : Nat) (hlt : i < bs.size) :
    i < (extract.loop as size start bs).size := by
  rw [size_extract_loop]
  apply Nat.lt_of_lt_of_le hlt
  exact Nat.le_add_right ..

theorem getElem_extract_loop_lt (as bs : Array α) (size start : Nat) (hlt : i < bs.size)
    (h := getElem_extract_loop_lt_aux as bs size start hlt) :
    (extract.loop as size start bs)[i] = bs[i] := by
  apply Eq.trans _ (getElem_append_left (bs:=extract.loop as size start #[]) hlt)
  · rw [size_append]; exact Nat.lt_of_lt_of_le hlt (Nat.le_add_right ..)
  · congr; rw [extract_loop_eq_aux]

theorem getElem_extract_loop_ge_aux (as bs : Array α) (size start : Nat) (hge : i ≥ bs.size)
    (h : i < (extract.loop as size start bs).size) : start + i - bs.size < as.size := by
  have h : i < bs.size + (as.size - start) := by
      apply Nat.lt_of_lt_of_le h
      rw [size_extract_loop]
      apply Nat.add_le_add_left
      exact Nat.min_le_right ..
  rw [Nat.add_sub_assoc hge]
  apply Nat.add_lt_of_lt_sub'
  exact Nat.sub_lt_left_of_lt_add hge h

theorem getElem_extract_loop_ge (as bs : Array α) (size start : Nat) (hge : i ≥ bs.size)
    (h : i < (extract.loop as size start bs).size)
    (h' := getElem_extract_loop_ge_aux as bs size start hge h) :
    (extract.loop as size start bs)[i] = as[start + i - bs.size] := by
  induction size using Nat.recAux generalizing start bs with
  | zero =>
    rw [size_extract_loop, Nat.zero_min, Nat.add_zero] at h
    omega
  | succ size ih =>
    have : start < as.size := by
      apply Nat.lt_of_le_of_lt (Nat.le_add_right start (i - bs.size))
      rwa [← Nat.add_sub_assoc hge]
    have : i < (extract.loop as size (start+1) (bs.push as[start])).size := by
      rwa [← extract_loop_succ]
    have heq : (extract.loop as (size+1) start bs)[i] =
        (extract.loop as size (start+1) (bs.push as[start]))[i] := by
      congr 1; rw [extract_loop_succ]
    rw [heq]
    if hi : bs.size = i then
      cases hi
      have h₁ : bs.size < (bs.push as[start]).size := by rw [size_push]; exact Nat.lt_succ_self ..
      have h₂ : bs.size < (extract.loop as size (start+1) (bs.push as[start])).size := by
        rw [size_extract_loop]; apply Nat.lt_of_lt_of_le h₁; exact Nat.le_add_right ..
      have h : (extract.loop as size (start + 1) (push bs as[start]))[bs.size] = as[start] := by
        rw [getElem_extract_loop_lt as (bs.push as[start]) size (start+1) h₁ h₂, getElem_push_eq]
      rw [h]; congr; rw [Nat.add_sub_cancel]
    else
      have hge : bs.size + 1 ≤ i := Nat.lt_of_le_of_ne hge hi
      rw [ih (bs.push as[start]) (start+1) ((size_push ..).symm ▸ hge)]
      congr 1; rw [size_push, Nat.add_right_comm, Nat.add_sub_add_right]

theorem getElem_extract_aux {as : Array α} {start stop : Nat} (h : i < (as.extract start stop).size) :
    start + i < as.size := by
  rw [size_extract] at h; apply Nat.add_lt_of_lt_sub'; apply Nat.lt_of_lt_of_le h
  apply Nat.sub_le_sub_right; apply Nat.min_le_right

@[simp] theorem getElem_extract {as : Array α} {start stop : Nat}
    (h : i < (as.extract start stop).size) :
    (as.extract start stop)[i] = as[start + i]'(getElem_extract_aux h) :=
  show (extract.loop as (min stop as.size - start) start #[])[i]
    = as[start + i]'(getElem_extract_aux h) by rw [getElem_extract_loop_ge]; rfl; exact Nat.zero_le _

theorem getElem?_extract {as : Array α} {start stop : Nat} :
    (as.extract start stop)[i]? = if i < min stop as.size - start then as[start + i]? else none := by
  simp only [getElem?_def, size_extract, getElem_extract]
  split
  · split
    · rfl
    · omega
  · rfl

@[congr] theorem extract_congr {as bs : Array α}
    (w : as = bs) (h : start = start') (h' : stop = stop') :
    as.extract start stop = bs.extract start' stop' := by
  subst w h h'
  rfl

@[simp] theorem toList_extract (as : Array α) (start stop : Nat) :
    (as.extract start stop).toList = as.toList.extract start stop := by
  apply List.ext_getElem
  · simp only [length_toList, size_extract, List.length_take, List.length_drop]
    omega
  · intros n h₁ h₂
    simp

@[simp] theorem extract_size (as : Array α) : as.extract 0 as.size = as := by
  apply ext
  · rw [size_extract, Nat.min_self, Nat.sub_zero]
  · intros; rw [getElem_extract]; congr; rw [Nat.zero_add]

@[deprecated extract_size (since := "2025-01-19")]
abbrev extract_all := @extract_size

theorem extract_empty_of_stop_le_start (as : Array α) {start stop : Nat} (h : stop ≤ start) :
    as.extract start stop = #[] := by
  simp only [extract, Nat.sub_eq, mkEmpty_eq]
  rw [←Nat.sub_min_sub_right, Nat.sub_eq_zero_of_le h, Nat.zero_min, extract_loop_zero]

theorem extract_empty_of_size_le_start (as : Array α) {start stop : Nat} (h : as.size ≤ start) :
    as.extract start stop = #[] := by
  simp only [extract, Nat.sub_eq, mkEmpty_eq]
  rw [←Nat.sub_min_sub_right, Nat.sub_eq_zero_of_le h, Nat.min_zero, extract_loop_zero]

@[simp] theorem extract_empty (start stop : Nat) : (#[] : Array α).extract start stop = #[] :=
  extract_empty_of_size_le_start _ (Nat.zero_le _)

@[simp] theorem _root_.List.extract_toArray (l : List α) (start stop : Nat) :
    l.toArray.extract start stop = (l.extract start stop).toArray := by
  apply ext'
  simp

/-! ### foldlM and foldrM -/

theorem foldlM_start_stop {m} [Monad m] (l : Array α) (f : β → α → m β) (b) (start stop : Nat) :
    l.foldlM f b start stop = (l.extract start stop).foldlM f b := by
  unfold foldlM
  simp only [Nat.sub_zero, size_extract, Nat.le_refl, ↓reduceDIte]
  suffices foldlM.loop f l (min stop l.size) (by omega) (min stop l.size - start) start b =
      foldlM.loop f (l.extract start stop) (min stop l.size - start) (by simp) (min stop l.size - start) 0 b by
    split
    · have : min stop l.size = stop := by omega
      simp_all
    · have : min stop l.size = l.size := by omega
      simp_all
  revert b
  suffices ∀ (b : β) (i k) (w : i + k = min stop l.size - start),
    foldlM.loop f l (min stop l.size) (by omega) i (start + k) b =
      foldlM.loop f (l.extract start stop) (min stop l.size - start) (by simp) i k b by
    intro b
    simpa using this b (min stop l.size - start) 0 (by omega)
  intro b i k w
  induction i generalizing b k with
  | zero =>
    simp only [Nat.zero_add] at w
    subst k
    simp [foldlM.loop]
  | succ i ih =>
    unfold foldlM.loop
    rw [dif_pos (by omega), dif_pos (by omega)]
    split <;> rename_i h
    · rfl
    · simp at h
      subst h
      simp only [getElem_extract]
      congr
      funext b
      specialize ih b (k + 1) (by omega)
      simp [← Nat.add_assoc] at ih
      rw [ih]

theorem foldrM_start_stop {m} [Monad m] (l : Array α) (f : α → β → m β) (b) (start stop : Nat) :
    l.foldrM f b start stop = (l.extract stop start).foldrM f b := by
  unfold foldrM
  simp only [size_extract, Nat.le_refl, ↓reduceDIte]
  suffices stop ≤ min start l.size →
      foldrM.fold f l stop (min start l.size) (by omega) b =
        foldrM.fold f (l.extract stop start) 0 (min start l.size - stop) (by simp) b by
    split
    · split
      · rw [if_pos (by omega)]
        have h : min start l.size = start := by omega
        specialize this (by omega)
        simp_all
      · rw [if_neg (by omega)]
    · split
      · rw [if_pos (by omega)]
        have h : min start l.size = l.size := by omega
        specialize this (by omega)
        simp_all
      · rw [if_neg (by omega)]
  revert b
  suffices ∀ (b : β) (i) (w : stop + i ≤ min start l.size),
      foldrM.fold f l stop (stop + i) (by omega) b =
        foldrM.fold f (l.extract stop start) 0 i (by simp; omega) b by
    intro b w
    specialize this b (min start l.size - stop)
    have h : stop + (min start l.size - stop) = min start l.size := by omega
    simp_all
  intro b i w
  induction i generalizing b with
  | zero =>
    unfold foldrM.fold
    simp
  | succ i ih =>
    unfold foldrM.fold
    simp only [beq_iff_eq, Nat.add_right_eq_self, Nat.add_one_ne_zero, ↓reduceIte, Nat.add_eq,
      getElem_extract]
    congr
    funext b
    simp [ih b (by omega)]

@[congr] theorem foldlM_congr {m} [Monad m] {f g : β → α → m β} {b : β} {l l' : Array α}
    (w : l = l')
    (h : ∀ x y, f x y = g x y) (hstart : start = start') (hstop : stop = stop') :
    l.foldlM f b start stop = l'.foldlM g b start' stop' := by
  subst hstart hstop w
  rcases l with ⟨l⟩
  rw [foldlM_start_stop, List.extract_toArray]
  simp only [size_toArray, List.length_take, List.length_drop, List.foldlM_toArray']
  rw [foldlM_start_stop, List.extract_toArray]
  simp only [size_toArray, List.length_take, List.length_drop, List.foldlM_toArray']
  congr
  funext b a
  simp_all

@[congr] theorem foldrM_congr {m} [Monad m] {f g : α → β → m β} {b : β} {l l' : Array α}
    (w : l = l')
    (h : ∀ x y, f x y = g x y) (hstart : start = start') (hstop : stop = stop') :
    l.foldrM f b start stop = l'.foldrM g b start' stop' := by
  subst hstart hstop w
  rcases l with ⟨l⟩
  rw [foldrM_start_stop, List.extract_toArray]
  simp only [size_toArray, List.length_take, List.length_drop, List.foldrM_toArray']
  rw [foldrM_start_stop, List.extract_toArray]
  simp only [size_toArray, List.length_take, List.length_drop, List.foldrM_toArray']
  congr
  funext b a
  simp_all

/-- Variant of `foldlM_append` with a side condition for the `stop` argument. -/
@[simp] theorem foldlM_append' [Monad m] [LawfulMonad m] (f : β → α → m β) (b) (l l' : Array α)
    (w : stop = l.size + l'.size) :
    (l ++ l').foldlM f b 0 stop = l.foldlM f b >>= l'.foldlM f := by
  subst w
  rcases l with ⟨l⟩
  rcases l' with ⟨l'⟩
  simp

theorem foldlM_append [Monad m] [LawfulMonad m] (f : β → α → m β) (b) (l l' : Array α) :
    (l ++ l').foldlM f b = l.foldlM f b >>= l'.foldlM f := by
  simp

@[simp] theorem foldlM_loop_empty [Monad m] (f : β → α → m β) (init : β) (i j : Nat) :
    foldlM.loop f #[] s h i j init = pure init := by
  unfold foldlM.loop; split
  · split
    · rfl
    · simp at h
      omega
  · rfl

@[simp] theorem foldlM_empty [Monad m] (f : β → α → m β) (init : β) :
    foldlM f init #[] start stop = return init := by
  simp [foldlM]

@[simp] theorem foldrM_fold_empty [Monad m] (f : α → β → m β) (init : β) (i j : Nat) (h) :
    foldrM.fold f #[] i j h init = pure init := by
  unfold foldrM.fold
  split <;> rename_i h₁
  · rfl
  · split <;> rename_i h₂
    · rfl
    · simp at h₂

@[simp] theorem foldrM_empty [Monad m] (f : α → β → m β) (init : β) :
    foldrM f init #[] start stop = return init := by
  simp [foldrM]

/-- Variant of `foldlM_push` with a side condition for the `stop` argument. -/
@[simp] theorem foldlM_push' [Monad m] [LawfulMonad m] (l : Array α) (a : α) (f : β → α → m β) (b)
    (w : stop = l.size + 1) :
    (l.push a).foldlM f b 0 stop = l.foldlM f b >>= fun b => f b a := by
  subst w
  simp [← append_singleton]

theorem foldlM_push [Monad m] [LawfulMonad m] (l : Array α) (a : α) (f : β → α → m β) (b) :
    (l.push a).foldlM f b = l.foldlM f b >>= fun b => f b a := by
  simp

theorem foldl_eq_foldlM (f : β → α → β) (b) (l : Array α) :
    l.foldl f b start stop = l.foldlM (m := Id) f b start stop := by
  simp [foldl, Id.run]

theorem foldr_eq_foldrM (f : α → β → β) (b) (l : Array α) :
    l.foldr f b start stop = l.foldrM (m := Id) f b start stop := by
  simp [foldr, Id.run]

@[simp] theorem id_run_foldlM (f : β → α → Id β) (b) (l : Array α) :
    Id.run (l.foldlM f b start stop) = l.foldl f b start stop := (foldl_eq_foldlM f b l).symm

@[simp] theorem id_run_foldrM (f : α → β → Id β) (b) (l : Array α) :
    Id.run (l.foldrM f b start stop) = l.foldr f b start stop := (foldr_eq_foldrM f b l).symm

/-- Variant of `foldlM_reverse` with a side condition for the `stop` argument. -/
@[simp] theorem foldlM_reverse' [Monad m] (l : Array α) (f : β → α → m β) (b)
    (w : stop = l.size) :
    l.reverse.foldlM f b 0 stop = l.foldrM (fun x y => f y x) b := by
  subst w
  rcases l with ⟨l⟩
  simp [List.foldlM_reverse]

/-- Variant of `foldrM_reverse` with a side condition for the `start` argument. -/
@[simp] theorem foldrM_reverse' [Monad m] (l : Array α) (f : α → β → m β) (b)
    (w : start = l.size) :
    l.reverse.foldrM f b start 0 = l.foldlM (fun x y => f y x) b := by
  subst w
  rcases l with ⟨l⟩
  simp [List.foldrM_reverse]

theorem foldlM_reverse [Monad m] (l : Array α) (f : β → α → m β) (b) :
    l.reverse.foldlM f b = l.foldrM (fun x y => f y x) b := by
  simp

theorem foldrM_reverse [Monad m] (l : Array α) (f : α → β → m β) (b) :
    l.reverse.foldrM f b = l.foldlM (fun x y => f y x) b := by
  rcases l with ⟨l⟩
  simp

theorem foldrM_push [Monad m] (f : α → β → m β) (init : β) (arr : Array α) (a : α) :
    (arr.push a).foldrM f init = f a init >>= arr.foldrM f := by
  simp only [foldrM_eq_reverse_foldlM_toList, push_toList, List.reverse_append, List.reverse_cons,
    List.reverse_nil, List.nil_append, List.singleton_append, List.foldlM_cons, List.foldlM_reverse]

/--
Variant of `foldrM_push` with `h : start = arr.size + 1`
rather than `(arr.push a).size` as the argument.
-/
@[simp] theorem foldrM_push' [Monad m] (f : α → β → m β) (init : β) (arr : Array α) (a : α)
    {start} (h : start = arr.size + 1) :
    (arr.push a).foldrM f init start = f a init >>= arr.foldrM f := by
  simp [← foldrM_push, h]

/-! ### foldl / foldr -/

-- This proof is the pure version of `Array.SatisfiesM_foldlM` in Batteries,
-- reproduced to avoid a dependency on `SatisfiesM`.
theorem foldl_induction
    {as : Array α} (motive : Nat → β → Prop) {init : β} (h0 : motive 0 init) {f : β → α → β}
    (hf : ∀ i : Fin as.size, ∀ b, motive i.1 b → motive (i.1 + 1) (f b as[i])) :
    motive as.size (as.foldl f init) := by
  let rec go {i j b} (h₁ : j ≤ as.size) (h₂ : as.size ≤ i + j) (H : motive j b) :
    (motive as.size) (foldlM.loop (m := Id) f as as.size (Nat.le_refl _) i j b) := by
    unfold foldlM.loop; split
    · next hj =>
      split
      · cases Nat.not_le_of_gt (by simp [hj]) h₂
      · exact go hj (by rwa [Nat.succ_add] at h₂) (hf ⟨j, hj⟩ b H)
    · next hj => exact Nat.le_antisymm h₁ (Nat.ge_of_not_lt hj) ▸ H
  simpa [foldl, foldlM] using go (Nat.zero_le _) (Nat.le_refl _) h0

-- This proof is the pure version of `Array.SatisfiesM_foldrM` in Batteries,
-- reproduced to avoid a dependency on `SatisfiesM`.
theorem foldr_induction
    {as : Array α} (motive : Nat → β → Prop) {init : β} (h0 : motive as.size init) {f : α → β → β}
    (hf : ∀ i : Fin as.size, ∀ b, motive (i.1 + 1) b → motive i.1 (f as[i] b)) :
    motive 0 (as.foldr f init) := by
  let rec go {i b} (hi : i ≤ as.size) (H : motive i b) :
    (motive 0) (foldrM.fold (m := Id) f as 0 i hi b) := by
    unfold foldrM.fold; simp; split
    · next hi => exact (hi ▸ H)
    · next hi =>
      split; {simp at hi}
      · next i hi' =>
        exact go _ (hf ⟨i, hi'⟩ b H)
  simp [foldr, foldrM]; split; {exact go _ h0}
  · next h => exact (Nat.eq_zero_of_not_pos h ▸ h0)

@[congr]
theorem foldl_congr {as bs : Array α} (h₀ : as = bs) {f g : β → α → β} (h₁ : f = g)
     {a b : β} (h₂ : a = b) {start start' stop stop' : Nat} (h₃ : start = start') (h₄ : stop = stop') :
    as.foldl f a start stop = bs.foldl g b start' stop' := by
  congr

@[congr]
theorem foldr_congr {as bs : Array α} (h₀ : as = bs) {f g : α → β → β} (h₁ : f = g)
     {a b : β} (h₂ : a = b) {start start' stop stop' : Nat} (h₃ : start = start') (h₄ : stop = stop') :
    as.foldr f a start stop = bs.foldr g b start' stop' := by
  congr

theorem foldr_push (f : α → β → β) (init : β) (arr : Array α) (a : α) :
    (arr.push a).foldr f init = arr.foldr f (f a init) := foldrM_push ..

/--
Variant of `foldr_push` with the `h : start = arr.size + 1`
rather than `(arr.push a).size` as the argument.
-/
@[simp] theorem foldr_push' (f : α → β → β) (init : β) (arr : Array α) (a : α) {start}
    (h : start = arr.size + 1) : (arr.push a).foldr f init start = arr.foldr f (f a init) :=
  foldrM_push' _ _ _ _ h

@[simp] theorem foldl_push_eq_append {as : Array α} {bs : Array β} {f : α → β} (w : stop = as.size) :
    as.foldl (fun b a => Array.push b (f a)) bs 0 stop = bs ++ as.map f := by
  subst w
  rcases as with ⟨as⟩
  rcases bs with ⟨bs⟩
  simp only [List.foldl_toArray']
  induction as generalizing bs <;> simp [*]

@[simp] theorem foldl_cons_eq_append {as : Array α} {bs : List β} {f : α → β} (w : stop = as.size) :
    as.foldl (fun b a => (f a) :: b) bs 0 stop = (as.map f).reverse.toList ++ bs := by
  subst w
  rcases as with ⟨as⟩
  simp

@[simp] theorem foldr_cons_eq_append {as : Array α} {bs : List β} {f : α → β} (w : start = as.size) :
    as.foldr (fun a b => (f a) :: b) bs start 0 = (as.map f).toList ++ bs := by
  subst w
  rcases as with ⟨as⟩
  simp

/-- Variant of `foldr_cons_eq_append` specialized to `f = id`. -/
@[simp] theorem foldr_cons_eq_append' {as : Array α} {bs : List α} (w : start = as.size) :
    as.foldr List.cons bs start 0 = as.toList ++ bs := by
  subst w
  rcases as with ⟨as⟩
  simp

@[simp] theorem foldr_append_eq_append (l : Array α) (f : α → Array β) (l' : Array β) :
    l.foldr (f · ++ ·) l' = (l.map f).flatten ++ l' := by
  rcases l with ⟨l⟩
  rcases l' with ⟨l'⟩
  induction l <;> simp_all [Function.comp_def, flatten_toArray]

@[simp] theorem foldl_append_eq_append (l : Array α) (f : α → Array β) (l' : Array β) :
    l.foldl (· ++ f ·) l' = l' ++ (l.map f).flatten := by
  rcases l with ⟨l⟩
  rcases l' with ⟨l'⟩
  induction l generalizing l'<;> simp_all [Function.comp_def, flatten_toArray]

@[simp] theorem foldr_flip_append_eq_append (l : Array α) (f : α → Array β) (l' : Array β) :
    l.foldr (fun x y => y ++ f x) l' = l' ++ (l.map f).reverse.flatten := by
  rcases l with ⟨l⟩
  rcases l' with ⟨l'⟩
  induction l generalizing l' <;> simp_all [Function.comp_def, flatten_toArray]

@[simp] theorem foldl_flip_append_eq_append (l : Array α) (f : α → Array β) (l' : Array β) :
    l.foldl (fun x y => f y ++ x) l' = (l.map f).reverse.flatten ++ l':= by
  rcases l with ⟨l⟩
  rcases l' with ⟨l'⟩
  induction l generalizing l' <;> simp_all [Function.comp_def, flatten_toArray]

theorem foldl_map' (f : β₁ → β₂) (g : α → β₂ → α) (l : Array β₁) (init : α) (w : stop = l.size) :
    (l.map f).foldl g init 0 stop = l.foldl (fun x y => g x (f y)) init := by
  subst w
  cases l; simp [List.foldl_map]

theorem foldr_map' (f : α₁ → α₂) (g : α₂ → β → β) (l : Array α₁) (init : β) (w : start = l.size) :
    (l.map f).foldr g init start 0 = l.foldr (fun x y => g (f x) y) init := by
  subst w
  cases l; simp [List.foldr_map]

theorem foldl_map (f : β₁ → β₂) (g : α → β₂ → α) (l : Array β₁) (init : α) :
    (l.map f).foldl g init = l.foldl (fun x y => g x (f y)) init := by
  cases l; simp [List.foldl_map]

theorem foldr_map (f : α₁ → α₂) (g : α₂ → β → β) (l : Array α₁) (init : β) :
    (l.map f).foldr g init = l.foldr (fun x y => g (f x) y) init := by
  cases l; simp [List.foldr_map]

theorem foldl_filterMap' (f : α → Option β) (g : γ → β → γ) (l : Array α) (init : γ)
    (w : stop = (l.filterMap f).size) :
    (l.filterMap f).foldl g init 0 stop = l.foldl (fun x y => match f y with | some b => g x b | none => x) init := by
  subst w
  cases l
  simp [List.foldl_filterMap]
  rfl

theorem foldr_filterMap' (f : α → Option β) (g : β → γ → γ) (l : Array α) (init : γ)
    (w : start = (l.filterMap f).size) :
    (l.filterMap f).foldr g init start 0 = l.foldr (fun x y => match f x with | some b => g b y | none => y) init := by
  subst w
  cases l
  simp [List.foldr_filterMap]
  rfl

theorem foldl_filterMap (f : α → Option β) (g : γ → β → γ) (l : Array α) (init : γ) :
    (l.filterMap f).foldl g init = l.foldl (fun x y => match f y with | some b => g x b | none => x) init := by
  simp [foldl_filterMap']

theorem foldr_filterMap (f : α → Option β) (g : β → γ → γ) (l : Array α) (init : γ) :
    (l.filterMap f).foldr g init = l.foldr (fun x y => match f x with | some b => g b y | none => y) init := by
  simp [foldr_filterMap']

theorem foldl_map_hom' (g : α → β) (f : α → α → α) (f' : β → β → β) (a : α) (l : Array α)
    (h : ∀ x y, f' (g x) (g y) = g (f x y)) (w : stop = l.size) :
    (l.map g).foldl f' (g a) 0 stop = g (l.foldl f a) := by
  subst w
  cases l
  simp
  rw [List.foldl_map_hom _ _ _ _ _ h]

theorem foldr_map_hom' (g : α → β) (f : α → α → α) (f' : β → β → β) (a : α) (l : Array α)
    (h : ∀ x y, f' (g x) (g y) = g (f x y)) (w : start = l.size) :
    (l.map g).foldr f' (g a) start 0 = g (l.foldr f a) := by
  subst w
  cases l
  simp
  rw [List.foldr_map_hom _ _ _ _ _ h]

theorem foldl_map_hom (g : α → β) (f : α → α → α) (f' : β → β → β) (a : α) (l : Array α)
    (h : ∀ x y, f' (g x) (g y) = g (f x y)) :
    (l.map g).foldl f' (g a) = g (l.foldl f a) := by
  cases l
  simp
  rw [List.foldl_map_hom _ _ _ _ _ h]

theorem foldr_map_hom (g : α → β) (f : α → α → α) (f' : β → β → β) (a : α) (l : Array α)
    (h : ∀ x y, f' (g x) (g y) = g (f x y)) :
    (l.map g).foldr f' (g a) = g (l.foldr f a) := by
  cases l
  simp
  rw [List.foldr_map_hom _ _ _ _ _ h]

/-- Variant of `foldrM_append` with a side condition for the `start` argument. -/
@[simp] theorem foldrM_append' [Monad m] [LawfulMonad m] (f : α → β → m β) (b) (l l' : Array α)
    (w : start = l.size + l'.size) :
    (l ++ l').foldrM f b start 0 = l'.foldrM f b >>= l.foldrM f := by
  subst w
  rcases l with ⟨l⟩
  rcases l' with ⟨l'⟩
  simp

theorem foldrM_append [Monad m] [LawfulMonad m] (f : α → β → m β) (b) (l l' : Array α) :
    (l ++ l').foldrM f b = l'.foldrM f b >>= l.foldrM f := by
  simp

@[simp] theorem foldl_append' {β : Type _} (f : β → α → β) (b) (l l' : Array α)
    (w : stop = l.size + l'.size) :
    (l ++ l').foldl f b 0 stop = l'.foldl f (l.foldl f b) := by
  subst w
  simp [foldl_eq_foldlM]

@[simp] theorem foldr_append' (f : α → β → β) (b) (l l' : Array α)
    (w : start = l.size + l'.size) :
    (l ++ l').foldr f b start 0 = l.foldr f (l'.foldr f b) := by
  subst w
  simp [foldr_eq_foldrM]

theorem foldl_append {β : Type _} (f : β → α → β) (b) (l l' : Array α) :
    (l ++ l').foldl f b = l'.foldl f (l.foldl f b) := by
  simp [foldl_eq_foldlM]

theorem foldr_append (f : α → β → β) (b) (l l' : Array α) :
    (l ++ l').foldr f b = l.foldr f (l'.foldr f b) := by
  simp [foldr_eq_foldrM]

@[simp] theorem foldl_flatten' (f : β → α → β) (b : β) (L : Array (Array α))
    (w : stop = L.flatten.size) :
    (flatten L).foldl f b 0 stop = L.foldl (fun b l => l.foldl f b) b := by
  subst w
  cases L using array₂_induction
  simp [List.foldl_flatten, List.foldl_map]

@[simp] theorem foldr_flatten' (f : α → β → β) (b : β) (L : Array (Array α))
    (w : start = L.flatten.size) :
    (flatten L).foldr f b start 0 = L.foldr (fun l b => l.foldr f b) b := by
  subst w
  cases L using array₂_induction
  simp [List.foldr_flatten, List.foldr_map]

theorem foldl_flatten (f : β → α → β) (b : β) (L : Array (Array α)) :
    (flatten L).foldl f b = L.foldl (fun b l => l.foldl f b) b := by
  cases L using array₂_induction
  simp [List.foldl_flatten, List.foldl_map]

theorem foldr_flatten (f : α → β → β) (b : β) (L : Array (Array α)) :
    (flatten L).foldr f b = L.foldr (fun l b => l.foldr f b) b := by
  cases L using array₂_induction
  simp [List.foldr_flatten, List.foldr_map]

/-- Variant of `foldl_reverse` with a side condition for the `stop` argument. -/
@[simp] theorem foldl_reverse' (l : Array α) (f : β → α → β) (b) (w : stop = l.size) :
    l.reverse.foldl f b 0 stop = l.foldr (fun x y => f y x) b := by
  simp [w, foldl_eq_foldlM, foldr_eq_foldrM]

/-- Variant of `foldr_reverse` with a side condition for the `start` argument. -/
@[simp] theorem foldr_reverse' (l : Array α) (f : α → β → β) (b) (w : start = l.size) :
    l.reverse.foldr f b start 0 = l.foldl (fun x y => f y x) b := by
  simp [w, foldl_eq_foldlM, foldr_eq_foldrM]

theorem foldl_reverse (l : Array α) (f : β → α → β) (b) :
    l.reverse.foldl f b = l.foldr (fun x y => f y x) b := by simp [foldl_eq_foldlM, foldr_eq_foldrM]

theorem foldr_reverse (l : Array α) (f : α → β → β) (b) :
    l.reverse.foldr f b = l.foldl (fun x y => f y x) b :=
  (foldl_reverse ..).symm.trans <| by simp

theorem foldl_eq_foldr_reverse (l : Array α) (f : β → α → β) (b) :
    l.foldl f b = l.reverse.foldr (fun x y => f y x) b := by simp

theorem foldr_eq_foldl_reverse (l : Array α) (f : α → β → β) (b) :
    l.foldr f b = l.reverse.foldl (fun x y => f y x) b := by simp

@[simp] theorem foldr_push_eq_append {as : Array α} {bs : Array β} {f : α → β} (w : start = as.size) :
    as.foldr (fun a b => Array.push b (f a)) bs start 0 = bs ++ (as.map f).reverse := by
  subst w
  rw [foldr_eq_foldl_reverse, foldl_push_eq_append rfl, map_reverse]

@[deprecated foldr_push_eq_append (since := "2025-02-09")] abbrev foldr_flip_push_eq_append := @foldr_push_eq_append

theorem foldl_assoc {op : α → α → α} [ha : Std.Associative op] {l : Array α} {a₁ a₂} :
     l.foldl op (op a₁ a₂) = op a₁ (l.foldl op a₂) := by
  rcases l with ⟨l⟩
  simp [List.foldl_assoc]

theorem foldr_assoc {op : α → α → α} [ha : Std.Associative op] {l : Array α} {a₁ a₂} :
    l.foldr op (op a₁ a₂) = op (l.foldr op a₁) a₂ := by
  rcases l with ⟨l⟩
  simp [List.foldr_assoc]

theorem foldl_hom (f : α₁ → α₂) (g₁ : α₁ → β → α₁) (g₂ : α₂ → β → α₂) (l : Array β) (init : α₁)
    (H : ∀ x y, g₂ (f x) y = f (g₁ x y)) : l.foldl g₂ (f init) = f (l.foldl g₁ init) := by
  cases l
  simp
  rw [List.foldl_hom _ _ _ _ _ H]

theorem foldr_hom (f : β₁ → β₂) (g₁ : α → β₁ → β₁) (g₂ : α → β₂ → β₂) (l : Array α) (init : β₁)
    (H : ∀ x y, g₂ x (f y) = f (g₁ x y)) : l.foldr g₂ (f init) = f (l.foldr g₁ init) := by
  cases l
  simp
  rw [List.foldr_hom _ _ _ _ _ H]

/--
We can prove that two folds over the same array are related (by some arbitrary relation)
if we know that the initial elements are related and the folding function, for each element of the array,
preserves the relation.
-/
theorem foldl_rel {l : Array α} {f g : β → α → β} {a b : β} (r : β → β → Prop)
    (h : r a b) (h' : ∀ (a : α), a ∈ l → ∀ (c c' : β), r c c' → r (f c a) (g c' a)) :
    r (l.foldl (fun acc a => f acc a) a) (l.foldl (fun acc a => g acc a) b) := by
  rcases l with ⟨l⟩
  simpa using List.foldl_rel r h (by simpa using h')

/--
We can prove that two folds over the same array are related (by some arbitrary relation)
if we know that the initial elements are related and the folding function, for each element of the array,
preserves the relation.
-/
theorem foldr_rel {l : Array α} {f g : α → β → β} {a b : β} (r : β → β → Prop)
    (h : r a b) (h' : ∀ (a : α), a ∈ l → ∀ (c c' : β), r c c' → r (f a c) (g a c')) :
    r (l.foldr (fun a acc => f a acc) a) (l.foldr (fun a acc => g a acc) b) := by
  rcases l with ⟨l⟩
  simpa using List.foldr_rel r h (by simpa using h')

@[simp] theorem foldl_add_const (l : Array α) (a b : Nat) :
    l.foldl (fun x _ => x + a) b = b + a * l.size := by
  rcases l with ⟨l⟩
  simp

@[simp] theorem foldr_add_const (l : Array α) (a b : Nat) :
    l.foldr (fun _ x => x + a) b = b + a * l.size := by
  rcases l with ⟨l⟩
  simp

/-! Content below this point has not yet been aligned with `List`. -/

/-! ### sum -/

theorem sum_eq_sum_toList [Add α] [Zero α] (as : Array α) : as.toList.sum = as.sum := by
  cases as
  simp [Array.sum, List.sum]

-- This is a duplicate of `List.toArray_toList`.
-- It's confusing to guess which namespace this theorem should live in,
-- so we provide both.
@[simp] theorem toArray_toList (a : Array α) : a.toList.toArray = a := rfl

@[deprecated size_toArray (since := "2024-12-11")]
theorem size_mk (as : List α) : (Array.mk as).size = as.length := by simp [size]

/-- A more efficient version of `arr.toList.reverse`. -/
@[inline] def toListRev (arr : Array α) : List α := arr.foldl (fun l t => t :: l) []

@[simp] theorem toListRev_eq (arr : Array α) : arr.toListRev = arr.toList.reverse := by
  rw [toListRev, ← foldl_toList, ← List.foldr_reverse, List.foldr_cons_nil]

@[simp] theorem appendList_nil (arr : Array α) : arr ++ ([] : List α) = arr := Array.ext' (by simp)

@[simp] theorem appendList_cons (arr : Array α) (a : α) (l : List α) :
    arr ++ (a :: l) = arr.push a ++ l := Array.ext' (by simp)

theorem foldl_toList_eq_flatMap (l : List α) (acc : Array β)
    (F : Array β → α → Array β) (G : α → List β)
    (H : ∀ acc a, (F acc a).toList = acc.toList ++ G a) :
    (l.foldl F acc).toList = acc.toList ++ l.flatMap G := by
  induction l generalizing acc <;> simp [*, List.flatMap]

theorem foldl_toList_eq_map (l : List α) (acc : Array β) (G : α → β) :
    (l.foldl (fun acc a => acc.push (G a)) acc).toList = acc.toList ++ l.map G := by
  induction l generalizing acc <;> simp [*]

/-! # uset -/

attribute [simp] uset

theorem size_uset (a : Array α) (v i h) : (uset a i v h).size = a.size := by simp

/-! # get -/

@[deprecated getElem?_eq_getElem (since := "2024-12-11")]
theorem getElem?_lt
    (a : Array α) {i : Nat} (h : i < a.size) : a[i]? = some a[i] := dif_pos h

@[deprecated getElem?_eq_none (since := "2024-12-11")]
theorem getElem?_ge
    (a : Array α) {i : Nat} (h : i ≥ a.size) : a[i]? = none := dif_neg (Nat.not_lt_of_le h)

@[simp] theorem get?_eq_getElem? (a : Array α) (i : Nat) : a.get? i = a[i]? := rfl

@[deprecated getElem?_eq_none (since := "2024-12-11")]
theorem getElem?_len_le (a : Array α) {i : Nat} (h : a.size ≤ i) : a[i]? = none := by
  simp [getElem?_eq_none, h]

@[deprecated getD_getElem? (since := "2024-12-11")] abbrev getD_get? := @getD_getElem?

@[simp] theorem getD_eq_get? (a : Array α) (i d) : a.getD i d = (a[i]?).getD d := by
  simp only [getD, get_eq_getElem, get?_eq_getElem?]; split <;> simp [getD_getElem?, *]

theorem get!_eq_getD [Inhabited α] (a : Array α) : a.get! n = a.getD n default := rfl

theorem get!_eq_getElem? [Inhabited α] (a : Array α) (i : Nat) :
    a.get! i = (a.get? i).getD default := by
  by_cases p : i < a.size <;>
  simp only [get!_eq_getD, getD_eq_get?, getD_getElem?, p, get?_eq_getElem?]

/-! # ofFn -/

@[simp] theorem size_ofFn_go {n} (f : Fin n → α) (i acc) :
    (ofFn.go f i acc).size = acc.size + (n - i) := by
  if hin : i < n then
    unfold ofFn.go
    have : 1 + (n - (i + 1)) = n - i :=
      Nat.sub_sub .. ▸ Nat.add_sub_cancel' (Nat.le_sub_of_add_le (Nat.add_comm .. ▸ hin))
    rw [dif_pos hin, size_ofFn_go f (i+1), size_push, Nat.add_assoc, this]
  else
    have : n - i = 0 := Nat.sub_eq_zero_of_le (Nat.le_of_not_lt hin)
    unfold ofFn.go
    simp [hin, this]
termination_by n - i

@[simp] theorem size_ofFn (f : Fin n → α) : (ofFn f).size = n := by simp [ofFn]

theorem getElem_ofFn_go (f : Fin n → α) (i) {acc k}
    (hki : k < n) (hin : i ≤ n) (hi : i = acc.size)
    (hacc : ∀ j, ∀ hj : j < acc.size, acc[j] = f ⟨j, Nat.lt_of_lt_of_le hj (hi ▸ hin)⟩) :
    haveI : acc.size + (n - acc.size) = n := Nat.add_sub_cancel' (hi ▸ hin)
    (ofFn.go f i acc)[k]'(by simp [*]) = f ⟨k, hki⟩ := by
  unfold ofFn.go
  if hin : i < n then
    have : 1 + (n - (i + 1)) = n - i :=
      Nat.sub_sub .. ▸ Nat.add_sub_cancel' (Nat.le_sub_of_add_le (Nat.add_comm .. ▸ hin))
    simp only [dif_pos hin]
    rw [getElem_ofFn_go f (i+1) _ hin (by simp [*]) (fun j hj => ?hacc)]
    cases (Nat.lt_or_eq_of_le <| Nat.le_of_lt_succ (by simpa using hj)) with
    | inl hj => simp [getElem_push, hj, hacc j hj]
    | inr hj => simp [getElem_push, *]
  else
    simp [hin, hacc k (Nat.lt_of_lt_of_le hki (Nat.le_of_not_lt (hi ▸ hin)))]
termination_by n - i

@[simp] theorem getElem_ofFn (f : Fin n → α) (i : Nat) (h) :
    (ofFn f)[i] = f ⟨i, size_ofFn f ▸ h⟩ :=
  getElem_ofFn_go _ _ _ (by simp) (by simp) nofun

theorem getElem?_ofFn (f : Fin n → α) (i : Nat) :
    (ofFn f)[i]? = if h : i < n then some (f ⟨i, h⟩) else none := by
  simp [getElem?_def]

@[simp] theorem ofFn_zero (f : Fin 0 → α) : ofFn f = #[] := rfl

theorem ofFn_succ (f : Fin (n+1) → α) :
    ofFn f = (ofFn (fun (i : Fin n) => f i.castSucc)).push (f ⟨n, by omega⟩) := by
  ext i h₁ h₂
  · simp
  · simp [getElem_push]
    split <;> rename_i h₃
    · rfl
    · congr
      simp at h₁ h₂
      omega

/-! # mem -/

@[simp] theorem mem_toList {a : α} {l : Array α} : a ∈ l.toList ↔ a ∈ l := mem_def.symm

theorem not_mem_nil (a : α) : ¬ a ∈ #[] := nofun

/-! # get lemmas -/

theorem lt_of_getElem {x : α} {a : Array α} {idx : Nat} {hidx : idx < a.size} (_ : a[idx] = x) :
    idx < a.size :=
  hidx

theorem getElem_fin_eq_getElem_toList (a : Array α) (i : Fin a.size) : a[i] = a.toList[i] := rfl

@[simp] theorem ugetElem_eq_getElem (a : Array α) {i : USize} (h : i.toNat < a.size) :
  a[i] = a[i.toNat] := rfl

theorem getElem?_size_le (a : Array α) (i : Nat) (h : a.size ≤ i) : a[i]? = none := by
  simp [getElem?_neg, h]

@[deprecated getElem?_size_le (since := "2024-10-21")] abbrev get?_len_le := @getElem?_size_le

theorem getElem_mem_toList (a : Array α) (h : i < a.size) : a[i] ∈ a.toList := by
  simp only [← getElem_toList, List.getElem_mem]

theorem get?_eq_get?_toList (a : Array α) (i : Nat) : a.get? i = a.toList.get? i := by
  simp [← getElem?_toList]

theorem get!_eq_get? [Inhabited α] (a : Array α) : a.get! n = (a.get? n).getD default := by
  simp only [get!_eq_getElem?, get?_eq_getElem?]

theorem back!_eq_back? [Inhabited α] (a : Array α) : a.back! = a.back?.getD default := by
  simp [back!, back?, getElem!_def, Option.getD]; rfl

@[simp] theorem back?_push (a : Array α) : (a.push x).back? = some x := by
  simp [back?, ← getElem?_toList]

@[simp] theorem back!_push [Inhabited α] (a : Array α) : (a.push x).back! = x := by
  simp [back!_eq_back?]

theorem mem_of_back? {xs : Array α} {a : α} (h : xs.back? = some a) : a ∈ xs := by
  cases xs
  simpa using List.mem_of_getLast? (by simpa using h)

@[deprecated mem_of_back? (since := "2024-10-21")] abbrev mem_of_back?_eq_some := @mem_of_back?

theorem getElem?_push_lt (a : Array α) (x : α) (i : Nat) (h : i < a.size) :
    (a.push x)[i]? = some a[i] := by
  rw [getElem?_pos, getElem_push_lt]

@[deprecated getElem?_push_lt (since := "2024-10-21")] abbrev get?_push_lt := @getElem?_push_lt

theorem getElem?_push_eq (a : Array α) (x : α) : (a.push x)[a.size]? = some x := by
  rw [getElem?_pos, getElem_push_eq]

@[deprecated getElem?_push_eq (since := "2024-10-21")] abbrev get?_push_eq := @getElem?_push_eq

@[deprecated getElem?_push (since := "2024-10-21")] abbrev get?_push := @getElem?_push

@[simp] theorem getElem?_size {a : Array α} : a[a.size]? = none := by
  simp only [getElem?_def, Nat.lt_irrefl, dite_false]

@[deprecated getElem?_size (since := "2024-10-21")] abbrev get?_size := @getElem?_size

@[deprecated getElem_set_self (since := "2025-01-17")]
theorem get_set_eq (a : Array α) (i : Nat) (v : α) (h : i < a.size) :
    (a.set i v h)[i]'(by simp [h]) = v := by
  simp only [set, ← getElem_toList, List.getElem_set_self]

theorem get?_set_eq (a : Array α) (i : Nat) (v : α) (h : i < a.size) :
    (a.set i v)[i]? = v := by simp [getElem?_pos, h]

@[simp] theorem get?_set_ne (a : Array α) (i : Nat) (h' : i < a.size) {j : Nat} (v : α)
    (h : i ≠ j) : (a.set i v)[j]? = a[j]? := by
  by_cases j < a.size <;> simp [getElem?_pos, getElem?_neg, *]

theorem get?_set (a : Array α) (i : Nat) (h : i < a.size) (j : Nat) (v : α) :
    (a.set i v)[j]? = if i = j then some v else a[j]? := by
  if h : i = j then subst j; simp [*] else simp [*]

theorem get_set (a : Array α) (i : Nat) (hi : i < a.size) (j : Nat) (hj : j < a.size) (v : α) :
    (a.set i v)[j]'(by simp [*]) = if i = j then v else a[j] := by
  if h : i = j then subst j; simp [*] else simp [*]

@[simp] theorem get_set_ne (a : Array α) (i : Nat) (hi : i < a.size) {j : Nat} (v : α) (hj : j < a.size)
    (h : i ≠ j) : (a.set i v)[j]'(by simp [*]) = a[j] := by
  simp only [set, ← getElem_toList, List.getElem_set_ne h]

@[simp] theorem swapAt_def (a : Array α) (i : Nat) (v : α) (hi) :
    a.swapAt i v hi = (a[i], a.set i v) := rfl

theorem size_swapAt (a : Array α) (i : Nat) (v : α) (hi) :
    (a.swapAt i v hi).2.size = a.size := by simp

@[simp]
theorem swapAt!_def (a : Array α) (i : Nat) (v : α) (h : i < a.size) :
    a.swapAt! i v = (a[i], a.set i v) := by simp [swapAt!, h]

@[simp] theorem size_swapAt! (a : Array α) (i : Nat) (v : α) :
    (a.swapAt! i v).2.size = a.size := by
  simp only [swapAt!]
  split
  · simp
  · rfl

@[simp] theorem toList_pop (a : Array α) : a.pop.toList = a.toList.dropLast := by simp [pop]

@[simp] theorem pop_empty : (#[] : Array α).pop = #[] := rfl

@[simp] theorem pop_push (a : Array α) : (a.push x).pop = a := by simp [pop]

@[simp] theorem getElem_pop (a : Array α) (i : Nat) (hi : i < a.pop.size) :
    a.pop[i] = a[i]'(Nat.lt_of_lt_of_le (a.size_pop ▸ hi) (Nat.sub_le _ _)) :=
  List.getElem_dropLast ..

theorem eq_push_pop_back!_of_size_ne_zero [Inhabited α] {as : Array α} (h : as.size ≠ 0) :
    as = as.pop.push as.back! := by
  apply ext
  · simp [Nat.sub_add_cancel (Nat.zero_lt_of_ne_zero h)]
  · intros i h h'
    if hlt : i < as.pop.size then
      rw [getElem_push_lt (h:=hlt), getElem_pop]
    else
      have heq : i = as.pop.size :=
        Nat.le_antisymm (size_pop .. ▸ Nat.le_pred_of_lt h) (Nat.le_of_not_gt hlt)
      cases heq
      rw [getElem_push_eq, back!]
      simp [← getElem!_pos]

theorem eq_push_of_size_ne_zero {as : Array α} (h : as.size ≠ 0) :
    ∃ (bs : Array α) (c : α), as = bs.push c :=
  let _ : Inhabited α := ⟨as[0]⟩
  ⟨as.pop, as.back!, eq_push_pop_back!_of_size_ne_zero h⟩

theorem size_eq_length_toList (as : Array α) : as.size = as.toList.length := rfl

@[simp] theorem size_swapIfInBounds (a : Array α) (i j) :
    (a.swapIfInBounds i j).size = a.size := by unfold swapIfInBounds; split <;> (try split) <;> simp [size_swap]

@[deprecated size_swapIfInBounds (since := "2024-11-24")] abbrev size_swap! := @size_swapIfInBounds

@[simp] theorem size_range {n : Nat} : (range n).size = n := by
  simp [range]

@[simp] theorem toList_range (n : Nat) : (range n).toList = List.range n := by
  apply List.ext_getElem <;> simp [range]

@[simp]
theorem getElem_range {n : Nat} {i : Nat} (h : i < (Array.range n).size) : (Array.range n)[i] = i := by
  simp [← getElem_toList]

theorem getElem?_range {n : Nat} {i : Nat} : (Array.range n)[i]? = if i < n then some i else none := by
  simp [getElem?_def, getElem_range]

@[simp] theorem size_range' {start size step} : (range' start size step).size = size := by
  simp [range']

@[simp] theorem toList_range' {start size step} :
     (range' start size step).toList = List.range' start size step := by
  apply List.ext_getElem <;> simp [range']

@[simp]
theorem getElem_range' {start size step : Nat} {i : Nat}
    (h : i < (Array.range' start size step).size) :
    (Array.range' start size step)[i] = start + step * i := by
  simp [← getElem_toList]

theorem getElem?_range' {start size step : Nat} {i : Nat} :
    (Array.range' start size step)[i]? = if i < size then some (start + step * i) else none := by
  simp [getElem?_def, getElem_range']

/-! ### shrink -/

@[simp] theorem size_shrink_loop (a : Array α) (n : Nat) : (shrink.loop n a).size = a.size - n := by
  induction n generalizing a with
  | zero => simp [shrink.loop]
  | succ n ih =>
    simp [shrink.loop, ih]
    omega

@[simp] theorem getElem_shrink_loop (a : Array α) (n : Nat) (i : Nat) (h : i < (shrink.loop n a).size) :
    (shrink.loop n a)[i] = a[i]'(by simp at h; omega) := by
  induction n generalizing a i with
  | zero => simp [shrink.loop]
  | succ n ih =>
    simp [shrink.loop, ih]

@[simp] theorem size_shrink (a : Array α) (n : Nat) : (a.shrink n).size = min n a.size  := by
  simp [shrink]
  omega

@[simp] theorem getElem_shrink (a : Array α) (n : Nat) (i : Nat) (h : i < (a.shrink n).size) :
    (a.shrink n)[i] = a[i]'(by simp at h; omega) := by
  simp [shrink]

@[simp] theorem toList_shrink (a : Array α) (n : Nat) : (a.shrink n).toList = a.toList.take n := by
  apply List.ext_getElem <;> simp

@[simp] theorem shrink_eq_take (a : Array α) (n : Nat) : a.shrink n = a.take n := by
  ext <;> simp

/-! ### forIn -/

@[simp] theorem forIn_toList [Monad m] (as : Array α) (b : β) (f : α → β → m (ForInStep β)) :
    forIn as.toList b f = forIn as b f := by
  cases as
  simp

@[simp] theorem forIn'_toList [Monad m] (as : Array α) (b : β) (f : (a : α) → a ∈ as.toList → β → m (ForInStep β)) :
    forIn' as.toList b f = forIn' as b (fun a m b => f a (mem_toList.mpr m) b) := by
  cases as
  simp

/-! ### map -/

@[deprecated "Use `toList_map` or `List.map_toArray` to characterize `Array.map`." (since := "2025-01-06")]
theorem map_induction (as : Array α) (f : α → β) (motive : Nat → Prop) (h0 : motive 0)
    (p : Fin as.size → β → Prop) (hs : ∀ i, motive i.1 → p i (f as[i]) ∧ motive (i+1)) :
    motive as.size ∧
      ∃ eq : (as.map f).size = as.size, ∀ i h, p ⟨i, h⟩ ((as.map f)[i]) := by
  have t := foldl_induction (as := as) (β := Array β)
    (motive := fun i arr => motive i ∧ arr.size = i ∧ ∀ i h2, p i arr[i.1])
    (init := #[]) (f := fun r a => r.push (f a)) ?_ ?_
  obtain ⟨m, eq, w⟩ := t
  · refine ⟨m, by simp, ?_⟩
    intro i h
    simp only [eq] at w
    specialize w ⟨i, h⟩ h
    simpa using w
  · exact ⟨h0, rfl, nofun⟩
  · intro i b ⟨m, ⟨eq, w⟩⟩
    refine ⟨?_, ?_, ?_⟩
    · exact (hs _ m).2
    · simp_all
    · intro j h
      simp at h ⊢
      by_cases h' : j < size b
      · rw [getElem_push]
        simp_all
      · rw [getElem_push, dif_neg h']
        simp only [show j = i by omega]
        exact (hs _ m).1

set_option linter.deprecated false in
@[deprecated "Use `toList_map` or `List.map_toArray` to characterize `Array.map`." (since := "2025-01-06")]
theorem map_spec (as : Array α) (f : α → β) (p : Fin as.size → β → Prop)
    (hs : ∀ i, p i (f as[i])) :
    ∃ eq : (as.map f).size = as.size, ∀ i h, p ⟨i, h⟩ ((as.map f)[i]) := by
  simpa using map_induction as f (fun _ => True) trivial p (by simp_all)

/-! ### modify -/

@[simp] theorem size_modify (a : Array α) (i : Nat) (f : α → α) : (a.modify i f).size = a.size := by
  unfold modify modifyM Id.run
  split <;> simp

theorem getElem_modify {as : Array α} {x i} (h : i < (as.modify x f).size) :
    (as.modify x f)[i] = if x = i then f (as[i]'(by simpa using h)) else as[i]'(by simpa using h) := by
  simp only [modify, modifyM, get_eq_getElem, Id.run, Id.pure_eq]
  split
  · simp only [Id.bind_eq, get_set _ _ _ _ (by simpa using h)]; split <;> simp [*]
  · rw [if_neg (mt (by rintro rfl; exact h) (by simp_all))]

@[simp] theorem toList_modify (as : Array α) (f : α → α) :
    (as.modify x f).toList = as.toList.modify f x := by
  apply List.ext_getElem
  · simp
  · simp [getElem_modify, List.getElem_modify]

theorem getElem_modify_self {as : Array α} {i : Nat} (f : α → α) (h : i < (as.modify i f).size) :
    (as.modify i f)[i] = f (as[i]'(by simpa using h)) := by
  simp [getElem_modify h]

theorem getElem_modify_of_ne {as : Array α} {i : Nat} (h : i ≠ j)
    (f : α → α) (hj : j < (as.modify i f).size) :
    (as.modify i f)[j] = as[j]'(by simpa using hj) := by
  simp [getElem_modify hj, h]

theorem getElem?_modify {as : Array α} {i : Nat} {f : α → α} {j : Nat} :
    (as.modify i f)[j]? = if i = j then as[j]?.map f else as[j]? := by
  simp only [getElem?_def, size_modify, getElem_modify, Option.map_dif]
  split <;> split <;> rfl

/-! ### contains -/

theorem contains_def [DecidableEq α] {a : α} {as : Array α} : as.contains a ↔ a ∈ as := by
  rw [mem_def, contains, ← any_toList, List.any_eq_true]; simp [and_comm]

instance [DecidableEq α] (a : α) (as : Array α) : Decidable (a ∈ as) :=
  decidable_of_iff _ contains_def

/-! ### swap -/

@[simp] theorem getElem_swap_right (a : Array α) {i j : Nat} {hi hj} :
    (a.swap i j hi hj)[j]'(by simpa using hj) = a[i] := by
  simp [swap_def, getElem_set]

@[simp] theorem getElem_swap_left (a : Array α) {i j : Nat} {hi hj} :
    (a.swap i j hi hj)[i]'(by simpa using hi) = a[j] := by
  simp +contextual [swap_def, getElem_set]

@[simp] theorem getElem_swap_of_ne (a : Array α) {i j : Nat} {hi hj} (hp : p < a.size)
    (hi' : p ≠ i) (hj' : p ≠ j) : (a.swap i j hi hj)[p]'(a.size_swap .. |>.symm ▸ hp) = a[p] := by
  simp [swap_def, getElem_set, hi'.symm, hj'.symm]

theorem getElem_swap' (a : Array α) (i j : Nat) {hi hj} (k : Nat) (hk : k < a.size) :
    (a.swap i j hi hj)[k]'(by simp_all) = if k = i then a[j] else if k = j then a[i] else a[k] := by
  split
  · simp_all only [getElem_swap_left]
  · split <;> simp_all

theorem getElem_swap (a : Array α) (i j : Nat) {hi hj} (k : Nat) (hk : k < (a.swap i j).size) :
    (a.swap i j hi hj)[k] = if k = i then a[j] else if k = j then a[i] else a[k]'(by simp_all) := by
  apply getElem_swap'

@[simp] theorem swap_swap (a : Array α) {i j : Nat} (hi hj) :
    (a.swap i j hi hj).swap i j ((a.size_swap ..).symm ▸ hi) ((a.size_swap ..).symm ▸ hj) = a := by
  apply ext
  · simp only [size_swap]
  · intros
    simp only [getElem_swap]
    split
    · simp_all
    · split <;> simp_all

theorem swap_comm (a : Array α) {i j : Nat} {hi hj} : a.swap i j hi hj = a.swap j i hj hi := by
  apply ext
  · simp only [size_swap]
  · intros
    simp only [getElem_swap]
    split
    · split <;> simp_all
    · split <;> simp_all

/-! ### eraseIdx -/

theorem eraseIdx_eq_eraseIdxIfInBounds {a : Array α} {i : Nat} (h : i < a.size) :
    a.eraseIdx i h = a.eraseIdxIfInBounds i := by
  simp [eraseIdxIfInBounds, h]

/-! ### isPrefixOf -/

@[simp] theorem isPrefixOf_toList [BEq α] {as bs : Array α} :
    as.toList.isPrefixOf bs.toList = as.isPrefixOf bs := by
  cases as
  cases bs
  simp

/-! ### zipWith -/

@[simp] theorem toList_zipWith (f : α → β → γ) (as : Array α) (bs : Array β) :
    (zipWith f as bs).toList = List.zipWith f as.toList bs.toList := by
  cases as
  cases bs
  simp

@[simp] theorem toList_zip (as : Array α) (bs : Array β) :
    (zip as bs).toList = List.zip as.toList bs.toList := by
  simp [zip, toList_zipWith, List.zip]

@[simp] theorem toList_zipWithAll (f : Option α → Option β → γ) (as : Array α) (bs : Array β) :
    (zipWithAll f as bs).toList = List.zipWithAll f as.toList bs.toList := by
  cases as
  cases bs
  simp

@[simp] theorem size_zipWith (as : Array α) (bs : Array β) (f : α → β → γ) :
    (zipWith f as bs).size = min as.size bs.size := by
  rw [size_eq_length_toList, toList_zipWith, List.length_zipWith]

@[simp] theorem size_zip (as : Array α) (bs : Array β) :
    (as.zip bs).size = min as.size bs.size :=
  as.size_zipWith bs Prod.mk

@[simp] theorem getElem_zipWith (as : Array α) (bs : Array β) (f : α → β → γ) (i : Nat)
    (hi : i < (zipWith f as bs).size) :
    (zipWith f as bs)[i] = f (as[i]'(by simp at hi; omega)) (bs[i]'(by simp at hi; omega)) := by
  cases as
  cases bs
  simp

/-! ### findSomeM?, findM?, findSome?, find? -/

@[simp] theorem findSomeM?_toList [Monad m] [LawfulMonad m] (p : α → m (Option β)) (as : Array α) :
    as.toList.findSomeM? p = as.findSomeM? p := by
  cases as
  simp

@[simp] theorem findM?_toList [Monad m] [LawfulMonad m] (p : α → m Bool) (as : Array α) :
    as.toList.findM? p = as.findM? p := by
  cases as
  simp

@[simp] theorem findSome?_toList (p : α → Option β) (as : Array α) :
    as.toList.findSome? p = as.findSome? p := by
  cases as
  simp

@[simp] theorem find?_toList (p : α → Bool) (as : Array α) :
    as.toList.find? p = as.find? p := by
  cases as
  simp

@[simp] theorem finIdxOf?_toList [BEq α] (a : α) (v : Array α) :
    v.toList.finIdxOf? a = (v.finIdxOf? a).map (Fin.cast (by simp)) := by
  rcases v with ⟨v⟩
  simp

@[simp] theorem findFinIdx?_toList (p : α → Bool) (v : Array α) :
    v.toList.findFinIdx? p = (v.findFinIdx? p).map (Fin.cast (by simp)) := by
  rcases v with ⟨v⟩
  simp

end Array

open Array

namespace List

/-!
### More theorems about `List.toArray`, followed by an `Array` operation.

Our goal is to have `simp` "pull `List.toArray` outwards" as much as possible.
-/

theorem toListRev_toArray (l : List α) : l.toArray.toListRev = l.reverse := by simp

@[simp] theorem take_toArray (l : List α) (n : Nat) : l.toArray.take n = (l.take n).toArray := by
  apply Array.ext <;> simp

@[simp] theorem mapM_toArray [Monad m] [LawfulMonad m] (f : α → m β) (l : List α) :
    l.toArray.mapM f = List.toArray <$> l.mapM f := by
  simp only [← mapM'_eq_mapM, mapM_eq_foldlM]
  suffices ∀ init : Array β,
      Array.foldlM (fun bs a => bs.push <$> f a) init l.toArray = (init ++ toArray ·) <$> mapM' f l by
    simpa using this #[]
  intro init
  induction l generalizing init with
  | nil => simp
  | cons a l ih =>
    simp only [foldlM_toArray] at ih
    rw [size_toArray, mapM'_cons, foldlM_toArray]
    simp [ih]

theorem uset_toArray (l : List α) (i : USize) (a : α) (h : i.toNat < l.toArray.size) :
    l.toArray.uset i a h = (l.set i.toNat a).toArray := by simp

@[simp] theorem modify_toArray (f : α → α) (l : List α) :
    l.toArray.modify i f = (l.modify f i).toArray := by
  apply ext'
  simp

@[simp] theorem flatten_toArray (l : List (List α)) :
    (l.toArray.map List.toArray).flatten = l.flatten.toArray := by
  apply ext'
  simp [Function.comp_def]

@[simp] theorem toArray_range (n : Nat) : (range n).toArray = Array.range n := by
  apply ext'
  simp

@[simp] theorem toArray_range' (start size step : Nat) :
    (range' start size step).toArray = Array.range' start size step := by
  apply ext'
  simp

@[simp] theorem toArray_ofFn (f : Fin n → α) : (ofFn f).toArray = Array.ofFn f := by
  ext <;> simp

end List

namespace Array

@[simp] theorem mapM_id {l : Array α} {f : α → Id β} : l.mapM f = l.map f := by
  induction l; simp_all

@[simp] theorem toList_ofFn (f : Fin n → α) : (Array.ofFn f).toList = List.ofFn f := by
  apply List.ext_getElem <;> simp

@[simp] theorem toList_takeWhile (p : α → Bool) (as : Array α) :
    (as.takeWhile p).toList = as.toList.takeWhile p := by
  induction as; simp

@[simp] theorem toList_eraseIdx (as : Array α) (i : Nat) (h : i < as.size) :
    (as.eraseIdx i h).toList = as.toList.eraseIdx i := by
  induction as
  simp

@[simp] theorem toList_eraseIdxIfInBounds (as : Array α) (i : Nat) :
    (as.eraseIdxIfInBounds i).toList = as.toList.eraseIdx i := by
  induction as
  simp

/-! ### flatten -/

@[simp] theorem flatten_toArray_map_toArray (xss : List (List α)) :
    (xss.map List.toArray).toArray.flatten = xss.flatten.toArray := by
  simp [flatten]
  suffices ∀ as, List.foldl (fun r a => r ++ a) as (List.map List.toArray xss) = as ++ xss.flatten.toArray by
    simpa using this #[]
  intro as
  induction xss generalizing as with
  | nil => simp
  | cons xs xss ih => simp [ih]

/-! ### findSomeRevM?, findRevM?, findSomeRev?, findRev? -/

@[simp] theorem findSomeRevM?_eq_findSomeM?_reverse
    [Monad m] [LawfulMonad m] (f : α → m (Option β)) (as : Array α) :
    as.findSomeRevM? f = as.reverse.findSomeM? f := by
  cases as
  rw [List.findSomeRevM?_toArray]
  simp

@[simp] theorem findRevM?_eq_findM?_reverse
    [Monad m] [LawfulMonad m] (f : α → m Bool) (as : Array α) :
    as.findRevM? f = as.reverse.findM? f := by
  cases as
  rw [List.findRevM?_toArray]
  simp

@[simp] theorem findSomeRev?_eq_findSome?_reverse (f : α → Option β) (as : Array α) :
    as.findSomeRev? f = as.reverse.findSome? f := by
  cases as
  simp [findSomeRev?, Id.run]

@[simp] theorem findRev?_eq_find?_reverse (f : α → Bool) (as : Array α) :
    as.findRev? f = as.reverse.find? f := by
  cases as
  simp [findRev?, Id.run]

/-! ### unzip -/

@[simp] theorem fst_unzip (as : Array (α × β)) : (Array.unzip as).fst = as.map Prod.fst := by
  simp only [unzip]
  rcases as with ⟨as⟩
  simp only [List.foldl_toArray']
  rw [← List.foldl_hom (f := Prod.fst) (g₂ := fun bs x => bs.push x.1) (H := by simp), ← List.foldl_map]
  simp

@[simp] theorem snd_unzip (as : Array (α × β)) : (Array.unzip as).snd = as.map Prod.snd := by
  simp only [unzip]
  rcases as with ⟨as⟩
  simp only [List.foldl_toArray']
  rw [← List.foldl_hom (f := Prod.snd) (g₂ := fun bs x => bs.push x.2) (H := by simp), ← List.foldl_map]
  simp

/-! ### take -/

@[simp] theorem take_size (a : Array α) : a.take a.size = a := by
  cases a
  simp

/-! ### countP and count -/

@[simp] theorem _root_.List.countP_toArray (l : List α) : countP p l.toArray = l.countP p := by
  simp [countP]
  induction l with
  | nil => rfl
  | cons head tail ih =>
    simp only [List.foldr_cons, ih, List.countP_cons]
    split <;> simp_all

@[simp] theorem countP_toList (as : Array α) : as.toList.countP p = countP p as := by
  cases as
  simp

@[simp] theorem _root_.List.count_toArray [BEq α] (l : List α) (a : α) : count a l.toArray = l.count a := by
  simp [count, List.count_eq_countP]

@[simp] theorem count_toList [BEq α] (as : Array α) (a : α) : as.toList.count a = as.count a := by
  cases as
  simp

end Array

namespace List

@[simp] theorem unzip_toArray (as : List (α × β)) :
    as.toArray.unzip = Prod.map List.toArray List.toArray as.unzip := by
  ext1 <;> simp

@[simp] theorem firstM_toArray [Alternative m] (as : List α) (f : α → m β) :
    as.toArray.firstM f = as.firstM f := by
  unfold Array.firstM
  suffices ∀ i, i ≤ as.length → firstM.go f as.toArray (as.length - i) = firstM f (as.drop (as.length - i)) by
    specialize this as.length
    simpa
  intro i
  induction i with
  | zero => simp [firstM.go]
  | succ i ih =>
    unfold firstM.go
    split <;> rename_i h
    · rw [drop_eq_getElem_cons h]
      intro h'
      specialize ih (by omega)
      have : as.length - (i + 1) + 1 = as.length - i := by omega
      simp_all [ih]
    · simp only [size_toArray, Nat.not_lt] at h
      have : as.length = 0 := by omega
      simp_all

end List

namespace Array

theorem toList_fst_unzip (as : Array (α × β)) :
    as.unzip.1.toList = as.toList.unzip.1 := by simp

theorem toList_snd_unzip (as : Array (α × β)) :
    as.unzip.2.toList = as.toList.unzip.2 := by simp

@[simp] theorem flatMap_empty {β} (f : α → Array β) : (#[] : Array α).flatMap f = #[] := rfl

theorem flatMap_toArray_cons {β} (f : α → Array β) (a : α) (as : List α) :
    (a :: as).toArray.flatMap f = f a ++ as.toArray.flatMap f := by
  simp [flatMap]
  suffices ∀ cs, List.foldl (fun bs a => bs ++ f a) (f a ++ cs) as =
      f a ++ List.foldl (fun bs a => bs ++ f a) cs as by
    erw [empty_append] -- Why doesn't this work via `simp`?
    simpa using this #[]
  intro cs
  induction as generalizing cs <;> simp_all

@[simp] theorem flatMap_toArray {β} (f : α → Array β) (as : List α) :
    as.toArray.flatMap f = (as.flatMap (fun a => (f a).toList)).toArray := by
  induction as with
  | nil => simp
  | cons a as ih =>
    apply ext'
    simp [ih, flatMap_toArray_cons]

end Array

/-! ### Deprecations -/

namespace List

@[deprecated back!_toArray (since := "2024-10-31")] abbrev back_toArray := @back!_toArray

@[deprecated setIfInBounds_toArray (since := "2024-11-24")] abbrev setD_toArray := @setIfInBounds_toArray

end List

namespace Array

@[deprecated foldl_toList_eq_flatMap (since := "2024-10-16")]
abbrev foldl_toList_eq_bind := @foldl_toList_eq_flatMap

@[deprecated foldl_toList_eq_flatMap (since := "2024-10-16")]
abbrev foldl_data_eq_bind := @foldl_toList_eq_flatMap

@[deprecated getElem_mem (since := "2024-10-17")]
abbrev getElem?_mem := @getElem_mem

@[deprecated getElem_fin_eq_getElem_toList (since := "2024-10-17")]
abbrev getElem_fin_eq_toList_get := @getElem_fin_eq_getElem_toList

@[deprecated "Use reverse direction of `getElem?_toList`" (since := "2024-10-17")]
abbrev getElem?_eq_toList_getElem? := @getElem?_toList

@[deprecated get?_eq_get?_toList (since := "2024-10-17")]
abbrev get?_eq_toList_get? := @get?_eq_get?_toList

@[deprecated getElem?_swap (since := "2024-10-17")] abbrev get?_swap := @getElem?_swap

@[deprecated getElem_push (since := "2024-10-21")] abbrev get_push := @getElem_push
@[deprecated getElem_push_lt (since := "2024-10-21")] abbrev get_push_lt := @getElem_push_lt
@[deprecated getElem_push_eq (since := "2024-10-21")] abbrev get_push_eq := @getElem_push_eq

@[deprecated back!_eq_back? (since := "2024-10-31")] abbrev back_eq_back? := @back!_eq_back?
@[deprecated back!_push (since := "2024-10-31")] abbrev back_push := @back!_push
@[deprecated eq_push_pop_back!_of_size_ne_zero (since := "2024-10-31")]
abbrev eq_push_pop_back_of_size_ne_zero := @eq_push_pop_back!_of_size_ne_zero

@[deprecated set!_is_setIfInBounds (since := "2024-11-24")] abbrev set_is_setIfInBounds := @set!_eq_setIfInBounds
@[deprecated size_setIfInBounds (since := "2024-11-24")] abbrev size_setD := @size_setIfInBounds
@[deprecated getElem_setIfInBounds_eq (since := "2024-11-24")] abbrev getElem_setD_eq := @getElem_setIfInBounds_self
@[deprecated getElem?_setIfInBounds_eq (since := "2024-11-24")] abbrev get?_setD_eq := @getElem?_setIfInBounds_self
@[deprecated getD_get?_setIfInBounds (since := "2024-11-24")] abbrev getD_setD := @getD_get?_setIfInBounds
@[deprecated getElem_setIfInBounds (since := "2024-11-24")] abbrev getElem_setD := @getElem_setIfInBounds

@[deprecated List.getElem_toArray (since := "2024-11-29")]
theorem getElem_mk {xs : List α} {i : Nat} (h : i < xs.length) : (Array.mk xs)[i] = xs[i] := rfl

@[deprecated Array.getElem_toList (since := "2024-12-08")]
theorem getElem_eq_getElem_toList {a : Array α} (h : i < a.size) : a[i] = a.toList[i] := rfl

@[deprecated Array.getElem?_toList (since := "2024-12-08")]
theorem getElem?_eq_getElem?_toList (a : Array α) (i : Nat) : a[i]? = a.toList[i]? := by
  rw [getElem?_def]
  split <;> simp_all

@[deprecated LawfulGetElem.getElem?_def (since := "2024-12-08")]
theorem getElem?_eq {a : Array α} {i : Nat} :
    a[i]? = if h : i < a.size then some a[i] else none := by
  rw [getElem?_def]

end Array<|MERGE_RESOLUTION|>--- conflicted
+++ resolved
@@ -2159,12 +2159,8 @@
   | nil => simp
   | cons a l ih =>
     intro l'
-<<<<<<< HEAD
-    simp only [List.foldl_cons, ih ((l' ++ (f a).toList)), toArray_append]
-=======
     rw [List.foldl_cons, ih]
     simp [toArray_append]
->>>>>>> 47814f9d
 
 /-! ### mkArray -/
 

/-
Copyright (c) 2022 Mario Carneiro. All rights reserved.
Released under Apache 2.0 license as described in the file LICENSE.
Authors: Mario Carneiro, Kim Morrison
-/
prelude
import Init.Data.Nat.Lemmas
import Init.Data.List.Range
import Init.Data.List.Nat.TakeDrop
import Init.Data.List.Nat.Modify
import Init.Data.List.Monadic
import Init.Data.List.OfFn
import Init.Data.Array.Mem
import Init.Data.Array.DecidableEq
import Init.Data.Array.Lex.Basic
import Init.Data.Range.Lemmas
import Init.TacticsExtra
import Init.Data.List.ToArray

/-!
## Theorems about `Array`.
-/

namespace Array

/-! ## Preliminaries -/

/-! ### toList -/

@[simp] theorem toList_inj {a b : Array α} : a.toList = b.toList ↔ a = b := by
  cases a; cases b; simp

@[simp] theorem toList_eq_nil_iff (l : Array α) : l.toList = [] ↔ l = #[] := by
  cases l <;> simp

@[simp] theorem mem_toList_iff (a : α) (l : Array α) : a ∈ l.toList ↔ a ∈ l := by
  cases l <;> simp

@[simp] theorem length_toList {l : Array α} : l.toList.length = l.size := rfl

theorem eq_toArray : v = List.toArray a ↔ v.toList = a := by
  cases v
  simp

theorem toArray_eq : List.toArray a = v ↔ a = v.toList := by
  cases v
  simp

/-! ### empty -/

@[simp] theorem empty_eq {xs : Array α} : #[] = xs ↔ xs = #[] := by
  cases xs <;> simp

theorem size_empty : (#[] : Array α).size = 0 := rfl

@[simp] theorem mkEmpty_eq (α n) : @mkEmpty α n = #[] := rfl

/-! ### size -/

theorem eq_empty_of_size_eq_zero (h : l.size = 0) : l = #[] := by
  cases l
  simp_all

theorem ne_empty_of_size_eq_add_one (h : l.size = n + 1) : l ≠ #[] := by
  cases l
  simpa using List.ne_nil_of_length_eq_add_one h

theorem ne_empty_of_size_pos (h : 0 < l.size) : l ≠ #[] := by
  cases l
  simpa using List.ne_nil_of_length_pos h

theorem size_eq_zero : l.size = 0 ↔ l = #[] :=
  ⟨eq_empty_of_size_eq_zero, fun h => h ▸ rfl⟩

theorem size_pos_of_mem {a : α} {l : Array α} (h : a ∈ l) : 0 < l.size := by
  cases l
  simp only [mem_toArray] at h
  simpa using List.length_pos_of_mem h

theorem exists_mem_of_size_pos {l : Array α} (h : 0 < l.size) : ∃ a, a ∈ l := by
  cases l
  simpa using List.exists_mem_of_length_pos h

theorem size_pos_iff_exists_mem {l : Array α} : 0 < l.size ↔ ∃ a, a ∈ l :=
  ⟨exists_mem_of_size_pos, fun ⟨_, h⟩ => size_pos_of_mem h⟩

theorem exists_mem_of_size_eq_add_one {l : Array α} (h : l.size = n + 1) : ∃ a, a ∈ l := by
  cases l
  simpa using List.exists_mem_of_length_eq_add_one h

theorem size_pos {l : Array α} : 0 < l.size ↔ l ≠ #[] :=
  Nat.pos_iff_ne_zero.trans (not_congr size_eq_zero)

theorem size_eq_one {l : Array α} : l.size = 1 ↔ ∃ a, l = #[a] := by
  cases l
  simpa using List.length_eq_one

/-! ### push -/

@[simp] theorem push_ne_empty {a : α} {xs : Array α} : xs.push a ≠ #[] := by
  cases xs
  simp

@[simp] theorem push_ne_self {a : α} {xs : Array α} : xs.push a ≠ xs := by
  cases xs
  simp

@[simp] theorem ne_push_self {a : α} {xs : Array α} : xs ≠ xs.push a := by
  rw [ne_eq, eq_comm]
  simp

theorem back_eq_of_push_eq {a b : α} {xs ys : Array α} (h : xs.push a = ys.push b) : a = b := by
  cases xs
  cases ys
  simp only [List.push_toArray, mk.injEq] at h
  replace h := List.append_inj_right' h (by simp)
  simpa using h

theorem pop_eq_of_push_eq {a b : α} {xs ys : Array α} (h : xs.push a = ys.push b) : xs = ys := by
  cases xs
  cases ys
  simp at h
  replace h := List.append_inj_left' h (by simp)
  simp [h]

theorem push_inj_left {a : α} {xs ys : Array α} : xs.push a = ys.push a ↔ xs = ys :=
  ⟨pop_eq_of_push_eq, fun h => by simp [h]⟩

theorem push_inj_right {a b : α} {xs : Array α} : xs.push a = xs.push b ↔ a = b :=
  ⟨back_eq_of_push_eq, fun h => by simp [h]⟩

theorem push_eq_push {a b : α} {xs ys : Array α} : xs.push a = ys.push b ↔ a = b ∧ xs = ys := by
  constructor
  · intro h
    exact ⟨back_eq_of_push_eq h, pop_eq_of_push_eq h⟩
  · rintro ⟨rfl, rfl⟩
    rfl

theorem push_eq_append_singleton (as : Array α) (x) : as.push x = as ++ #[x] := rfl

theorem exists_push_of_ne_empty {xs : Array α} (h : xs ≠ #[]) :
    ∃ (ys : Array α) (a : α), xs = ys.push a := by
  rcases xs with ⟨xs⟩
  simp only [ne_eq, mk.injEq] at h
  exact ⟨(xs.take (xs.length - 1)).toArray, xs.getLast h, by simp⟩

theorem ne_empty_iff_exists_push {xs : Array α} :
    xs ≠ #[] ↔ ∃ (ys : Array α) (a : α), xs = ys.push a :=
  ⟨exists_push_of_ne_empty, fun ⟨_, _, eq⟩ => eq.symm ▸ push_ne_empty⟩

theorem exists_push_of_size_pos {xs : Array α} (h : 0 < xs.size) :
    ∃ (ys : Array α) (a : α), xs = ys.push a := by
  replace h : xs ≠ #[] := size_pos.mp h
  exact exists_push_of_ne_empty h

theorem size_pos_iff_exists_push {xs : Array α} :
    0 < xs.size ↔ ∃ (ys : Array α) (a : α), xs = ys.push a :=
  ⟨exists_push_of_size_pos, fun ⟨_, _, eq⟩ => by simp [eq]⟩

theorem exists_push_of_size_eq_add_one {xs : Array α} (h : xs.size = n + 1) :
    ∃ (ys : Array α) (a : α), xs = ys.push a :=
  exists_push_of_size_pos (by simp [h])

theorem singleton_inj : #[a] = #[b] ↔ a = b := by
  simp

/-! ### mkArray -/

@[simp] theorem size_mkArray (n : Nat) (v : α) : (mkArray n v).size = n :=
  List.length_replicate ..

@[simp] theorem toList_mkArray : (mkArray n a).toList = List.replicate n a := by
  simp only [mkArray]

@[simp] theorem mkArray_zero : mkArray 0 a = #[] := rfl

theorem mkArray_succ : mkArray (n + 1) a = (mkArray n a).push a := by
  apply toList_inj.1
  simp [List.replicate_succ']

@[simp] theorem getElem_mkArray (n : Nat) (v : α) (h : i < (mkArray n v).size) :
    (mkArray n v)[i] = v := by simp [← getElem_toList]

theorem getElem?_mkArray (n : Nat) (v : α) (i : Nat) :
    (mkArray n v)[i]? = if i < n then some v else none := by
  simp [getElem?_def]

/-! ## L[i] and L[i]? -/

@[simp] theorem getElem?_eq_none_iff {a : Array α} : a[i]? = none ↔ a.size ≤ i := by
  by_cases h : i < a.size
  · simp [getElem?_pos, h]
  · rw [getElem?_neg a i h]
    simp_all

@[simp] theorem none_eq_getElem?_iff {a : Array α} {i : Nat} : none = a[i]? ↔ a.size ≤ i := by
  simp [eq_comm (a := none)]

theorem getElem?_eq_none {a : Array α} (h : a.size ≤ i) : a[i]? = none := by
  simp [getElem?_eq_none_iff, h]

@[simp] theorem getElem?_eq_getElem {a : Array α} {i : Nat} (h : i < a.size) : a[i]? = some a[i] :=
  getElem?_pos ..

theorem getElem?_eq_some_iff {a : Array α} : a[i]? = some b ↔ ∃ h : i < a.size, a[i] = b := by
  simp [getElem?_def]

theorem some_eq_getElem?_iff {a : Array α} : some b = a[i]? ↔ ∃ h : i < a.size, a[i] = b := by
  rw [eq_comm, getElem?_eq_some_iff]

@[simp] theorem some_getElem_eq_getElem?_iff (a : Array α) (i : Nat) (h : i < a.size) :
    (some a[i] = a[i]?) ↔ True := by
  simp [h]

@[simp] theorem getElem?_eq_some_getElem_iff (a : Array α) (i : Nat) (h : i < a.size) :
    (a[i]? = some a[i]) ↔ True := by
  simp [h]

theorem getElem_eq_iff {a : Array α} {i : Nat} {h : i < a.size} : a[i] = x ↔ a[i]? = some x := by
  simp only [getElem?_eq_some_iff]
  exact ⟨fun w => ⟨h, w⟩, fun h => h.2⟩

theorem getElem_eq_getElem?_get (a : Array α) (i : Nat) (h : i < a.size) :
    a[i] = a[i]?.get (by simp [getElem?_eq_getElem, h]) := by
  simp [getElem_eq_iff]

theorem getD_getElem? (a : Array α) (i : Nat) (d : α) :
    a[i]?.getD d = if p : i < a.size then a[i]'p else d := by
  if h : i < a.size then
    simp [h, getElem?_def]
  else
    have p : i ≥ a.size := Nat.le_of_not_gt h
    simp [getElem?_eq_none p, h]

@[simp] theorem getElem?_empty {i : Nat} : (#[] : Array α)[i]? = none := rfl

theorem getElem_push_lt (a : Array α) (x : α) (i : Nat) (h : i < a.size) :
    have : i < (a.push x).size := by simp [*, Nat.lt_succ_of_le, Nat.le_of_lt]
    (a.push x)[i] = a[i] := by
  simp only [push, ← getElem_toList, List.concat_eq_append, List.getElem_append_left, h]

@[simp] theorem getElem_push_eq (a : Array α) (x : α) : (a.push x)[a.size] = x := by
  simp only [push, ← getElem_toList, List.concat_eq_append]
  rw [List.getElem_append_right] <;> simp [← getElem_toList, Nat.zero_lt_one]

theorem getElem_push (a : Array α) (x : α) (i : Nat) (h : i < (a.push x).size) :
    (a.push x)[i] = if h : i < a.size then a[i] else x := by
  by_cases h' : i < a.size
  · simp [getElem_push_lt, h']
  · simp at h
    simp [getElem_push_lt, Nat.le_antisymm (Nat.le_of_lt_succ h) (Nat.ge_of_not_lt h')]

theorem getElem?_push {a : Array α} {x} : (a.push x)[i]? = if i = a.size then some x else a[i]? := by
  simp [getElem?_def, getElem_push]
  (repeat' split) <;> first | rfl | omega

@[simp] theorem getElem?_push_size {a : Array α} {x} : (a.push x)[a.size]? = some x := by
  simp [getElem?_push]

@[simp] theorem getElem_singleton (a : α) (h : i < 1) : #[a][i] = a :=
  match i, h with
  | 0, _ => rfl

theorem getElem?_singleton (a : α) (i : Nat) : #[a][i]? = if i = 0 then some a else none := by
  simp [List.getElem?_singleton]

theorem ext_getElem? {l₁ l₂ : Array α} (h : ∀ i : Nat, l₁[i]? = l₂[i]?) : l₁ = l₂ := by
  rcases l₁ with ⟨l₁⟩
  rcases l₂ with ⟨l₂⟩
  simpa using List.ext_getElem? (by simpa using h)

/-! ### mem -/

theorem not_mem_empty (a : α) : ¬ a ∈ #[] := by simp

@[simp] theorem mem_push {a : Array α} {x y : α} : x ∈ a.push y ↔ x ∈ a ∨ x = y := by
  simp only [mem_def]
  simp

theorem mem_push_self {a : Array α} {x : α} : x ∈ a.push x :=
  mem_push.2 (Or.inr rfl)

theorem eq_push_append_of_mem {xs : Array α} {x : α} (h : x ∈ xs) :
    ∃ (as bs : Array α), xs = as.push x ++ bs ∧ x ∉ as:= by
  rcases xs with ⟨xs⟩
  obtain ⟨as, bs, h, w⟩ := List.eq_append_cons_of_mem (mem_def.1 h)
  simp only at h
  obtain rfl := h
  exact ⟨as.toArray, bs.toArray, by simp, by simpa using w⟩

theorem mem_push_of_mem {a : Array α} {x : α} (y : α) (h : x ∈ a) : x ∈ a.push y :=
  mem_push.2 (Or.inl h)

theorem exists_mem_of_ne_empty (l : Array α) (h : l ≠ #[]) : ∃ x, x ∈ l := by
  simpa using List.exists_mem_of_ne_nil l.toList (by simpa using h)

theorem eq_empty_iff_forall_not_mem {l : Array α} : l = #[] ↔ ∀ a, a ∉ l := by
  cases l
  simp [List.eq_nil_iff_forall_not_mem]

@[simp] theorem mem_dite_empty_left {x : α} [Decidable p] {l : ¬ p → Array α} :
    (x ∈ if h : p then #[] else l h) ↔ ∃ h : ¬ p, x ∈ l h := by
  split <;> simp_all

@[simp] theorem mem_dite_empty_right {x : α} [Decidable p] {l : p → Array α} :
    (x ∈ if h : p then l h else #[]) ↔ ∃ h : p, x ∈ l h := by
  split <;> simp_all

@[simp] theorem mem_ite_empty_left {x : α} [Decidable p] {l : Array α} :
    (x ∈ if p then #[] else l) ↔ ¬ p ∧ x ∈ l := by
  split <;> simp_all

@[simp] theorem mem_ite_empty_right {x : α} [Decidable p] {l : Array α} :
    (x ∈ if p then l else #[]) ↔ p ∧ x ∈ l := by
  split <;> simp_all

theorem eq_of_mem_singleton (h : a ∈ #[b]) : a = b := by
  simpa using h

@[simp] theorem mem_singleton {a b : α} : a ∈ #[b] ↔ a = b :=
  ⟨eq_of_mem_singleton, (by simp [·])⟩

theorem forall_mem_push {p : α → Prop} {xs : Array α} {a : α} :
    (∀ x, x ∈ xs.push a → p x) ↔ p a ∧ ∀ x, x ∈ xs → p x := by
  cases xs
  simp [or_comm, forall_eq_or_imp]

theorem forall_mem_ne {a : α} {l : Array α} : (∀ a' : α, a' ∈ l → ¬a = a') ↔ a ∉ l :=
  ⟨fun h m => h _ m rfl, fun h _ m e => h (e.symm ▸ m)⟩

theorem forall_mem_ne' {a : α} {l : Array α} : (∀ a' : α, a' ∈ l → ¬a' = a) ↔ a ∉ l :=
  ⟨fun h m => h _ m rfl, fun h _ m e => h (e.symm ▸ m)⟩

theorem exists_mem_empty (p : α → Prop) : ¬ (∃ x, ∃ _ : x ∈ #[], p x) := nofun

theorem forall_mem_empty (p : α → Prop) : ∀ (x) (_ : x ∈ #[]), p x := nofun

theorem exists_mem_push {p : α → Prop} {a : α} {xs : Array α} :
    (∃ x, ∃ _ : x ∈ xs.push a, p x) ↔ p a ∨ ∃ x, ∃ _ : x ∈ xs, p x := by
  simp only [mem_push, exists_prop]
  constructor
  · rintro ⟨x, (h | rfl), h'⟩
    · exact .inr ⟨x, h, h'⟩
    · exact .inl h'
  · rintro (h | ⟨x, h, h'⟩)
    · exact ⟨a, by simp, h⟩
    · exact ⟨x, .inl h, h'⟩

theorem forall_mem_singleton {p : α → Prop} {a : α} : (∀ (x) (_ : x ∈ #[a]), p x) ↔ p a := by
  simp only [mem_singleton, forall_eq]

theorem mem_empty_iff (a : α) : a ∈ (#[] : Array α) ↔ False := by simp

theorem mem_singleton_self (a : α) : a ∈ #[a] := by simp

theorem mem_of_mem_push_of_mem {a b : α} {l : Array α} : a ∈ l.push b → b ∈ l → a ∈ l := by
  cases l
  simp only [List.push_toArray, mem_toArray, List.mem_append, List.mem_singleton]
  rintro (h | rfl)
  · intro _
    exact h
  · exact id

theorem eq_or_ne_mem_of_mem {a b : α} {l : Array α} (h' : a ∈ l.push b) :
    a = b ∨ (a ≠ b ∧ a ∈ l) := by
  if h : a = b then
    exact .inl h
  else
    simp only [mem_push, h, or_false] at h'
    exact .inr ⟨h, h'⟩

theorem ne_empty_of_mem {a : α} {l : Array α} (h : a ∈ l) : l ≠ #[] := by
  cases l
  simp [List.ne_nil_of_mem (by simpa using h)]

theorem mem_of_ne_of_mem {a y : α} {l : Array α} (h₁ : a ≠ y) (h₂ : a ∈ l.push y) : a ∈ l := by
  simpa [h₁] using h₂

theorem ne_of_not_mem_push {a b : α} {l : Array α} (h : a ∉ l.push b) : a ≠ b := by
  simp only [mem_push, not_or] at h
  exact h.2

theorem not_mem_of_not_mem_push {a b : α} {l : Array α} (h : a ∉ l.push b) : a ∉ l := by
  simp only [mem_push, not_or] at h
  exact h.1

theorem not_mem_push_of_ne_of_not_mem {a y : α} {l : Array α} : a ≠ y → a ∉ l → a ∉ l.push y :=
  mt ∘ mem_of_ne_of_mem

theorem ne_and_not_mem_of_not_mem_push {a y : α} {l : Array α} : a ∉ l.push y → a ≠ y ∧ a ∉ l := by
  simp +contextual

theorem getElem_of_mem {a} {l : Array α} (h : a ∈ l) : ∃ (i : Nat) (h : i < l.size), l[i]'h = a := by
  cases l
  simp [List.getElem_of_mem (by simpa using h)]

theorem getElem?_of_mem {a} {l : Array α} (h : a ∈ l) : ∃ i : Nat, l[i]? = some a :=
  let ⟨n, _, e⟩ := getElem_of_mem h; ⟨n, e ▸ getElem?_eq_getElem _⟩

theorem mem_of_getElem {l : Array α} {i : Nat} {h} {a : α} (e : l[i] = a) : a ∈ l := by
  subst e
  simp

theorem mem_of_getElem? {l : Array α} {i : Nat} {a : α} (e : l[i]? = some a) : a ∈ l :=
  let ⟨_, e⟩ := getElem?_eq_some_iff.1 e; e ▸ getElem_mem ..

theorem mem_iff_getElem {a} {l : Array α} : a ∈ l ↔ ∃ (i : Nat) (h : i < l.size), l[i]'h = a :=
  ⟨getElem_of_mem, fun ⟨_, _, e⟩ => e ▸ getElem_mem ..⟩

theorem mem_iff_getElem? {a} {l : Array α} : a ∈ l ↔ ∃ i : Nat, l[i]? = some a := by
  simp [getElem?_eq_some_iff, mem_iff_getElem]

theorem forall_getElem {l : Array α} {p : α → Prop} :
    (∀ (i : Nat) h, p (l[i]'h)) ↔ ∀ a, a ∈ l → p a := by
  cases l; simp [List.forall_getElem]

/-! ### isEmpty -/

@[simp] theorem isEmpty_toList {l : Array α} : l.toList.isEmpty = l.isEmpty := by
  rcases l with ⟨_ | _⟩ <;> simp

theorem isEmpty_iff {l : Array α} : l.isEmpty ↔ l = #[] := by
  cases l <;> simp

theorem isEmpty_eq_false_iff_exists_mem {xs : Array α} :
    xs.isEmpty = false ↔ ∃ x, x ∈ xs := by
  cases xs
  simpa using List.isEmpty_eq_false_iff_exists_mem

theorem isEmpty_iff_size_eq_zero {l : Array α} : l.isEmpty ↔ l.size = 0 := by
  rw [isEmpty_iff, size_eq_zero]

@[simp] theorem isEmpty_eq_true {l : Array α} : l.isEmpty ↔ l = #[] := by
  cases l <;> simp

@[simp] theorem isEmpty_eq_false {l : Array α} : l.isEmpty = false ↔ l ≠ #[] := by
  cases l <;> simp

/-! ### Decidability of bounded quantifiers -/

instance {xs : Array α} {p : α → Prop} [DecidablePred p] :
    Decidable (∀ x, x ∈ xs → p x) :=
  decidable_of_iff (∀ (i : Nat) h, p (xs[i]'h)) (by
    simp only [mem_iff_getElem, forall_exists_index]
    exact
      ⟨by rintro w _ i h rfl; exact w i h, fun w i h => w _ i h rfl⟩)

instance {xs : Array α} {p : α → Prop} [DecidablePred p] :
    Decidable (∃ x, x ∈ xs ∧ p x) :=
  decidable_of_iff (∃ (i : Nat), ∃ (h : i < xs.size), p (xs[i]'h)) (by
    simp [mem_iff_getElem]
    exact
      ⟨by rintro ⟨i, h, w⟩; exact ⟨_, ⟨i, h, rfl⟩, w⟩, fun ⟨_, ⟨i, h, rfl⟩, w⟩ => ⟨i, h, w⟩⟩)

/-! ### any / all -/

theorem anyM_eq_anyM_loop [Monad m] (p : α → m Bool) (as : Array α) (start stop) :
    anyM p as start stop = anyM.loop p as (min stop as.size) (Nat.min_le_right ..) start := by
  simp only [anyM, Nat.min_def]; split <;> rfl

theorem anyM_stop_le_start [Monad m] (p : α → m Bool) (as : Array α) (start stop)
    (h : min stop as.size ≤ start) : anyM p as start stop = pure false := by
  rw [anyM_eq_anyM_loop, anyM.loop, dif_neg (Nat.not_lt.2 h)]

theorem anyM_loop_cons [Monad m] (p : α → m Bool) (a : α) (as : List α) (stop start : Nat)
    (h : stop + 1 ≤ (a :: as).length) :
    anyM.loop p ⟨a :: as⟩ (stop + 1) h (start + 1) =
      anyM.loop p ⟨as⟩ stop (by simpa using h) start := by
  rw [anyM.loop]
  conv => rhs; rw [anyM.loop]
  split <;> rename_i h'
  · simp only [Nat.add_lt_add_iff_right] at h'
    rw [dif_pos h', anyM_loop_cons]
    simp
  · rw [dif_neg]
    omega

@[simp] theorem anyM_toList [Monad m] (p : α → m Bool) (as : Array α) :
    as.toList.anyM p = as.anyM p :=
  match as with
  | ⟨[]⟩  => rfl
  | ⟨a :: as⟩ => by
    simp only [List.anyM, anyM, size_toArray, List.length_cons, Nat.le_refl, ↓reduceDIte]
    rw [anyM.loop, dif_pos (by omega)]
    congr 1
    funext b
    split
    · simp
    · simp only [Bool.false_eq_true, ↓reduceIte]
      rw [anyM_loop_cons]
      simpa [anyM] using anyM_toList p ⟨as⟩

-- Auxiliary for `any_iff_exists`.
theorem anyM_loop_iff_exists {p : α → Bool} {as : Array α} {start stop} (h : stop ≤ as.size) :
    anyM.loop (m := Id) p as stop h start = true ↔
      ∃ (i : Nat) (_ : i < as.size), start ≤ i ∧ i < stop ∧ p as[i] = true := by
  unfold anyM.loop
  split <;> rename_i h₁
  · dsimp
    split <;> rename_i h₂
    · simp only [true_iff]
      refine ⟨start, by omega, by omega, by omega, h₂⟩
    · rw [anyM_loop_iff_exists]
      constructor
      · rintro ⟨i, hi, ge, lt, h⟩
        have : start ≠ i := by rintro rfl; omega
        exact ⟨i, by omega, by omega, lt, h⟩
      · rintro ⟨i, hi, ge, lt, h⟩
        have : start ≠ i := by rintro rfl; erw [h] at h₂; simp_all
        exact ⟨i, by omega, by omega, lt, h⟩
  · simp
    omega
termination_by stop - start

-- This could also be proved from `SatisfiesM_anyM_iff_exists` in `Batteries.Data.Array.Init.Monadic`
theorem any_iff_exists {p : α → Bool} {as : Array α} {start stop} :
    as.any p start stop ↔ ∃ (i : Nat) (_ : i < as.size), start ≤ i ∧ i < stop ∧ p as[i] := by
  dsimp [any, anyM, Id.run]
  split
  · rw [anyM_loop_iff_exists]
  · rw [anyM_loop_iff_exists]
    constructor
    · rintro ⟨i, hi, ge, _, h⟩
      exact ⟨i, by omega, by omega, by omega, h⟩
    · rintro ⟨i, hi, ge, _, h⟩
      exact ⟨i, by omega, by omega, by omega, h⟩

@[simp] theorem any_eq_true {p : α → Bool} {as : Array α} :
    as.any p = true ↔ ∃ (i : Nat) (_ : i < as.size), p as[i] := by
  simp [any_iff_exists]

@[simp] theorem any_eq_false {p : α → Bool} {as : Array α} :
    as.any p = false ↔ ∀ (i : Nat) (_ : i < as.size), ¬p as[i] := by
  rw [Bool.eq_false_iff, Ne, any_eq_true]
  simp

@[simp] theorem any_toList {p : α → Bool} (as : Array α) : as.toList.any p = as.any p := by
  rw [Bool.eq_iff_iff, any_eq_true, List.any_eq_true]
  simp only [List.mem_iff_getElem, getElem_toList]
  exact ⟨fun ⟨_, ⟨i, w, rfl⟩, h⟩ => ⟨i, w, h⟩, fun ⟨i, w, h⟩ => ⟨_, ⟨i, w, rfl⟩, h⟩⟩

theorem allM_eq_not_anyM_not [Monad m] [LawfulMonad m] (p : α → m Bool) (as : Array α) :
    allM p as = (! ·) <$> anyM ((! ·) <$> p ·) as := by
  dsimp [allM, anyM]
  simp

@[simp] theorem allM_toList [Monad m] [LawfulMonad m] (p : α → m Bool) (as : Array α) :
    as.toList.allM p = as.allM p := by
  rw [allM_eq_not_anyM_not]
  rw [← anyM_toList]
  rw [List.allM_eq_not_anyM_not]

theorem all_eq_not_any_not (p : α → Bool) (as : Array α) (start stop) :
    as.all p start stop = !(as.any (!p ·) start stop) := by
  dsimp [all, allM]
  rfl

theorem all_iff_forall {p : α → Bool} {as : Array α} {start stop} :
    as.all p start stop ↔ ∀ (i : Nat) (_ : i < as.size), start ≤ i ∧ i < stop → p as[i] := by
  rw [all_eq_not_any_not]
  suffices ¬(as.any (!p ·) start stop = true) ↔
      ∀ (i : Nat) (_ : i < as.size), start ≤ i ∧ i < stop → p as[i] by
    simp_all
  simp only [any_iff_exists, Bool.not_eq_eq_eq_not, Bool.not_true, not_exists, not_and,
    Bool.not_eq_false, and_imp]

@[simp] theorem all_eq_true {p : α → Bool} {as : Array α} :
    as.all p = true ↔ ∀ (i : Nat) (_ : i < as.size), p as[i] := by
  simp [all_iff_forall]

@[simp] theorem all_eq_false {p : α → Bool} {as : Array α} :
    as.all p = false ↔ ∃ (i : Nat) (_ : i < as.size), ¬p as[i] := by
  rw [Bool.eq_false_iff, Ne, all_eq_true]
  simp

@[simp] theorem all_toList {p : α → Bool} (as : Array α) : as.toList.all p = as.all p := by
  rw [Bool.eq_iff_iff, all_eq_true, List.all_eq_true]
  simp only [List.mem_iff_getElem, getElem_toList]
  constructor
  · intro w i h
    exact w as[i] ⟨i, h, getElem_toList h⟩
  · rintro w x ⟨i, h, rfl⟩
    exact w i h

theorem all_eq_true_iff_forall_mem {l : Array α} : l.all p ↔ ∀ x, x ∈ l → p x := by
  simp only [← all_toList, List.all_eq_true, mem_def]

/-- Variant of `anyM_toArray` with a side condition on `stop`. -/
@[simp] theorem _root_.List.anyM_toArray' [Monad m] [LawfulMonad m] (p : α → m Bool) (l : List α)
    (h : stop = l.toArray.size) :
    l.toArray.anyM p 0 stop = l.anyM p := by
  subst h
  rw [← anyM_toList]

/-- Variant of `any_toArray` with a side condition on `stop`. -/
@[simp] theorem _root_.List.any_toArray' (p : α → Bool) (l : List α) (h : stop = l.toArray.size) :
    l.toArray.any p 0 stop = l.any p := by
  subst h
  rw [any_toList]

/-- Variant of `allM_toArray` with a side condition on `stop`. -/
@[simp] theorem _root_.List.allM_toArray' [Monad m] [LawfulMonad m] (p : α → m Bool) (l : List α)
    (h : stop = l.toArray.size) :
    l.toArray.allM p 0 stop = l.allM p := by
  subst h
  rw [← allM_toList]

/-- Variant of `all_toArray` with a side condition on `stop`. -/
@[simp] theorem _root_.List.all_toArray' (p : α → Bool) (l : List α) (h : stop = l.toArray.size) :
    l.toArray.all p 0 stop = l.all p := by
  subst h
  rw [all_toList]

theorem _root_.List.anyM_toArray [Monad m] [LawfulMonad m] (p : α → m Bool) (l : List α) :
    l.toArray.anyM p = l.anyM p := by
  rw [← anyM_toList]

theorem _root_.List.any_toArray (p : α → Bool) (l : List α) : l.toArray.any p = l.any p := by
  rw [any_toList]

theorem _root_.List.allM_toArray [Monad m] [LawfulMonad m] (p : α → m Bool) (l : List α) :
    l.toArray.allM p = l.allM p := by
  rw [← allM_toList]

theorem _root_.List.all_toArray (p : α → Bool) (l : List α) : l.toArray.all p = l.all p := by
  rw [all_toList]

/-- Variant of `any_eq_true` in terms of membership rather than an array index. -/
theorem any_eq_true' {p : α → Bool} {as : Array α} :
    as.any p = true ↔ (∃ x, x ∈ as ∧ p x) := by
  cases as
  simp

/-- Variant of `any_eq_false` in terms of membership rather than an array index. -/
theorem any_eq_false' {p : α → Bool} {as : Array α} :
    as.any p = false ↔ ∀ x, x ∈ as → ¬p x := by
  rw [Bool.eq_false_iff, Ne, any_eq_true']
  simp

/-- Variant of `all_eq_true` in terms of membership rather than an array index. -/
theorem all_eq_true' {p : α → Bool} {as : Array α} :
    as.all p = true ↔ (∀ x, x ∈ as → p x) := by
  cases as
  simp

/-- Variant of `all_eq_false` in terms of membership rather than an array index. -/
theorem all_eq_false' {p : α → Bool} {as : Array α} :
    as.all p = false ↔ ∃ x, x ∈ as ∧ ¬p x := by
  rw [Bool.eq_false_iff, Ne, all_eq_true']
  simp

theorem any_eq {xs : Array α} {p : α → Bool} : xs.any p = decide (∃ i : Nat, ∃ h, p (xs[i]'h)) := by
  by_cases h : xs.any p
  · simp_all [any_eq_true]
  · simp_all [any_eq_false]

/-- Variant of `any_eq` in terms of membership rather than an array index. -/
theorem any_eq' {xs : Array α} {p : α → Bool} : xs.any p = decide (∃ x, x ∈ xs ∧ p x) := by
  by_cases h : xs.any p
  · simp_all [any_eq_true', -any_eq_true]
  · simp only [Bool.not_eq_true] at h
    simp only [h]
    simp only [any_eq_false'] at h
    simpa using h

theorem all_eq {xs : Array α} {p : α → Bool} : xs.all p = decide (∀ i, (_ : i < xs.size) → p xs[i]) := by
  by_cases h : xs.all p
  · simp_all [all_eq_true]
  · simp only [Bool.not_eq_true] at h
    simp only [h]
    simp only [all_eq_false] at h
    simpa using h

/-- Variant of `all_eq` in terms of membership rather than an array index. -/
theorem all_eq' {xs : Array α} {p : α → Bool} : xs.all p = decide (∀ x, x ∈ xs → p x) := by
  by_cases h : xs.all p
  · simp_all [all_eq_true', -all_eq_true]
  · simp only [Bool.not_eq_true] at h
    simp only [h]
    simp only [all_eq_false'] at h
    simpa using h

theorem decide_exists_mem {xs : Array α} {p : α → Prop} [DecidablePred p] :
    decide (∃ x, x ∈ xs ∧ p x) = xs.any p := by
  simp [any_eq']

theorem decide_forall_mem {xs : Array α} {p : α → Prop} [DecidablePred p] :
    decide (∀ x, x ∈ xs → p x) = xs.all p := by
  simp [all_eq']

@[simp] theorem _root_.List.contains_toArray [BEq α] {l : List α} {a : α} :
    l.toArray.contains a = l.contains a := by
  simp [Array.contains, List.any_beq]

theorem _root_.List.elem_toArray [BEq α] {l : List α} {a : α} :
    Array.elem a l.toArray = List.elem a l := by
  simp [Array.elem]

theorem any_beq [BEq α] {xs : Array α} {a : α} : (xs.any fun x => a == x) = xs.contains a := by
  cases xs
  simp [List.any_beq]

/-- Variant of `any_beq` with `==` reversed. -/
theorem any_beq' [BEq α] [PartialEquivBEq α] {xs : Array α} :
    (xs.any fun x => x == a) = xs.contains a := by
  simp only [BEq.comm, any_beq]

theorem all_bne [BEq α] {xs : Array α} : (xs.all fun x => a != x) = !xs.contains a := by
  cases xs
  simp [List.all_bne]

/-- Variant of `all_bne` with `!=` reversed. -/
theorem all_bne' [BEq α] [PartialEquivBEq α] {xs : Array α} :
    (xs.all fun x => x != a) = !xs.contains a := by
  simp only [bne_comm, all_bne]

theorem mem_of_contains_eq_true [BEq α] [LawfulBEq α] {a : α} {as : Array α} : as.contains a = true → a ∈ as := by
  cases as
  simp

@[deprecated mem_of_contains_eq_true (since := "2024-12-12")]
abbrev mem_of_elem_eq_true := @mem_of_contains_eq_true

theorem contains_eq_true_of_mem [BEq α] [LawfulBEq α] {a : α} {as : Array α} (h : a ∈ as) : as.contains a = true := by
  cases as
  simpa using h

@[deprecated contains_eq_true_of_mem (since := "2024-12-12")]
abbrev elem_eq_true_of_mem := @contains_eq_true_of_mem

instance [BEq α] [LawfulBEq α] (a : α) (as : Array α) : Decidable (a ∈ as) :=
  decidable_of_decidable_of_iff (Iff.intro mem_of_contains_eq_true contains_eq_true_of_mem)

@[simp] theorem elem_eq_contains [BEq α] {a : α} {l : Array α} :
    elem a l = l.contains a := by
  simp [elem]

theorem elem_iff [BEq α] [LawfulBEq α] {a : α} {as : Array α} :
    elem a as = true ↔ a ∈ as := ⟨mem_of_contains_eq_true, contains_eq_true_of_mem⟩

theorem contains_iff [BEq α] [LawfulBEq α] {a : α} {as : Array α} :
    as.contains a = true ↔ a ∈ as := ⟨mem_of_contains_eq_true, contains_eq_true_of_mem⟩

theorem elem_eq_mem [BEq α] [LawfulBEq α] (a : α) (as : Array α) :
    elem a as = decide (a ∈ as) := by rw [Bool.eq_iff_iff, elem_iff, decide_eq_true_iff]

@[simp] theorem contains_eq_mem [BEq α] [LawfulBEq α] (a : α) (as : Array α) :
    as.contains a = decide (a ∈ as) := by rw [← elem_eq_contains, elem_eq_mem]

/-- Variant of `any_push` with a side condition on `stop`. -/
@[simp] theorem any_push' [BEq α] {as : Array α} {a : α} {p : α → Bool} (h : stop = as.size + 1) :
    (as.push a).any p 0 stop = (as.any p || p a) := by
  cases as
  rw [List.push_toArray]
  simp [h]

theorem any_push [BEq α] {as : Array α} {a : α} {p : α → Bool} :
    (as.push a).any p = (as.any p || p a) :=
  any_push' (by simp)

/-- Variant of `all_push` with a side condition on `stop`. -/
@[simp] theorem all_push' [BEq α] {as : Array α} {a : α} {p : α → Bool} (h : stop = as.size + 1) :
    (as.push a).all p 0 stop = (as.all p && p a) := by
  cases as
  rw [List.push_toArray]
  simp [h]

theorem all_push [BEq α] {as : Array α} {a : α} {p : α → Bool} :
    (as.push a).all p = (as.all p && p a) :=
  all_push' (by simp)

@[simp] theorem contains_push [BEq α] {l : Array α} {a : α} {b : α} :
    (l.push a).contains b = (l.contains b || b == a) := by
  simp [contains]

/-! ### set -/

@[simp] theorem getElem_set_self (a : Array α) (i : Nat) (h : i < a.size) (v : α) {j : Nat}
      (eq : i = j) (p : j < (a.set i v).size) :
    (a.set i v)[j]'p = v := by
  cases a
  simp
  simp [set, ← getElem_toList, ←eq]

@[deprecated getElem_set_self (since := "2024-12-11")]
abbrev getElem_set_eq := @getElem_set_self

@[simp] theorem getElem?_set_self (a : Array α) (i : Nat) (h : i < a.size) (v : α) :
    (a.set i v)[i]? = v := by simp [getElem?_eq_getElem, h]

@[deprecated getElem?_set_self (since := "2024-12-11")]
abbrev getElem?_set_eq := @getElem?_set_self

@[simp] theorem getElem_set_ne (a : Array α) (i : Nat) (h' : i < a.size) (v : α) {j : Nat}
    (pj : j < (a.set i v).size) (h : i ≠ j) :
    (a.set i v)[j]'pj = a[j]'(size_set a i v _ ▸ pj) := by
  simp only [set, ← getElem_toList, List.getElem_set_ne h]

@[simp] theorem getElem?_set_ne (a : Array α) (i : Nat) (h : i < a.size) {j : Nat} (v : α)
    (ne : i ≠ j) : (a.set i v)[j]? = a[j]? := by
  by_cases h : j < a.size <;> simp [getElem?_eq_getElem, getElem?_eq_none, Nat.ge_of_not_lt, ne, h]

theorem getElem_set (a : Array α) (i : Nat) (h' : i < a.size) (v : α) (j : Nat)
    (h : j < (a.set i v).size) :
    (a.set i v)[j]'h = if i = j then v else a[j]'(size_set a i v _ ▸ h) := by
  by_cases p : i = j <;> simp [p]

theorem getElem?_set (a : Array α) (i : Nat) (h : i < a.size) (v : α) (j : Nat) :
    (a.set i v)[j]? = if i = j then some v else a[j]? := by
  split <;> simp_all

@[simp] theorem set_getElem_self {as : Array α} {i : Nat} (h : i < as.size) :
    as.set i as[i] = as := by
  cases as
  simp

@[simp] theorem set_eq_empty_iff {as : Array α} (n : Nat) (a : α) (h) :
     as.set n a = #[] ↔ as = #[] := by
  cases as <;> cases n <;> simp [set]

theorem set_comm (a b : α)
    {i j : Nat} (as : Array α) {hi : i < as.size} {hj : j < (as.set i a).size} (h : i ≠ j) :
    (as.set i a).set j b = (as.set j b (by simpa using hj)).set i a (by simpa using hi) := by
  cases as
  simp [List.set_comm _ _ _ h]

@[simp]
theorem set_set (a b : α) (as : Array α) (i : Nat) (h : i < as.size) :
    (as.set i a).set i b (by simpa using h) = as.set i b := by
  cases as
  simp

theorem mem_set (as : Array α) (i : Nat) (h : i < as.size) (a : α) :
    a ∈ as.set i a := by
  simp [mem_iff_getElem]
  exact ⟨i, (by simpa using h), by simp⟩

theorem mem_or_eq_of_mem_set
    {as : Array α} {i : Nat} {a b : α} {w : i < as.size} (h : a ∈ as.set i b) : a ∈ as ∨ a = b := by
  cases as
  simpa using List.mem_or_eq_of_mem_set (by simpa using h)

/-! ### setIfInBounds -/

@[simp] theorem set!_eq_setIfInBounds : @set! = @setIfInBounds := rfl

@[deprecated set!_eq_setIfInBounds (since := "2024-12-12")]
abbrev set!_is_setIfInBounds := @set!_eq_setIfInBounds

@[simp] theorem size_setIfInBounds (as : Array α) (index : Nat) (val : α) :
    (as.setIfInBounds index val).size = as.size := by
  if h : index < as.size  then
    simp [setIfInBounds, h]
  else
    simp [setIfInBounds, h]

theorem getElem_setIfInBounds (as : Array α) (i : Nat) (v : α) (j : Nat)
    (hj : j < (as.setIfInBounds i v).size) :
    (as.setIfInBounds i v)[j]'hj = if i = j then v else as[j]'(by simpa using hj) := by
  simp only [setIfInBounds]
  split
  · simp [getElem_set]
  · simp only [size_setIfInBounds] at hj
    rw [if_neg]
    omega

@[simp] theorem getElem_setIfInBounds_self (as : Array α) {i : Nat} (v : α) (h : _) :
    (as.setIfInBounds i v)[i]'h = v := by
  simp at h
  simp only [setIfInBounds, h, ↓reduceDIte, getElem_set_self]

@[deprecated getElem_setIfInBounds_self (since := "2024-12-11")]
abbrev getElem_setIfInBounds_eq := @getElem_setIfInBounds_self

@[simp] theorem getElem_setIfInBounds_ne (as : Array α) {i : Nat} (v : α) {j : Nat}
    (hj : j < (as.setIfInBounds i v).size) (h : i ≠ j) :
    (as.setIfInBounds i v)[j]'hj = as[j]'(by simpa using hj) := by
  simp [getElem_setIfInBounds, h]

theorem getElem?_setIfInBounds {as : Array α} {i j : Nat} {a : α}  :
    (as.setIfInBounds i a)[j]? = if i = j then if i < as.size then some a else none else as[j]? := by
  cases as
  simp [List.getElem?_set]

theorem getElem?_setIfInBounds_self (as : Array α) {i : Nat} (v : α) :
    (as.setIfInBounds i v)[i]? = if i < as.size then some v else none := by
  simp [getElem?_setIfInBounds]

@[simp]
theorem getElem?_setIfInBounds_self_of_lt (as : Array α) {i : Nat} (v : α) (h : i < as.size) :
    (as.setIfInBounds i v)[i]? = some v := by
  simp [getElem?_setIfInBounds, h]

@[deprecated getElem?_setIfInBounds_self (since := "2024-12-11")]
abbrev getElem?_setIfInBounds_eq := @getElem?_setIfInBounds_self

@[simp] theorem getElem?_setIfInBounds_ne {as : Array α} {i j : Nat} (h : i ≠ j) {a : α}  :
    (as.setIfInBounds i a)[j]? = as[j]? := by
  simp [getElem?_setIfInBounds, h]

theorem setIfInBounds_eq_of_size_le {l : Array α} {n : Nat} (h : l.size ≤ n) {a : α} :
    l.setIfInBounds n a = l := by
  cases l
  simp [List.set_eq_of_length_le (by simpa using h)]

@[simp] theorem setIfInBounds_eq_empty_iff {as : Array α} (n : Nat) (a : α) :
     as.setIfInBounds n a = #[] ↔ as = #[] := by
  cases as <;> cases n <;> simp

theorem setIfInBounds_comm (a b : α)
    {i j : Nat} (as : Array α) (h : i ≠ j) :
    (as.setIfInBounds i a).setIfInBounds j b = (as.setIfInBounds j b).setIfInBounds i a := by
  cases as
  simp [List.set_comm _ _ _ h]

@[simp]
theorem setIfInBounds_setIfInBounds (a b : α) (as : Array α) (i : Nat) :
    (as.setIfInBounds i a).setIfInBounds i b = as.setIfInBounds i b := by
  cases as
  simp

theorem mem_setIfInBounds (as : Array α) (i : Nat) (h : i < as.size) (a : α) :
    a ∈ as.setIfInBounds i a := by
  simp [mem_iff_getElem]
  exact ⟨i, (by simpa using h), by simp⟩

theorem mem_or_eq_of_mem_setIfInBounds
    {as : Array α} {i : Nat} {a b : α} (h : a ∈ as.setIfInBounds i b) : a ∈ as ∨ a = b := by
  cases as
  simpa using List.mem_or_eq_of_mem_set (by simpa using h)

/-- Simplifies a normal form from `get!` -/
@[simp] theorem getD_get?_setIfInBounds (a : Array α) (i : Nat) (v d : α) :
    (setIfInBounds a i v)[i]?.getD d = if i < a.size then v else d := by
  by_cases h : i < a.size <;>
    simp [setIfInBounds, Nat.not_lt_of_le, h,  getD_getElem?]

@[simp] theorem toList_setIfInBounds (a : Array α) (i x) :
    (a.setIfInBounds i x).toList = a.toList.set i x := by
  simp only [setIfInBounds]
  split <;> rename_i h
  · simp
  · simp [List.set_eq_of_length_le (by simpa using h)]

/-! ### BEq -/

@[simp] theorem beq_empty_iff [BEq α] {xs : Array α} : (xs == #[]) = xs.isEmpty := by
  cases xs
  simp

@[simp] theorem empty_beq_iff [BEq α] {xs : Array α} : (#[] == xs) = xs.isEmpty := by
  cases xs
  simp

@[simp] theorem push_beq_push [BEq α] {a b : α} {v : Array α} {w : Array α} :
    (v.push a == w.push b) = (v == w && a == b) := by
  cases v
  cases w
  simp

theorem size_eq_of_beq [BEq α] {xs ys : Array α} (h : xs == ys) : xs.size = ys.size := by
  cases xs
  cases ys
  simp [List.length_eq_of_beq (by simpa using h)]

@[simp] theorem mkArray_beq_mkArray [BEq α] {a b : α} {n : Nat} :
    (mkArray n a == mkArray n b) = (n == 0 || a == b) := by
  cases n with
  | zero => simp
  | succ n =>
    rw [mkArray_succ, mkArray_succ, push_beq_push, mkArray_beq_mkArray]
    rw [Bool.eq_iff_iff]
    simp +contextual

private theorem beq_of_beq_singleton [BEq α] {a b : α} : #[a] == #[b] → a == b := by
  intro h
  have : isEqv #[a] #[b] BEq.beq = true := h
  simp [isEqv, isEqvAux] at this
  assumption

@[simp] theorem reflBEq_iff [BEq α] : ReflBEq (Array α) ↔ ReflBEq α := by
  constructor
  · intro h
    constructor
    intro a
    apply beq_of_beq_singleton
    simp
  · intro h
    constructor
    apply Array.isEqv_self_beq

@[simp] theorem lawfulBEq_iff [BEq α] : LawfulBEq (Array α) ↔ LawfulBEq α := by
  constructor
  · intro h
    constructor
    · intro a b h
      apply singleton_inj.1
      apply eq_of_beq
      simpa [instBEq, isEqv, isEqvAux]
    · intro a
      apply beq_of_beq_singleton
      simp
  · intro h
    constructor
    · intro a b h
      obtain ⟨hs, hi⟩ := isEqv_iff_rel.mp h
      ext i h₁ h₂
      · exact hs
      · simpa using hi _ h₁
    · intro a
      apply Array.isEqv_self_beq

/-! ### isEqv -/

@[simp] theorem isEqv_eq [DecidableEq α] {l₁ l₂ : Array α} : l₁.isEqv l₂ (· == ·) = (l₁ = l₂) := by
  cases l₁
  cases l₂
  simp

/-! ### map -/

theorem mapM_eq_foldlM [Monad m] [LawfulMonad m] (f : α → m β) (arr : Array α) :
    arr.mapM f = arr.foldlM (fun bs a => bs.push <$> f a) #[] := by
  rw [mapM, aux, ← foldlM_toList]; rfl
where
  aux (i r) :
      mapM.map f arr i r = (arr.toList.drop i).foldlM (fun bs a => bs.push <$> f a) r := by
    unfold mapM.map; split
    · rw [← List.getElem_cons_drop_succ_eq_drop ‹_›]
      simp only [aux (i + 1), map_eq_pure_bind, length_toList, List.foldlM_cons, bind_assoc,
        pure_bind]
      rfl
    · rw [List.drop_of_length_le (Nat.ge_of_not_lt ‹_›)]; rfl
  termination_by arr.size - i
  decreasing_by decreasing_trivial_pre_omega

@[simp] theorem toList_map (f : α → β) (arr : Array α) : (arr.map f).toList = arr.toList.map f := by
  rw [map, mapM_eq_foldlM]
  apply congrArg toList (foldl_toList (fun bs a => push bs (f a)) #[] arr).symm |>.trans
  have H (l arr) : List.foldl (fun bs a => push bs (f a)) arr l = ⟨arr.toList ++ l.map f⟩ := by
    induction l generalizing arr <;> simp [*]
  simp [H]

@[simp] theorem _root_.List.map_toArray (f : α → β) (l : List α) :
    l.toArray.map f = (l.map f).toArray := by
  apply ext'
  simp

@[simp] theorem size_map (f : α → β) (arr : Array α) : (arr.map f).size = arr.size := by
  simp only [← length_toList]
  simp

@[simp] theorem getElem_map (f : α → β) (a : Array α) (i : Nat) (hi : i < (a.map f).size) :
    (a.map f)[i] = f (a[i]'(by simpa using hi)) := by
  cases a
  simp

@[simp] theorem getElem?_map (f : α → β) (as : Array α) (i : Nat) :
    (as.map f)[i]? = as[i]?.map f := by
  simp [getElem?_def]

@[simp] theorem mapM_empty [Monad m] (f : α → m β) : mapM f #[] = pure #[] := by
  rw [mapM, mapM.map]; rfl

@[simp] theorem map_empty (f : α → β) : map f #[] = #[] := mapM_empty f

@[simp] theorem map_push {f : α → β} {as : Array α} {x : α} :
    (as.push x).map f = (as.map f).push (f x) := by
  ext
  · simp
  · simp only [getElem_map, getElem_push, size_map]
    split <;> rfl

@[simp] theorem map_id_fun : map (id : α → α) = id := by
  funext l
  induction l <;> simp_all

/-- `map_id_fun'` differs from `map_id_fun` by representing the identity function as a lambda, rather than `id`. -/
@[simp] theorem map_id_fun' : map (fun (a : α) => a) = id := map_id_fun

-- This is not a `@[simp]` lemma because `map_id_fun` will apply.
theorem map_id (l : Array α) : map (id : α → α) l = l := by
  cases l <;> simp_all

/-- `map_id'` differs from `map_id` by representing the identity function as a lambda, rather than `id`. -/
-- This is not a `@[simp]` lemma because `map_id_fun'` will apply.
theorem map_id' (l : Array α) : map (fun (a : α) => a) l = l := map_id l

/-- Variant of `map_id`, with a side condition that the function is pointwise the identity. -/
theorem map_id'' {f : α → α} (h : ∀ x, f x = x) (l : Array α) : map f l = l := by
  simp [show f = id from funext h]

theorem map_singleton (f : α → β) (a : α) : map f #[a] = #[f a] := rfl

-- We use a lower priority here as there are more specific lemmas in downstream libraries
-- which should be able to fire first.
@[simp 500] theorem mem_map {f : α → β} {l : Array α} : b ∈ l.map f ↔ ∃ a, a ∈ l ∧ f a = b := by
  simp only [mem_def, toList_map, List.mem_map]

theorem exists_of_mem_map (h : b ∈ map f l) : ∃ a, a ∈ l ∧ f a = b := mem_map.1 h

theorem mem_map_of_mem (f : α → β) (h : a ∈ l) : f a ∈ map f l := mem_map.2 ⟨_, h, rfl⟩

theorem forall_mem_map {f : α → β} {l : Array α} {P : β → Prop} :
    (∀ (i) (_ : i ∈ l.map f), P i) ↔ ∀ (j) (_ : j ∈ l), P (f j) := by
  simp

@[simp] theorem map_eq_empty_iff {f : α → β} {l : Array α} : map f l = #[] ↔ l = #[] := by
  cases l
  simp

theorem eq_empty_of_map_eq_empty {f : α → β} {l : Array α} (h : map f l = #[]) : l = #[] :=
  map_eq_empty_iff.mp h

@[simp] theorem map_inj_left {f g : α → β} : map f l = map g l ↔ ∀ a ∈ l, f a = g a := by
  cases l <;> simp_all

theorem map_inj_right {f : α → β} (w : ∀ x y, f x = f y → x = y) : map f l = map f l' ↔ l = l' := by
  cases l
  cases l'
  simp [List.map_inj_right w]

theorem map_congr_left (h : ∀ a ∈ l, f a = g a) : map f l = map g l :=
  map_inj_left.2 h

theorem map_inj : map f = map g ↔ f = g := by
  constructor
  · intro h; ext a; replace h := congrFun h #[a]; simpa using h
  · intro h; subst h; rfl

theorem map_eq_push_iff {f : α → β} {l : Array α} {l₂ : Array β} {b : β} :
    map f l = l₂.push b ↔ ∃ l₁ a, l = l₁.push a ∧ map f l₁ = l₂ ∧ f a = b := by
  rcases l with ⟨l⟩
  rcases l₂ with ⟨l₂⟩
  simp only [List.map_toArray, List.push_toArray, mk.injEq, List.map_eq_append_iff]
  constructor
  · rintro ⟨l₁, l₂, rfl, rfl, h⟩
    simp only [List.map_eq_singleton_iff] at h
    obtain ⟨a, rfl, rfl⟩ := h
    refine ⟨l₁.toArray, a, by simp⟩
  · rintro ⟨⟨l₁⟩, a, h₁, h₂, rfl⟩
    refine ⟨l₁, [a], by simp_all⟩

@[simp] theorem map_eq_singleton_iff {f : α → β} {l : Array α} {b : β} :
    map f l = #[b] ↔ ∃ a, l = #[a] ∧ f a = b := by
  cases l
  simp

theorem map_eq_map_iff {f g : α → β} {l : Array α} :
    map f l = map g l ↔ ∀ a ∈ l, f a = g a := by
  cases l <;> simp_all

theorem map_eq_iff : map f l = l' ↔ ∀ i : Nat, l'[i]? = l[i]?.map f := by
  cases l
  cases l'
  simp [List.map_eq_iff]

theorem map_eq_foldl (f : α → β) (l : Array α) :
    map f l = foldl (fun bs a => bs.push (f a)) #[] l := by
  simpa using mapM_eq_foldlM (m := Id) f l

@[simp] theorem map_set {f : α → β} {l : Array α} {i : Nat} {h : i < l.size} {a : α} :
    (l.set i a).map f = (l.map f).set i (f a) (by simpa using h) := by
  cases l
  simp

@[simp] theorem map_setIfInBounds {f : α → β} {l : Array α} {i : Nat} {a : α} :
    (l.setIfInBounds i a).map f = (l.map f).setIfInBounds i (f a) := by
  cases l
  simp

@[simp] theorem map_pop {f : α → β} {l : Array α} : l.pop.map f = (l.map f).pop := by
  cases l
  simp

@[simp] theorem back?_map {f : α → β} {l : Array α} : (l.map f).back? = l.back?.map f := by
  cases l
  simp

@[simp] theorem map_map {f : α → β} {g : β → γ} {as : Array α} :
    (as.map f).map g = as.map (g ∘ f) := by
  cases as; simp

theorem mapM_eq_mapM_toList [Monad m] [LawfulMonad m] (f : α → m β) (arr : Array α) :
    arr.mapM f = List.toArray <$> (arr.toList.mapM f) := by
  rw [mapM_eq_foldlM, ← foldlM_toList, ← List.foldrM_reverse]
  conv => rhs; rw [← List.reverse_reverse arr.toList]
  induction arr.toList.reverse with
  | nil => simp
  | cons a l ih => simp [ih]

@[simp] theorem toList_mapM [Monad m] [LawfulMonad m] (f : α → m β) (arr : Array α) :
    toList <$> arr.mapM f = arr.toList.mapM f := by
  simp [mapM_eq_mapM_toList]

@[deprecated "Use `mapM_eq_foldlM` instead" (since := "2025-01-08")]
theorem mapM_map_eq_foldl (as : Array α) (f : α → β) (i) :
    mapM.map (m := Id) f as i b = as.foldl (start := i) (fun r a => r.push (f a)) b := by
  unfold mapM.map
  split <;> rename_i h
  · simp only [Id.bind_eq]
    dsimp [foldl, Id.run, foldlM]
    rw [mapM_map_eq_foldl, dif_pos (by omega), foldlM.loop, dif_pos h]
    -- Calling `split` here gives a bad goal.
    have : size as - i = Nat.succ (size as - i - 1) := by omega
    rw [this]
    simp [foldl, foldlM, Id.run, Nat.sub_add_eq]
  · dsimp [foldl, Id.run, foldlM]
    rw [dif_pos (by omega), foldlM.loop, dif_neg h]
    rfl
termination_by as.size - i

/--
Use this as `induction ass using array₂_induction` on a hypothesis of the form `ass : Array (Array α)`.
The hypothesis `ass` will be replaced with a hypothesis `ass : List (List α)`,
and former appearances of `ass` in the goal will be replaced with `(ass.map List.toArray).toArray`.
-/
-- We can't use `@[cases_eliminator]` here as
-- `Lean.Meta.getCustomEliminator?` only looks at the top-level constant.
theorem array₂_induction (P : Array (Array α) → Prop) (of : ∀ (xss : List (List α)), P (xss.map List.toArray).toArray)
    (ass : Array (Array α)) : P ass := by
  specialize of (ass.toList.map toList)
  simpa [← toList_map, Function.comp_def, map_id] using of

/--
Use this as `induction ass using array₃_induction` on a hypothesis of the form `ass : Array (Array (Array α))`.
The hypothesis `ass` will be replaced with a hypothesis `ass : List (List (List α))`,
and former appearances of `ass` in the goal will be replaced with
`((ass.map (fun xs => xs.map List.toArray)).map List.toArray).toArray`.
-/
theorem array₃_induction (P : Array (Array (Array α)) → Prop)
    (of : ∀ (xss : List (List (List α))), P ((xss.map (fun xs => xs.map List.toArray)).map List.toArray).toArray)
    (ass : Array (Array (Array α))) : P ass := by
  specialize of ((ass.toList.map toList).map (fun as => as.map toList))
  simpa [← toList_map, Function.comp_def, map_id] using of

/-! ### filter -/

@[congr]
theorem filter_congr {as bs : Array α} (h : as = bs)
    {f : α → Bool} {g : α → Bool} (h' : f = g) {start stop start' stop' : Nat}
    (h₁ : start = start') (h₂ : stop = stop') :
    filter f as start stop = filter g bs start' stop' := by
  congr

@[simp] theorem toList_filter' (p : α → Bool) (l : Array α) (h : stop = l.size) :
    (l.filter p 0 stop).toList = l.toList.filter p := by
  subst h
  dsimp only [filter]
  rw [← foldl_toList]
  generalize l.toList = l
  suffices ∀ a, (List.foldl (fun r a => if p a = true then push r a else r) a l).toList =
      a.toList ++ List.filter p l by
    simpa using this #[]
  induction l with simp
  | cons => split <;> simp [*]

theorem toList_filter (p : α → Bool) (l : Array α) :
    (l.filter p).toList = l.toList.filter p := by
  simp

@[simp] theorem _root_.List.filter_toArray' (p : α → Bool) (l : List α) (h : stop = l.length) :
    l.toArray.filter p 0 stop = (l.filter p).toArray := by
  apply ext'
  simp [h]

theorem _root_.List.filter_toArray (p : α → Bool) (l : List α) :
    l.toArray.filter p = (l.filter p).toArray := by
  simp

@[simp] theorem filter_push_of_pos {p : α → Bool} {a : α} {l : Array α}
    (h : p a) (w : stop = l.size + 1):
    (l.push a).filter p 0 stop = (l.filter p).push a := by
  subst w
  rcases l with ⟨l⟩
  simp [h]

@[simp] theorem filter_push_of_neg {p : α → Bool} {a : α} {l : Array α}
    (h : ¬p a) (w : stop = l.size + 1) :
    (l.push a).filter p 0 stop = l.filter p := by
  subst w
  rcases l with ⟨l⟩
  simp [h]

theorem filter_push {p : α → Bool} {a : α} {l : Array α} :
    (l.push a).filter p = if p a then (l.filter p).push a else l.filter p := by
  split <;> simp [*]

theorem size_filter_le (p : α → Bool) (l : Array α) :
    (l.filter p).size ≤ l.size := by
  rcases l with ⟨l⟩
  simpa using List.length_filter_le p l

@[simp] theorem filter_eq_self {p : α → Bool} {l : Array α} :
    filter p l = l ↔ ∀ a ∈ l, p a := by
  rcases l with ⟨l⟩
  simp

@[simp] theorem filter_size_eq_size {p : α → Bool} {l : Array α} :
    (filter p l).size = l.size ↔ ∀ a ∈ l, p a := by
  rcases l with ⟨l⟩
  simp

@[simp] theorem mem_filter {p : α → Bool} {l : Array α} {a : α} :
    a ∈ filter p l ↔ a ∈ l ∧ p a := by
  rcases l with ⟨l⟩
  simp

@[simp] theorem filter_eq_empty_iff {p : α → Bool} {l : Array α} :
    filter p l = #[] ↔ ∀ a, a ∈ l → ¬p a := by
  rcases l with ⟨l⟩
  simp

theorem forall_mem_filter {p : α → Bool} {l : Array α} {P : α → Prop} :
    (∀ (i) (_ : i ∈ l.filter p), P i) ↔ ∀ (j) (_ : j ∈ l), p j → P j := by
  simp

@[simp] theorem filter_filter (q) (l : Array α) :
    filter p (filter q l) = filter (fun a => p a && q a) l := by
  apply ext'
  simp only [toList_filter, List.filter_filter]

theorem foldl_filter (p : α → Bool) (f : β → α → β) (l : Array α) (init : β) :
    (l.filter p).foldl f init = l.foldl (fun x y => if p y then f x y else x) init := by
  rcases l with ⟨l⟩
  rw [List.filter_toArray]
  simp [List.foldl_filter]

theorem foldr_filter (p : α → Bool) (f : α → β → β) (l : Array α) (init : β) :
    (l.filter p).foldr f init = l.foldr (fun x y => if p x then f x y else y) init := by
  rcases l with ⟨l⟩
  rw [List.filter_toArray]
  simp [List.foldr_filter]

theorem filter_map (f : β → α) (l : Array β) : filter p (map f l) = map f (filter (p ∘ f) l) := by
  rcases l with ⟨l⟩
  simp [List.filter_map]

theorem map_filter_eq_foldl (f : α → β) (p : α → Bool) (l : Array α) :
    map f (filter p l) = foldl (fun y x => bif p x then y.push (f x) else y) #[] l := by
  rcases l with ⟨l⟩
  apply ext'
  simp only [size_toArray, List.filter_toArray', List.map_toArray, List.foldl_toArray']
  rw [← List.reverse_reverse l]
  generalize l.reverse = l
  simp only [List.filter_reverse, List.map_reverse, List.foldl_reverse]
  induction l with
  | nil => rfl
  | cons x l ih =>
    simp only [List.filter_cons, List.foldr_cons]
    split <;> simp_all

@[simp] theorem filter_append {p : α → Bool} (l₁ l₂ : Array α) :
    filter p (l₁ ++ l₂) = filter p l₁ ++ filter p l₂ := by
  rcases l₁ with ⟨l₁⟩
  rcases l₂ with ⟨l₂⟩
  simp [List.filter_append]

theorem filter_eq_append_iff {p : α → Bool} :
    filter p l = L₁ ++ L₂ ↔ ∃ l₁ l₂, l = l₁ ++ l₂ ∧ filter p l₁ = L₁ ∧ filter p l₂ = L₂ := by
  rcases l with ⟨l⟩
  rcases L₁ with ⟨L₁⟩
  rcases L₂ with ⟨L₂⟩
  simp only [size_toArray, List.filter_toArray', List.append_toArray, mk.injEq,
    List.filter_eq_append_iff]
  constructor
  · rintro ⟨l₁, l₂, rfl, rfl, rfl⟩
    refine ⟨l₁.toArray, l₂.toArray, by simp⟩
  · rintro ⟨⟨l₁⟩, ⟨l₂⟩, h₁, h₂, h₃⟩
    refine ⟨l₁, l₂, by simp_all⟩

theorem filter_eq_push_iff {p : α → Bool} {l l' : Array α} {a : α} :
    filter p l = l'.push a ↔
      ∃ l₁ l₂, l = l₁.push a ++ l₂ ∧ filter p l₁ = l' ∧ p a ∧ (∀ x, x ∈ l₂ → ¬p x) := by
  rcases l with ⟨l⟩
  rcases l' with ⟨l'⟩
  simp only [size_toArray, List.filter_toArray', List.push_toArray, mk.injEq, Bool.not_eq_true]
  rw [← List.reverse_inj]
  simp only [← List.filter_reverse]
  simp only [List.reverse_append, List.reverse_cons, List.reverse_nil, List.nil_append,
    List.singleton_append]
  rw [List.filter_eq_cons_iff]
  constructor
  · rintro ⟨l₁, l₂, h₁, h₂, h₃, h₄⟩
    refine ⟨l₂.reverse.toArray, l₁.reverse.toArray, by simp_all⟩
  · rintro ⟨⟨l₁⟩, ⟨l₂⟩, h₁, h₂, h₃, h₄⟩
    refine ⟨l₂.reverse, l₁.reverse, by simp_all⟩

theorem mem_of_mem_filter {a : α} {l} (h : a ∈ filter p l) : a ∈ l :=
  (mem_filter.mp h).1

/-! ### filterMap -/

@[congr]
theorem filterMap_congr {as bs : Array α} (h : as = bs)
    {f : α → Option β} {g : α → Option β} (h' : f = g) {start stop start' stop' : Nat}
    (h₁ : start = start') (h₂ : stop = stop') :
    filterMap f as start stop = filterMap g bs start' stop' := by
  congr

@[simp] theorem toList_filterMap' (f : α → Option β) (l : Array α) (w : stop = l.size) :
    (l.filterMap f 0 stop).toList = l.toList.filterMap f := by
  subst w
  dsimp only [filterMap, filterMapM]
  rw [← foldlM_toList]
  generalize l.toList = l
  have this : ∀ a : Array β, (Id.run (List.foldlM (m := Id) ?_ a l)).toList =
    a.toList ++ List.filterMap f l := ?_
  exact this #[]
  induction l
  · simp_all [Id.run]
  · simp_all [Id.run, List.filterMap_cons]
    split <;> simp_all

theorem toList_filterMap (f : α → Option β) (l : Array α) :
    (l.filterMap f).toList = l.toList.filterMap f := by
  simp [toList_filterMap']


@[simp] theorem _root_.List.filterMap_toArray' (f : α → Option β) (l : List α) (h : stop = l.length) :
    l.toArray.filterMap f 0 stop = (l.filterMap f).toArray := by
  apply ext'
  simp [h]

theorem _root_.List.filterMap_toArray (f : α → Option β) (l : List α) :
    l.toArray.filterMap f = (l.filterMap f).toArray := by
  simp

@[simp] theorem filterMap_push_none {f : α → Option β} {a : α} {l : Array α}
    (h : f a = none) (w : stop = l.size + 1) :
    filterMap f (l.push a) 0 stop = filterMap f l := by
  subst w
  rcases l with ⟨l⟩
  simp [h]

@[simp] theorem filterMap_push_some {f : α → Option β} {a : α} {l : Array α} {b : β}
    (h : f a = some b) (w : stop = l.size + 1) :
    filterMap f (l.push a) 0 stop = (filterMap f l).push b := by
  subst w
  rcases l with ⟨l⟩
  simp [h]

@[simp] theorem filterMap_eq_map (f : α → β) : filterMap (some ∘ f) = map f := by
  funext l
  cases l
  simp

theorem filterMap_some_fun : filterMap (some : α → Option α) = id := by
  funext l
  cases l
  simp

@[simp] theorem filterMap_some (l : Array α) : filterMap some l = l := by
  cases l
  simp

theorem map_filterMap_some_eq_filterMap_isSome (f : α → Option β) (l : Array α) :
    (l.filterMap f).map some = (l.map f).filter fun b => b.isSome := by
  cases l
  simp [List.map_filterMap_some_eq_filter_map_isSome]

theorem size_filterMap_le (f : α → Option β) (l : Array α) :
    (filterMap f l).size ≤ l.size := by
  cases l
  simp [List.length_filterMap_le]

@[simp] theorem filterMap_size_eq_size {l} :
    (filterMap f l).size = l.size ↔ ∀ a, a ∈ l → (f a).isSome := by
  cases l
  simp [List.filterMap_length_eq_length]

@[simp]
theorem filterMap_eq_filter (p : α → Bool) :
    filterMap (Option.guard (p ·)) = filter p := by
  funext l
  cases l
  simp

theorem filterMap_filterMap (f : α → Option β) (g : β → Option γ) (l : Array α) :
    filterMap g (filterMap f l) = filterMap (fun x => (f x).bind g) l := by
  cases l
  simp [List.filterMap_filterMap]

theorem map_filterMap (f : α → Option β) (g : β → γ) (l : Array α) :
    map g (filterMap f l) = filterMap (fun x => (f x).map g) l := by
  cases l
  simp [List.map_filterMap]

@[simp] theorem filterMap_map (f : α → β) (g : β → Option γ) (l : Array α) :
    filterMap g (map f l) = filterMap (g ∘ f) l := by
  cases l
  simp [List.filterMap_map]

theorem filter_filterMap (f : α → Option β) (p : β → Bool) (l : Array α) :
    filter p (filterMap f l) = filterMap (fun x => (f x).filter p) l := by
  cases l
  simp [List.filter_filterMap]

theorem filterMap_filter (p : α → Bool) (f : α → Option β) (l : Array α) :
    filterMap f (filter p l) = filterMap (fun x => if p x then f x else none) l := by
  cases l
  simp [List.filterMap_filter]

@[simp] theorem mem_filterMap {f : α → Option β} {l : Array α} {b : β} :
    b ∈ filterMap f l ↔ ∃ a, a ∈ l ∧ f a = some b := by
  simp only [mem_def, toList_filterMap, List.mem_filterMap]

theorem forall_mem_filterMap {f : α → Option β} {l : Array α} {P : β → Prop} :
    (∀ (i) (_ : i ∈ filterMap f l), P i) ↔ ∀ (j) (_ : j ∈ l) (b), f j = some b → P b := by
  simp only [mem_filterMap, forall_exists_index, and_imp]
  rw [forall_comm]
  apply forall_congr'
  intro a
  rw [forall_comm]

@[simp] theorem filterMap_append {α β : Type _} (l l' : Array α) (f : α → Option β) :
    filterMap f (l ++ l') = filterMap f l ++ filterMap f l' := by
  cases l
  cases l'
  simp

theorem map_filterMap_of_inv (f : α → Option β) (g : β → α) (H : ∀ x : α, (f x).map g = some x)
    (l : Array α) : map g (filterMap f l) = l := by simp only [map_filterMap, H, filterMap_some, id]

theorem forall_none_of_filterMap_eq_empty (h : filterMap f xs = #[]) : ∀ x ∈ xs, f x = none := by
  cases xs
  simpa using h

@[simp] theorem filterMap_eq_nil_iff {l} : filterMap f l = #[] ↔ ∀ a, a ∈ l → f a = none := by
  cases l
  simp

theorem filterMap_eq_push_iff {f : α → Option β} {l : Array α} {l' : Array β} {b : β} :
    filterMap f l = l'.push b ↔ ∃ l₁ a l₂,
      l = l₁.push a ++ l₂ ∧ filterMap f l₁ = l' ∧ f a = some b ∧ (∀ x, x ∈ l₂ → f x = none) := by
  rcases l with ⟨l⟩
  rcases l' with ⟨l'⟩
  simp only [size_toArray, List.filterMap_toArray', List.push_toArray, mk.injEq]
  rw [← List.reverse_inj]
  simp only [← List.filterMap_reverse]
  simp only [List.reverse_append, List.reverse_cons, List.reverse_nil, List.nil_append,
    List.singleton_append]
  rw [List.filterMap_eq_cons_iff]
  constructor
  · rintro ⟨l₁, a, l₂, h₁, h₂, h₃, h₄⟩
    refine ⟨l₂.reverse.toArray, a, l₁.reverse.toArray, by simp_all⟩
  · rintro ⟨⟨l₁⟩, a, ⟨l₂⟩, h₁, h₂, h₃, h₄⟩
    refine ⟨l₂.reverse, a, l₁.reverse, by simp_all⟩

/-! ### singleton -/

@[simp] theorem singleton_def (v : α) : Array.singleton v = #[v] := rfl

/-! ### append -/

@[simp] theorem size_append (as bs : Array α) : (as ++ bs).size = as.size + bs.size := by
  simp only [size, toList_append, List.length_append]

@[simp] theorem append_push {as bs : Array α} {a : α} : as ++ bs.push a = (as ++ bs).push a := by
  cases as
  cases bs
  simp

theorem toArray_append {xs : List α} {ys : Array α} :
    xs.toArray ++ ys = (xs ++ ys.toList).toArray := by
  rcases ys with ⟨ys⟩
  simp

@[simp] theorem toArray_eq_append_iff {xs : List α} {as bs : Array α} :
    xs.toArray = as ++ bs ↔ xs = as.toList ++ bs.toList := by
  cases as
  cases bs
  simp

@[simp] theorem append_eq_toArray_iff {as bs : Array α} {xs : List α} :
    as ++ bs = xs.toArray ↔ as.toList ++ bs.toList = xs := by
  cases as
  cases bs
  simp

theorem singleton_eq_toArray_singleton (a : α) : #[a] = [a].toArray := rfl

@[simp] theorem empty_append_fun : ((#[] : Array α) ++ ·) = id := by
  funext ⟨l⟩
  simp

@[simp] theorem mem_append {a : α} {s t : Array α} : a ∈ s ++ t ↔ a ∈ s ∨ a ∈ t := by
  simp only [mem_def, toList_append, List.mem_append]

theorem mem_append_left {a : α} {l₁ : Array α} (l₂ : Array α) (h : a ∈ l₁) : a ∈ l₁ ++ l₂ :=
  mem_append.2 (Or.inl h)

theorem mem_append_right {a : α} (l₁ : Array α) {l₂ : Array α} (h : a ∈ l₂) : a ∈ l₁ ++ l₂ :=
  mem_append.2 (Or.inr h)

theorem not_mem_append {a : α} {s t : Array α} (h₁ : a ∉ s) (h₂ : a ∉ t) : a ∉ s ++ t :=
  mt mem_append.1 $ not_or.mpr ⟨h₁, h₂⟩

/--
See also `eq_push_append_of_mem`, which proves a stronger version
in which the initial array must not contain the element.
-/
theorem append_of_mem {a : α} {l : Array α} (h : a ∈ l) : ∃ s t : Array α, l = s.push a ++ t := by
  obtain ⟨s, t, w⟩ := List.append_of_mem (l := l.toList) (by simpa using h)
  replace w := congrArg List.toArray w
  refine ⟨s.toArray, t.toArray, by simp_all⟩

theorem mem_iff_append {a : α} {l : Array α} : a ∈ l ↔ ∃ s t : Array α, l = s.push a ++ t :=
  ⟨append_of_mem, fun ⟨s, t, e⟩ => e ▸ by simp⟩

theorem forall_mem_append {p : α → Prop} {l₁ l₂ : Array α} :
    (∀ (x) (_ : x ∈ l₁ ++ l₂), p x) ↔ (∀ (x) (_ : x ∈ l₁), p x) ∧ (∀ (x) (_ : x ∈ l₂), p x) := by
  simp only [mem_append, or_imp, forall_and]

theorem getElem_append {as bs : Array α} (h : i < (as ++ bs).size) :
    (as ++ bs)[i] = if h' : i < as.size then as[i] else bs[i - as.size]'(by simp at h; omega) := by
  cases as; cases bs
  simp [List.getElem_append]

theorem getElem_append_left {as bs : Array α} {h : i < (as ++ bs).size} (hlt : i < as.size) :
    (as ++ bs)[i] = as[i] := by
  simp only [← getElem_toList]
  have h' : i < (as.toList ++ bs.toList).length := by rwa [← length_toList, toList_append] at h
  conv => rhs; rw [← List.getElem_append_left (bs := bs.toList) (h' := h')]
  apply List.get_of_eq; rw [toList_append]

theorem getElem_append_right {as bs : Array α} {h : i < (as ++ bs).size} (hle : as.size ≤ i) :
    (as ++ bs)[i] = bs[i - as.size]'(Nat.sub_lt_left_of_lt_add hle (size_append .. ▸ h)) := by
  simp only [← getElem_toList]
  have h' : i < (as.toList ++ bs.toList).length := by rwa [← length_toList, toList_append] at h
  conv => rhs; rw [← List.getElem_append_right (h₁ := hle) (h₂ := h')]
  apply List.get_of_eq; rw [toList_append]

theorem getElem?_append_left {as bs : Array α} {i : Nat} (hn : i < as.size) :
    (as ++ bs)[i]? = as[i]? := by
  have hn' : i < (as ++ bs).size := Nat.lt_of_lt_of_le hn <|
    size_append .. ▸ Nat.le_add_right ..
  simp_all [getElem?_eq_getElem, getElem_append]

theorem getElem?_append_right {as bs : Array α} {i : Nat} (h : as.size ≤ i) :
    (as ++ bs)[i]? = bs[i - as.size]? := by
  cases as
  cases bs
  simp at h
  simp [List.getElem?_append_right, h]

theorem getElem?_append {as bs : Array α} {i : Nat} :
    (as ++ bs)[i]? = if i < as.size then as[i]? else bs[i - as.size]? := by
  split <;> rename_i h
  · exact getElem?_append_left h
  · exact getElem?_append_right (by simpa using h)

/-- Variant of `getElem_append_left` useful for rewriting from the small array to the big array. -/
theorem getElem_append_left' (l₂ : Array α) {l₁ : Array α} {i : Nat} (hi : i < l₁.size) :
    l₁[i] = (l₁ ++ l₂)[i]'(by simpa using Nat.lt_add_right l₂.size hi) := by
  rw [getElem_append_left] <;> simp

/-- Variant of `getElem_append_right` useful for rewriting from the small array to the big array. -/
theorem getElem_append_right' (l₁ : Array α) {l₂ : Array α} {i : Nat} (hi : i < l₂.size) :
    l₂[i] = (l₁ ++ l₂)[i + l₁.size]'(by simpa [Nat.add_comm] using Nat.add_lt_add_left hi _) := by
  rw [getElem_append_right] <;> simp [*, Nat.le_add_left]

theorem getElem_of_append {l l₁ l₂ : Array α} (eq : l = l₁.push a ++ l₂) (h : l₁.size = i) :
    l[i]'(eq ▸ h ▸ by simp_arith) = a := Option.some.inj <| by
  rw [← getElem?_eq_getElem, eq, getElem?_append_left (by simp; omega), ← h]
  simp

@[simp] theorem append_singleton {a : α} {as : Array α} : as ++ #[a] = as.push a := rfl

theorem push_eq_append {a : α} {as : Array α} : as.push a = as ++ #[a] := rfl

theorem append_inj {s₁ s₂ t₁ t₂ : Array α} (h : s₁ ++ t₁ = s₂ ++ t₂) (hl : s₁.size = s₂.size) :
    s₁ = s₂ ∧ t₁ = t₂ := by
  rcases s₁ with ⟨s₁⟩
  rcases s₂ with ⟨s₂⟩
  rcases t₁ with ⟨t₁⟩
  rcases t₂ with ⟨t₂⟩
  simpa using List.append_inj (by simpa using h) (by simpa using hl)

theorem append_inj_right {s₁ s₂ t₁ t₂ : Array α}
    (h : s₁ ++ t₁ = s₂ ++ t₂) (hl : s₁.size = s₂.size) : t₁ = t₂ :=
  (append_inj h hl).right

theorem append_inj_left {s₁ s₂ t₁ t₂ : Array α}
    (h : s₁ ++ t₁ = s₂ ++ t₂) (hl : s₁.size = s₂.size) : s₁ = s₂ :=
  (append_inj h hl).left

/-- Variant of `append_inj` instead requiring equality of the sizes of the second arrays. -/
theorem append_inj' {s₁ s₂ t₁ t₂ : Array α} (h : s₁ ++ t₁ = s₂ ++ t₂) (hl : t₁.size = t₂.size) :
    s₁ = s₂ ∧ t₁ = t₂ :=
  append_inj h <| @Nat.add_right_cancel _ t₁.size _ <| by
    let hap := congrArg size h; simp only [size_append, ← hl] at hap; exact hap

/-- Variant of `append_inj_right` instead requiring equality of the sizes of the second arrays. -/
theorem append_inj_right' {s₁ s₂ t₁ t₂ : Array α}
    (h : s₁ ++ t₁ = s₂ ++ t₂) (hl : t₁.size = t₂.size) : t₁ = t₂ :=
  (append_inj' h hl).right

/-- Variant of `append_inj_left` instead requiring equality of the sizes of the second arrays. -/
theorem append_inj_left' {s₁ s₂ t₁ t₂ : Array α}
    (h : s₁ ++ t₁ = s₂ ++ t₂) (hl : t₁.size = t₂.size) : s₁ = s₂ :=
  (append_inj' h hl).left

theorem append_right_inj {t₁ t₂ : Array α} (s) : s ++ t₁ = s ++ t₂ ↔ t₁ = t₂ :=
  ⟨fun h => append_inj_right h rfl, congrArg _⟩

theorem append_left_inj {s₁ s₂ : Array α} (t) : s₁ ++ t = s₂ ++ t ↔ s₁ = s₂ :=
  ⟨fun h => append_inj_left' h rfl, congrArg (· ++ _)⟩

@[simp] theorem append_left_eq_self {x y : Array α} : x ++ y = y ↔ x = #[] := by
  rw [← append_left_inj (s₁ := x), empty_append]

@[simp] theorem self_eq_append_left {x y : Array α} : y = x ++ y ↔ x = #[] := by
  rw [eq_comm, append_left_eq_self]

@[simp] theorem append_right_eq_self {x y : Array α} : x ++ y = x ↔ y = #[] := by
  rw [← append_right_inj (t₁ := y), append_empty]

@[simp] theorem self_eq_append_right {x y : Array α} : x = x ++ y ↔ y = #[] := by
  rw [eq_comm, append_right_eq_self]

@[simp] theorem append_eq_empty_iff : p ++ q = #[] ↔ p = #[] ∧ q = #[] := by
  cases p <;> simp

@[simp] theorem empty_eq_append_iff : #[] = a ++ b ↔ a = #[] ∧ b = #[] := by
  rw [eq_comm, append_eq_empty_iff]

theorem append_ne_empty_of_left_ne_empty {s : Array α} (h : s ≠ #[]) (t : Array α) :
    s ++ t ≠ #[] := by
  simp_all

theorem append_ne_empty_of_right_ne_empty (s : Array α) : t ≠ #[] → s ++ t ≠ #[] := by
  simp_all

theorem append_eq_push_iff {a b c : Array α} {x : α} :
    a ++ b = c.push x ↔ (b = #[] ∧ a = c.push x) ∨ (∃ b', b = b'.push x ∧ c = a ++ b') := by
  rcases a with ⟨a⟩
  rcases b with ⟨b⟩
  rcases c with ⟨c⟩
  simp only [List.append_toArray, List.push_toArray, mk.injEq, List.append_eq_append_iff,
    toArray_eq_append_iff]
  constructor
  · rintro (⟨a', rfl, rfl⟩ | ⟨b', rfl, h⟩)
    · right; exact ⟨⟨a'⟩, by simp⟩
    · rw [List.singleton_eq_append_iff] at h
      obtain (⟨rfl, rfl⟩ | ⟨rfl, rfl⟩) := h
      · right; exact ⟨#[], by simp⟩
      · left; simp
  · rintro (⟨rfl, rfl⟩ | ⟨b', h, rfl⟩)
    · right; exact ⟨[x], by simp⟩
    · left; refine ⟨b'.toList, ?_⟩
      replace h := congrArg Array.toList h
      simp_all

theorem push_eq_append_iff {a b c : Array α} {x : α} :
    c.push x = a ++ b ↔ (b = #[] ∧ a = c.push x) ∨ (∃ b', b = b'.push x ∧ c = a ++ b') := by
  rw [eq_comm, append_eq_push_iff]

theorem append_eq_singleton_iff {a b : Array α} {x : α} :
    a ++ b = #[x] ↔ (a = #[] ∧ b = #[x]) ∨ (a = #[x] ∧ b = #[]) := by
  rcases a with ⟨a⟩
  rcases b with ⟨b⟩
  simp only [List.append_toArray, mk.injEq, List.append_eq_singleton_iff, toArray_eq_append_iff]

theorem singleton_eq_append_iff {a b : Array α} {x : α} :
    #[x] = a ++ b ↔ (a = #[] ∧ b = #[x]) ∨ (a = #[x] ∧ b = #[]) := by
  rw [eq_comm, append_eq_singleton_iff]

theorem append_eq_append_iff {a b c d : Array α} :
    a ++ b = c ++ d ↔ (∃ a', c = a ++ a' ∧ b = a' ++ d) ∨ ∃ c', a = c ++ c' ∧ d = c' ++ b := by
  rcases a with ⟨a⟩
  rcases b with ⟨b⟩
  rcases c with ⟨c⟩
  rcases d with ⟨d⟩
  simp only [List.append_toArray, mk.injEq, List.append_eq_append_iff, toArray_eq_append_iff]
  constructor
  · rintro (⟨a', rfl, rfl⟩ | ⟨c', rfl, rfl⟩)
    · left; exact ⟨⟨a'⟩, by simp⟩
    · right; exact ⟨⟨c'⟩, by simp⟩
  · rintro (⟨a', rfl, rfl⟩ | ⟨c', rfl, rfl⟩)
    · left; exact ⟨a'.toList, by simp⟩
    · right; exact ⟨c'.toList, by simp⟩

theorem set_append {s t : Array α} {i : Nat} {x : α} (h : i < (s ++ t).size) :
    (s ++ t).set i x =
      if h' : i < s.size then
        s.set i x ++ t
      else
        s ++ t.set (i - s.size) x (by simp at h; omega) := by
  rcases s with ⟨s⟩
  rcases t with ⟨t⟩
  simp only [List.append_toArray, List.set_toArray, List.set_append]
  split <;> simp

@[simp] theorem set_append_left {s t : Array α} {i : Nat} {x : α} (h : i < s.size) :
    (s ++ t).set i x (by simp; omega) = s.set i x ++ t := by
  simp [set_append, h]

@[simp] theorem set_append_right {s t : Array α} {i : Nat} {x : α}
    (h' : i < (s ++ t).size) (h : s.size ≤ i) :
    (s ++ t).set i x = s ++ t.set (i - s.size) x (by simp at h'; omega) := by
  rw [set_append, dif_neg (by omega)]

theorem setIfInBounds_append {s t : Array α} {i : Nat} {x : α} :
    (s ++ t).setIfInBounds i x =
      if i < s.size then
        s.setIfInBounds i x ++ t
      else
        s ++ t.setIfInBounds (i - s.size) x := by
  rcases s with ⟨s⟩
  rcases t with ⟨t⟩
  simp only [List.append_toArray, List.setIfInBounds_toArray, List.set_append]
  split <;> simp

@[simp] theorem setIfInBounds_append_left {s t : Array α} {i : Nat} {x : α} (h : i < s.size) :
    (s ++ t).setIfInBounds i x = s.setIfInBounds i x ++ t := by
  simp [setIfInBounds_append, h]

@[simp] theorem setIfInBounds_append_right {s t : Array α} {i : Nat} {x : α} (h : s.size ≤ i) :
    (s ++ t).setIfInBounds i x = s ++ t.setIfInBounds (i - s.size) x := by
  rw [setIfInBounds_append, if_neg (by omega)]

theorem filterMap_eq_append_iff {f : α → Option β} :
    filterMap f l = L₁ ++ L₂ ↔ ∃ l₁ l₂, l = l₁ ++ l₂ ∧ filterMap f l₁ = L₁ ∧ filterMap f l₂ = L₂ := by
  rcases l with ⟨l⟩
  rcases L₁ with ⟨L₁⟩
  rcases L₂ with ⟨L₂⟩
  simp only [size_toArray, List.filterMap_toArray', List.append_toArray, mk.injEq,
    List.filterMap_eq_append_iff, toArray_eq_append_iff]
  constructor
  · rintro ⟨l₁, l₂, rfl, rfl, rfl⟩
    exact ⟨⟨l₁⟩, ⟨l₂⟩, by simp⟩
  · rintro ⟨⟨l₁⟩, ⟨l₂⟩, rfl, h₁, h₂⟩
    exact ⟨l₁, l₂, by simp_all⟩

theorem append_eq_filterMap_iff {f : α → Option β} :
    L₁ ++ L₂ = filterMap f l ↔
      ∃ l₁ l₂, l = l₁ ++ l₂ ∧ filterMap f l₁ = L₁ ∧ filterMap f l₂ = L₂ := by
  rw [eq_comm, filterMap_eq_append_iff]

@[simp] theorem map_append (f : α → β) (l₁ l₂ : Array α) :
    map f (l₁ ++ l₂) = map f l₁ ++ map f l₂ := by
  cases l₁
  cases l₂
  simp

theorem map_eq_append_iff {f : α → β} :
    map f l = L₁ ++ L₂ ↔ ∃ l₁ l₂, l = l₁ ++ l₂ ∧ map f l₁ = L₁ ∧ map f l₂ = L₂ := by
  rw [← filterMap_eq_map, filterMap_eq_append_iff]

theorem append_eq_map_iff {f : α → β} :
    L₁ ++ L₂ = map f l ↔ ∃ l₁ l₂, l = l₁ ++ l₂ ∧ map f l₁ = L₁ ∧ map f l₂ = L₂ := by
  rw [eq_comm, map_eq_append_iff]

/-! ### flatten -/

@[simp] theorem flatten_empty : (#[] : Array (Array α)).flatten = #[] := by simp [flatten]; rfl

@[simp] theorem toList_flatten {l : Array (Array α)} :
    l.flatten.toList = (l.toList.map toList).flatten := by
  dsimp [flatten]
  simp only [← foldl_toList]
  generalize l.toList = l
  have : ∀ a : Array α, (List.foldl ?_ a l).toList = a.toList ++ ?_ := ?_
  exact this #[]
  induction l with
  | nil => simp
  | cons h => induction h.toList <;> simp [*]

@[simp] theorem flatten_map_toArray (l : List (List α)) :
    (l.toArray.map List.toArray).flatten = l.flatten.toArray := by
  apply ext'
  simp [Function.comp_def]

@[simp] theorem flatten_toArray_map (l : List (List α)) :
    (l.map List.toArray).toArray.flatten = l.flatten.toArray := by
  rw [← flatten_map_toArray]
  simp

theorem flatten_toArray (l : List (Array α)) :
    l.toArray.flatten = (l.map Array.toList).flatten.toArray := by
  apply ext'
  simp

@[simp] theorem size_flatten (L : Array (Array α)) : L.flatten.size = (L.map size).sum := by
  cases L using array₂_induction
  simp [Function.comp_def]

@[simp] theorem flatten_singleton (l : Array α) : #[l].flatten = l := by simp [flatten]; rfl

theorem mem_flatten : ∀ {L : Array (Array α)}, a ∈ L.flatten ↔ ∃ l, l ∈ L ∧ a ∈ l := by
  simp only [mem_def, toList_flatten, List.mem_flatten, List.mem_map]
  intro l
  constructor
  · rintro ⟨_, ⟨s, m, rfl⟩, h⟩
    exact ⟨s, m, h⟩
  · rintro ⟨s, h₁, h₂⟩
    refine ⟨s.toList, ⟨⟨s, h₁, rfl⟩, h₂⟩⟩

@[simp] theorem flatten_eq_empty_iff {L : Array (Array α)} : L.flatten = #[] ↔ ∀ l ∈ L, l = #[] := by
  induction L using array₂_induction
  simp

@[simp] theorem empty_eq_flatten_iff {L : Array (Array α)} : #[] = L.flatten ↔ ∀ l ∈ L, l = #[] := by
  rw [eq_comm, flatten_eq_empty_iff]

theorem flatten_ne_empty_iff {xs : Array (Array α)} : xs.flatten ≠ #[] ↔ ∃ x, x ∈ xs ∧ x ≠ #[] := by
  simp

theorem exists_of_mem_flatten : a ∈ flatten L → ∃ l, l ∈ L ∧ a ∈ l := mem_flatten.1

theorem mem_flatten_of_mem (lL : l ∈ L) (al : a ∈ l) : a ∈ flatten L := mem_flatten.2 ⟨l, lL, al⟩

theorem forall_mem_flatten {p : α → Prop} {L : Array (Array α)} :
    (∀ (x) (_ : x ∈ flatten L), p x) ↔ ∀ (l) (_ : l ∈ L) (x) (_ : x ∈ l), p x := by
  simp only [mem_flatten, forall_exists_index, and_imp]
  constructor <;> (intros; solve_by_elim)

theorem flatten_eq_flatMap {L : Array (Array α)} : flatten L = L.flatMap id := by
  induction L using array₂_induction
  rw [flatten_toArray_map, List.flatten_eq_flatMap]
  simp [List.flatMap_map]

@[simp] theorem map_flatten (f : α → β) (L : Array (Array α)) :
    (flatten L).map f = (map (map f) L).flatten := by
  induction L using array₂_induction with
  | of xss =>
    simp only [flatten_toArray_map, List.map_toArray, List.map_flatten, List.map_map,
      Function.comp_def]
    rw [← Function.comp_def, ← List.map_map, flatten_toArray_map]

@[simp] theorem filterMap_flatten (f : α → Option β) (L : Array (Array α)) :
    filterMap f (flatten L) = flatten (map (filterMap f) L) := by
  induction L using array₂_induction
  simp only [flatten_toArray_map, size_toArray, List.length_flatten, List.filterMap_toArray',
    List.filterMap_flatten, List.map_toArray, List.map_map, Function.comp_def]
  rw [← Function.comp_def, ← List.map_map, flatten_toArray_map]

@[simp] theorem filter_flatten (p : α → Bool) (L : Array (Array α)) :
    filter p (flatten L) = flatten (map (filter p) L) := by
  induction L using array₂_induction
  simp only [flatten_toArray_map, size_toArray, List.length_flatten, List.filter_toArray',
    List.filter_flatten, List.map_toArray, List.map_map, Function.comp_def]
  rw [← Function.comp_def, ← List.map_map, flatten_toArray_map]

theorem flatten_filter_not_isEmpty {L : Array (Array α)} :
    flatten (L.filter fun l => !l.isEmpty) = L.flatten := by
  induction L using array₂_induction
  simp [List.filter_map, Function.comp_def, List.flatten_filter_not_isEmpty]

theorem flatten_filter_ne_empty [DecidablePred fun l : Array α => l ≠ #[]] {L : Array (Array α)} :
    flatten (L.filter fun l => l ≠ #[]) = L.flatten := by
  simp only [ne_eq, ← isEmpty_iff, Bool.not_eq_true, Bool.decide_eq_false,
    flatten_filter_not_isEmpty]

@[simp] theorem flatten_append (L₁ L₂ : Array (Array α)) :
    flatten (L₁ ++ L₂) = flatten L₁ ++ flatten L₂ := by
  induction L₁ using array₂_induction
  induction L₂ using array₂_induction
  simp [← List.map_append]

theorem flatten_push (L : Array (Array α)) (l : Array α) :
    flatten (L.push l) = flatten L ++ l := by
  induction L using array₂_induction
  rcases l with ⟨l⟩
  have this : [l.toArray] = [l].map List.toArray := by simp
  simp only [List.push_toArray, flatten_toArray_map, List.append_toArray]
  rw [this, ← List.map_append, flatten_toArray_map]
  simp

theorem flatten_flatten {L : Array (Array (Array α))} : flatten (flatten L) = flatten (map flatten L) := by
  induction L using array₃_induction with
  | of xss =>
    rw [flatten_toArray_map]
    have : (xss.map (fun xs => xs.map List.toArray)).flatten = xss.flatten.map List.toArray := by
      induction xss with
      | nil => simp
      | cons xs xss ih =>
        simp only [List.map_cons, List.flatten_cons, ih, List.map_append]
    rw [this, flatten_toArray_map, List.flatten_flatten, ← List.map_toArray, Array.map_map,
      ← List.map_toArray, map_map, Function.comp_def]
    simp only [Function.comp_apply, flatten_toArray_map]
    rw [List.map_toArray, ← Function.comp_def, ← List.map_map, flatten_toArray_map]

theorem flatten_eq_push_iff {xs : Array (Array α)} {ys : Array α} {y : α} :
    xs.flatten = ys.push y ↔
      ∃ (as : Array (Array α)) (bs : Array α) (cs : Array (Array α)),
        xs = as.push (bs.push y) ++ cs ∧ (∀ l, l ∈ cs → l = #[]) ∧ ys = as.flatten ++ bs := by
  induction xs using array₂_induction with
  | of xs =>
    rcases ys with ⟨ys⟩
    rw [flatten_toArray_map, List.push_toArray, mk.injEq, List.flatten_eq_append_iff]
    constructor
    · rintro (⟨as, bs, rfl, rfl, h⟩ | ⟨as, bs, c, cs, ds, rfl, rfl, h⟩)
      · rw [List.singleton_eq_flatten_iff] at h
        obtain ⟨xs, ys, rfl, h₁, h₂⟩ := h
        exact ⟨((as ++ xs).map List.toArray).toArray, #[], (ys.map List.toArray).toArray, by simp,
          by simpa using h₂, by rw [flatten_toArray_map]; simpa⟩
      · rw [List.singleton_eq_append_iff] at h
        obtain (⟨h₁, h₂⟩ | ⟨h₁, h₂⟩) := h
        · simp at h₁
        · simp at h₁ h₂
          obtain ⟨rfl, rfl⟩ := h₁
          exact ⟨(as.map List.toArray).toArray, bs.toArray, (ds.map List.toArray).toArray, by simpa⟩
    · rintro ⟨as, bs, cs, h₁, h₂, h₃⟩
      replace h₁ := congrArg (List.map Array.toList) (congrArg Array.toList h₁)
      simp [Function.comp_def] at h₁
      subst h₁
      replace h₃ := congrArg Array.toList h₃
      simp at h₃
      subst h₃
      right
      exact ⟨(as.map Array.toList).toList, bs.toList, y, [], (cs.map Array.toList).toList, by simpa⟩

theorem push_eq_flatten_iff {xs : Array (Array α)} {ys : Array α} {y : α} :
    ys.push y = xs.flatten ↔
      ∃ (as : Array (Array α)) (bs : Array α) (cs : Array (Array α)),
        xs = as.push (bs.push y) ++ cs ∧ (∀ l, l ∈ cs → l = #[]) ∧ ys = as.flatten ++ bs := by
  rw [eq_comm, flatten_eq_push_iff]

-- For now we omit `flatten_eq_append_iff`,
-- because it is not easily obtainable from `List.flatten_eq_append_iff`.
-- theorem flatten_eq_append_iff {xs : Array (Array α)} {ys zs : Array α} :
--     xs.flatten = ys ++ zs ↔
--       (∃ as bs, xs = as ++ bs ∧ ys = as.flatten ∧ zs = bs.flatten) ∨
--         ∃ (as : Array (Array α)) (bs : Array α) (c : α) (cs : Array α) (ds : Array (Array α)),
--           xs = as.push ((bs.push c ++ cs)) ++ ds ∧ ys = as.flatten ++ bs.push c ∧
--           zs = cs ++ ds.flatten := by sorry


/-- Two arrays of subarrays are equal iff their flattens coincide, as well as the sizes of the
subarrays. -/
theorem eq_iff_flatten_eq {L L' : Array (Array α)} :
    L = L' ↔ L.flatten = L'.flatten ∧ map size L = map size L' := by
  cases L using array₂_induction with
  | of L =>
    cases L' using array₂_induction with
    | of L' =>
      simp [Function.comp_def, ← List.eq_iff_flatten_eq]
      rw [List.map_inj_right]
      simp +contextual

/-! ### flatMap -/

theorem flatMap_def (l : Array α) (f : α → Array β) : l.flatMap f = flatten (map f l) := by
  rcases l with ⟨l⟩
  simp [flatten_toArray, Function.comp_def, List.flatMap_def]

theorem flatMap_toList (l : Array α) (f : α → List β) :
    l.toList.flatMap f = (l.flatMap (fun a => (f a).toArray)).toList := by
  rcases l with ⟨l⟩
  simp

@[simp] theorem toList_flatMap (l : Array α) (f : α → Array β) :
    (l.flatMap f).toList = l.toList.flatMap fun a => (f a).toList := by
  rcases l with ⟨l⟩
  simp

@[simp] theorem flatMap_id (l : Array (Array α)) : l.flatMap id = l.flatten := by simp [flatMap_def]

@[simp] theorem flatMap_id' (l : Array (Array α)) : l.flatMap (fun a => a) = l.flatten := by simp [flatMap_def]

@[simp]
theorem size_flatMap (l : Array α) (f : α → Array β) :
    (l.flatMap f).size = sum (map (fun a => (f a).size) l) := by
  rcases l with ⟨l⟩
  simp [Function.comp_def]

@[simp] theorem mem_flatMap {f : α → Array β} {b} {l : Array α} : b ∈ l.flatMap f ↔ ∃ a, a ∈ l ∧ b ∈ f a := by
  simp [flatMap_def, mem_flatten]
  exact ⟨fun ⟨_, ⟨a, h₁, rfl⟩, h₂⟩ => ⟨a, h₁, h₂⟩, fun ⟨a, h₁, h₂⟩ => ⟨_, ⟨a, h₁, rfl⟩, h₂⟩⟩

theorem exists_of_mem_flatMap {b : β} {l : Array α} {f : α → Array β} :
    b ∈ l.flatMap f → ∃ a, a ∈ l ∧ b ∈ f a := mem_flatMap.1

theorem mem_flatMap_of_mem {b : β} {l : Array α} {f : α → Array β} {a} (al : a ∈ l) (h : b ∈ f a) :
    b ∈ l.flatMap f := mem_flatMap.2 ⟨a, al, h⟩

@[simp]
theorem flatMap_eq_empty_iff {l : Array α} {f : α → Array β} : l.flatMap f = #[] ↔ ∀ x ∈ l, f x = #[] := by
  rw [flatMap_def, flatten_eq_empty_iff]
  simp

theorem forall_mem_flatMap {p : β → Prop} {l : Array α} {f : α → Array β} :
    (∀ (x) (_ : x ∈ l.flatMap f), p x) ↔ ∀ (a) (_ : a ∈ l) (b) (_ : b ∈ f a), p b := by
  simp only [mem_flatMap, forall_exists_index, and_imp]
  constructor <;> (intros; solve_by_elim)

theorem flatMap_singleton (f : α → Array β) (x : α) : #[x].flatMap f = f x := by
  simp

@[simp] theorem flatMap_singleton' (l : Array α) : (l.flatMap fun x => #[x]) = l := by
  rcases l with ⟨l⟩
  simp

@[simp] theorem flatMap_append (xs ys : Array α) (f : α → Array β) :
    (xs ++ ys).flatMap f = xs.flatMap f ++ ys.flatMap f := by
  rcases xs with ⟨xs⟩
  rcases ys with ⟨ys⟩
  simp

theorem flatMap_assoc {α β} (l : Array α) (f : α → Array β) (g : β → Array γ) :
    (l.flatMap f).flatMap g = l.flatMap fun x => (f x).flatMap g := by
  rcases l with ⟨l⟩
  simp [List.flatMap_assoc, ← toList_flatMap]

theorem map_flatMap (f : β → γ) (g : α → Array β) (l : Array α) :
     (l.flatMap g).map f = l.flatMap fun a => (g a).map f := by
  rcases l with ⟨l⟩
  simp [List.map_flatMap]

theorem flatMap_map (f : α → β) (g : β → Array γ) (l : Array α) :
    (map f l).flatMap g = l.flatMap (fun a => g (f a)) := by
  rcases l with ⟨l⟩
  simp [List.flatMap_map]

theorem map_eq_flatMap {α β} (f : α → β) (l : Array α) : map f l = l.flatMap fun x => #[f x] := by
  simp only [← map_singleton]
  rw [← flatMap_singleton' l, map_flatMap, flatMap_singleton']

theorem filterMap_flatMap {β γ} (l : Array α) (g : α → Array β) (f : β → Option γ) :
    (l.flatMap g).filterMap f = l.flatMap fun a => (g a).filterMap f := by
  rcases l with ⟨l⟩
  simp [List.filterMap_flatMap]

theorem filter_flatMap (l : Array α) (g : α → Array β) (f : β → Bool) :
    (l.flatMap g).filter f = l.flatMap fun a => (g a).filter f := by
  rcases l with ⟨l⟩
  simp [List.filter_flatMap]

theorem flatMap_eq_foldl (f : α → Array β) (l : Array α) :
    l.flatMap f = l.foldl (fun acc a => acc ++ f a) #[] := by
  rcases l with ⟨l⟩
  simp only [List.flatMap_toArray, List.flatMap_eq_foldl, size_toArray, List.foldl_toArray']
  suffices ∀ l', (List.foldl (fun acc a => acc ++ (f a).toList) l' l).toArray =
      List.foldl (fun acc a => acc ++ f a) l'.toArray l by
    simpa using this []
  induction l with
  | nil => simp
  | cons a l ih =>
    intro l'
    simp [ih ((l' ++ (f a).toList)), toArray_append]

/-! ### mkArray -/

@[simp] theorem mkArray_one : mkArray 1 a = #[a] := rfl

/-- Variant of `mkArray_succ` that prepends `a` at the beginning of the array. -/
theorem mkArray_succ' : mkArray (n + 1) a = #[a] ++ mkArray n a := by
  apply Array.ext'
  simp [List.replicate_succ]

@[simp] theorem mem_mkArray {a b : α} {n} : b ∈ mkArray n a ↔ n ≠ 0 ∧ b = a := by
  unfold mkArray
  simp only [mem_toArray, List.mem_replicate]

theorem eq_of_mem_mkArray {a b : α} {n} (h : b ∈ mkArray n a) : b = a := (mem_mkArray.1 h).2

theorem forall_mem_mkArray {p : α → Prop} {a : α} {n} :
    (∀ b, b ∈ mkArray n a → p b) ↔ n = 0 ∨ p a := by
  cases n <;> simp [mem_mkArray]

@[simp] theorem mkArray_succ_ne_empty (n : Nat) (a : α) : mkArray (n+1) a ≠ #[] := by
  simp [mkArray_succ]

@[simp] theorem mkArray_eq_empty_iff {n : Nat} (a : α) : mkArray n a = #[] ↔ n = 0 := by
  cases n <;> simp

@[simp] theorem getElem?_mkArray_of_lt {n : Nat} {m : Nat} (h : m < n) : (mkArray n a)[m]? = some a := by
  simp [getElem?_mkArray, h]

@[simp] theorem mkArray_inj : mkArray n a = mkArray m b ↔ n = m ∧ (n = 0 ∨ a = b) := by
  rw [← toList_inj]
  simp

theorem eq_mkArray_of_mem {a : α} {l : Array α} (h : ∀ (b) (_ : b ∈ l), b = a) : l = mkArray l.size a := by
  rw [← toList_inj]
  simpa using List.eq_replicate_of_mem (by simpa using h)

theorem eq_mkArray_iff {a : α} {n} {l : Array α} :
    l = mkArray n a ↔ l.size = n ∧ ∀ (b) (_ : b ∈ l), b = a := by
  rw [← toList_inj]
  simpa using List.eq_replicate_iff (l := l.toList)

theorem map_eq_mkArray_iff {l : Array α} {f : α → β} {b : β} :
    l.map f = mkArray l.size b ↔ ∀ x ∈ l, f x = b := by
  simp [eq_mkArray_iff]

@[simp] theorem map_const (l : Array α) (b : β) : map (Function.const α b) l = mkArray l.size b :=
  map_eq_mkArray_iff.mpr fun _ _ => rfl

@[simp] theorem map_const_fun (x : β) : map (Function.const α x) = (mkArray ·.size x) := by
  funext l
  simp

/-- Variant of `map_const` using a lambda rather than `Function.const`. -/
-- This can not be a `@[simp]` lemma because it would fire on every `List.map`.
theorem map_const' (l : Array α) (b : β) : map (fun _ => b) l = mkArray l.size b :=
  map_const l b

@[simp] theorem set_mkArray_self : (mkArray n a).set i a h = mkArray n a := by
  apply Array.ext'
  simp

@[simp] theorem setIfInBounds_mkArray_self : (mkArray n a).setIfInBounds i a = mkArray n a := by
  apply Array.ext'
  simp

@[simp] theorem mkArray_append_mkArray : mkArray n a ++ mkArray m a = mkArray (n + m) a := by
  apply Array.ext'
  simp

theorem append_eq_mkArray_iff {l₁ l₂ : Array α} {a : α} :
    l₁ ++ l₂ = mkArray n a ↔
      l₁.size + l₂.size = n ∧ l₁ = mkArray l₁.size a ∧ l₂ = mkArray l₂.size a := by
  simp [← toList_inj, List.append_eq_replicate_iff]

theorem mkArray_eq_append_iff {l₁ l₂ : Array α} {a : α} :
    mkArray n a = l₁ ++ l₂ ↔
      l₁.size + l₂.size = n ∧ l₁ = mkArray l₁.size a ∧ l₂ = mkArray l₂.size a := by
  rw [eq_comm, append_eq_mkArray_iff]

@[simp] theorem map_mkArray : (mkArray n a).map f = mkArray n (f a) := by
  apply Array.ext'
  simp

theorem filter_mkArray (w : stop = n) :
    (mkArray n a).filter p 0 stop = if p a then mkArray n a else #[] := by
  apply Array.ext'
  simp only [w, toList_filter', toList_mkArray, List.filter_replicate]
  split <;> simp_all

@[simp] theorem filter_mkArray_of_pos (w : stop = n) (h : p a) :
    (mkArray n a).filter p 0 stop = mkArray n a := by
  simp [filter_mkArray, h, w]

@[simp] theorem filter_mkArray_of_neg (w : stop = n) (h : ¬ p a) :
    (mkArray n a).filter p 0 stop = #[] := by
  simp [filter_mkArray, h, w]

theorem filterMap_mkArray {f : α → Option β} (w : stop = n := by simp) :
    (mkArray n a).filterMap f 0 stop = match f a with | none => #[] | .some b => mkArray n b := by
  apply Array.ext'
  simp only [w, size_mkArray, toList_filterMap', toList_mkArray, List.filterMap_replicate]
  split <;> simp_all

-- This is not a useful `simp` lemma because `b` is unknown.
theorem filterMap_mkArray_of_some {f : α → Option β} (h : f a = some b) :
    (mkArray n a).filterMap f = mkArray n b := by
  simp [filterMap_mkArray, h]

@[simp] theorem filterMap_mkArray_of_isSome {f : α → Option β} (h : (f a).isSome) :
    (mkArray n a).filterMap f = mkArray n (Option.get _ h) := by
  match w : f a, h with
  | some b, _ => simp [filterMap_mkArray, h, w]

@[simp] theorem filterMap_mkArray_of_none {f : α → Option β} (h : f a = none) :
    (mkArray n a).filterMap f = #[] := by
  simp [filterMap_mkArray, h]

@[simp] theorem flatten_mkArray_empty : (mkArray n (#[] : Array α)).flatten = #[] := by
  rw [← toList_inj]
  simp

@[simp] theorem flatten_mkArray_singleton : (mkArray n #[a]).flatten = mkArray n a := by
  rw [← toList_inj]
  simp

@[simp] theorem flatten_mkArray_mkArray : (mkArray n (mkArray m a)).flatten = mkArray (n * m) a := by
  rw [← toList_inj]
  simp

theorem flatMap_mkArray {β} (f : α → Array β) : (mkArray n a).flatMap f = (mkArray n (f a)).flatten := by
  rw [← toList_inj]
  simp [flatMap_toList, List.flatMap_replicate]

@[simp] theorem isEmpty_mkArray : (mkArray n a).isEmpty = decide (n = 0) := by
  rw [← List.toArray_replicate, List.isEmpty_toArray]
  simp

@[simp] theorem sum_mkArray_nat (n : Nat) (a : Nat) : (mkArray n a).sum = n * a := by
  rw [← List.toArray_replicate, List.sum_toArray]
  simp

/-! ### Preliminaries about `swap` needed for `reverse`. -/

theorem getElem?_swap (a : Array α) (i j : Nat) (hi hj) (k : Nat) : (a.swap i j hi hj)[k]? =
    if j = k then some a[i] else if i = k then some a[j] else a[k]? := by
  simp [swap_def, getElem?_set]

/-! ### reverse -/

@[simp] theorem size_reverse (a : Array α) : a.reverse.size = a.size := by
  let rec go (as : Array α) (i j) : (reverse.loop as i j).size = as.size := by
    rw [reverse.loop]
    if h : i < j then
      simp [(go · (i+1) ⟨j-1, ·⟩), h]
    else simp [h]
    termination_by j - i
  simp only [reverse]; split <;> simp [go]

@[simp] theorem toList_reverse (a : Array α) : a.reverse.toList = a.toList.reverse := by
  let rec go (as : Array α) (i j hj)
      (h : i + j + 1 = a.size) (h₂ : as.size = a.size)
      (H : ∀ k, as.toList[k]? = if i ≤ k ∧ k ≤ j then a.toList[k]? else a.toList.reverse[k]?)
      (k : Nat) : (reverse.loop as i ⟨j, hj⟩).toList[k]? = a.toList.reverse[k]? := by
    rw [reverse.loop]; dsimp only; split <;> rename_i h₁
    · match j with | j+1 => ?_
      simp only [Nat.add_sub_cancel]
      rw [(go · (i+1) j)]
      · rwa [Nat.add_right_comm i]
      · simp [size_swap, h₂]
      · intro k
        rw [getElem?_toList, getElem?_swap]
        simp only [H, ← getElem_toList, ← List.getElem?_eq_getElem, Nat.le_of_lt h₁,
          ← getElem?_toList]
        split <;> rename_i h₂
        · simp only [← h₂, Nat.not_le.2 (Nat.lt_succ_self _), Nat.le_refl, and_false]
          exact (List.getElem?_reverse' (j+1) i (Eq.trans (by simp_arith) h)).symm
        split <;> rename_i h₃
        · simp only [← h₃, Nat.not_le.2 (Nat.lt_succ_self _), Nat.le_refl, false_and]
          exact (List.getElem?_reverse' i (j+1) (Eq.trans (by simp_arith) h)).symm
        simp only [Nat.succ_le, Nat.lt_iff_le_and_ne.trans (and_iff_left h₃),
          Nat.lt_succ.symm.trans (Nat.lt_iff_le_and_ne.trans (and_iff_left (Ne.symm h₂)))]
    · rw [H]; split <;> rename_i h₂
      · cases Nat.le_antisymm (Nat.not_lt.1 h₁) (Nat.le_trans h₂.1 h₂.2)
        cases Nat.le_antisymm h₂.1 h₂.2
        exact (List.getElem?_reverse' _ _ h).symm
      · rfl
    termination_by j - i
  simp only [reverse]
  split
  · match a with | ⟨[]⟩ | ⟨[_]⟩ => rfl
  · have := Nat.sub_add_cancel (Nat.le_of_not_le ‹_›)
    refine List.ext_getElem? <| go _ _ _ _ (by simp [this]) rfl fun k => ?_
    split
    · rfl
    · rename_i h
      simp only [← show k < _ + 1 ↔ _ from Nat.lt_succ (n := a.size - 1), this, Nat.zero_le,
        true_and, Nat.not_lt] at h
      rw [List.getElem?_eq_none_iff.2 ‹_›, List.getElem?_eq_none_iff.2 (a.toList.length_reverse ▸ ‹_›)]

@[simp] theorem _root_.List.reverse_toArray (l : List α) : l.toArray.reverse = l.reverse.toArray := by
  apply ext'
  simp only [toList_reverse]

@[simp] theorem reverse_push (as : Array α) (a : α) : (as.push a).reverse = #[a] ++ as.reverse := by
  cases as
  simp

@[simp] theorem mem_reverse {x : α} {as : Array α} : x ∈ as.reverse ↔ x ∈ as := by
  cases as
  simp

@[simp] theorem getElem_reverse (as : Array α) (i : Nat) (hi : i < as.reverse.size) :
    (as.reverse)[i] = as[as.size - 1 - i]'(by simp at hi; omega) := by
  cases as
  simp

@[simp] theorem reverse_eq_empty_iff {xs : Array α} : xs.reverse = #[] ↔ xs = #[] := by
  cases xs
  simp

theorem reverse_ne_empty_iff {xs : Array α} : xs.reverse ≠ #[] ↔ xs ≠ #[] :=
  not_congr reverse_eq_empty_iff

/-- Variant of `getElem?_reverse` with a hypothesis giving the linear relation between the indices. -/
theorem getElem?_reverse' {l : Array α} (i j) (h : i + j + 1 = l.size) : l.reverse[i]? = l[j]? := by
  rcases l with ⟨l⟩
  simp at h
  simp only [List.reverse_toArray, List.getElem?_toArray]
  rw [List.getElem?_reverse' (l := l) _ _ h]

@[simp]
theorem getElem?_reverse {l : Array α} {i} (h : i < l.size) :
    l.reverse[i]? = l[l.size - 1 - i]? := by
  cases l
  simp_all

@[simp] theorem reverse_reverse (as : Array α) : as.reverse.reverse = as := by
  cases as
  simp

theorem reverse_eq_iff {as bs : Array α} : as.reverse = bs ↔ as = bs.reverse := by
  constructor <;> (rintro rfl; simp)

@[simp] theorem reverse_inj {xs ys : Array α} : xs.reverse = ys.reverse ↔ xs = ys := by
  simp [reverse_eq_iff]

@[simp] theorem reverse_eq_push_iff {xs : Array α} {ys : Array α} {a : α} :
    xs.reverse = ys.push a ↔ xs = #[a] ++ ys.reverse := by
  rw [reverse_eq_iff, reverse_push]

@[simp] theorem map_reverse (f : α → β) (l : Array α) : l.reverse.map f = (l.map f).reverse := by
  cases l <;> simp [*]

@[simp] theorem filter_reverse (p : α → Bool) (l : Array α) : (l.reverse.filter p) = (l.filter p).reverse := by
  cases l
  simp

@[simp] theorem filterMap_reverse (f : α → Option β) (l : Array α) : (l.reverse.filterMap f) = (l.filterMap f).reverse := by
  cases l
  simp

@[simp] theorem reverse_append (as bs : Array α) : (as ++ bs).reverse = bs.reverse ++ as.reverse := by
  cases as
  cases bs
  simp

@[simp] theorem reverse_eq_append_iff {xs ys zs : Array α} :
    xs.reverse = ys ++ zs ↔ xs = zs.reverse ++ ys.reverse := by
  cases xs
  cases ys
  cases zs
  simp

/-- Reversing a flatten is the same as reversing the order of parts and reversing all parts. -/
theorem reverse_flatten (L : Array (Array α)) :
    L.flatten.reverse = (L.map reverse).reverse.flatten := by
  cases L using array₂_induction
  simp [flatten_toArray, List.reverse_flatten, Function.comp_def]

/-- Flattening a reverse is the same as reversing all parts and reversing the flattened result. -/
theorem flatten_reverse (L : Array (Array α)) :
    L.reverse.flatten = (L.map reverse).flatten.reverse := by
  cases L using array₂_induction
  simp [flatten_toArray, List.flatten_reverse, Function.comp_def]

theorem reverse_flatMap {β} (l : Array α) (f : α → Array β) :
    (l.flatMap f).reverse = l.reverse.flatMap (reverse ∘ f) := by
  cases l
  simp [List.reverse_flatMap, Function.comp_def]

theorem flatMap_reverse {β} (l : Array α) (f : α → Array β) :
    (l.reverse.flatMap f) = (l.flatMap (reverse ∘ f)).reverse := by
  cases l
  simp [List.flatMap_reverse, Function.comp_def]

@[simp] theorem reverse_mkArray (n) (a : α) : reverse (mkArray n a) = mkArray n a := by
  rw [← toList_inj]
  simp

/-! ### extract -/

theorem extract_loop_zero (as bs : Array α) (start : Nat) : extract.loop as 0 start bs = bs := by
  rw [extract.loop]; split <;> rfl

theorem extract_loop_succ (as bs : Array α) (size start : Nat) (h : start < as.size) :
    extract.loop as (size+1) start bs = extract.loop as size (start+1) (bs.push as[start]) := by
  rw [extract.loop, dif_pos h]; rfl

theorem extract_loop_of_ge (as bs : Array α) (size start : Nat) (h : start ≥ as.size) :
    extract.loop as size start bs = bs := by
  rw [extract.loop, dif_neg (Nat.not_lt_of_ge h)]

theorem extract_loop_eq_aux (as bs : Array α) (size start : Nat) :
    extract.loop as size start bs = bs ++ extract.loop as size start #[] := by
  induction size using Nat.recAux generalizing start bs with
  | zero => rw [extract_loop_zero, extract_loop_zero, append_empty]
  | succ size ih =>
    if h : start < as.size then
      rw [extract_loop_succ (h:=h), ih (bs.push _), push_eq_append_singleton]
      rw [extract_loop_succ (h:=h), ih (#[].push _), push_eq_append_singleton, empty_append]
      rw [append_assoc]
    else
      rw [extract_loop_of_ge (h:=Nat.le_of_not_lt h)]
      rw [extract_loop_of_ge (h:=Nat.le_of_not_lt h)]
      rw [append_empty]

theorem extract_loop_eq (as bs : Array α) (size start : Nat) (h : start + size ≤ as.size) :
  extract.loop as size start bs = bs ++ as.extract start (start + size) := by
  simp only [extract, Nat.sub_eq, mkEmpty_eq]
  rw [extract_loop_eq_aux, Nat.min_eq_left h, Nat.add_sub_cancel_left]

theorem size_extract_loop (as bs : Array α) (size start : Nat) :
    (extract.loop as size start bs).size = bs.size + min size (as.size - start) := by
  induction size using Nat.recAux generalizing start bs with
  | zero => rw [extract_loop_zero, Nat.zero_min, Nat.add_zero]
  | succ size ih =>
    if h : start < as.size then
      rw [extract_loop_succ (h:=h), ih, size_push, Nat.add_assoc, ←Nat.add_min_add_left,
        Nat.sub_succ, Nat.one_add, Nat.one_add, Nat.succ_pred_eq_of_pos (Nat.sub_pos_of_lt h)]
    else
      have h := Nat.le_of_not_gt h
      rw [extract_loop_of_ge (h:=h), Nat.sub_eq_zero_of_le h, Nat.min_zero, Nat.add_zero]

@[simp] theorem size_extract (as : Array α) (start stop : Nat) :
    (as.extract start stop).size = min stop as.size - start := by
  simp only [extract, Nat.sub_eq, mkEmpty_eq]
  rw [size_extract_loop, size_empty, Nat.zero_add, Nat.sub_min_sub_right, Nat.min_assoc,
    Nat.min_self]

theorem getElem_extract_loop_lt_aux (as bs : Array α) (size start : Nat) (hlt : i < bs.size) :
    i < (extract.loop as size start bs).size := by
  rw [size_extract_loop]
  apply Nat.lt_of_lt_of_le hlt
  exact Nat.le_add_right ..

theorem getElem_extract_loop_lt (as bs : Array α) (size start : Nat) (hlt : i < bs.size)
    (h := getElem_extract_loop_lt_aux as bs size start hlt) :
    (extract.loop as size start bs)[i] = bs[i] := by
  apply Eq.trans _ (getElem_append_left (bs:=extract.loop as size start #[]) hlt)
  · rw [size_append]; exact Nat.lt_of_lt_of_le hlt (Nat.le_add_right ..)
  · congr; rw [extract_loop_eq_aux]

theorem getElem_extract_loop_ge_aux (as bs : Array α) (size start : Nat) (hge : i ≥ bs.size)
    (h : i < (extract.loop as size start bs).size) : start + i - bs.size < as.size := by
  have h : i < bs.size + (as.size - start) := by
      apply Nat.lt_of_lt_of_le h
      rw [size_extract_loop]
      apply Nat.add_le_add_left
      exact Nat.min_le_right ..
  rw [Nat.add_sub_assoc hge]
  apply Nat.add_lt_of_lt_sub'
  exact Nat.sub_lt_left_of_lt_add hge h

theorem getElem_extract_loop_ge (as bs : Array α) (size start : Nat) (hge : i ≥ bs.size)
    (h : i < (extract.loop as size start bs).size)
    (h' := getElem_extract_loop_ge_aux as bs size start hge h) :
    (extract.loop as size start bs)[i] = as[start + i - bs.size] := by
  induction size using Nat.recAux generalizing start bs with
  | zero =>
    rw [size_extract_loop, Nat.zero_min, Nat.add_zero] at h
    omega
  | succ size ih =>
    have : start < as.size := by
      apply Nat.lt_of_le_of_lt (Nat.le_add_right start (i - bs.size))
      rwa [← Nat.add_sub_assoc hge]
    have : i < (extract.loop as size (start+1) (bs.push as[start])).size := by
      rwa [← extract_loop_succ]
    have heq : (extract.loop as (size+1) start bs)[i] =
        (extract.loop as size (start+1) (bs.push as[start]))[i] := by
      congr 1; rw [extract_loop_succ]
    rw [heq]
    if hi : bs.size = i then
      cases hi
      have h₁ : bs.size < (bs.push as[start]).size := by rw [size_push]; exact Nat.lt_succ_self ..
      have h₂ : bs.size < (extract.loop as size (start+1) (bs.push as[start])).size := by
        rw [size_extract_loop]; apply Nat.lt_of_lt_of_le h₁; exact Nat.le_add_right ..
      have h : (extract.loop as size (start + 1) (push bs as[start]))[bs.size] = as[start] := by
        rw [getElem_extract_loop_lt as (bs.push as[start]) size (start+1) h₁ h₂, getElem_push_eq]
      rw [h]; congr; rw [Nat.add_sub_cancel]
    else
      have hge : bs.size + 1 ≤ i := Nat.lt_of_le_of_ne hge hi
      rw [ih (bs.push as[start]) (start+1) ((size_push ..).symm ▸ hge)]
      congr 1; rw [size_push, Nat.add_right_comm, Nat.add_sub_add_right]

theorem getElem_extract_aux {as : Array α} {start stop : Nat} (h : i < (as.extract start stop).size) :
    start + i < as.size := by
  rw [size_extract] at h; apply Nat.add_lt_of_lt_sub'; apply Nat.lt_of_lt_of_le h
  apply Nat.sub_le_sub_right; apply Nat.min_le_right

@[simp] theorem getElem_extract {as : Array α} {start stop : Nat}
    (h : i < (as.extract start stop).size) :
    (as.extract start stop)[i] = as[start + i]'(getElem_extract_aux h) :=
  show (extract.loop as (min stop as.size - start) start #[])[i]
    = as[start + i]'(getElem_extract_aux h) by rw [getElem_extract_loop_ge]; rfl; exact Nat.zero_le _

theorem getElem?_extract {as : Array α} {start stop : Nat} :
    (as.extract start stop)[i]? = if i < min stop as.size - start then as[start + i]? else none := by
  simp only [getElem?_def, size_extract, getElem_extract]
  split
  · split
    · rfl
    · omega
  · rfl

@[congr] theorem extract_congr {as bs : Array α}
    (w : as = bs) (h : start = start') (h' : stop = stop') :
    as.extract start stop = bs.extract start' stop' := by
  subst w h h'
  rfl

@[simp] theorem toList_extract (as : Array α) (start stop : Nat) :
    (as.extract start stop).toList = as.toList.extract start stop := by
  apply List.ext_getElem
  · simp only [length_toList, size_extract, List.length_take, List.length_drop]
    omega
  · intros n h₁ h₂
    simp

@[simp] theorem extract_size (as : Array α) : as.extract 0 as.size = as := by
  apply ext
  · rw [size_extract, Nat.min_self, Nat.sub_zero]
  · intros; rw [getElem_extract]; congr; rw [Nat.zero_add]

@[deprecated extract_size (since := "2025-01-19")]
abbrev extract_all := @extract_size

theorem extract_empty_of_stop_le_start (as : Array α) {start stop : Nat} (h : stop ≤ start) :
    as.extract start stop = #[] := by
  simp only [extract, Nat.sub_eq, mkEmpty_eq]
  rw [←Nat.sub_min_sub_right, Nat.sub_eq_zero_of_le h, Nat.zero_min, extract_loop_zero]

theorem extract_empty_of_size_le_start (as : Array α) {start stop : Nat} (h : as.size ≤ start) :
    as.extract start stop = #[] := by
  simp only [extract, Nat.sub_eq, mkEmpty_eq]
  rw [←Nat.sub_min_sub_right, Nat.sub_eq_zero_of_le h, Nat.min_zero, extract_loop_zero]

@[simp] theorem extract_empty (start stop : Nat) : (#[] : Array α).extract start stop = #[] :=
  extract_empty_of_size_le_start _ (Nat.zero_le _)

@[simp] theorem _root_.List.extract_toArray (l : List α) (start stop : Nat) :
    l.toArray.extract start stop = (l.extract start stop).toArray := by
  apply ext'
  simp

/-! ### foldlM and foldrM -/

theorem foldlM_start_stop {m} [Monad m] (l : Array α) (f : β → α → m β) (b) (start stop : Nat) :
    l.foldlM f b start stop = (l.extract start stop).foldlM f b := by
  unfold foldlM
  simp only [Nat.sub_zero, size_extract, Nat.le_refl, ↓reduceDIte]
  suffices foldlM.loop f l (min stop l.size) (by omega) (min stop l.size - start) start b =
      foldlM.loop f (l.extract start stop) (min stop l.size - start) (by simp) (min stop l.size - start) 0 b by
    split
    · have : min stop l.size = stop := by omega
      simp_all
    · have : min stop l.size = l.size := by omega
      simp_all
  revert b
  suffices ∀ (b : β) (i k) (w : i + k = min stop l.size - start),
    foldlM.loop f l (min stop l.size) (by omega) i (start + k) b =
      foldlM.loop f (l.extract start stop) (min stop l.size - start) (by simp) i k b by
    intro b
    simpa using this b (min stop l.size - start) 0 (by omega)
  intro b i k w
  induction i generalizing b k with
  | zero =>
    simp only [Nat.zero_add] at w
    subst k
    simp [foldlM.loop]
  | succ i ih =>
    unfold foldlM.loop
    rw [dif_pos (by omega), dif_pos (by omega)]
    split <;> rename_i h
    · rfl
    · simp at h
      subst h
      simp only [getElem_extract]
      congr
      funext b
      specialize ih b (k + 1) (by omega)
      simp [← Nat.add_assoc] at ih
      rw [ih]

theorem foldrM_start_stop {m} [Monad m] (l : Array α) (f : α → β → m β) (b) (start stop : Nat) :
    l.foldrM f b start stop = (l.extract stop start).foldrM f b := by
  unfold foldrM
  simp only [size_extract, Nat.le_refl, ↓reduceDIte]
  suffices stop ≤ min start l.size →
      foldrM.fold f l stop (min start l.size) (by omega) b =
        foldrM.fold f (l.extract stop start) 0 (min start l.size - stop) (by simp) b by
    split
    · split
      · rw [if_pos (by omega)]
        have h : min start l.size = start := by omega
        specialize this (by omega)
        simp_all
      · rw [if_neg (by omega)]
    · split
      · rw [if_pos (by omega)]
        have h : min start l.size = l.size := by omega
        specialize this (by omega)
        simp_all
      · rw [if_neg (by omega)]
  revert b
  suffices ∀ (b : β) (i) (w : stop + i ≤ min start l.size),
      foldrM.fold f l stop (stop + i) (by omega) b =
        foldrM.fold f (l.extract stop start) 0 i (by simp; omega) b by
    intro b w
    specialize this b (min start l.size - stop)
    have h : stop + (min start l.size - stop) = min start l.size := by omega
    simp_all
  intro b i w
  induction i generalizing b with
  | zero =>
    unfold foldrM.fold
    simp
  | succ i ih =>
    unfold foldrM.fold
    simp only [beq_iff_eq, Nat.add_right_eq_self, Nat.add_one_ne_zero, ↓reduceIte, Nat.add_eq,
      getElem_extract]
    congr
    funext b
    simp [ih b (by omega)]

@[congr] theorem foldlM_congr {m} [Monad m] {f g : β → α → m β} {b : β} {l l' : Array α}
    (w : l = l')
    (h : ∀ x y, f x y = g x y) (hstart : start = start') (hstop : stop = stop') :
    l.foldlM f b start stop = l'.foldlM g b start' stop' := by
  subst hstart hstop w
  rcases l with ⟨l⟩
  rw [foldlM_start_stop, List.extract_toArray]
  simp only [size_toArray, List.length_take, List.length_drop, List.foldlM_toArray']
  rw [foldlM_start_stop, List.extract_toArray]
  simp only [size_toArray, List.length_take, List.length_drop, List.foldlM_toArray']
  congr
  funext b a
  simp_all

@[congr] theorem foldrM_congr {m} [Monad m] {f g : α → β → m β} {b : β} {l l' : Array α}
    (w : l = l')
    (h : ∀ x y, f x y = g x y) (hstart : start = start') (hstop : stop = stop') :
    l.foldrM f b start stop = l'.foldrM g b start' stop' := by
  subst hstart hstop w
  rcases l with ⟨l⟩
  rw [foldrM_start_stop, List.extract_toArray]
  simp only [size_toArray, List.length_take, List.length_drop, List.foldrM_toArray']
  rw [foldrM_start_stop, List.extract_toArray]
  simp only [size_toArray, List.length_take, List.length_drop, List.foldrM_toArray']
  congr
  funext b a
  simp_all

/-- Variant of `foldlM_append` with a side condition for the `stop` argument. -/
@[simp] theorem foldlM_append' [Monad m] [LawfulMonad m] (f : β → α → m β) (b) (l l' : Array α)
    (w : stop = l.size + l'.size) :
    (l ++ l').foldlM f b 0 stop = l.foldlM f b >>= l'.foldlM f := by
  subst w
  rcases l with ⟨l⟩
  rcases l' with ⟨l'⟩
  simp

theorem foldlM_append [Monad m] [LawfulMonad m] (f : β → α → m β) (b) (l l' : Array α) :
    (l ++ l').foldlM f b = l.foldlM f b >>= l'.foldlM f := by
  simp

@[simp] theorem foldlM_loop_empty [Monad m] (f : β → α → m β) (init : β) (i j : Nat) :
    foldlM.loop f #[] s h i j init = pure init := by
  unfold foldlM.loop; split
  · split
    · rfl
    · simp at h
      omega
  · rfl

@[simp] theorem foldlM_empty [Monad m] (f : β → α → m β) (init : β) :
    foldlM f init #[] start stop = return init := by
  simp [foldlM]

@[simp] theorem foldrM_fold_empty [Monad m] (f : α → β → m β) (init : β) (i j : Nat) (h) :
    foldrM.fold f #[] i j h init = pure init := by
  unfold foldrM.fold
  split <;> rename_i h₁
  · rfl
  · split <;> rename_i h₂
    · rfl
    · simp at h₂

@[simp] theorem foldrM_empty [Monad m] (f : α → β → m β) (init : β) :
    foldrM f init #[] start stop = return init := by
  simp [foldrM]

/-- Variant of `foldlM_push` with a side condition for the `stop` argument. -/
@[simp] theorem foldlM_push' [Monad m] [LawfulMonad m] (l : Array α) (a : α) (f : β → α → m β) (b)
    (w : stop = l.size + 1) :
    (l.push a).foldlM f b 0 stop = l.foldlM f b >>= fun b => f b a := by
  subst w
  simp [← append_singleton]

theorem foldlM_push [Monad m] [LawfulMonad m] (l : Array α) (a : α) (f : β → α → m β) (b) :
    (l.push a).foldlM f b = l.foldlM f b >>= fun b => f b a := by
  simp

theorem foldl_eq_foldlM (f : β → α → β) (b) (l : Array α) :
    l.foldl f b start stop = l.foldlM (m := Id) f b start stop := by
  simp [foldl, Id.run]

theorem foldr_eq_foldrM (f : α → β → β) (b) (l : Array α) :
    l.foldr f b start stop = l.foldrM (m := Id) f b start stop := by
  simp [foldr, Id.run]

@[simp] theorem id_run_foldlM (f : β → α → Id β) (b) (l : Array α) :
    Id.run (l.foldlM f b start stop) = l.foldl f b start stop := (foldl_eq_foldlM f b l).symm

@[simp] theorem id_run_foldrM (f : α → β → Id β) (b) (l : Array α) :
    Id.run (l.foldrM f b start stop) = l.foldr f b start stop := (foldr_eq_foldrM f b l).symm

/-- Variant of `foldlM_reverse` with a side condition for the `stop` argument. -/
@[simp] theorem foldlM_reverse' [Monad m] (l : Array α) (f : β → α → m β) (b)
    (w : stop = l.size) :
    l.reverse.foldlM f b 0 stop = l.foldrM (fun x y => f y x) b := by
  subst w
  rcases l with ⟨l⟩
  simp [List.foldlM_reverse]

/-- Variant of `foldrM_reverse` with a side condition for the `start` argument. -/
@[simp] theorem foldrM_reverse' [Monad m] (l : Array α) (f : α → β → m β) (b)
    (w : start = l.size) :
    l.reverse.foldrM f b start 0 = l.foldlM (fun x y => f y x) b := by
  subst w
  rcases l with ⟨l⟩
  simp [List.foldrM_reverse]

theorem foldlM_reverse [Monad m] (l : Array α) (f : β → α → m β) (b) :
    l.reverse.foldlM f b = l.foldrM (fun x y => f y x) b := by
  simp

theorem foldrM_reverse [Monad m] (l : Array α) (f : α → β → m β) (b) :
    l.reverse.foldrM f b = l.foldlM (fun x y => f y x) b := by
  rcases l with ⟨l⟩
  simp

theorem foldrM_push [Monad m] (f : α → β → m β) (init : β) (arr : Array α) (a : α) :
    (arr.push a).foldrM f init = f a init >>= arr.foldrM f := by
  simp only [foldrM_eq_reverse_foldlM_toList, push_toList, List.reverse_append, List.reverse_cons,
    List.reverse_nil, List.nil_append, List.singleton_append, List.foldlM_cons, List.foldlM_reverse]

/--
Variant of `foldrM_push` with `h : start = arr.size + 1`
rather than `(arr.push a).size` as the argument.
-/
@[simp] theorem foldrM_push' [Monad m] (f : α → β → m β) (init : β) (arr : Array α) (a : α)
    {start} (h : start = arr.size + 1) :
    (arr.push a).foldrM f init start = f a init >>= arr.foldrM f := by
  simp [← foldrM_push, h]

/-! ### foldl / foldr -/

-- This proof is the pure version of `Array.SatisfiesM_foldlM` in Batteries,
-- reproduced to avoid a dependency on `SatisfiesM`.
theorem foldl_induction
    {as : Array α} (motive : Nat → β → Prop) {init : β} (h0 : motive 0 init) {f : β → α → β}
    (hf : ∀ i : Fin as.size, ∀ b, motive i.1 b → motive (i.1 + 1) (f b as[i])) :
    motive as.size (as.foldl f init) := by
  let rec go {i j b} (h₁ : j ≤ as.size) (h₂ : as.size ≤ i + j) (H : motive j b) :
    (motive as.size) (foldlM.loop (m := Id) f as as.size (Nat.le_refl _) i j b) := by
    unfold foldlM.loop; split
    · next hj =>
      split
      · cases Nat.not_le_of_gt (by simp [hj]) h₂
      · exact go hj (by rwa [Nat.succ_add] at h₂) (hf ⟨j, hj⟩ b H)
    · next hj => exact Nat.le_antisymm h₁ (Nat.ge_of_not_lt hj) ▸ H
  simpa [foldl, foldlM] using go (Nat.zero_le _) (Nat.le_refl _) h0

-- This proof is the pure version of `Array.SatisfiesM_foldrM` in Batteries,
-- reproduced to avoid a dependency on `SatisfiesM`.
theorem foldr_induction
    {as : Array α} (motive : Nat → β → Prop) {init : β} (h0 : motive as.size init) {f : α → β → β}
    (hf : ∀ i : Fin as.size, ∀ b, motive (i.1 + 1) b → motive i.1 (f as[i] b)) :
    motive 0 (as.foldr f init) := by
  let rec go {i b} (hi : i ≤ as.size) (H : motive i b) :
    (motive 0) (foldrM.fold (m := Id) f as 0 i hi b) := by
    unfold foldrM.fold; simp; split
    · next hi => exact (hi ▸ H)
    · next hi =>
      split; {simp at hi}
      · next i hi' =>
        exact go _ (hf ⟨i, hi'⟩ b H)
  simp [foldr, foldrM]; split; {exact go _ h0}
  · next h => exact (Nat.eq_zero_of_not_pos h ▸ h0)

@[congr]
theorem foldl_congr {as bs : Array α} (h₀ : as = bs) {f g : β → α → β} (h₁ : f = g)
     {a b : β} (h₂ : a = b) {start start' stop stop' : Nat} (h₃ : start = start') (h₄ : stop = stop') :
    as.foldl f a start stop = bs.foldl g b start' stop' := by
  congr

@[congr]
theorem foldr_congr {as bs : Array α} (h₀ : as = bs) {f g : α → β → β} (h₁ : f = g)
     {a b : β} (h₂ : a = b) {start start' stop stop' : Nat} (h₃ : start = start') (h₄ : stop = stop') :
    as.foldr f a start stop = bs.foldr g b start' stop' := by
  congr

theorem foldr_push (f : α → β → β) (init : β) (arr : Array α) (a : α) :
    (arr.push a).foldr f init = arr.foldr f (f a init) := foldrM_push ..

/--
Variant of `foldr_push` with the `h : start = arr.size + 1`
rather than `(arr.push a).size` as the argument.
-/
@[simp] theorem foldr_push' (f : α → β → β) (init : β) (arr : Array α) (a : α) {start}
    (h : start = arr.size + 1) : (arr.push a).foldr f init start = arr.foldr f (f a init) :=
  foldrM_push' _ _ _ _ h

@[simp] theorem foldl_push_eq_append (l l' : Array α) : l.foldl push l' = l' ++ l := by
  cases l
  cases l'
  simp

@[simp] theorem foldr_flip_push_eq_append (l l' : Array α) :
    l.foldr (fun x y => push y x) l' = l' ++ l.reverse := by
  cases l
  cases l'
  simp

theorem foldl_map' (f : β₁ → β₂) (g : α → β₂ → α) (l : Array β₁) (init : α) (w : stop = l.size) :
    (l.map f).foldl g init 0 stop = l.foldl (fun x y => g x (f y)) init := by
  subst w
  cases l; simp [List.foldl_map]

theorem foldr_map' (f : α₁ → α₂) (g : α₂ → β → β) (l : Array α₁) (init : β) (w : start = l.size) :
    (l.map f).foldr g init start 0 = l.foldr (fun x y => g (f x) y) init := by
  subst w
  cases l; simp [List.foldr_map]

theorem foldl_map (f : β₁ → β₂) (g : α → β₂ → α) (l : Array β₁) (init : α) :
    (l.map f).foldl g init = l.foldl (fun x y => g x (f y)) init := by
  cases l; simp [List.foldl_map]

theorem foldr_map (f : α₁ → α₂) (g : α₂ → β → β) (l : Array α₁) (init : β) :
    (l.map f).foldr g init = l.foldr (fun x y => g (f x) y) init := by
  cases l; simp [List.foldr_map]

theorem foldl_filterMap' (f : α → Option β) (g : γ → β → γ) (l : Array α) (init : γ)
    (w : stop = (l.filterMap f).size) :
    (l.filterMap f).foldl g init 0 stop = l.foldl (fun x y => match f y with | some b => g x b | none => x) init := by
  subst w
  cases l
  simp [List.foldl_filterMap]
  rfl

theorem foldr_filterMap' (f : α → Option β) (g : β → γ → γ) (l : Array α) (init : γ)
    (w : start = (l.filterMap f).size) :
    (l.filterMap f).foldr g init start 0 = l.foldr (fun x y => match f x with | some b => g b y | none => y) init := by
  subst w
  cases l
  simp [List.foldr_filterMap]
  rfl

theorem foldl_filterMap (f : α → Option β) (g : γ → β → γ) (l : Array α) (init : γ) :
    (l.filterMap f).foldl g init = l.foldl (fun x y => match f y with | some b => g x b | none => x) init := by
  simp [foldl_filterMap']

theorem foldr_filterMap (f : α → Option β) (g : β → γ → γ) (l : Array α) (init : γ) :
    (l.filterMap f).foldr g init = l.foldr (fun x y => match f x with | some b => g b y | none => y) init := by
  simp [foldr_filterMap']

theorem foldl_map_hom' (g : α → β) (f : α → α → α) (f' : β → β → β) (a : α) (l : Array α)
    (h : ∀ x y, f' (g x) (g y) = g (f x y)) (w : stop = l.size) :
    (l.map g).foldl f' (g a) 0 stop = g (l.foldl f a) := by
  subst w
  cases l
  simp
  rw [List.foldl_map_hom _ _ _ _ _ h]

theorem foldr_map_hom' (g : α → β) (f : α → α → α) (f' : β → β → β) (a : α) (l : Array α)
    (h : ∀ x y, f' (g x) (g y) = g (f x y)) (w : start = l.size) :
    (l.map g).foldr f' (g a) start 0 = g (l.foldr f a) := by
  subst w
  cases l
  simp
  rw [List.foldr_map_hom _ _ _ _ _ h]

theorem foldl_map_hom (g : α → β) (f : α → α → α) (f' : β → β → β) (a : α) (l : Array α)
    (h : ∀ x y, f' (g x) (g y) = g (f x y)) :
    (l.map g).foldl f' (g a) = g (l.foldl f a) := by
  cases l
  simp
  rw [List.foldl_map_hom _ _ _ _ _ h]

theorem foldr_map_hom (g : α → β) (f : α → α → α) (f' : β → β → β) (a : α) (l : Array α)
    (h : ∀ x y, f' (g x) (g y) = g (f x y)) :
    (l.map g).foldr f' (g a) = g (l.foldr f a) := by
  cases l
  simp
  rw [List.foldr_map_hom _ _ _ _ _ h]

/-- Variant of `foldrM_append` with a side condition for the `start` argument. -/
@[simp] theorem foldrM_append' [Monad m] [LawfulMonad m] (f : α → β → m β) (b) (l l' : Array α)
    (w : start = l.size + l'.size) :
    (l ++ l').foldrM f b start 0 = l'.foldrM f b >>= l.foldrM f := by
  subst w
  rcases l with ⟨l⟩
  rcases l' with ⟨l'⟩
  simp

theorem foldrM_append [Monad m] [LawfulMonad m] (f : α → β → m β) (b) (l l' : Array α) :
    (l ++ l').foldrM f b = l'.foldrM f b >>= l.foldrM f := by
  simp

@[simp] theorem foldl_append' {β : Type _} (f : β → α → β) (b) (l l' : Array α)
    (w : stop = l.size + l'.size) :
    (l ++ l').foldl f b 0 stop = l'.foldl f (l.foldl f b) := by
  subst w
  simp [foldl_eq_foldlM]

@[simp] theorem foldr_append' (f : α → β → β) (b) (l l' : Array α)
    (w : start = l.size + l'.size) :
    (l ++ l').foldr f b start 0 = l.foldr f (l'.foldr f b) := by
  subst w
  simp [foldr_eq_foldrM]

theorem foldl_append {β : Type _} (f : β → α → β) (b) (l l' : Array α) :
    (l ++ l').foldl f b = l'.foldl f (l.foldl f b) := by
  simp [foldl_eq_foldlM]

theorem foldr_append (f : α → β → β) (b) (l l' : Array α) :
    (l ++ l').foldr f b = l.foldr f (l'.foldr f b) := by
  simp [foldr_eq_foldrM]

@[simp] theorem foldl_flatten' (f : β → α → β) (b : β) (L : Array (Array α))
    (w : stop = L.flatten.size) :
    (flatten L).foldl f b 0 stop = L.foldl (fun b l => l.foldl f b) b := by
  subst w
  cases L using array₂_induction
  simp [List.foldl_flatten, List.foldl_map]

@[simp] theorem foldr_flatten' (f : α → β → β) (b : β) (L : Array (Array α))
    (w : start = L.flatten.size) :
    (flatten L).foldr f b start 0 = L.foldr (fun l b => l.foldr f b) b := by
  subst w
  cases L using array₂_induction
  simp [List.foldr_flatten, List.foldr_map]

theorem foldl_flatten (f : β → α → β) (b : β) (L : Array (Array α)) :
    (flatten L).foldl f b = L.foldl (fun b l => l.foldl f b) b := by
  cases L using array₂_induction
  simp [List.foldl_flatten, List.foldl_map]

theorem foldr_flatten (f : α → β → β) (b : β) (L : Array (Array α)) :
    (flatten L).foldr f b = L.foldr (fun l b => l.foldr f b) b := by
  cases L using array₂_induction
  simp [List.foldr_flatten, List.foldr_map]

/-- Variant of `foldl_reverse` with a side condition for the `stop` argument. -/
@[simp] theorem foldl_reverse' (l : Array α) (f : β → α → β) (b) (w : stop = l.size) :
    l.reverse.foldl f b 0 stop = l.foldr (fun x y => f y x) b := by
  simp [w, foldl_eq_foldlM, foldr_eq_foldrM]

/-- Variant of `foldr_reverse` with a side condition for the `start` argument. -/
@[simp] theorem foldr_reverse' (l : Array α) (f : α → β → β) (b) (w : start = l.size) :
    l.reverse.foldr f b start 0 = l.foldl (fun x y => f y x) b := by
  simp [w, foldl_eq_foldlM, foldr_eq_foldrM]

theorem foldl_reverse (l : Array α) (f : β → α → β) (b) :
    l.reverse.foldl f b = l.foldr (fun x y => f y x) b := by simp [foldl_eq_foldlM, foldr_eq_foldrM]

theorem foldr_reverse (l : Array α) (f : α → β → β) (b) :
    l.reverse.foldr f b = l.foldl (fun x y => f y x) b :=
  (foldl_reverse ..).symm.trans <| by simp

theorem foldl_eq_foldr_reverse (l : Array α) (f : β → α → β) (b) :
    l.foldl f b = l.reverse.foldr (fun x y => f y x) b := by simp

theorem foldr_eq_foldl_reverse (l : Array α) (f : α → β → β) (b) :
    l.foldr f b = l.reverse.foldl (fun x y => f y x) b := by simp

theorem foldl_assoc {op : α → α → α} [ha : Std.Associative op] {l : Array α} {a₁ a₂} :
     l.foldl op (op a₁ a₂) = op a₁ (l.foldl op a₂) := by
  rcases l with ⟨l⟩
  simp [List.foldl_assoc]

theorem foldr_assoc {op : α → α → α} [ha : Std.Associative op] {l : Array α} {a₁ a₂} :
    l.foldr op (op a₁ a₂) = op (l.foldr op a₁) a₂ := by
  rcases l with ⟨l⟩
  simp [List.foldr_assoc]

theorem foldl_hom (f : α₁ → α₂) (g₁ : α₁ → β → α₁) (g₂ : α₂ → β → α₂) (l : Array β) (init : α₁)
    (H : ∀ x y, g₂ (f x) y = f (g₁ x y)) : l.foldl g₂ (f init) = f (l.foldl g₁ init) := by
  cases l
  simp
  rw [List.foldl_hom _ _ _ _ _ H]

theorem foldr_hom (f : β₁ → β₂) (g₁ : α → β₁ → β₁) (g₂ : α → β₂ → β₂) (l : Array α) (init : β₁)
    (H : ∀ x y, g₂ x (f y) = f (g₁ x y)) : l.foldr g₂ (f init) = f (l.foldr g₁ init) := by
  cases l
  simp
  rw [List.foldr_hom _ _ _ _ _ H]

/--
We can prove that two folds over the same array are related (by some arbitrary relation)
if we know that the initial elements are related and the folding function, for each element of the array,
preserves the relation.
-/
theorem foldl_rel {l : Array α} {f g : β → α → β} {a b : β} (r : β → β → Prop)
    (h : r a b) (h' : ∀ (a : α), a ∈ l → ∀ (c c' : β), r c c' → r (f c a) (g c' a)) :
    r (l.foldl (fun acc a => f acc a) a) (l.foldl (fun acc a => g acc a) b) := by
  rcases l with ⟨l⟩
  simpa using List.foldl_rel r h (by simpa using h')

/--
We can prove that two folds over the same array are related (by some arbitrary relation)
if we know that the initial elements are related and the folding function, for each element of the array,
preserves the relation.
-/
theorem foldr_rel {l : Array α} {f g : α → β → β} {a b : β} (r : β → β → Prop)
    (h : r a b) (h' : ∀ (a : α), a ∈ l → ∀ (c c' : β), r c c' → r (f a c) (g a c')) :
    r (l.foldr (fun a acc => f a acc) a) (l.foldr (fun a acc => g a acc) b) := by
  rcases l with ⟨l⟩
  simpa using List.foldr_rel r h (by simpa using h')

@[simp] theorem foldl_add_const (l : Array α) (a b : Nat) :
    l.foldl (fun x _ => x + a) b = b + a * l.size := by
  rcases l with ⟨l⟩
  simp

@[simp] theorem foldr_add_const (l : Array α) (a b : Nat) :
    l.foldr (fun _ x => x + a) b = b + a * l.size := by
  rcases l with ⟨l⟩
  simp

/-! Content below this point has not yet been aligned with `List`. -/

/-! ### sum -/

theorem sum_eq_sum_toList [Add α] [Zero α] (as : Array α) : as.toList.sum = as.sum := by
  cases as
  simp [Array.sum, List.sum]

-- This is a duplicate of `List.toArray_toList`.
-- It's confusing to guess which namespace this theorem should live in,
-- so we provide both.
@[simp] theorem toArray_toList (a : Array α) : a.toList.toArray = a := rfl

@[deprecated size_toArray (since := "2024-12-11")]
theorem size_mk (as : List α) : (Array.mk as).size = as.length := by simp [size]

/-- A more efficient version of `arr.toList.reverse`. -/
@[inline] def toListRev (arr : Array α) : List α := arr.foldl (fun l t => t :: l) []

@[simp] theorem toListRev_eq (arr : Array α) : arr.toListRev = arr.toList.reverse := by
  rw [toListRev, ← foldl_toList, ← List.foldr_reverse, List.foldr_cons_nil]

@[simp] theorem appendList_nil (arr : Array α) : arr ++ ([] : List α) = arr := Array.ext' (by simp)

@[simp] theorem appendList_cons (arr : Array α) (a : α) (l : List α) :
    arr ++ (a :: l) = arr.push a ++ l := Array.ext' (by simp)

theorem foldl_toList_eq_flatMap (l : List α) (acc : Array β)
    (F : Array β → α → Array β) (G : α → List β)
    (H : ∀ acc a, (F acc a).toList = acc.toList ++ G a) :
    (l.foldl F acc).toList = acc.toList ++ l.flatMap G := by
  induction l generalizing acc <;> simp [*, List.flatMap]

theorem foldl_toList_eq_map (l : List α) (acc : Array β) (G : α → β) :
    (l.foldl (fun acc a => acc.push (G a)) acc).toList = acc.toList ++ l.map G := by
  induction l generalizing acc <;> simp [*]

/-! # uset -/

attribute [simp] uset

theorem size_uset (a : Array α) (v i h) : (uset a i v h).size = a.size := by simp

/-! # get -/

@[deprecated getElem?_eq_getElem (since := "2024-12-11")]
theorem getElem?_lt
    (a : Array α) {i : Nat} (h : i < a.size) : a[i]? = some a[i] := dif_pos h

@[deprecated getElem?_eq_none (since := "2024-12-11")]
theorem getElem?_ge
    (a : Array α) {i : Nat} (h : i ≥ a.size) : a[i]? = none := dif_neg (Nat.not_lt_of_le h)

@[simp] theorem get?_eq_getElem? (a : Array α) (i : Nat) : a.get? i = a[i]? := rfl

@[deprecated getElem?_eq_none (since := "2024-12-11")]
theorem getElem?_len_le (a : Array α) {i : Nat} (h : a.size ≤ i) : a[i]? = none := by
  simp [getElem?_eq_none, h]

@[deprecated getD_getElem? (since := "2024-12-11")] abbrev getD_get? := @getD_getElem?

@[simp] theorem getD_eq_get? (a : Array α) (i d) : a.getD i d = (a[i]?).getD d := by
  simp only [getD, get_eq_getElem, get?_eq_getElem?]; split <;> simp [getD_getElem?, *]

theorem get!_eq_getD [Inhabited α] (a : Array α) : a.get! n = a.getD n default := rfl

theorem get!_eq_getElem? [Inhabited α] (a : Array α) (i : Nat) :
    a.get! i = (a.get? i).getD default := by
  by_cases p : i < a.size <;>
  simp only [get!_eq_getD, getD_eq_get?, getD_getElem?, p, get?_eq_getElem?]

/-! # ofFn -/

@[simp] theorem size_ofFn_go {n} (f : Fin n → α) (i acc) :
    (ofFn.go f i acc).size = acc.size + (n - i) := by
  if hin : i < n then
    unfold ofFn.go
    have : 1 + (n - (i + 1)) = n - i :=
      Nat.sub_sub .. ▸ Nat.add_sub_cancel' (Nat.le_sub_of_add_le (Nat.add_comm .. ▸ hin))
    rw [dif_pos hin, size_ofFn_go f (i+1), size_push, Nat.add_assoc, this]
  else
    have : n - i = 0 := Nat.sub_eq_zero_of_le (Nat.le_of_not_lt hin)
    unfold ofFn.go
    simp [hin, this]
termination_by n - i

@[simp] theorem size_ofFn (f : Fin n → α) : (ofFn f).size = n := by simp [ofFn]

theorem getElem_ofFn_go (f : Fin n → α) (i) {acc k}
    (hki : k < n) (hin : i ≤ n) (hi : i = acc.size)
    (hacc : ∀ j, ∀ hj : j < acc.size, acc[j] = f ⟨j, Nat.lt_of_lt_of_le hj (hi ▸ hin)⟩) :
    haveI : acc.size + (n - acc.size) = n := Nat.add_sub_cancel' (hi ▸ hin)
    (ofFn.go f i acc)[k]'(by simp [*]) = f ⟨k, hki⟩ := by
  unfold ofFn.go
  if hin : i < n then
    have : 1 + (n - (i + 1)) = n - i :=
      Nat.sub_sub .. ▸ Nat.add_sub_cancel' (Nat.le_sub_of_add_le (Nat.add_comm .. ▸ hin))
    simp only [dif_pos hin]
    rw [getElem_ofFn_go f (i+1) _ hin (by simp [*]) (fun j hj => ?hacc)]
    cases (Nat.lt_or_eq_of_le <| Nat.le_of_lt_succ (by simpa using hj)) with
    | inl hj => simp [getElem_push, hj, hacc j hj]
    | inr hj => simp [getElem_push, *]
  else
    simp [hin, hacc k (Nat.lt_of_lt_of_le hki (Nat.le_of_not_lt (hi ▸ hin)))]
termination_by n - i

@[simp] theorem getElem_ofFn (f : Fin n → α) (i : Nat) (h) :
    (ofFn f)[i] = f ⟨i, size_ofFn f ▸ h⟩ :=
  getElem_ofFn_go _ _ _ (by simp) (by simp) nofun

theorem getElem?_ofFn (f : Fin n → α) (i : Nat) :
    (ofFn f)[i]? = if h : i < n then some (f ⟨i, h⟩) else none := by
  simp [getElem?_def]

@[simp] theorem ofFn_zero (f : Fin 0 → α) : ofFn f = #[] := rfl

theorem ofFn_succ (f : Fin (n+1) → α) :
    ofFn f = (ofFn (fun (i : Fin n) => f i.castSucc)).push (f ⟨n, by omega⟩) := by
  ext i h₁ h₂
  · simp
  · simp [getElem_push]
    split <;> rename_i h₃
    · rfl
    · congr
      simp at h₁ h₂
      omega

/-! # mem -/

@[simp] theorem mem_toList {a : α} {l : Array α} : a ∈ l.toList ↔ a ∈ l := mem_def.symm

theorem not_mem_nil (a : α) : ¬ a ∈ #[] := nofun

/-! # get lemmas -/

theorem lt_of_getElem {x : α} {a : Array α} {idx : Nat} {hidx : idx < a.size} (_ : a[idx] = x) :
    idx < a.size :=
  hidx

theorem getElem_fin_eq_getElem_toList (a : Array α) (i : Fin a.size) : a[i] = a.toList[i] := rfl

@[simp] theorem ugetElem_eq_getElem (a : Array α) {i : USize} (h : i.toNat < a.size) :
  a[i] = a[i.toNat] := rfl

theorem getElem?_size_le (a : Array α) (i : Nat) (h : a.size ≤ i) : a[i]? = none := by
  simp [getElem?_neg, h]

@[deprecated getElem?_size_le (since := "2024-10-21")] abbrev get?_len_le := @getElem?_size_le

theorem getElem_mem_toList (a : Array α) (h : i < a.size) : a[i] ∈ a.toList := by
  simp only [← getElem_toList, List.getElem_mem]

theorem get?_eq_get?_toList (a : Array α) (i : Nat) : a.get? i = a.toList.get? i := by
  simp [← getElem?_toList]

theorem get!_eq_get? [Inhabited α] (a : Array α) : a.get! n = (a.get? n).getD default := by
  simp only [get!_eq_getElem?, get?_eq_getElem?]

theorem back!_eq_back? [Inhabited α] (a : Array α) : a.back! = a.back?.getD default := by
  simp [back!, back?, getElem!_def, Option.getD]; rfl

@[simp] theorem back?_push (a : Array α) : (a.push x).back? = some x := by
  simp [back?, ← getElem?_toList]

@[simp] theorem back!_push [Inhabited α] (a : Array α) : (a.push x).back! = x := by
  simp [back!_eq_back?]

theorem mem_of_back? {xs : Array α} {a : α} (h : xs.back? = some a) : a ∈ xs := by
  cases xs
  simpa using List.mem_of_getLast? (by simpa using h)

@[deprecated mem_of_back? (since := "2024-10-21")] abbrev mem_of_back?_eq_some := @mem_of_back?

theorem getElem?_push_lt (a : Array α) (x : α) (i : Nat) (h : i < a.size) :
    (a.push x)[i]? = some a[i] := by
  rw [getElem?_pos, getElem_push_lt]

@[deprecated getElem?_push_lt (since := "2024-10-21")] abbrev get?_push_lt := @getElem?_push_lt

theorem getElem?_push_eq (a : Array α) (x : α) : (a.push x)[a.size]? = some x := by
  rw [getElem?_pos, getElem_push_eq]

@[deprecated getElem?_push_eq (since := "2024-10-21")] abbrev get?_push_eq := @getElem?_push_eq

@[deprecated getElem?_push (since := "2024-10-21")] abbrev get?_push := @getElem?_push

@[simp] theorem getElem?_size {a : Array α} : a[a.size]? = none := by
  simp only [getElem?_def, Nat.lt_irrefl, dite_false]

@[deprecated getElem?_size (since := "2024-10-21")] abbrev get?_size := @getElem?_size

@[deprecated getElem_set_self (since := "2025-01-17")]
theorem get_set_eq (a : Array α) (i : Nat) (v : α) (h : i < a.size) :
    (a.set i v h)[i]'(by simp [h]) = v := by
  simp only [set, ← getElem_toList, List.getElem_set_self]

theorem get?_set_eq (a : Array α) (i : Nat) (v : α) (h : i < a.size) :
    (a.set i v)[i]? = v := by simp [getElem?_pos, h]

@[simp] theorem get?_set_ne (a : Array α) (i : Nat) (h' : i < a.size) {j : Nat} (v : α)
    (h : i ≠ j) : (a.set i v)[j]? = a[j]? := by
  by_cases j < a.size <;> simp [getElem?_pos, getElem?_neg, *]

theorem get?_set (a : Array α) (i : Nat) (h : i < a.size) (j : Nat) (v : α) :
    (a.set i v)[j]? = if i = j then some v else a[j]? := by
  if h : i = j then subst j; simp [*] else simp [*]

theorem get_set (a : Array α) (i : Nat) (hi : i < a.size) (j : Nat) (hj : j < a.size) (v : α) :
    (a.set i v)[j]'(by simp [*]) = if i = j then v else a[j] := by
  if h : i = j then subst j; simp [*] else simp [*]

@[simp] theorem get_set_ne (a : Array α) (i : Nat) (hi : i < a.size) {j : Nat} (v : α) (hj : j < a.size)
    (h : i ≠ j) : (a.set i v)[j]'(by simp [*]) = a[j] := by
  simp only [set, ← getElem_toList, List.getElem_set_ne h]

<<<<<<< HEAD
@[simp] theorem toList_swap (a : Array α) (i j : Nat) (hi hj) :
    (a.swap i j hi hj).toList = (a.toList.set i a[j]).set j a[i] := by
  simp only [swap_def, toList_set]

=======
>>>>>>> 5b1c6b55
@[simp] theorem swapAt_def (a : Array α) (i : Nat) (v : α) (hi) :
    a.swapAt i v hi = (a[i], a.set i v) := rfl

theorem size_swapAt (a : Array α) (i : Nat) (v : α) (hi) :
    (a.swapAt i v hi).2.size = a.size := by simp

@[simp]
theorem swapAt!_def (a : Array α) (i : Nat) (v : α) (h : i < a.size) :
    a.swapAt! i v = (a[i], a.set i v) := by simp [swapAt!, h]

@[simp] theorem size_swapAt! (a : Array α) (i : Nat) (v : α) :
    (a.swapAt! i v).2.size = a.size := by
  simp only [swapAt!]
  split
  · simp
  · rfl

@[simp] theorem toList_pop (a : Array α) : a.pop.toList = a.toList.dropLast := by simp [pop]

@[simp] theorem pop_empty : (#[] : Array α).pop = #[] := rfl

@[simp] theorem pop_push (a : Array α) : (a.push x).pop = a := by simp [pop]

@[simp] theorem getElem_pop (a : Array α) (i : Nat) (hi : i < a.pop.size) :
    a.pop[i] = a[i]'(Nat.lt_of_lt_of_le (a.size_pop ▸ hi) (Nat.sub_le _ _)) :=
  List.getElem_dropLast ..

theorem eq_push_pop_back!_of_size_ne_zero [Inhabited α] {as : Array α} (h : as.size ≠ 0) :
    as = as.pop.push as.back! := by
  apply ext
  · simp [Nat.sub_add_cancel (Nat.zero_lt_of_ne_zero h)]
  · intros i h h'
    if hlt : i < as.pop.size then
      rw [getElem_push_lt (h:=hlt), getElem_pop]
    else
      have heq : i = as.pop.size :=
        Nat.le_antisymm (size_pop .. ▸ Nat.le_pred_of_lt h) (Nat.le_of_not_gt hlt)
      cases heq
      rw [getElem_push_eq, back!]
      simp [← getElem!_pos]

theorem eq_push_of_size_ne_zero {as : Array α} (h : as.size ≠ 0) :
    ∃ (bs : Array α) (c : α), as = bs.push c :=
  let _ : Inhabited α := ⟨as[0]⟩
  ⟨as.pop, as.back!, eq_push_pop_back!_of_size_ne_zero h⟩

theorem size_eq_length_toList (as : Array α) : as.size = as.toList.length := rfl

@[simp] theorem size_swapIfInBounds (a : Array α) (i j) :
    (a.swapIfInBounds i j).size = a.size := by unfold swapIfInBounds; split <;> (try split) <;> simp [size_swap]

@[deprecated size_swapIfInBounds (since := "2024-11-24")] abbrev size_swap! := @size_swapIfInBounds

@[simp] theorem size_range {n : Nat} : (range n).size = n := by
  induction n <;> simp [range]

@[simp] theorem toList_range (n : Nat) : (range n).toList = List.range n := by
  apply List.ext_getElem <;> simp [range]

@[simp]
theorem getElem_range {n : Nat} {x : Nat} (h : x < (Array.range n).size) : (Array.range n)[x] = x := by
  simp [← getElem_toList]

/-! ### shrink -/

@[simp] theorem size_shrink_loop (a : Array α) (n : Nat) : (shrink.loop n a).size = a.size - n := by
  induction n generalizing a with
  | zero => simp [shrink.loop]
  | succ n ih =>
    simp [shrink.loop, ih]
    omega

@[simp] theorem getElem_shrink_loop (a : Array α) (n : Nat) (i : Nat) (h : i < (shrink.loop n a).size) :
    (shrink.loop n a)[i] = a[i]'(by simp at h; omega) := by
  induction n generalizing a i with
  | zero => simp [shrink.loop]
  | succ n ih =>
    simp [shrink.loop, ih]

@[simp] theorem size_shrink (a : Array α) (n : Nat) : (a.shrink n).size = min n a.size  := by
  simp [shrink]
  omega

@[simp] theorem getElem_shrink (a : Array α) (n : Nat) (i : Nat) (h : i < (a.shrink n).size) :
    (a.shrink n)[i] = a[i]'(by simp at h; omega) := by
  simp [shrink]

@[simp] theorem toList_shrink (a : Array α) (n : Nat) : (a.shrink n).toList = a.toList.take n := by
  apply List.ext_getElem <;> simp

@[simp] theorem shrink_eq_take (a : Array α) (n : Nat) : a.shrink n = a.take n := by
  ext <;> simp

/-! ### forIn -/

@[simp] theorem forIn_toList [Monad m] (as : Array α) (b : β) (f : α → β → m (ForInStep β)) :
    forIn as.toList b f = forIn as b f := by
  cases as
  simp

@[simp] theorem forIn'_toList [Monad m] (as : Array α) (b : β) (f : (a : α) → a ∈ as.toList → β → m (ForInStep β)) :
    forIn' as.toList b f = forIn' as b (fun a m b => f a (mem_toList.mpr m) b) := by
  cases as
  simp

/-! ### map -/

@[deprecated "Use `toList_map` or `List.map_toArray` to characterize `Array.map`." (since := "2025-01-06")]
theorem map_induction (as : Array α) (f : α → β) (motive : Nat → Prop) (h0 : motive 0)
    (p : Fin as.size → β → Prop) (hs : ∀ i, motive i.1 → p i (f as[i]) ∧ motive (i+1)) :
    motive as.size ∧
      ∃ eq : (as.map f).size = as.size, ∀ i h, p ⟨i, h⟩ ((as.map f)[i]) := by
  have t := foldl_induction (as := as) (β := Array β)
    (motive := fun i arr => motive i ∧ arr.size = i ∧ ∀ i h2, p i arr[i.1])
    (init := #[]) (f := fun r a => r.push (f a)) ?_ ?_
  obtain ⟨m, eq, w⟩ := t
  · refine ⟨m, by simpa [map_eq_foldl] using eq, ?_⟩
    intro i h
    simp only [eq] at w
    specialize w ⟨i, h⟩ h
    simpa [map_eq_foldl] using w
  · exact ⟨h0, rfl, nofun⟩
  · intro i b ⟨m, ⟨eq, w⟩⟩
    refine ⟨?_, ?_, ?_⟩
    · exact (hs _ m).2
    · simp_all
    · intro j h
      simp at h ⊢
      by_cases h' : j < size b
      · rw [getElem_push]
        simp_all
      · rw [getElem_push, dif_neg h']
        simp only [show j = i by omega]
        exact (hs _ m).1

set_option linter.deprecated false in
@[deprecated "Use `toList_map` or `List.map_toArray` to characterize `Array.map`." (since := "2025-01-06")]
theorem map_spec (as : Array α) (f : α → β) (p : Fin as.size → β → Prop)
    (hs : ∀ i, p i (f as[i])) :
    ∃ eq : (as.map f).size = as.size, ∀ i h, p ⟨i, h⟩ ((as.map f)[i]) := by
  simpa using map_induction as f (fun _ => True) trivial p (by simp_all)

/-! ### modify -/

@[simp] theorem size_modify (a : Array α) (i : Nat) (f : α → α) : (a.modify i f).size = a.size := by
  unfold modify modifyM Id.run
  split <;> simp

theorem getElem_modify {as : Array α} {x i} (h : i < (as.modify x f).size) :
    (as.modify x f)[i] = if x = i then f (as[i]'(by simpa using h)) else as[i]'(by simpa using h) := by
  simp only [modify, modifyM, get_eq_getElem, Id.run, Id.pure_eq]
  split
  · simp only [Id.bind_eq, get_set _ _ _ _ (by simpa using h)]; split <;> simp [*]
  · rw [if_neg (mt (by rintro rfl; exact h) (by simp_all))]

@[simp] theorem toList_modify (as : Array α) (f : α → α) :
    (as.modify x f).toList = as.toList.modify f x := by
  apply List.ext_getElem
  · simp
  · simp [getElem_modify, List.getElem_modify]

theorem getElem_modify_self {as : Array α} {i : Nat} (f : α → α) (h : i < (as.modify i f).size) :
    (as.modify i f)[i] = f (as[i]'(by simpa using h)) := by
  simp [getElem_modify h]

theorem getElem_modify_of_ne {as : Array α} {i : Nat} (h : i ≠ j)
    (f : α → α) (hj : j < (as.modify i f).size) :
    (as.modify i f)[j] = as[j]'(by simpa using hj) := by
  simp [getElem_modify hj, h]

theorem getElem?_modify {as : Array α} {i : Nat} {f : α → α} {j : Nat} :
    (as.modify i f)[j]? = if i = j then as[j]?.map f else as[j]? := by
  simp only [getElem?_def, size_modify, getElem_modify, Option.map_dif]
  split <;> split <;> rfl

/-! ### contains -/

theorem contains_def [DecidableEq α] {a : α} {as : Array α} : as.contains a ↔ a ∈ as := by
  rw [mem_def, contains, ← any_toList, List.any_eq_true]; simp [and_comm]

instance [DecidableEq α] (a : α) (as : Array α) : Decidable (a ∈ as) :=
  decidable_of_iff _ contains_def

/-! ### swap -/

@[simp] theorem getElem_swap_right (a : Array α) {i j : Nat} {hi hj} :
    (a.swap i j hi hj)[j]'(by simpa using hj) = a[i] := by
  simp [swap_def, getElem_set]

@[simp] theorem getElem_swap_left (a : Array α) {i j : Nat} {hi hj} :
    (a.swap i j hi hj)[i]'(by simpa using hi) = a[j] := by
  simp +contextual [swap_def, getElem_set]

@[simp] theorem getElem_swap_of_ne (a : Array α) {i j : Nat} {hi hj} (hp : p < a.size)
    (hi' : p ≠ i) (hj' : p ≠ j) : (a.swap i j hi hj)[p]'(a.size_swap .. |>.symm ▸ hp) = a[p] := by
  simp [swap_def, getElem_set, hi'.symm, hj'.symm]

theorem getElem_swap' (a : Array α) (i j : Nat) {hi hj} (k : Nat) (hk : k < a.size) :
    (a.swap i j hi hj)[k]'(by simp_all) = if k = i then a[j] else if k = j then a[i] else a[k] := by
  split
  · simp_all only [getElem_swap_left]
  · split <;> simp_all

theorem getElem_swap (a : Array α) (i j : Nat) {hi hj} (k : Nat) (hk : k < (a.swap i j).size) :
    (a.swap i j hi hj)[k] = if k = i then a[j] else if k = j then a[i] else a[k]'(by simp_all) := by
  apply getElem_swap'

@[simp] theorem swap_swap (a : Array α) {i j : Nat} (hi hj) :
    (a.swap i j hi hj).swap i j ((a.size_swap ..).symm ▸ hi) ((a.size_swap ..).symm ▸ hj) = a := by
  apply ext
  · simp only [size_swap]
  · intros
    simp only [getElem_swap]
    split
    · simp_all
    · split <;> simp_all

theorem swap_comm (a : Array α) {i j : Nat} {hi hj} : a.swap i j hi hj = a.swap j i hj hi := by
  apply ext
  · simp only [size_swap]
  · intros
    simp only [getElem_swap]
    split
    · split <;> simp_all
    · split <;> simp_all

/-! ### eraseIdx -/

theorem eraseIdx_eq_eraseIdxIfInBounds {a : Array α} {i : Nat} (h : i < a.size) :
    a.eraseIdx i h = a.eraseIdxIfInBounds i := by
  simp [eraseIdxIfInBounds, h]

/-! ### isPrefixOf -/

@[simp] theorem isPrefixOf_toList [BEq α] {as bs : Array α} :
    as.toList.isPrefixOf bs.toList = as.isPrefixOf bs := by
  cases as
  cases bs
  simp

/-! ### zipWith -/

@[simp] theorem toList_zipWith (f : α → β → γ) (as : Array α) (bs : Array β) :
    (zipWith f as bs).toList = List.zipWith f as.toList bs.toList := by
  cases as
  cases bs
  simp

@[simp] theorem toList_zip (as : Array α) (bs : Array β) :
    (zip as bs).toList = List.zip as.toList bs.toList := by
  simp [zip, toList_zipWith, List.zip]

@[simp] theorem toList_zipWithAll (f : Option α → Option β → γ) (as : Array α) (bs : Array β) :
    (zipWithAll f as bs).toList = List.zipWithAll f as.toList bs.toList := by
  cases as
  cases bs
  simp

@[simp] theorem size_zipWith (as : Array α) (bs : Array β) (f : α → β → γ) :
    (zipWith f as bs).size = min as.size bs.size := by
  rw [size_eq_length_toList, toList_zipWith, List.length_zipWith]

@[simp] theorem size_zip (as : Array α) (bs : Array β) :
    (as.zip bs).size = min as.size bs.size :=
  as.size_zipWith bs Prod.mk

@[simp] theorem getElem_zipWith (as : Array α) (bs : Array β) (f : α → β → γ) (i : Nat)
    (hi : i < (zipWith f as bs).size) :
    (zipWith f as bs)[i] = f (as[i]'(by simp at hi; omega)) (bs[i]'(by simp at hi; omega)) := by
  cases as
  cases bs
  simp

/-! ### findSomeM?, findM?, findSome?, find? -/

@[simp] theorem findSomeM?_toList [Monad m] [LawfulMonad m] (p : α → m (Option β)) (as : Array α) :
    as.toList.findSomeM? p = as.findSomeM? p := by
  cases as
  simp

@[simp] theorem findM?_toList [Monad m] [LawfulMonad m] (p : α → m Bool) (as : Array α) :
    as.toList.findM? p = as.findM? p := by
  cases as
  simp

@[simp] theorem findSome?_toList (p : α → Option β) (as : Array α) :
    as.toList.findSome? p = as.findSome? p := by
  cases as
  simp

@[simp] theorem find?_toList (p : α → Bool) (as : Array α) :
    as.toList.find? p = as.find? p := by
  cases as
  simp

end Array

open Array

namespace List

/-!
### More theorems about `List.toArray`, followed by an `Array` operation.

Our goal is to have `simp` "pull `List.toArray` outwards" as much as possible.
-/

theorem toListRev_toArray (l : List α) : l.toArray.toListRev = l.reverse := by simp

@[simp] theorem take_toArray (l : List α) (n : Nat) : l.toArray.take n = (l.take n).toArray := by
  apply Array.ext <;> simp

@[simp] theorem mapM_toArray [Monad m] [LawfulMonad m] (f : α → m β) (l : List α) :
    l.toArray.mapM f = List.toArray <$> l.mapM f := by
  simp only [← mapM'_eq_mapM, mapM_eq_foldlM]
  suffices ∀ init : Array β,
      foldlM (fun bs a => bs.push <$> f a) init l.toArray = (init ++ toArray ·) <$> mapM' f l by
    simpa using this #[]
  intro init
  induction l generalizing init with
  | nil => simp
  | cons a l ih =>
    simp only [foldlM_toArray] at ih
    rw [size_toArray, mapM'_cons, foldlM_toArray]
    simp [ih]

theorem uset_toArray (l : List α) (i : USize) (a : α) (h : i.toNat < l.toArray.size) :
    l.toArray.uset i a h = (l.set i.toNat a).toArray := by simp

<<<<<<< HEAD
@[simp] theorem swap_toArray (l : List α) (i j : Nat) {hi hj}:
    l.toArray.swap i j hi hj = ((l.set i l[j]).set j l[i]).toArray := by
  apply ext'
  simp only [toList_swap, getElem_toArray]

=======
>>>>>>> 5b1c6b55
@[simp] theorem modify_toArray (f : α → α) (l : List α) :
    l.toArray.modify i f = (l.modify f i).toArray := by
  apply ext'
  simp

@[simp] theorem flatten_toArray (l : List (List α)) :
    (l.toArray.map List.toArray).flatten = l.flatten.toArray := by
  apply ext'
  simp [Function.comp_def]

@[simp] theorem toArray_range (n : Nat) : (range n).toArray = Array.range n := by
  apply ext'
  simp

@[simp] theorem toArray_ofFn (f : Fin n → α) : (ofFn f).toArray = Array.ofFn f := by
  ext <;> simp

end List

namespace Array

@[simp] theorem mapM_id {l : Array α} {f : α → Id β} : l.mapM f = l.map f := by
  induction l; simp_all

@[simp] theorem toList_ofFn (f : Fin n → α) : (Array.ofFn f).toList = List.ofFn f := by
  apply List.ext_getElem <;> simp

@[simp] theorem toList_takeWhile (p : α → Bool) (as : Array α) :
    (as.takeWhile p).toList = as.toList.takeWhile p := by
  induction as; simp

@[simp] theorem toList_eraseIdx (as : Array α) (i : Nat) (h : i < as.size) :
    (as.eraseIdx i h).toList = as.toList.eraseIdx i := by
  induction as
  simp

@[simp] theorem toList_eraseIdxIfInBounds (as : Array α) (i : Nat) :
    (as.eraseIdxIfInBounds i).toList = as.toList.eraseIdx i := by
  induction as
  simp

/-! ### flatten -/

@[simp] theorem flatten_toArray_map_toArray (xss : List (List α)) :
    (xss.map List.toArray).toArray.flatten = xss.flatten.toArray := by
  simp [flatten]
  suffices ∀ as, List.foldl (fun r a => r ++ a) as (List.map List.toArray xss) = as ++ xss.flatten.toArray by
    simpa using this #[]
  intro as
  induction xss generalizing as with
  | nil => simp
  | cons xs xss ih => simp [ih]

/-! ### findSomeRevM?, findRevM?, findSomeRev?, findRev? -/

@[simp] theorem findSomeRevM?_eq_findSomeM?_reverse
    [Monad m] [LawfulMonad m] (f : α → m (Option β)) (as : Array α) :
    as.findSomeRevM? f = as.reverse.findSomeM? f := by
  cases as
  rw [List.findSomeRevM?_toArray]
  simp

@[simp] theorem findRevM?_eq_findM?_reverse
    [Monad m] [LawfulMonad m] (f : α → m Bool) (as : Array α) :
    as.findRevM? f = as.reverse.findM? f := by
  cases as
  rw [List.findRevM?_toArray]
  simp

@[simp] theorem findSomeRev?_eq_findSome?_reverse (f : α → Option β) (as : Array α) :
    as.findSomeRev? f = as.reverse.findSome? f := by
  cases as
  simp [findSomeRev?, Id.run]

@[simp] theorem findRev?_eq_find?_reverse (f : α → Bool) (as : Array α) :
    as.findRev? f = as.reverse.find? f := by
  cases as
  simp [findRev?, Id.run]

/-! ### unzip -/

@[simp] theorem fst_unzip (as : Array (α × β)) : (Array.unzip as).fst = as.map Prod.fst := by
  simp only [unzip]
  rcases as with ⟨as⟩
  simp only [List.foldl_toArray']
  rw [← List.foldl_hom (f := Prod.fst) (g₂ := fun bs x => bs.push x.1) (H := by simp), ← List.foldl_map]
  simp

@[simp] theorem snd_unzip (as : Array (α × β)) : (Array.unzip as).snd = as.map Prod.snd := by
  simp only [unzip]
  rcases as with ⟨as⟩
  simp only [List.foldl_toArray']
  rw [← List.foldl_hom (f := Prod.snd) (g₂ := fun bs x => bs.push x.2) (H := by simp), ← List.foldl_map]
  simp

/-! ### take -/

@[simp] theorem take_size (a : Array α) : a.take a.size = a := by
  cases a
  simp

/-! ### countP and count -/

@[simp] theorem _root_.List.countP_toArray (l : List α) : countP p l.toArray = l.countP p := by
  simp [countP]
  induction l with
  | nil => rfl
  | cons head tail ih =>
    simp only [List.foldr_cons, ih, List.countP_cons]
    split <;> simp_all

@[simp] theorem countP_toList (as : Array α) : as.toList.countP p = countP p as := by
  cases as
  simp

@[simp] theorem _root_.List.count_toArray [BEq α] (l : List α) (a : α) : count a l.toArray = l.count a := by
  simp [count, List.count_eq_countP]

@[simp] theorem count_toList [BEq α] (as : Array α) (a : α) : as.toList.count a = as.count a := by
  cases as
  simp

end Array

namespace List

@[simp] theorem unzip_toArray (as : List (α × β)) :
    as.toArray.unzip = Prod.map List.toArray List.toArray as.unzip := by
  ext1 <;> simp

@[simp] theorem firstM_toArray [Alternative m] (as : List α) (f : α → m β) :
    as.toArray.firstM f = as.firstM f := by
  unfold Array.firstM
  suffices ∀ i, i ≤ as.length → firstM.go f as.toArray (as.length - i) = firstM f (as.drop (as.length - i)) by
    specialize this as.length
    simpa
  intro i
  induction i with
  | zero => simp [firstM.go]
  | succ i ih =>
    unfold firstM.go
    split <;> rename_i h
    · rw [drop_eq_getElem_cons h]
      intro h'
      specialize ih (by omega)
      have : as.length - (i + 1) + 1 = as.length - i := by omega
      simp_all [ih]
    · simp only [size_toArray, Nat.not_lt] at h
      have : as.length = 0 := by omega
      simp_all

end List

namespace Array

theorem toList_fst_unzip (as : Array (α × β)) :
    as.unzip.1.toList = as.toList.unzip.1 := by simp

theorem toList_snd_unzip (as : Array (α × β)) :
    as.unzip.2.toList = as.toList.unzip.2 := by simp

@[simp] theorem flatMap_empty {β} (f : α → Array β) : (#[] : Array α).flatMap f = #[] := rfl

theorem flatMap_toArray_cons {β} (f : α → Array β) (a : α) (as : List α) :
    (a :: as).toArray.flatMap f = f a ++ as.toArray.flatMap f := by
  simp [flatMap]
  suffices ∀ cs, List.foldl (fun bs a => bs ++ f a) (f a ++ cs) as =
      f a ++ List.foldl (fun bs a => bs ++ f a) cs as by
    erw [empty_append] -- Why doesn't this work via `simp`?
    simpa using this #[]
  intro cs
  induction as generalizing cs <;> simp_all

@[simp] theorem flatMap_toArray {β} (f : α → Array β) (as : List α) :
    as.toArray.flatMap f = (as.flatMap (fun a => (f a).toList)).toArray := by
  induction as with
  | nil => simp
  | cons a as ih =>
    apply ext'
    simp [ih, flatMap_toArray_cons]

end Array

/-! ### Deprecations -/

namespace List

@[deprecated back!_toArray (since := "2024-10-31")] abbrev back_toArray := @back!_toArray

@[deprecated setIfInBounds_toArray (since := "2024-11-24")] abbrev setD_toArray := @setIfInBounds_toArray

end List

namespace Array

@[deprecated foldl_toList_eq_flatMap (since := "2024-10-16")]
abbrev foldl_toList_eq_bind := @foldl_toList_eq_flatMap

@[deprecated foldl_toList_eq_flatMap (since := "2024-10-16")]
abbrev foldl_data_eq_bind := @foldl_toList_eq_flatMap

@[deprecated getElem_mem (since := "2024-10-17")]
abbrev getElem?_mem := @getElem_mem

@[deprecated getElem_fin_eq_getElem_toList (since := "2024-10-17")]
abbrev getElem_fin_eq_toList_get := @getElem_fin_eq_getElem_toList

@[deprecated "Use reverse direction of `getElem?_toList`" (since := "2024-10-17")]
abbrev getElem?_eq_toList_getElem? := @getElem?_toList

@[deprecated get?_eq_get?_toList (since := "2024-10-17")]
abbrev get?_eq_toList_get? := @get?_eq_get?_toList

@[deprecated getElem?_swap (since := "2024-10-17")] abbrev get?_swap := @getElem?_swap

@[deprecated getElem_push (since := "2024-10-21")] abbrev get_push := @getElem_push
@[deprecated getElem_push_lt (since := "2024-10-21")] abbrev get_push_lt := @getElem_push_lt
@[deprecated getElem_push_eq (since := "2024-10-21")] abbrev get_push_eq := @getElem_push_eq

@[deprecated back!_eq_back? (since := "2024-10-31")] abbrev back_eq_back? := @back!_eq_back?
@[deprecated back!_push (since := "2024-10-31")] abbrev back_push := @back!_push
@[deprecated eq_push_pop_back!_of_size_ne_zero (since := "2024-10-31")]
abbrev eq_push_pop_back_of_size_ne_zero := @eq_push_pop_back!_of_size_ne_zero

@[deprecated set!_is_setIfInBounds (since := "2024-11-24")] abbrev set_is_setIfInBounds := @set!_eq_setIfInBounds
@[deprecated size_setIfInBounds (since := "2024-11-24")] abbrev size_setD := @size_setIfInBounds
@[deprecated getElem_setIfInBounds_eq (since := "2024-11-24")] abbrev getElem_setD_eq := @getElem_setIfInBounds_self
@[deprecated getElem?_setIfInBounds_eq (since := "2024-11-24")] abbrev get?_setD_eq := @getElem?_setIfInBounds_self
@[deprecated getD_get?_setIfInBounds (since := "2024-11-24")] abbrev getD_setD := @getD_get?_setIfInBounds
@[deprecated getElem_setIfInBounds (since := "2024-11-24")] abbrev getElem_setD := @getElem_setIfInBounds

@[deprecated List.getElem_toArray (since := "2024-11-29")]
theorem getElem_mk {xs : List α} {i : Nat} (h : i < xs.length) : (Array.mk xs)[i] = xs[i] := rfl

@[deprecated Array.getElem_toList (since := "2024-12-08")]
theorem getElem_eq_getElem_toList {a : Array α} (h : i < a.size) : a[i] = a.toList[i] := rfl

@[deprecated Array.getElem?_toList (since := "2024-12-08")]
theorem getElem?_eq_getElem?_toList (a : Array α) (i : Nat) : a[i]? = a.toList[i]? := by
  rw [getElem?_def]
  split <;> simp_all

@[deprecated LawfulGetElem.getElem?_def (since := "2024-12-08")]
theorem getElem?_eq {a : Array α} {i : Nat} :
    a[i]? = if h : i < a.size then some a[i] else none := by
  rw [getElem?_def]

end Array<|MERGE_RESOLUTION|>--- conflicted
+++ resolved
@@ -3306,13 +3306,6 @@
     (h : i ≠ j) : (a.set i v)[j]'(by simp [*]) = a[j] := by
   simp only [set, ← getElem_toList, List.getElem_set_ne h]
 
-<<<<<<< HEAD
-@[simp] theorem toList_swap (a : Array α) (i j : Nat) (hi hj) :
-    (a.swap i j hi hj).toList = (a.toList.set i a[j]).set j a[i] := by
-  simp only [swap_def, toList_set]
-
-=======
->>>>>>> 5b1c6b55
 @[simp] theorem swapAt_def (a : Array α) (i : Nat) (v : α) (hi) :
     a.swapAt i v hi = (a[i], a.set i v) := rfl
 
@@ -3642,14 +3635,6 @@
 theorem uset_toArray (l : List α) (i : USize) (a : α) (h : i.toNat < l.toArray.size) :
     l.toArray.uset i a h = (l.set i.toNat a).toArray := by simp
 
-<<<<<<< HEAD
-@[simp] theorem swap_toArray (l : List α) (i j : Nat) {hi hj}:
-    l.toArray.swap i j hi hj = ((l.set i l[j]).set j l[i]).toArray := by
-  apply ext'
-  simp only [toList_swap, getElem_toArray]
-
-=======
->>>>>>> 5b1c6b55
 @[simp] theorem modify_toArray (f : α → α) (l : List α) :
     l.toArray.modify i f = (l.modify f i).toArray := by
   apply ext'

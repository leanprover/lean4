/-
Copyright (c) 2024 Lean FRO. All rights reserved.
Released under Apache 2.0 license as described in the file LICENSE.
Authors: Kim Morrison
-/
module

prelude
import Init.Data.List.Nat.Perm
import Init.Data.Array.Lemmas

set_option linter.listVariables true -- Enforce naming conventions for `List`/`Array`/`Vector` variables.
set_option linter.indexVariables true -- Enforce naming conventions for index variables.

namespace Array

open List

/--
`Perm as bs` asserts that `as` and `bs` are permutations of each other.

This is a wrapper around `List.Perm`, and for now has much less API.
For more complicated verification, use `perm_iff_toList_perm` and the `List` API.
-/
structure Perm (as bs : Array α) : Prop where
  of_toList_perm ::
  toList : as.toList ~ bs.toList

@[inherit_doc] scoped infixl:50 " ~ " => Perm

theorem perm_iff_toList_perm {as bs : Array α} : as ~ bs ↔ as.toList ~ bs.toList :=
  ⟨Perm.toList, Perm.of_toList_perm⟩

end Array

namespace List

open Array

theorem perm_iff_toArray_perm {as bs : List α} : as ~ bs ↔ as.toArray ~ bs.toArray := by
  simp [perm_iff_toList_perm]

theorem Perm.of_toArray_perm {as bs : List α} : as.toArray ~ bs.toArray → as ~ bs :=
  perm_iff_toArray_perm.mpr

theorem Perm.toArray {as bs : List α} : as ~ bs → as.toArray ~ bs.toArray :=
  perm_iff_toArray_perm.mp

end List

namespace Array

open List

@[simp, refl] protected theorem Perm.refl (xs : Array α) : xs ~ xs := by
  cases xs
  simp [perm_iff_toList_perm]

protected theorem Perm.rfl {xs : Array α} : xs ~ xs := .refl _

theorem Perm.of_eq {xs ys : Array α} (h : xs = ys) : xs ~ ys := h ▸ .rfl

@[symm]
protected theorem Perm.symm {xs ys : Array α} (h : xs ~ ys) : ys ~ xs := by
  cases xs; cases ys
  simp only [perm_iff_toList_perm] at h
  simpa [perm_iff_toList_perm] using h.symm

protected theorem Perm.trans {xs ys zs : Array α} (h₁ : xs ~ ys) (h₂ : ys ~ zs) : xs ~ zs := by
  cases xs; cases ys; cases zs
  simp only [perm_iff_toList_perm] at h₁ h₂
  simpa [perm_iff_toList_perm] using h₁.trans h₂

instance : Trans (Perm (α := α)) (Perm (α := α)) (Perm (α := α)) where
  trans h₁ h₂ := Perm.trans h₁ h₂

theorem perm_comm {xs ys : Array α} : xs ~ ys ↔ ys ~ xs := ⟨Perm.symm, Perm.symm⟩

<<<<<<< HEAD
theorem Perm.length_eq {xs ys : Array α} (p : xs ~ ys) : xs.size = ys.size := by
  cases xs; cases ys
  simp only [perm_toArray] at p
  simpa using p.length_eq

=======
theorem Perm.size_eq {xs ys : Array α} (p : xs ~ ys) : xs.size = ys.size := by
  cases xs; cases ys
  simp only [perm_iff_toList_perm] at p
  simpa using p.length_eq

@[deprecated Perm.size_eq (since := "2025-04-17")]
abbrev Perm.length_eq := @Perm.size_eq

>>>>>>> 0afcda86
theorem Perm.mem_iff {a : α} {xs ys : Array α} (p : xs ~ ys) : a ∈ xs ↔ a ∈ ys := by
  rcases xs with ⟨xs⟩
  rcases ys with ⟨ys⟩
  simp only [perm_iff_toList_perm] at p
  simpa using p.mem_iff

theorem Perm.append {xs ys as bs : Array α} (p₁ : xs ~ ys) (p₂ : as ~ bs) :
    xs ++ as ~ ys ++ bs := by
  cases xs; cases ys; cases as; cases bs
  simp only [append_toArray, perm_iff_toList_perm] at p₁ p₂ ⊢
  exact p₁.append p₂

theorem Perm.push (x : α) {xs ys : Array α} (p : xs ~ ys) :
    xs.push x ~ ys.push x := by
  rw [push_eq_append_singleton]
  exact p.append .rfl

theorem Perm.push_comm (x y : α) {xs ys : Array α} (p : xs ~ ys) :
    (xs.push x).push y ~ (ys.push y).push x := by
  cases xs; cases ys
  simp only [perm_iff_toList_perm] at p
  simp only [push_toArray, List.append_assoc, singleton_append, perm_iff_toList_perm]
  exact p.append (Perm.swap ..)

theorem swap_perm {xs : Array α} {i j : Nat} (h₁ : i < xs.size) (h₂ : j < xs.size) :
    xs.swap i j ~ xs := by
  simp only [swap, perm_iff_toList_perm, toList_set]
  apply set_set_perm

namespace Perm

set_option linter.indexVariables false in
theorem extract {xs ys : Array α} (h : xs ~ ys) {lo hi : Nat}
    (wlo : ∀ i, i < lo → xs[i]? = ys[i]?) (whi : ∀ i, hi ≤ i → xs[i]? = ys[i]?) :
    xs.extract lo hi ~ ys.extract lo hi := by
  rcases xs with ⟨xs⟩
  rcases ys with ⟨ys⟩
  simp_all only [perm_iff_toList_perm, List.getElem?_toArray, List.extract_toArray,
    List.extract_eq_drop_take]
  apply List.Perm.take_of_getElem? (w := fun i h => by simpa using whi (lo + i) (by omega))
  apply List.Perm.drop_of_getElem? (w := wlo)
  exact h

end Perm

end Array<|MERGE_RESOLUTION|>--- conflicted
+++ resolved
@@ -76,13 +76,6 @@
 
 theorem perm_comm {xs ys : Array α} : xs ~ ys ↔ ys ~ xs := ⟨Perm.symm, Perm.symm⟩
 
-<<<<<<< HEAD
-theorem Perm.length_eq {xs ys : Array α} (p : xs ~ ys) : xs.size = ys.size := by
-  cases xs; cases ys
-  simp only [perm_toArray] at p
-  simpa using p.length_eq
-
-=======
 theorem Perm.size_eq {xs ys : Array α} (p : xs ~ ys) : xs.size = ys.size := by
   cases xs; cases ys
   simp only [perm_iff_toList_perm] at p
@@ -91,7 +84,6 @@
 @[deprecated Perm.size_eq (since := "2025-04-17")]
 abbrev Perm.length_eq := @Perm.size_eq
 
->>>>>>> 0afcda86
 theorem Perm.mem_iff {a : α} {xs ys : Array α} (p : xs ~ ys) : a ∈ xs ↔ a ∈ ys := by
   rcases xs with ⟨xs⟩
   rcases ys with ⟨ys⟩

/-
Copyright (c) 2024 Lean FRO. All rights reserved.
Released under Apache 2.0 license as described in the file LICENSE.
Authors: Kim Morrison
-/
module

prelude
<<<<<<< HEAD
import Init.Data.Vector.Basic
import Init.Data.Ord

set_option linter.listVariables true -- Enforce naming conventions for `List`/`Array`/`Vector` variables.
-- We do not enable `linter.indexVariables` because it is helpful to name index variables `lo`, `mid`, `hi`, etc.

namespace Array

def qpartition {n} (as : Vector α n) (lt : α → α → Bool) (lo hi : Nat)
    (hlo : lo < n := by omega) (hhi : hi < n := by omega) : {n : Nat // lo ≤ n} × Vector α n :=
  let mid := (lo + hi) / 2
  let as  := if lt as[mid] as[lo] then as.swap lo mid else as
  let as  := if lt as[hi]  as[lo] then as.swap lo hi  else as
  let as  := if lt as[mid] as[hi] then as.swap mid hi else as
  let pivot := as[hi]
  let rec loop (as : Vector α n) (i j : Nat)
      (ilo : lo ≤ i := by omega) (jh : j < n := by omega) (w : i ≤ j := by omega) :=
    if h : j < hi then
      if lt as[j] pivot then
        loop (as.swap i j) (i+1) (j+1)
      else
        loop as i (j+1)
    else
      (⟨i, ilo⟩, as.swap i hi)
  loop as lo lo

/--
Sorts an array using the Quicksort algorithm.

The optional parameter `lt` specifies an ordering predicate. It defaults to `LT.lt`, which must be
decidable to be used for sorting. Use `Array.qsortOrd` to sort the array according to the `Ord α`
instance.

The optional parameters `low` and `high` delimit the region of the array that is sorted. Both are
inclusive, and default to sorting the entire array.
-/
@[inline] def qsort (as : Array α) (lt : α → α → Bool := by exact (· < ·))
    (low := 0) (high := as.size - 1) : Array α :=
  let rec @[specialize] sort {n} (as : Vector α n) (lo hi : Nat)
      (hlo : lo < n := by omega) (hhi : hi < n := by omega) :=
    if h₁ : lo < hi then
      let ⟨⟨mid, hmid⟩, as⟩ := qpartition as lt lo hi
      if h₂ : mid ≥ hi then
        as
      else
        sort (sort as lo mid) (mid+1) hi
    else as
  if h : as.size = 0 then
    as
  else
    let low := min low (as.size - 1)
    let high := min high (as.size - 1)
    sort ⟨as, rfl⟩ low high |>.toArray

set_option linter.unusedVariables.funArgs false in
/--
Sorts an array using the Quicksort algorithm, using `Ord.compare` to compare elements.
-/
def qsortOrd [ord : Ord α] (xs : Array α) : Array α :=
  xs.qsort fun x y => compare x y |>.isLT

end Array
=======
import Init.Data.Array.QSort.Basic
>>>>>>> 7ffeacf9
<|MERGE_RESOLUTION|>--- conflicted
+++ resolved
@@ -6,69 +6,4 @@
 module
 
 prelude
-<<<<<<< HEAD
-import Init.Data.Vector.Basic
-import Init.Data.Ord
-
-set_option linter.listVariables true -- Enforce naming conventions for `List`/`Array`/`Vector` variables.
--- We do not enable `linter.indexVariables` because it is helpful to name index variables `lo`, `mid`, `hi`, etc.
-
-namespace Array
-
-def qpartition {n} (as : Vector α n) (lt : α → α → Bool) (lo hi : Nat)
-    (hlo : lo < n := by omega) (hhi : hi < n := by omega) : {n : Nat // lo ≤ n} × Vector α n :=
-  let mid := (lo + hi) / 2
-  let as  := if lt as[mid] as[lo] then as.swap lo mid else as
-  let as  := if lt as[hi]  as[lo] then as.swap lo hi  else as
-  let as  := if lt as[mid] as[hi] then as.swap mid hi else as
-  let pivot := as[hi]
-  let rec loop (as : Vector α n) (i j : Nat)
-      (ilo : lo ≤ i := by omega) (jh : j < n := by omega) (w : i ≤ j := by omega) :=
-    if h : j < hi then
-      if lt as[j] pivot then
-        loop (as.swap i j) (i+1) (j+1)
-      else
-        loop as i (j+1)
-    else
-      (⟨i, ilo⟩, as.swap i hi)
-  loop as lo lo
-
-/--
-Sorts an array using the Quicksort algorithm.
-
-The optional parameter `lt` specifies an ordering predicate. It defaults to `LT.lt`, which must be
-decidable to be used for sorting. Use `Array.qsortOrd` to sort the array according to the `Ord α`
-instance.
-
-The optional parameters `low` and `high` delimit the region of the array that is sorted. Both are
-inclusive, and default to sorting the entire array.
--/
-@[inline] def qsort (as : Array α) (lt : α → α → Bool := by exact (· < ·))
-    (low := 0) (high := as.size - 1) : Array α :=
-  let rec @[specialize] sort {n} (as : Vector α n) (lo hi : Nat)
-      (hlo : lo < n := by omega) (hhi : hi < n := by omega) :=
-    if h₁ : lo < hi then
-      let ⟨⟨mid, hmid⟩, as⟩ := qpartition as lt lo hi
-      if h₂ : mid ≥ hi then
-        as
-      else
-        sort (sort as lo mid) (mid+1) hi
-    else as
-  if h : as.size = 0 then
-    as
-  else
-    let low := min low (as.size - 1)
-    let high := min high (as.size - 1)
-    sort ⟨as, rfl⟩ low high |>.toArray
-
-set_option linter.unusedVariables.funArgs false in
-/--
-Sorts an array using the Quicksort algorithm, using `Ord.compare` to compare elements.
--/
-def qsortOrd [ord : Ord α] (xs : Array α) : Array α :=
-  xs.qsort fun x y => compare x y |>.isLT
-
-end Array
-=======
-import Init.Data.Array.QSort.Basic
->>>>>>> 7ffeacf9
+import Init.Data.Array.QSort.Basic
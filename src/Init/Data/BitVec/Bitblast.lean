--- conflicted
+++ resolved
@@ -1305,9 +1305,6 @@
     rw_mod_cast [Int.bmod_neg_iff (by omega) (by omega)]
     simp
     omega
-<<<<<<< HEAD
-    
-=======
 
 theorem usubOverflow_eq {w : Nat} (x y : BitVec w) :
     usubOverflow x y = decide (x < y) := rfl
@@ -1324,7 +1321,6 @@
     simp only [bool_to_prop]
     omega
 
->>>>>>> 635af865
 theorem negOverflow_eq {w : Nat} (x : BitVec w) :
     (negOverflow x) = (decide (0 < w) && (x == intMin w)) := by
   simp only [negOverflow]
@@ -1442,7 +1438,7 @@
 /-- The value of `(carry i x y false)` can be computed by truncating `x` and `y`
 to `len` bits where `len ≥ i`. -/
 theorem carry_extractLsb'_eq_carry {w i len : Nat} (hi : i < len)
-    {x y : BitVec w} {b : Bool}: 
+    {x y : BitVec w} {b : Bool}:
     (carry i (extractLsb' 0 len x) (extractLsb' 0 len y) b)
     = (carry i x y b) := by
   simp only [carry, extractLsb'_toNat, shiftRight_zero, toNat_false, Nat.add_zero, ge_iff_le,
@@ -1456,7 +1452,7 @@
 The `[0..len)` low bits of `x + y` can be computed by truncating `x` and `y`
 to `len` bits and then adding.
 -/
-theorem extractLsb'_add {w len : Nat} {x y : BitVec w} (hlen : len ≤ w) : 
+theorem extractLsb'_add {w len : Nat} {x y : BitVec w} (hlen : len ≤ w) :
     (x + y).extractLsb' 0 len = x.extractLsb' 0 len + y.extractLsb' 0 len := by
   ext i hi
   rw [getElem_extractLsb', Nat.zero_add, getLsbD_add (by omega)]

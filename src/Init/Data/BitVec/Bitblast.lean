--- conflicted
+++ resolved
@@ -1230,7 +1230,6 @@
   · simp [of_length_zero]
   · simp [ushiftRightRec_eq]
 
-<<<<<<< HEAD
 /-! ### Overflow definitions -/
 
 /-- Unsigned addition overflows iff the final carry bit of the addition circuit is `true`. -/
@@ -1258,7 +1257,7 @@
     rw_mod_cast [bmod_neg_iff (by omega) (by omega),
       ← @Nat.two_pow_pred_add_two_pow_pred (w + 1) (by omega)] at *
     omega
-=======
+
 /- ### umod -/
 
 theorem getElem_umod {n d : BitVec w} (hi : i < w) :
@@ -1287,6 +1286,5 @@
   · rw [BitVec.getMsbD_eq_getLsbD, getLsbD_umod]
     simp [BitVec.getMsbD_eq_getLsbD, hi]
   · simp [show w ≤ i by omega]
->>>>>>> 8304bfe2
 
 end BitVec
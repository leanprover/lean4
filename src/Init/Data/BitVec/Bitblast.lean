/-
Copyright (c) 2024 Lean FRO, LLC. All rights reserved.
Released under Apache 2.0 license as described in the file LICENSE.
Authors: Harun Khan, Abdalrhman M Mohamed, Joe Hendrix, Siddharth Bhat
-/
prelude
import Init.Data.BitVec.Folds
import Init.Data.Nat.Mod
import Init.Data.Int.LemmasAux

/-!
# Bitblasting of bitvectors

This module provides theorems for showing the equivalence between BitVec operations using
the `Fin 2^n` representation and Boolean vectors.  It is still under development, but
intended to provide a path for converting SAT and SMT solver proofs about BitVectors
as vectors of bits into proofs about Lean `BitVec` values.

The module is named for the bit-blasting operation in an SMT solver that converts bitvector
expressions into expressions about individual bits in each vector.

### Example: How bitblasting works for multiplication

We explain how the lemmas here are used for bitblasting,
by using multiplication as a prototypical example.
Other bitblasters for other operations follow the same pattern.
To bitblast a multiplication of the form `x * y`,
we must unfold the above into a form that the SAT solver understands.

We assume that the solver already knows how to bitblast addition.
This is known to `bv_decide`, by exploiting the lemma `add_eq_adc`,
which says that `x + y : BitVec w` equals `(adc x y false).2`,
where `adc` builds an add-carry circuit in terms of the primitive operations
(bitwise and, bitwise or, bitwise xor) that bv_decide already understands.
In this way, we layer bitblasters on top of each other,
by reducing the multiplication bitblaster to an addition operation.

The core lemma is given by `getLsbD_mul`:

```lean
 x y : BitVec w ⊢ (x * y).getLsbD i = (mulRec x y w).getLsbD i
```

Which says that the `i`th bit of `x * y` can be obtained by
evaluating the `i`th bit of `(mulRec x y w)`.
Once again, we assume that `bv_decide` knows how to implement `getLsbD`,
given that `mulRec` can be understood by `bv_decide`.

We write two lemmas to enable `bv_decide` to unfold `(mulRec x y w)`
into a complete circuit, **when `w` is a known constant**`.
This is given by two recurrence lemmas, `mulRec_zero_eq` and `mulRec_succ_eq`,
which are applied repeatedly when the width is `0` and when the width is `w' + 1`:

```lean
mulRec_zero_eq :
    mulRec x y 0 =
      if y.getLsbD 0 then x else 0

mulRec_succ_eq
    mulRec x y (s + 1) =
      mulRec x y s +
      if y.getLsbD (s + 1) then (x <<< (s + 1)) else 0 := rfl
```

By repeatedly applying the lemmas `mulRec_zero_eq` and `mulRec_succ_eq`,
one obtains a circuit for multiplication.
Note that this circuit uses `BitVec.add`, `BitVec.getLsbD`, `BitVec.shiftLeft`.
Here, `BitVec.add` and `BitVec.shiftLeft` are (recursively) bitblasted by `bv_decide`,
using the lemmas `add_eq_adc` and `shiftLeft_eq_shiftLeftRec`,
and `BitVec.getLsbD` is a primitive that `bv_decide` knows how to reduce to SAT.

The two lemmas, `mulRec_zero_eq`, and `mulRec_succ_eq`,
are used in `Std.Tactic.BVDecide.BVExpr.bitblast.blastMul`
to prove the correctness of the circuit that is built by `bv_decide`.

```lean
def blastMul (aig : AIG BVBit) (input : AIG.BinaryRefVec aig w) : AIG.RefVecEntry BVBit w
theorem denote_blastMul (aig : AIG BVBit) (lhs rhs : BitVec w) (assign : Assignment) :
   ...
   ⟦(blastMul aig input).aig, (blastMul aig input).vec[idx], assign.toAIGAssignment⟧
     =
   (lhs * rhs).getLsbD idx
```

The definition and theorem above are internal to `bv_decide`,
and use `mulRec_{zero,succ}_eq` to prove that the circuit built by `bv_decide`
computes the correct value for multiplication.

To zoom out, therefore, we follow two steps:
First, we prove bitvector lemmas to unfold a high-level operation (such as multiplication)
into already bitblastable operations (such as addition and left shift).
We then use these lemmas to prove the correctness of the circuit that `bv_decide` builds.

We use this workflow to implement bitblasting for all SMT-LIB v2 operations.

## Main results
* `x + y : BitVec w` is `(adc x y false).2`.


## Future work
All other operations are to be PR'ed later and are already proved in
https://github.com/mhk119/lean-smt/blob/bitvec/Smt/Data/Bitwise.lean.

-/

set_option linter.missingDocs true

open Nat Bool

namespace Bool

/--
At least two out of three Booleans are true.

This function is typically used to model addition of binary numbers, to combine a carry bit with two
addend bits.
-/
abbrev atLeastTwo (a b c : Bool) : Bool := a && b || a && c || b && c

@[simp] theorem atLeastTwo_false_left  : atLeastTwo false b c = (b && c) := by simp [atLeastTwo]
@[simp] theorem atLeastTwo_false_mid   : atLeastTwo a false c = (a && c) := by simp [atLeastTwo]
@[simp] theorem atLeastTwo_false_right : atLeastTwo a b false = (a && b) := by simp [atLeastTwo]
@[simp] theorem atLeastTwo_true_left   : atLeastTwo true b c  = (b || c) := by cases b <;> cases c <;> simp [atLeastTwo]
@[simp] theorem atLeastTwo_true_mid    : atLeastTwo a true c  = (a || c) := by cases a <;> cases c <;> simp [atLeastTwo]
@[simp] theorem atLeastTwo_true_right  : atLeastTwo a b true  = (a || b) := by cases a <;> cases b <;> simp [atLeastTwo]

end Bool

/-! ### Preliminaries -/

namespace BitVec

private theorem testBit_limit {x i : Nat} (x_lt_succ : x < 2^(i+1)) :
    testBit x i = decide (x ≥ 2^i) := by
  cases xi : testBit x i with
  | true =>
    simp [testBit_implies_ge xi]
  | false =>
    simp
    cases Nat.lt_or_ge x (2^i) with
    | inl x_lt =>
      exact x_lt
    | inr x_ge =>
      have ⟨j, ⟨j_ge, jp⟩⟩  := ge_two_pow_implies_high_bit_true x_ge
      cases Nat.lt_or_eq_of_le j_ge with
      | inr x_eq =>
        simp [x_eq, jp] at xi
      | inl x_lt =>
        exfalso
        apply Nat.lt_irrefl
        calc x < 2^(i+1) := x_lt_succ
             _ ≤ 2 ^ j := Nat.pow_le_pow_right Nat.zero_lt_two x_lt
             _ ≤ x := testBit_implies_ge jp

private theorem mod_two_pow_succ (x i : Nat) :
    x % 2^(i+1) = 2^i*(x.testBit i).toNat + x % (2 ^ i):= by
  rw [Nat.mod_pow_succ, Nat.add_comm, Nat.toNat_testBit]

private theorem mod_two_pow_add_mod_two_pow_add_bool_lt_two_pow_succ
     (x y i : Nat) (c : Bool) : x % 2^i + (y % 2^i + c.toNat) < 2^(i+1) := by
  have : c.toNat ≤ 1 := Bool.toNat_le c
  rw [Nat.pow_succ]
  omega

/-! ### Addition -/

/-- carry i x y c returns true if the `i` carry bit is true when computing `x + y + c`. -/
def carry (i : Nat) (x y : BitVec w) (c : Bool) : Bool :=
  decide (x.toNat % 2^i + y.toNat % 2^i + c.toNat ≥ 2^i)

@[simp] theorem carry_zero : carry 0 x y c = c := by
  cases c <;> simp [carry, mod_one]

theorem carry_succ (i : Nat) (x y : BitVec w) (c : Bool) :
    carry (i+1) x y c = atLeastTwo (x.getLsbD i) (y.getLsbD i) (carry i x y c) := by
  simp only [carry, mod_two_pow_succ, atLeastTwo, getLsbD]
  simp only [Nat.pow_succ']
  have sum_bnd : x.toNat%2^i + (y.toNat%2^i + c.toNat) < 2*2^i := by
    simp only [← Nat.pow_succ']
    exact mod_two_pow_add_mod_two_pow_add_bool_lt_two_pow_succ ..
  cases x.toNat.testBit i <;> cases y.toNat.testBit i <;> (simp; omega)

theorem carry_succ_one (i : Nat) (x : BitVec w) (h : 0 < w) :
    carry (i+1) x (1#w) false = decide (∀ j ≤ i, x.getLsbD j = true) := by
  induction i with
  | zero => simp [carry_succ, h]
  | succ i ih =>
    rw [carry_succ, ih]
    simp only [getLsbD_one, add_one_ne_zero, decide_false, Bool.and_false, atLeastTwo_false_mid]
    cases hx : x.getLsbD (i+1)
    case false =>
      have : ∃ j ≤ i + 1, x.getLsbD j = false :=
        ⟨i+1, by omega, hx⟩
      simpa
    case true =>
      suffices
          (∀ (j : Nat), j ≤ i → x.getLsbD j = true)
          ↔ (∀ (j : Nat), j ≤ i + 1 → x.getLsbD j = true) by
        simpa
      constructor
      · intro h j hj
        rcases Nat.le_or_eq_of_le_succ hj with (hj' | rfl)
        · apply h; assumption
        · exact hx
      · intro h j hj; apply h; omega

/--
If `x &&& y = 0`, then the carry bit `(x + y + 0)` is always `false` for any index `i`.
Intuitively, this is because a carry is only produced when at least two of `x`, `y`, and the
previous carry are true. However, since `x &&& y = 0`, at most one of `x, y` can be true,
and thus we never have a previous carry, which means that the sum cannot produce a carry.
-/
theorem carry_of_and_eq_zero {x y : BitVec w} (h : x &&& y = 0#w) : carry i x y false = false := by
  induction i with
  | zero => simp
  | succ i ih =>
    replace h := congrArg (·.getLsbD i) h
    simp_all [carry_succ]

/-- The final carry bit when computing `x + y + c` is `true` iff `x.toNat + y.toNat + c.toNat ≥ 2^w`. -/
theorem carry_width {x y : BitVec w} :
    carry w x y c = decide (x.toNat + y.toNat + c.toNat ≥ 2^w) := by
  simp [carry]

/--
If `x &&& y = 0`, then addition does not overflow, and thus `(x + y).toNat = x.toNat + y.toNat`.
-/
theorem toNat_add_of_and_eq_zero {x y : BitVec w} (h : x &&& y = 0#w) :
    (x + y).toNat = x.toNat + y.toNat := by
  rw [toNat_add]
  apply Nat.mod_eq_of_lt
  suffices ¬ decide (x.toNat + y.toNat + false.toNat ≥ 2^w) by
    simp only [decide_eq_true_eq] at this
    omega
  rw [← carry_width]
  simp [not_eq_true, carry_of_and_eq_zero h]

/-- Carry function for bitwise addition. -/
def adcb (x y c : Bool) : Bool × Bool := (atLeastTwo x y c, x ^^ (y ^^ c))

/-- Bitwise addition implemented via a ripple carry adder. -/
def adc (x y : BitVec w) : Bool → Bool × BitVec w :=
  iunfoldr fun (i : Fin w) c => adcb (x.getLsbD i) (y.getLsbD i) c

theorem getLsbD_add_add_bool {i : Nat} (i_lt : i < w) (x y : BitVec w) (c : Bool) :
    getLsbD (x + y + setWidth w (ofBool c)) i =
      (getLsbD x i ^^ (getLsbD y i ^^ carry i x y c)) := by
  let ⟨x, x_lt⟩ := x
  let ⟨y, y_lt⟩ := y
  simp only [getLsbD, toNat_add, toNat_setWidth, i_lt, toNat_ofFin, toNat_ofBool,
    Nat.mod_add_mod, Nat.add_mod_mod]
  apply Eq.trans
  rw [← Nat.div_add_mod x (2^i), ← Nat.div_add_mod y (2^i)]
  simp only
    [ Nat.testBit_mod_two_pow,
      Nat.testBit_mul_two_pow_add_eq,
      i_lt,
      decide_true,
      Bool.true_and,
      Nat.add_assoc,
      Nat.add_left_comm (_%_) (_ * _) _,
      testBit_limit (mod_two_pow_add_mod_two_pow_add_bool_lt_two_pow_succ x y i c)
    ]
  simp [testBit_to_div_mod, carry, Nat.add_assoc]

theorem getLsbD_add {i : Nat} (i_lt : i < w) (x y : BitVec w) :
    getLsbD (x + y) i =
      (getLsbD x i ^^ (getLsbD y i ^^ carry i x y false)) := by
  simpa using getLsbD_add_add_bool i_lt x y false

theorem getElem_add_add_bool {i : Nat} (i_lt : i < w) (x y : BitVec w) (c : Bool) :
    (x + y + setWidth w (ofBool c))[i] =
      (x[i] ^^ (y[i] ^^ carry i x y c)) := by
  simp only [← getLsbD_eq_getElem]
  rw [getLsbD_add_add_bool]
  omega

theorem getElem_add {i : Nat} (i_lt : i < w) (x y : BitVec w) :
    (x + y)[i] = (x[i] ^^ (y[i] ^^ carry i x y false)) := by
  simpa using getElem_add_add_bool i_lt x y false

theorem adc_spec (x y : BitVec w) (c : Bool) :
    adc x y c = (carry w x y c, x + y + setWidth w (ofBool c)) := by
  simp only [adc]
  apply iunfoldr_replace
          (fun i => carry i x y c)
          (x + y + setWidth w (ofBool c))
          c
  case init =>
    simp [carry, Nat.mod_one]
    cases c <;> rfl
  case step =>
    simp [adcb, Prod.mk.injEq, carry_succ, getElem_add_add_bool]

theorem add_eq_adc (w : Nat) (x y : BitVec w) : x + y = (adc x y false).snd := by
  simp [adc_spec]

/-! ### add -/

theorem getMsbD_add {i : Nat} {i_lt : i < w} {x y : BitVec w} :
    getMsbD (x + y) i =
      Bool.xor (getMsbD x i) (Bool.xor (getMsbD y i) (carry (w - 1 - i) x y false)) := by
  simp [getMsbD, getElem_add, i_lt, show w - 1 - i < w by omega]

theorem msb_add {w : Nat} {x y: BitVec w} :
    (x + y).msb =
      Bool.xor x.msb (Bool.xor y.msb (carry (w - 1) x y false)) := by
  simp only [BitVec.msb, BitVec.getMsbD]
  by_cases h : w ≤ 0
  · simp [h, show w = 0 by omega]
  · rw [getLsbD_add (x := x)]
    simp [show w > 0 by omega]
    omega

/-- Adding a bitvector to its own complement yields the all ones bitpattern -/
@[simp] theorem add_not_self (x : BitVec w) : x + ~~~x = allOnes w := by
  rw [add_eq_adc, adc, iunfoldr_replace (fun _ => false) (allOnes w)]
  · rfl
  · simp [adcb, atLeastTwo]

/-- Subtracting `x` from the all ones bitvector is equivalent to taking its complement -/
theorem allOnes_sub_eq_not (x : BitVec w) : allOnes w - x = ~~~x := by
  rw [← add_not_self x, BitVec.add_comm, add_sub_cancel]

/-- Addition of bitvectors is the same as bitwise or, if bitwise and is zero. -/
theorem add_eq_or_of_and_eq_zero {w : Nat} (x y : BitVec w)
    (h : x &&& y = 0#w) : x + y = x ||| y := by
  rw [add_eq_adc, adc, iunfoldr_replace (fun _ => false) (x ||| y)]
  · rfl
  · simp only [adcb, atLeastTwo, Bool.and_false, Bool.or_false, bne_false, getLsbD_or,
    Prod.mk.injEq, and_eq_false_imp]
    intros i
    replace h : (x &&& y).getLsbD i = (0#w).getLsbD i := by rw [h]
    simp only [getLsbD_and, getLsbD_zero, and_eq_false_imp] at h
    constructor
    · intros hx
      simp_all [hx]
    · by_cases hx : x.getLsbD i <;> simp_all [hx]

/-! ### Sub-/

theorem getLsbD_sub {i : Nat} {i_lt : i < w} {x y : BitVec w} :
    (x - y).getLsbD i
      = (x.getLsbD i ^^ ((~~~y + 1#w).getLsbD i ^^ carry i x (~~~y + 1#w) false)) := by
  rw [sub_toAdd, BitVec.neg_eq_not_add, getLsbD_add]
  omega

theorem getMsbD_sub {i : Nat} {i_lt : i < w} {x y : BitVec w} :
    (x - y).getMsbD i =
      (x.getMsbD i ^^ ((~~~y + 1).getMsbD i ^^ carry (w - 1 - i) x (~~~y + 1) false)) := by
  rw [sub_toAdd, neg_eq_not_add, getMsbD_add]
  · rfl
  · omega

theorem getElem_sub {i : Nat} {x y : BitVec w} (h : i < w) :
    (x - y)[i] = (x[i] ^^ ((~~~y + 1#w)[i] ^^ carry i x (~~~y + 1#w) false)) := by
  simp [← getLsbD_eq_getElem, getLsbD_sub, h]

theorem msb_sub {x y: BitVec w} :
    (x - y).msb
      = (x.msb ^^ ((~~~y + 1#w).msb ^^ carry (w - 1 - 0) x (~~~y + 1#w) false)) := by
  simp [sub_toAdd, BitVec.neg_eq_not_add, msb_add]

/-! ### Negation -/

theorem bit_not_testBit (x : BitVec w) (i : Fin w) :
  (((iunfoldr (fun (i : Fin w) c => (c, !(x[i.val])))) ()).snd)[i.val] = !(getLsbD x i.val) := by
  apply iunfoldr_getLsbD (fun _ => ()) i (by simp)

theorem bit_not_add_self (x : BitVec w) :
  ((iunfoldr (fun (i : Fin w) c => (c, !(x[i.val])))) ()).snd + x  = -1 := by
  simp only [add_eq_adc]
  apply iunfoldr_replace_snd (fun _ => false) (-1) false rfl
  intro i; simp only [adcb, Fin.is_lt, getLsbD_eq_getElem, atLeastTwo_false_right, bne_false,
    ofNat_eq_ofNat, Fin.getElem_fin, Prod.mk.injEq, and_eq_false_imp]
  rw [iunfoldr_replace_snd (fun _ => ()) (((iunfoldr (fun i c => (c, !(x[i.val])))) ()).snd)]
  <;> simp [bit_not_testBit, negOne_eq_allOnes, getElem_allOnes]

theorem bit_not_eq_not (x : BitVec w) :
  ((iunfoldr (fun i c => (c, !(x[i])))) ()).snd = ~~~ x := by
  simp [←allOnes_sub_eq_not, BitVec.eq_sub_iff_add_eq.mpr (bit_not_add_self x), ←negOne_eq_allOnes]

theorem bit_neg_eq_neg (x : BitVec w) : -x = (adc (((iunfoldr (fun (i : Fin w) c => (c, !(x[i.val])))) ()).snd) (BitVec.ofNat w 1) false).snd:= by
  simp only [← add_eq_adc]
  rw [iunfoldr_replace_snd ((fun _ => ())) (((iunfoldr (fun (i : Fin w) c => (c, !(x[i.val])))) ()).snd) _ rfl]
  · rw [BitVec.eq_sub_iff_add_eq.mpr (bit_not_add_self x), sub_toAdd, BitVec.add_comm _ (-x)]
    simp [← sub_toAdd, BitVec.sub_add_cancel]
  · simp [bit_not_testBit x _]

/--
Remember that negating a bitvector is equal to incrementing the complement
by one, i.e., `-x = ~~~x + 1`. See also `neg_eq_not_add`.

This computation has two crucial properties:
- The least significant bit of `-x` is the same as the least significant bit of `x`, and
- The `i+1`-th least significant bit of `-x` is the complement of the `i+1`-th bit of `x`, unless
  all of the preceding bits are `false`, in which case the bit is equal to the `i+1`-th bit of `x`
-/
theorem getLsbD_neg {i : Nat} {x : BitVec w} :
    getLsbD (-x) i =
      (getLsbD x i ^^ decide (i < w) && decide (∃ j < i, getLsbD x j = true)) := by
  rw [neg_eq_not_add]
  by_cases hi : i < w
  · rw [getLsbD_add hi]
    have : 0 < w := by omega
    simp only [getLsbD_not, hi, decide_true, Bool.true_and, getLsbD_one, this, not_bne,
      _root_.true_and, not_eq_eq_eq_not]
    cases i with
    | zero =>
      have carry_zero : carry 0 ?x ?y false = false := by
        simp [carry]; omega
      simp [hi, carry_zero]
    | succ =>
      rw [carry_succ_one _ _ (by omega), ← Bool.xor_not, ← decide_not]
      simp only [add_one_ne_zero, decide_false, getLsbD_not, and_eq_true, decide_eq_true_eq,
        not_eq_eq_eq_not, Bool.not_true, false_bne, not_exists, _root_.not_and, not_eq_true,
        bne_right_inj, decide_eq_decide]
      constructor
      · rintro h j hj; exact And.right <| h j (by omega)
      · rintro h j hj; exact ⟨by omega, h j (by omega)⟩
  · have h_ge : w ≤ i := by omega
    simp [getLsbD_ge _ _ h_ge, h_ge, hi]

theorem getElem_neg {i : Nat} {x : BitVec w} (h : i < w) :
    (-x)[i] = (x[i] ^^ decide (∃ j < i, x.getLsbD j = true)) := by
  simp [← getLsbD_eq_getElem, getLsbD_neg, h]

theorem getMsbD_neg {i : Nat} {x : BitVec w} :
    getMsbD (-x) i =
      (getMsbD x i ^^ decide (∃ j < w, i < j ∧ getMsbD x j = true)) := by
  simp only [getMsbD, getLsbD_neg, Bool.decide_and, Bool.and_eq_true, decide_eq_true_eq]
  by_cases hi : i < w
  case neg =>
    simp [hi]; omega
  case pos =>
    have h₁ : w - 1 - i < w := by omega
    simp only [hi, decide_true, h₁, Bool.true_and, Bool.bne_right_inj, decide_eq_decide]
    constructor
    · rintro ⟨j, hj, h⟩
      refine ⟨w - 1 - j, by omega, by omega, by omega, _root_.cast ?_ h⟩
      congr; omega
    · rintro ⟨j, hj₁, hj₂, -, h⟩
      exact ⟨w - 1 - j, by omega, h⟩

theorem msb_neg {w : Nat} {x : BitVec w} :
    (-x).msb = ((x != 0#w && x != intMin w) ^^ x.msb) := by
  simp only [BitVec.msb, getMsbD_neg]
  by_cases hmin : x = intMin _
  case pos =>
    have : (∃ j, j < w ∧ 0 < j ∧ 0 < w ∧ j = 0) ↔ False := by
      simp; omega
    simp [hmin, getMsbD_intMin, this]
  case neg =>
    by_cases hzero : x = 0#w
    case pos => simp [hzero]
    case neg =>
      have w_pos : 0 < w := by
        cases w
        · rw [@of_length_zero x] at hzero
          contradiction
        · omega
      suffices ∃ j, j < w ∧ 0 < j ∧ x.getMsbD j = true
        by simp [show x != 0#w by simpa, show x != intMin w by simpa, this]
      false_or_by_contra
      rename_i getMsbD_x
      simp only [not_exists, _root_.not_and, not_eq_true] at getMsbD_x
      /- `getMsbD` says that all bits except the msb are `false` -/
      cases hmsb : x.msb
      case true =>
        apply hmin
        apply eq_of_getMsbD_eq
        intro i hi
        simp only [getMsbD_intMin, w_pos, decide_true, Bool.true_and]
        cases i
        case zero => exact hmsb
        case succ => exact getMsbD_x _ hi (by omega)
      case false =>
        apply hzero
        apply eq_of_getMsbD_eq
        intro i hi
        simp only [getMsbD_zero]
        cases i
        case zero => exact hmsb
        case succ => exact getMsbD_x _ hi (by omega)

/-- This is false if `v < w` and `b = intMin`. See also `signExtend_neg_of_ne_intMin`. -/
@[simp] theorem signExtend_neg_of_le {v w : Nat} (h : w ≤ v) (b : BitVec v) :
    (-b).signExtend w = -b.signExtend w := by
  apply BitVec.eq_of_getElem_eq
  intro i hi
  simp only [getElem_signExtend, getElem_neg]
  rw [dif_pos (by omega), dif_pos (by omega)]
  simp only [getLsbD_signExtend, Bool.and_eq_true, decide_eq_true_eq, Bool.ite_eq_true_distrib,
    Bool.bne_right_inj, decide_eq_decide]
  exact ⟨fun ⟨j, hj₁, hj₂⟩ => ⟨j, ⟨hj₁, ⟨by omega, by rwa [if_pos (by omega)]⟩⟩⟩,
    fun ⟨j, hj₁, hj₂, hj₃⟩ => ⟨j, hj₁, by rwa [if_pos (by omega)] at hj₃⟩⟩

/-- This is false if `v < w` and `b = intMin`. See also `signExtend_neg_of_le`. -/
@[simp] theorem signExtend_neg_of_ne_intMin {v w : Nat} (b : BitVec v) (hb : b ≠ intMin v) :
    (-b).signExtend w = -b.signExtend w := by
  refine (by omega : w ≤ v ∨ v < w).elim (fun h => signExtend_neg_of_le h b) (fun h => ?_)
  apply BitVec.eq_of_toInt_eq
  rw [toInt_signExtend_of_le (by omega), toInt_neg_of_ne_intMin hb, toInt_neg_of_ne_intMin,
    toInt_signExtend_of_le (by omega)]
  apply ne_of_apply_ne BitVec.toInt
  rw [toInt_signExtend_of_le (by omega), toInt_intMin_of_pos (by omega)]
  have := b.le_two_mul_toInt
  have : -2 ^ w < -2 ^ v := by
    apply Int.neg_lt_neg
    norm_cast
    rwa [Nat.pow_lt_pow_iff_right (by omega)]
  have : 2 * b.toInt ≠ -2 ^ w := by omega
  rw [(show w = w - 1 + 1 by omega), Int.pow_succ] at this
  omega

@[simp] theorem BitVec.setWidth_neg_of_le {x : BitVec v} (h : w ≤ v) : BitVec.setWidth w (-x) = -BitVec.setWidth w x := by
  simp [← BitVec.signExtend_eq_setWidth_of_le _ h, BitVec.signExtend_neg_of_le h]

/-! ### abs -/

theorem msb_abs {w : Nat} {x : BitVec w} :
    x.abs.msb = (decide (x = intMin w) && decide (0 < w)) := by
  simp only [BitVec.abs, getMsbD_neg, ne_eq, decide_not, Bool.not_bne]
  by_cases h₀ : 0 < w
  · by_cases h₁ : x = intMin w
    · simp [h₁, msb_intMin]
    · simp only [neg_eq, h₁, decide_false]
      by_cases h₂ : x.msb
      · simp [h₂, msb_neg]
        and_intros
        · by_cases h₃ : x = 0#w
          · simp [h₃] at h₂
          · simp [h₃]
        · simp [h₁]
      · simp [h₂]
  · simp [BitVec.msb, show w = 0 by omega]

/-! ### Inequalities (le / lt) -/

theorem ult_eq_not_carry (x y : BitVec w) : x.ult y = !carry w x (~~~y) true := by
  simp only [BitVec.ult, carry, toNat_mod_cancel, toNat_not, toNat_true, ge_iff_le, ← decide_not,
    Nat.not_le, decide_eq_decide]
  rw [Nat.mod_eq_of_lt (by omega)]
  omega

theorem ule_eq_not_ult (x y : BitVec w) : x.ule y = !y.ult x := by
  simp [BitVec.ule, BitVec.ult, ← decide_not]

theorem ule_eq_carry (x y : BitVec w) : x.ule y = carry w y (~~~x) true := by
  simp [ule_eq_not_ult, ult_eq_not_carry]

/-- If two bitvectors have the same `msb`, then signed and unsigned comparisons coincide -/
theorem slt_eq_ult_of_msb_eq {x y : BitVec w} (h : x.msb = y.msb) :
    x.slt y = x.ult y := by
  simp only [BitVec.slt, toInt_eq_msb_cond, BitVec.ult, decide_eq_decide, h]
  cases y.msb <;> simp

/-- If two bitvectors have different `msb`s, then unsigned comparison is determined by this bit -/
theorem ult_eq_msb_of_msb_neq {x y : BitVec w} (h : x.msb ≠ y.msb) :
    x.ult y = y.msb := by
  simp only [BitVec.ult, msb_eq_decide, ne_eq, decide_eq_decide] at *
  omega

/-- If two bitvectors have different `msb`s, then signed and unsigned comparisons are opposites -/
theorem slt_eq_not_ult_of_msb_neq {x y : BitVec w} (h : x.msb ≠ y.msb) :
    x.slt y = !x.ult y := by
  simp only [BitVec.slt, toInt_eq_msb_cond, Bool.eq_not_of_ne h, ult_eq_msb_of_msb_neq h]
  cases y.msb <;> (simp; omega)

theorem slt_eq_ult (x y : BitVec w) :
    x.slt y = (x.msb != y.msb).xor (x.ult y) := by
  by_cases h : x.msb = y.msb
  · simp [h, slt_eq_ult_of_msb_eq]
  · have h' : x.msb != y.msb := by simp_all
    simp [slt_eq_not_ult_of_msb_neq h, h']

theorem slt_eq_not_carry (x y : BitVec w) :
    x.slt y = (x.msb == y.msb).xor (carry w x (~~~y) true) := by
  simp only [slt_eq_ult, bne, ult_eq_not_carry]
  cases x.msb == y.msb <;> simp

theorem sle_eq_not_slt (x y : BitVec w) : x.sle y = !y.slt x := by
  simp only [BitVec.sle, BitVec.slt, ← decide_not, decide_eq_decide]; omega

theorem zero_sle_eq_not_msb {w : Nat} {x : BitVec w} : BitVec.sle 0#w x = !x.msb := by
  rw [sle_eq_not_slt, BitVec.slt_zero_eq_msb]

theorem zero_sle_iff_msb_eq_false {w : Nat} {x : BitVec w} : BitVec.sle 0#w x ↔ x.msb = false := by
  simp [zero_sle_eq_not_msb]

theorem toNat_toInt_of_sle {w : Nat} (b : BitVec w) (hb : BitVec.sle 0#w b) : b.toInt.toNat = b.toNat :=
  toNat_toInt_of_msb b (zero_sle_iff_msb_eq_false.1 hb)

theorem sle_eq_carry (x y : BitVec w) :
    x.sle y = !((x.msb == y.msb).xor (carry w y (~~~x) true)) := by
  rw [sle_eq_not_slt, slt_eq_not_carry, beq_comm]

/-! ### mul recurrence for bitblasting -/

/--
A recurrence that describes multiplication as repeated addition.
Is useful for bitblasting multiplication.
-/
def mulRec (x y : BitVec w) (s : Nat) : BitVec w :=
  let cur := if y.getLsbD s then (x <<< s) else 0
  match s with
  | 0 => cur
  | s + 1 => mulRec x y s + cur

theorem mulRec_zero_eq (x y : BitVec w) :
    mulRec x y 0 = if y.getLsbD 0 then x else 0 := by
  simp [mulRec]

theorem mulRec_succ_eq (x y : BitVec w) (s : Nat) :
    mulRec x y (s + 1) = mulRec x y s + if y.getLsbD (s + 1) then (x <<< (s + 1)) else 0 := rfl

/--
Recurrence lemma: truncating to `i+1` bits and then zero extending to `w`
equals truncating upto `i` bits `[0..i-1]`, and then adding the `i`th bit of `x`.
-/
theorem setWidth_setWidth_succ_eq_setWidth_setWidth_add_twoPow (x : BitVec w) (i : Nat) :
    setWidth w (x.setWidth (i + 1)) =
      setWidth w (x.setWidth i) + (x &&& twoPow w i) := by
  rw [add_eq_or_of_and_eq_zero]
  · ext k h
    simp only [getElem_setWidth, getLsbD_setWidth, h, getLsbD_eq_getElem, getElem_or, getElem_and,
      getElem_twoPow]
    by_cases hik : i = k
    · subst hik
      simp [h]
    · by_cases hik' : k < (i + 1)
      · have hik'' : k < i := by omega
        simp [hik', hik'']
        omega
      · have hik'' : ¬ (k < i) := by omega
        simp [hik', hik'']
        omega
  · ext k
    simp only [and_twoPow, getLsbD_and, getLsbD_setWidth, Fin.is_lt, decide_true, Bool.true_and,
      getLsbD_zero, and_eq_false_imp, and_eq_true, decide_eq_true_eq, and_imp]
    by_cases hi : x.getLsbD i <;> simp [hi] <;> omega

@[deprecated setWidth_setWidth_succ_eq_setWidth_setWidth_add_twoPow (since := "2024-09-18"),
  inherit_doc setWidth_setWidth_succ_eq_setWidth_setWidth_add_twoPow]
abbrev zeroExtend_truncate_succ_eq_zeroExtend_truncate_add_twoPow :=
  @setWidth_setWidth_succ_eq_setWidth_setWidth_add_twoPow

/--
Recurrence lemma: multiplying `x` with the first `s` bits of `y` is the
same as truncating `y` to `s` bits, then zero extending to the original length,
and performing the multplication. -/
theorem mulRec_eq_mul_signExtend_setWidth (x y : BitVec w) (s : Nat) :
    mulRec x y s = x * ((y.setWidth (s + 1)).setWidth w) := by
  induction s
  case zero =>
    simp only [mulRec_zero_eq, ofNat_eq_ofNat, Nat.reduceAdd]
    by_cases y.getLsbD 0
    case pos hy =>
      simp only [hy, ↓reduceIte, setWidth_one_eq_ofBool_getLsb_zero,
        ofBool_true, ofNat_eq_ofNat]
      rw [setWidth_ofNat_one_eq_ofNat_one_of_lt (by omega)]
      simp
    case neg hy =>
      simp [hy, setWidth_one_eq_ofBool_getLsb_zero]
  case succ s' hs =>
    rw [mulRec_succ_eq, hs]
    have heq :
      (if y.getLsbD (s' + 1) = true then x <<< (s' + 1) else 0) =
        (x * (y &&& (BitVec.twoPow w (s' + 1)))) := by
      simp only [ofNat_eq_ofNat, and_twoPow]
      by_cases hy : y.getLsbD (s' + 1) <;> simp [hy]
    rw [heq, ← BitVec.mul_add, ← setWidth_setWidth_succ_eq_setWidth_setWidth_add_twoPow]

@[deprecated mulRec_eq_mul_signExtend_setWidth (since := "2024-09-18"),
  inherit_doc mulRec_eq_mul_signExtend_setWidth]
abbrev mulRec_eq_mul_signExtend_truncate := @mulRec_eq_mul_signExtend_setWidth

theorem getLsbD_mul (x y : BitVec w) (i : Nat) :
    (x * y).getLsbD i = (mulRec x y w).getLsbD i := by
  simp only [mulRec_eq_mul_signExtend_setWidth]
  rw [setWidth_setWidth_of_le]
  · simp
  · omega

theorem mul_eq_mulRec {x y : BitVec w} :
    x * y = mulRec x y w := by
  apply eq_of_getLsbD_eq
  intro i hi
  apply getLsbD_mul

theorem getMsbD_mul (x y : BitVec w) (i : Nat) :
    (x * y).getMsbD i = (mulRec x y w).getMsbD i := by
  simp only [mulRec_eq_mul_signExtend_setWidth]
  rw [setWidth_setWidth_of_le]
  · simp
  · omega

theorem getElem_mul {x y : BitVec w} {i : Nat} (h : i < w) :
    (x * y)[i] = (mulRec x y w)[i] := by
  simp [mulRec_eq_mul_signExtend_setWidth]

/-! ## shiftLeft recurrence for bitblasting -/

/--
`shiftLeftRec x y n` shifts `x` to the left by the first `n` bits of `y`.

The theorem `shiftLeft_eq_shiftLeftRec` proves the equivalence of `(x <<< y)` and `shiftLeftRec`.

Together with equations `shiftLeftRec_zero`, `shiftLeftRec_succ`,
this allows us to unfold `shiftLeft` into a circuit for bitblasting.
 -/
def shiftLeftRec (x : BitVec w₁) (y : BitVec w₂) (n : Nat) : BitVec w₁ :=
  let shiftAmt := (y &&& (twoPow w₂ n))
  match n with
  | 0 => x <<< shiftAmt
  | n + 1 => (shiftLeftRec x y n) <<< shiftAmt

@[simp]
theorem shiftLeftRec_zero {x : BitVec w₁} {y : BitVec w₂} :
    shiftLeftRec x y 0 = x <<< (y &&& twoPow w₂ 0)  := by
  simp [shiftLeftRec]

@[simp]
theorem shiftLeftRec_succ {x : BitVec w₁} {y : BitVec w₂} :
    shiftLeftRec x y (n + 1) = (shiftLeftRec x y n) <<< (y &&& twoPow w₂ (n + 1)) := by
  simp [shiftLeftRec]

/--
If `y &&& z = 0`, `x <<< (y ||| z) = x <<< y <<< z`.
This follows as `y &&& z = 0` implies `y ||| z = y + z`,
and thus `x <<< (y ||| z) = x <<< (y + z) = x <<< y <<< z`.
-/
theorem shiftLeft_or_of_and_eq_zero {x : BitVec w₁} {y z : BitVec w₂}
    (h : y &&& z = 0#w₂) :
    x <<< (y ||| z) = x <<< y <<< z := by
  rw [← add_eq_or_of_and_eq_zero _ _ h,
    shiftLeft_eq', toNat_add_of_and_eq_zero h]
  simp [shiftLeft_add]

/--
`shiftLeftRec x y n` shifts `x` to the left by the first `n` bits of `y`.
-/
theorem shiftLeftRec_eq {x : BitVec w₁} {y : BitVec w₂} {n : Nat} :
    shiftLeftRec x y n = x <<< (y.setWidth (n + 1)).setWidth w₂ := by
  induction n generalizing x y
  case zero =>
    ext i
    simp only [shiftLeftRec_zero, twoPow_zero, Nat.reduceAdd, setWidth_one,
      and_one_eq_setWidth_ofBool_getLsbD]
  case succ n ih =>
    simp only [shiftLeftRec_succ, and_twoPow]
    rw [ih]
    by_cases h : y.getLsbD (n + 1)
    · simp only [h, ↓reduceIte]
      rw [setWidth_setWidth_succ_eq_setWidth_setWidth_or_twoPow_of_getLsbD_true h,
        shiftLeft_or_of_and_eq_zero]
      simp [and_twoPow]
    · simp only [h, false_eq_true, ↓reduceIte, shiftLeft_zero']
      rw [setWidth_setWidth_succ_eq_setWidth_setWidth_of_getLsbD_false (i := n + 1)]
      simp [h]

/--
Show that `x <<< y` can be written in terms of `shiftLeftRec`.
This can be unfolded in terms of `shiftLeftRec_zero`, `shiftLeftRec_succ` for bitblasting.
-/
theorem shiftLeft_eq_shiftLeftRec (x : BitVec w₁) (y : BitVec w₂) :
    x <<< y = shiftLeftRec x y (w₂ - 1) := by
  rcases w₂ with rfl | w₂
  · simp [of_length_zero]
  · simp [shiftLeftRec_eq]

/-! # udiv/urem recurrence for bitblasting

In order to prove the correctness of the division algorithm on the integers,
one shows that `n.div d = q` and `n.mod d = r` iff `n = d * q + r` and `0 ≤ r < d`.
Mnemonic: `n` is the numerator, `d` is the denominator, `q` is the quotient, and `r` the remainder.

This *uniqueness of decomposition* is not true for bitvectors.
For `n = 0, d = 3, w = 3`, we can write:
- `0 = 0 * 3 + 0` (`q = 0`, `r = 0 < 3`.)
- `0 = 2 * 3 + 2 = 6 + 2 ≃ 0 (mod 8)` (`q = 2`, `r = 2 < 3`).

Such examples can be created by choosing different `(q, r)` for a fixed `(d, n)`
such that `(d * q + r)` overflows and wraps around to equal `n`.

This tells us that the division algorithm must have more restrictions than just the ones
we have for integers. These restrictions are captured in `DivModState.Lawful`.
The key idea is to state the relationship in terms of the toNat values of {n, d, q, r}.
If the division equation `d.toNat * q.toNat + r.toNat = n.toNat` holds,
then `n.udiv d = q` and `n.umod d = r`.

Following this, we implement the division algorithm by repeated shift-subtract.

References:
- Fast 32-bit Division on the DSP56800E: Minimized nonrestoring division algorithm by David Baca
- Bitwuzla sources for bitblasting.h
-/

private theorem Nat.div_add_eq_left_of_lt {x y z : Nat} (hx : z ∣ x) (hy : y < z) (hz : 0 < z) :
    (x + y) / z = x / z := by
  refine Nat.div_eq_of_lt_le ?lo ?hi
  · apply Nat.le_trans
    · exact div_mul_le_self x z
    · omega
  · simp only [succ_eq_add_one, Nat.add_mul, Nat.one_mul]
    apply Nat.add_lt_add_of_le_of_lt
    · apply Nat.le_of_eq
      exact (Nat.div_eq_iff_eq_mul_left hz hx).mp rfl
    · exact hy

/-- If the division equation `d.toNat * q.toNat + r.toNat = n.toNat` holds,
then `n.udiv d = q`. -/
theorem udiv_eq_of_mul_add_toNat {d n q r : BitVec w} (hd : 0 < d)
    (hrd : r < d)
    (hdqnr : d.toNat * q.toNat + r.toNat = n.toNat) :
    n / d = q := by
  apply BitVec.eq_of_toNat_eq
  rw [toNat_udiv]
  replace hdqnr : (d.toNat * q.toNat + r.toNat) / d.toNat = n.toNat / d.toNat := by
    simp [hdqnr]
  rw [Nat.div_add_eq_left_of_lt] at hdqnr
  · rw [← hdqnr]
    exact mul_div_right q.toNat hd
  · exact Nat.dvd_mul_right d.toNat q.toNat
  · exact hrd
  · exact hd

/-- If the division equation `d.toNat * q.toNat + r.toNat = n.toNat` holds,
then `n.umod d = r`. -/
theorem umod_eq_of_mul_add_toNat {d n q r : BitVec w} (hrd : r < d)
    (hdqnr : d.toNat * q.toNat + r.toNat = n.toNat) :
    n % d = r := by
  apply BitVec.eq_of_toNat_eq
  rw [toNat_umod]
  replace hdqnr : (d.toNat * q.toNat + r.toNat) % d.toNat = n.toNat % d.toNat := by
    simp [hdqnr]
  rw [Nat.add_mod, Nat.mul_mod_right] at hdqnr
  simp only [Nat.zero_add, mod_mod] at hdqnr
  replace hrd : r.toNat < d.toNat := by
    simpa [BitVec.lt_def] using hrd
  rw [Nat.mod_eq_of_lt hrd] at hdqnr
  simp [hdqnr]

/-! ### DivModState -/

/-- `DivModState` is a structure that maintains the state of recursive `divrem` calls. -/
structure DivModState (w : Nat) : Type where
  /-- The number of bits in the numerator that are not yet processed -/
  wn : Nat
  /-- The number of bits in the remainder (and quotient) -/
  wr : Nat
  /-- The current quotient. -/
  q : BitVec w
  /-- The current remainder. -/
  r : BitVec w


/-- `DivModArgs` contains the arguments to a `divrem` call which remain constant throughout
execution. -/
structure DivModArgs (w : Nat) where
  /-- the numerator (aka, dividend) -/
  n : BitVec w
  /-- the denumerator (aka, divisor)-/
  d : BitVec w

/-- A `DivModState` is lawful if the remainder width `wr` plus the numerator width `wn` equals `w`,
and the bitvectors `r` and `n` have values in the bounds given by bitwidths `wr`, resp. `wn`.

This is a proof engineering choice: an alternative world could have been
`r : BitVec wr` and `n : BitVec wn`, but this required much more dependent typing coercions.

Instead, we choose to declare all involved bitvectors as length `w`, and then prove that
the values are within their respective bounds.

We start with `wn = w` and `wr = 0`, and then in each step, we decrement `wn` and increment `wr`.
In this way, we grow a legal remainder in each loop iteration.
-/
structure DivModState.Lawful {w : Nat} (args : DivModArgs w) (qr : DivModState w) : Prop where
  /-- The sum of widths of the dividend and remainder is `w`. -/
  hwrn : qr.wr + qr.wn = w
  /-- The denominator is positive. -/
  hdPos : 0 < args.d
  /-- The remainder is strictly less than the denominator. -/
  hrLtDivisor : qr.r.toNat < args.d.toNat
  /-- The remainder is morally a `Bitvec wr`, and so has value less than `2^wr`. -/
  hrWidth : qr.r.toNat < 2^qr.wr
  /-- The quotient is morally a `Bitvec wr`, and so has value less than `2^wr`. -/
  hqWidth : qr.q.toNat < 2^qr.wr
  /-- The low `(w - wn)` bits of `n` obey the invariant for division. -/
  hdiv : args.n.toNat >>> qr.wn = args.d.toNat * qr.q.toNat + qr.r.toNat

/-- A lawful DivModState implies `w > 0`. -/
def DivModState.Lawful.hw {args : DivModArgs w} {qr : DivModState w}
    {h : DivModState.Lawful args qr} : 0 < w := by
  have hd := h.hdPos
  rcases w with rfl | w
  · have hcontra : args.d = 0#0 := by apply Subsingleton.elim
    rw [hcontra] at hd
    simp at hd
  · omega

/-- An initial value with both `q, r = 0`. -/
def DivModState.init (w : Nat) : DivModState w := {
  wn := w
  wr := 0
  q := 0#w
  r := 0#w
}

/-- The initial state is lawful. -/
def DivModState.lawful_init {w : Nat} (args : DivModArgs w) (hd : 0#w < args.d) :
    DivModState.Lawful args (DivModState.init w) := by
  simp only [BitVec.DivModState.init]
  exact {
    hwrn := by simp only; omega,
    hdPos := by assumption
    hrLtDivisor := by simp [BitVec.lt_def] at hd ⊢; assumption
    hrWidth := by simp [DivModState.init],
    hqWidth := by simp [DivModState.init],
    hdiv := by
      simp only [DivModState.init, toNat_ofNat, zero_mod, Nat.mul_zero, Nat.add_zero];
      rw [Nat.shiftRight_eq_div_pow]
      apply Nat.div_eq_of_lt args.n.isLt
  }

/--
A lawful DivModState with a fully consumed dividend (`wn = 0`) witnesses that the
quotient has been correctly computed.
-/
theorem DivModState.udiv_eq_of_lawful {n d : BitVec w} {qr : DivModState w}
    (h_lawful : DivModState.Lawful {n, d} qr)
    (h_final  : qr.wn = 0) :
    n / d = qr.q := by
  apply udiv_eq_of_mul_add_toNat h_lawful.hdPos h_lawful.hrLtDivisor
  have hdiv := h_lawful.hdiv
  simp only [h_final] at *
  omega

/--
A lawful DivModState with a fully consumed dividend (`wn = 0`) witnesses that the
remainder has been correctly computed.
-/
theorem DivModState.umod_eq_of_lawful {qr : DivModState w}
    (h : DivModState.Lawful {n, d} qr)
    (h_final  : qr.wn = 0) :
    n % d = qr.r := by
  apply umod_eq_of_mul_add_toNat h.hrLtDivisor
  have hdiv := h.hdiv
  simp only [shiftRight_zero] at hdiv
  simp only [h_final] at *
  exact hdiv.symm

/-! ### DivModState.Poised -/

/--
A `Poised` DivModState is a state which is `Lawful` and furthermore, has at least
one numerator bit left to process `(0 < wn)`

The input to the shift subtractor is a legal input to `divrem`, and we also need to have an
input bit to perform shift subtraction on, and thus we need `0 < wn`.
-/
structure DivModState.Poised {w : Nat} (args : DivModArgs w) (qr : DivModState w)
  extends DivModState.Lawful args qr where
  /-- Only perform a round of shift-subtract if we have dividend bits. -/
  hwn_lt : 0 < qr.wn

/--
In the shift subtract input, the dividend is at least one bit long (`wn > 0`), so
the remainder has bits to be computed (`wr < w`).
-/
def DivModState.wr_lt_w {qr : DivModState w} (h : qr.Poised args) : qr.wr < w := by
  have hwrn := h.hwrn
  have hwn_lt := h.hwn_lt
  omega

/-! ### Division shift subtractor -/

/--
One round of the division algorithm, that tries to perform a subtract shift.
Note that this should only be called when `r.msb = false`, so we will not overflow.
-/
def divSubtractShift (args : DivModArgs w) (qr : DivModState w) : DivModState w :=
  let {n, d} := args
  let wn := qr.wn - 1
  let wr := qr.wr + 1
  let r' := shiftConcat qr.r (n.getLsbD wn)
  if r' < d then {
    q := qr.q.shiftConcat false, -- If `r' < d`, then we do not have a quotient bit.
    r := r'
    wn, wr
  } else {
    q := qr.q.shiftConcat true, -- Otherwise, `r' ≥ d`, and we have a quotient bit.
    r := r' - d -- we subtract to maintain the invariant that `r < d`.
    wn, wr
  }

/-- The value of shifting right by `wn - 1` equals shifting by `wn` and grabbing the lsb at `(wn - 1)`. -/
theorem DivModState.toNat_shiftRight_sub_one_eq
    {args : DivModArgs w} {qr : DivModState w} (h : qr.Poised args) :
    args.n.toNat >>> (qr.wn - 1)
    = (args.n.toNat >>> qr.wn) * 2 + (args.n.getLsbD (qr.wn - 1)).toNat := by
  show BitVec.toNat (args.n >>> (qr.wn - 1)) = _
  have {..} := h -- break the structure down for `omega`
  rw [shiftRight_sub_one_eq_shiftConcat args.n h.hwn_lt]
  rw [toNat_shiftConcat_eq_of_lt (k := w - qr.wn)]
  · simp
  · omega
  · apply BitVec.toNat_ushiftRight_lt
    omega

/--
This is used when proving the correctness of the division algorithm,
where we know that `r < d`.
We then want to show that `((r.shiftConcat b) - d) < d` as the loop invariant.
In arithmetic, this is the same as showing that
`r * 2 + 1 - d < d`, which this theorem establishes.
-/
private theorem two_mul_add_sub_lt_of_lt_of_lt_two (h : a < x) (hy : y < 2) :
    2 * a + y - x < x := by omega

/-- We show that the output of `divSubtractShift` is lawful, which tells us that it
obeys the division equation. -/
theorem lawful_divSubtractShift (qr : DivModState w) (h : qr.Poised args) :
    DivModState.Lawful args (divSubtractShift args qr) := by
  rcases args with ⟨n, d⟩
  simp only [divSubtractShift, decide_eq_true_eq]
  -- We add these hypotheses for `omega` to find them later.
  have ⟨⟨hrwn, hd, hrd, hr, hn, hrnd⟩, hwn_lt⟩ := h
  have : d.toNat * (qr.q.toNat * 2) = d.toNat * qr.q.toNat * 2 := by rw [Nat.mul_assoc]
  by_cases rltd : shiftConcat qr.r (n.getLsbD (qr.wn - 1)) < d
  · simp only [rltd, ↓reduceIte]
    constructor <;> try bv_omega
    case pos.hrWidth => apply toNat_shiftConcat_lt_of_lt <;> omega
    case pos.hqWidth => apply toNat_shiftConcat_lt_of_lt <;> omega
    case pos.hdiv =>
      simp [qr.toNat_shiftRight_sub_one_eq h, h.hdiv, this,
        toNat_shiftConcat_eq_of_lt (qr.wr_lt_w h) h.hrWidth,
        toNat_shiftConcat_eq_of_lt (qr.wr_lt_w h) h.hqWidth]
      omega
  · simp only [rltd, ↓reduceIte]
    constructor <;> try bv_omega
    case neg.hrLtDivisor =>
      simp only [lt_def, Nat.not_lt] at rltd
      rw [BitVec.toNat_sub_of_le rltd,
        toNat_shiftConcat_eq_of_lt (hk := qr.wr_lt_w h) (hx := h.hrWidth),
        Nat.mul_comm]
      apply two_mul_add_sub_lt_of_lt_of_lt_two <;> bv_omega
    case neg.hrWidth =>
      simp only
      have hdr' : d ≤ (qr.r.shiftConcat (n.getLsbD (qr.wn - 1))) :=
        BitVec.not_lt_iff_le.mp rltd
      have hr' : ((qr.r.shiftConcat (n.getLsbD (qr.wn - 1)))).toNat < 2 ^ (qr.wr + 1) := by
        apply toNat_shiftConcat_lt_of_lt <;> bv_omega
      rw [BitVec.toNat_sub_of_le hdr']
      omega
    case neg.hqWidth =>
      apply toNat_shiftConcat_lt_of_lt <;> omega
    case neg.hdiv =>
      have rltd' := (BitVec.not_lt_iff_le.mp rltd)
      simp only [qr.toNat_shiftRight_sub_one_eq h,
        BitVec.toNat_sub_of_le rltd',
        toNat_shiftConcat_eq_of_lt (qr.wr_lt_w h) h.hrWidth]
      simp only [BitVec.le_def,
        toNat_shiftConcat_eq_of_lt (qr.wr_lt_w h) h.hrWidth] at rltd'
      simp only [toNat_shiftConcat_eq_of_lt (qr.wr_lt_w h) h.hqWidth, h.hdiv, Nat.mul_add]
      bv_omega

/-! ### Core division algorithm circuit -/

/-- A recursive definition of division for bitblasting, in terms of a shift-subtraction circuit. -/
def divRec {w : Nat} (m : Nat) (args : DivModArgs w) (qr : DivModState w) :
    DivModState w :=
  match m with
  | 0 => qr
  | m + 1 => divRec m args <| divSubtractShift args qr

@[simp]
theorem divRec_zero (qr : DivModState w) :
    divRec 0 args qr = qr := rfl

@[simp]
theorem divRec_succ (m : Nat) (args : DivModArgs w) (qr : DivModState w) :
    divRec (m + 1) args qr =
      divRec m args (divSubtractShift args qr) := rfl

/-- The output of `divRec` is a lawful state -/
theorem lawful_divRec {args : DivModArgs w} {qr : DivModState w}
    (h : DivModState.Lawful args qr) :
    DivModState.Lawful args (divRec qr.wn args qr) := by
  induction hm : qr.wn generalizing qr with
  | zero =>
    exact h
  | succ wn' ih =>
    simp only [divRec_succ]
    apply ih
    · apply lawful_divSubtractShift
      constructor
      · assumption
      · omega
    · simp only [divSubtractShift, hm]
      split <;> rfl

/-- The output of `divRec` has no more bits left to process (i.e., `wn = 0`) -/
@[simp]
theorem wn_divRec (args : DivModArgs w) (qr : DivModState w) :
    (divRec qr.wn args qr).wn = 0 := by
  induction hm : qr.wn generalizing qr with
  | zero =>
    assumption
  | succ wn' ih =>
    apply ih
    simp only [divSubtractShift, hm]
    split <;> rfl

/-- The result of `udiv` agrees with the result of the division recurrence. -/
theorem udiv_eq_divRec (hd : 0#w < d) :
    let out := divRec w {n, d} (DivModState.init w)
    n / d = out.q := by
  have := DivModState.lawful_init {n, d} hd
  have := lawful_divRec this
  apply DivModState.udiv_eq_of_lawful this (wn_divRec ..)

/-- The result of `umod` agrees with the result of the division recurrence. -/
theorem umod_eq_divRec (hd : 0#w < d) :
    let out := divRec w {n, d} (DivModState.init w)
    n % d = out.r := by
  have := DivModState.lawful_init {n, d} hd
  have := lawful_divRec this
  apply DivModState.umod_eq_of_lawful this (wn_divRec ..)

theorem divRec_succ' (m : Nat) (args : DivModArgs w) (qr : DivModState w) :
    divRec (m+1) args qr =
    let wn := qr.wn - 1
    let wr := qr.wr + 1
    let r' := shiftConcat qr.r (args.n.getLsbD wn)
    let input : DivModState _ :=
      if r' < args.d then {
        q := qr.q.shiftConcat false,
        r := r'
        wn, wr
      } else {
        q := qr.q.shiftConcat true,
        r := r' - args.d
        wn, wr
      }
    divRec m args input := by
  simp [divRec_succ, divSubtractShift]

theorem getElem_udiv (n d : BitVec w) (hy : 0#w < d) (i : Nat) (hi : i < w) :
    (n / d)[i] = (divRec w {n, d} (DivModState.init w)).q[i] := by
  rw [udiv_eq_divRec (by assumption)]

theorem getLsbD_udiv (n d : BitVec w) (hy : 0#w < d)  (i : Nat) :
    (n / d).getLsbD i = (decide (i < w) && (divRec w {n, d} (DivModState.init w)).q.getLsbD i) := by
  by_cases hi : i < w
  · simp [udiv_eq_divRec (by assumption)]
    omega
  · simp_all

theorem getMsbD_udiv (n d : BitVec w) (hd : 0#w < d)  (i : Nat) :
    (n / d).getMsbD i = (decide (i < w) && (divRec w {n, d} (DivModState.init w)).q.getMsbD i) := by
  simp [getMsbD_eq_getLsbD, getLsbD_udiv, udiv_eq_divRec (by assumption)]

/- ### Arithmetic shift right (sshiftRight) recurrence -/

/--
`sshiftRightRec x y n` shifts `x` arithmetically/signed to the right by the first `n` bits of `y`.
The theorem `sshiftRight_eq_sshiftRightRec` proves the equivalence of `(x.sshiftRight y)` and `sshiftRightRec`.
Together with equations `sshiftRightRec_zero`, `sshiftRightRec_succ`,
this allows us to unfold `sshiftRight` into a circuit for bitblasting.
-/
def sshiftRightRec (x : BitVec w₁) (y : BitVec w₂) (n : Nat) : BitVec w₁ :=
  let shiftAmt := (y &&& (twoPow w₂ n))
  match n with
  | 0 => x.sshiftRight' shiftAmt
  | n + 1 => (sshiftRightRec x y n).sshiftRight' shiftAmt

@[simp]
theorem sshiftRightRec_zero_eq (x : BitVec w₁) (y : BitVec w₂) :
    sshiftRightRec x y 0 = x.sshiftRight' (y &&& twoPow w₂ 0) := by
  simp only [sshiftRightRec]

@[simp]
theorem sshiftRightRec_succ_eq (x : BitVec w₁) (y : BitVec w₂) (n : Nat) :
    sshiftRightRec x y (n + 1) = (sshiftRightRec x y n).sshiftRight' (y &&& twoPow w₂ (n + 1)) := by
  simp [sshiftRightRec]

/--
If `y &&& z = 0`, `x.sshiftRight (y ||| z) = (x.sshiftRight y).sshiftRight z`.
This follows as `y &&& z = 0` implies `y ||| z = y + z`,
and thus `x.sshiftRight (y ||| z) = x.sshiftRight (y + z) = (x.sshiftRight y).sshiftRight z`.
-/
theorem sshiftRight'_or_of_and_eq_zero {x : BitVec w₁} {y z : BitVec w₂}
    (h : y &&& z = 0#w₂) :
    x.sshiftRight' (y ||| z) = (x.sshiftRight' y).sshiftRight' z := by
  simp [sshiftRight', ← add_eq_or_of_and_eq_zero _ _ h,
    toNat_add_of_and_eq_zero h, sshiftRight_add]

theorem sshiftRightRec_eq (x : BitVec w₁) (y : BitVec w₂) (n : Nat) :
    sshiftRightRec x y n = x.sshiftRight' ((y.setWidth (n + 1)).setWidth w₂) := by
  induction n generalizing x y
  case zero =>
    ext i
    simp [twoPow_zero, Nat.reduceAdd, and_one_eq_setWidth_ofBool_getLsbD, setWidth_one]
  case succ n ih =>
    simp only [sshiftRightRec_succ_eq, and_twoPow, ih]
    by_cases h : y.getLsbD (n + 1)
    · rw [setWidth_setWidth_succ_eq_setWidth_setWidth_or_twoPow_of_getLsbD_true h,
        sshiftRight'_or_of_and_eq_zero (by simp [and_twoPow]), h]
      simp
    · rw [setWidth_setWidth_succ_eq_setWidth_setWidth_of_getLsbD_false (i := n + 1)
        (by simp [h])]
      simp [h]

/--
Show that `x.sshiftRight y` can be written in terms of `sshiftRightRec`.
This can be unfolded in terms of `sshiftRightRec_zero_eq`, `sshiftRightRec_succ_eq` for bitblasting.
-/
theorem sshiftRight_eq_sshiftRightRec (x : BitVec w₁) (y : BitVec w₂) :
    (x.sshiftRight' y).getLsbD i = (sshiftRightRec x y (w₂ - 1)).getLsbD i := by
  rcases w₂ with rfl | w₂
  · simp [of_length_zero]
  · simp [sshiftRightRec_eq]

/- ### Logical shift right (ushiftRight) recurrence for bitblasting -/

/--
`ushiftRightRec x y n` shifts `x` logically to the right by the first `n` bits of `y`.

The theorem `shiftRight_eq_ushiftRightRec` proves the equivalence
of `(x >>> y)` and `ushiftRightRec`.

Together with equations `ushiftRightRec_zero`, `ushiftRightRec_succ`,
this allows us to unfold `ushiftRight` into a circuit for bitblasting.
-/
def ushiftRightRec (x : BitVec w₁) (y : BitVec w₂) (n : Nat) : BitVec w₁ :=
  let shiftAmt := (y &&& (twoPow w₂ n))
  match n with
  | 0 => x >>> shiftAmt
  | n + 1 => (ushiftRightRec x y n) >>> shiftAmt

@[simp]
theorem ushiftRightRec_zero (x : BitVec w₁) (y : BitVec w₂) :
    ushiftRightRec x y 0 = x >>> (y &&& twoPow w₂ 0) := by
  simp [ushiftRightRec]

@[simp]
theorem ushiftRightRec_succ (x : BitVec w₁) (y : BitVec w₂) :
    ushiftRightRec x y (n + 1) = (ushiftRightRec x y n) >>> (y &&& twoPow w₂ (n + 1)) := by
  simp [ushiftRightRec]

/--
If `y &&& z = 0`, `x >>> (y ||| z) = x >>> y >>> z`.
This follows as `y &&& z = 0` implies `y ||| z = y + z`,
and thus `x >>> (y ||| z) = x >>> (y + z) = x >>> y >>> z`.
-/
theorem ushiftRight'_or_of_and_eq_zero {x : BitVec w₁} {y z : BitVec w₂}
    (h : y &&& z = 0#w₂) :
    x >>> (y ||| z) = x >>> y >>> z := by
  simp [← add_eq_or_of_and_eq_zero _ _ h, toNat_add_of_and_eq_zero h, shiftRight_add]

theorem ushiftRightRec_eq (x : BitVec w₁) (y : BitVec w₂) (n : Nat) :
    ushiftRightRec x y n = x >>> (y.setWidth (n + 1)).setWidth w₂ := by
  induction n generalizing x y
  case zero =>
    ext i
    simp only [ushiftRightRec_zero, twoPow_zero, Nat.reduceAdd,
      and_one_eq_setWidth_ofBool_getLsbD, setWidth_one]
  case succ n ih =>
    simp only [ushiftRightRec_succ, and_twoPow]
    rw [ih]
    by_cases h : y.getLsbD (n + 1) <;> simp only [h, ↓reduceIte]
    · rw [setWidth_setWidth_succ_eq_setWidth_setWidth_or_twoPow_of_getLsbD_true h,
        ushiftRight'_or_of_and_eq_zero]
      simp [and_twoPow]
    · simp [setWidth_setWidth_succ_eq_setWidth_setWidth_of_getLsbD_false, h]

/--
Show that `x >>> y` can be written in terms of `ushiftRightRec`.
This can be unfolded in terms of `ushiftRightRec_zero`, `ushiftRightRec_succ` for bitblasting.
-/
theorem shiftRight_eq_ushiftRightRec (x : BitVec w₁) (y : BitVec w₂) :
    x >>> y = ushiftRightRec x y (w₂ - 1) := by
  rcases w₂ with rfl | w₂
  · simp [of_length_zero]
  · simp [ushiftRightRec_eq]

/-! ### Overflow definitions -/

/-- Unsigned addition overflows iff the final carry bit of the addition circuit is `true`. -/
theorem uaddOverflow_eq {w : Nat} (x y : BitVec w) :
    uaddOverflow x y = (x.setWidth (w + 1) + y.setWidth (w + 1)).msb := by
  simp [uaddOverflow, msb_add, msb_setWidth, carry]

theorem saddOverflow_eq {w : Nat} (x y : BitVec w) :
    saddOverflow x y = (x.msb == y.msb && !((x + y).msb == x.msb)) := by
  simp only [saddOverflow]
  rcases w with _|w
  · revert x y; decide
  · have := le_two_mul_toInt (x := x); have := two_mul_toInt_lt (x := x)
    have := le_two_mul_toInt (x := y); have := two_mul_toInt_lt (x := y)
    simp only [← decide_or, msb_eq_toInt, decide_beq_decide, toInt_add, ← decide_not, ← decide_and,
      decide_eq_decide]
    rw_mod_cast [Int.bmod_neg_iff (by omega) (by omega)]
    simp
    omega

theorem usubOverflow_eq {w : Nat} (x y : BitVec w) :
    usubOverflow x y = decide (x < y) := rfl

theorem ssubOverflow_eq {w : Nat} (x y : BitVec w) :
    ssubOverflow x y = ((!x.msb && y.msb && (x - y).msb) || (x.msb && !y.msb && !(x - y).msb)) := by
  simp only [ssubOverflow]
  rcases w with _|w
  · simp [BitVec.of_length_zero]
  · have h₁ := BitVec.toInt_sub_toInt_lt_twoPow_iff (x := x) (y := y)
    have h₂ := BitVec.twoPow_le_toInt_sub_toInt_iff (x := x) (y := y)
    simp only [Nat.add_one_sub_one] at h₁ h₂
    simp only [Nat.add_one_sub_one, ge_iff_le, msb_eq_toInt, ← decide_not, Int.not_lt, toInt_sub]
    simp only [bool_to_prop]
    omega

theorem negOverflow_eq {w : Nat} (x : BitVec w) :
    (negOverflow x) = (decide (0 < w) && (x == intMin w)) := by
  simp only [negOverflow]
  rcases w with _|w
  · simp [toInt_of_zero_length, Int.min_eq_right]
  · suffices - 2 ^ w = (intMin (w + 1)).toInt by simp [beq_eq_decide_eq, ← toInt_inj, this]
    simp only [toInt_intMin, Nat.add_one_sub_one, Int.ofNat_emod, Int.neg_inj]
    rw_mod_cast [Nat.mod_eq_of_lt (by simp [Nat.pow_lt_pow_succ])]

/- ### umod -/

theorem getElem_umod {n d : BitVec w} (hi : i < w) :
    (n % d)[i]
      = if d = 0#w then n[i]
      else (divRec w { n := n, d := d } (DivModState.init w)).r[i] := by
  by_cases hd : d = 0#w
  · simp [hd]
  · have := (BitVec.not_le (x := d) (y := 0#w)).mp
    rw [← BitVec.umod_eq_divRec (by simp [hd, this])]
    simp [hd]

theorem getLsbD_umod {n d : BitVec w}:
    (n % d).getLsbD i
      = if d = 0#w then n.getLsbD i
      else (divRec w { n := n, d := d } (DivModState.init w)).r.getLsbD i := by
  by_cases hi : i < w
  · simp only [BitVec.getLsbD_eq_getElem hi, getElem_umod]
  · simp [show w ≤ i by omega]

theorem getMsbD_umod {n d : BitVec w}:
    (n % d).getMsbD i
      = if d = 0#w then n.getMsbD i
      else (divRec w { n := n, d := d } (DivModState.init w)).r.getMsbD i := by
  by_cases hi : i < w
  · rw [BitVec.getMsbD_eq_getLsbD, getLsbD_umod]
    simp [BitVec.getMsbD_eq_getLsbD, hi]
  · simp [show w ≤ i by omega]


/-! ### Mappings to and from BitVec -/

theorem eq_iff_eq_of_inv (f : α → BitVec w) (g : BitVec w → α) (h : ∀ x, g (f x) = x) :
    ∀ x y, x = y ↔ f x = f y := by
  intro x y
  constructor
  · intro h'
    rw [h']
  · intro h'
    have := congrArg g h'
    simpa [h] using this

<<<<<<< HEAD
@[simp]
theorem ne_intMin_of_lt_of_msb_false {x : BitVec w} (hw : 0 < w) (hx : x.msb = false) :
    x ≠ intMin w := by
  have := toNat_lt_of_msb_false hx
  simp [toNat_eq, Nat.two_pow_pred_mod_two_pow hw]
  omega

@[simp]
theorem ne_zero_of_msb_true {x : BitVec w} (hx : x.msb = true) :
    x ≠ 0#w := by
  have := Nat.two_pow_pos (w-1)
  have := le_toNat_of_msb_true hx
  simp [toNat_eq]
  omega

@[simp]
theorem msb_neg_of_ne_intMin_of_ne_zero {x : BitVec w} (h : x ≠ intMin w) (h' : x ≠ 0#w) :
    (-x).msb = !x.msb := by
  simp only [msb_neg, bool_to_prop]
  simp [h, h']

@[simp]
theorem udiv_intMin_of_msb_false {x : BitVec w} (h : x.msb = false) :
    x / intMin w = 0#w := by
  by_cases hw : w = 0
  · subst hw
    decide +revert
  have wpos : 0 < w := by omega
  have := Nat.two_pow_pos (w-1)
  simp [toNat_eq, wpos]
  rw [Nat.div_eq_zero_iff_lt (by omega)]
  exact toNat_lt_of_msb_false h

theorem sdiv_intMin {x : BitVec w} :
    x.sdiv (intMin w) = if x = intMin w then 1#w else 0#w := by
  by_cases hw : w = 0
  · subst hw
    decide +revert
  have wpos : 0 < w := by omega
  by_cases h : x = intMin w
  · subst h
    simp
    omega
  · simp [sdiv_eq]
    simp [msb_intMin, show 0 < w by omega, h]
    have := Nat.two_pow_pos (w-1)
    by_cases hx : x.msb
    · simp [msb_neg_of_ne_intMin_of_ne_zero (by simp [h])
        (BitVec.ne_zero_of_msb_true hx), hx]
    · simp [hx]

theorem sdiv_neg {x y : BitVec w} (h : y ≠ intMin w) :
    x.sdiv (-y) = -(x.sdiv y) := by
  by_cases h' : y = 0#w
  · subst h'
    simp
  · simp only [BitVec.sdiv, msb_neg_of_ne_intMin_of_ne_zero h (by simp [h'])]
    cases x.msb <;> cases y.msb <;> simp

theorem neg_sdiv {x y : BitVec w} (h : x ≠ intMin w) :
    (-x).sdiv y = -(x.sdiv y) := by
  by_cases hx0 : x = 0#w
  · subst hx0
    simp
  · simp only [BitVec.sdiv, msb_neg_of_ne_intMin_of_ne_zero h (by simp [hx0])]
    cases x.msb <;> cases y.msb <;> simp

-- h' is likely not necessary
theorem neg_sdiv_neg {x y : BitVec w} (h : x ≠ intMin w) (h' : y ≠ intMin w) :
    (-x).sdiv (-y) = x.sdiv y := by
  by_cases hy0 : y = 0#w
  · subst hy0
    simp
  · by_cases hx0 : x = 0#w
    · subst hx0
      simp
    · simp only [BitVec.sdiv,
         msb_neg_of_ne_intMin_of_ne_zero h  (by simp [hx0]),
         msb_neg_of_ne_intMin_of_ne_zero h' (by simp [hy0])]
      cases x.msb <;> cases y.msb <;> simp

theorem Int.neg_lt_self_iff {n : Int} : -n < n ↔ 0 < n := by
  omega

theorem Int.pow_pos {n : Int} {m : Nat} : 0 < n → 0 < n ^ m := by
  induction m with
  | zero => simp
  | succ m ih => exact fun h => Int.mul_pos (ih h) h

theorem Int.pow_nonneg {n : Int} {m : Nat} : 0 ≤ n → 0 ≤ n ^ m := by
  induction m with
  | zero => simp
  | succ m ih => exact fun h => Int.mul_nonneg (ih h) h

theorem Int.neg_ite {n m : Int} {P : Prop} [Decidable P] : (-if P then n else m) = (if P then -n else -m) := by
  split <;> simp

theorem Int.tdiv_cases (n m : Int) : n.tdiv m =
    if 0 ≤ n then
      if 0 ≤ m then n / m else -(n / (-m))
    else
      if 0 ≤ m then -((-n) / m) else (-n) / (-m) := by
  split <;> rename_i hn
  · split <;> rename_i hm
    · rw [Int.tdiv_eq_ediv_of_nonneg hn]
    · rw [Int.tdiv_eq_ediv_of_nonneg hn]
      simp
  · split <;> rename_i hm
    · rw [Int.tdiv_eq_ediv, Int.neg_ediv]
      simp [hn, Int.neg_sub, Int.add_comm]
    · rw [Int.tdiv_eq_ediv, Int.neg_ediv, Int.ediv_neg]
      simp [hn, Int.sub_eq_add_neg, Int.neg_ite]

theorem intMin_eq_neg_two_pow : intMin w = BitVec.ofInt w (-2 ^ (w - 1)) := by
  apply BitVec.eq_of_toInt_eq
  refine (Nat.eq_zero_or_pos w).elim (by rintro rfl; simp [BitVec.toInt_zero_length]) (fun hw => ?_)
  rw [BitVec.toInt_intMin_of_pos hw, BitVec.toInt_ofInt_eq_self hw (Int.le_refl _)]
  simp [Int.neg_lt_self_iff]
  apply Int.pow_pos
  omega

theorem toInt_intMin_eq_bmod : (intMin w).toInt = (-2 ^ (w - 1)).bmod (2 ^ w) := by
  rw [intMin_eq_neg_two_pow, toInt_ofInt]

theorem toInt_eq_toInt_bmod (b : BitVec w) : b.toInt = b.toInt.bmod (2 ^ w) := by
  rw [toInt_eq_toNat_bmod, Int.bmod_bmod]

theorem sdiv_ne_intMin_of_ne_intMin {x y : BitVec w} (h : x ≠ intMin w) :
    x.sdiv y ≠ intMin w := by
  by_cases hw : w = 0
  · subst hw
    simp [BitVec.eq_nil x] at h
    contradiction
  simp only [sdiv, udiv_eq, neg_eq]
  by_cases hx : x.msb <;> by_cases hy : y.msb
  <;> simp only [hx, hy, neg_ne_intMin_inj]
  <;> simp only [Bool.not_eq_true] at hx hy
  <;> apply ne_intMin_of_lt_of_msb_false (by omega)
  <;> rw [msb_udiv]
  <;> try simp only [hx, Bool.false_and]
  · simp [h, ne_zero_of_msb_true, hx]
  · simp [h, ne_zero_of_msb_true, hx]

theorem toInt_eq_neg_toNat_neg_of_msb_true {x : BitVec w} (h : x.msb = true) :
    x.toInt = -((-x).toNat) := by
  simp only [toInt_eq_msb_cond, h, ↓reduceIte, toNat_neg, Int.ofNat_emod]
  norm_cast
  rw [Nat.mod_eq_of_lt]
  · omega
  · have := @BitVec.isLt w x
    have ne_zero := ne_zero_of_msb_true h
    simp only [ne_eq, toNat_eq, toNat_ofNat, zero_mod] at ne_zero
    omega

theorem toInt_eq_neg_toNat_neg_of_nonneg {x : BitVec w} (h : x = 0#w ∨ x.msb = true) :
    x.toInt = -((-x).toNat) := by
  cases h
  case inl h' =>
    simp [h']
  case inr h' =>
    simp [toInt_eq_neg_toNat_neg_of_msb_true h']

theorem intMin_udiv_eq_intMin_iff (x : BitVec w) :
    intMin w / x = intMin w ↔ x = 1#w := by
  by_cases hw : w = 0;   subst hw; decide +revert
  by_cases hx : x = 1#w; subst hx; simp
  have wpos : 0 < w := by omega

  have : 0 ≤ (2 ^ (w - 1) / x.toNat) := by simp
  have := Nat.two_pow_pos (w - 1)

  constructor
  · intro h
    rw [← toInt_inj, toInt_eq_msb_cond] at h
    have : (intMin w / x).msb = false := by simp [msb_udiv, msb_intMin,  wpos, hx]
    simp [this, wpos, toInt_intMin] at h
    omega
  · intro h
    subst h
    simp

theorem intMin_udiv_ne_zero_of_ne_zero {b : BitVec w} (hb : b.msb = false) (hb0 : b ≠ 0#w) :
    intMin w / b ≠ 0#w := by
  by_cases hw : w = 0;   subst hw; decide +revert
  have wpos : 0 < w := by omega

  simp [toNat_eq] at hb0
  have := @Nat.div_eq_zero_iff_lt b.toNat (2 ^ (w-1)) (by omega)
  have := toNat_lt_of_msb_false hb

  simp [toNat_eq, wpos]
  omega

theorem toInt_sdiv_of_ne_or_ne (a b : BitVec w) (h : a ≠ intMin w ∨ b ≠ -1#w) :
    (a.sdiv b).toInt = a.toInt.tdiv b.toInt := by
  by_cases hw0 : w = 0;   subst hw0; decide +revert
  by_cases hw1 : w = 1;   subst hw1; decide +revert
  by_cases ha0 : a = 0#w; subst ha0; simp
  by_cases hb0 : b = 0#w; subst hb0; simp
  by_cases hb1 : b = 1#w; subst hb1; simp [show 1 < w by omega]

  have wpos : 0 < w := by omega
  have := Nat.two_pow_pos (w - 1)

  by_cases hbintMin : b = intMin w
  · simp only [ne_eq, Decidable.not_not] at hbintMin
    subst hbintMin
    have toIntA_lt := @BitVec.toInt_lt w a; norm_cast at toIntA_lt
    have le_toIntA := @BitVec.le_toInt w a; norm_cast at le_toIntA
    simp only [sdiv_intMin, h, ↓reduceIte, toInt_zero, toInt_intMin, wpos,
      Nat.two_pow_pred_mod_two_pow, Int.tdiv_neg]
    · by_cases ha_intMin : a = intMin w
      · simp only [ha_intMin, ↓reduceIte, show 1 < w by omega, toInt_one, toInt_intMin, wpos,
          Nat.two_pow_pred_mod_two_pow, Int.neg_tdiv, Int.neg_neg]
        rw [Int.tdiv_self (by omega)]
      · by_cases ha_nonneg : 0 ≤ a.toInt
        · simp [Int.tdiv_eq_zero_of_lt ha_nonneg (by norm_cast at *), ha_intMin]
        · simp only [ne_eq, ← toInt_inj, toInt_intMin, wpos, Nat.two_pow_pred_mod_two_pow] at h
          rw [← Int.neg_tdiv, Int.tdiv_eq_zero_of_lt (by omega)]
          · simp [ha_intMin]
          · simp [wpos, ← toInt_ne, toInt_intMin] at ha_intMin
            omega

  · by_cases ha : a.msb <;> by_cases hb : b.msb
    <;> simp only [not_eq_true] at ha hb
    · simp only [sdiv_eq, ha, hb, udiv_eq]
      rw [toInt_eq_neg_toNat_neg_of_nonneg (x := a) (by simp [ha]),
        toInt_eq_neg_toNat_neg_of_nonneg (x := b) (by simp [hb]),
        Int.neg_tdiv_neg, Int.tdiv_eq_ediv_of_nonneg (by omega)]
      rw [toInt_eq_toNat_of_msb]
      · rfl
      · by_cases ha_intMin : a = intMin w
        · simp only [ha_intMin, ne_eq, not_true_eq_false, _root_.false_or] at h
          simp [msb_udiv, neg_eq_iff_eq_neg, h]
        · simp [msb_udiv, ha_intMin, ha]
    · have sdiv_toInt_of_msb_true_of_msb_false :
          (a.sdiv b).toInt = -((-a).toNat / b.toNat) := by
        simp only [sdiv_eq, ha, hb, udiv_eq]
        rw [toInt_eq_neg_toNat_neg_of_nonneg]
        · rw [neg_neg, toNat_udiv, toNat_neg, Int.ofNat_emod, Int.neg_inj]
          norm_cast
        · rw [neg_eq_zero_iff]
          by_cases h' : -a / b = 0#w
          · simp [h']
          · by_cases ha_intMin : a = intMin w
            · have ry := (intMin_udiv_eq_intMin_iff b).mp
              simp only [hb1, imp_false] at ry
              simp [msb_udiv, ha_intMin, hb1, ry, intMin_udiv_ne_zero_of_ne_zero, hb, hb0]
            · have := @BitVec.ne_intMin_of_lt_of_msb_false w ((-a) / b) wpos (by simp [ha, ha0, ha_intMin])
              simp [msb_neg, h', this, ha, ha_intMin]
      rw [toInt_eq_toNat_of_msb hb, toInt_eq_neg_toNat_neg_of_msb_true ha, Int.neg_tdiv,
        Int.tdiv_eq_ediv_of_nonneg (by omega), sdiv_toInt_of_msb_true_of_msb_false]
    · rw [← @BitVec.neg_neg w (a.sdiv b), ← sdiv_neg hbintMin]
      have hmb : (-b).msb = false := by simp [hbintMin, hb]
      rw [toInt_neg_of_ne_intMin]
      · simp [sdiv, ha, hmb]
        rw [toInt_udiv_of_msb ha, toInt_eq_toNat_of_msb ha]
        rw [toInt_eq_neg_toNat_neg_of_msb_true hb, Int.tdiv_neg, Int.tdiv_eq_ediv_of_nonneg (by omega)]
      · apply sdiv_ne_intMin_of_ne_intMin
        apply ne_intMin_of_lt_of_msb_false (by omega) ha
    · rw [sdiv, Int.tdiv_cases, udiv_eq, neg_eq, if_pos (toInt_nonneg_of_msb_false ha),
        if_pos (toInt_nonneg_of_msb_false hb), ha, hb, toInt_udiv_of_msb ha,
        toInt_eq_toNat_of_msb ha, toInt_eq_toNat_of_msb hb]

theorem intMin_sdiv_neg_one : (intMin w).sdiv (-1#w) = intMin w := by
  refine (Nat.eq_zero_or_pos w).elim (by rintro rfl; exact Subsingleton.elim _ _) (fun hw => ?_)
  apply BitVec.eq_of_toNat_eq
  rw [sdiv]
  simp [msb_intMin, hw, negOne_eq_allOnes, msb_allOnes]
  have : 2 ≤ 2 ^ w := Nat.pow_one 2 ▸ (Nat.pow_le_pow_iff_right (by omega)).2 (by omega)
  rw [Nat.sub_sub_self (by omega), Nat.mod_eq_of_lt, Nat.div_one]
  omega

theorem toInt_sdiv (a b : BitVec w) : (a.sdiv b).toInt = (a.toInt.tdiv b.toInt).bmod (2 ^ w) := by
  by_cases h : a = intMin w ∧ b = -1#w
  · rcases h with ⟨rfl, rfl⟩
    rw [BitVec.intMin_sdiv_neg_one]
    refine (Nat.eq_zero_or_pos w).elim (by rintro rfl; simp [toInt_of_zero_length]) (fun hw => ?_)
    rw [toInt_intMin_of_pos hw, negOne_eq_allOnes, toInt_allOnes, if_pos hw, Int.tdiv_neg,
      Int.tdiv_one, Int.neg_neg, Int.bmod_eq_neg (Int.pow_nonneg (by omega))]
    conv => lhs; rw [(by omega: w = (w - 1) + 1)]
    simp [Nat.pow_succ, Int.natCast_pow, Int.mul_comm]
  · rw [toInt_eq_toInt_bmod]
    rw [BitVec.toInt_sdiv_of_ne_or_ne _ _ (by simpa only [Classical.not_and_iff_not_or_not] using h)]
=======
/-! ### Lemmas that use Bitblasting circuits -/

theorem add_sub_comm {x y : BitVec w} : x + y - z = x - z + y := by
  apply eq_of_toNat_eq
  simp only [toNat_sub, toNat_add, add_mod_mod, mod_add_mod]
  congr 1
  omega

theorem sub_add_comm {x y : BitVec w} : x - y + z = x + z - y := by
  rw [add_sub_comm]

theorem not_add_one {x : BitVec w} : ~~~ (x + 1#w) = ~~~ x - 1#w := by
  rw [not_eq_neg_add, not_eq_neg_add, neg_add]

theorem not_add_eq_not_neg {x y : BitVec w} : ~~~ (x + y) = ~~~ x - y := by
  rw [not_eq_neg_add, not_eq_neg_add, neg_add]
  simp only [sub_toAdd]
  rw [BitVec.add_assoc, @BitVec.add_comm _ (-y), ← BitVec.add_assoc]

theorem not_sub_one_eq_not_add_one {x : BitVec w} : ~~~ (x - 1#w) = ~~~ x + 1#w := by
  rw [not_eq_neg_add, not_eq_neg_add, neg_sub,
    BitVec.add_sub_cancel, BitVec.sub_add_cancel]

theorem not_sub_eq_not_add {x y : BitVec w} : ~~~ (x - y) = ~~~ x + y := by
  rw [BitVec.sub_toAdd, not_add_eq_not_neg, sub_neg]

/-- The value of `(carry i x y false)` can be computed by truncating `x` and `y`
to `len` bits where `len ≥ i`. -/
theorem carry_extractLsb'_eq_carry {w i len : Nat} (hi : i < len)
    {x y : BitVec w} {b : Bool}: 
    (carry i (extractLsb' 0 len x) (extractLsb' 0 len y) b)
    = (carry i x y b) := by
  simp only [carry, extractLsb'_toNat, shiftRight_zero, toNat_false, Nat.add_zero, ge_iff_le,
    decide_eq_decide]
  have : 2 ^ i ∣ 2^len := by
    apply Nat.pow_dvd_pow
    omega
  rw [Nat.mod_mod_of_dvd _ this, Nat.mod_mod_of_dvd _ this]

/--
The `[0..len)` low bits of `x + y` can be computed by truncating `x` and `y`
to `len` bits and then adding.
-/
theorem extractLsb'_add {w len : Nat} {x y : BitVec w} (hlen : len ≤ w) : 
    (x + y).extractLsb' 0 len = x.extractLsb' 0 len + y.extractLsb' 0 len := by
  ext i hi
  rw [getElem_extractLsb', Nat.zero_add, getLsbD_add (by omega)]
  simp [getElem_add, carry_extractLsb'_eq_carry hi, getElem_extractLsb', Nat.zero_add]

-- `setWidth` commutes with multiplication. -/
theorem setWidth_mul {w len} {x y : BitVec w} (hlen : len ≤ w) :
    (x * y).setWidth len = (x.setWidth len) * (y.setWidth len) := by
  apply eq_of_toNat_eq
  simp only [toNat_setWidth, toNat_mul, mul_mod_mod, mod_mul_mod]
  rw [Nat.mod_mod_of_dvd]
  exact pow_dvd_pow_iff_le_right'.mpr hlen

/-- `extractLsb'` commutes with multiplication. -/
theorem extractLsb'_mul {w len} {x y : BitVec w} (hlen : len ≤ w) :
    (x * y).extractLsb' 0 len = (x.extractLsb' 0 len) * (y.extractLsb' 0 len) := by
  simp [← setWidth_eq_extractLsb' hlen, setWidth_mul hlen]

>>>>>>> 635af865
end BitVec<|MERGE_RESOLUTION|>--- conflicted
+++ resolved
@@ -1370,8 +1370,7 @@
   · intro h'
     have := congrArg g h'
     simpa [h] using this
-
-<<<<<<< HEAD
+    
 @[simp]
 theorem ne_intMin_of_lt_of_msb_false {x : BitVec w} (hw : 0 < w) (hx : x.msb = false) :
     x ≠ intMin w := by
@@ -1656,7 +1655,7 @@
     simp [Nat.pow_succ, Int.natCast_pow, Int.mul_comm]
   · rw [toInt_eq_toInt_bmod]
     rw [BitVec.toInt_sdiv_of_ne_or_ne _ _ (by simpa only [Classical.not_and_iff_not_or_not] using h)]
-=======
+
 /-! ### Lemmas that use Bitblasting circuits -/
 
 theorem add_sub_comm {x y : BitVec w} : x + y - z = x - z + y := by
@@ -1718,6 +1717,4 @@
 theorem extractLsb'_mul {w len} {x y : BitVec w} (hlen : len ≤ w) :
     (x * y).extractLsb' 0 len = (x.extractLsb' 0 len) * (y.extractLsb' 0 len) := by
   simp [← setWidth_eq_extractLsb' hlen, setWidth_mul hlen]
-
->>>>>>> 635af865
 end BitVec
--- conflicted
+++ resolved
@@ -547,12 +547,6 @@
   rw [Nat.mod_eq_of_lt (by omega)]
   omega
 
-<<<<<<< HEAD
-theorem ule_eq_not_ult (x y : BitVec w) : x.ule y = !y.ult x := by
-  simp [BitVec.ule, BitVec.ult, ← decide_not, -Classical.decide_not]
-
-=======
->>>>>>> 3b2990b3
 theorem ule_eq_carry (x y : BitVec w) : x.ule y = carry w y (~~~x) true := by
   simp [ule_eq_not_ult, ult_eq_not_carry]
 

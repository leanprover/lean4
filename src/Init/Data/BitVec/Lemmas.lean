--- conflicted
+++ resolved
@@ -1562,7 +1562,7 @@
 theorem getLsbD_shiftConcat (x : BitVec w) (b : Bool) (i : Nat) :
     (shiftConcat x b).getLsbD i
     = (decide (i < w) && (if (i = 0) then b else x.getLsbD (i - 1))) := by
-  simp only [shiftConcat, getLsbD_zeroExtend, getLsbD_concat]
+  simp only [shiftConcat, getLsbD_setWidth, getLsbD_concat]
 
 theorem getLsbD_shiftConcat_eq_decide (x : BitVec w) (b : Bool) (i : Nat) :
     (shiftConcat x b).getLsbD i
@@ -2110,16 +2110,12 @@
 theorem getLsbD_one {w i : Nat} : (1#w).getLsbD i = (decide (0 < w) && decide (0 = i)) := by
   rw [← twoPow_zero, getLsbD_twoPow]
 
-<<<<<<< HEAD
 theorem shiftLeft_eq_mul_twoPow (x : BitVec w) (n : Nat) :
     x <<< n = x * (BitVec.twoPow w n) := by
   ext i
   simp [getLsbD_shiftLeft, Fin.is_lt, decide_True, Bool.true_and, mul_twoPow_eq_shiftLeft]
 
-/- ### zeroExtend, truncate, and bitwise operations -/
-=======
 /- ### setWidth, setWidth, and bitwise operations -/
->>>>>>> 9d583ab4
 
 /--
 When the `(i+1)`th bit of `x` is false,
@@ -2252,17 +2248,6 @@
   · simp [h]
   · rw [Nat.sub_add_cancel (Nat.two_pow_pos (w - 1)), Nat.two_pow_pred_mod_two_pow (by omega)]
 
-<<<<<<< HEAD
-/-! ### Lemmas about non-overflowing computations -/
-
-theorem toNat_sub_of_le {x y : BitVec w} (h : y ≤ x) :
-    (x - y).toNat = x.toNat - y.toNat := by
-  rw [BitVec.le_def] at h
-  simp only [toNat_sub, show 2 ^ w - y.toNat + x.toNat = 2 ^ w + (x.toNat - y.toNat) by omega,
-    Nat.add_mod_left]
-  rw [Nat.mod_eq_of_lt (by omega)]
-=======
-
 /-! ### Non-overflow theorems -/
 
 /--
@@ -2481,6 +2466,5 @@
 
 @[deprecated and_one_eq_setWidth_ofBool_getLsbD (since := "2024-09-18")]
 abbrev and_one_eq_zeroExtend_ofBool_getLsbD := @and_one_eq_setWidth_ofBool_getLsbD
->>>>>>> 9d583ab4
 
 end BitVec
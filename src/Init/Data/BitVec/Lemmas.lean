--- conflicted
+++ resolved
@@ -3058,11 +3058,7 @@
   · have p1 : ¬(n ≤ i) := by omega
     have p2 : i ≠ n := by omega
     simp [p1, p2]
-<<<<<<< HEAD
-  · simp only [i_eq_n, ge_iff_le, Nat.le_refl, decide_true, Nat.sub_self, Nat.testBit_zero,
-=======
   · simp only [i_eq_n, Nat.le_refl, decide_true, Nat.sub_self, Nat.testBit_zero,
->>>>>>> 0eaa146d
     Bool.true_and, testBit_toNat, getLsbD_of_ge, Bool.or_false, ↓reduceIte]
     cases b <;> trivial
   · have p1 : i ≠ n := by omega
@@ -3086,11 +3082,7 @@
     simp [j_eq]
   else
     have j_lt : j < i := Nat.lt_of_le_of_ne (Nat.le_of_succ_le_succ h) j_eq
-<<<<<<< HEAD
-    simp [j_eq, j_lt]
-=======
     simp [j_eq]
->>>>>>> 0eaa146d
 
 @[simp] theorem not_cons (x : BitVec w) (b : Bool) : ~~~(cons b x) = cons (!b) (~~~x) := by
   simp [cons]
@@ -5642,20 +5634,6 @@
   simp only [BitVec.msb, getMsbD_replicate, Nat.zero_mod]
   cases n <;> cases w <;> simp
 
-<<<<<<< HEAD
-
-/-! ### Inequalities (le / lt) -/
-
-theorem ule_eq_not_ult (x y : BitVec w) : x.ule y = !y.ult x := by
-  simp [BitVec.ule, BitVec.ult, ← decide_not, -Classical.decide_not]
-
-/-- If two bitvectors have the same `msb`, then signed and unsigned comparisons coincide -/
-theorem slt_eq_ult_of_msb_eq {x y : BitVec w} (h : x.msb = y.msb) :
-    x.slt y = x.ult y := by
-  simp only [BitVec.slt, toInt_eq_msb_cond, BitVec.ult, decide_eq_decide, h]
-  cases y.msb <;> simp
-
-=======
 /-! ### Count leading zeros -/
 
 theorem clzAuxRec_zero (x : BitVec w) :
@@ -5677,7 +5655,7 @@
 /-! ### Inequalities (le / lt) -/
 
 theorem ule_eq_not_ult (x y : BitVec w) : x.ule y = !y.ult x := by
-  simp [BitVec.ule, BitVec.ult, ← decide_not]
+  simp [BitVec.ule, BitVec.ult, ← decide_not, -Classical.decide_not]
 
 /-- If two bitvectors have the same `msb`, then signed and unsigned comparisons coincide -/
 theorem slt_eq_ult_of_msb_eq {x y : BitVec w} (h : x.msb = y.msb) :
@@ -5685,7 +5663,6 @@
   simp only [BitVec.slt, toInt_eq_msb_cond, BitVec.ult, decide_eq_decide, h]
   cases y.msb <;> simp
 
->>>>>>> 0eaa146d
 /-- If two bitvectors have different `msb`s, then unsigned comparison is determined by this bit -/
 theorem ult_eq_msb_of_msb_neq {x y : BitVec w} (h : x.msb ≠ y.msb) :
     x.ult y = y.msb := by

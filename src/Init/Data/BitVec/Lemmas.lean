/-
Copyright (c) 2023 Lean FRO, LLC. All rights reserved.
Released under Apache 2.0 license as described in the file LICENSE.
Authors: Joe Hendrix, Harun Khan, Alex Keizer, Abdalrhman M Mohamed, Siddharth Bhat

-/
prelude
import Init.Data.Bool
import Init.Data.BitVec.Basic
import Init.Data.Fin.Lemmas
import Init.Data.Nat.Lemmas
import Init.Data.Nat.Mod
import Init.Data.Int.Bitwise.Lemmas
import Init.Data.Int.Pow

set_option linter.missingDocs true

namespace BitVec

@[simp] theorem getLsbD_ofFin (x : Fin (2^n)) (i : Nat) :
    getLsbD (BitVec.ofFin x) i = x.val.testBit i := rfl

@[simp] theorem getLsbD_ge (x : BitVec w) (i : Nat) (ge : w ≤ i) : getLsbD x i = false := by
  let ⟨x, x_lt⟩ := x
  simp only [getLsbD_ofFin]
  apply Nat.testBit_lt_two_pow
  have p : 2^w ≤ 2^i := Nat.pow_le_pow_of_le_right (by omega) ge
  omega

@[simp] theorem getMsbD_ge (x : BitVec w) (i : Nat) (ge : w ≤ i) : getMsbD x i = false := by
  rw [getMsbD]
  simp only [Bool.and_eq_false_imp, decide_eq_true_eq]
  omega

theorem lt_of_getLsbD {x : BitVec w} {i : Nat} : getLsbD x i = true → i < w := by
  if h : i < w then
    simp [h]
  else
    simp [Nat.ge_of_not_lt h]

theorem lt_of_getMsbD {x : BitVec w} {i : Nat} : getMsbD x i = true → i < w := by
  if h : i < w then
    simp [h]
  else
    simp [Nat.ge_of_not_lt h]

@[simp] theorem getElem?_eq_getElem {l : BitVec w} {n} (h : n < w) : l[n]? = some l[n] := by
  simp only [getElem?_def, h, ↓reduceDIte]

theorem getElem?_eq_some {l : BitVec w} : l[n]? = some a ↔ ∃ h : n < w, l[n] = a := by
  simp only [getElem?_def]
  split
  · simp_all
  · simp; omega

@[simp] theorem getElem?_eq_none_iff {l : BitVec w} : l[n]? = none ↔ w ≤ n := by
  simp only [getElem?_def]
  split
  · simp_all
  · simp; omega

theorem getElem?_eq_none {l : BitVec w} (h : w ≤ n) : l[n]? = none := getElem?_eq_none_iff.mpr h

theorem getElem?_eq (l : BitVec w) (i : Nat) :
    l[i]? = if h : i < w then some l[i] else none := by
  split <;> simp_all

@[simp] theorem some_getElem_eq_getElem? (l : BitVec w) (i : Nat) (h : i < w) :
    (some l[i] = l[i]?) ↔ True := by
  simp [h]

@[simp] theorem getElem?_eq_some_getElem (l : BitVec w) (i : Nat) (h : i < w) :
    (l[i]? = some l[i]) ↔ True := by
  simp [h]

theorem getElem_eq_iff {l : BitVec w} {n : Nat} {h : n < w} : l[n] = x ↔ l[n]? = some x := by
  simp only [getElem?_eq_some]
  exact ⟨fun w => ⟨h, w⟩, fun h => h.2⟩

theorem getElem_eq_getElem? (l : BitVec w) (i : Nat) (h : i < w) :
    l[i] = l[i]?.get (by simp [getElem?_eq_getElem, h]) := by
  simp [getElem_eq_iff]

theorem getLsbD_eq_getElem?_getD {x : BitVec w} {i : Nat} :
    x.getLsbD i = x[i]?.getD false := by
  rw [getElem?_def]
  split
  · rfl
  · simp_all

/--
This normalized a bitvec using `ofFin` to `ofNat`.
-/
theorem ofFin_eq_ofNat : @BitVec.ofFin w (Fin.mk x lt) = BitVec.ofNat w x := by
  simp only [BitVec.ofNat, Fin.ofNat', lt, Nat.mod_eq_of_lt]

/-- Prove equality of bitvectors in terms of nat operations. -/
theorem eq_of_toNat_eq {n} : ∀ {x y : BitVec n}, x.toNat = y.toNat → x = y
  | ⟨_, _⟩, ⟨_, _⟩, rfl => rfl

@[simp] theorem val_toFin (x : BitVec w) : x.toFin.val = x.toNat := rfl

@[bv_toNat] theorem toNat_eq {x y : BitVec n} : x = y ↔ x.toNat = y.toNat :=
  Iff.intro (congrArg BitVec.toNat) eq_of_toNat_eq

@[bv_toNat] theorem toNat_ne {x y : BitVec n} : x ≠ y ↔ x.toNat ≠ y.toNat := by
  rw [Ne, toNat_eq]

theorem testBit_toNat (x : BitVec w) : x.toNat.testBit i = x.getLsbD i := rfl

theorem getMsb'_eq_getLsb' (x : BitVec w) (i : Fin w) :
    x.getMsb' i = x.getLsb' ⟨w - 1 - i, by omega⟩ := by
  simp only [getMsb', getLsb']

theorem getMsb?_eq_getLsb? (x : BitVec w) (i : Nat) :
    x.getMsb? i = if i < w then x.getLsb? (w - 1 - i) else none := by
  simp only [getMsb?, getLsb?_eq_getElem?]
  split <;> simp [getMsb'_eq_getLsb']

theorem getMsbD_eq_getLsbD (x : BitVec w) (i : Nat) : x.getMsbD i = (decide (i < w) && x.getLsbD (w - 1 - i)) := by
  rw [getMsbD, getLsbD]

theorem getLsbD_eq_getMsbD (x : BitVec w) (i : Nat) : x.getLsbD i = (decide (i < w) && x.getMsbD (w - 1 - i)) := by
  rw [getMsbD]
  by_cases h₁ : i < w <;> by_cases h₂ : w - 1 - i < w <;>
    simp only [h₁, h₂] <;> simp only [decide_true, decide_false, Bool.false_and, Bool.and_false, Bool.true_and, Bool.and_true]
  · congr
    omega
  all_goals
    apply getLsbD_ge
    omega

@[simp] theorem getLsb?_ge (x : BitVec w) (i : Nat) (ge : w ≤ i) : x[i]? = none := by
  simp [ge]

@[simp] theorem getMsb?_ge (x : BitVec w) (i : Nat) (ge : w ≤ i) : getMsb? x i = none := by
  simp [getMsb?_eq_getLsb?]; omega

theorem lt_of_getLsb?_eq_some (x : BitVec w) (i : Nat) : x[i]? = some b → i < w := by
  cases h : x[i]? with
  | none => simp
  | some => by_cases i < w <;> simp_all

theorem lt_of_getMsb?_eq_some (x : BitVec w) (i : Nat) : getMsb? x i = some b → i < w := by
  if h : i < w then
    simp [h]
  else
    simp [Nat.ge_of_not_lt h]

theorem lt_of_getLsb?_isSome (x : BitVec w) (i : Nat) : x[i]?.isSome → i < w := by
  cases h : x[i]? with
  | none => simp
  | some => by_cases i < w <;> simp_all

theorem lt_of_getMsb?_isSome (x : BitVec w) (i : Nat) : (getMsb? x i).isSome → i < w := by
  if h : i < w then
    simp [h]
  else
    simp [Nat.ge_of_not_lt h]

theorem getMsbD_eq_getMsb?_getD (x : BitVec w) (i : Nat) :
    x.getMsbD i = (x.getMsb? i).getD false := by
  rw [getMsbD_eq_getLsbD]
  by_cases h : w = 0
  · simp [getMsb?, h]
  · rw [getLsbD_eq_getElem?_getD, getMsb?_eq_getLsb?]
    split <;>
    · simp only [getLsb?_eq_getElem?, Bool.and_iff_right_iff_imp, decide_eq_true_eq,
        Option.getD_none, Bool.and_eq_false_imp]
      intros
      omega

-- We choose `eq_of_getLsbD_eq` as the `@[ext]` theorem for `BitVec`
-- somewhat arbitrarily over `eq_of_getMsbD_eq`.
@[ext] theorem eq_of_getLsbD_eq {x y : BitVec w}
    (pred : ∀(i : Fin w), x.getLsbD i.val = y.getLsbD i.val) : x = y := by
  apply eq_of_toNat_eq
  apply Nat.eq_of_testBit_eq
  intro i
  if i_lt : i < w then
    exact pred ⟨i, i_lt⟩
  else
    have p : i ≥ w := Nat.le_of_not_gt i_lt
    simp [testBit_toNat, getLsbD_ge _ _ p]

theorem eq_of_getMsbD_eq {x y : BitVec w}
    (pred : ∀(i : Fin w), x.getMsbD i.val = y.getMsbD i.val) : x = y := by
  simp only [getMsbD] at pred
  apply eq_of_getLsbD_eq
  intro ⟨i, i_lt⟩
  if w_zero : w = 0 then
    simp [w_zero]
  else
    have w_pos := Nat.pos_of_ne_zero w_zero
    have r : i ≤ w - 1 := by
      simp [Nat.le_sub_iff_add_le w_pos]
      exact i_lt
    have q_lt : w - 1 - i < w := by
      simp only [Nat.sub_sub]
      apply Nat.sub_lt w_pos
      simp [Nat.succ_add]
    have q := pred ⟨w - 1 - i, q_lt⟩
    simpa [q_lt, Nat.sub_sub_self, r] using q

-- This cannot be a `@[simp]` lemma, as it would be tried at every term.
theorem of_length_zero {x : BitVec 0} : x = 0#0 := by ext; simp

theorem toNat_zero_length (x : BitVec 0) : x.toNat = 0 := by simp [of_length_zero]
theorem getLsbD_zero_length (x : BitVec 0) : x.getLsbD i = false := by simp
theorem getMsbD_zero_length (x : BitVec 0) : x.getMsbD i = false := by simp
theorem msb_zero_length (x : BitVec 0) : x.msb = false := by simp [BitVec.msb, of_length_zero]

theorem toNat_of_zero_length (h : w = 0) (x : BitVec w) : x.toNat = 0 := by
  subst h; simp [toNat_zero_length]
theorem getLsbD_of_zero_length (h : w = 0) (x : BitVec w) : x.getLsbD i = false := by
  subst h; simp [getLsbD_zero_length]
theorem getMsbD_of_zero_length (h : w = 0) (x : BitVec w) : x.getMsbD i = false := by
  subst h; simp [getMsbD_zero_length]
theorem msb_of_zero_length (h : w = 0) (x : BitVec w) : x.msb = false := by
  subst h; simp [msb_zero_length]

theorem ofFin_ofNat (n : Nat) :
    ofFin (no_index (OfNat.ofNat n : Fin (2^w))) = OfNat.ofNat n := by
  simp only [OfNat.ofNat, Fin.ofNat', BitVec.ofNat, Nat.and_pow_two_sub_one_eq_mod]

theorem eq_of_toFin_eq : ∀ {x y : BitVec w}, x.toFin = y.toFin → x = y
  | ⟨_, _⟩, ⟨_, _⟩, rfl => rfl

theorem toFin_inj {x y : BitVec w} : x.toFin = y.toFin ↔ x = y := by
  apply Iff.intro
  case mp =>
    exact @eq_of_toFin_eq w x y
  case mpr =>
    intro h
    simp [toFin, h]

theorem toFin_zero : toFin (0 : BitVec w) = 0 := rfl
theorem toFin_one  : toFin (1 : BitVec w) = 1 := by
  rw [toFin_inj]; simp only [ofNat_eq_ofNat, ofFin_ofNat]

@[simp] theorem toNat_ofBool (b : Bool) : (ofBool b).toNat = b.toNat := by
  cases b <;> rfl

@[simp] theorem msb_ofBool (b : Bool) : (ofBool b).msb = b := by
  cases b <;> simp [BitVec.msb, getMsbD, getLsbD]

theorem ofNat_one (n : Nat) : BitVec.ofNat 1 n = BitVec.ofBool (n % 2 = 1) :=  by
  rcases (Nat.mod_two_eq_zero_or_one n) with h | h <;> simp [h, BitVec.ofNat, Fin.ofNat']

theorem ofBool_eq_iff_eq : ∀ {b b' : Bool}, BitVec.ofBool b = BitVec.ofBool b' ↔ b = b' := by
  decide

@[simp] theorem not_ofBool : ~~~ (ofBool b) = ofBool (!b) := by cases b <;> rfl

@[simp] theorem ofBool_and_ofBool : ofBool b &&& ofBool b' = ofBool (b && b') := by
  cases b <;> cases b' <;> rfl

@[simp] theorem ofBool_or_ofBool : ofBool b ||| ofBool b' = ofBool (b || b') := by
  cases b <;> cases b' <;> rfl

@[simp] theorem ofBool_xor_ofBool : ofBool b ^^^ ofBool b' = ofBool (b ^^ b') := by
  cases b <;> cases b' <;> rfl

@[simp, bv_toNat] theorem toNat_ofFin (x : Fin (2^n)) : (BitVec.ofFin x).toNat = x.val := rfl

@[simp] theorem toNat_ofNatLt (x : Nat) (p : x < 2^w) : (x#'p).toNat = x := rfl

@[simp] theorem getLsbD_ofNatLt {n : Nat} (x : Nat) (lt : x < 2^n) (i : Nat) :
  getLsbD (x#'lt) i = x.testBit i := by
  simp [getLsbD, BitVec.ofNatLt]

@[simp] theorem getMsbD_ofNatLt {n x i : Nat} (h : x < 2^n) :
    getMsbD (x#'h) i = (decide (i < n) && x.testBit (n - 1 - i)) := by
  simp [getMsbD, getLsbD]

@[simp, bv_toNat] theorem toNat_ofNat (x w : Nat) : (BitVec.ofNat w x).toNat = x % 2^w := by
  simp [BitVec.toNat, BitVec.ofNat, Fin.ofNat']

@[simp] theorem toFin_ofNat (x : Nat) : toFin (BitVec.ofNat w x) = Fin.ofNat' (2^w) x := rfl

-- Remark: we don't use `[simp]` here because simproc` subsumes it for literals.
-- If `x` and `n` are not literals, applying this theorem eagerly may not be a good idea.
theorem getLsbD_ofNat (n : Nat) (x : Nat) (i : Nat) :
  getLsbD (BitVec.ofNat n x) i = (i < n && x.testBit i) := by
  simp [getLsbD, BitVec.ofNat, Fin.val_ofNat']

@[simp] theorem getLsbD_zero : (0#w).getLsbD i = false := by simp [getLsbD]

@[simp] theorem getElem_zero (h : i < w) : (0#w)[i] = false := by simp [getElem_eq_testBit_toNat]

@[simp] theorem getMsbD_zero : (0#w).getMsbD i = false := by simp [getMsbD]

@[simp] theorem getLsbD_one : (1#w).getLsbD i = (decide (0 < w) && decide (i = 0)) := by
  simp only [getLsbD, toNat_ofNat, Nat.testBit_mod_two_pow]
  by_cases h : i = 0
    <;> simp [h, Nat.testBit_to_div_mod, Nat.div_eq_of_lt]

@[simp] theorem getElem_one (h : i < w) : (1#w)[i] = decide (i = 0) := by
  simp [← getLsbD_eq_getElem, getLsbD_one, h, show 0 < w by omega]

/-- The msb at index `w-1` is the least significant bit, and is true when the width is nonzero. -/
@[simp] theorem getMsbD_one : (1#w).getMsbD i = (decide (i = w - 1) && decide (0 < w)) := by
  simp only [getMsbD]
  by_cases h : 0 < w <;> by_cases h' : i = w - 1 <;> simp [h, h'] <;> omega

@[simp] theorem toNat_mod_cancel (x : BitVec n) : x.toNat % (2^n) = x.toNat :=
  Nat.mod_eq_of_lt x.isLt

@[simp] theorem toNat_mod_cancel' {x : BitVec n} :
    (x.toNat : Int) % (((2 ^ n) : Nat) : Int) = x.toNat := by
  rw_mod_cast [toNat_mod_cancel]

@[simp] theorem sub_toNat_mod_cancel {x : BitVec w} (h : ¬ x = 0#w) :
    (2 ^ w - x.toNat) % 2 ^ w = 2 ^ w - x.toNat := by
  simp only [toNat_eq, toNat_ofNat, Nat.zero_mod] at h
  rw [Nat.mod_eq_of_lt (by omega)]

@[simp] theorem sub_sub_toNat_cancel {x : BitVec w} :
    2 ^ w - (2 ^ w - x.toNat) = x.toNat := by
  simp [Nat.sub_sub_eq_min, Nat.min_eq_right]
  omega

@[simp] theorem sub_add_bmod_cancel {x y : BitVec w} :
    ((((2 ^ w : Nat) - y.toNat) : Int) + x.toNat).bmod (2 ^ w) =
      ((x.toNat : Int) - y.toNat).bmod (2 ^ w) := by
  rw [Int.sub_eq_add_neg, Int.add_assoc, Int.add_comm, Int.bmod_add_cancel, Int.add_comm,
    Int.sub_eq_add_neg]

private theorem lt_two_pow_of_le {x m n : Nat} (lt : x < 2 ^ m) (le : m ≤ n) : x < 2 ^ n :=
  Nat.lt_of_lt_of_le lt (Nat.pow_le_pow_of_le_right (by trivial : 0 < 2) le)

@[simp] theorem getElem_zero_ofNat_zero (i : Nat) (h : i < w) : (BitVec.ofNat w 0)[i] = false := by
  simp [getElem_eq_testBit_toNat]

@[simp] theorem getElem_zero_ofNat_one (h : 0 < w) : (BitVec.ofNat w 1)[0] = true := by
  simp [getElem_eq_testBit_toNat, h]

theorem getElem?_zero_ofNat_zero : (BitVec.ofNat (w+1) 0)[0]? = some false := by
  simp

theorem getElem?_zero_ofNat_one : (BitVec.ofNat (w+1) 1)[0]? = some true := by
  simp

-- This does not need to be a `@[simp]` theorem as it is already handled by `getElem?_eq_getElem`.
theorem getElem?_zero_ofBool (b : Bool) : (ofBool b)[0]? = some b := by
  simp only [ofBool, ofNat_eq_ofNat, cond_eq_if]
  split <;> simp_all

@[simp] theorem getElem_zero_ofBool (b : Bool) : (ofBool b)[0] = b := by
  rw [getElem_eq_iff, getElem?_zero_ofBool]

theorem getElem?_succ_ofBool (b : Bool) (i : Nat) : (ofBool b)[i + 1]? = none := by
  simp

@[simp]
theorem getLsbD_ofBool (b : Bool) (i : Nat) : (ofBool b).getLsbD i = ((i = 0) && b) := by
  rcases b with rfl | rfl
  · simp [ofBool]
  · simp only [ofBool, ofNat_eq_ofNat, cond_true, getLsbD_ofNat, Bool.and_true]
    by_cases hi : i = 0 <;> simp [hi] <;> omega

@[simp]
theorem getElem_ofBool {b : Bool} {i : Nat} : (ofBool b)[0] = b := by
  rcases b with rfl | rfl
  · simp [ofBool]
  · simp only [ofBool]
    by_cases hi : i = 0 <;> simp [hi] <;> omega

/-! ### msb -/

@[simp] theorem msb_zero : (0#w).msb = false := by simp [BitVec.msb, getMsbD]

@[simp] theorem msb_one : (1#w).msb = decide (w = 1) := by
  simp [BitVec.msb, getMsbD_one, ← Bool.decide_and]
  omega

theorem msb_eq_getLsbD_last (x : BitVec w) :
    x.msb = x.getLsbD (w - 1) := by
  simp only [BitVec.msb, getMsbD]
  rcases w  with rfl | w
  · simp [BitVec.eq_nil x]
  · simp

@[bv_toNat] theorem getLsbD_last (x : BitVec w) :
    x.getLsbD (w-1) = decide (2 ^ (w-1) ≤ x.toNat) := by
  rcases w with rfl | w
  · simp [toNat_of_zero_length]
  · simp only [getLsbD, Nat.testBit_to_div_mod, Nat.succ_sub_succ_eq_sub, Nat.sub_zero]
    rcases (Nat.lt_or_ge (BitVec.toNat x) (2 ^ w)) with h | h
    · simp [Nat.div_eq_of_lt h, h]
    · simp only [h]
      rw [Nat.div_eq_sub_div (Nat.two_pow_pos w) h, Nat.div_eq_of_lt]
      · simp
      · omega

@[bv_toNat] theorem getLsbD_succ_last (x : BitVec (w + 1)) :
    x.getLsbD w = decide (2 ^ w ≤ x.toNat) := getLsbD_last x

@[bv_toNat] theorem msb_eq_decide (x : BitVec w) : BitVec.msb x = decide (2 ^ (w-1) ≤ x.toNat) := by
  simp [msb_eq_getLsbD_last, getLsbD_last]

theorem toNat_ge_of_msb_true {x : BitVec n} (p : BitVec.msb x = true) : x.toNat ≥ 2^(n-1) := by
  match n with
  | 0 =>
    simp [BitVec.msb, BitVec.getMsbD] at p
  | n + 1 =>
    simp only [msb_eq_decide, Nat.add_one_sub_one, decide_eq_true_eq] at p
    simp only [Nat.add_sub_cancel]
    exact p

/-! ### cast -/

@[simp, bv_toNat] theorem toNat_cast (h : w = v) (x : BitVec w) : (cast h x).toNat = x.toNat := rfl
@[simp] theorem toFin_cast (h : w = v) (x : BitVec w) :
    (cast h x).toFin = x.toFin.cast (by rw [h]) :=
  rfl

@[simp] theorem getLsbD_cast (h : w = v) (x : BitVec w) : (cast h x).getLsbD i = x.getLsbD i := by
  subst h; simp

@[simp] theorem getMsbD_cast (h : w = v) (x : BitVec w) : (cast h x).getMsbD i = x.getMsbD i := by
  subst h; simp

@[simp] theorem getElem_cast (h : w = v) (x : BitVec w) (p : i < v) : (cast h x)[i] = x[i] := by
  subst h; simp

@[simp] theorem msb_cast (h : w = v) (x : BitVec w) : (cast h x).msb = x.msb := by
  simp [BitVec.msb]

/-! ### toInt/ofInt -/

/-- Prove equality of bitvectors in terms of nat operations. -/
theorem toInt_eq_toNat_cond (x : BitVec n) :
    x.toInt =
      if 2*x.toNat < 2^n then
        (x.toNat : Int)
      else
        (x.toNat : Int) - (2^n : Nat) :=
  rfl

theorem msb_eq_false_iff_two_mul_lt {x : BitVec w} : x.msb = false ↔ 2 * x.toNat < 2^w := by
  cases w <;> simp [Nat.pow_succ, Nat.mul_comm _ 2, msb_eq_decide, toNat_of_zero_length]

theorem msb_eq_true_iff_two_mul_ge {x : BitVec w} : x.msb = true ↔ 2 * x.toNat ≥ 2^w := by
  simp [← Bool.ne_false_iff, msb_eq_false_iff_two_mul_lt]

/-- Characterize `x.toInt` in terms of `x.msb`. -/
theorem toInt_eq_msb_cond (x : BitVec w) :
    x.toInt = if x.msb then (x.toNat : Int) - (2^w : Nat) else (x.toNat : Int) := by
  simp only [BitVec.toInt, ← msb_eq_false_iff_two_mul_lt]
  cases x.msb <;> rfl


theorem toInt_eq_toNat_bmod (x : BitVec n) : x.toInt = Int.bmod x.toNat (2^n) := by
  simp only [toInt_eq_toNat_cond]
  split
  next g =>
    rw [Int.bmod_pos] <;> simp only [←Int.ofNat_emod, toNat_mod_cancel]
    omega
  next g =>
    rw [Int.bmod_neg] <;> simp only [←Int.ofNat_emod, toNat_mod_cancel]
    omega

/-- Prove equality of bitvectors in terms of nat operations. -/
theorem eq_of_toInt_eq {x y : BitVec n} : x.toInt = y.toInt → x = y := by
  intro eq
  simp only [toInt_eq_toNat_cond] at eq
  apply eq_of_toNat_eq
  revert eq
  have _xlt := x.isLt
  have _ylt := y.isLt
  split <;> split <;> omega

theorem toInt_inj {x y : BitVec n} : x.toInt = y.toInt ↔ x = y :=
  Iff.intro eq_of_toInt_eq (congrArg BitVec.toInt)

theorem toInt_ne {x y : BitVec n} : x.toInt ≠ y.toInt ↔ x ≠ y  := by
  rw [Ne, toInt_inj]

@[simp, bv_toNat] theorem toNat_ofInt {n : Nat} (i : Int) :
  (BitVec.ofInt n i).toNat = (i % (2^n : Nat)).toNat := by
  unfold BitVec.ofInt
  simp

theorem toInt_ofNat {n : Nat} (x : Nat) :
  (BitVec.ofNat n x).toInt = (x : Int).bmod (2^n) := by
  simp [toInt_eq_toNat_bmod]

@[simp] theorem toInt_ofInt {n : Nat} (i : Int) :
  (BitVec.ofInt n i).toInt = i.bmod (2^n) := by
  have _ := Nat.two_pow_pos n
  have p : 0 ≤ i % (2^n : Nat) := by omega
  simp [toInt_eq_toNat_bmod, Int.toNat_of_nonneg p]

@[simp] theorem ofInt_natCast (w n : Nat) :
  BitVec.ofInt w (n : Int) = BitVec.ofNat w n := rfl

@[simp] theorem ofInt_ofNat (w n : Nat) :
  BitVec.ofInt w (no_index (OfNat.ofNat n)) = BitVec.ofNat w (OfNat.ofNat n) := rfl

theorem toInt_neg_iff {w : Nat} {x : BitVec w} :
    BitVec.toInt x < 0 ↔ 2 ^ w ≤ 2 * x.toNat := by
  simp [toInt_eq_toNat_cond]; omega

theorem toInt_pos_iff {w : Nat} {x : BitVec w} :
    0 ≤ BitVec.toInt x ↔ 2 * x.toNat < 2 ^ w := by
  simp [toInt_eq_toNat_cond]; omega

theorem eq_zero_or_eq_one (a : BitVec 1) : a = 0#1 ∨ a = 1#1 := by
  obtain ⟨a, ha⟩ := a
  simp only [Nat.reducePow]
  have acases : a = 0 ∨ a = 1 := by omega
  rcases acases with ⟨rfl | rfl⟩
  · simp
  · case inr h =>
    subst h
    simp

@[simp]
theorem toInt_zero {w : Nat} : (0#w).toInt = 0 := by
  simp [BitVec.toInt, show 0 < 2^w by exact Nat.two_pow_pos w]

/-! ### slt -/

/--
A bitvector, when interpreted as an integer, is less than zero iff
its most significant bit is true.
-/
theorem slt_zero_iff_msb_cond (x : BitVec w) : x.slt 0#w ↔ x.msb = true := by
  have := toInt_eq_msb_cond x
  constructor
  · intros h
    apply Classical.byContradiction
    intros hmsb
    simp only [Bool.not_eq_true] at hmsb
    simp only [hmsb, Bool.false_eq_true, ↓reduceIte] at this
    simp only [BitVec.slt, toInt_zero, decide_eq_true_eq] at h
    omega /- Can't have `x.toInt` which is equal to `x.toNat` be strictly less than zero -/
  · intros h
    simp only [h, ↓reduceIte] at this
    simp [BitVec.slt, this]
    omega

/-! ### setWidth, zeroExtend and truncate -/

@[simp]
theorem truncate_eq_setWidth {v : Nat} {x : BitVec w} :
  truncate v x = setWidth v x := rfl

@[simp]
theorem zeroExtend_eq_setWidth {v : Nat} {x : BitVec w} :
  zeroExtend v x = setWidth v x := rfl

@[simp, bv_toNat] theorem toNat_setWidth' {m n : Nat} (p : m ≤ n) (x : BitVec m) :
    (setWidth' p x).toNat = x.toNat := by
  simp [setWidth']

@[simp, bv_toNat] theorem toNat_setWidth (i : Nat) (x : BitVec n) :
    BitVec.toNat (setWidth i x) = x.toNat % 2^i := by
  let ⟨x, lt_n⟩ := x
  simp only [setWidth]
  if n_le_i : n ≤ i then
    have x_lt_two_i : x < 2 ^ i := lt_two_pow_of_le lt_n n_le_i
    simp [n_le_i, Nat.mod_eq_of_lt, x_lt_two_i]
  else
    simp [n_le_i, toNat_ofNat]

@[simp] theorem toInt_setWidth (x : BitVec w) :
    (x.setWidth v).toInt = Int.bmod x.toNat (2^v) := by
  simp [toInt_eq_toNat_bmod, toNat_setWidth, Int.emod_bmod]

theorem setWidth'_eq {x : BitVec w} (h : w ≤ v) : x.setWidth' h = x.setWidth v := by
  apply eq_of_toNat_eq
  rw [toNat_setWidth, toNat_setWidth']
  rw [Nat.mod_eq_of_lt]
  exact Nat.lt_of_lt_of_le x.isLt (Nat.pow_le_pow_right (Nat.zero_lt_two) h)

@[simp] theorem setWidth_eq (x : BitVec n) : setWidth n x = x := by
  apply eq_of_toNat_eq
  let ⟨x, lt_n⟩ := x
  simp [setWidth]

@[simp] theorem setWidth_zero (m n : Nat) : setWidth m 0#n = 0#m := by
  apply eq_of_toNat_eq
  simp [toNat_setWidth]

@[simp] theorem ofNat_toNat (m : Nat) (x : BitVec n) : BitVec.ofNat m x.toNat = setWidth m x := by
  apply eq_of_toNat_eq
  simp

/-- Moves one-sided left toNat equality to BitVec equality. -/
theorem toNat_eq_nat {x : BitVec w} {y : Nat}
  : (x.toNat = y) ↔ (y < 2^w ∧ (x = BitVec.ofNat w y)) := by
  apply Iff.intro
  · intro eq
    simp [←eq, x.isLt]
  · intro eq
    simp [Nat.mod_eq_of_lt, eq]

/-- Moves one-sided right toNat equality to BitVec equality. -/
theorem nat_eq_toNat {x : BitVec w} {y : Nat}
  : (y = x.toNat) ↔ (y < 2^w ∧ (x = BitVec.ofNat w y)) := by
  rw [@eq_comm _ _ x.toNat]
  apply toNat_eq_nat

theorem getElem_setWidth' (x : BitVec w) (i : Nat) (h : w ≤ v) (hi : i < v) :
    (setWidth' h x)[i] = x.getLsbD i := by
  rw [getElem_eq_testBit_toNat, toNat_setWidth', getLsbD]

@[simp]
theorem getElem_setWidth (m : Nat) (x : BitVec n) (i : Nat) (h : i < m) :
    (setWidth m x)[i] = x.getLsbD i := by
  rw [setWidth]
  split
  · rw [getElem_setWidth']
  · simp [getElem_eq_testBit_toNat, getLsbD]
    omega

theorem getElem?_setWidth' (x : BitVec w) (i : Nat) (h : w ≤ v) :
    (setWidth' h x)[i]? = if i < v then some (x.getLsbD i) else none := by
  simp [getElem?_eq, getElem_setWidth']

theorem getElem?_setWidth (m : Nat) (x : BitVec n) (i : Nat) :
    (x.setWidth m)[i]? = if i < m then some (x.getLsbD i) else none := by
  simp [getElem?_eq, getElem_setWidth]

@[simp] theorem getLsbD_setWidth' (ge : m ≥ n) (x : BitVec n) (i : Nat) :
    getLsbD (setWidth' ge x) i = getLsbD x i := by
  simp [getLsbD, toNat_setWidth']

@[simp] theorem getMsbD_setWidth' (ge : m ≥ n) (x : BitVec n) (i : Nat) :
    getMsbD (setWidth' ge x) i = (decide (i ≥ m - n) && getMsbD x (i - (m - n))) := by
  simp only [getMsbD, getLsbD_setWidth', gt_iff_lt]
  by_cases h₁ : decide (i < m) <;> by_cases h₂ : decide (i ≥ m - n) <;> by_cases h₃ : decide (i - (m - n) < n) <;>
    by_cases h₄ : n - 1 - (i - (m - n)) = m - 1 - i
  all_goals
    simp only [h₁, h₂, h₃, h₄]
    simp_all only [ge_iff_le, decide_eq_true_eq, Nat.not_le, Nat.not_lt, Bool.true_and,
      Bool.false_and, Bool.and_self] <;>
    (try apply getLsbD_ge) <;>
    (try apply (getLsbD_ge _ _ _).symm) <;>
    omega

@[simp] theorem getLsbD_setWidth (m : Nat) (x : BitVec n) (i : Nat) :
    getLsbD (setWidth m x) i = (decide (i < m) && getLsbD x i) := by
  simp [getLsbD, toNat_setWidth, Nat.testBit_mod_two_pow]

@[simp] theorem getMsbD_setWidth_add {x : BitVec w} (h : k ≤ i) :
    (x.setWidth (w + k)).getMsbD i = x.getMsbD (i - k) := by
  by_cases h : w = 0
  · subst h; simp [of_length_zero]
  simp only [getMsbD, getLsbD_setWidth]
  by_cases h₁ : i < w + k <;> by_cases h₂ : i - k < w <;> by_cases h₃ : w + k - 1 - i < w + k
    <;> simp [h₁, h₂, h₃]
  · congr 1
    omega
  all_goals (first | apply getLsbD_ge | apply Eq.symm; apply getLsbD_ge)
    <;> omega

@[simp] theorem cast_setWidth (h : v = v') (x : BitVec w) :
    cast h (setWidth v x) = setWidth v' x := by
  subst h
  ext
  simp

@[simp] theorem setWidth_setWidth_of_le (x : BitVec w) (h : k ≤ l) :
    (x.setWidth l).setWidth k = x.setWidth k := by
  ext i
  simp only [getLsbD_setWidth, Fin.is_lt, decide_true, Bool.true_and]
  have p := lt_of_getLsbD (x := x) (i := i)
  revert p
  cases getLsbD x i <;> simp; omega

@[simp] theorem setWidth_cast {h : w = v} : (cast h x).setWidth k = x.setWidth k := by
  apply eq_of_getLsbD_eq
  simp

theorem msb_setWidth (x : BitVec w) : (x.setWidth v).msb = (decide (0 < v) && x.getLsbD (v - 1)) := by
  rw [msb_eq_getLsbD_last]
  simp only [getLsbD_setWidth]
  cases getLsbD x (v - 1) <;> simp; omega

theorem msb_setWidth' (x : BitVec w) (h : w ≤ v) : (x.setWidth' h).msb = (decide (0 < v) && x.getLsbD (v - 1)) := by
  rw [setWidth'_eq, msb_setWidth]

theorem msb_setWidth'' (x : BitVec w) : (x.setWidth (k + 1)).msb = x.getLsbD k := by
  simp [BitVec.msb, getMsbD]

/-- zero extending a bitvector to width 1 equals the boolean of the lsb. -/
theorem setWidth_one_eq_ofBool_getLsb_zero (x : BitVec w) :
    x.setWidth 1 = BitVec.ofBool (x.getLsbD 0) := by
  ext i
  simp [getLsbD_setWidth, Fin.fin_one_eq_zero i]

/-- Zero extending `1#v` to `1#w` equals `1#w` when `v > 0`. -/
theorem setWidth_ofNat_one_eq_ofNat_one_of_lt {v w : Nat} (hv : 0 < v) :
    (BitVec.ofNat v 1).setWidth w = BitVec.ofNat w 1 := by
  ext ⟨i, hilt⟩
  simp only [getLsbD_setWidth, hilt, decide_true, getLsbD_ofNat, Bool.true_and,
    Bool.and_iff_right_iff_imp, decide_eq_true_eq]
  intros hi₁
  have hv := Nat.testBit_one_eq_true_iff_self_eq_zero.mp hi₁
  omega

/-- Truncating to width 1 produces a bitvector equal to the least significant bit. -/
theorem setWidth_one {x : BitVec w} :
    x.setWidth 1 = ofBool (x.getLsbD 0) := by
  ext i
  simp [show i = 0 by omega]

@[simp] theorem setWidth_ofNat_of_le (h : v ≤ w) (x : Nat) : setWidth v (BitVec.ofNat w x) = BitVec.ofNat v x := by
  apply BitVec.eq_of_toNat_eq
  simp only [toNat_setWidth, toNat_ofNat]
  rw [Nat.mod_mod_of_dvd]
  exact Nat.pow_dvd_pow_iff_le_right'.mpr h

/-! ## extractLsb -/

@[simp]
protected theorem extractLsb_ofFin {n} (x : Fin (2^n)) (hi lo : Nat) :
  extractLsb hi lo (@BitVec.ofFin n x) = .ofNat (hi-lo+1) (x.val >>> lo) := rfl

@[simp]
protected theorem extractLsb_ofNat (x n : Nat) (hi lo : Nat) :
  extractLsb hi lo (BitVec.ofNat n x) = .ofNat (hi - lo + 1) ((x % 2^n) >>> lo) := by
  apply eq_of_getLsbD_eq
  intro ⟨i, _lt⟩
  simp [BitVec.ofNat]

@[simp] theorem extractLsb'_toNat (s m : Nat) (x : BitVec n) :
  (extractLsb' s m x).toNat = (x.toNat >>> s) % 2^m := rfl

@[simp] theorem extractLsb_toNat (hi lo : Nat) (x : BitVec n) :
  (extractLsb hi lo x).toNat = (x.toNat >>> lo) % 2^(hi-lo+1) := rfl

@[simp] theorem getElem_extractLsb' {start len : Nat} {x : BitVec n} {i : Nat} (h : i < len) :
    (extractLsb' start len x)[i] = x.getLsbD (start+i) := by
  simp [getElem_eq_testBit_toNat, getLsbD, h]

@[simp] theorem getLsbD_extractLsb' (start len : Nat) (x : BitVec n) (i : Nat) :
    (extractLsb' start len x).getLsbD i = (i < len && x.getLsbD (start+i)) := by
  simp [getLsbD, Nat.lt_succ]

@[simp] theorem getElem_extract {hi lo : Nat} {x : BitVec n} {i : Nat} (h : i < hi - lo + 1) :
    (extractLsb hi lo x)[i] = getLsbD x (lo+i) := by
  simp [getElem_eq_testBit_toNat, getLsbD, h]

@[simp] theorem getLsbD_extract (hi lo : Nat) (x : BitVec n) (i : Nat) :
    getLsbD (extractLsb hi lo x) i = (i ≤ (hi-lo) && getLsbD x (lo+i)) := by
  simp [getLsbD, Nat.lt_succ]

theorem extractLsb'_eq_extractLsb {w : Nat} (x : BitVec w) (start len : Nat) (h : len > 0) :
    x.extractLsb' start len = (x.extractLsb (len - 1 + start) start).cast (by omega) := by
  apply eq_of_toNat_eq
  simp [extractLsb, show len - 1 + 1 = len by omega]

/-! ### allOnes -/

@[simp] theorem toNat_allOnes : (allOnes v).toNat = 2^v - 1 := by
  unfold allOnes
  simp

@[simp] theorem getLsbD_allOnes : (allOnes v).getLsbD i = decide (i < v) := by
  simp [allOnes]

@[simp] theorem getMsbD_allOnes : (allOnes v).getMsbD i = decide (i < v) := by
  simp [allOnes]
  omega

@[simp] theorem getElem_allOnes (i : Nat) (h : i < v) : (allOnes v)[i] = true := by
  simp [getElem_eq_testBit_toNat, h]

@[simp] theorem ofFin_add_rev (x : Fin (2^n)) : ofFin (x + x.rev) = allOnes n := by
  ext
  simp only [Fin.rev, getLsbD_ofFin, getLsbD_allOnes, Fin.is_lt, decide_true]
  rw [Fin.add_def]
  simp only [Nat.testBit_mod_two_pow, Fin.is_lt, decide_true, Bool.true_and]
  have h : (x : Nat) + (2 ^ n - (x + 1)) = 2 ^ n - 1 := by omega
  rw [h, Nat.testBit_two_pow_sub_one]
  simp

/-! ### or -/

@[simp] theorem toNat_or (x y : BitVec v) :
    BitVec.toNat (x ||| y) = BitVec.toNat x ||| BitVec.toNat y := rfl

@[simp] theorem toInt_or (x y : BitVec w) :
    BitVec.toInt (x ||| y) = Int.bmod (BitVec.toNat x ||| BitVec.toNat y) (2^w) := by
  rw_mod_cast [Int.bmod_def, BitVec.toInt, toNat_or, Nat.mod_eq_of_lt
    (Nat.or_lt_two_pow (BitVec.isLt x) (BitVec.isLt y))]
  omega

@[simp] theorem toFin_or (x y : BitVec v) :
    BitVec.toFin (x ||| y) = BitVec.toFin x ||| BitVec.toFin y := by
  apply Fin.eq_of_val_eq
  exact (Nat.mod_eq_of_lt <| Nat.or_lt_two_pow x.isLt y.isLt).symm

@[simp] theorem getLsbD_or {x y : BitVec v} : (x ||| y).getLsbD i = (x.getLsbD i || y.getLsbD i) := by
  rw [← testBit_toNat, getLsbD, getLsbD]
  simp

@[simp] theorem getMsbD_or {x y : BitVec w} : (x ||| y).getMsbD i = (x.getMsbD i || y.getMsbD i) := by
  simp only [getMsbD]
  by_cases h : i < w <;> simp [h]

@[simp] theorem getElem_or {x y : BitVec w} {i : Nat} (h : i < w) : (x ||| y)[i] = (x[i] || y[i]) := by
  simp [getElem_eq_testBit_toNat]

@[simp] theorem msb_or {x y : BitVec w} : (x ||| y).msb = (x.msb || y.msb) := by
  simp [BitVec.msb]

@[simp] theorem setWidth_or {x y : BitVec w} :
    (x ||| y).setWidth k = x.setWidth k ||| y.setWidth k := by
  ext
  simp

theorem or_assoc (x y z : BitVec w) :
    x ||| y ||| z = x ||| (y ||| z) := by
  ext i
  simp [Bool.or_assoc]
instance : Std.Associative (α := BitVec n) (· ||| ·) := ⟨BitVec.or_assoc⟩

theorem or_comm (x y : BitVec w) :
    x ||| y = y ||| x := by
  ext i
  simp [Bool.or_comm]
instance : Std.Commutative (fun (x y : BitVec w) => x ||| y) := ⟨BitVec.or_comm⟩

@[simp] theorem or_self {x : BitVec w} : x ||| x = x := by
  ext i
  simp

instance : Std.IdempotentOp (α := BitVec n) (· ||| · ) where
  idempotent _ := BitVec.or_self

@[simp] theorem or_zero {x : BitVec w} : x ||| 0#w = x := by
  ext i
  simp

instance : Std.LawfulCommIdentity (α := BitVec n) (· ||| · ) (0#n) where
  right_id _ := BitVec.or_zero

@[simp] theorem zero_or {x : BitVec w} : 0#w ||| x = x := by
  ext i
  simp

@[simp] theorem or_allOnes {x : BitVec w} : x ||| allOnes w = allOnes w := by
  ext i
  simp

@[simp] theorem allOnes_or {x : BitVec w} : allOnes w ||| x = allOnes w := by
  ext i
  simp

/-! ### and -/

@[simp] theorem toNat_and (x y : BitVec v) :
    BitVec.toNat (x &&& y) = BitVec.toNat x &&& BitVec.toNat y := rfl

@[simp] theorem toInt_and (x y : BitVec w) :
    BitVec.toInt (x &&& y) = Int.bmod (BitVec.toNat x &&& BitVec.toNat y) (2^w) := by
  rw_mod_cast [Int.bmod_def, BitVec.toInt, toNat_and, Nat.mod_eq_of_lt
    (Nat.and_lt_two_pow x.toNat (BitVec.isLt y))]
  omega

@[simp] theorem toFin_and (x y : BitVec v) :
    BitVec.toFin (x &&& y) = BitVec.toFin x &&& BitVec.toFin y := by
  apply Fin.eq_of_val_eq
  exact (Nat.mod_eq_of_lt <| Nat.and_lt_two_pow _ y.isLt).symm

@[simp] theorem getLsbD_and {x y : BitVec v} : (x &&& y).getLsbD i = (x.getLsbD i && y.getLsbD i) := by
  rw [← testBit_toNat, getLsbD, getLsbD]
  simp

@[simp] theorem getMsbD_and {x y : BitVec w} : (x &&& y).getMsbD i = (x.getMsbD i && y.getMsbD i) := by
  simp only [getMsbD]
  by_cases h : i < w <;> simp [h]

@[simp] theorem getElem_and {x y : BitVec w} {i : Nat} (h : i < w) : (x &&& y)[i] = (x[i] && y[i]) := by
  simp [getElem_eq_testBit_toNat]

@[simp] theorem msb_and {x y : BitVec w} : (x &&& y).msb = (x.msb && y.msb) := by
  simp [BitVec.msb]

@[simp] theorem setWidth_and {x y : BitVec w} :
    (x &&& y).setWidth k = x.setWidth k &&& y.setWidth k := by
  ext
  simp

theorem and_assoc (x y z : BitVec w) :
    x &&& y &&& z = x &&& (y &&& z) := by
  ext i
  simp [Bool.and_assoc]
instance : Std.Associative (α := BitVec n) (· &&& ·) := ⟨BitVec.and_assoc⟩

theorem and_comm (x y : BitVec w) :
    x &&& y = y &&& x := by
  ext i
  simp [Bool.and_comm]
instance : Std.Commutative (fun (x y : BitVec w) => x &&& y) := ⟨BitVec.and_comm⟩

@[simp] theorem and_self {x : BitVec w} : x &&& x = x := by
  ext i
  simp

instance : Std.IdempotentOp (α := BitVec n) (· &&& · ) where
  idempotent _ := BitVec.and_self

@[simp] theorem and_zero {x : BitVec w} : x &&& 0#w = 0#w := by
  ext i
  simp

@[simp] theorem zero_and {x : BitVec w} : 0#w &&& x = 0#w := by
  ext i
  simp

@[simp] theorem and_allOnes {x : BitVec w} : x &&& allOnes w = x := by
  ext i
  simp

instance : Std.LawfulCommIdentity (α := BitVec n) (· &&& · ) (allOnes n) where
  right_id _ := BitVec.and_allOnes

@[simp] theorem allOnes_and {x : BitVec w} : allOnes w &&& x = x := by
  ext i
  simp

/-! ### xor -/

@[simp] theorem toNat_xor (x y : BitVec v) :
    BitVec.toNat (x ^^^ y) = BitVec.toNat x ^^^ BitVec.toNat y := rfl

@[simp] theorem toInt_xor (x y : BitVec w) :
    BitVec.toInt (x ^^^ y) = Int.bmod (BitVec.toNat x ^^^ BitVec.toNat y) (2^w) := by
  rw_mod_cast [Int.bmod_def, BitVec.toInt, toNat_xor, Nat.mod_eq_of_lt
    (Nat.xor_lt_two_pow (BitVec.isLt x) (BitVec.isLt y))]
  omega

@[simp] theorem toFin_xor (x y : BitVec v) :
    BitVec.toFin (x ^^^ y) = BitVec.toFin x ^^^ BitVec.toFin y := by
  apply Fin.eq_of_val_eq
  exact (Nat.mod_eq_of_lt <| Nat.xor_lt_two_pow x.isLt y.isLt).symm

@[simp] theorem getLsbD_xor {x y : BitVec v} :
    (x ^^^ y).getLsbD i = ((x.getLsbD i) ^^ (y.getLsbD i)) := by
  rw [← testBit_toNat, getLsbD, getLsbD]
  simp

@[simp] theorem getMsbD_xor {x y : BitVec w} :
    (x ^^^ y).getMsbD i = (x.getMsbD i ^^ y.getMsbD i) := by
  simp only [getMsbD]
  by_cases h : i < w <;> simp [h]

@[simp] theorem getElem_xor {x y : BitVec w} {i : Nat} (h : i < w) : (x ^^^ y)[i] = (x[i] ^^ y[i]) := by
  simp [getElem_eq_testBit_toNat]

@[simp] theorem msb_xor {x y : BitVec w} :
    (x ^^^ y).msb = (x.msb ^^ y.msb) := by
  simp [BitVec.msb]

@[simp] theorem setWidth_xor {x y : BitVec w} :
    (x ^^^ y).setWidth k = x.setWidth k ^^^ y.setWidth k := by
  ext
  simp

theorem xor_assoc (x y z : BitVec w) :
    x ^^^ y ^^^ z = x ^^^ (y ^^^ z) := by
  ext i
  simp [Bool.xor_assoc]
instance : Std.Associative (fun (x y : BitVec w) => x ^^^ y) := ⟨BitVec.xor_assoc⟩

theorem xor_comm (x y : BitVec w) :
    x ^^^ y = y ^^^ x := by
  ext i
  simp [Bool.xor_comm]
instance : Std.Commutative (fun (x y : BitVec w) => x ^^^ y) := ⟨BitVec.xor_comm⟩

@[simp] theorem xor_self {x : BitVec w} : x ^^^ x = 0#w := by
  ext i
  simp

@[simp] theorem xor_zero {x : BitVec w} : x ^^^ 0#w = x := by
  ext i
  simp

instance : Std.LawfulCommIdentity (α := BitVec n) (· ^^^ · ) (0#n) where
  right_id _ := BitVec.xor_zero

@[simp] theorem zero_xor {x : BitVec w} : 0#w ^^^ x = x := by
  ext i
  simp

/-! ### not -/

theorem not_def {x : BitVec v} : ~~~x = allOnes v ^^^ x := rfl

@[simp, bv_toNat] theorem toNat_not {x : BitVec v} : (~~~x).toNat = 2^v - 1 - x.toNat := by
  rw [Nat.sub_sub, Nat.add_comm, not_def, toNat_xor]
  apply Nat.eq_of_testBit_eq
  intro i
  simp only [toNat_allOnes, Nat.testBit_xor, Nat.testBit_two_pow_sub_one]
  match h : BitVec.toNat x with
  | 0 => simp
  | y+1 =>
    rw [Nat.succ_eq_add_one] at h
    rw [← h]
    rw [Nat.testBit_two_pow_sub_succ (isLt _)]
    · cases w : decide (i < v)
      · simp only [decide_eq_false_iff_not, Nat.not_lt] at w
        simp only [Bool.false_bne, Bool.false_and]
        rw [Nat.testBit_lt_two_pow]
        calc BitVec.toNat x < 2 ^ v := isLt _
          _ ≤ 2 ^ i := Nat.pow_le_pow_of_le_right Nat.zero_lt_two w
      · simp

@[simp] theorem toInt_not {x : BitVec w} :
    (~~~x).toInt = Int.bmod (2^w - 1 - x.toNat) (2^w) := by
  rw_mod_cast [BitVec.toInt, BitVec.toNat_not, Int.bmod_def]
  simp [show ((2^w : Nat) : Int) - 1 - x.toNat = ((2^w - 1 - x.toNat) : Nat) by omega]
  rw_mod_cast [Nat.mod_eq_of_lt (by omega)]
  omega

@[simp] theorem ofInt_negSucc_eq_not_ofNat {w n : Nat} :
    BitVec.ofInt w (Int.negSucc n) = ~~~.ofNat w n := by
  simp only [BitVec.ofInt, Int.toNat, Int.ofNat_eq_coe, toNat_eq, toNat_ofNatLt, toNat_not,
    toNat_ofNat]
  cases h : Int.negSucc n % ((2 ^ w : Nat) : Int)
  case ofNat =>
    rw [Int.ofNat_eq_coe, Int.negSucc_emod] at h
    · dsimp only
      omega
    · omega
  case negSucc a =>
    have neg := Int.negSucc_lt_zero a
    have _ : 0 ≤ Int.negSucc n % ((2 ^ w : Nat) : Int) := Int.emod_nonneg _ (by omega)
    omega

@[simp] theorem toFin_not (x : BitVec w) :
    (~~~x).toFin = x.toFin.rev := by
  apply Fin.val_inj.mp
  simp only [val_toFin, toNat_not, Fin.val_rev]
  omega

@[simp] theorem getLsbD_not {x : BitVec v} : (~~~x).getLsbD i = (decide (i < v) && ! x.getLsbD i) := by
  by_cases h' : i < v <;> simp_all [not_def]

@[simp] theorem getMsbD_not {x : BitVec v} :
    (~~~x).getMsbD i = (decide (i < v) && ! x.getMsbD i) := by
  by_cases h' : i < v <;> simp_all [not_def]

@[simp] theorem getElem_not {x : BitVec w} {i : Nat} (h : i < w) : (~~~x)[i] = !x[i] := by
  simp only [getElem_eq_testBit_toNat, toNat_not]
  rw [← Nat.sub_add_eq, Nat.add_comm 1]
  rw [Nat.testBit_two_pow_sub_succ x.isLt]
  simp [h]

@[simp] theorem setWidth_not {x : BitVec w} (h : k ≤ w) :
    (~~~x).setWidth k = ~~~(x.setWidth k) := by
  ext
  simp [h]
  omega

@[simp] theorem not_zero : ~~~(0#n) = allOnes n := by
  ext
  simp

@[simp] theorem not_allOnes : ~~~ allOnes w = 0#w := by
  ext
  simp

@[simp] theorem xor_allOnes {x : BitVec w} : x ^^^ allOnes w = ~~~ x := by
  ext i
  simp

@[simp] theorem allOnes_xor {x : BitVec w} : allOnes w ^^^ x = ~~~ x := by
  ext i
  simp

@[simp]
theorem not_not {b : BitVec w} : ~~~(~~~b) = b := by
  ext i
  simp

theorem not_eq_comm {x y : BitVec w} : ~~~ x = y ↔ x = ~~~ y := by
  constructor
  · intro h
    rw [← h]
    simp
  · intro h
    rw [h]
    simp

@[simp] theorem getMsb_not {x : BitVec w} :
    (~~~x).getMsbD i = (decide (i < w) && !(x.getMsbD i)) := by
  simp only [getMsbD]
  by_cases h : i < w
  · simp [h]; omega
  · simp [h];

@[simp] theorem msb_not {x : BitVec w} : (~~~x).msb = (decide (0 < w) && !x.msb) := by
  simp [BitVec.msb]

/-! ### cast -/

@[simp] theorem not_cast {x : BitVec w} (h : w = w') : ~~~(cast h x) = cast h (~~~x) := by
  ext
  simp_all [lt_of_getLsbD]

@[simp] theorem and_cast {x y : BitVec w} (h : w = w') : cast h x &&& cast h y = cast h (x &&& y) := by
  ext
  simp_all [lt_of_getLsbD]

@[simp] theorem or_cast {x y : BitVec w} (h : w = w') : cast h x ||| cast h y = cast h (x ||| y) := by
  ext
  simp_all [lt_of_getLsbD]

@[simp] theorem xor_cast {x y : BitVec w} (h : w = w') : cast h x ^^^ cast h y = cast h (x ^^^ y) := by
  ext
  simp_all [lt_of_getLsbD]

/-! ### shiftLeft -/

@[simp, bv_toNat] theorem toNat_shiftLeft {x : BitVec v} :
    BitVec.toNat (x <<< n) = BitVec.toNat x <<< n % 2^v :=
  BitVec.toNat_ofNat _ _

@[simp] theorem toFin_shiftLeft {n : Nat} (x : BitVec w) :
    BitVec.toFin (x <<< n) = Fin.ofNat' (2^w) (x.toNat <<< n) := rfl

@[simp]
theorem shiftLeft_zero (x : BitVec w) : x <<< 0 = x := by
  apply eq_of_toNat_eq
  simp

@[simp]
theorem zero_shiftLeft (n : Nat) : 0#w <<< n = 0#w := by
  simp [bv_toNat]

@[simp] theorem getLsbD_shiftLeft (x : BitVec m) (n) :
    getLsbD (x <<< n) i = (decide (i < m) && !decide (i < n) && getLsbD x (i - n)) := by
  rw [← testBit_toNat, getLsbD]
  simp only [toNat_shiftLeft, Nat.testBit_mod_two_pow, Nat.testBit_shiftLeft, ge_iff_le]
  -- This step could be a case bashing tactic.
  cases h₁ : decide (i < m) <;> cases h₂ : decide (n ≤ i) <;> cases h₃ : decide (i < n)
  all_goals { simp_all <;> omega }

@[simp] theorem getElem_shiftLeft {x : BitVec m} {n : Nat} (h : i < m) :
    (x <<< n)[i] = (!decide (i < n) && getLsbD x (i - n)) := by
  rw [← testBit_toNat, getElem_eq_testBit_toNat]
  simp only [toNat_shiftLeft, Nat.testBit_mod_two_pow, Nat.testBit_shiftLeft, ge_iff_le]
  -- This step could be a case bashing tactic.
  cases h₁ : decide (i < m) <;> cases h₂ : decide (n ≤ i) <;> cases h₃ : decide (i < n)
  all_goals { simp_all <;> omega }

theorem shiftLeft_xor_distrib (x y : BitVec w) (n : Nat) :
    (x ^^^ y) <<< n = (x <<< n) ^^^ (y <<< n) := by
  ext i
  simp only [getLsbD_shiftLeft, Fin.is_lt, decide_true, Bool.true_and, getLsbD_xor]
  by_cases h : i < n
    <;> simp [h]

theorem shiftLeft_and_distrib (x y : BitVec w) (n : Nat) :
    (x &&& y) <<< n = (x <<< n) &&& (y <<< n) := by
  ext i
  simp only [getLsbD_shiftLeft, Fin.is_lt, decide_true, Bool.true_and, getLsbD_and]
  by_cases h : i < n
    <;> simp [h]

theorem shiftLeft_or_distrib (x y : BitVec w) (n : Nat) :
    (x ||| y) <<< n = (x <<< n) ||| (y <<< n) := by
  ext i
  simp only [getLsbD_shiftLeft, Fin.is_lt, decide_true, Bool.true_and, getLsbD_or]
  by_cases h : i < n
    <;> simp [h]

@[simp] theorem getMsbD_shiftLeft (x : BitVec w) (i) :
    (x <<< i).getMsbD k = x.getMsbD (k + i) := by
  simp only [getMsbD, getLsbD_shiftLeft]
  by_cases h : w = 0
  · subst h; simp
  have t : w - 1 - k < w := by omega
  simp only [t]
  simp only [decide_true, Nat.sub_sub, Bool.true_and, Nat.add_assoc]
  by_cases h₁ : k < w <;> by_cases h₂ : w - (1 + k) < i <;> by_cases h₃ : k + i < w
    <;> simp only [h₁, h₂, h₃, decide_false, h₂, decide_true, Bool.not_true, Bool.false_and, Bool.and_self,
      Bool.true_and, Bool.false_eq, Bool.false_and, Bool.not_false]
    <;> (first | apply getLsbD_ge | apply Eq.symm; apply getLsbD_ge)
    <;> omega

theorem shiftLeftZeroExtend_eq {x : BitVec w} :
    shiftLeftZeroExtend x n = setWidth (w+n) x <<< n := by
  apply eq_of_toNat_eq
  rw [shiftLeftZeroExtend, setWidth]
  split
  · simp
    rw [Nat.mod_eq_of_lt]
    rw [Nat.shiftLeft_eq, Nat.pow_add]
    exact Nat.mul_lt_mul_of_pos_right x.isLt (Nat.two_pow_pos _)
  · omega

@[simp] theorem getElem_shiftLeftZeroExtend {x : BitVec m} {n : Nat} (h : i < m + n) :
    (shiftLeftZeroExtend x n)[i] = ((! decide (i < n)) && getLsbD x (i - n)) := by
  rw [shiftLeftZeroExtend_eq, getLsbD]
  simp only [getElem_eq_testBit_toNat, getLsbD_shiftLeft, getLsbD_setWidth]
  cases h₁ : decide (i < n) <;> cases h₂ : decide (i - n < m + n)
    <;> simp_all [h]
    <;> omega

@[simp] theorem getLsbD_shiftLeftZeroExtend (x : BitVec m) (n : Nat) :
    getLsbD (shiftLeftZeroExtend x n) i = ((! decide (i < n)) && getLsbD x (i - n)) := by
  rw [shiftLeftZeroExtend_eq]
  simp only [getLsbD_shiftLeft, getLsbD_setWidth]
  cases h₁ : decide (i < n) <;> cases h₂ : decide (i - n < m + n) <;> cases h₃ : decide (i < m + n)
    <;> simp_all
    <;> (rw [getLsbD_ge]; omega)

@[simp] theorem getMsbD_shiftLeftZeroExtend (x : BitVec m) (n : Nat) :
    getMsbD (shiftLeftZeroExtend x n) i = getMsbD x i := by
  have : n ≤ i + n := by omega
  simp_all [shiftLeftZeroExtend_eq]

@[simp] theorem msb_shiftLeftZeroExtend (x : BitVec w) (i : Nat) :
    (shiftLeftZeroExtend x i).msb = x.msb := by
  simp [shiftLeftZeroExtend_eq, BitVec.msb]

theorem shiftLeft_add {w : Nat} (x : BitVec w) (n m : Nat) :
    x <<< (n + m) = (x <<< n) <<< m := by
  ext i
  simp only [getLsbD_shiftLeft, Fin.is_lt, decide_true, Bool.true_and]
  rw [show i - (n + m) = (i - m - n) by omega]
  cases h₂ : decide (i < m) <;>
  cases h₃ : decide (i - m < w) <;>
  cases h₄ : decide (i - m < n) <;>
  cases h₅ : decide (i < n + m) <;>
    simp at * <;> omega

@[simp]
theorem allOnes_shiftLeft_and_shiftLeft {x : BitVec w} {n : Nat} :
    BitVec.allOnes w <<< n &&& x <<< n = x <<< n := by
  simp [← BitVec.shiftLeft_and_distrib]

@[simp]
theorem allOnes_shiftLeft_or_shiftLeft {x : BitVec w} {n : Nat} :
    BitVec.allOnes w <<< n ||| x <<< n = BitVec.allOnes w <<< n := by
  simp [← shiftLeft_or_distrib]

@[deprecated shiftLeft_add (since := "2024-06-02")]
theorem shiftLeft_shiftLeft {w : Nat} (x : BitVec w) (n m : Nat) :
    (x <<< n) <<< m = x <<< (n + m) := by
  rw [shiftLeft_add]

/-! ### shiftLeft reductions from BitVec to Nat -/

@[simp]
theorem shiftLeft_eq' {x : BitVec w₁} {y : BitVec w₂} : x <<< y = x <<< y.toNat := by rfl

theorem shiftLeft_zero' {x : BitVec w₁} : x <<< 0#w₂ = x := by simp

theorem shiftLeft_shiftLeft' {x : BitVec w₁} {y : BitVec w₂} {z : BitVec w₃} :
    x <<< y <<< z = x <<< (y.toNat + z.toNat) := by
  simp [shiftLeft_add]

theorem getLsbD_shiftLeft' {x : BitVec w₁} {y : BitVec w₂} {i : Nat} :
    (x <<< y).getLsbD i = (decide (i < w₁) && !decide (i < y.toNat) && x.getLsbD (i - y.toNat)) := by
  simp [shiftLeft_eq', getLsbD_shiftLeft]

@[simp]
theorem getElem_shiftLeft' {x : BitVec w₁} {y : BitVec w₂} {i : Nat} (h : i < w₁) :
    (x <<< y)[i] = (!decide (i < y.toNat) && x.getLsbD (i - y.toNat)) := by
  simp [shiftLeft_eq', getLsbD_shiftLeft]

/-! ### ushiftRight -/

@[simp, bv_toNat] theorem toNat_ushiftRight (x : BitVec n) (i : Nat) :
    (x >>> i).toNat = x.toNat >>> i := rfl

@[simp] theorem getLsbD_ushiftRight (x : BitVec n) (i j : Nat) :
    getLsbD (x >>> i) j = getLsbD x (i+j) := by
  unfold getLsbD ; simp

@[simp] theorem getElem_ushiftRight (x : BitVec w) (i n : Nat) (h : i < w) :
    (x >>> n)[i] = x.getLsbD (n + i) := by
  simp [getElem_eq_testBit_toNat, toNat_ushiftRight, Nat.testBit_shiftRight, getLsbD]

theorem ushiftRight_xor_distrib (x y : BitVec w) (n : Nat) :
    (x ^^^ y) >>> n = (x >>> n) ^^^ (y >>> n) := by
  ext
  simp

theorem ushiftRight_and_distrib (x y : BitVec w) (n : Nat) :
    (x &&& y) >>> n = (x >>> n) &&& (y >>> n) := by
  ext
  simp

theorem ushiftRight_or_distrib (x y : BitVec w)  (n : Nat) :
    (x ||| y) >>> n = (x >>> n) ||| (y >>> n) := by
  ext
  simp

@[simp]
theorem ushiftRight_zero (x : BitVec w) : x >>> 0 = x := by
  simp [bv_toNat]

@[simp]
theorem zero_ushiftRight {n : Nat} : 0#w >>> n = 0#w := by
  simp [bv_toNat]

/--
Shifting right by `n < w` yields a bitvector whose value is less than `2 ^ (w - n)`.
-/
theorem toNat_ushiftRight_lt (x : BitVec w) (n : Nat) (hn : n ≤ w) :
    (x >>> n).toNat < 2 ^ (w - n) := by
  rw [toNat_ushiftRight, Nat.shiftRight_eq_div_pow, Nat.div_lt_iff_lt_mul]
  · rw [Nat.pow_sub_mul_pow]
    · apply x.isLt
    · apply hn
  · apply Nat.pow_pos (by decide)

@[simp]
theorem getMsbD_ushiftRight {x : BitVec w} {i n : Nat} :
    (x >>> n).getMsbD i = (decide (i < w) && (!decide (i < n) && x.getMsbD (i - n))) := by
  simp only [getMsbD, getLsbD_ushiftRight]
  by_cases h : i < n
  · simp [getLsbD_ge, show w ≤ (n + (w - 1 - i)) by omega]
    omega
  · by_cases h₁ : i < w
    · simp only [h, decide_false, Bool.not_false, show i - n < w by omega, decide_true,
        Bool.true_and]
      congr
      omega
    · simp [h, h₁]

@[simp]
theorem msb_ushiftRight {x : BitVec w} {n : Nat} :
    (x >>> n).msb = (!decide (0 < n) && x.msb) := by
  induction n
  case zero =>
    simp
  case succ nn ih =>
    simp [BitVec.ushiftRight_eq, getMsbD_ushiftRight, BitVec.msb, ih, show nn + 1 > 0 by omega]

/-! ### ushiftRight reductions from BitVec to Nat -/

@[simp]
theorem ushiftRight_eq' (x : BitVec w₁) (y : BitVec w₂) :
    x >>> y = x >>> y.toNat := by rfl

/-! ### sshiftRight -/

theorem sshiftRight_eq {x : BitVec n} {i : Nat} :
    x.sshiftRight i = BitVec.ofInt n (x.toInt >>> i) := by
  apply BitVec.eq_of_toInt_eq
  simp [BitVec.sshiftRight]

/-- if the msb is false, the arithmetic shift right equals logical shift right -/
theorem sshiftRight_eq_of_msb_false {x : BitVec w} {s : Nat} (h : x.msb = false) :
    (x.sshiftRight s) = x >>> s := by
  apply BitVec.eq_of_toNat_eq
  rw [BitVec.sshiftRight_eq, BitVec.toInt_eq_toNat_cond]
  have hxbound : 2 * x.toNat < 2 ^ w := BitVec.msb_eq_false_iff_two_mul_lt.mp h
  simp only [hxbound, ↓reduceIte, Int.natCast_shiftRight, Int.ofNat_eq_coe, ofInt_natCast,
    toNat_ofNat, toNat_ushiftRight]
  replace hxbound : x.toNat >>> s < 2 ^ w := by
    rw [Nat.shiftRight_eq_div_pow]
    exact Nat.lt_of_le_of_lt (Nat.div_le_self ..) x.isLt
  apply Nat.mod_eq_of_lt hxbound

/--
If the msb is `true`, the arithmetic shift right equals negating,
then logical shifting right, then negating again.
The double negation preserves the lower bits that have been shifted,
and the outer negation ensures that the high bits are '1'. -/
theorem sshiftRight_eq_of_msb_true {x : BitVec w} {s : Nat} (h : x.msb = true) :
    (x.sshiftRight s) = ~~~((~~~x) >>> s) := by
  apply BitVec.eq_of_toNat_eq
  rcases w with rfl | w
  · simp [toNat_of_zero_length]
  · rw [BitVec.sshiftRight_eq, BitVec.toInt_eq_toNat_cond]
    have hxbound : (2 * x.toNat ≥ 2 ^ (w + 1)) := BitVec.msb_eq_true_iff_two_mul_ge.mp h
    replace hxbound : ¬ (2 * x.toNat < 2 ^ (w + 1)) := by omega
    simp only [hxbound, ↓reduceIte, toNat_ofInt, toNat_not, toNat_ushiftRight]
    rw [← Int.subNatNat_eq_coe, Int.subNatNat_of_lt (by omega),
        Nat.pred_eq_sub_one, Int.negSucc_shiftRight,
        Int.emod_negSucc, Int.natAbs_ofNat, Nat.succ_eq_add_one,
        Int.subNatNat_of_le (by omega), Int.toNat_ofNat, Nat.mod_eq_of_lt,
        Nat.sub_right_comm]
    omega
    · rw [Nat.shiftRight_eq_div_pow]
      apply Nat.lt_of_le_of_lt (Nat.div_le_self _ _) (by omega)

theorem getLsbD_sshiftRight (x : BitVec w) (s i : Nat) :
    getLsbD (x.sshiftRight s) i =
      (!decide (w ≤ i) && if s + i < w then x.getLsbD (s + i) else x.msb) := by
  rcases hmsb : x.msb with rfl | rfl
  · simp only [sshiftRight_eq_of_msb_false hmsb, getLsbD_ushiftRight, Bool.if_false_right]
    by_cases hi : i ≥ w
    · simp only [hi, decide_true, Bool.not_true, Bool.false_and]
      apply getLsbD_ge
      omega
    · simp only [hi, decide_false, Bool.not_false, Bool.true_and, Bool.iff_and_self,
        decide_eq_true_eq]
      intros hlsb
      apply BitVec.lt_of_getLsbD hlsb
  · by_cases hi : i ≥ w
    · simp [hi]
    · simp only [sshiftRight_eq_of_msb_true hmsb, getLsbD_not, getLsbD_ushiftRight, Bool.not_and,
        Bool.not_not, hi, decide_false, Bool.not_false, Bool.if_true_right, Bool.true_and,
        Bool.and_iff_right_iff_imp, Bool.or_eq_true, Bool.not_eq_true', decide_eq_false_iff_not,
        Nat.not_lt, decide_eq_true_eq]
      omega

theorem getElem_sshiftRight {x : BitVec w} {s i : Nat} (h : i < w) :
    (x.sshiftRight s)[i] = (if s + i < w then x.getLsbD (s + i) else x.msb) := by
  rcases hmsb : x.msb with rfl | rfl
  · simp only [sshiftRight_eq_of_msb_false hmsb, getElem_ushiftRight, Bool.if_false_right,
    Bool.iff_and_self, decide_eq_true_eq]
    intros hlsb
    apply BitVec.lt_of_getLsbD hlsb
  · simp [sshiftRight_eq_of_msb_true hmsb]

theorem sshiftRight_xor_distrib (x y : BitVec w) (n : Nat) :
    (x ^^^ y).sshiftRight n = (x.sshiftRight n) ^^^ (y.sshiftRight n) := by
  ext i
  simp only [getLsbD_sshiftRight, getLsbD_xor, msb_xor]
  split
    <;> by_cases w ≤ i
    <;> simp [*]

theorem sshiftRight_and_distrib (x y : BitVec w) (n : Nat) :
    (x &&& y).sshiftRight n = (x.sshiftRight n) &&& (y.sshiftRight n) := by
  ext i
  simp only [getLsbD_sshiftRight, getLsbD_and, msb_and]
  split
    <;> by_cases w ≤ i
    <;> simp [*]

theorem sshiftRight_or_distrib (x y : BitVec w) (n : Nat) :
    (x ||| y).sshiftRight n = (x.sshiftRight n) ||| (y.sshiftRight n) := by
  ext i
  simp only [getLsbD_sshiftRight, getLsbD_or, msb_or]
  split
    <;> by_cases w ≤ i
    <;> simp [*]

/-- The msb after arithmetic shifting right equals the original msb. -/
@[simp]
theorem msb_sshiftRight {n : Nat} {x : BitVec w} :
    (x.sshiftRight n).msb = x.msb := by
  rw [msb_eq_getLsbD_last, getLsbD_sshiftRight, msb_eq_getLsbD_last]
  by_cases hw₀ : w = 0
  · simp [hw₀]
  · simp only [show ¬(w ≤ w - 1) by omega, decide_false, Bool.not_false, Bool.true_and,
      ite_eq_right_iff]
    intros h
    simp [show n = 0 by omega]

@[simp] theorem sshiftRight_zero {x : BitVec w} : x.sshiftRight 0 = x := by
  ext i
  simp [getLsbD_sshiftRight]

@[simp] theorem zero_sshiftRight {n : Nat} : (0#w).sshiftRight n = 0#w := by
  ext i
  simp [getLsbD_sshiftRight]

theorem sshiftRight_add {x : BitVec w} {m n : Nat} :
    x.sshiftRight (m + n) = (x.sshiftRight m).sshiftRight n := by
  ext i
  simp only [getLsbD_sshiftRight, Nat.add_assoc]
  by_cases h₁ : w ≤ (i : Nat)
  · simp [h₁]
  · simp only [h₁, decide_false, Bool.not_false, Bool.true_and]
    by_cases h₂ : n + ↑i < w
    · simp [h₂]
    · simp only [h₂, ↓reduceIte]
      by_cases h₃ : m + (n + ↑i) < w
      · simp [h₃]
        omega
      · simp [h₃, msb_sshiftRight]

theorem not_sshiftRight {b : BitVec w} :
    ~~~b.sshiftRight n = (~~~b).sshiftRight n := by
  ext i
  simp only [getLsbD_not, Fin.is_lt, decide_true, getLsbD_sshiftRight, Bool.not_and, Bool.not_not,
    Bool.true_and, msb_not]
  by_cases h : w ≤ i
  <;> by_cases h' : n + i < w
  <;> by_cases h'' : 0 < w
  <;> simp [h, h', h'']
  <;> omega

@[simp]
theorem not_sshiftRight_not {x : BitVec w} {n : Nat} :
    ~~~((~~~x).sshiftRight n) = x.sshiftRight n := by
  simp [not_sshiftRight]

@[simp]
theorem getMsbD_sshiftRight {x : BitVec w} {i n : Nat} :
    getMsbD (x.sshiftRight n) i = (decide (i < w) && if i < n then x.msb else getMsbD x (i - n)) := by
  simp only [getMsbD, BitVec.getLsbD_sshiftRight]
  by_cases h : i < w
  · simp only [h, decide_true, Bool.true_and]
    by_cases h₁ : w ≤ w - 1 - i
    · simp [h₁]
      omega
    · simp only [h₁, decide_false, Bool.not_false, Bool.true_and]
      by_cases h₂ : i < n
      · simp only [h₂, ↓reduceIte, ite_eq_right_iff]
        omega
      · simp only [show i - n < w by omega, h₂, ↓reduceIte, decide_true, Bool.true_and]
        by_cases h₄ : n + (w - 1 - i) < w <;> (simp only [h₄, ↓reduceIte]; congr; omega)
  · simp [h]

/-! ### sshiftRight reductions from BitVec to Nat -/

@[simp]
theorem sshiftRight_eq' (x : BitVec w) : x.sshiftRight' y = x.sshiftRight y.toNat := rfl

@[simp]
theorem getLsbD_sshiftRight' {x y: BitVec w} {i : Nat} :
    getLsbD (x.sshiftRight' y) i =
      (!decide (w ≤ i) && if y.toNat + i < w then x.getLsbD (y.toNat + i) else x.msb) := by
  simp only [BitVec.sshiftRight', BitVec.getLsbD_sshiftRight]

@[simp]
theorem getElem_sshiftRight' {x y : BitVec w} {i : Nat} (h : i < w) :
    (x.sshiftRight' y)[i] =
      (!decide (w ≤ i) && if y.toNat + i < w then x.getLsbD (y.toNat + i) else x.msb) := by
  simp only [← getLsbD_eq_getElem, BitVec.sshiftRight', BitVec.getLsbD_sshiftRight]

@[simp]
theorem getMsbD_sshiftRight' {x y: BitVec w} {i : Nat} :
    (x.sshiftRight y.toNat).getMsbD i = (decide (i < w) && if i < y.toNat then x.msb else x.getMsbD (i - y.toNat)) := by
  simp only [BitVec.sshiftRight', getMsbD, BitVec.getLsbD_sshiftRight]
  by_cases h : i < w
  · simp only [h, decide_true, Bool.true_and]
    by_cases h₁ : w ≤ w - 1 - i
    · simp [h₁]
      omega
    · simp only [h₁, decide_false, Bool.not_false, Bool.true_and]
      by_cases h₂ : i < y.toNat
      · simp only [h₂, ↓reduceIte, ite_eq_right_iff]
        omega
      · simp only [show i - y.toNat < w by omega, h₂, ↓reduceIte, decide_true, Bool.true_and]
        by_cases h₄ : y.toNat + (w - 1 - i) < w <;> (simp only [h₄, ↓reduceIte]; congr; omega)
  · simp [h]

@[simp]
theorem msb_sshiftRight' {x y: BitVec w} :
    (x.sshiftRight' y).msb = x.msb := by
  simp [BitVec.sshiftRight', BitVec.msb_sshiftRight]

/-! ### signExtend -/

/-- Equation theorem for `Int.sub` when both arguments are `Int.ofNat` -/
private theorem Int.ofNat_sub_ofNat_of_lt {n m : Nat} (hlt : n < m) :
    (n : Int) - (m : Int) = -(↑(m - 1 - n) + 1) := by
  omega

/-- Equation theorem for `Int.mod` -/
private theorem Int.negSucc_emod (m : Nat) (n : Int) :
    -(m + 1) % n = Int.subNatNat (Int.natAbs n) ((m % Int.natAbs n) + 1) := rfl

/-- The sign extension is the same as zero extending when `msb = false`. -/
theorem signExtend_eq_not_setWidth_not_of_msb_false {x : BitVec w} {v : Nat} (hmsb : x.msb = false) :
    x.signExtend v = x.setWidth v := by
  ext i
  by_cases hv : i < v
  · simp only [signExtend, getLsbD, getLsbD_setWidth, hv, decide_true, Bool.true_and, toNat_ofInt,
      BitVec.toInt_eq_msb_cond, hmsb, ↓reduceIte, reduceCtorEq]
    rw [Int.ofNat_mod_ofNat, Int.toNat_ofNat, Nat.testBit_mod_two_pow]
    simp [BitVec.testBit_toNat]
  · simp only [getLsbD_setWidth, hv, decide_false, Bool.false_and]
    apply getLsbD_ge
    omega

/--
The sign extension is a bitwise not, followed by a zero extend, followed by another bitwise not
when `msb = true`. The double bitwise not ensures that the high bits are '1',
and the lower bits are preserved. -/
theorem signExtend_eq_not_setWidth_not_of_msb_true {x : BitVec w} {v : Nat} (hmsb : x.msb = true) :
    x.signExtend v = ~~~((~~~x).setWidth v) := by
  apply BitVec.eq_of_toNat_eq
  simp only [signExtend, BitVec.toInt_eq_msb_cond, toNat_ofInt, toNat_not,
    toNat_setWidth, hmsb, ↓reduceIte]
  norm_cast
  rw [Int.ofNat_sub_ofNat_of_lt, Int.negSucc_emod]
  simp only [Int.natAbs_ofNat, Nat.succ_eq_add_one]
  rw [Int.subNatNat_of_le]
  · rw [Int.toNat_ofNat, Nat.add_comm, Nat.sub_add_eq]
  · apply Nat.le_trans
    · apply Nat.succ_le_of_lt
      apply Nat.mod_lt
      apply Nat.two_pow_pos
    · apply Nat.le_refl
  · omega

theorem getLsbD_signExtend (x  : BitVec w) {v i : Nat} :
    (x.signExtend v).getLsbD i = (decide (i < v) && if i < w then x.getLsbD i else x.msb) := by
  rcases hmsb : x.msb with rfl | rfl
  · rw [signExtend_eq_not_setWidth_not_of_msb_false hmsb]
    by_cases (i < v) <;> by_cases (i < w) <;> simp_all <;> omega
  · rw [signExtend_eq_not_setWidth_not_of_msb_true hmsb]
    by_cases (i < v) <;> by_cases (i < w) <;> simp_all <;> omega

theorem getElem_signExtend {x  : BitVec w} {v i : Nat} (h : i < v) :
    (x.signExtend v)[i] = if i < w then x.getLsbD i else x.msb := by
  rw [←getLsbD_eq_getElem, getLsbD_signExtend]
  simp [h]

/-- Sign extending to a width smaller than the starting width is a truncation. -/
theorem signExtend_eq_setWidth_of_lt (x : BitVec w) {v : Nat} (hv : v ≤ w):
  x.signExtend v = x.setWidth v := by
  ext i
  simp only [getLsbD_signExtend, Fin.is_lt, decide_true, Bool.true_and, getLsbD_setWidth,
    ite_eq_left_iff, Nat.not_lt]
  omega

/-- Sign extending to the same bitwidth is a no op. -/
theorem signExtend_eq (x : BitVec w) : x.signExtend w = x := by
  rw [signExtend_eq_setWidth_of_lt _ (Nat.le_refl _), setWidth_eq]

/-- Sign extending to a larger bitwidth depends on the msb.
If the msb is false, then the result equals the original value.
If the msb is true, then we add a value of `(2^v - 2^w)`, which arises from the sign extension. -/
<<<<<<< HEAD
theorem toNat_signExtend_of_le (x : BitVec w) {v : Nat} (hv : w ≤ v) :
=======
private theorem toNat_signExtend_of_le (x : BitVec w) {v : Nat} (hv : w ≤ v) :
>>>>>>> 27cc0c80
    (x.signExtend v).toNat = x.toNat + if x.msb then 2^v - 2^w else 0 := by
  apply Nat.eq_of_testBit_eq
  intro i
  have ⟨k, hk⟩ := Nat.exists_eq_add_of_le hv
  rw [hk, testBit_toNat, getLsbD_signExtend, Nat.pow_add, ← Nat.mul_sub_one, Nat.add_comm (x.toNat)]
  by_cases hx : x.msb
<<<<<<< HEAD
  · simp [hx, Nat.testBit_mul_pow_two_add _ x.isLt, testBit_toNat]
=======
  · simp only [hx, Bool.if_true_right, ↓reduceIte,
      Nat.testBit_mul_pow_two_add _ x.isLt,
      testBit_toNat, Nat.testBit_two_pow_sub_one]
>>>>>>> 27cc0c80
    -- Case analysis on i being in the intervals [0..w), [w..w + k), [w+k..∞)
    have hi : i < w ∨ (w ≤ i ∧ i < w + k) ∨ w + k ≤ i := by omega
    rcases hi with hi | hi | hi
    · simp [hi]; omega
    · simp [hi]; omega
    · simp [hi, show ¬ (i < w + k) by omega, show ¬ (i < w) by omega]
      omega
<<<<<<< HEAD
  · simp [hx, Nat.testBit_mul_pow_two_add _ x.isLt, testBit_toNat]
=======
  · simp only [hx, Bool.if_false_right,
      Bool.false_eq_true, ↓reduceIte, Nat.zero_add, testBit_toNat]
>>>>>>> 27cc0c80
    have hi : i < w ∨ (w ≤ i ∧ i < w + k) ∨ w + k ≤ i := by omega
    rcases hi with hi | hi | hi
    · simp [hi]; omega
    · simp [hi]
    · simp [hi, show ¬ (i < w + k) by omega, show ¬ (i < w) by omega, getLsbD_ge x i (by omega)]

/-- Sign extending to a larger bitwidth depends on the msb.
If the msb is false, then the result equals the original value.
If the msb is true, then we add a value of `(2^v - 2^w)`, which arises from the sign extension. -/
theorem toNat_signExtend (x : BitVec w) {v : Nat} :
    (x.signExtend v).toNat = (x.setWidth v).toNat + if x.msb then 2^v - 2^w else 0 := by
  by_cases h : v ≤ w
  · have : 2^v ≤ 2^w := Nat.pow_le_pow_of_le_right Nat.two_pos h
    simp [signExtend_eq_setWidth_of_lt x h, toNat_setWidth, Nat.sub_eq_zero_of_le this]
  · have : 2^w ≤ 2^v := Nat.pow_le_pow_of_le_right Nat.two_pos (by omega)
    rw [toNat_signExtend_of_le x (by omega), toNat_setWidth, Nat.mod_eq_of_lt (by omega)]

<<<<<<< HEAD

=======
>>>>>>> 27cc0c80
/-
If the current width `w` is smaller than the extended width `v`,
then the value when interpreted as an integer does not change.
-/
<<<<<<< HEAD
theorem toInt_signExtend_of_lt (x : BitVec w) (hv : w < v):
=======
theorem toInt_signExtend_of_lt {x : BitVec w} (hv : w < v):
>>>>>>> 27cc0c80
    (x.signExtend v).toInt = x.toInt := by
  simp only [toInt_eq_msb_cond, toNat_signExtend]
  have : (x.signExtend v).msb = x.msb := by
    rw [msb_eq_getLsbD_last, getLsbD_eq_getElem (Nat.sub_one_lt_of_lt hv)]
    simp [getElem_signExtend, Nat.le_sub_one_of_lt hv]
<<<<<<< HEAD
  have H := Nat.pow_le_pow_of_le_right Nat.two_pos (Nat.le_of_lt hv)
=======
  have H : 2^w ≤ 2^v := Nat.pow_le_pow_of_le_right (by omega) (by omega)
>>>>>>> 27cc0c80
  simp only [this, toNat_setWidth, Int.natCast_add, Int.ofNat_emod, Int.natCast_mul]
  by_cases h : x.msb
  <;> norm_cast
  <;> simp [h, Nat.mod_eq_of_lt (Nat.lt_of_lt_of_le x.isLt H)]
  omega

/-
If the current width `w` is larger than the extended width `v`,
then the value when interpreted as an integer is truncated,
and we compute a modulo by `2^v`.
-/
<<<<<<< HEAD
theorem toInt_signExtend_of_le (x : BitVec w) (hv : v ≤ w) :
    (x.signExtend v).toInt = Int.bmod (x.toNat) (2^v) := by
  simp [signExtend_eq_setWidth_of_lt _ hv]

=======
theorem toInt_signExtend_of_le {x : BitVec w} (hv : v ≤ w) :
    (x.signExtend v).toInt = Int.bmod x.toNat (2^v) := by
  simp [signExtend_eq_setWidth_of_lt _ hv]

/-
Interpreting the sign extension of `(x : BitVec w)` to width `v`
computes `x % 2^v` (where `%` is the balanced mod).
-/
theorem toInt_signExtend (x : BitVec w) :
    (x.signExtend v).toInt = Int.bmod x.toNat (2^(min v w)) := by
  by_cases hv : v ≤ w
  · simp [toInt_signExtend_of_le hv, Nat.min_eq_left hv]
  · simp only [Nat.not_le] at hv
    rw [toInt_signExtend_of_lt hv, Nat.min_eq_right (by omega), toInt_eq_toNat_bmod]

>>>>>>> 27cc0c80
/-! ### append -/

theorem append_def (x : BitVec v) (y : BitVec w) :
    x ++ y = (shiftLeftZeroExtend x w ||| setWidth' (Nat.le_add_left w v) y) := rfl

@[simp] theorem toNat_append (x : BitVec m) (y : BitVec n) :
    (x ++ y).toNat = x.toNat <<< n ||| y.toNat :=
  rfl

theorem getLsbD_append {x : BitVec n} {y : BitVec m} :
    getLsbD (x ++ y) i = bif i < m then getLsbD y i else getLsbD x (i - m) := by
  simp only [append_def, getLsbD_or, getLsbD_shiftLeftZeroExtend, getLsbD_setWidth']
  by_cases h : i < m
  · simp [h]
  · simp_all [h]

theorem getElem_append {x : BitVec n} {y : BitVec m} (h : i < n + m) :
    (x ++ y)[i] = bif i < m then getLsbD y i else getLsbD x (i - m) := by
  simp only [append_def, getElem_or, getElem_shiftLeftZeroExtend, getElem_setWidth']
  by_cases h' : i < m
  · simp [h']
  · simp_all [h']

@[simp] theorem getMsbD_append {x : BitVec n} {y : BitVec m} :
    getMsbD (x ++ y) i = bif n ≤ i then getMsbD y (i - n) else getMsbD x i := by
  simp only [append_def]
  by_cases h : n ≤ i
  · simp [h]
  · simp [h]

theorem msb_append {x : BitVec w} {y : BitVec v} :
    (x ++ y).msb = bif (w == 0) then (y.msb) else (x.msb) := by
  rw [← append_eq, append]
  simp only [msb_or, msb_shiftLeftZeroExtend, msb_setWidth']
  by_cases h : w = 0
  · subst h
    simp [BitVec.msb, getMsbD]
  · rw [cond_eq_if]
    have q : 0 < w + v := by omega
    have t : y.getLsbD (w + v - 1) = false := getLsbD_ge _ _ (by omega)
    simp [h, q, t, BitVec.msb, getMsbD]

@[simp] theorem append_zero_width (x : BitVec w) (y : BitVec 0) : x ++ y = x := by
  ext
  rw [getLsbD_append] -- Why does this not work with `simp [getLsbD_append]`?
  simp

@[simp] theorem zero_width_append (x : BitVec 0) (y : BitVec v) : x ++ y = cast (by omega) y := by
  ext
  rw [getLsbD_append]
  simpa using lt_of_getLsbD

@[simp] theorem zero_append_zero : 0#v ++ 0#w = 0#(v + w) := by
  ext
  simp only [getLsbD_append, getLsbD_zero, Bool.cond_self]

@[simp] theorem cast_append_right (h : w + v = w + v') (x : BitVec w) (y : BitVec v) :
    cast h (x ++ y) = x ++ cast (by omega) y := by
  ext
  simp only [getLsbD_cast, getLsbD_append, cond_eq_if, decide_eq_true_eq]
  split <;> split
  · rfl
  · omega
  · omega
  · congr
    omega

@[simp] theorem cast_append_left (h : w + v = w' + v) (x : BitVec w) (y : BitVec v) :
    cast h (x ++ y) = cast (by omega) x ++ y := by
  ext
  simp [getLsbD_append]

theorem setWidth_append {x : BitVec w} {y : BitVec v} :
    (x ++ y).setWidth k = if h : k ≤ v then y.setWidth k else (x.setWidth (k - v) ++ y).cast (by omega) := by
  apply eq_of_getLsbD_eq
  intro i
  simp only [getLsbD_setWidth, Fin.is_lt, decide_true, getLsbD_append, Bool.true_and]
  split
  · have t : i < v := by omega
    simp [t]
  · by_cases t : i < v
    · simp [t, getLsbD_append]
    · have t' : i - v < k - v := by omega
      simp [t, t', getLsbD_append]

@[simp] theorem setWidth_append_of_eq {x : BitVec v} {y : BitVec w} (h : w' = w) : setWidth (v' + w') (x ++ y) = setWidth v' x ++ setWidth w' y := by
  subst h
  ext i
  simp only [getLsbD_setWidth, Fin.is_lt, decide_true, getLsbD_append, cond_eq_if,
    decide_eq_true_eq, Bool.true_and, setWidth_eq]
  split
  · simp_all
  · simp_all only [Bool.iff_and_self, decide_eq_true_eq]
    intro h
    have := BitVec.lt_of_getLsbD h
    omega

@[simp] theorem setWidth_cons {x : BitVec w} : (cons a x).setWidth w = x := by
  simp [cons, setWidth_append]

@[simp] theorem not_append {x : BitVec w} {y : BitVec v} : ~~~ (x ++ y) = (~~~ x) ++ (~~~ y) := by
  ext i
  simp only [getLsbD_not, getLsbD_append, cond_eq_if]
  split
  · simp_all
  · simp_all; omega

@[simp] theorem and_append {x₁ x₂ : BitVec w} {y₁ y₂ : BitVec v} :
    (x₁ ++ y₁) &&& (x₂ ++ y₂) = (x₁ &&& x₂) ++ (y₁ &&& y₂) := by
  ext i
  simp only [getLsbD_append, cond_eq_if]
  split <;> simp [getLsbD_append, *]

@[simp] theorem or_append {x₁ x₂ : BitVec w} {y₁ y₂ : BitVec v} :
    (x₁ ++ y₁) ||| (x₂ ++ y₂) = (x₁ ||| x₂) ++ (y₁ ||| y₂) := by
  ext i
  simp only [getLsbD_append, cond_eq_if]
  split <;> simp [getLsbD_append, *]

@[simp] theorem xor_append {x₁ x₂ : BitVec w} {y₁ y₂ : BitVec v} :
    (x₁ ++ y₁) ^^^ (x₂ ++ y₂) = (x₁ ^^^ x₂) ++ (y₁ ^^^ y₂) := by
  ext i
  simp only [getLsbD_append, cond_eq_if]
  split <;> simp [getLsbD_append, *]

theorem shiftRight_add {w : Nat} (x : BitVec w) (n m : Nat) :
    x >>> (n + m) = (x >>> n) >>> m:= by
  ext i
  simp [Nat.add_assoc n m i]

theorem shiftLeft_ushiftRight {x : BitVec w} {n : Nat}:
    x >>> n <<< n = x &&& BitVec.allOnes w <<< n := by
  induction n generalizing x
  case zero =>
    ext; simp
  case succ n ih =>
    rw [BitVec.shiftLeft_add, Nat.add_comm, BitVec.shiftRight_add, ih,
       Nat.add_comm, BitVec.shiftLeft_add, BitVec.shiftLeft_and_distrib]
    ext i
    by_cases hw : w = 0
    · simp [hw]
    · by_cases hi₂ : i.val = 0
      · simp [hi₂]
      · simp [Nat.lt_one_iff, hi₂, show 1 + (i.val - 1) = i by omega]

@[simp]
theorem msb_shiftLeft {x : BitVec w} {n : Nat} :
    (x <<< n).msb = x.getMsbD n := by
  simp [BitVec.msb]

@[deprecated shiftRight_add (since := "2024-06-02")]
theorem shiftRight_shiftRight {w : Nat} (x : BitVec w) (n m : Nat) :
    (x >>> n) >>> m = x >>> (n + m) := by
  rw [shiftRight_add]

/-! ### rev -/

theorem getLsbD_rev (x : BitVec w) (i : Fin w) :
    x.getLsbD i.rev = x.getMsbD i := by
  simp only [getLsbD, Fin.val_rev, getMsbD, Fin.is_lt, decide_true, Bool.true_and]
  congr 1
  omega

theorem getElem_rev {x : BitVec w} {i : Fin w}:
    x[i.rev] = x.getMsbD i := by
  simp only [Fin.getElem_fin, Fin.val_rev, getMsbD, Fin.is_lt, decide_true, Bool.true_and]
  congr 1
  omega

theorem getMsbD_rev (x : BitVec w) (i : Fin w) :
    x.getMsbD i.rev = x.getLsbD i := by
  simp only [← getLsbD_rev]
  simp only [Fin.rev]
  congr
  omega

/-! ### cons -/

@[simp] theorem toNat_cons (b : Bool) (x : BitVec w) :
    (cons b x).toNat = (b.toNat <<< w) ||| x.toNat := by
  let ⟨x, _⟩ := x
  simp [cons, toNat_append, toNat_ofBool]

/-- Variant of `toNat_cons` using `+` instead of `|||`. -/
theorem toNat_cons' {x : BitVec w} :
    (cons a x).toNat = (a.toNat <<< w) + x.toNat := by
  simp [cons, Nat.shiftLeft_eq, Nat.mul_comm _ (2^w), Nat.mul_add_lt_is_or, x.isLt]

theorem getLsbD_cons (b : Bool) {n} (x : BitVec n) (i : Nat) :
    getLsbD (cons b x) i = if i = n then b else getLsbD x i := by
  simp only [getLsbD, toNat_cons, Nat.testBit_or, Nat.testBit_shiftLeft, ge_iff_le]
  rcases Nat.lt_trichotomy i n with i_lt_n | i_eq_n | n_lt_i
  · have p1 : ¬(n ≤ i) := by omega
    have p2 : i ≠ n := by omega
    simp [p1, p2]
  · simp only [i_eq_n, ge_iff_le, Nat.le_refl, decide_true, Nat.sub_self, Nat.testBit_zero,
    Bool.true_and, testBit_toNat, getLsbD_ge, Bool.or_false, ↓reduceIte]
    cases b <;> trivial
  · have p1 : i ≠ n := by omega
    have p2 : i - n ≠ 0 := by omega
    simp [p1, p2, Nat.testBit_bool_to_nat]

theorem getElem_cons {b : Bool} {n} {x : BitVec n} {i : Nat} (h : i < n + 1) :
    (cons b x)[i] = if i = n then b else getLsbD x i := by
  simp only [getElem_eq_testBit_toNat, toNat_cons, Nat.testBit_or, getLsbD]
  rw [Nat.testBit_shiftLeft]
  rcases Nat.lt_trichotomy i n with i_lt_n | i_eq_n | n_lt_i
  · have p1 : ¬(n ≤ i) := by omega
    have p2 : i ≠ n := by omega
    simp [p1, p2]
  · simp only [i_eq_n, ge_iff_le, Nat.le_refl, decide_true, Nat.sub_self, Nat.testBit_zero,
    Bool.true_and, testBit_toNat, getLsbD_ge, Bool.or_false, ↓reduceIte]
    cases b <;> trivial
  · have p1 : i ≠ n := by omega
    have p2 : i - n ≠ 0 := by omega
    simp [p1, p2, Nat.testBit_bool_to_nat]

@[simp] theorem msb_cons : (cons a x).msb = a := by
  simp [cons, msb_cast, msb_append]

@[simp] theorem getMsbD_cons_zero : (cons a x).getMsbD 0 = a := by
  rw [← BitVec.msb, msb_cons]

@[simp] theorem getMsbD_cons_succ : (cons a x).getMsbD (i + 1) = x.getMsbD i := by
  simp [cons, Nat.le_add_left 1 i]

theorem setWidth_succ (x : BitVec w) :
    setWidth (i+1) x = cons (getLsbD x i) (setWidth i x) := by
  apply eq_of_getLsbD_eq
  intro j
  simp only [getLsbD_setWidth, getLsbD_cons, j.isLt, decide_true, Bool.true_and]
  if j_eq : j.val = i then
    simp [j_eq]
  else
    have j_lt : j.val < i := Nat.lt_of_le_of_ne (Nat.le_of_succ_le_succ j.isLt) j_eq
    simp [j_eq, j_lt]

@[simp] theorem cons_msb_setWidth (x : BitVec (w+1)) : (cons x.msb (x.setWidth w)) = x := by
  ext i
  simp only [getLsbD_cons]
  split <;> rename_i h
  · simp [BitVec.msb, getMsbD, h]
  · by_cases h' : i < w
    · simp_all
    · omega

@[deprecated "Use the reverse direction of `cons_msb_setWidth`" (since := "2024-09-23")]
theorem eq_msb_cons_setWidth (x : BitVec (w+1)) : x = (cons x.msb (x.setWidth w)) := by
  simp

@[simp] theorem not_cons (x : BitVec w) (b : Bool) : ~~~(cons b x) = cons (!b) (~~~x) := by
  simp [cons]

@[simp] theorem cons_or_cons (x y : BitVec w) (a b : Bool) :
    (cons a x) ||| (cons b y) = cons (a || b) (x ||| y) := by
  ext i
  simp [cons]

@[simp] theorem cons_and_cons (x y : BitVec w) (a b : Bool) :
    (cons a x) &&& (cons b y) = cons (a && b) (x &&& y) := by
  ext i
  simp [cons]

@[simp] theorem cons_xor_cons (x y : BitVec w) (a b : Bool) :
    (cons a x) ^^^ (cons b y) = cons (a ^^ b) (x ^^^ y) := by
  ext i
  simp [cons]

/-! ### concat -/

@[simp] theorem toNat_concat (x : BitVec w) (b : Bool) :
    (concat x b).toNat = x.toNat * 2 + b.toNat := by
  apply Nat.eq_of_testBit_eq
  simp only [concat, toNat_append, Nat.shiftLeft_eq, Nat.pow_one, toNat_ofBool, Nat.testBit_or]
  cases b
  · simp
  · rintro (_ | i)
    <;> simp [Nat.add_mod, Nat.add_comm, Nat.add_mul_div_right, Nat.testBit_add_one]

theorem getLsbD_concat (x : BitVec w) (b : Bool) (i : Nat) :
    (concat x b).getLsbD i = if i = 0 then b else x.getLsbD (i - 1) := by
  simp only [concat, getLsbD, toNat_append, toNat_ofBool, Nat.testBit_or, Nat.shiftLeft_eq]
  cases i
  · simp [Nat.mod_eq_of_lt b.toNat_lt]
  · simp [Nat.div_eq_of_lt b.toNat_lt, Nat.testBit_add_one]

theorem getElem_concat (x : BitVec w) (b : Bool) (i : Nat) (h : i < w + 1) :
    (concat x b)[i] = if i = 0 then b else x.getLsbD (i - 1) := by
  simp only [concat, getElem_eq_testBit_toNat, getLsbD, toNat_append,
    toNat_ofBool, Nat.testBit_or, Nat.shiftLeft_eq]
  cases i
  · simp [Nat.mod_eq_of_lt b.toNat_lt]
  · simp [Nat.div_eq_of_lt b.toNat_lt, Nat.testBit_add_one]

@[simp] theorem getLsbD_concat_zero : (concat x b).getLsbD 0 = b := by
  simp [getLsbD_concat]

@[simp] theorem getElem_concat_zero : (concat x b)[0] = b := by
  simp [getElem_concat]

@[simp] theorem getLsbD_concat_succ : (concat x b).getLsbD (i + 1) = x.getLsbD i := by
  simp [getLsbD_concat]

@[simp] theorem getElem_concat_succ {x : BitVec w} {i : Nat} (h : i < w) :
    (concat x b)[i + 1] = x[i] := by
  simp [getElem_concat, h, getLsbD_eq_getElem]

@[simp] theorem not_concat (x : BitVec w) (b : Bool) : ~~~(concat x b) = concat (~~~x) !b := by
  ext i; cases i using Fin.succRecOn <;> simp [*, Nat.succ_lt_succ]

@[simp] theorem concat_or_concat (x y : BitVec w) (a b : Bool) :
    (concat x a) ||| (concat y b) = concat (x ||| y) (a || b) := by
  ext i; cases i using Fin.succRecOn <;> simp

@[simp] theorem concat_and_concat (x y : BitVec w) (a b : Bool) :
    (concat x a) &&& (concat y b) = concat (x &&& y) (a && b) := by
  ext i; cases i using Fin.succRecOn <;> simp

@[simp] theorem concat_xor_concat (x y : BitVec w) (a b : Bool) :
    (concat x a) ^^^ (concat y b) = concat (x ^^^ y) (a ^^ b) := by
  ext i; cases i using Fin.succRecOn <;> simp

/-! ### shiftConcat -/

theorem getLsbD_shiftConcat (x : BitVec w) (b : Bool) (i : Nat) :
    (shiftConcat x b).getLsbD i
    = (decide (i < w) && (if (i = 0) then b else x.getLsbD (i - 1))) := by
  simp only [shiftConcat, getLsbD_setWidth, getLsbD_concat]

theorem getLsbD_shiftConcat_eq_decide (x : BitVec w) (b : Bool) (i : Nat) :
    (shiftConcat x b).getLsbD i
    = (decide (i < w) && ((decide (i = 0) && b) || (decide (0 < i) && x.getLsbD (i - 1)))) := by
  simp only [getLsbD_shiftConcat]
  split <;> simp [*, show ((0 < i) ↔ ¬(i = 0)) by omega]

theorem shiftRight_sub_one_eq_shiftConcat (n : BitVec w) (hwn : 0 < wn) :
    n >>> (wn - 1) = (n >>> wn).shiftConcat (n.getLsbD (wn - 1)) := by
  ext i
  simp only [getLsbD_ushiftRight, getLsbD_shiftConcat, Fin.is_lt, decide_true, Bool.true_and]
  split
  · simp [*]
  · congr 1; omega

@[simp, bv_toNat]
theorem toNat_shiftConcat {x : BitVec w} {b : Bool} :
    (x.shiftConcat b).toNat
    = (x.toNat <<< 1 + b.toNat) % 2 ^ w  := by
  simp [shiftConcat, Nat.shiftLeft_eq]

/-- `x.shiftConcat b` does not overflow if `x < 2^k` for `k < w`, and so
`x.shiftConcat b |>.toNat = x.toNat * 2 + b.toNat`. -/
theorem toNat_shiftConcat_eq_of_lt {x : BitVec w} {b : Bool} {k : Nat}
    (hk : k < w) (hx : x.toNat < 2 ^ k) :
    (x.shiftConcat b).toNat = x.toNat * 2 + b.toNat := by
  simp only [toNat_shiftConcat, Nat.shiftLeft_eq, Nat.pow_one]
  have : 2 ^ k < 2 ^ w := Nat.pow_lt_pow_of_lt (by omega) (by omega)
  have : 2 ^ k * 2 ≤ 2 ^ w := (Nat.pow_lt_pow_iff_pow_mul_le_pow (by omega)).mp this
  rw [Nat.mod_eq_of_lt (by cases b <;> simp [bv_toNat] <;> omega)]

theorem toNat_shiftConcat_lt_of_lt {x : BitVec w} {b : Bool} {k : Nat}
    (hk : k < w) (hx : x.toNat < 2 ^ k) :
    (x.shiftConcat b).toNat < 2 ^ (k + 1) := by
  rw [toNat_shiftConcat_eq_of_lt hk hx]
  have : 2 ^ (k + 1) ≤ 2 ^ w := Nat.pow_le_pow_of_le_right (by decide) (by assumption)
  have := Bool.toNat_lt b
  omega

@[simp] theorem zero_concat_false : concat 0#w false = 0#(w + 1) := by
  ext
  simp [getLsbD_concat]

@[simp]
theorem getMsbD_concat {i w : Nat} {b : Bool} {x : BitVec w} :
    (x.concat b).getMsbD i = if i < w then x.getMsbD i else decide (i = w) && b := by
  simp only [getMsbD_eq_getLsbD, Nat.add_sub_cancel, getLsbD_concat]
  by_cases h₀ : i = w
  · simp [h₀]
  · by_cases h₁ : i < w
    · simp [h₀, h₁, show ¬ w - i = 0 by omega, show i < w + 1 by omega, Nat.sub_sub, Nat.add_comm]
    · simp only [show w - i = 0 by omega, ↓reduceIte, h₁, h₀, decide_false, Bool.false_and,
        Bool.and_eq_false_imp, decide_eq_true_eq]
      intro
      omega

@[simp]
theorem msb_concat {w : Nat} {b : Bool} {x : BitVec w} :
    (x.concat b).msb = if 0 < w then x.msb else b := by
  simp only [BitVec.msb, getMsbD_eq_getLsbD, Nat.zero_lt_succ, decide_true, Nat.add_one_sub_one,
    Nat.sub_zero, Bool.true_and]
  by_cases h₀ : 0 < w
  · simp only [Nat.lt_add_one, getLsbD_eq_getElem, getElem_concat, h₀, ↓reduceIte, decide_true,
      Bool.true_and, ite_eq_right_iff]
    intro
    omega
  · simp [h₀, show w = 0 by omega]

/-! ### add -/

theorem add_def {n} (x y : BitVec n) : x + y = .ofNat n (x.toNat + y.toNat) := rfl

/--
Definition of bitvector addition as a nat.
-/
@[simp, bv_toNat] theorem toNat_add (x y : BitVec w) : (x + y).toNat = (x.toNat + y.toNat) % 2^w := rfl
@[simp] theorem toFin_add (x y : BitVec w) : (x + y).toFin = toFin x + toFin y := rfl
@[simp] theorem ofFin_add (x : Fin (2^n)) (y : BitVec n) :
  .ofFin x + y = .ofFin (x + y.toFin) := rfl
@[simp] theorem add_ofFin (x : BitVec n) (y : Fin (2^n)) :
  x + .ofFin y = .ofFin (x.toFin + y) := rfl

theorem ofNat_add {n} (x y : Nat) : BitVec.ofNat n (x + y) = BitVec.ofNat n x + BitVec.ofNat n y := by
  apply eq_of_toNat_eq
  simp [BitVec.ofNat, Fin.ofNat'_add]

theorem ofNat_add_ofNat {n} (x y : Nat) : BitVec.ofNat n x + BitVec.ofNat n y = BitVec.ofNat n (x + y) :=
  (ofNat_add x y).symm

protected theorem add_assoc (x y z : BitVec n) : x + y + z = x + (y + z) := by
  apply eq_of_toNat_eq ; simp [Nat.add_assoc]
instance : Std.Associative (α := BitVec n) (· + ·) := ⟨BitVec.add_assoc⟩

protected theorem add_comm (x y : BitVec n) : x + y = y + x := by
  simp [add_def, Nat.add_comm]
instance : Std.Commutative (α := BitVec n) (· + ·) := ⟨BitVec.add_comm⟩

@[simp] protected theorem add_zero (x : BitVec n) : x + 0#n = x := by simp [add_def]

@[simp] protected theorem zero_add (x : BitVec n) : 0#n + x = x := by simp [add_def]
instance : Std.LawfulIdentity (α := BitVec n) (· + ·) 0#n where
  left_id := BitVec.zero_add
  right_id := BitVec.add_zero

theorem setWidth_add (x y : BitVec w) (h : i ≤ w) :
    (x + y).setWidth i = x.setWidth i + y.setWidth i := by
  have dvd : 2^i ∣ 2^w := Nat.pow_dvd_pow _ h
  simp [bv_toNat, h, Nat.mod_mod_of_dvd _ dvd]

@[simp, bv_toNat] theorem toInt_add (x y : BitVec w) :
  (x + y).toInt = (x.toInt + y.toInt).bmod (2^w) := by
  simp [toInt_eq_toNat_bmod]

theorem ofInt_add {n} (x y : Int) : BitVec.ofInt n (x + y) =
    BitVec.ofInt n x + BitVec.ofInt n y := by
  apply eq_of_toInt_eq
  simp

@[simp]
theorem shiftLeft_add_distrib {x y : BitVec w} {n : Nat} :
    (x + y) <<< n = x <<< n + y <<< n := by
  induction n
  case zero =>
    simp
  case succ n ih =>
    simp [ih, toNat_eq, Nat.shiftLeft_eq, ← Nat.add_mul]

theorem add_eq_xor {a b : BitVec 1} : a + b = a ^^^ b := by
  have ha : a = 0 ∨ a = 1 := eq_zero_or_eq_one _
  have hb : b = 0 ∨ b = 1 := eq_zero_or_eq_one _
  rcases ha with h | h <;> (rcases hb with h' | h' <;> (simp [h, h']))

/-! ### sub/neg -/

theorem sub_def {n} (x y : BitVec n) : x - y = .ofNat n ((2^n - y.toNat) + x.toNat) := by rfl

@[simp] theorem toNat_sub {n} (x y : BitVec n) :
    (x - y).toNat = (((2^n - y.toNat) + x.toNat) % 2^n) := rfl

@[simp, bv_toNat] theorem toInt_sub {x y : BitVec w} :
    (x - y).toInt = (x.toInt - y.toInt).bmod (2 ^ w) := by
  simp [toInt_eq_toNat_bmod, @Int.ofNat_sub y.toNat (2 ^ w) (by omega)]

-- We prefer this lemma to `toNat_sub` for the `bv_toNat` simp set.
-- For reasons we don't yet understand, unfolding via `toNat_sub` sometimes
-- results in `omega` generating proof terms that are very slow in the kernel.
@[bv_toNat] theorem toNat_sub' {n} (x y : BitVec n) :
    (x - y).toNat = ((x.toNat + (2^n - y.toNat)) % 2^n) := by
  rw [toNat_sub, Nat.add_comm]

@[simp] theorem toFin_sub (x y : BitVec n) : (x - y).toFin = toFin x - toFin y := rfl

theorem ofFin_sub (x : Fin (2^n)) (y : BitVec n) : .ofFin x - y = .ofFin (x - y.toFin) :=
  rfl
theorem sub_ofFin (x : BitVec n) (y : Fin (2^n)) : x - .ofFin y = .ofFin (x.toFin - y) :=
  rfl

-- Remark: we don't use `[simp]` here because simproc` subsumes it for literals.
-- If `x` and `n` are not literals, applying this theorem eagerly may not be a good idea.
theorem ofNat_sub_ofNat {n} (x y : Nat) : BitVec.ofNat n x - BitVec.ofNat n y = .ofNat n ((2^n - y % 2^n) + x) := by
  apply eq_of_toNat_eq
  simp [BitVec.ofNat, Fin.ofNat'_sub]

@[simp] protected theorem sub_zero (x : BitVec n) : x - 0#n = x := by apply eq_of_toNat_eq ; simp

@[simp] protected theorem zero_sub (x : BitVec n) : 0#n - x = -x := rfl

@[simp] protected theorem sub_self (x : BitVec n) : x - x = 0#n := by
  apply eq_of_toNat_eq
  simp only [toNat_sub]
  rw [Nat.add_comm, Nat.add_sub_of_le]
  · simp
  · exact Nat.le_of_lt x.isLt

@[simp, bv_toNat] theorem toNat_neg (x : BitVec n) : (- x).toNat = (2^n - x.toNat) % 2^n := by
  simp [Neg.neg, BitVec.neg]

theorem toInt_neg {x : BitVec w} :
    (-x).toInt = (-x.toInt).bmod (2 ^ w) := by
  rw [← BitVec.zero_sub, toInt_sub]
  simp [BitVec.toInt_ofNat]

@[simp] theorem toFin_neg (x : BitVec n) :
    (-x).toFin = Fin.ofNat' (2^n) (2^n - x.toNat) :=
  rfl

theorem sub_toAdd {n} (x y : BitVec n) : x - y = x + - y := by
  apply eq_of_toNat_eq
  simp only [toNat_sub, toNat_add, toNat_neg, Nat.add_mod_mod]
  rw [Nat.add_comm]

@[simp] theorem neg_zero (n:Nat) : -BitVec.ofNat n 0 = BitVec.ofNat n 0 := by apply eq_of_toNat_eq ; simp

theorem add_sub_cancel (x y : BitVec w) : x + y - y = x := by
  apply eq_of_toNat_eq
  have y_toNat_le := Nat.le_of_lt y.isLt
  rw [toNat_sub, toNat_add, Nat.add_comm, Nat.mod_add_mod, Nat.add_assoc, ← Nat.add_sub_assoc y_toNat_le,
      Nat.add_sub_cancel_left, Nat.add_mod_right, toNat_mod_cancel]

theorem sub_add_cancel (x y : BitVec w) : x - y + y = x := by
  rw [sub_toAdd, BitVec.add_assoc, BitVec.add_comm _ y,
      ← BitVec.add_assoc, ← sub_toAdd, add_sub_cancel]

theorem eq_sub_iff_add_eq {x y z : BitVec w} : x = z - y ↔ x + y = z := by
  apply Iff.intro <;> intro h
  · simp [h, sub_add_cancel]
  · simp [←h, add_sub_cancel]

theorem negOne_eq_allOnes : -1#w = allOnes w := by
  apply eq_of_toNat_eq
  if g : w = 0 then
    simp [g]
  else
    have q : 1 < 2^w := by simp [g]
    have r : (2^w - 1) < 2^w := by omega
    simp [Nat.mod_eq_of_lt q, Nat.mod_eq_of_lt r]

theorem neg_eq_not_add (x : BitVec w) : -x = ~~~x + 1#w := by
  apply eq_of_toNat_eq
  simp only [toNat_neg, ofNat_eq_ofNat, toNat_add, toNat_not, toNat_ofNat, Nat.add_mod_mod]
  congr
  have hx : x.toNat < 2^w := x.isLt
  rw [Nat.sub_sub, Nat.add_comm 1 x.toNat, ← Nat.sub_sub, Nat.sub_add_cancel (by omega)]

@[simp]
theorem neg_neg {x : BitVec w} : - - x = x := by
  by_cases h : x = 0#w
  · simp [h]
  · simp [bv_toNat, h]

theorem neg_ne_iff_ne_neg {x y : BitVec w} : -x ≠ y ↔ x ≠ -y := by
  constructor
  all_goals
    intro h h'
    subst h'
    simp at h

@[simp]
theorem neg_eq_zero_iff {x : BitVec w} : -x = 0#w ↔ x = 0#w := by
  constructor
  · intro h
    have : - (- x) = - 0 := by simp [h]
    simpa using this
  · intro h
    simp [h]

theorem sub_eq_xor {a b : BitVec 1} : a - b = a ^^^ b := by
  have ha : a = 0 ∨ a = 1 := eq_zero_or_eq_one _
  have hb : b = 0 ∨ b = 1 := eq_zero_or_eq_one _
  rcases ha with h | h <;> (rcases hb with h' | h' <;> (simp [h, h']))

@[simp]
theorem sub_eq_self {x : BitVec 1} : -x = x := by
  have ha : x = 0 ∨ x = 1 := eq_zero_or_eq_one _
  rcases ha with h | h <;> simp [h]

theorem not_neg (x : BitVec w) : ~~~(-x) = x + -1#w := by
  rcases w with _ | w
  · apply Subsingleton.elim
  · rw [BitVec.not_eq_comm]
    apply BitVec.eq_of_toNat_eq
    simp only [BitVec.toNat_neg, BitVec.toNat_not, BitVec.toNat_add, BitVec.toNat_ofNat,
      Nat.add_mod_mod]
    by_cases hx : x.toNat = 0
    · simp [hx]
    · rw [show (_ - 1 % _) = _ by rw [Nat.mod_eq_of_lt (by omega)],
        show _ + (_ - 1) = (x.toNat - 1) + 2^(w + 1) by omega,
        Nat.add_mod_right,
        show (x.toNat - 1) % _ = _ by rw [Nat.mod_eq_of_lt (by omega)],
        show (_ - x.toNat) % _ = _ by rw [Nat.mod_eq_of_lt (by omega)]]
      omega

/-! ### mul -/

theorem mul_def {n} {x y : BitVec n} : x * y = (ofFin <| x.toFin * y.toFin) := by rfl

@[simp, bv_toNat] theorem toNat_mul (x y : BitVec n) : (x * y).toNat = (x.toNat * y.toNat) % 2 ^ n := rfl
@[simp] theorem toFin_mul (x y : BitVec n) : (x * y).toFin = (x.toFin * y.toFin) := rfl

protected theorem mul_comm (x y : BitVec w) : x * y = y * x := by
  apply eq_of_toFin_eq; simpa using Fin.mul_comm ..
instance : Std.Commutative (fun (x y : BitVec w) => x * y) := ⟨BitVec.mul_comm⟩

protected theorem mul_assoc (x y z : BitVec w) : x * y * z = x * (y * z) := by
  apply eq_of_toFin_eq; simpa using Fin.mul_assoc ..
instance : Std.Associative (fun (x y : BitVec w) => x * y) := ⟨BitVec.mul_assoc⟩

@[simp] protected theorem mul_one (x : BitVec w) : x * 1#w = x := by
  cases w
  · apply Subsingleton.elim
  · apply eq_of_toNat_eq; simp [Nat.mod_eq_of_lt]

@[simp] protected theorem one_mul (x : BitVec w) : 1#w * x = x := by
  rw [BitVec.mul_comm, BitVec.mul_one]

instance : Std.LawfulCommIdentity (fun (x y : BitVec w) => x * y) (1#w) where
  right_id := BitVec.mul_one

@[simp]
theorem mul_zero {x : BitVec w} : x * 0#w = 0#w := by
  apply eq_of_toNat_eq
  simp [toNat_mul]

@[simp]
theorem zero_mul {x : BitVec w} : 0#w * x = 0#w := by
  apply eq_of_toNat_eq
  simp [toNat_mul]

theorem mul_add {x y z : BitVec w} :
    x * (y + z) = x * y + x * z := by
  apply eq_of_toNat_eq
  simp only [toNat_mul, toNat_add, Nat.add_mod_mod, Nat.mod_add_mod]
  rw [Nat.mul_mod, Nat.mod_mod (y.toNat + z.toNat),
    ← Nat.mul_mod, Nat.mul_add]

theorem mul_succ {x y : BitVec w} : x * (y + 1#w) = x * y + x := by simp [mul_add]
theorem succ_mul {x y : BitVec w} : (x + 1#w) * y = x * y + y := by simp [BitVec.mul_comm, BitVec.mul_add]

theorem mul_two {x : BitVec w} : x * 2#w = x + x := by
  have : 2#w = 1#w + 1#w := by apply BitVec.eq_of_toNat_eq; simp
  simp [this, mul_succ]

theorem two_mul {x : BitVec w} : 2#w * x = x + x := by rw [BitVec.mul_comm, mul_two]

@[simp, bv_toNat] theorem toInt_mul (x y : BitVec w) :
  (x * y).toInt = (x.toInt * y.toInt).bmod (2^w) := by
  simp [toInt_eq_toNat_bmod]

theorem ofInt_mul {n} (x y : Int) : BitVec.ofInt n (x * y) =
    BitVec.ofInt n x * BitVec.ofInt n y := by
  apply eq_of_toInt_eq
  simp

theorem mul_eq_and {a b : BitVec 1} : a * b = a &&& b := by
  have ha : a = 0 ∨ a = 1 := eq_zero_or_eq_one _
  have hb : b = 0 ∨ b = 1 := eq_zero_or_eq_one _
  rcases ha with h | h <;> (rcases hb with h' | h' <;> (simp [h, h']))

/-! ### le and lt -/

@[bv_toNat] theorem le_def {x y : BitVec n} :
  x ≤ y ↔ x.toNat ≤ y.toNat := Iff.rfl

@[simp] theorem le_ofFin {x : BitVec n} {y : Fin (2^n)} :
  x ≤ BitVec.ofFin y ↔ x.toFin ≤ y := Iff.rfl
@[simp] theorem ofFin_le {x : Fin (2^n)} {y : BitVec n} :
  BitVec.ofFin x ≤ y ↔ x ≤ y.toFin := Iff.rfl
@[simp] theorem ofNat_le_ofNat {n} {x y : Nat} : (BitVec.ofNat n x) ≤ (BitVec.ofNat n y) ↔ x % 2^n ≤ y % 2^n := by
  simp [le_def]

@[bv_toNat] theorem lt_def {x y : BitVec n} :
  x < y ↔ x.toNat < y.toNat := Iff.rfl

@[simp] theorem lt_ofFin {x : BitVec n} {y : Fin (2^n)} :
  x < BitVec.ofFin y ↔ x.toFin < y := Iff.rfl
@[simp] theorem ofFin_lt {x : Fin (2^n)} {y : BitVec n} :
  BitVec.ofFin x < y ↔ x < y.toFin := Iff.rfl
@[simp] theorem ofNat_lt_ofNat {n} {x y : Nat} : BitVec.ofNat n x < BitVec.ofNat n y ↔ x % 2^n < y % 2^n := by
  simp [lt_def]

@[simp] protected theorem not_le {x y : BitVec n} : ¬ x ≤ y ↔ y < x := by
  simp [le_def, lt_def]

@[simp] protected theorem not_lt {x y : BitVec n} : ¬ x < y ↔ y ≤ x := by
  simp [le_def, lt_def]

@[simp] protected theorem le_refl (x : BitVec n) : x ≤ x := by
  simp [le_def]

@[simp] protected theorem lt_irrefl (x : BitVec n) : ¬x < x := by
  simp [lt_def]

protected theorem le_trans {x y z : BitVec n} : x ≤ y → y ≤ z → x ≤ z := by
  simp only [le_def]
  apply Nat.le_trans

protected theorem lt_trans {x y z : BitVec n} : x < y → y < z → x < z := by
  simp only [lt_def]
  apply Nat.lt_trans

protected theorem le_total (x y : BitVec n) : x ≤ y ∨ y ≤ x := by
  simp only [le_def]
  apply Nat.le_total

protected theorem le_antisymm {x y : BitVec n} : x ≤ y → y ≤ x → x = y := by
  simp only [le_def, BitVec.toNat_eq]
  apply Nat.le_antisymm

protected theorem lt_asymm {x y : BitVec n} : x < y → ¬ y < x := by
  simp only [lt_def]
  apply Nat.lt_asymm

protected theorem lt_of_le_ne {x y : BitVec n} : x ≤ y → ¬ x = y → x < y := by
  simp only [lt_def, le_def, BitVec.toNat_eq]
  apply Nat.lt_of_le_of_ne

protected theorem ne_of_lt {x y : BitVec n} : x < y → x ≠ y := by
  simp only [lt_def, ne_eq, toNat_eq]
  apply Nat.ne_of_lt

protected theorem umod_lt (x : BitVec n) {y : BitVec n} : 0 < y → x % y < y := by
  simp only [ofNat_eq_ofNat, lt_def, toNat_ofNat, Nat.zero_mod, umod, toNat_ofNatLt]
  apply Nat.mod_lt

theorem not_lt_iff_le {x y : BitVec w} : (¬ x < y) ↔ y ≤ x := by
  constructor <;>
    (intro h; simp only [lt_def, Nat.not_lt, le_def] at h ⊢; omega)

/-! ### udiv -/

theorem udiv_def {x y : BitVec n} : x / y = BitVec.ofNat n (x.toNat / y.toNat) := by
  have h : x.toNat / y.toNat < 2 ^ n := Nat.lt_of_le_of_lt (Nat.div_le_self ..) (by omega)
  rw [← udiv_eq]
  simp [udiv, bv_toNat, h, Nat.mod_eq_of_lt]

@[simp, bv_toNat]
theorem toNat_udiv {x y : BitVec n} : (x / y).toNat = x.toNat / y.toNat := by
  rw [udiv_def]
  by_cases h : y = 0
  · simp [h]
  · rw [toNat_ofNat, Nat.mod_eq_of_lt]
    exact Nat.lt_of_le_of_lt (Nat.div_le_self ..) (by omega)

@[simp]
theorem zero_udiv {x : BitVec w} : (0#w) / x = 0#w := by
  simp [bv_toNat]

@[simp]
theorem udiv_zero {x : BitVec n} : x / 0#n = 0#n := by
  simp [udiv_def]

@[simp]
theorem udiv_one {x : BitVec w} : x / 1#w = x := by
  simp only [udiv_eq, toNat_eq, toNat_udiv, toNat_ofNat]
  cases w
  · simp [eq_nil x]
  · simp

@[simp]
theorem udiv_eq_and {x y : BitVec 1} :
    x / y = (x &&& y) := by
  have hx : x = 0#1 ∨ x = 1#1 := by bv_omega
  have hy : y = 0#1 ∨ y = 1#1 := by bv_omega
  rcases hx with rfl | rfl <;>
    rcases hy with rfl | rfl <;>
      rfl

@[simp]
theorem udiv_self {x : BitVec w} :
    x / x = if x == 0#w then 0#w else 1#w := by
  by_cases h : x = 0#w
  · simp [h]
  · simp only [toNat_eq, toNat_ofNat, Nat.zero_mod] at h
    simp only [udiv_eq, beq_iff_eq, toNat_eq, toNat_ofNat, Nat.zero_mod, h,
      ↓reduceIte, toNat_udiv]
    rw [Nat.div_self (by omega), Nat.mod_eq_of_lt (by omega)]

/-! ### umod -/

theorem umod_def {x y : BitVec n} :
    x % y = BitVec.ofNat n (x.toNat % y.toNat) := by
  rw [← umod_eq]
  have h : x.toNat % y.toNat < 2 ^ n := Nat.lt_of_le_of_lt (Nat.mod_le _ _) x.isLt
  simp [umod, bv_toNat, Nat.mod_eq_of_lt h]

@[simp, bv_toNat]
theorem toNat_umod {x y : BitVec n} :
    (x % y).toNat = x.toNat % y.toNat := rfl

@[simp]
theorem umod_zero {x : BitVec n} : x % 0#n = x := by
  simp [umod_def]

@[simp]
theorem zero_umod {x : BitVec w} : (0#w) % x = 0#w := by
  simp [bv_toNat]

@[simp]
theorem umod_one {x : BitVec w} : x % (1#w) = 0#w := by
  simp only [toNat_eq, toNat_umod, toNat_ofNat, Nat.zero_mod]
  cases w
  · simp [eq_nil x]
  · simp [Nat.mod_one]

@[simp]
theorem umod_self {x : BitVec w} : x % x = 0#w := by
  simp [bv_toNat]

@[simp]
theorem umod_eq_and {x y : BitVec 1} : x % y = x &&& (~~~y) := by
  have hx : x = 0#1 ∨ x = 1#1 := by bv_omega
  have hy : y = 0#1 ∨ y = 1#1 := by bv_omega
  rcases hx with rfl | rfl <;>
    rcases hy with rfl | rfl <;>
      rfl

/-! ### smtUDiv -/

theorem smtUDiv_eq (x y : BitVec w) : smtUDiv x y = if y = 0#w then allOnes w else x / y := by
  simp [smtUDiv]

@[simp]
theorem smtUDiv_zero {x : BitVec n} : x.smtUDiv 0#n = allOnes n := rfl

/-! ### sdiv -/

/-- Equation theorem for `sdiv` in terms of `udiv`. -/
theorem sdiv_eq (x y : BitVec w) : x.sdiv y =
  match x.msb, y.msb with
  | false, false => udiv x y
  | false, true  =>  - (x.udiv (- y))
  | true,  false => - ((- x).udiv y)
  | true,  true  => (- x).udiv (- y) := by
  rw [BitVec.sdiv]
  rcases x.msb <;> rcases y.msb <;> simp

@[bv_toNat]
theorem toNat_sdiv {x y : BitVec w} : (x.sdiv y).toNat =
    match x.msb, y.msb with
    | false, false => (udiv x y).toNat
    | false, true  =>  (- (x.udiv (- y))).toNat
    | true,  false => (- ((- x).udiv y)).toNat
    | true,  true  => ((- x).udiv (- y)).toNat := by
  simp only [sdiv_eq, toNat_udiv]
  by_cases h : x.msb <;> by_cases h' : y.msb <;> simp [h, h']

@[simp]
theorem zero_sdiv {x : BitVec w} : (0#w).sdiv x = 0#w := by
  simp only [sdiv_eq]
  rcases x.msb with msb | msb <;> simp

@[simp]
theorem sdiv_zero {x : BitVec n} : x.sdiv 0#n = 0#n := by
  simp only [sdiv_eq, msb_zero]
  rcases x.msb with msb | msb <;> apply eq_of_toNat_eq <;> simp

@[simp]
theorem sdiv_one {x : BitVec w} : x.sdiv 1#w = x := by
  simp only [sdiv_eq]
  · by_cases h : w = 1
    · subst h
      rcases x.msb with msb | msb <;> simp
    · rcases x.msb with msb | msb <;> simp [h]

theorem sdiv_eq_and (x y : BitVec 1) : x.sdiv y = x &&& y := by
  have hx : x = 0#1 ∨ x = 1#1 := by bv_omega
  have hy : y = 0#1 ∨ y = 1#1 := by bv_omega
  rcases hx with rfl | rfl <;>
    rcases hy with rfl | rfl <;>
      rfl

@[simp]
theorem sdiv_self {x : BitVec w} :
    x.sdiv x = if x == 0#w then 0#w else 1#w := by
  simp [sdiv_eq]
  · by_cases h : w = 1
    · subst h
      rcases x.msb with msb | msb <;> simp
    · rcases x.msb with msb | msb <;> simp [h]

/-! ### smtSDiv -/

theorem smtSDiv_eq (x y : BitVec w) : smtSDiv x y =
  match x.msb, y.msb with
  | false, false => smtUDiv x y
  | false, true  => -(smtUDiv x (-y))
  | true,  false => -(smtUDiv (-x) y)
  | true,  true  => smtUDiv (-x) (-y) := by
  rw [BitVec.smtSDiv]
  rcases x.msb <;> rcases y.msb <;> simp

@[simp]
theorem smtSDiv_zero {x : BitVec n} : x.smtSDiv 0#n = if x.slt 0#n then 1#n else (allOnes n) := by
  rcases hx : x.msb <;> simp [smtSDiv, slt_zero_iff_msb_cond x, hx, ← negOne_eq_allOnes]

/-! ### srem -/

theorem srem_eq (x y : BitVec w) : srem x y =
  match x.msb, y.msb with
  | false, false => x % y
  | false, true  => x % (-y)
  | true,  false => - ((-x) % y)
  | true,  true  => -((-x) % (-y)) := by
  rw [BitVec.srem]
  rcases x.msb <;> rcases y.msb <;> simp

/-! ### smod -/

/-- Equation theorem for `smod` in terms of `umod`. -/
theorem smod_eq (x y : BitVec w) : x.smod y =
  match x.msb, y.msb with
  | false, false => x.umod y
  | false, true =>
    let u := x.umod (- y)
    (if u = 0#w then u else u + y)
  | true, false =>
    let u := umod (- x) y
    (if u = 0#w then u else y - u)
  | true, true => - ((- x).umod (- y)) := by
  rw [BitVec.smod]
  rcases x.msb <;> rcases y.msb <;> simp

@[bv_toNat]
theorem toNat_smod {x y : BitVec w} : (x.smod y).toNat =
    match x.msb, y.msb with
    | false, false => (x.umod y).toNat
    | false, true =>
      let u := x.umod (- y)
      (if u = 0#w then u.toNat else (u + y).toNat)
    | true, false =>
      let u := (-x).umod y
      (if u = 0#w then u.toNat else (y - u).toNat)
    | true, true => (- ((- x).umod (- y))).toNat := by
  simp only [smod_eq, toNat_umod]
  by_cases h : x.msb <;> by_cases h' : y.msb
  <;> by_cases h'' : (-x).umod y = 0#w <;> by_cases h''' : x.umod (-y) = 0#w
  <;> simp only [h, h', h'', h''']
  <;> simp only [umod, toNat_eq, toNat_ofNatLt, toNat_ofNat, Nat.zero_mod] at h'' h'''
  <;> simp [h'', h''']

@[simp]
theorem smod_zero {x : BitVec n} : x.smod 0#n = x := by
  simp only [smod_eq, msb_zero]
  rcases x.msb with msb | msb <;> apply eq_of_toNat_eq
  · simp
  · by_cases h : x = 0#n <;> simp [h]

/-! ### ofBoolList -/

@[simp] theorem getMsbD_ofBoolListBE : (ofBoolListBE bs).getMsbD i = bs.getD i false := by
  induction bs generalizing i <;> cases i <;> simp_all [ofBoolListBE]

@[simp] theorem getLsbD_ofBoolListBE :
    (ofBoolListBE bs).getLsbD i = (decide (i < bs.length) && bs.getD (bs.length - 1 - i) false) := by
  simp [getLsbD_eq_getMsbD]

@[simp] theorem getElem_ofBoolListBE (h : i < bs.length) :
    (ofBoolListBE bs)[i] = bs[bs.length - 1 - i] := by
  rw [← getLsbD_eq_getElem, getLsbD_ofBoolListBE]
  simp only [h, decide_true, List.getD_eq_getElem?_getD, Bool.true_and]
  rw [List.getElem?_eq_getElem (by omega)]
  simp

@[simp] theorem getLsb_ofBoolListLE : (ofBoolListLE bs).getLsbD i = bs.getD i false := by
  induction bs generalizing i <;> cases i <;> simp_all [ofBoolListLE]

@[simp] theorem getMsbD_ofBoolListLE :
    (ofBoolListLE bs).getMsbD i = (decide (i < bs.length) && bs.getD (bs.length - 1 - i) false) := by
  simp [getMsbD_eq_getLsbD]

/-! # Rotate Left -/

/-- rotateLeft is invariant under `mod` by the bitwidth. -/
@[simp]
theorem rotateLeft_mod_eq_rotateLeft {x : BitVec w} {r : Nat} :
    x.rotateLeft (r % w) = x.rotateLeft r := by
  simp only [rotateLeft, Nat.mod_mod]

/-- `rotateLeft` equals the bit fiddling definition of `rotateLeftAux` when the rotation amount is
smaller than the bitwidth. -/
theorem rotateLeft_eq_rotateLeftAux_of_lt {x : BitVec w} {r : Nat} (hr : r < w) :
    x.rotateLeft r = x.rotateLeftAux r := by
  simp only [rotateLeft, Nat.mod_eq_of_lt hr]


/--
Accessing bits in `x.rotateLeft r` the range `[0, r)` is equal to
accessing bits `x` in the range `[w - r, w)`.

Proof by example:
Let x := <6 5 4 3 2 1 0> : BitVec 7.
x.rotateLeft 2 = (<6 5 | 4 3 2 1 0>).rotateLeft 2 = <3 2 1 0 | 6 5>

(x.rotateLeft 2).getLsbD ⟨i, i < 2⟩
= <3 2 1 0 | 6 5>.getLsbD ⟨i, i < 2⟩
= <6 5>[i]
= <6 5 | 4 3 2 1 0>[i + len(<4 3 2 1 0>)]
= <6 5 | 4 3 2 1 0>[i + 7 - 2]
-/
theorem getLsbD_rotateLeftAux_of_le {x : BitVec w} {r : Nat} {i : Nat} (hi : i < r) :
    (x.rotateLeftAux r).getLsbD i = x.getLsbD (w - r + i) := by
  rw [rotateLeftAux, getLsbD_or, getLsbD_ushiftRight]
  simp; omega

/--
Accessing bits in `x.rotateLeft r` the range `[r, w)` is equal to
accessing bits `x` in the range `[0, w - r)`.

Proof by example:
Let x := <6 5 4 3 2 1 0> : BitVec 7.
x.rotateLeft 2 = (<6 5 | 4 3 2 1 0>).rotateLeft 2 = <3 2 1 0 | 6 5>

(x.rotateLeft 2).getLsbD ⟨i, i ≥ 2⟩
= <3 2 1 0 | 6 5>.getLsbD ⟨i, i ≥ 2⟩
= <3 2 1 0>[i - 2]
= <6 5 | 3 2 1 0>[i - 2]

Intuitively, grab the full width (7), then move the marker `|` by `r` to the right `(-2)`
Then, access the bit at `i` from the right `(+i)`.
 -/
theorem getLsbD_rotateLeftAux_of_geq {x : BitVec w} {r : Nat} {i : Nat} (hi : i ≥ r) :
    (x.rotateLeftAux r).getLsbD i = (decide (i < w) && x.getLsbD (i - r)) := by
  rw [rotateLeftAux, getLsbD_or]
  suffices (x >>> (w - r)).getLsbD i = false by
    have hiltr : decide (i < r) = false := by
      simp [hi]
    simp [getLsbD_shiftLeft, Bool.or_false, hi, hiltr, this]
  simp only [getLsbD_ushiftRight]
  apply getLsbD_ge
  omega

/-- When `r < w`, we give a formula for `(x.rotateLeft r).getLsbD i`. -/
theorem getLsbD_rotateLeft_of_le {x : BitVec w} {r i : Nat} (hr: r < w) :
    (x.rotateLeft r).getLsbD i =
      cond (i < r)
      (x.getLsbD (w - r + i))
      (decide (i < w) && x.getLsbD (i - r)) := by
  · rw [rotateLeft_eq_rotateLeftAux_of_lt hr]
    by_cases h : i < r
    · simp [h, getLsbD_rotateLeftAux_of_le h]
    · simp [h, getLsbD_rotateLeftAux_of_geq <| Nat.ge_of_not_lt h]

@[simp]
theorem getLsbD_rotateLeft {x : BitVec w} {r i : Nat}  :
    (x.rotateLeft r).getLsbD i =
      cond (i < r % w)
      (x.getLsbD (w - (r % w) + i))
      (decide (i < w) && x.getLsbD (i - (r % w))) := by
  rcases w with ⟨rfl, w⟩
  · simp
  · rw [← rotateLeft_mod_eq_rotateLeft, getLsbD_rotateLeft_of_le (Nat.mod_lt _ (by omega))]

@[simp]
theorem getElem_rotateLeft {x : BitVec w} {r i : Nat} (h : i < w) :
    (x.rotateLeft r)[i] =
      if h' : i < r % w then x[(w - (r % w) + i)] else x[i - (r % w)] := by
  simp [← BitVec.getLsbD_eq_getElem, h]

theorem getMsbD_rotateLeftAux_of_lt {x : BitVec w} {r : Nat} {i : Nat} (hi : i < w - r) :
    (x.rotateLeftAux r).getMsbD i = x.getMsbD (r + i) := by
  rw [rotateLeftAux, getMsbD_or]
  simp [show i < w - r by omega, Nat.add_comm]

theorem getMsbD_rotateLeftAux_of_ge {x : BitVec w} {r : Nat} {i : Nat} (hi : i ≥ w - r) :
    (x.rotateLeftAux r).getMsbD i = (decide (i < w) && x.getMsbD (i - (w - r))) := by
  simp [rotateLeftAux, getMsbD_or, show i + r ≥ w by omega, show ¬i < w - r by omega]

/--
If a number `w * n ≤ i < w * (n + 1)`, then `i - w * n` equals `i % w`.
This is true by subtracting `w * n` from the inequality, giving
`0 ≤ i - w * n < w`, which uniquely identifies `i % w`.
-/
private theorem Nat.sub_mul_eq_mod_of_lt_of_le (hlo : w * n ≤ i) (hhi : i < w * (n + 1)) :
    i - w * n = i % w := by
  rw [Nat.mod_def]
  congr
  symm
  apply Nat.div_eq_of_lt_le
    (by rw [Nat.mul_comm]; omega)
    (by rw [Nat.mul_comm]; omega)

/-- When `r < w`, we give a formula for `(x.rotateLeft r).getMsbD i`. -/
theorem getMsbD_rotateLeft_of_lt {n w : Nat} {x : BitVec w} (hi : r < w):
    (x.rotateLeft r).getMsbD n = (decide (n < w) && x.getMsbD ((r + n) % w)) := by
  rcases w with rfl | w
  · simp
  · rw [BitVec.rotateLeft_eq_rotateLeftAux_of_lt (by omega)]
    by_cases h : n < (w + 1) - r
    · simp [getMsbD_rotateLeftAux_of_lt h, Nat.mod_eq_of_lt, show r + n < (w + 1) by omega, show n < w + 1 by omega]
    · simp [getMsbD_rotateLeftAux_of_ge <| Nat.ge_of_not_lt h]
      by_cases h₁ : n < w + 1
      · simp only [h₁, decide_true, Bool.true_and]
        have h₂ : (r + n) < 2 * (w + 1) := by omega
        congr 1
        rw [← Nat.sub_mul_eq_mod_of_lt_of_le (n := 1) (by omega) (by omega), Nat.mul_one]
        omega
      · simp [h₁]

theorem getMsbD_rotateLeft {r n w : Nat} {x : BitVec w} :
    (x.rotateLeft r).getMsbD n = (decide (n < w) && x.getMsbD ((r + n) % w)) := by
  rcases w with rfl | w
  · simp
  · by_cases h : r < w
    · rw [getMsbD_rotateLeft_of_lt (by omega)]
    · rw [← rotateLeft_mod_eq_rotateLeft, getMsbD_rotateLeft_of_lt (by apply Nat.mod_lt; simp)]
      simp

@[simp]
theorem msb_rotateLeft {m w : Nat} {x : BitVec w} :
    (x.rotateLeft m).msb = x.getMsbD (m % w) := by
  simp only [BitVec.msb, getMsbD_rotateLeft]
  by_cases h : w = 0
  · simp [h]
  · simp
    omega

/-! ## Rotate Right -/

/--
Accessing bits in `x.rotateRight r` the range `[0, w-r)` is equal to
accessing bits `x` in the range `[r, w)`.

Proof by example:
Let x := <6 5 4 3 2 1 0> : BitVec 7.
x.rotateRight 2 = (<6 5 4 3 2 | 1 0>).rotateRight 2 = <1 0 | 6 5 4 3 2>

(x.rotateLeft 2).getLsbD ⟨i, i ≤ 7 - 2⟩
= <1 0 | 6 5 4 3 2>.getLsbD ⟨i, i ≤ 7 - 2⟩
= <6 5 4 3 2>.getLsbD i
= <6 5 4 3 2 | 1 0>[i + 2]
-/
theorem getLsbD_rotateRightAux_of_le {x : BitVec w} {r : Nat} {i : Nat} (hi : i < w - r) :
    (x.rotateRightAux r).getLsbD i = x.getLsbD (r + i) := by
  rw [rotateRightAux, getLsbD_or, getLsbD_ushiftRight]
  suffices (x <<< (w - r)).getLsbD i = false by
    simp only [this, Bool.or_false]
  simp only [getLsbD_shiftLeft, Bool.and_eq_false_imp, Bool.and_eq_true, decide_eq_true_eq,
    Bool.not_eq_true', decide_eq_false_iff_not, Nat.not_lt, and_imp]
  omega

/--
Accessing bits in `x.rotateRight r` the range `[w-r, w)` is equal to
accessing bits `x` in the range `[0, r)`.

Proof by example:
Let x := <6 5 4 3 2 1 0> : BitVec 7.
x.rotateRight 2 = (<6 5 4 3 2 | 1 0>).rotateRight 2 = <1 0 | 6 5 4 3 2>

(x.rotateLeft 2).getLsbD ⟨i, i ≥ 7 - 2⟩
= <1 0 | 6 5 4 3 2>.getLsbD ⟨i, i ≤ 7 - 2⟩
= <1 0>.getLsbD (i - len(<6 5 4 3 2>)
= <6 5 4 3 2 | 1 0> (i - len<6 4 4 3 2>)
 -/
theorem getLsbD_rotateRightAux_of_geq {x : BitVec w} {r : Nat} {i : Nat} (hi : i ≥ w - r) :
    (x.rotateRightAux r).getLsbD i = (decide (i < w) && x.getLsbD (i - (w - r))) := by
  rw [rotateRightAux, getLsbD_or]
  suffices (x >>> r).getLsbD i = false by
    simp only [this, getLsbD_shiftLeft, Bool.false_or]
    by_cases hiw : i < w
    <;> simp [hiw, hi]
  simp only [getLsbD_ushiftRight]
  apply getLsbD_ge
  omega

/-- `rotateRight` equals the bit fiddling definition of `rotateRightAux` when the rotation amount is
smaller than the bitwidth. -/
theorem rotateRight_eq_rotateRightAux_of_lt {x : BitVec w} {r : Nat} (hr : r < w) :
    x.rotateRight r = x.rotateRightAux r := by
  simp only [rotateRight, Nat.mod_eq_of_lt hr]

/-- rotateRight is invariant under `mod` by the bitwidth. -/
@[simp]
theorem rotateRight_mod_eq_rotateRight {x : BitVec w} {r : Nat} :
    x.rotateRight (r % w) = x.rotateRight r := by
  simp only [rotateRight, Nat.mod_mod]

/-- When `r < w`, we give a formula for `(x.rotateRight r).getLsb i`. -/
theorem getLsbD_rotateRight_of_lt {x : BitVec w} {r i : Nat} (hr: r < w) :
    (x.rotateRight r).getLsbD i =
      cond (i < w - r)
      (x.getLsbD (r + i))
      (decide (i < w) && x.getLsbD (i - (w - r))) := by
  · rw [rotateRight_eq_rotateRightAux_of_lt hr]
    by_cases h : i < w - r
    · simp [h, getLsbD_rotateRightAux_of_le h]
    · simp [h, getLsbD_rotateRightAux_of_geq <| Nat.le_of_not_lt h]

@[simp]
theorem getLsbD_rotateRight {x : BitVec w} {r i : Nat} :
    (x.rotateRight r).getLsbD i =
      cond (i < w - (r % w))
      (x.getLsbD ((r % w) + i))
      (decide (i < w) && x.getLsbD (i - (w - (r % w)))) := by
  rcases w with ⟨rfl, w⟩
  · simp
  · rw [← rotateRight_mod_eq_rotateRight, getLsbD_rotateRight_of_lt (Nat.mod_lt _ (by omega))]

@[simp]
theorem getElem_rotateRight {x : BitVec w} {r i : Nat} (h : i < w) :
    (x.rotateRight r)[i] = if h' : i < w - (r % w) then x[(r % w) + i] else x[(i - (w - (r % w)))] := by
  simp only [← BitVec.getLsbD_eq_getElem]
  simp [getLsbD_rotateRight, h]

theorem getMsbD_rotateRightAux_of_lt {x : BitVec w} {r : Nat} {i : Nat} (hi : i < r) :
    (x.rotateRightAux r).getMsbD i = x.getMsbD (i + (w - r)) := by
  rw [rotateRightAux, getMsbD_or, getMsbD_ushiftRight]
  simp [show i < r by omega]

theorem getMsbD_rotateRightAux_of_ge {x : BitVec w} {r : Nat} {i : Nat} (hi : i ≥ r) :
    (x.rotateRightAux r).getMsbD i = (decide (i < w) && x.getMsbD (i - r)) := by
  simp [rotateRightAux, show ¬ i < r by omega, show i + (w - r) ≥ w by omega]

/-- When `m < w`, we give a formula for `(x.rotateLeft m).getMsbD i`. -/
@[simp]
theorem getMsbD_rotateRight_of_lt {w n m : Nat} {x : BitVec w} (hr : m < w):
    (x.rotateRight m).getMsbD n = (decide (n < w) && (if (n < m % w)
    then x.getMsbD ((w + n - m % w) % w) else x.getMsbD (n - m % w))):= by
  rcases w with rfl | w
  · simp
  · rw [rotateRight_eq_rotateRightAux_of_lt (by omega)]
    by_cases h : n < m
    · simp only [getMsbD_rotateRightAux_of_lt h, show n < w + 1 by omega, decide_true,
        show m % (w + 1) = m by rw [Nat.mod_eq_of_lt hr], h, ↓reduceIte,
        show (w + 1 + n - m) < (w + 1) by omega, Nat.mod_eq_of_lt, Bool.true_and]
      congr 1
      omega
    · simp [h, getMsbD_rotateRightAux_of_ge <| Nat.ge_of_not_lt h]
      by_cases h₁ : n < w + 1
      · simp [h, h₁, decide_true, Bool.true_and, Nat.mod_eq_of_lt hr]
      · simp [h₁]

@[simp]
theorem getMsbD_rotateRight {w n m : Nat} {x : BitVec w} :
    (x.rotateRight m).getMsbD n = (decide (n < w) && (if (n < m % w)
    then x.getMsbD ((w + n - m % w) % w) else x.getMsbD (n - m % w))):= by
  rcases w with rfl | w
  · simp
  · by_cases h₀ : m < w
    · rw [getMsbD_rotateRight_of_lt (by omega)]
    · rw [← rotateRight_mod_eq_rotateRight, getMsbD_rotateRight_of_lt (by apply Nat.mod_lt; simp)]
      simp

@[simp]
theorem msb_rotateRight {r w : Nat} {x : BitVec w} :
    (x.rotateRight r).msb = x.getMsbD ((w - r % w) % w) := by
  simp only [BitVec.msb, getMsbD_rotateRight]
  by_cases h₀ : 0 < w
  · simp only [h₀, decide_true, Nat.add_zero, Nat.zero_le, Nat.sub_eq_zero_of_le, Bool.true_and,
    ite_eq_left_iff, Nat.not_lt, Nat.le_zero_eq]
    intro h₁
    simp [h₁]
  · simp [show w = 0 by omega]

/- ## twoPow -/

theorem twoPow_eq (w : Nat) (i : Nat) : twoPow w i = 1#w <<< i := by
  dsimp [twoPow]

@[simp, bv_toNat]
theorem toNat_twoPow (w : Nat) (i : Nat) : (twoPow w i).toNat = 2^i % 2^w := by
  rcases w with rfl | w
  · simp [Nat.mod_one, toNat_of_zero_length]
  · simp only [twoPow, toNat_shiftLeft, toNat_ofNat]
    have h1 : 1 < 2 ^ (w + 1) := Nat.one_lt_two_pow (by omega)
    rw [Nat.mod_eq_of_lt h1, Nat.shiftLeft_eq, Nat.one_mul]

@[simp]
theorem getLsbD_twoPow (i j : Nat) : (twoPow w i).getLsbD j = ((i < w) && (i = j)) := by
  rcases w with rfl | w
  · simp
  · simp only [twoPow, getLsbD_shiftLeft, getLsbD_ofNat]
    by_cases hj : j < i
    · simp only [hj, decide_true, Bool.not_true, Bool.and_false, Bool.false_and, Bool.false_eq,
      Bool.and_eq_false_imp, decide_eq_true_eq, decide_eq_false_iff_not]
      omega
    · by_cases hi : Nat.testBit 1 (j - i)
      · obtain hi' := Nat.testBit_one_eq_true_iff_self_eq_zero.mp hi
        have hij : j = i := by omega
        simp_all
      · have hij : i ≠ j := by
          intro h; subst h
          simp at hi
        simp_all

@[simp]
theorem getElem_twoPow {i j : Nat} (h : j < w) : (twoPow w i)[j] = decide (j = i) := by
  rw [←getLsbD_eq_getElem, getLsbD_twoPow]
  simp [eq_comm]
  omega

@[simp]
theorem getMsbD_twoPow {i j w: Nat} :
    (twoPow w i).getMsbD j = (decide (i < w) && decide (j = w - i - 1)) := by
  simp only [getMsbD_eq_getLsbD, getLsbD_twoPow]
  by_cases h₀ : i < w <;> by_cases h₁ : j < w <;>
  simp [h₀, h₁] <;> omega

@[simp]
theorem msb_twoPow {i w: Nat} :
    (twoPow w i).msb = (decide (i < w) && decide (i = w - 1)) := by
  simp only [BitVec.msb, getMsbD_eq_getLsbD, Nat.sub_zero, getLsbD_twoPow,
    Bool.and_iff_right_iff_imp, Bool.and_eq_true, decide_eq_true_eq, and_imp]
  intros
  omega

theorem and_twoPow (x : BitVec w) (i : Nat) :
    x &&& (twoPow w i) = if x.getLsbD i then twoPow w i else 0#w := by
  ext j
  simp only [getLsbD_and, getLsbD_twoPow]
  by_cases hj : i = j <;> by_cases hx : x.getLsbD i <;> simp_all

theorem twoPow_and (x : BitVec w) (i : Nat) :
    (twoPow w i) &&& x = if x.getLsbD i then twoPow w i else 0#w := by
  rw [BitVec.and_comm, and_twoPow]

@[simp]
theorem mul_twoPow_eq_shiftLeft (x : BitVec w) (i : Nat) :
    x * (twoPow w i) = x <<< i := by
  apply eq_of_toNat_eq
  simp only [toNat_mul, toNat_twoPow, toNat_shiftLeft, Nat.shiftLeft_eq]
  by_cases hi : i < w
  · have hpow : 2^i < 2^w := Nat.pow_lt_pow_of_lt (by omega) (by omega)
    rw [Nat.mod_eq_of_lt hpow]
  · have hpow : 2 ^ i % 2 ^ w = 0 := by
      rw [Nat.mod_eq_zero_of_dvd]
      apply Nat.pow_dvd_pow 2 (by omega)
    simp [Nat.mul_mod, hpow]

theorem twoPow_zero {w : Nat} : twoPow w 0 = 1#w := by
  apply eq_of_toNat_eq
  simp

theorem shiftLeft_eq_mul_twoPow (x : BitVec w) (n : Nat) :
    x <<< n = x * (BitVec.twoPow w n) := by
  ext i
  simp [getLsbD_shiftLeft, Fin.is_lt, decide_true, Bool.true_and, mul_twoPow_eq_shiftLeft]

/--
The unsigned division of `x` by `2^k` equals shifting `x` right by `k`,
when `k` is less than the bitwidth `w`.
-/
theorem udiv_twoPow_eq_of_lt {w : Nat} {x : BitVec w} {k : Nat} (hk : k < w) : x / (twoPow w k) = x >>> k := by
  have : 2^k < 2^w := Nat.pow_lt_pow_of_lt (by decide) hk
  simp [bv_toNat, Nat.shiftRight_eq_div_pow, Nat.mod_eq_of_lt this]

/- ### cons -/

@[simp] theorem true_cons_zero : cons true 0#w = twoPow (w + 1) w := by
  ext
  simp [getLsbD_cons]
  omega

@[simp] theorem false_cons_zero : cons false 0#w = 0#(w + 1) := by
  ext
  simp [getLsbD_cons]

@[simp] theorem zero_concat_true : concat 0#w true = 1#(w + 1) := by
  ext
  simp [getLsbD_concat]

/- ### setWidth, setWidth, and bitwise operations -/

/--
When the `(i+1)`th bit of `x` is false,
keeping the lower `(i + 1)` bits of `x` equals keeping the lower `i` bits.
-/
theorem setWidth_setWidth_succ_eq_setWidth_setWidth_of_getLsbD_false
  {x : BitVec w} {i : Nat} (hx : x.getLsbD i = false) :
    setWidth w (x.setWidth (i + 1)) =
      setWidth w (x.setWidth i) := by
  ext k
  simp only [getLsbD_setWidth, Fin.is_lt, decide_true, Bool.true_and, getLsbD_or, getLsbD_and]
  by_cases hik : i = k
  · subst hik
    simp [hx]
  · by_cases hik' : k < i + 1 <;> simp [hik'] <;> omega

/--
When the `(i+1)`th bit of `x` is true,
keeping the lower `(i + 1)` bits of `x` equalsk eeping the lower `i` bits
and then performing bitwise-or with `twoPow i = (1 << i)`,
-/
theorem setWidth_setWidth_succ_eq_setWidth_setWidth_or_twoPow_of_getLsbD_true
    {x : BitVec w} {i : Nat} (hx : x.getLsbD i = true) :
    setWidth w (x.setWidth (i + 1)) =
      setWidth w (x.setWidth i) ||| (twoPow w i) := by
  ext k
  simp only [getLsbD_setWidth, Fin.is_lt, decide_true, Bool.true_and, getLsbD_or, getLsbD_and]
  by_cases hik : i = k
  · subst hik
    simp [hx]
  · by_cases hik' : k < i + 1 <;> simp [hik, hik'] <;> omega

/-- Bitwise and of `(x : BitVec w)` with `1#w` equals zero extending `x.lsb` to `w`. -/
theorem and_one_eq_setWidth_ofBool_getLsbD {x : BitVec w} :
    (x &&& 1#w) = setWidth w (ofBool (x.getLsbD 0)) := by
  ext i
  simp only [getLsbD_and, getLsbD_one, getLsbD_setWidth, Fin.is_lt, decide_true, getLsbD_ofBool,
    Bool.true_and]
  by_cases h : ((i : Nat) = 0) <;> simp [h] <;> omega

@[simp]
theorem replicate_zero_eq {x : BitVec w} : x.replicate 0 = 0#0 := by
  simp [replicate]

@[simp]
theorem replicate_succ_eq {x : BitVec w} :
    x.replicate (n + 1) =
    (x ++ replicate n x).cast (by rw [Nat.mul_succ]; omega) := by
  simp [replicate]

@[simp]
theorem getLsbD_replicate {n w : Nat} (x : BitVec w) :
    (x.replicate n).getLsbD i =
    (decide (i < w * n) && x.getLsbD (i % w)) := by
  induction n generalizing x
  case zero => simp
  case succ n ih =>
    simp only [replicate_succ_eq, getLsbD_cast, getLsbD_append]
    by_cases hi : i < w * (n + 1)
    · simp only [hi, decide_true, Bool.true_and]
      by_cases hi' : i < w * n
      · simp [hi', ih]
      · simp only [hi', decide_false, cond_false]
        rw [Nat.sub_mul_eq_mod_of_lt_of_le] <;> omega
    · rw [Nat.mul_succ] at hi ⊢
      simp only [show ¬i < w * n by omega, decide_false, cond_false, hi, Bool.false_and]
      apply BitVec.getLsbD_ge (x := x) (i := i - w * n) (ge := by omega)

@[simp]
theorem getElem_replicate {n w : Nat} (x : BitVec w) (h : i < w * n) :
    (x.replicate n)[i] = if h' : w = 0 then false else x[i % w]'(@Nat.mod_lt i w (by omega)) := by
  simp only [← getLsbD_eq_getElem, getLsbD_replicate]
  by_cases h' : w = 0 <;> simp [h'] <;> omega

/-! ### intMin -/

/-- The bitvector of width `w` that has the smallest value when interpreted as an integer. -/
def intMin (w : Nat) := twoPow w (w - 1)

theorem getLsbD_intMin (w : Nat) : (intMin w).getLsbD i = decide (i + 1 = w) := by
  simp only [intMin, getLsbD_twoPow, boolToPropSimps]
  omega

theorem getMsbD_intMin {w i : Nat} :
    (intMin w).getMsbD i = (decide (0 < w) && decide (i = 0)) := by
  simp only [getMsbD, getLsbD_intMin]
  match w, i with
  | 0,   _    => simp
  | w+1, 0    => simp
  | w+1, i+1  => simp; omega

/--
The RHS is zero in case `w = 0` which is modeled by wrapping the expression in `... % 2 ^ w`.
-/
@[simp, bv_toNat]
theorem toNat_intMin : (intMin w).toNat = 2 ^ (w - 1) % 2 ^ w := by
  simp [intMin]

/--
The RHS is zero in case `w = 0` which is modeled by wrapping the expression in `... % 2 ^ w`.
-/
@[simp]
theorem toInt_intMin {w : Nat} :
    (intMin w).toInt = -((2 ^ (w - 1) % 2 ^ w) : Nat) := by
  by_cases h : w = 0
  · subst h
    simp [BitVec.toInt]
  · have w_pos : 0 < w := by omega
    simp only [BitVec.toInt, toNat_intMin, w_pos, Nat.two_pow_pred_mod_two_pow,
      Int.two_pow_pred_sub_two_pow, ite_eq_right_iff]
    rw [Nat.mul_comm]
    simp [w_pos]

theorem toInt_intMin_le (x : BitVec w) :
    (intMin w).toInt ≤ x.toInt := by
  cases w
  case zero => simp [@of_length_zero x]
  case succ w =>
    simp only [toInt_intMin, Nat.add_one_sub_one, Int.ofNat_emod]
    have : 0 < 2 ^ w := Nat.two_pow_pos w
    rw [Int.emod_eq_of_lt (by omega) (by omega)]
    rw [BitVec.toInt_eq_toNat_bmod]
    rw [show (2 ^ w : Nat) = ((2 ^ (w + 1) : Nat) : Int) / 2 by omega]
    apply Int.le_bmod (by omega)

theorem intMin_sle (x : BitVec w) : (intMin w).sle x := by
  simp only [BitVec.sle, toInt_intMin_le x, decide_true]

@[simp]
theorem neg_intMin {w : Nat} : -intMin w = intMin w := by
  by_cases h : 0 < w
  · simp [bv_toNat, h]
  · simp only [Nat.not_lt, Nat.le_zero_eq] at h
    simp [bv_toNat, h]

@[simp]
theorem abs_intMin {w : Nat} : (intMin w).abs = intMin w := by
  simp [BitVec.abs, bv_toNat]

theorem toInt_neg_of_ne_intMin {x : BitVec w} (rs : x ≠ intMin w) :
    (-x).toInt = -(x.toInt) := by
  simp only [ne_eq, toNat_eq, toNat_intMin] at rs
  by_cases x_zero : x = 0
  · subst x_zero
    simp [BitVec.toInt]
    omega
  by_cases w_0 : w = 0
  · subst w_0
    simp [BitVec.eq_nil x]
  have : 0 < w := by omega
  rw [Nat.two_pow_pred_mod_two_pow (by omega)] at rs
  simp only [BitVec.toInt, BitVec.toNat_neg, BitVec.sub_toNat_mod_cancel x_zero]
  have := @Nat.two_pow_pred_mul_two w (by omega)
  split <;> split <;> omega

theorem toInt_neg_eq_ite {x : BitVec w} :
    (-x).toInt = if x = intMin w then x.toInt else -(x.toInt) := by
  by_cases hx : x = intMin w <;>
    simp [hx, neg_intMin, toInt_neg_of_ne_intMin]

theorem msb_intMin {w : Nat} : (intMin w).msb = decide (0 < w) := by
  simp only [msb_eq_decide, toNat_intMin, decide_eq_decide]
  by_cases h : 0 < w <;> simp_all

/-! ### intMax -/

/-- The bitvector of width `w` that has the largest value when interpreted as an integer. -/
def intMax (w : Nat) := (twoPow w (w - 1)) - 1

@[simp, bv_toNat]
theorem toNat_intMax : (intMax w).toNat = 2 ^ (w - 1) - 1 := by
  simp only [intMax]
  by_cases h : w = 0
  · simp [h]
  · have h' : 0 < w := by omega
    rw [toNat_sub, toNat_twoPow, ← Nat.sub_add_comm (by simpa [h'] using Nat.one_le_two_pow),
      Nat.add_sub_assoc (by simpa [h'] using Nat.one_le_two_pow),
      Nat.two_pow_pred_mod_two_pow h', ofNat_eq_ofNat, toNat_ofNat, Nat.one_mod_two_pow h',
      Nat.add_mod_left, Nat.mod_eq_of_lt]
    have := Nat.two_pow_pred_lt_two_pow h'
    have := Nat.two_pow_pos w
    omega

@[simp]
theorem getLsbD_intMax (w : Nat) : (intMax w).getLsbD i = decide (i + 1 < w) := by
  rw [← testBit_toNat, toNat_intMax, Nat.testBit_two_pow_sub_one, decide_eq_decide]
  omega

@[simp] theorem intMax_add_one {w : Nat} : intMax w + 1#w = intMin w := by
  simp only [toNat_eq, toNat_intMax, toNat_add, toNat_intMin, toNat_ofNat, Nat.add_mod_mod]
  by_cases h : w = 0
  · simp [h]
  · rw [Nat.sub_add_cancel (Nat.two_pow_pos (w - 1)), Nat.two_pow_pred_mod_two_pow (by omega)]


/-! ### Non-overflow theorems -/

/-- If `x.toNat * y.toNat < 2^w`, then the multiplication `(x * y)` does not overflow. -/
theorem toNat_add_of_lt {w} {x y : BitVec w} (h : x.toNat + y.toNat < 2^w) :
    (x + y).toNat = x.toNat + y.toNat := by
  rw [BitVec.toNat_add, Nat.mod_eq_of_lt h]

/--
If `y ≤ x`, then the subtraction `(x - y)` does not overflow.
Thus, `(x - y).toNat = x.toNat - y.toNat`
-/
theorem toNat_sub_of_le {x y : BitVec n} (h : y ≤ x) :
    (x - y).toNat = x.toNat - y.toNat := by
  simp only [toNat_sub]
  rw [BitVec.le_def] at h
  by_cases h' : x.toNat = y.toNat
  · rw [h', Nat.sub_self, Nat.sub_add_cancel (by omega), Nat.mod_self]
  · have : 2 ^ n - y.toNat + x.toNat = 2 ^ n + (x.toNat - y.toNat) := by omega
    rw [this, Nat.add_mod_left, Nat.mod_eq_of_lt (by omega)]

/--
If `y > x`, then the subtraction `(x - y)` *does* overflow, and the result is the wraparound.
Thus, `(x - y).toNat = 2^w - (y.toNat - x.toNat)`.
-/
theorem toNat_sub_of_lt {x y : BitVec w} (h : x < y) :
    (x - y).toNat = 2^w - (y.toNat - x.toNat) := by
  simp only [toNat_sub]
  rw [Nat.mod_eq_of_lt (by bv_omega)]
  bv_omega

/-- If `x.toNat * y.toNat < 2^w`, then the multiplication `(x * y)` does not overflow.
Thus, `(x * y).toNat = x.toNat * y.toNat`.
-/
theorem toNat_mul_of_lt {w} {x y : BitVec w} (h : x.toNat * y.toNat < 2^w) :
    (x * y).toNat = x.toNat * y.toNat := by
  rw [BitVec.toNat_mul, Nat.mod_eq_of_lt h]


/--
`x ≤ y + z` if and only if `x - z ≤ y`
when `x - z` and `y + z` do not overflow.
-/
theorem le_add_iff_sub_le {x y z : BitVec w}
    (hxz : z ≤ x) (hbz : y.toNat + z.toNat < 2^w) :
      x ≤ y + z ↔ x - z ≤ y := by
  simp_all only [BitVec.le_def]
  rw [BitVec.toNat_sub_of_le (by rw [BitVec.le_def]; omega),
    BitVec.toNat_add_of_lt (by omega)]
  omega

/--
`x - z ≤ y - z` if and only if `x ≤ y`
when `x - z` and `y - z` do not overflow.
-/
theorem sub_le_sub_iff_le {x y z : BitVec w} (hxz : z ≤ x) (hyz : z ≤ y) :
    (x - z ≤ y - z) ↔ x ≤ y := by
  simp_all only [BitVec.le_def]
  rw [BitVec.toNat_sub_of_le (by rw [BitVec.le_def]; omega),
    BitVec.toNat_sub_of_le (by rw [BitVec.le_def]; omega)]
  omega

/-! ### neg -/

theorem msb_eq_toInt {x : BitVec w}:
    x.msb = decide (x.toInt < 0) := by
  by_cases h : x.msb <;>
  · simp [h, toInt_eq_msb_cond]
    omega

theorem msb_eq_toNat {x : BitVec w}:
    x.msb = decide (x.toNat ≥ 2 ^ (w - 1)) := by
  simp only [msb_eq_decide, ge_iff_le]

/-! ### abs -/

theorem abs_eq (x : BitVec w) : x.abs = if x.msb then -x else x := by rfl

@[simp, bv_toNat]
theorem toNat_abs {x : BitVec w} : x.abs.toNat = if x.msb then 2^w - x.toNat else x.toNat := by
  simp only [BitVec.abs, neg_eq]
  by_cases h : x.msb = true
  · simp only [h, ↓reduceIte, toNat_neg]
    have : 2 * x.toNat ≥ 2 ^ w := BitVec.msb_eq_true_iff_two_mul_ge.mp h
    rw [Nat.mod_eq_of_lt (by omega)]
  · simp [h]

theorem getLsbD_abs {i : Nat} {x : BitVec w} :
    getLsbD x.abs i = if x.msb then getLsbD (-x) i else getLsbD x i := by
  by_cases h : x.msb <;> simp [BitVec.abs, h]

theorem getElem_abs {i : Nat} {x : BitVec w} (h : i < w) :
    x.abs[i] = if x.msb then (-x)[i] else x[i] := by
  by_cases h : x.msb <;> simp [BitVec.abs, h]

theorem getMsbD_abs {i : Nat} {x : BitVec w} :
    getMsbD (x.abs) i = if x.msb then getMsbD (-x) i else getMsbD x i := by
  by_cases h : x.msb <;> simp [BitVec.abs, h]

/-
The absolute value of `x : BitVec w` is naively a case split on the sign of `x`.
However, recall that when `x = intMin w`, `-x = x`.
Thus, the full value of `abs x` is computed by the case split:
- If `x : BitVec w` is `intMin`, then its absolute value is also `intMin w`, and
  thus `toInt` will equal `intMin.toInt`.
- Otherwise, if `x` is negative, then `x.abs.toInt = (-x).toInt`.
- If `x` is positive, then it is equal to `x.abs.toInt = x.toInt`.
-/
theorem toInt_abs_eq_ite {x : BitVec w} :
  x.abs.toInt =
    if x = intMin w then (intMin w).toInt
    else if x.msb then -x.toInt
    else x.toInt := by
  by_cases hx : x = intMin w
  · simp [hx]
  · simp [hx]
    by_cases hx₂ : x.msb
    · simp [hx₂, abs_eq, toInt_neg_of_ne_intMin hx]
    · simp [hx₂, abs_eq]



/-
The absolute value of `x : BitVec w` is a case split on the sign of `x`, when `x ≠ intMin w`.
This is a variant of `toInt_abs_eq_ite`.
-/
theorem toInt_abs_eq_ite_of_ne_intMin {x : BitVec w} (hx : x ≠ intMin w) :
  x.abs.toInt = if x.msb then -x.toInt else x.toInt := by
  simp [toInt_abs_eq_ite, hx]


/--
The absolute value of `x : BitVec w`, interpreted as an integer, is a case split:
- When `x = intMin w`, then `x.abs = intMin w`
- Otherwise, `x.abs.toInt` equals the absolute value (`x.toInt.natAbs`).

This is a simpler version of `BitVec.toInt_abs_eq_ite`, which hides a case split on `x.msb`.
-/
theorem toInt_abs_eq_natAbs {x : BitVec w} : x.abs.toInt =
    if x = intMin w then (intMin w).toInt else x.toInt.natAbs := by
  rw [toInt_abs_eq_ite]
  by_cases hx : x = intMin w
  · simp [hx]
  · simp [hx]
    by_cases h : x.msb
    · simp only [h, ↓reduceIte]
      have : x.toInt < 0 := by
        rw [toInt_neg_iff]
        have := msb_eq_true_iff_two_mul_ge.mp h
        omega
      omega
    · simp only [h, Bool.false_eq_true, ↓reduceIte]
      have : 0 ≤ x.toInt := by
        rw [toInt_pos_iff]
        exact msb_eq_false_iff_two_mul_lt.mp (by simp [h])
      omega

/-
The absolute value of `(x : BitVec w)`, when interpreted as an integer,
is the absolute value of `x.toInt` when `(x ≠ intMin)`.
-/
theorem toInt_abs_eq_natAbs_of_ne_intMin {x : BitVec w} (hx : x ≠ intMin w) :
    x.abs.toInt = x.toInt.natAbs := by
  simp [toInt_abs_eq_natAbs, hx]


/-! ### Decidable quantifiers -/

theorem forall_zero_iff {P : BitVec 0 → Prop} :
    (∀ v, P v) ↔ P 0#0 := by
  constructor
  · intro h
    apply h
  · intro h v
    obtain (rfl : v = 0#0) := (by ext ⟨i, h⟩; simp at h)
    apply h

theorem forall_cons_iff {P : BitVec (n + 1) → Prop} :
    (∀ v : BitVec (n + 1), P v) ↔ (∀ (x : Bool) (v : BitVec n), P (v.cons x)) := by
  constructor
  · intro h _ _
    apply h
  · intro h v
    have w : v = (v.setWidth n).cons v.msb := by simp
    rw [w]
    apply h

instance instDecidableForallBitVecZero (P : BitVec 0 → Prop) :
    ∀ [Decidable (P 0#0)], Decidable (∀ v, P v)
  | .isTrue h => .isTrue fun v => by
    obtain (rfl : v = 0#0) := (by ext ⟨i, h⟩; cases h)
    exact h
  | .isFalse h => .isFalse (fun w => h (w _))

instance instDecidableForallBitVecSucc (P : BitVec (n+1) → Prop) [DecidablePred P]
    [Decidable (∀ (x : Bool) (v : BitVec n), P (v.cons x))] : Decidable (∀ v, P v) :=
  decidable_of_iff' (∀ x (v : BitVec n), P (v.cons x)) forall_cons_iff

instance instDecidableExistsBitVecZero (P : BitVec 0 → Prop) [Decidable (P 0#0)] :
    Decidable (∃ v, P v) :=
  decidable_of_iff (¬ ∀ v, ¬ P v) Classical.not_forall_not

instance instDecidableExistsBitVecSucc (P : BitVec (n+1) → Prop) [DecidablePred P]
    [Decidable (∀ (x : Bool) (v : BitVec n), ¬ P (v.cons x))] : Decidable (∃ v, P v) :=
  decidable_of_iff (¬ ∀ v, ¬ P v) Classical.not_forall_not

/--
For small numerals this isn't necessary (as typeclass search can use the above two instances),
but for large numerals this provides a shortcut.
Note, however, that for large numerals the decision procedure may be very slow,
and you should use `bv_decide` if possible.
-/
instance instDecidableForallBitVec :
    ∀ (n : Nat) (P : BitVec n → Prop) [DecidablePred P], Decidable (∀ v, P v)
  | 0, _, _ => inferInstance
  | n + 1, _, _ =>
    have := instDecidableForallBitVec n
    inferInstance

/--
For small numerals this isn't necessary (as typeclass search can use the above two instances),
but for large numerals this provides a shortcut.
Note, however, that for large numerals the decision procedure may be very slow.
-/
instance instDecidableExistsBitVec :
    ∀ (n : Nat) (P : BitVec n → Prop) [DecidablePred P], Decidable (∃ v, P v)
  | 0, _, _ => inferInstance
  | n + 1, _, _ =>
    have := instDecidableExistsBitVec n
    inferInstance

/-! ### Deprecations -/

set_option linter.missingDocs false

@[deprecated truncate_eq_setWidth (since := "2024-09-18")]
abbrev truncate_eq_zeroExtend := @truncate_eq_setWidth

@[deprecated toNat_setWidth' (since := "2024-09-18")]
abbrev toNat_zeroExtend' := @toNat_setWidth'

@[deprecated toNat_setWidth (since := "2024-09-18")]
abbrev toNat_zeroExtend := @toNat_setWidth

@[deprecated toNat_setWidth (since := "2024-09-18")]
abbrev toNat_truncate := @toNat_setWidth

@[deprecated setWidth_eq (since := "2024-09-18")]
abbrev zeroExtend_eq := @setWidth_eq

@[deprecated setWidth_eq (since := "2024-09-18")]
abbrev truncate_eq := @setWidth_eq

@[deprecated setWidth_zero (since := "2024-09-18")]
abbrev zeroExtend_zero := @setWidth_zero

@[deprecated getElem_setWidth (since := "2024-09-18")]
abbrev getElem_zeroExtend := @getElem_setWidth

@[deprecated getElem_setWidth' (since := "2024-09-18")]
abbrev getElem_zeroExtend' := @getElem_setWidth'

@[deprecated getElem?_setWidth (since := "2024-09-18")]
abbrev getElem?_zeroExtend := @getElem?_setWidth

@[deprecated getElem?_setWidth' (since := "2024-09-18")]
abbrev getElem?_zeroExtend' := @getElem?_setWidth'

@[deprecated getLsbD_setWidth (since := "2024-09-18")]
abbrev getLsbD_zeroExtend := @getLsbD_setWidth

@[deprecated getLsbD_setWidth' (since := "2024-09-18")]
abbrev getLsbD_zeroExtend' := @getLsbD_setWidth'

@[deprecated getMsbD_setWidth_add (since := "2024-09-18")]
abbrev getMsbD_zeroExtend_add := @getMsbD_setWidth_add

@[deprecated getMsbD_setWidth' (since := "2024-09-18")]
abbrev getMsbD_zeroExtend' := @getMsbD_setWidth'

@[deprecated getElem_setWidth (since := "2024-09-18")]
abbrev getElem_truncate := @getElem_setWidth

@[deprecated getElem?_setWidth (since := "2024-09-18")]
abbrev getElem?_truncate := @getElem?_setWidth

@[deprecated getLsbD_setWidth (since := "2024-09-18")]
abbrev getLsbD_truncate := @getLsbD_setWidth

@[deprecated msb_setWidth (since := "2024-09-18")]
abbrev msb_truncate := @msb_setWidth

@[deprecated cast_setWidth (since := "2024-09-18")]
abbrev cast_zeroExtend := @cast_setWidth

@[deprecated cast_setWidth (since := "2024-09-18")]
abbrev cast_truncate := @cast_setWidth

@[deprecated setWidth_setWidth_of_le (since := "2024-09-18")]
abbrev zeroExtend_zeroExtend_of_le := @setWidth_setWidth_of_le

@[deprecated setWidth_eq (since := "2024-09-18")]
abbrev truncate_eq_self := @setWidth_eq

@[deprecated setWidth_cast (since := "2024-09-18")]
abbrev truncate_cast := @setWidth_cast

@[deprecated msb_setWidth (since := "2024-09-18")]
abbrev mbs_zeroExtend := @msb_setWidth

@[deprecated msb_setWidth' (since := "2024-09-18")]
abbrev mbs_zeroExtend' := @msb_setWidth'

@[deprecated setWidth_one_eq_ofBool_getLsb_zero (since := "2024-09-18")]
abbrev zeroExtend_one_eq_ofBool_getLsb_zero := @setWidth_one_eq_ofBool_getLsb_zero

@[deprecated setWidth_ofNat_one_eq_ofNat_one_of_lt (since := "2024-09-18")]
abbrev zeroExtend_ofNat_one_eq_ofNat_one_of_lt := @setWidth_ofNat_one_eq_ofNat_one_of_lt

@[deprecated setWidth_one (since := "2024-09-18")]
abbrev truncate_one := @setWidth_one

@[deprecated setWidth_ofNat_of_le (since := "2024-09-18")]
abbrev truncate_ofNat_of_le := @setWidth_ofNat_of_le

@[deprecated setWidth_or (since := "2024-09-18")]
abbrev truncate_or := @setWidth_or

@[deprecated setWidth_and (since := "2024-09-18")]
abbrev truncate_and := @setWidth_and

@[deprecated setWidth_xor (since := "2024-09-18")]
abbrev truncate_xor := @setWidth_xor

@[deprecated setWidth_not (since := "2024-09-18")]
abbrev truncate_not := @setWidth_not

@[deprecated signExtend_eq_not_setWidth_not_of_msb_false  (since := "2024-09-18")]
abbrev signExtend_eq_not_zeroExtend_not_of_msb_false  := @signExtend_eq_not_setWidth_not_of_msb_false

@[deprecated signExtend_eq_not_setWidth_not_of_msb_true (since := "2024-09-18")]
abbrev signExtend_eq_not_zeroExtend_not_of_msb_true := @signExtend_eq_not_setWidth_not_of_msb_true

@[deprecated signExtend_eq_setWidth_of_lt (since := "2024-09-18")]
abbrev signExtend_eq_truncate_of_lt := @signExtend_eq_setWidth_of_lt

@[deprecated truncate_append (since := "2024-09-18")]
abbrev truncate_append := @setWidth_append

@[deprecated truncate_append_of_eq (since := "2024-09-18")]
abbrev truncate_append_of_eq := @setWidth_append_of_eq

@[deprecated truncate_cons (since := "2024-09-18")]
abbrev truncate_cons := @setWidth_cons

@[deprecated truncate_succ (since := "2024-09-18")]
abbrev truncate_succ := @setWidth_succ

@[deprecated truncate_add (since := "2024-09-18")]
abbrev truncate_add := @setWidth_add

@[deprecated setWidth_setWidth_succ_eq_setWidth_setWidth_of_getLsbD_false (since := "2024-09-18")]
abbrev zeroExtend_truncate_succ_eq_zeroExtend_truncate_of_getLsbD_false := @setWidth_setWidth_succ_eq_setWidth_setWidth_of_getLsbD_false

@[deprecated setWidth_setWidth_succ_eq_setWidth_setWidth_or_twoPow_of_getLsbD_true (since := "2024-09-18")]
abbrev zeroExtend_truncate_succ_eq_zeroExtend_truncate_or_twoPow_of_getLsbD_true := @setWidth_setWidth_succ_eq_setWidth_setWidth_or_twoPow_of_getLsbD_true

@[deprecated and_one_eq_setWidth_ofBool_getLsbD (since := "2024-09-18")]
abbrev and_one_eq_zeroExtend_ofBool_getLsbD := @and_one_eq_setWidth_ofBool_getLsbD

@[deprecated msb_sshiftRight (since := "2024-10-03")]
abbrev sshiftRight_msb_eq_msb := @msb_sshiftRight

@[deprecated shiftLeft_zero (since := "2024-10-27")]
abbrev shiftLeft_zero_eq := @shiftLeft_zero

@[deprecated ushiftRight_zero (since := "2024-10-27")]
abbrev ushiftRight_zero_eq := @ushiftRight_zero

end BitVec<|MERGE_RESOLUTION|>--- conflicted
+++ resolved
@@ -1622,24 +1622,17 @@
 /-- Sign extending to a larger bitwidth depends on the msb.
 If the msb is false, then the result equals the original value.
 If the msb is true, then we add a value of `(2^v - 2^w)`, which arises from the sign extension. -/
-<<<<<<< HEAD
-theorem toNat_signExtend_of_le (x : BitVec w) {v : Nat} (hv : w ≤ v) :
-=======
+
 private theorem toNat_signExtend_of_le (x : BitVec w) {v : Nat} (hv : w ≤ v) :
->>>>>>> 27cc0c80
     (x.signExtend v).toNat = x.toNat + if x.msb then 2^v - 2^w else 0 := by
   apply Nat.eq_of_testBit_eq
   intro i
   have ⟨k, hk⟩ := Nat.exists_eq_add_of_le hv
   rw [hk, testBit_toNat, getLsbD_signExtend, Nat.pow_add, ← Nat.mul_sub_one, Nat.add_comm (x.toNat)]
   by_cases hx : x.msb
-<<<<<<< HEAD
-  · simp [hx, Nat.testBit_mul_pow_two_add _ x.isLt, testBit_toNat]
-=======
   · simp only [hx, Bool.if_true_right, ↓reduceIte,
       Nat.testBit_mul_pow_two_add _ x.isLt,
       testBit_toNat, Nat.testBit_two_pow_sub_one]
->>>>>>> 27cc0c80
     -- Case analysis on i being in the intervals [0..w), [w..w + k), [w+k..∞)
     have hi : i < w ∨ (w ≤ i ∧ i < w + k) ∨ w + k ≤ i := by omega
     rcases hi with hi | hi | hi
@@ -1647,12 +1640,8 @@
     · simp [hi]; omega
     · simp [hi, show ¬ (i < w + k) by omega, show ¬ (i < w) by omega]
       omega
-<<<<<<< HEAD
-  · simp [hx, Nat.testBit_mul_pow_two_add _ x.isLt, testBit_toNat]
-=======
   · simp only [hx, Bool.if_false_right,
       Bool.false_eq_true, ↓reduceIte, Nat.zero_add, testBit_toNat]
->>>>>>> 27cc0c80
     have hi : i < w ∨ (w ≤ i ∧ i < w + k) ∨ w + k ≤ i := by omega
     rcases hi with hi | hi | hi
     · simp [hi]; omega
@@ -1670,29 +1659,17 @@
   · have : 2^w ≤ 2^v := Nat.pow_le_pow_of_le_right Nat.two_pos (by omega)
     rw [toNat_signExtend_of_le x (by omega), toNat_setWidth, Nat.mod_eq_of_lt (by omega)]
 
-<<<<<<< HEAD
-
-=======
->>>>>>> 27cc0c80
 /-
 If the current width `w` is smaller than the extended width `v`,
 then the value when interpreted as an integer does not change.
 -/
-<<<<<<< HEAD
-theorem toInt_signExtend_of_lt (x : BitVec w) (hv : w < v):
-=======
 theorem toInt_signExtend_of_lt {x : BitVec w} (hv : w < v):
->>>>>>> 27cc0c80
     (x.signExtend v).toInt = x.toInt := by
   simp only [toInt_eq_msb_cond, toNat_signExtend]
   have : (x.signExtend v).msb = x.msb := by
     rw [msb_eq_getLsbD_last, getLsbD_eq_getElem (Nat.sub_one_lt_of_lt hv)]
     simp [getElem_signExtend, Nat.le_sub_one_of_lt hv]
-<<<<<<< HEAD
-  have H := Nat.pow_le_pow_of_le_right Nat.two_pos (Nat.le_of_lt hv)
-=======
   have H : 2^w ≤ 2^v := Nat.pow_le_pow_of_le_right (by omega) (by omega)
->>>>>>> 27cc0c80
   simp only [this, toNat_setWidth, Int.natCast_add, Int.ofNat_emod, Int.natCast_mul]
   by_cases h : x.msb
   <;> norm_cast
@@ -1704,12 +1681,6 @@
 then the value when interpreted as an integer is truncated,
 and we compute a modulo by `2^v`.
 -/
-<<<<<<< HEAD
-theorem toInt_signExtend_of_le (x : BitVec w) (hv : v ≤ w) :
-    (x.signExtend v).toInt = Int.bmod (x.toNat) (2^v) := by
-  simp [signExtend_eq_setWidth_of_lt _ hv]
-
-=======
 theorem toInt_signExtend_of_le {x : BitVec w} (hv : v ≤ w) :
     (x.signExtend v).toInt = Int.bmod x.toNat (2^v) := by
   simp [signExtend_eq_setWidth_of_lt _ hv]
@@ -1725,7 +1696,6 @@
   · simp only [Nat.not_le] at hv
     rw [toInt_signExtend_of_lt hv, Nat.min_eq_right (by omega), toInt_eq_toNat_bmod]
 
->>>>>>> 27cc0c80
 /-! ### append -/
 
 theorem append_def (x : BitVec v) (y : BitVec w) :

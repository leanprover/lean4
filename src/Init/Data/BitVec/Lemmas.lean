--- conflicted
+++ resolved
@@ -4699,25 +4699,6 @@
   · simp [h]
   · rw [Nat.sub_add_cancel (Nat.two_pow_pos (w - 1)), Nat.two_pow_pred_mod_two_pow (by omega)]
 
-<<<<<<< HEAD
-@[simp]
-theorem toInt_intMax : (intMax w).toInt = 2 ^ (w - 1) - 1 := by
-  rw [intMax_def, toInt_eq_toNat_bmod, toNat_sub]
-  rcases w with _|_|w
-  · decide
-  · decide
-  · have : 1 < 2 ^ (w + 1 + 1) := Nat.one_lt_two_pow (by omega)
-    have : 1 < 2 ^ (w + 2) := by simp [show 1 + 1 = 2 by rfl]
-    simp only [toNat_ofNat, Nat.lt_add_left_iff_pos, Nat.zero_lt_succ, Nat.one_mod_two_pow,
-      Nat.add_one_sub_one, toNat_twoPow, Nat.add_mod_mod, Int.ofNat_emod, Int.natCast_add,
-      Int.emod_bmod_congr]
-    norm_cast
-    simp only [show w + 1 + 1 = w + 2 by omega,
-      show (2 ^ (w + 2) - 1 + 2 ^ (w + 1)) = (2 ^ (w + 1) - 1) + (2 ^ (w + 2)) by omega,
-      Int.natCast_add, Int.bmod_add_cancel (n := 2 ^ (w + 2))]
-    rw [Int.bmod_eq_of_le_of_lt (by omega) (by simp [Nat.pow_add]; omega)]
-    omega
-=======
 @[simp] theorem toInt_intMax : (BitVec.intMax w).toInt = 2 ^ (w - 1) - 1 := by
   refine (Nat.eq_zero_or_pos w).elim (by rintro rfl; simp [BitVec.toInt_of_zero_length]) (fun hw => ?_)
   rw [BitVec.toInt, toNat_intMax, if_pos]
@@ -4726,7 +4707,6 @@
     apply Nat.sub_lt_self (by decide)
     rw [Nat.mul_one]
     apply Nat.le_pow hw
->>>>>>> 92439ace
 
 /-! ### Non-overflow theorems -/
 

--- conflicted
+++ resolved
@@ -303,10 +303,9 @@
 @[simp] theorem ofInt_natCast (w n : Nat) :
   BitVec.ofInt w (n : Int) = BitVec.ofNat w n := rfl
 
-<<<<<<< HEAD
 @[simp] theorem ofInt_ofNat (w n : Nat) :
   BitVec.ofInt w (no_index (OfNat.ofNat n)) = BitVec.ofNat w (OfNat.ofNat n) := rfl
-=======
+
 theorem toInt_neg_iff {w : Nat} {x : BitVec w} :
     BitVec.toInt x < 0 ↔ 2 ^ w ≤ 2 * x.toNat := by
   simp [toInt_eq_toNat_cond]; omega
@@ -314,7 +313,6 @@
 theorem toInt_pos_iff {w : Nat} {x : BitVec w} :
     0 ≤ BitVec.toInt x ↔ 2 * x.toNat < 2 ^ w := by
   simp [toInt_eq_toNat_cond]; omega
->>>>>>> 68bb92a3
 
 /-! ### zeroExtend and truncate -/
 

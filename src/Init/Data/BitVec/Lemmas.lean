--- conflicted
+++ resolved
@@ -5568,7 +5568,6 @@
   simp only [BitVec.msb, getMsbD_replicate, Nat.zero_mod]
   cases n <;> cases w <;> simp
 
-<<<<<<< HEAD
 /-! ### Count leading zeroes -/
 
 theorem clzAux_eq_zero_iff {x : BitVec w} {n : Nat} :
@@ -5651,9 +5650,6 @@
           apply hj
           omega
 
-/-! ### Decidable quantifiers -/
-=======
->>>>>>> 548cc4e5
 
 /-! ### Inequalities (le / lt) -/
 

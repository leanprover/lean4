/-
Copyright (c) 2023 Lean FRO, LLC. All rights reserved.
Released under Apache 2.0 license as described in the file LICENSE.
Authors: Joe Hendrix, Harun Khan, Alex Keizer, Abdalrhman M Mohamed,

-/
prelude
import Init.Data.Bool
import Init.Data.BitVec.Basic
import Init.Data.Fin.Lemmas
import Init.Data.Nat.Lemmas
import Init.Data.Nat.Mod
import Init.Data.Int.Bitwise.Lemmas
import Init.Data.Int.Pow

set_option linter.missingDocs true

namespace BitVec

@[simp] theorem getLsbD_ofFin (x : Fin (2^n)) (i : Nat) :
    getLsbD (BitVec.ofFin x) i = x.val.testBit i := rfl

@[simp] theorem getLsbD_ge (x : BitVec w) (i : Nat) (ge : w ≤ i) : getLsbD x i = false := by
  let ⟨x, x_lt⟩ := x
  simp only [getLsbD_ofFin]
  apply Nat.testBit_lt_two_pow
  have p : 2^w ≤ 2^i := Nat.pow_le_pow_of_le_right (by omega) ge
  omega

@[simp] theorem getMsbD_ge (x : BitVec w) (i : Nat) (ge : w ≤ i) : getMsbD x i = false := by
  rw [getMsbD]
  simp only [Bool.and_eq_false_imp, decide_eq_true_eq]
  omega

theorem lt_of_getLsbD {x : BitVec w} {i : Nat} : getLsbD x i = true → i < w := by
  if h : i < w then
    simp [h]
  else
    simp [Nat.ge_of_not_lt h]

theorem lt_of_getMsbD {x : BitVec w} {i : Nat} : getMsbD x i = true → i < w := by
  if h : i < w then
    simp [h]
  else
    simp [Nat.ge_of_not_lt h]

@[simp] theorem getElem?_eq_getElem {l : BitVec w} {n} (h : n < w) : l[n]? = some l[n] := by
  simp only [getElem?_def, h, ↓reduceDIte]

theorem getElem?_eq_some {l : BitVec w} : l[n]? = some a ↔ ∃ h : n < w, l[n] = a := by
  simp only [getElem?_def]
  split
  · simp_all
  · simp; omega

@[simp] theorem getElem?_eq_none_iff {l : BitVec w} : l[n]? = none ↔ w ≤ n := by
  simp only [getElem?_def]
  split
  · simp_all
  · simp; omega

theorem getElem?_eq_none {l : BitVec w} (h : w ≤ n) : l[n]? = none := getElem?_eq_none_iff.mpr h

theorem getElem?_eq (l : BitVec w) (i : Nat) :
    l[i]? = if h : i < w then some l[i] else none := by
  split <;> simp_all

@[simp] theorem some_getElem_eq_getElem? (l : BitVec w) (i : Nat) (h : i < w) :
    (some l[i] = l[i]?) ↔ True := by
  simp [h]

@[simp] theorem getElem?_eq_some_getElem (l : BitVec w) (i : Nat) (h : i < w) :
    (l[i]? = some l[i]) ↔ True := by
  simp [h]

theorem getElem_eq_iff {l : BitVec w} {n : Nat} {h : n < w} : l[n] = x ↔ l[n]? = some x := by
  simp only [getElem?_eq_some]
  exact ⟨fun w => ⟨h, w⟩, fun h => h.2⟩

theorem getElem_eq_getElem? (l : BitVec w) (i : Nat) (h : i < w) :
    l[i] = l[i]?.get (by simp [getElem?_eq_getElem, h]) := by
  simp [getElem_eq_iff]

theorem getLsbD_eq_getElem?_getD {x : BitVec w} {i : Nat} :
    x.getLsbD i = x[i]?.getD false := by
  rw [getElem?_def]
  split
  · rfl
  · simp_all

/--
This normalized a bitvec using `ofFin` to `ofNat`.
-/
theorem ofFin_eq_ofNat : @BitVec.ofFin w (Fin.mk x lt) = BitVec.ofNat w x := by
  simp only [BitVec.ofNat, Fin.ofNat', lt, Nat.mod_eq_of_lt]

/-- Prove equality of bitvectors in terms of nat operations. -/
theorem eq_of_toNat_eq {n} : ∀ {x y : BitVec n}, x.toNat = y.toNat → x = y
  | ⟨_, _⟩, ⟨_, _⟩, rfl => rfl

@[simp] theorem val_toFin (x : BitVec w) : x.toFin.val = x.toNat := rfl

@[bv_toNat] theorem toNat_eq {x y : BitVec n} : x = y ↔ x.toNat = y.toNat :=
  Iff.intro (congrArg BitVec.toNat) eq_of_toNat_eq

@[bv_toNat] theorem toNat_ne {x y : BitVec n} : x ≠ y ↔ x.toNat ≠ y.toNat := by
  rw [Ne, toNat_eq]

theorem testBit_toNat (x : BitVec w) : x.toNat.testBit i = x.getLsbD i := rfl

theorem getMsb'_eq_getLsb' (x : BitVec w) (i : Fin w) :
    x.getMsb' i = x.getLsb' ⟨w - 1 - i, by omega⟩ := by
  simp only [getMsb', getLsb']

theorem getMsb?_eq_getLsb? (x : BitVec w) (i : Nat) :
    x.getMsb? i = if i < w then x.getLsb? (w - 1 - i) else none := by
  simp only [getMsb?, getLsb?_eq_getElem?]
  split <;> simp [getMsb'_eq_getLsb']

theorem getMsbD_eq_getLsbD (x : BitVec w) (i : Nat) : x.getMsbD i = (decide (i < w) && x.getLsbD (w - 1 - i)) := by
  rw [getMsbD, getLsbD]

theorem getLsbD_eq_getMsbD (x : BitVec w) (i : Nat) : x.getLsbD i = (decide (i < w) && x.getMsbD (w - 1 - i)) := by
  rw [getMsbD]
  by_cases h₁ : i < w <;> by_cases h₂ : w - 1 - i < w <;>
    simp only [h₁, h₂] <;> simp only [decide_True, decide_False, Bool.false_and, Bool.and_false, Bool.true_and, Bool.and_true]
  · congr
    omega
  all_goals
    apply getLsbD_ge
    omega

@[simp] theorem getLsb?_ge (x : BitVec w) (i : Nat) (ge : w ≤ i) : x[i]? = none := by
  simp [ge]

@[simp] theorem getMsb?_ge (x : BitVec w) (i : Nat) (ge : w ≤ i) : getMsb? x i = none := by
  simp [getMsb?_eq_getLsb?]; omega

theorem lt_of_getLsb?_eq_some (x : BitVec w) (i : Nat) : x[i]? = some b → i < w := by
  cases h : x[i]? with
  | none => simp
  | some => by_cases i < w <;> simp_all

theorem lt_of_getMsb?_eq_some (x : BitVec w) (i : Nat) : getMsb? x i = some b → i < w := by
  if h : i < w then
    simp [h]
  else
    simp [Nat.ge_of_not_lt h]

theorem lt_of_getLsb?_isSome (x : BitVec w) (i : Nat) : x[i]?.isSome → i < w := by
  cases h : x[i]? with
  | none => simp
  | some => by_cases i < w <;> simp_all

theorem lt_of_getMsb?_isSome (x : BitVec w) (i : Nat) : (getMsb? x i).isSome → i < w := by
  if h : i < w then
    simp [h]
  else
    simp [Nat.ge_of_not_lt h]

theorem getMsbD_eq_getMsb?_getD (x : BitVec w) (i : Nat) :
    x.getMsbD i = (x.getMsb? i).getD false := by
  rw [getMsbD_eq_getLsbD]
  by_cases h : w = 0
  · simp [getMsb?, h]
  · rw [getLsbD_eq_getElem?_getD, getMsb?_eq_getLsb?]
    split <;>
    · simp
      intros
      omega

-- We choose `eq_of_getLsbD_eq` as the `@[ext]` theorem for `BitVec`
-- somewhat arbitrarily over `eq_of_getMsbD_eq`.
@[ext] theorem eq_of_getLsbD_eq {x y : BitVec w}
    (pred : ∀(i : Fin w), x.getLsbD i.val = y.getLsbD i.val) : x = y := by
  apply eq_of_toNat_eq
  apply Nat.eq_of_testBit_eq
  intro i
  if i_lt : i < w then
    exact pred ⟨i, i_lt⟩
  else
    have p : i ≥ w := Nat.le_of_not_gt i_lt
    simp [testBit_toNat, getLsbD_ge _ _ p]

theorem eq_of_getMsbD_eq {x y : BitVec w}
    (pred : ∀(i : Fin w), x.getMsbD i.val = y.getMsbD i.val) : x = y := by
  simp only [getMsbD] at pred
  apply eq_of_getLsbD_eq
  intro ⟨i, i_lt⟩
  if w_zero : w = 0 then
    simp [w_zero]
  else
    have w_pos := Nat.pos_of_ne_zero w_zero
    have r : i ≤ w - 1 := by
      simp [Nat.le_sub_iff_add_le w_pos]
      exact i_lt
    have q_lt : w - 1 - i < w := by
      simp only [Nat.sub_sub]
      apply Nat.sub_lt w_pos
      simp [Nat.succ_add]
    have q := pred ⟨w - 1 - i, q_lt⟩
    simpa [q_lt, Nat.sub_sub_self, r] using q

-- This cannot be a `@[simp]` lemma, as it would be tried at every term.
theorem of_length_zero {x : BitVec 0} : x = 0#0 := by ext; simp

theorem toNat_zero_length (x : BitVec 0) : x.toNat = 0 := by simp [of_length_zero]
theorem getLsbD_zero_length (x : BitVec 0) : x.getLsbD i = false := by simp
theorem getMsbD_zero_length (x : BitVec 0) : x.getMsbD i = false := by simp
theorem msb_zero_length (x : BitVec 0) : x.msb = false := by simp [BitVec.msb, of_length_zero]

theorem toNat_of_zero_length (h : w = 0) (x : BitVec w) : x.toNat = 0 := by
  subst h; simp [toNat_zero_length]
theorem getLsbD_of_zero_length (h : w = 0) (x : BitVec w) : x.getLsbD i = false := by
  subst h; simp [getLsbD_zero_length]
theorem getMsbD_of_zero_length (h : w = 0) (x : BitVec w) : x.getMsbD i = false := by
  subst h; simp [getMsbD_zero_length]
theorem msb_of_zero_length (h : w = 0) (x : BitVec w) : x.msb = false := by
  subst h; simp [msb_zero_length]

theorem eq_of_toFin_eq : ∀ {x y : BitVec w}, x.toFin = y.toFin → x = y
  | ⟨_, _⟩, ⟨_, _⟩, rfl => rfl

@[simp] theorem toNat_ofBool (b : Bool) : (ofBool b).toNat = b.toNat := by
  cases b <;> rfl

@[simp] theorem msb_ofBool (b : Bool) : (ofBool b).msb = b := by
  cases b <;> simp [BitVec.msb, getMsbD, getLsbD]

theorem ofNat_one (n : Nat) : BitVec.ofNat 1 n = BitVec.ofBool (n % 2 = 1) :=  by
  rcases (Nat.mod_two_eq_zero_or_one n) with h | h <;> simp [h, BitVec.ofNat, Fin.ofNat']

theorem ofBool_eq_iff_eq : ∀ {b b' : Bool}, BitVec.ofBool b = BitVec.ofBool b' ↔ b = b' := by
  decide

@[simp] theorem not_ofBool : ~~~ (ofBool b) = ofBool (!b) := by cases b <;> rfl

@[simp] theorem ofBool_and_ofBool : ofBool b &&& ofBool b' = ofBool (b && b') := by
  cases b <;> cases b' <;> rfl

@[simp] theorem ofBool_or_ofBool : ofBool b ||| ofBool b' = ofBool (b || b') := by
  cases b <;> cases b' <;> rfl

@[simp] theorem ofBool_xor_ofBool : ofBool b ^^^ ofBool b' = ofBool (b ^^ b') := by
  cases b <;> cases b' <;> rfl

@[simp, bv_toNat] theorem toNat_ofFin (x : Fin (2^n)) : (BitVec.ofFin x).toNat = x.val := rfl

@[simp] theorem toNat_ofNatLt (x : Nat) (p : x < 2^w) : (x#'p).toNat = x := rfl

@[simp] theorem getLsbD_ofNatLt {n : Nat} (x : Nat) (lt : x < 2^n) (i : Nat) :
  getLsbD (x#'lt) i = x.testBit i := by
  simp [getLsbD, BitVec.ofNatLt]

@[simp, bv_toNat] theorem toNat_ofNat (x w : Nat) : (BitVec.ofNat w x).toNat = x % 2^w := by
  simp [BitVec.toNat, BitVec.ofNat, Fin.ofNat']

@[simp] theorem toFin_ofNat (x : Nat) : toFin (BitVec.ofNat w x) = Fin.ofNat' (2^w) x := rfl

-- Remark: we don't use `[simp]` here because simproc` subsumes it for literals.
-- If `x` and `n` are not literals, applying this theorem eagerly may not be a good idea.
theorem getLsbD_ofNat (n : Nat) (x : Nat) (i : Nat) :
  getLsbD (BitVec.ofNat n x) i = (i < n && x.testBit i) := by
  simp [getLsbD, BitVec.ofNat, Fin.val_ofNat']

@[simp] theorem getLsbD_zero : (0#w).getLsbD i = false := by simp [getLsbD]

@[simp] theorem getElem_zero (h : i < w) : (0#w)[i] = false := by simp [getElem_eq_testBit_toNat]

@[simp] theorem getMsbD_zero : (0#w).getMsbD i = false := by simp [getMsbD]

@[simp] theorem toNat_mod_cancel (x : BitVec n) : x.toNat % (2^n) = x.toNat :=
  Nat.mod_eq_of_lt x.isLt

@[simp] theorem toNat_mod_cancel' {x : BitVec n} :
    (x.toNat : Int) % (((2 ^ n) : Nat) : Int) = x.toNat := by
  rw_mod_cast [toNat_mod_cancel]

@[simp] theorem sub_toNat_mod_cancel {x : BitVec w} (h : ¬ x = 0#w) :
    (2 ^ w - x.toNat) % 2 ^ w = 2 ^ w - x.toNat := by
  simp only [toNat_eq, toNat_ofNat, Nat.zero_mod] at h
  rw [Nat.mod_eq_of_lt (by omega)]

@[simp] theorem sub_sub_toNat_cancel {x : BitVec w} :
    2 ^ w - (2 ^ w - x.toNat) = x.toNat := by
  simp [Nat.sub_sub_eq_min, Nat.min_eq_right]
  omega

private theorem lt_two_pow_of_le {x m n : Nat} (lt : x < 2 ^ m) (le : m ≤ n) : x < 2 ^ n :=
  Nat.lt_of_lt_of_le lt (Nat.pow_le_pow_of_le_right (by trivial : 0 < 2) le)

@[simp] theorem getElem_zero_ofNat_zero (i : Nat) (h : i < w) : (BitVec.ofNat w 0)[i] = false := by
  simp [getElem_eq_testBit_toNat]

@[simp] theorem getElem_zero_ofNat_one (h : 0 < w) : (BitVec.ofNat w 1)[0] = true := by
  simp [getElem_eq_testBit_toNat, h]

theorem getElem?_zero_ofNat_zero : (BitVec.ofNat (w+1) 0)[0]? = some false := by
  simp

theorem getElem?_zero_ofNat_one : (BitVec.ofNat (w+1) 1)[0]? = some true := by
  simp

-- This does not need to be a `@[simp]` theorem as it is already handled by `getElem?_eq_getElem`.
theorem getElem?_zero_ofBool (b : Bool) : (ofBool b)[0]? = some b := by
  simp [ofBool, cond_eq_if]
  split <;> simp_all

@[simp] theorem getElem_zero_ofBool (b : Bool) : (ofBool b)[0] = b := by
  rw [getElem_eq_iff, getElem?_zero_ofBool]

theorem getElem?_succ_ofBool (b : Bool) (i : Nat) : (ofBool b)[i + 1]? = none := by
  simp

@[simp]
theorem getLsbD_ofBool (b : Bool) (i : Nat) : (ofBool b).getLsbD i = ((i = 0) && b) := by
  rcases b with rfl | rfl
  · simp [ofBool]
  · simp only [ofBool, ofNat_eq_ofNat, cond_true, getLsbD_ofNat, Bool.and_true]
    by_cases hi : i = 0 <;> simp [hi] <;> omega

@[simp]
theorem getElem_ofBool {b : Bool} {i : Nat} : (ofBool b)[0] = b := by
  rcases b with rfl | rfl
  · simp [ofBool]
  · simp only [ofBool]
    by_cases hi : i = 0 <;> simp [hi] <;> omega

/-! ### msb -/

@[simp] theorem msb_zero : (0#w).msb = false := by simp [BitVec.msb, getMsbD]

theorem msb_eq_getLsbD_last (x : BitVec w) :
    x.msb = x.getLsbD (w - 1) := by
  simp [BitVec.msb, getMsbD, getLsbD]
  rcases w  with rfl | w
  · simp [BitVec.eq_nil x]
  · simp

@[bv_toNat] theorem getLsbD_last (x : BitVec w) :
    x.getLsbD (w-1) = decide (2 ^ (w-1) ≤ x.toNat) := by
  rcases w with rfl | w
  · simp [toNat_of_zero_length]
  · simp only [getLsbD, Nat.testBit_to_div_mod, Nat.succ_sub_succ_eq_sub, Nat.sub_zero]
    rcases (Nat.lt_or_ge (BitVec.toNat x) (2 ^ w)) with h | h
    · simp [Nat.div_eq_of_lt h, h]
    · simp only [h]
      rw [Nat.div_eq_sub_div (Nat.two_pow_pos w) h, Nat.div_eq_of_lt]
      · decide
      · omega

@[bv_toNat] theorem getLsbD_succ_last (x : BitVec (w + 1)) :
    x.getLsbD w = decide (2 ^ w ≤ x.toNat) := getLsbD_last x

@[bv_toNat] theorem msb_eq_decide (x : BitVec w) : BitVec.msb x = decide (2 ^ (w-1) ≤ x.toNat) := by
  simp [msb_eq_getLsbD_last, getLsbD_last]

theorem toNat_ge_of_msb_true {x : BitVec n} (p : BitVec.msb x = true) : x.toNat ≥ 2^(n-1) := by
  match n with
  | 0 =>
    simp [BitVec.msb, BitVec.getMsbD] at p
  | n + 1 =>
    simp [BitVec.msb_eq_decide] at p
    simp only [Nat.add_sub_cancel]
    exact p

/-! ### cast -/

@[simp, bv_toNat] theorem toNat_cast (h : w = v) (x : BitVec w) : (cast h x).toNat = x.toNat := rfl
@[simp] theorem toFin_cast (h : w = v) (x : BitVec w) :
    (cast h x).toFin = x.toFin.cast (by rw [h]) :=
  rfl

@[simp] theorem getLsbD_cast (h : w = v) (x : BitVec w) : (cast h x).getLsbD i = x.getLsbD i := by
  subst h; simp

@[simp] theorem getMsbD_cast (h : w = v) (x : BitVec w) : (cast h x).getMsbD i = x.getMsbD i := by
  subst h; simp

@[simp] theorem getElem_cast (h : w = v) (x : BitVec w) (p : i < v) : (cast h x)[i] = x[i] := by
  subst h; simp

@[simp] theorem msb_cast (h : w = v) (x : BitVec w) : (cast h x).msb = x.msb := by
  simp [BitVec.msb]

/-! ### toInt/ofInt -/

/-- Prove equality of bitvectors in terms of nat operations. -/
theorem toInt_eq_toNat_cond (x : BitVec n) :
    x.toInt =
      if 2*x.toNat < 2^n then
        (x.toNat : Int)
      else
        (x.toNat : Int) - (2^n : Nat) :=
  rfl

theorem msb_eq_false_iff_two_mul_lt {x : BitVec w} : x.msb = false ↔ 2 * x.toNat < 2^w := by
  cases w <;> simp [Nat.pow_succ, Nat.mul_comm _ 2, msb_eq_decide, toNat_of_zero_length]

theorem msb_eq_true_iff_two_mul_ge {x : BitVec w} : x.msb = true ↔ 2 * x.toNat ≥ 2^w := by
  simp [← Bool.ne_false_iff, msb_eq_false_iff_two_mul_lt]

/-- Characterize `x.toInt` in terms of `x.msb`. -/
theorem toInt_eq_msb_cond (x : BitVec w) :
    x.toInt = if x.msb then (x.toNat : Int) - (2^w : Nat) else (x.toNat : Int) := by
  simp only [BitVec.toInt, ← msb_eq_false_iff_two_mul_lt]
  cases x.msb <;> rfl


theorem toInt_eq_toNat_bmod (x : BitVec n) : x.toInt = Int.bmod x.toNat (2^n) := by
  simp only [toInt_eq_toNat_cond]
  split
  next g =>
    rw [Int.bmod_pos] <;> simp only [←Int.ofNat_emod, toNat_mod_cancel]
    omega
  next g =>
    rw [Int.bmod_neg] <;> simp only [←Int.ofNat_emod, toNat_mod_cancel]
    omega

/-- Prove equality of bitvectors in terms of nat operations. -/
theorem eq_of_toInt_eq {x y : BitVec n} : x.toInt = y.toInt → x = y := by
  intro eq
  simp [toInt_eq_toNat_cond] at eq
  apply eq_of_toNat_eq
  revert eq
  have _xlt := x.isLt
  have _ylt := y.isLt
  split <;> split <;> omega

theorem toInt_inj {x y : BitVec n} : x.toInt = y.toInt ↔ x = y :=
  Iff.intro eq_of_toInt_eq (congrArg BitVec.toInt)

theorem toInt_ne {x y : BitVec n} : x.toInt ≠ y.toInt ↔ x ≠ y  := by
  rw [Ne, toInt_inj]

@[simp] theorem toNat_ofInt {n : Nat} (i : Int) :
  (BitVec.ofInt n i).toNat = (i % (2^n : Nat)).toNat := by
  unfold BitVec.ofInt
  simp

theorem toInt_ofNat {n : Nat} (x : Nat) :
  (BitVec.ofNat n x).toInt = (x : Int).bmod (2^n) := by
  simp [toInt_eq_toNat_bmod]

@[simp] theorem toInt_ofInt {n : Nat} (i : Int) :
  (BitVec.ofInt n i).toInt = i.bmod (2^n) := by
  have _ := Nat.two_pow_pos n
  have p : 0 ≤ i % (2^n : Nat) := by omega
  simp [toInt_eq_toNat_bmod, Int.toNat_of_nonneg p]

@[simp] theorem ofInt_natCast (w n : Nat) :
  BitVec.ofInt w (n : Int) = BitVec.ofNat w n := rfl

@[simp] theorem ofInt_ofNat (w n : Nat) :
  BitVec.ofInt w (no_index (OfNat.ofNat n)) = BitVec.ofNat w (OfNat.ofNat n) := rfl

theorem toInt_neg_iff {w : Nat} {x : BitVec w} :
    BitVec.toInt x < 0 ↔ 2 ^ w ≤ 2 * x.toNat := by
  simp [toInt_eq_toNat_cond]; omega

theorem toInt_pos_iff {w : Nat} {x : BitVec w} :
    0 ≤ BitVec.toInt x ↔ 2 * x.toNat < 2 ^ w := by
  simp [toInt_eq_toNat_cond]; omega

/-! ### setWidth, zeroExtend and truncate -/

@[simp]
theorem truncate_eq_setWidth {v : Nat} {x : BitVec w} :
  truncate v x = setWidth v x := rfl

@[simp]
theorem zeroExtend_eq_setWidth {v : Nat} {x : BitVec w} :
  zeroExtend v x = setWidth v x := rfl

@[simp, bv_toNat] theorem toNat_setWidth' {m n : Nat} (p : m ≤ n) (x : BitVec m) :
    (setWidth' p x).toNat = x.toNat := by
  simp [setWidth']

@[simp, bv_toNat] theorem toNat_setWidth (i : Nat) (x : BitVec n) :
    BitVec.toNat (setWidth i x) = x.toNat % 2^i := by
  let ⟨x, lt_n⟩ := x
  simp only [setWidth]
  if n_le_i : n ≤ i then
    have x_lt_two_i : x < 2 ^ i := lt_two_pow_of_le lt_n n_le_i
    simp [n_le_i, Nat.mod_eq_of_lt, x_lt_two_i]
  else
    simp [n_le_i, toNat_ofNat]

theorem setWidth'_eq {x : BitVec w} (h : w ≤ v) : x.setWidth' h = x.setWidth v := by
  apply eq_of_toNat_eq
  rw [toNat_setWidth, toNat_setWidth']
  rw [Nat.mod_eq_of_lt]
  exact Nat.lt_of_lt_of_le x.isLt (Nat.pow_le_pow_right (Nat.zero_lt_two) h)

@[simp] theorem setWidth_eq (x : BitVec n) : setWidth n x = x := by
  apply eq_of_toNat_eq
  let ⟨x, lt_n⟩ := x
  simp [setWidth]

@[simp] theorem setWidth_zero (m n : Nat) : setWidth m 0#n = 0#m := by
  apply eq_of_toNat_eq
  simp [toNat_setWidth]

@[simp] theorem ofNat_toNat (m : Nat) (x : BitVec n) : BitVec.ofNat m x.toNat = setWidth m x := by
  apply eq_of_toNat_eq
  simp

/-- Moves one-sided left toNat equality to BitVec equality. -/
theorem toNat_eq_nat {x : BitVec w} {y : Nat}
  : (x.toNat = y) ↔ (y < 2^w ∧ (x = BitVec.ofNat w y)) := by
  apply Iff.intro
  · intro eq
    simp [←eq, x.isLt]
  · intro eq
    simp [Nat.mod_eq_of_lt, eq]

/-- Moves one-sided right toNat equality to BitVec equality. -/
theorem nat_eq_toNat {x : BitVec w} {y : Nat}
  : (y = x.toNat) ↔ (y < 2^w ∧ (x = BitVec.ofNat w y)) := by
  rw [@eq_comm _ _ x.toNat]
  apply toNat_eq_nat

theorem getElem_setWidth' (x : BitVec w) (i : Nat) (h : w ≤ v) (hi : i < v) :
    (setWidth' h x)[i] = x.getLsbD i := by
  rw [getElem_eq_testBit_toNat, toNat_setWidth', getLsbD]

theorem getElem_setWidth (m : Nat) (x : BitVec n) (i : Nat) (h : i < m) :
    (setWidth m x)[i] = x.getLsbD i := by
  rw [setWidth]
  split
  · rw [getElem_setWidth']
  · simp [getElem_eq_testBit_toNat, getLsbD]
    omega

theorem getElem?_setWidth' (x : BitVec w) (i : Nat) (h : w ≤ v) :
    (setWidth' h x)[i]? = if i < v then some (x.getLsbD i) else none := by
  simp [getElem?_eq, getElem_setWidth']

theorem getElem?_setWidth (m : Nat) (x : BitVec n) (i : Nat) :
    (x.setWidth m)[i]? = if i < m then some (x.getLsbD i) else none := by
  simp [getElem?_eq, getElem_setWidth]

@[simp] theorem getLsbD_setWidth' (ge : m ≥ n) (x : BitVec n) (i : Nat) :
    getLsbD (setWidth' ge x) i = getLsbD x i := by
  simp [getLsbD, toNat_setWidth']

@[simp] theorem getMsbD_setWidth' (ge : m ≥ n) (x : BitVec n) (i : Nat) :
    getMsbD (setWidth' ge x) i = (decide (i ≥ m - n) && getMsbD x (i - (m - n))) := by
  simp only [getMsbD, getLsbD_setWidth', gt_iff_lt]
  by_cases h₁ : decide (i < m) <;> by_cases h₂ : decide (i ≥ m - n) <;> by_cases h₃ : decide (i - (m - n) < n) <;>
    by_cases h₄ : n - 1 - (i - (m - n)) = m - 1 - i
  all_goals
    simp only [h₁, h₂, h₃, h₄]
    simp_all only [ge_iff_le, decide_eq_true_eq, Nat.not_le, Nat.not_lt, Bool.true_and,
      Bool.false_and, Bool.and_self] <;>
    (try apply getLsbD_ge) <;>
    (try apply (getLsbD_ge _ _ _).symm) <;>
    omega

@[simp] theorem getLsbD_setWidth (m : Nat) (x : BitVec n) (i : Nat) :
    getLsbD (setWidth m x) i = (decide (i < m) && getLsbD x i) := by
  simp [getLsbD, toNat_setWidth, Nat.testBit_mod_two_pow]

@[simp] theorem getMsbD_setWidth_add {x : BitVec w} (h : k ≤ i) :
    (x.setWidth (w + k)).getMsbD i = x.getMsbD (i - k) := by
  by_cases h : w = 0
  · subst h; simp [of_length_zero]
  simp only [getMsbD, getLsbD_setWidth]
  by_cases h₁ : i < w + k <;> by_cases h₂ : i - k < w <;> by_cases h₃ : w + k - 1 - i < w + k
    <;> simp [h₁, h₂, h₃]
  · congr 1
    omega
  all_goals (first | apply getLsbD_ge | apply Eq.symm; apply getLsbD_ge)
    <;> omega

@[simp] theorem cast_setWidth (h : v = v') (x : BitVec w) :
    cast h (setWidth v x) = setWidth v' x := by
  subst h
  ext
  simp

@[simp] theorem setWidth_setWidth_of_le (x : BitVec w) (h : k ≤ l) :
    (x.setWidth l).setWidth k = x.setWidth k := by
  ext i
  simp only [getLsbD_setWidth, Fin.is_lt, decide_True, Bool.true_and]
  have p := lt_of_getLsbD (x := x) (i := i)
  revert p
  cases getLsbD x i <;> simp; omega

@[simp] theorem setWidth_cast {h : w = v} : (cast h x).setWidth k = x.setWidth k := by
  apply eq_of_getLsbD_eq
  simp

theorem msb_setWidth (x : BitVec w) : (x.setWidth v).msb = (decide (0 < v) && x.getLsbD (v - 1)) := by
  rw [msb_eq_getLsbD_last]
  simp only [getLsbD_setWidth]
  cases getLsbD x (v - 1) <;> simp; omega

theorem msb_setWidth' (x : BitVec w) (h : w ≤ v) : (x.setWidth' h).msb = (decide (0 < v) && x.getLsbD (v - 1)) := by
  rw [setWidth'_eq, msb_setWidth]

theorem msb_setWidth'' (x : BitVec w) : (x.setWidth (k + 1)).msb = x.getLsbD k := by
  simp [BitVec.msb, getMsbD]

/-- zero extending a bitvector to width 1 equals the boolean of the lsb. -/
theorem setWidth_one_eq_ofBool_getLsb_zero (x : BitVec w) :
    x.setWidth 1 = BitVec.ofBool (x.getLsbD 0) := by
  ext i
  simp [getLsbD_setWidth, Fin.fin_one_eq_zero i]

/-- Zero extending `1#v` to `1#w` equals `1#w` when `v > 0`. -/
theorem setWidth_ofNat_one_eq_ofNat_one_of_lt {v w : Nat} (hv : 0 < v) :
    (BitVec.ofNat v 1).setWidth w = BitVec.ofNat w 1 := by
  ext ⟨i, hilt⟩
  simp only [getLsbD_setWidth, hilt, decide_True, getLsbD_ofNat, Bool.true_and,
    Bool.and_iff_right_iff_imp, decide_eq_true_eq]
  intros hi₁
  have hv := Nat.testBit_one_eq_true_iff_self_eq_zero.mp hi₁
  omega

/-- Truncating to width 1 produces a bitvector equal to the least significant bit. -/
theorem setWidth_one {x : BitVec w} :
    x.setWidth 1 = ofBool (x.getLsbD 0) := by
  ext i
  simp [show i = 0 by omega]

@[simp] theorem setWidth_ofNat_of_le (h : v ≤ w) (x : Nat) : setWidth v (BitVec.ofNat w x) = BitVec.ofNat v x := by
  apply BitVec.eq_of_toNat_eq
  simp only [toNat_setWidth, toNat_ofNat]
  rw [Nat.mod_mod_of_dvd]
  exact Nat.pow_dvd_pow_iff_le_right'.mpr h

/-! ## extractLsb -/

@[simp]
protected theorem extractLsb_ofFin {n} (x : Fin (2^n)) (hi lo : Nat) :
  extractLsb hi lo (@BitVec.ofFin n x) = .ofNat (hi-lo+1) (x.val >>> lo) := rfl

@[simp]
protected theorem extractLsb_ofNat (x n : Nat) (hi lo : Nat) :
  extractLsb hi lo (BitVec.ofNat n x) = .ofNat (hi - lo + 1) ((x % 2^n) >>> lo) := by
  apply eq_of_getLsbD_eq
  intro ⟨i, _lt⟩
  simp [BitVec.ofNat]

@[simp] theorem extractLsb'_toNat (s m : Nat) (x : BitVec n) :
  (extractLsb' s m x).toNat = (x.toNat >>> s) % 2^m := rfl

@[simp] theorem extractLsb_toNat (hi lo : Nat) (x : BitVec n) :
  (extractLsb hi lo x).toNat = (x.toNat >>> lo) % 2^(hi-lo+1) := rfl

@[simp] theorem getElem_extractLsb' {start len : Nat} {x : BitVec n} {i : Nat} (h : i < len) :
    (extractLsb' start len x)[i] = x.getLsbD (start+i) := by
  simp [getElem_eq_testBit_toNat, getLsbD, h]

@[simp] theorem getLsbD_extractLsb' (start len : Nat) (x : BitVec n) (i : Nat) :
    (extractLsb' start len x).getLsbD i = (i < len && x.getLsbD (start+i)) := by
  simp [getLsbD, Nat.lt_succ]

@[simp] theorem getElem_extract {hi lo : Nat} {x : BitVec n} {i : Nat} (h : i < hi - lo + 1) :
    (extractLsb hi lo x)[i] = getLsbD x (lo+i) := by
  simp [getElem_eq_testBit_toNat, getLsbD, h]

@[simp] theorem getLsbD_extract (hi lo : Nat) (x : BitVec n) (i : Nat) :
    getLsbD (extractLsb hi lo x) i = (i ≤ (hi-lo) && getLsbD x (lo+i)) := by
  simp [getLsbD, Nat.lt_succ]

theorem extractLsb'_eq_extractLsb {w : Nat} (x : BitVec w) (start len : Nat) (h : len > 0) :
    x.extractLsb' start len = (x.extractLsb (len - 1 + start) start).cast (by omega) := by
  apply eq_of_toNat_eq
  simp [extractLsb, show len - 1 + 1 = len by omega]

/-! ### allOnes -/

@[simp] theorem toNat_allOnes : (allOnes v).toNat = 2^v - 1 := by
  unfold allOnes
  simp

@[simp] theorem getLsbD_allOnes : (allOnes v).getLsbD i = decide (i < v) := by
  simp [allOnes]

@[simp] theorem getElem_allOnes (i : Nat) (h : i < v) : (allOnes v)[i] = true := by
  simp [getElem_eq_testBit_toNat, h]

@[simp] theorem ofFin_add_rev (x : Fin (2^n)) : ofFin (x + x.rev) = allOnes n := by
  ext
  simp only [Fin.rev, getLsbD_ofFin, getLsbD_allOnes, Fin.is_lt, decide_True]
  rw [Fin.add_def]
  simp only [Nat.testBit_mod_two_pow, Fin.is_lt, decide_True, Bool.true_and]
  have h : (x : Nat) + (2 ^ n - (x + 1)) = 2 ^ n - 1 := by omega
  rw [h, Nat.testBit_two_pow_sub_one]
  simp

/-! ### or -/

@[simp] theorem toNat_or (x y : BitVec v) :
    BitVec.toNat (x ||| y) = BitVec.toNat x ||| BitVec.toNat y := rfl

@[simp] theorem toFin_or (x y : BitVec v) :
    BitVec.toFin (x ||| y) = BitVec.toFin x ||| BitVec.toFin y := by
  apply Fin.eq_of_val_eq
  exact (Nat.mod_eq_of_lt <| Nat.or_lt_two_pow x.isLt y.isLt).symm

@[simp] theorem getLsbD_or {x y : BitVec v} : (x ||| y).getLsbD i = (x.getLsbD i || y.getLsbD i) := by
  rw [← testBit_toNat, getLsbD, getLsbD]
  simp

@[simp] theorem getMsbD_or {x y : BitVec w} : (x ||| y).getMsbD i = (x.getMsbD i || y.getMsbD i) := by
  simp only [getMsbD]
  by_cases h : i < w <;> simp [h]

@[simp] theorem getElem_or {x y : BitVec w} {i : Nat} (h : i < w) : (x ||| y)[i] = (x[i] || y[i]) := by
  simp [getElem_eq_testBit_toNat]

@[simp] theorem msb_or {x y : BitVec w} : (x ||| y).msb = (x.msb || y.msb) := by
  simp [BitVec.msb]

@[simp] theorem setWidth_or {x y : BitVec w} :
    (x ||| y).setWidth k = x.setWidth k ||| y.setWidth k := by
  ext
  simp

theorem or_assoc (x y z : BitVec w) :
    x ||| y ||| z = x ||| (y ||| z) := by
  ext i
  simp [Bool.or_assoc]
instance : Std.Associative (α := BitVec n) (· ||| ·) := ⟨BitVec.or_assoc⟩

theorem or_comm (x y : BitVec w) :
    x ||| y = y ||| x := by
  ext i
  simp [Bool.or_comm]
instance : Std.Commutative (fun (x y : BitVec w) => x ||| y) := ⟨BitVec.or_comm⟩

@[simp] theorem or_self {x : BitVec w} : x ||| x = x := by
  ext i
  simp

instance : Std.IdempotentOp (α := BitVec n) (· ||| · ) where
  idempotent _ := BitVec.or_self

@[simp] theorem or_zero {x : BitVec w} : x ||| 0#w = x := by
  ext i
  simp

instance : Std.LawfulCommIdentity (α := BitVec n) (· ||| · ) (0#n) where
  right_id _ := BitVec.or_zero

@[simp] theorem zero_or {x : BitVec w} : 0#w ||| x = x := by
  ext i
  simp

@[simp] theorem or_allOnes {x : BitVec w} : x ||| allOnes w = allOnes w := by
  ext i
  simp

@[simp] theorem allOnes_or {x : BitVec w} : allOnes w ||| x = allOnes w := by
  ext i
  simp

/-! ### and -/

@[simp] theorem toNat_and (x y : BitVec v) :
    BitVec.toNat (x &&& y) = BitVec.toNat x &&& BitVec.toNat y := rfl

@[simp] theorem toFin_and (x y : BitVec v) :
    BitVec.toFin (x &&& y) = BitVec.toFin x &&& BitVec.toFin y := by
  apply Fin.eq_of_val_eq
  exact (Nat.mod_eq_of_lt <| Nat.and_lt_two_pow _ y.isLt).symm

@[simp] theorem getLsbD_and {x y : BitVec v} : (x &&& y).getLsbD i = (x.getLsbD i && y.getLsbD i) := by
  rw [← testBit_toNat, getLsbD, getLsbD]
  simp

@[simp] theorem getMsbD_and {x y : BitVec w} : (x &&& y).getMsbD i = (x.getMsbD i && y.getMsbD i) := by
  simp only [getMsbD]
  by_cases h : i < w <;> simp [h]

@[simp] theorem getElem_and {x y : BitVec w} {i : Nat} (h : i < w) : (x &&& y)[i] = (x[i] && y[i]) := by
  simp [getElem_eq_testBit_toNat]

@[simp] theorem msb_and {x y : BitVec w} : (x &&& y).msb = (x.msb && y.msb) := by
  simp [BitVec.msb]

@[simp] theorem setWidth_and {x y : BitVec w} :
    (x &&& y).setWidth k = x.setWidth k &&& y.setWidth k := by
  ext
  simp

theorem and_assoc (x y z : BitVec w) :
    x &&& y &&& z = x &&& (y &&& z) := by
  ext i
  simp [Bool.and_assoc]
instance : Std.Associative (α := BitVec n) (· &&& ·) := ⟨BitVec.and_assoc⟩

theorem and_comm (x y : BitVec w) :
    x &&& y = y &&& x := by
  ext i
  simp [Bool.and_comm]
instance : Std.Commutative (fun (x y : BitVec w) => x &&& y) := ⟨BitVec.and_comm⟩

@[simp] theorem and_self {x : BitVec w} : x &&& x = x := by
  ext i
  simp

instance : Std.IdempotentOp (α := BitVec n) (· &&& · ) where
  idempotent _ := BitVec.and_self

@[simp] theorem and_zero {x : BitVec w} : x &&& 0#w = 0#w := by
  ext i
  simp

@[simp] theorem zero_and {x : BitVec w} : 0#w &&& x = 0#w := by
  ext i
  simp

@[simp] theorem and_allOnes {x : BitVec w} : x &&& allOnes w = x := by
  ext i
  simp

instance : Std.LawfulCommIdentity (α := BitVec n) (· &&& · ) (allOnes n) where
  right_id _ := BitVec.and_allOnes

@[simp] theorem allOnes_and {x : BitVec w} : allOnes w &&& x = x := by
  ext i
  simp

/-! ### xor -/

@[simp] theorem toNat_xor (x y : BitVec v) :
    BitVec.toNat (x ^^^ y) = BitVec.toNat x ^^^ BitVec.toNat y := rfl

@[simp] theorem toFin_xor (x y : BitVec v) :
    BitVec.toFin (x ^^^ y) = BitVec.toFin x ^^^ BitVec.toFin y := by
  apply Fin.eq_of_val_eq
  exact (Nat.mod_eq_of_lt <| Nat.xor_lt_two_pow x.isLt y.isLt).symm

@[simp] theorem getLsbD_xor {x y : BitVec v} :
    (x ^^^ y).getLsbD i = ((x.getLsbD i) ^^ (y.getLsbD i)) := by
  rw [← testBit_toNat, getLsbD, getLsbD]
  simp

@[simp] theorem getMsbD_xor {x y : BitVec w} :
    (x ^^^ y).getMsbD i = (x.getMsbD i ^^ y.getMsbD i) := by
  simp only [getMsbD]
  by_cases h : i < w <;> simp [h]

@[simp] theorem getElem_xor {x y : BitVec w} {i : Nat} (h : i < w) : (x ^^^ y)[i] = (x[i] ^^ y[i]) := by
  simp [getElem_eq_testBit_toNat]

@[simp] theorem msb_xor {x y : BitVec w} :
    (x ^^^ y).msb = (x.msb ^^ y.msb) := by
  simp [BitVec.msb]

@[simp] theorem setWidth_xor {x y : BitVec w} :
    (x ^^^ y).setWidth k = x.setWidth k ^^^ y.setWidth k := by
  ext
  simp

theorem xor_assoc (x y z : BitVec w) :
    x ^^^ y ^^^ z = x ^^^ (y ^^^ z) := by
  ext i
  simp [Bool.xor_assoc]
instance : Std.Associative (fun (x y : BitVec w) => x ^^^ y) := ⟨BitVec.xor_assoc⟩

theorem xor_comm (x y : BitVec w) :
    x ^^^ y = y ^^^ x := by
  ext i
  simp [Bool.xor_comm]
instance : Std.Commutative (fun (x y : BitVec w) => x ^^^ y) := ⟨BitVec.xor_comm⟩

@[simp] theorem xor_self {x : BitVec w} : x ^^^ x = 0#w := by
  ext i
  simp

@[simp] theorem xor_zero {x : BitVec w} : x ^^^ 0#w = x := by
  ext i
  simp

instance : Std.LawfulCommIdentity (α := BitVec n) (· ^^^ · ) (0#n) where
  right_id _ := BitVec.xor_zero

@[simp] theorem zero_xor {x : BitVec w} : 0#w ^^^ x = x := by
  ext i
  simp

/-! ### not -/

theorem not_def {x : BitVec v} : ~~~x = allOnes v ^^^ x := rfl

@[simp, bv_toNat] theorem toNat_not {x : BitVec v} : (~~~x).toNat = 2^v - 1 - x.toNat := by
  rw [Nat.sub_sub, Nat.add_comm, not_def, toNat_xor]
  apply Nat.eq_of_testBit_eq
  intro i
  simp only [toNat_allOnes, Nat.testBit_xor, Nat.testBit_two_pow_sub_one]
  match h : BitVec.toNat x with
  | 0 => simp
  | y+1 =>
    rw [Nat.succ_eq_add_one] at h
    rw [← h]
    rw [Nat.testBit_two_pow_sub_succ (isLt _)]
    · cases w : decide (i < v)
      · simp at w
        simp [w]
        rw [Nat.testBit_lt_two_pow]
        calc BitVec.toNat x < 2 ^ v := isLt _
          _ ≤ 2 ^ i := Nat.pow_le_pow_of_le_right Nat.zero_lt_two w
      · simp

@[simp] theorem toFin_not (x : BitVec w) :
    (~~~x).toFin = x.toFin.rev := by
  apply Fin.val_inj.mp
  simp only [val_toFin, toNat_not, Fin.val_rev]
  omega

@[simp] theorem getLsbD_not {x : BitVec v} : (~~~x).getLsbD i = (decide (i < v) && ! x.getLsbD i) := by
  by_cases h' : i < v <;> simp_all [not_def]

@[simp] theorem getElem_not {x : BitVec w} {i : Nat} (h : i < w) : (~~~x)[i] = !x[i] := by
  simp only [getElem_eq_testBit_toNat, toNat_not]
  rw [← Nat.sub_add_eq, Nat.add_comm 1]
  rw [Nat.testBit_two_pow_sub_succ x.isLt]
  simp [h]

@[simp] theorem setWidth_not {x : BitVec w} (h : k ≤ w) :
    (~~~x).setWidth k = ~~~(x.setWidth k) := by
  ext
  simp [h]
  omega

@[simp] theorem not_zero : ~~~(0#n) = allOnes n := by
  ext
  simp

@[simp] theorem not_allOnes : ~~~ allOnes w = 0#w := by
  ext
  simp

@[simp] theorem xor_allOnes {x : BitVec w} : x ^^^ allOnes w = ~~~ x := by
  ext i
  simp

@[simp] theorem allOnes_xor {x : BitVec w} : allOnes w ^^^ x = ~~~ x := by
  ext i
  simp

@[simp]
theorem not_not {b : BitVec w} : ~~~(~~~b) = b := by
  ext i
  simp

/-! ### cast -/

@[simp] theorem not_cast {x : BitVec w} (h : w = w') : ~~~(cast h x) = cast h (~~~x) := by
  ext
  simp_all [lt_of_getLsbD]

@[simp] theorem and_cast {x y : BitVec w} (h : w = w') : cast h x &&& cast h y = cast h (x &&& y) := by
  ext
  simp_all [lt_of_getLsbD]

@[simp] theorem or_cast {x y : BitVec w} (h : w = w') : cast h x ||| cast h y = cast h (x ||| y) := by
  ext
  simp_all [lt_of_getLsbD]

@[simp] theorem xor_cast {x y : BitVec w} (h : w = w') : cast h x ^^^ cast h y = cast h (x ^^^ y) := by
  ext
  simp_all [lt_of_getLsbD]

/-! ### shiftLeft -/

@[simp, bv_toNat] theorem toNat_shiftLeft {x : BitVec v} :
    BitVec.toNat (x <<< n) = BitVec.toNat x <<< n % 2^v :=
  BitVec.toNat_ofNat _ _

@[simp] theorem toFin_shiftLeft {n : Nat} (x : BitVec w) :
    BitVec.toFin (x <<< n) = Fin.ofNat' (2^w) (x.toNat <<< n) := rfl

@[simp]
theorem shiftLeft_zero_eq (x : BitVec w) : x <<< 0 = x := by
  apply eq_of_toNat_eq
  simp

@[simp]
theorem zero_shiftLeft (n : Nat) : 0#w <<< n = 0#w := by
  simp [bv_toNat]

@[simp] theorem getLsbD_shiftLeft (x : BitVec m) (n) :
    getLsbD (x <<< n) i = (decide (i < m) && !decide (i < n) && getLsbD x (i - n)) := by
  rw [← testBit_toNat, getLsbD]
  simp only [toNat_shiftLeft, Nat.testBit_mod_two_pow, Nat.testBit_shiftLeft, ge_iff_le]
  -- This step could be a case bashing tactic.
  cases h₁ : decide (i < m) <;> cases h₂ : decide (n ≤ i) <;> cases h₃ : decide (i < n)
  all_goals { simp_all <;> omega }

@[simp] theorem getElem_shiftLeft {x : BitVec m} {n : Nat} (h : i < m) :
    (x <<< n)[i] = (!decide (i < n) && getLsbD x (i - n)) := by
  rw [← testBit_toNat, getElem_eq_testBit_toNat]
  simp only [toNat_shiftLeft, Nat.testBit_mod_two_pow, Nat.testBit_shiftLeft, ge_iff_le]
  -- This step could be a case bashing tactic.
  cases h₁ : decide (i < m) <;> cases h₂ : decide (n ≤ i) <;> cases h₃ : decide (i < n)
  all_goals { simp_all <;> omega }

theorem shiftLeft_xor_distrib (x y : BitVec w) (n : Nat) :
    (x ^^^ y) <<< n = (x <<< n) ^^^ (y <<< n) := by
  ext i
  simp only [getLsbD_shiftLeft, Fin.is_lt, decide_True, Bool.true_and, getLsbD_xor]
  by_cases h : i < n
    <;> simp [h]

theorem shiftLeft_and_distrib (x y : BitVec w) (n : Nat) :
    (x &&& y) <<< n = (x <<< n) &&& (y <<< n) := by
  ext i
  simp only [getLsbD_shiftLeft, Fin.is_lt, decide_True, Bool.true_and, getLsbD_and]
  by_cases h : i < n
    <;> simp [h]

theorem shiftLeft_or_distrib (x y : BitVec w) (n : Nat) :
    (x ||| y) <<< n = (x <<< n) ||| (y <<< n) := by
  ext i
  simp only [getLsbD_shiftLeft, Fin.is_lt, decide_True, Bool.true_and, getLsbD_or]
  by_cases h : i < n
    <;> simp [h]

@[simp] theorem getMsbD_shiftLeft (x : BitVec w) (i) :
    (x <<< i).getMsbD k = x.getMsbD (k + i) := by
  simp only [getMsbD, getLsbD_shiftLeft]
  by_cases h : w = 0
  · subst h; simp
  have t : w - 1 - k < w := by omega
  simp only [t]
  simp only [decide_True, Nat.sub_sub, Bool.true_and, Nat.add_assoc]
  by_cases h₁ : k < w <;> by_cases h₂ : w - (1 + k) < i <;> by_cases h₃ : k + i < w
    <;> simp [h₁, h₂, h₃]
    <;> (first | apply getLsbD_ge | apply Eq.symm; apply getLsbD_ge)
    <;> omega

theorem shiftLeftZeroExtend_eq {x : BitVec w} :
    shiftLeftZeroExtend x n = setWidth (w+n) x <<< n := by
  apply eq_of_toNat_eq
  rw [shiftLeftZeroExtend, setWidth]
  split
  · simp
    rw [Nat.mod_eq_of_lt]
    rw [Nat.shiftLeft_eq, Nat.pow_add]
    exact Nat.mul_lt_mul_of_pos_right x.isLt (Nat.two_pow_pos _)
  · omega

@[simp] theorem getElem_shiftLeftZeroExtend {x : BitVec m} {n : Nat} (h : i < m + n) :
    (shiftLeftZeroExtend x n)[i] = ((! decide (i < n)) && getLsbD x (i - n)) := by
  rw [shiftLeftZeroExtend_eq, getLsbD]
  simp only [getElem_eq_testBit_toNat, getLsbD_shiftLeft, getLsbD_setWidth]
  cases h₁ : decide (i < n) <;> cases h₂ : decide (i - n < m + n)
    <;> simp_all [h]
    <;> omega

@[simp] theorem getLsbD_shiftLeftZeroExtend (x : BitVec m) (n : Nat) :
    getLsbD (shiftLeftZeroExtend x n) i = ((! decide (i < n)) && getLsbD x (i - n)) := by
  rw [shiftLeftZeroExtend_eq]
  simp only [getLsbD_shiftLeft, getLsbD_setWidth]
  cases h₁ : decide (i < n) <;> cases h₂ : decide (i - n < m + n) <;> cases h₃ : decide (i < m + n)
    <;> simp_all
    <;> (rw [getLsbD_ge]; omega)

@[simp] theorem getMsbD_shiftLeftZeroExtend (x : BitVec m) (n : Nat) :
    getMsbD (shiftLeftZeroExtend x n) i = getMsbD x i := by
  have : n ≤ i + n := by omega
  simp_all [shiftLeftZeroExtend_eq]

@[simp] theorem msb_shiftLeftZeroExtend (x : BitVec w) (i : Nat) :
    (shiftLeftZeroExtend x i).msb = x.msb := by
  simp [shiftLeftZeroExtend_eq, BitVec.msb]

theorem shiftLeft_add {w : Nat} (x : BitVec w) (n m : Nat) :
    x <<< (n + m) = (x <<< n) <<< m := by
  ext i
  simp only [getLsbD_shiftLeft, Fin.is_lt, decide_True, Bool.true_and]
  rw [show i - (n + m) = (i - m - n) by omega]
  cases h₂ : decide (i < m) <;>
  cases h₃ : decide (i - m < w) <;>
  cases h₄ : decide (i - m < n) <;>
  cases h₅ : decide (i < n + m) <;>
    simp at * <;> omega

@[simp]
theorem allOnes_shiftLeft_and_shiftLeft {x : BitVec w} {n : Nat} :
    BitVec.allOnes w <<< n &&& x <<< n = x <<< n := by
  simp [← BitVec.shiftLeft_and_distrib]

@[simp]
theorem allOnes_shiftLeft_or_shiftLeft {x : BitVec w} {n : Nat} :
    BitVec.allOnes w <<< n ||| x <<< n = BitVec.allOnes w <<< n := by
  simp [← shiftLeft_or_distrib]

@[deprecated shiftLeft_add (since := "2024-06-02")]
theorem shiftLeft_shiftLeft {w : Nat} (x : BitVec w) (n m : Nat) :
    (x <<< n) <<< m = x <<< (n + m) := by
  rw [shiftLeft_add]

/-! ### shiftLeft reductions from BitVec to Nat -/

@[simp]
theorem shiftLeft_eq' {x : BitVec w₁} {y : BitVec w₂} : x <<< y = x <<< y.toNat := by rfl

theorem shiftLeft_zero' {x : BitVec w₁} : x <<< 0#w₂ = x := by simp

theorem shiftLeft_shiftLeft' {x : BitVec w₁} {y : BitVec w₂} {z : BitVec w₃} :
    x <<< y <<< z = x <<< (y.toNat + z.toNat) := by
  simp [shiftLeft_add]

theorem getLsbD_shiftLeft' {x : BitVec w₁} {y : BitVec w₂} {i : Nat} :
    (x <<< y).getLsbD i = (decide (i < w₁) && !decide (i < y.toNat) && x.getLsbD (i - y.toNat)) := by
  simp [shiftLeft_eq', getLsbD_shiftLeft]

@[simp]
theorem getElem_shiftLeft' {x : BitVec w₁} {y : BitVec w₂} {i : Nat} (h : i < w₁) :
    (x <<< y)[i] = (!decide (i < y.toNat) && x.getLsbD (i - y.toNat)) := by
  simp [shiftLeft_eq', getLsbD_shiftLeft]

/-! ### ushiftRight -/

@[simp, bv_toNat] theorem toNat_ushiftRight (x : BitVec n) (i : Nat) :
    (x >>> i).toNat = x.toNat >>> i := rfl

@[simp] theorem getLsbD_ushiftRight (x : BitVec n) (i j : Nat) :
    getLsbD (x >>> i) j = getLsbD x (i+j) := by
  unfold getLsbD ; simp

@[simp] theorem getElem_ushiftRight (x : BitVec w) (i n : Nat) (h : i < w) :
    (x >>> n)[i] = x.getLsbD (n + i) := by
  simp [getElem_eq_testBit_toNat, toNat_ushiftRight, Nat.testBit_shiftRight, getLsbD]

theorem ushiftRight_xor_distrib (x y : BitVec w) (n : Nat) :
    (x ^^^ y) >>> n = (x >>> n) ^^^ (y >>> n) := by
  ext
  simp

theorem ushiftRight_and_distrib (x y : BitVec w) (n : Nat) :
    (x &&& y) >>> n = (x >>> n) &&& (y >>> n) := by
  ext
  simp

theorem ushiftRight_or_distrib (x y : BitVec w)  (n : Nat) :
    (x ||| y) >>> n = (x >>> n) ||| (y >>> n) := by
  ext
  simp

@[simp]
theorem ushiftRight_zero_eq (x : BitVec w) : x >>> 0 = x := by
  simp [bv_toNat]

/--
Shifting right by `n < w` yields a bitvector whose value is less than `2 ^ (w - n)`.
-/
theorem toNat_ushiftRight_lt (x : BitVec w) (n : Nat) (hn : n ≤ w) :
    (x >>> n).toNat < 2 ^ (w - n) := by
  rw [toNat_ushiftRight, Nat.shiftRight_eq_div_pow, Nat.div_lt_iff_lt_mul]
  · rw [Nat.pow_sub_mul_pow]
    · apply x.isLt
    · apply hn
  · apply Nat.pow_pos (by decide)

/-! ### ushiftRight reductions from BitVec to Nat -/

@[simp]
theorem ushiftRight_eq' (x : BitVec w₁) (y : BitVec w₂) :
    x >>> y = x >>> y.toNat := by rfl

/-! ### sshiftRight -/

theorem sshiftRight_eq {x : BitVec n} {i : Nat} :
    x.sshiftRight i = BitVec.ofInt n (x.toInt >>> i) := by
  apply BitVec.eq_of_toInt_eq
  simp [BitVec.sshiftRight]

/-- if the msb is false, the arithmetic shift right equals logical shift right -/
theorem sshiftRight_eq_of_msb_false {x : BitVec w} {s : Nat} (h : x.msb = false) :
    (x.sshiftRight s) = x >>> s := by
  apply BitVec.eq_of_toNat_eq
  rw [BitVec.sshiftRight_eq, BitVec.toInt_eq_toNat_cond]
  have hxbound : 2 * x.toNat < 2 ^ w := BitVec.msb_eq_false_iff_two_mul_lt.mp h
  simp only [hxbound, ↓reduceIte, Int.natCast_shiftRight, Int.ofNat_eq_coe, ofInt_natCast,
    toNat_ofNat, toNat_ushiftRight]
  replace hxbound : x.toNat >>> s < 2 ^ w := by
    rw [Nat.shiftRight_eq_div_pow]
    exact Nat.lt_of_le_of_lt (Nat.div_le_self ..) x.isLt
  apply Nat.mod_eq_of_lt hxbound

/--
If the msb is `true`, the arithmetic shift right equals negating,
then logical shifting right, then negating again.
The double negation preserves the lower bits that have been shifted,
and the outer negation ensures that the high bits are '1'. -/
theorem sshiftRight_eq_of_msb_true {x : BitVec w} {s : Nat} (h : x.msb = true) :
    (x.sshiftRight s) = ~~~((~~~x) >>> s) := by
  apply BitVec.eq_of_toNat_eq
  rcases w with rfl | w
  · simp [toNat_of_zero_length]
  · rw [BitVec.sshiftRight_eq, BitVec.toInt_eq_toNat_cond]
    have hxbound : (2 * x.toNat ≥ 2 ^ (w + 1)) := BitVec.msb_eq_true_iff_two_mul_ge.mp h
    replace hxbound : ¬ (2 * x.toNat < 2 ^ (w + 1)) := by omega
    simp only [hxbound, ↓reduceIte, toNat_ofInt, toNat_not, toNat_ushiftRight]
    rw [← Int.subNatNat_eq_coe, Int.subNatNat_of_lt (by omega),
        Nat.pred_eq_sub_one, Int.negSucc_shiftRight,
        Int.emod_negSucc, Int.natAbs_ofNat, Nat.succ_eq_add_one,
        Int.subNatNat_of_le (by omega), Int.toNat_ofNat, Nat.mod_eq_of_lt,
        Nat.sub_right_comm]
    omega
    · rw [Nat.shiftRight_eq_div_pow]
      apply Nat.lt_of_le_of_lt (Nat.div_le_self _ _) (by omega)

theorem getLsbD_sshiftRight (x : BitVec w) (s i : Nat) :
    getLsbD (x.sshiftRight s) i =
      (!decide (w ≤ i) && if s + i < w then x.getLsbD (s + i) else x.msb) := by
  rcases hmsb : x.msb with rfl | rfl
  · simp only [sshiftRight_eq_of_msb_false hmsb, getLsbD_ushiftRight, Bool.if_false_right]
    by_cases hi : i ≥ w
    · simp only [hi, decide_True, Bool.not_true, Bool.false_and]
      apply getLsbD_ge
      omega
    · simp only [hi, decide_False, Bool.not_false, Bool.true_and, Bool.iff_and_self,
        decide_eq_true_eq]
      intros hlsb
      apply BitVec.lt_of_getLsbD hlsb
  · by_cases hi : i ≥ w
    · simp [hi]
    · simp only [sshiftRight_eq_of_msb_true hmsb, getLsbD_not, getLsbD_ushiftRight, Bool.not_and,
        Bool.not_not, hi, decide_False, Bool.not_false, Bool.if_true_right, Bool.true_and,
        Bool.and_iff_right_iff_imp, Bool.or_eq_true, Bool.not_eq_true', decide_eq_false_iff_not,
        Nat.not_lt, decide_eq_true_eq]
      omega

theorem getElem_sshiftRight {x : BitVec w} {s i : Nat} (h : i < w) :
    (x.sshiftRight s)[i] = (if s + i < w then x.getLsbD (s + i) else x.msb) := by
  rcases hmsb : x.msb with rfl | rfl
  · simp only [sshiftRight_eq_of_msb_false hmsb, getElem_ushiftRight, Bool.if_false_right,
    Bool.iff_and_self, decide_eq_true_eq]
    intros hlsb
    apply BitVec.lt_of_getLsbD hlsb
  · simp [sshiftRight_eq_of_msb_true hmsb]

theorem sshiftRight_xor_distrib (x y : BitVec w) (n : Nat) :
    (x ^^^ y).sshiftRight n = (x.sshiftRight n) ^^^ (y.sshiftRight n) := by
  ext i
  simp only [getLsbD_sshiftRight, getLsbD_xor, msb_xor]
  split
    <;> by_cases w ≤ i
    <;> simp [*]

theorem sshiftRight_and_distrib (x y : BitVec w) (n : Nat) :
    (x &&& y).sshiftRight n = (x.sshiftRight n) &&& (y.sshiftRight n) := by
  ext i
  simp only [getLsbD_sshiftRight, getLsbD_and, msb_and]
  split
    <;> by_cases w ≤ i
    <;> simp [*]

theorem sshiftRight_or_distrib (x y : BitVec w) (n : Nat) :
    (x ||| y).sshiftRight n = (x.sshiftRight n) ||| (y.sshiftRight n) := by
  ext i
  simp only [getLsbD_sshiftRight, getLsbD_or, msb_or]
  split
    <;> by_cases w ≤ i
    <;> simp [*]

/-- The msb after arithmetic shifting right equals the original msb. -/
theorem sshiftRight_msb_eq_msb {n : Nat} {x : BitVec w} :
    (x.sshiftRight n).msb = x.msb := by
  rw [msb_eq_getLsbD_last, getLsbD_sshiftRight, msb_eq_getLsbD_last]
  by_cases hw₀ : w = 0
  · simp [hw₀]
  · simp only [show ¬(w ≤ w - 1) by omega, decide_False, Bool.not_false, Bool.true_and,
      ite_eq_right_iff]
    intros h
    simp [show n = 0 by omega]

@[simp] theorem sshiftRight_zero {x : BitVec w} : x.sshiftRight 0 = x := by
  ext i
  simp [getLsbD_sshiftRight]

theorem sshiftRight_add {x : BitVec w} {m n : Nat} :
    x.sshiftRight (m + n) = (x.sshiftRight m).sshiftRight n := by
  ext i
  simp only [getLsbD_sshiftRight, Nat.add_assoc]
  by_cases h₁ : w ≤ (i : Nat)
  · simp [h₁]
  · simp only [h₁, decide_False, Bool.not_false, Bool.true_and]
    by_cases h₂ : n + ↑i < w
    · simp [h₂]
    · simp only [h₂, ↓reduceIte]
      by_cases h₃ : m + (n + ↑i) < w
      · simp [h₃]
        omega
      · simp [h₃, sshiftRight_msb_eq_msb]

/-! ### sshiftRight reductions from BitVec to Nat -/

@[simp]
theorem sshiftRight_eq' (x : BitVec w) : x.sshiftRight' y = x.sshiftRight y.toNat := rfl

/-! ### udiv -/

theorem udiv_eq {x y : BitVec n} : x.udiv y = BitVec.ofNat n (x.toNat / y.toNat) := by
  have h : x.toNat / y.toNat < 2 ^ n := Nat.lt_of_le_of_lt (Nat.div_le_self ..) (by omega)
  simp [udiv, bv_toNat, h, Nat.mod_eq_of_lt]

@[simp, bv_toNat]
theorem toNat_udiv {x y : BitVec n} : (x.udiv y).toNat = x.toNat / y.toNat := by
  simp only [udiv_eq]
  by_cases h : y = 0
  · simp [h]
  · rw [toNat_ofNat, Nat.mod_eq_of_lt]
    exact Nat.lt_of_le_of_lt (Nat.div_le_self ..) (by omega)

/-! ### umod -/

theorem umod_eq {x y : BitVec n} :
    x.umod y = BitVec.ofNat n (x.toNat % y.toNat) := by
  have h : x.toNat % y.toNat < 2 ^ n := Nat.lt_of_le_of_lt (Nat.mod_le _ _) x.isLt
  simp [umod, bv_toNat, Nat.mod_eq_of_lt h]

@[simp, bv_toNat]
theorem toNat_umod {x y : BitVec n} :
    (x.umod y).toNat = x.toNat % y.toNat := rfl

/-! ### signExtend -/

/-- Equation theorem for `Int.sub` when both arguments are `Int.ofNat` -/
private theorem Int.ofNat_sub_ofNat_of_lt {n m : Nat} (hlt : n < m) :
    (n : Int) - (m : Int) = -(↑(m - 1 - n) + 1) := by
  omega

/-- Equation theorem for `Int.mod` -/
private theorem Int.negSucc_emod (m : Nat) (n : Int) :
    -(m + 1) % n = Int.subNatNat (Int.natAbs n) ((m % Int.natAbs n) + 1) := rfl

/-- The sign extension is the same as zero extending when `msb = false`. -/
theorem signExtend_eq_not_setWidth_not_of_msb_false {x : BitVec w} {v : Nat} (hmsb : x.msb = false) :
    x.signExtend v = x.setWidth v := by
  ext i
  by_cases hv : i < v
  · simp only [signExtend, getLsbD, getLsbD_setWidth, hv, decide_True, Bool.true_and, toNat_ofInt,
      BitVec.toInt_eq_msb_cond, hmsb, ↓reduceIte, reduceCtorEq]
    rw [Int.ofNat_mod_ofNat, Int.toNat_ofNat, Nat.testBit_mod_two_pow]
    simp [BitVec.testBit_toNat]
  · simp only [getLsbD_setWidth, hv, decide_False, Bool.false_and]
    apply getLsbD_ge
    omega

/--
The sign extension is a bitwise not, followed by a zero extend, followed by another bitwise not
when `msb = true`. The double bitwise not ensures that the high bits are '1',
and the lower bits are preserved. -/
theorem signExtend_eq_not_setWidth_not_of_msb_true {x : BitVec w} {v : Nat} (hmsb : x.msb = true) :
    x.signExtend v = ~~~((~~~x).setWidth v) := by
  apply BitVec.eq_of_toNat_eq
  simp only [signExtend, BitVec.toInt_eq_msb_cond, toNat_ofInt, toNat_not,
    toNat_setWidth, hmsb, ↓reduceIte]
  norm_cast
  rw [Int.ofNat_sub_ofNat_of_lt, Int.negSucc_emod]
  simp only [Int.natAbs_ofNat, Nat.succ_eq_add_one]
  rw [Int.subNatNat_of_le]
  · rw [Int.toNat_ofNat, Nat.add_comm, Nat.sub_add_eq]
  · apply Nat.le_trans
    · apply Nat.succ_le_of_lt
      apply Nat.mod_lt
      apply Nat.two_pow_pos
    · apply Nat.le_refl
  · omega

theorem getLsbD_signExtend (x  : BitVec w) {v i : Nat} :
    (x.signExtend v).getLsbD i = (decide (i < v) && if i < w then x.getLsbD i else x.msb) := by
  rcases hmsb : x.msb with rfl | rfl
  · rw [signExtend_eq_not_setWidth_not_of_msb_false hmsb]
    by_cases (i < v) <;> by_cases (i < w) <;> simp_all <;> omega
  · rw [signExtend_eq_not_setWidth_not_of_msb_true hmsb]
    by_cases (i < v) <;> by_cases (i < w) <;> simp_all <;> omega

theorem getElem_signExtend {x  : BitVec w} {v i : Nat} (h : i < v) :
    (x.signExtend v)[i] = if i < w then x.getLsbD i else x.msb := by
  rw [←getLsbD_eq_getElem, getLsbD_signExtend]
  simp [h]

/-- Sign extending to a width smaller than the starting width is a truncation. -/
theorem signExtend_eq_setWidth_of_lt (x : BitVec w) {v : Nat} (hv : v ≤ w):
  x.signExtend v = x.setWidth v := by
  ext i
  simp only [getLsbD_signExtend, Fin.is_lt, decide_True, Bool.true_and, getLsbD_setWidth,
    ite_eq_left_iff, Nat.not_lt]
  omega

/-- Sign extending to the same bitwidth is a no op. -/
theorem signExtend_eq (x : BitVec w) : x.signExtend w = x := by
  rw [signExtend_eq_setWidth_of_lt _ (Nat.le_refl _), setWidth_eq]

/-! ### append -/

theorem append_def (x : BitVec v) (y : BitVec w) :
    x ++ y = (shiftLeftZeroExtend x w ||| setWidth' (Nat.le_add_left w v) y) := rfl

@[simp] theorem toNat_append (x : BitVec m) (y : BitVec n) :
    (x ++ y).toNat = x.toNat <<< n ||| y.toNat :=
  rfl

theorem getLsbD_append {x : BitVec n} {y : BitVec m} :
    getLsbD (x ++ y) i = bif i < m then getLsbD y i else getLsbD x (i - m) := by
  simp only [append_def, getLsbD_or, getLsbD_shiftLeftZeroExtend, getLsbD_setWidth']
  by_cases h : i < m
  · simp [h]
  · simp [h]; simp_all

theorem getElem_append {x : BitVec n} {y : BitVec m} (h : i < n + m) :
    (x ++ y)[i] = bif i < m then getLsbD y i else getLsbD x (i - m) := by
  simp only [append_def, getElem_or, getElem_shiftLeftZeroExtend, getElem_setWidth']
  by_cases h' : i < m
  · simp [h']
  · simp [h']; simp_all

@[simp] theorem getMsbD_append {x : BitVec n} {y : BitVec m} :
    getMsbD (x ++ y) i = bif n ≤ i then getMsbD y (i - n) else getMsbD x i := by
  simp [append_def]
  by_cases h : n ≤ i
  · simp [h]
  · simp [h]

theorem msb_append {x : BitVec w} {y : BitVec v} :
    (x ++ y).msb = bif (w == 0) then (y.msb) else (x.msb) := by
  rw [← append_eq, append]
  simp [msb_setWidth']
  by_cases h : w = 0
  · subst h
    simp [BitVec.msb, getMsbD]
  · rw [cond_eq_if]
    have q : 0 < w + v := by omega
    have t : y.getLsbD (w + v - 1) = false := getLsbD_ge _ _ (by omega)
    simp [h, q, t, BitVec.msb, getMsbD]

@[simp] theorem append_zero_width (x : BitVec w) (y : BitVec 0) : x ++ y = x := by
  ext
  rw [getLsbD_append] -- Why does this not work with `simp [getLsbD_append]`?
  simp

@[simp] theorem zero_width_append (x : BitVec 0) (y : BitVec v) : x ++ y = cast (by omega) y := by
  ext
  rw [getLsbD_append]
  simpa using lt_of_getLsbD

@[simp] theorem zero_append_zero : 0#v ++ 0#w = 0#(v + w) := by
  ext
  simp only [getLsbD_append, getLsbD_zero, Bool.cond_self]

@[simp] theorem cast_append_right (h : w + v = w + v') (x : BitVec w) (y : BitVec v) :
    cast h (x ++ y) = x ++ cast (by omega) y := by
  ext
  simp only [getLsbD_cast, getLsbD_append, cond_eq_if, decide_eq_true_eq]
  split <;> split
  · rfl
  · omega
  · omega
  · congr
    omega

@[simp] theorem cast_append_left (h : w + v = w' + v) (x : BitVec w) (y : BitVec v) :
    cast h (x ++ y) = cast (by omega) x ++ y := by
  ext
  simp [getLsbD_append]

theorem setWidth_append {x : BitVec w} {y : BitVec v} :
    (x ++ y).setWidth k = if h : k ≤ v then y.setWidth k else (x.setWidth (k - v) ++ y).cast (by omega) := by
  apply eq_of_getLsbD_eq
  intro i
  simp only [getLsbD_setWidth, Fin.is_lt, decide_True, getLsbD_append, Bool.true_and]
  split
  · have t : i < v := by omega
    simp [t]
  · by_cases t : i < v
    · simp [t, getLsbD_append]
    · have t' : i - v < k - v := by omega
      simp [t, t', getLsbD_append]

@[simp] theorem setWidth_append_of_eq {x : BitVec v} {y : BitVec w} (h : w' = w) : setWidth (v' + w') (x ++ y) = setWidth v' x ++ setWidth w' y := by
  subst h
  ext i
  simp only [getLsbD_setWidth, Fin.is_lt, decide_True, getLsbD_append, cond_eq_if,
    decide_eq_true_eq, Bool.true_and, setWidth_eq]
  split
  · simp_all
  · simp_all only [Bool.iff_and_self, decide_eq_true_eq]
    intro h
    have := BitVec.lt_of_getLsbD h
    omega

@[simp] theorem setWidth_cons {x : BitVec w} : (cons a x).setWidth w = x := by
  simp [cons, setWidth_append]

@[simp] theorem not_append {x : BitVec w} {y : BitVec v} : ~~~ (x ++ y) = (~~~ x) ++ (~~~ y) := by
  ext i
  simp only [getLsbD_not, getLsbD_append, cond_eq_if]
  split
  · simp_all
  · simp_all; omega

@[simp] theorem and_append {x₁ x₂ : BitVec w} {y₁ y₂ : BitVec v} :
    (x₁ ++ y₁) &&& (x₂ ++ y₂) = (x₁ &&& x₂) ++ (y₁ &&& y₂) := by
  ext i
  simp only [getLsbD_append, cond_eq_if]
  split <;> simp [getLsbD_append, *]

@[simp] theorem or_append {x₁ x₂ : BitVec w} {y₁ y₂ : BitVec v} :
    (x₁ ++ y₁) ||| (x₂ ++ y₂) = (x₁ ||| x₂) ++ (y₁ ||| y₂) := by
  ext i
  simp only [getLsbD_append, cond_eq_if]
  split <;> simp [getLsbD_append, *]

@[simp] theorem xor_append {x₁ x₂ : BitVec w} {y₁ y₂ : BitVec v} :
    (x₁ ++ y₁) ^^^ (x₂ ++ y₂) = (x₁ ^^^ x₂) ++ (y₁ ^^^ y₂) := by
  ext i
  simp only [getLsbD_append, cond_eq_if]
  split <;> simp [getLsbD_append, *]

theorem shiftRight_add {w : Nat} (x : BitVec w) (n m : Nat) :
    x >>> (n + m) = (x >>> n) >>> m:= by
  ext i
  simp [Nat.add_assoc n m i]

@[deprecated shiftRight_add (since := "2024-06-02")]
theorem shiftRight_shiftRight {w : Nat} (x : BitVec w) (n m : Nat) :
    (x >>> n) >>> m = x >>> (n + m) := by
  rw [shiftRight_add]

/-! ### rev -/

theorem getLsbD_rev (x : BitVec w) (i : Fin w) :
    x.getLsbD i.rev = x.getMsbD i := by
  simp [getLsbD, getMsbD]
  congr 1
  omega

theorem getElem_rev {x : BitVec w} {i : Fin w}:
    x[i.rev] = x.getMsbD i := by
  simp [getMsbD]
  congr 1
  omega

theorem getMsbD_rev (x : BitVec w) (i : Fin w) :
    x.getMsbD i.rev = x.getLsbD i := by
  simp only [← getLsbD_rev]
  simp only [Fin.rev]
  congr
  omega

/-! ### cons -/

@[simp] theorem toNat_cons (b : Bool) (x : BitVec w) :
    (cons b x).toNat = (b.toNat <<< w) ||| x.toNat := by
  let ⟨x, _⟩ := x
  simp [cons, toNat_append, toNat_ofBool]

/-- Variant of `toNat_cons` using `+` instead of `|||`. -/
theorem toNat_cons' {x : BitVec w} :
    (cons a x).toNat = (a.toNat <<< w) + x.toNat := by
  simp [cons, Nat.shiftLeft_eq, Nat.mul_comm _ (2^w), Nat.mul_add_lt_is_or, x.isLt]

theorem getLsbD_cons (b : Bool) {n} (x : BitVec n) (i : Nat) :
    getLsbD (cons b x) i = if i = n then b else getLsbD x i := by
  simp only [getLsbD, toNat_cons, Nat.testBit_or]
  rw [Nat.testBit_shiftLeft]
  rcases Nat.lt_trichotomy i n with i_lt_n | i_eq_n | n_lt_i
  · have p1 : ¬(n ≤ i) := by omega
    have p2 : i ≠ n := by omega
    simp [p1, p2]
  · simp [i_eq_n, testBit_toNat]
    cases b <;> trivial
  · have p1 : i ≠ n := by omega
    have p2 : i - n ≠ 0 := by omega
    simp [p1, p2, Nat.testBit_bool_to_nat]

theorem getElem_cons {b : Bool} {n} {x : BitVec n} {i : Nat} (h : i < n + 1) :
    (cons b x)[i] = if i = n then b else getLsbD x i := by
  simp only [getElem_eq_testBit_toNat, toNat_cons, Nat.testBit_or, getLsbD]
  rw [Nat.testBit_shiftLeft]
  rcases Nat.lt_trichotomy i n with i_lt_n | i_eq_n | n_lt_i
  · have p1 : ¬(n ≤ i) := by omega
    have p2 : i ≠ n := by omega
    simp [p1, p2]
  · simp [i_eq_n, testBit_toNat]
    cases b <;> trivial
  · have p1 : i ≠ n := by omega
    have p2 : i - n ≠ 0 := by omega
    simp [p1, p2, Nat.testBit_bool_to_nat]

@[simp] theorem msb_cons : (cons a x).msb = a := by
  simp [cons, msb_cast, msb_append]

@[simp] theorem getMsbD_cons_zero : (cons a x).getMsbD 0 = a := by
  rw [← BitVec.msb, msb_cons]

@[simp] theorem getMsbD_cons_succ : (cons a x).getMsbD (i + 1) = x.getMsbD i := by
  simp [cons, Nat.le_add_left 1 i]

theorem setWidth_succ (x : BitVec w) :
    setWidth (i+1) x = cons (getLsbD x i) (setWidth i x) := by
  apply eq_of_getLsbD_eq
  intro j
  simp only [getLsbD_setWidth, getLsbD_cons, j.isLt, decide_True, Bool.true_and]
  if j_eq : j.val = i then
    simp [j_eq]
  else
    have j_lt : j.val < i := Nat.lt_of_le_of_ne (Nat.le_of_succ_le_succ j.isLt) j_eq
    simp [j_eq, j_lt]

@[simp] theorem cons_msb_setWidth (x : BitVec (w+1)) : (cons x.msb (x.setWidth w)) = x := by
  ext i
  simp only [getLsbD_cons]
  split <;> rename_i h
  · simp [BitVec.msb, getMsbD, h]
  · by_cases h' : i < w
    · simp_all
    · omega

@[deprecated "Use the reverse direction of `cons_msb_setWidth`"]
theorem eq_msb_cons_setWidth (x : BitVec (w+1)) : x = (cons x.msb (x.setWidth w)) := by
  simp

@[simp] theorem not_cons (x : BitVec w) (b : Bool) : ~~~(cons b x) = cons (!b) (~~~x) := by
  simp [cons]

@[simp] theorem cons_or_cons (x y : BitVec w) (a b : Bool) :
    (cons a x) ||| (cons b y) = cons (a || b) (x ||| y) := by
  ext i
  simp [cons]

@[simp] theorem cons_and_cons (x y : BitVec w) (a b : Bool) :
    (cons a x) &&& (cons b y) = cons (a && b) (x &&& y) := by
  ext i
  simp [cons]

@[simp] theorem cons_xor_cons (x y : BitVec w) (a b : Bool) :
    (cons a x) ^^^ (cons b y) = cons (a ^^ b) (x ^^^ y) := by
  ext i
  simp [cons]

/-! ### concat -/

@[simp] theorem toNat_concat (x : BitVec w) (b : Bool) :
    (concat x b).toNat = x.toNat * 2 + b.toNat := by
  apply Nat.eq_of_testBit_eq
  simp only [concat, toNat_append, Nat.shiftLeft_eq, Nat.pow_one, toNat_ofBool, Nat.testBit_or]
  cases b
  · simp
  · rintro (_ | i)
    <;> simp [Nat.add_mod, Nat.add_comm, Nat.add_mul_div_right, Nat.testBit_add_one]

theorem getLsbD_concat (x : BitVec w) (b : Bool) (i : Nat) :
    (concat x b).getLsbD i = if i = 0 then b else x.getLsbD (i - 1) := by
  simp only [concat, getLsbD, toNat_append, toNat_ofBool, Nat.testBit_or, Nat.shiftLeft_eq]
  cases i
  · simp [Nat.mod_eq_of_lt b.toNat_lt]
  · simp [Nat.div_eq_of_lt b.toNat_lt, Nat.testBit_add_one]

theorem getElem_concat (x : BitVec w) (b : Bool) (i : Nat) (h : i < w + 1) :
    (concat x b)[i] = if i = 0 then b else x.getLsbD (i - 1) := by
  simp only [concat, getElem_eq_testBit_toNat, getLsbD, toNat_append,
    toNat_ofBool, Nat.testBit_or, Nat.shiftLeft_eq]
  cases i
  · simp [Nat.mod_eq_of_lt b.toNat_lt]
  · simp [Nat.div_eq_of_lt b.toNat_lt, Nat.testBit_add_one]

@[simp] theorem getLsbD_concat_zero : (concat x b).getLsbD 0 = b := by
  simp [getLsbD_concat]

@[simp] theorem getElem_concat_zero : (concat x b)[0] = b := by
  simp [getElem_concat]

@[simp] theorem getLsbD_concat_succ : (concat x b).getLsbD (i + 1) = x.getLsbD i := by
  simp [getLsbD_concat]

@[simp] theorem getElem_concat_succ {x : BitVec w} {i : Nat} (h : i < w) :
    (concat x b)[i + 1] = x[i] := by
  simp [getElem_concat, h, getLsbD_eq_getElem]

@[simp] theorem not_concat (x : BitVec w) (b : Bool) : ~~~(concat x b) = concat (~~~x) !b := by
  ext i; cases i using Fin.succRecOn <;> simp [*, Nat.succ_lt_succ]

@[simp] theorem concat_or_concat (x y : BitVec w) (a b : Bool) :
    (concat x a) ||| (concat y b) = concat (x ||| y) (a || b) := by
  ext i; cases i using Fin.succRecOn <;> simp

@[simp] theorem concat_and_concat (x y : BitVec w) (a b : Bool) :
    (concat x a) &&& (concat y b) = concat (x &&& y) (a && b) := by
  ext i; cases i using Fin.succRecOn <;> simp

@[simp] theorem concat_xor_concat (x y : BitVec w) (a b : Bool) :
    (concat x a) ^^^ (concat y b) = concat (x ^^^ y) (a ^^ b) := by
  ext i; cases i using Fin.succRecOn <;> simp

<<<<<<< HEAD
/-! ### shiftConcat -/

theorem getLsbD_shiftConcat (x : BitVec w) (b : Bool) (i : Nat) :
    (shiftConcat x b).getLsbD i
    = (decide (i < w) && (if (i = 0) then b else x.getLsbD (i - 1))) := by
  simp only [shiftConcat, getLsbD_setWidth, getLsbD_concat]

theorem getLsbD_shiftConcat_eq_decide (x : BitVec w) (b : Bool) (i : Nat) :
    (shiftConcat x b).getLsbD i
    = (decide (i < w) && ((decide (i = 0) && b) || (decide (0 < i) && x.getLsbD (i - 1)))) := by
  simp only [getLsbD_shiftConcat]
  split <;> simp [*, show ((0 < i) ↔ ¬(i = 0)) by omega]

theorem shiftRight_sub_one_eq_shiftConcat (n : BitVec w) (hwn : 0 < wn) :
    n >>> (wn - 1) = (n >>> wn).shiftConcat (n.getLsbD (wn - 1)) := by
  ext i
  simp only [getLsbD_ushiftRight, getLsbD_shiftConcat, Fin.is_lt, decide_True, Bool.true_and]
  split
  · simp [*]
  · congr 1; omega

@[simp, bv_toNat]
theorem toNat_shiftConcat {x : BitVec w} {b : Bool} :
    (x.shiftConcat b).toNat
    = (x.toNat <<< 1 + b.toNat) % 2 ^ w  := by
  simp [shiftConcat, Nat.shiftLeft_eq]

/-- `x.shiftConcat b` does not overflow if `x < 2^k` for `k < w`, and so
`x.shiftConcat b |>.toNat = x.toNat * 2 + b.toNat`. -/
theorem toNat_shiftConcat_eq_of_lt {x : BitVec w} {b : Bool} {k : Nat}
    (hk : k < w) (hx : x.toNat < 2 ^ k) :
    (x.shiftConcat b).toNat = x.toNat * 2 + b.toNat := by
  simp only [toNat_shiftConcat, Nat.shiftLeft_eq, Nat.pow_one]
  have : 2 ^ k < 2 ^ w := Nat.pow_lt_pow_of_lt (by omega) (by omega)
  have : 2 ^ k * 2 ≤ 2 ^ w := (Nat.pow_lt_pow_eq_pow_mul_le_pow (by omega)).mp this
  rw [Nat.mod_eq_of_lt (by cases b <;> simp [bv_toNat] <;> omega)]

theorem toNat_shiftConcat_lt_of_lt {x : BitVec w} {b : Bool} {k : Nat}
    (hk : k < w) (hx : x.toNat < 2 ^ k) :
    (x.shiftConcat b).toNat < 2 ^ (k + 1) := by
  rw [toNat_shiftConcat_eq_of_lt hk hx]
  have : 2 ^ (k + 1) ≤ 2 ^ w := Nat.pow_le_pow_of_le_right (by decide) (by assumption)
  have := Bool.toNat_lt b
  omega
=======
@[simp] theorem zero_concat_false : concat 0#w false = 0#(w + 1) := by
  ext
  simp [getLsbD_concat]
>>>>>>> 5dea30f1

/-! ### add -/

theorem add_def {n} (x y : BitVec n) : x + y = .ofNat n (x.toNat + y.toNat) := rfl

/--
Definition of bitvector addition as a nat.
-/
@[simp, bv_toNat] theorem toNat_add (x y : BitVec w) : (x + y).toNat = (x.toNat + y.toNat) % 2^w := rfl
@[simp] theorem toFin_add (x y : BitVec w) : (x + y).toFin = toFin x + toFin y := rfl
@[simp] theorem ofFin_add (x : Fin (2^n)) (y : BitVec n) :
  .ofFin x + y = .ofFin (x + y.toFin) := rfl
@[simp] theorem add_ofFin (x : BitVec n) (y : Fin (2^n)) :
  x + .ofFin y = .ofFin (x.toFin + y) := rfl

theorem ofNat_add {n} (x y : Nat) : BitVec.ofNat n (x + y) = BitVec.ofNat n x + BitVec.ofNat n y := by
  apply eq_of_toNat_eq
  simp [BitVec.ofNat, Fin.ofNat'_add]

theorem ofNat_add_ofNat {n} (x y : Nat) : BitVec.ofNat n x + BitVec.ofNat n y = BitVec.ofNat n (x + y) :=
  (ofNat_add x y).symm

protected theorem add_assoc (x y z : BitVec n) : x + y + z = x + (y + z) := by
  apply eq_of_toNat_eq ; simp [Nat.add_assoc]
instance : Std.Associative (α := BitVec n) (· + ·) := ⟨BitVec.add_assoc⟩

protected theorem add_comm (x y : BitVec n) : x + y = y + x := by
  simp [add_def, Nat.add_comm]
instance : Std.Commutative (α := BitVec n) (· + ·) := ⟨BitVec.add_comm⟩

@[simp] protected theorem add_zero (x : BitVec n) : x + 0#n = x := by simp [add_def]

@[simp] protected theorem zero_add (x : BitVec n) : 0#n + x = x := by simp [add_def]
instance : Std.LawfulIdentity (α := BitVec n) (· + ·) 0#n where
  left_id := BitVec.zero_add
  right_id := BitVec.add_zero

theorem setWidth_add (x y : BitVec w) (h : i ≤ w) :
    (x + y).setWidth i = x.setWidth i + y.setWidth i := by
  have dvd : 2^i ∣ 2^w := Nat.pow_dvd_pow _ h
  simp [bv_toNat, h, Nat.mod_mod_of_dvd _ dvd]

@[simp, bv_toNat] theorem toInt_add (x y : BitVec w) :
  (x + y).toInt = (x.toInt + y.toInt).bmod (2^w) := by
  simp [toInt_eq_toNat_bmod]

theorem ofInt_add {n} (x y : Int) : BitVec.ofInt n (x + y) =
    BitVec.ofInt n x + BitVec.ofInt n y := by
  apply eq_of_toInt_eq
  simp

/-! ### sub/neg -/

theorem sub_def {n} (x y : BitVec n) : x - y = .ofNat n ((2^n - y.toNat) + x.toNat) := by rfl

@[simp] theorem toNat_sub {n} (x y : BitVec n) :
    (x - y).toNat = (((2^n - y.toNat) + x.toNat) % 2^n) := rfl

-- We prefer this lemma to `toNat_sub` for the `bv_toNat` simp set.
-- For reasons we don't yet understand, unfolding via `toNat_sub` sometimes
-- results in `omega` generating proof terms that are very slow in the kernel.
@[bv_toNat] theorem toNat_sub' {n} (x y : BitVec n) :
    (x - y).toNat = ((x.toNat + (2^n - y.toNat)) % 2^n) := by
  rw [toNat_sub, Nat.add_comm]

@[simp] theorem toFin_sub (x y : BitVec n) : (x - y).toFin = toFin x - toFin y := rfl

@[simp] theorem ofFin_sub (x : Fin (2^n)) (y : BitVec n) : .ofFin x - y = .ofFin (x - y.toFin) :=
  rfl
@[simp] theorem sub_ofFin (x : BitVec n) (y : Fin (2^n)) : x - .ofFin y = .ofFin (x.toFin - y) :=
  rfl

-- Remark: we don't use `[simp]` here because simproc` subsumes it for literals.
-- If `x` and `n` are not literals, applying this theorem eagerly may not be a good idea.
theorem ofNat_sub_ofNat {n} (x y : Nat) : BitVec.ofNat n x - BitVec.ofNat n y = .ofNat n ((2^n - y % 2^n) + x) := by
  apply eq_of_toNat_eq
  simp [BitVec.ofNat, Fin.ofNat'_sub]

@[simp] protected theorem sub_zero (x : BitVec n) : x - 0#n = x := by apply eq_of_toNat_eq ; simp

@[simp] protected theorem sub_self (x : BitVec n) : x - x = 0#n := by
  apply eq_of_toNat_eq
  simp only [toNat_sub]
  rw [Nat.add_comm, Nat.add_sub_of_le]
  · simp
  · exact Nat.le_of_lt x.isLt

@[simp, bv_toNat] theorem toNat_neg (x : BitVec n) : (- x).toNat = (2^n - x.toNat) % 2^n := by
  simp [Neg.neg, BitVec.neg]

theorem toInt_neg {x : BitVec w} :
    (-x).toInt = (-x.toInt).bmod (2 ^ w) := by
  simp only [toInt_eq_toNat_bmod, toNat_neg, Int.ofNat_emod, Int.emod_bmod_congr]
  rw [← Int.subNatNat_of_le (by omega), Int.subNatNat_eq_coe, Int.sub_eq_add_neg, Int.add_comm,
    Int.bmod_add_cancel]
  by_cases h : x.toNat < ((2 ^ w) + 1) / 2
  · rw [Int.bmod_pos (x := x.toNat)]
    all_goals simp [toNat_mod_cancel', h]
    norm_cast
  · rw [Int.bmod_neg (x := x.toNat)]
    · simp only [toNat_mod_cancel']
      rw_mod_cast [Int.neg_sub, Int.sub_eq_add_neg, Int.add_comm, Int.bmod_add_cancel]
    · norm_cast
      simp_all

@[simp] theorem toFin_neg (x : BitVec n) :
    (-x).toFin = Fin.ofNat' (2^n) (2^n - x.toNat) :=
  rfl

theorem sub_toAdd {n} (x y : BitVec n) : x - y = x + - y := by
  apply eq_of_toNat_eq
  simp
  rw [Nat.add_comm]

@[simp] theorem neg_zero (n:Nat) : -BitVec.ofNat n 0 = BitVec.ofNat n 0 := by apply eq_of_toNat_eq ; simp

theorem add_sub_cancel (x y : BitVec w) : x + y - y = x := by
  apply eq_of_toNat_eq
  have y_toNat_le := Nat.le_of_lt y.isLt
  rw [toNat_sub, toNat_add, Nat.add_comm, Nat.mod_add_mod, Nat.add_assoc, ← Nat.add_sub_assoc y_toNat_le,
      Nat.add_sub_cancel_left, Nat.add_mod_right, toNat_mod_cancel]

theorem sub_add_cancel (x y : BitVec w) : x - y + y = x := by
  rw [sub_toAdd, BitVec.add_assoc, BitVec.add_comm _ y,
      ← BitVec.add_assoc, ← sub_toAdd, add_sub_cancel]

theorem eq_sub_iff_add_eq {x y z : BitVec w} : x = z - y ↔ x + y = z := by
  apply Iff.intro <;> intro h
  · simp [h, sub_add_cancel]
  · simp [←h, add_sub_cancel]

theorem negOne_eq_allOnes : -1#w = allOnes w := by
  apply eq_of_toNat_eq
  if g : w = 0 then
    simp [g]
  else
    have q : 1 < 2^w := by simp [g]
    have r : (2^w - 1) < 2^w := by omega
    simp [Nat.mod_eq_of_lt q, Nat.mod_eq_of_lt r]

theorem neg_eq_not_add (x : BitVec w) : -x = ~~~x + 1 := by
  apply eq_of_toNat_eq
  simp only [toNat_neg, ofNat_eq_ofNat, toNat_add, toNat_not, toNat_ofNat, Nat.add_mod_mod]
  congr
  have hx : x.toNat < 2^w := x.isLt
  rw [Nat.sub_sub, Nat.add_comm 1 x.toNat, ← Nat.sub_sub, Nat.sub_add_cancel (by omega)]

@[simp]
theorem neg_neg {x : BitVec w} : - - x = x := by
  by_cases h : x = 0#w
  · simp [h]
  · simp [bv_toNat, h]

theorem neg_ne_iff_ne_neg {x y : BitVec w} : -x ≠ y ↔ x ≠ -y := by
  constructor
  all_goals
    intro h h'
    subst h'
    simp at h

/-! ### mul -/

theorem mul_def {n} {x y : BitVec n} : x * y = (ofFin <| x.toFin * y.toFin) := by rfl

@[simp, bv_toNat] theorem toNat_mul (x y : BitVec n) : (x * y).toNat = (x.toNat * y.toNat) % 2 ^ n := rfl
@[simp] theorem toFin_mul (x y : BitVec n) : (x * y).toFin = (x.toFin * y.toFin) := rfl

protected theorem mul_comm (x y : BitVec w) : x * y = y * x := by
  apply eq_of_toFin_eq; simpa using Fin.mul_comm ..
instance : Std.Commutative (fun (x y : BitVec w) => x * y) := ⟨BitVec.mul_comm⟩

protected theorem mul_assoc (x y z : BitVec w) : x * y * z = x * (y * z) := by
  apply eq_of_toFin_eq; simpa using Fin.mul_assoc ..
instance : Std.Associative (fun (x y : BitVec w) => x * y) := ⟨BitVec.mul_assoc⟩

@[simp] protected theorem mul_one (x : BitVec w) : x * 1#w = x := by
  cases w
  · apply Subsingleton.elim
  · apply eq_of_toNat_eq; simp [Nat.mod_eq_of_lt]

@[simp] protected theorem one_mul (x : BitVec w) : 1#w * x = x := by
  rw [BitVec.mul_comm, BitVec.mul_one]

instance : Std.LawfulCommIdentity (fun (x y : BitVec w) => x * y) (1#w) where
  right_id := BitVec.mul_one

@[simp]
theorem BitVec.mul_zero {x : BitVec w} : x * 0#w = 0#w := by
  apply eq_of_toNat_eq
  simp [toNat_mul]

theorem BitVec.mul_add {x y z : BitVec w} :
    x * (y + z) = x * y + x * z := by
  apply eq_of_toNat_eq
  simp only [toNat_mul, toNat_add, Nat.add_mod_mod, Nat.mod_add_mod]
  rw [Nat.mul_mod, Nat.mod_mod (y.toNat + z.toNat),
    ← Nat.mul_mod, Nat.mul_add]

theorem mul_succ {x y : BitVec w} : x * (y + 1#w) = x * y + x := by simp [BitVec.mul_add]
theorem succ_mul {x y : BitVec w} : (x + 1#w) * y = x * y + y := by simp [BitVec.mul_comm, BitVec.mul_add]

theorem mul_two {x : BitVec w} : x * 2#w = x + x := by
  have : 2#w = 1#w + 1#w := by apply BitVec.eq_of_toNat_eq; simp
  simp [this, mul_succ]

theorem two_mul {x : BitVec w} : 2#w * x = x + x := by rw [BitVec.mul_comm, mul_two]

@[simp, bv_toNat] theorem toInt_mul (x y : BitVec w) :
  (x * y).toInt = (x.toInt * y.toInt).bmod (2^w) := by
  simp [toInt_eq_toNat_bmod]

theorem ofInt_mul {n} (x y : Int) : BitVec.ofInt n (x * y) =
    BitVec.ofInt n x * BitVec.ofInt n y := by
  apply eq_of_toInt_eq
  simp

/-! ### le and lt -/

@[bv_toNat] theorem le_def {x y : BitVec n} :
  x ≤ y ↔ x.toNat ≤ y.toNat := Iff.rfl

@[simp] theorem le_ofFin {x : BitVec n} {y : Fin (2^n)} :
  x ≤ BitVec.ofFin y ↔ x.toFin ≤ y := Iff.rfl
@[simp] theorem ofFin_le {x : Fin (2^n)} {y : BitVec n} :
  BitVec.ofFin x ≤ y ↔ x ≤ y.toFin := Iff.rfl
@[simp] theorem ofNat_le_ofNat {n} {x y : Nat} : (BitVec.ofNat n x) ≤ (BitVec.ofNat n y) ↔ x % 2^n ≤ y % 2^n := by
  simp [le_def]

@[bv_toNat] theorem lt_def {x y : BitVec n} :
  x < y ↔ x.toNat < y.toNat := Iff.rfl

@[simp] theorem lt_ofFin {x : BitVec n} {y : Fin (2^n)} :
  x < BitVec.ofFin y ↔ x.toFin < y := Iff.rfl
@[simp] theorem ofFin_lt {x : Fin (2^n)} {y : BitVec n} :
  BitVec.ofFin x < y ↔ x < y.toFin := Iff.rfl
@[simp] theorem ofNat_lt_ofNat {n} {x y : Nat} : BitVec.ofNat n x < BitVec.ofNat n y ↔ x % 2^n < y % 2^n := by
  simp [lt_def]

@[simp] protected theorem not_le {x y : BitVec n} : ¬ x ≤ y ↔ y < x := by
  simp [le_def, lt_def]

@[simp] protected theorem not_lt {x y : BitVec n} : ¬ x < y ↔ y ≤ x := by
  simp [le_def, lt_def]

@[simp] protected theorem le_refl (x : BitVec n) : x ≤ x := by
  simp [le_def]

@[simp] protected theorem lt_irrefl (x : BitVec n) : ¬x < x := by
  simp [lt_def]

protected theorem le_trans {x y z : BitVec n} : x ≤ y → y ≤ z → x ≤ z := by
  simp only [le_def]
  apply Nat.le_trans

protected theorem lt_trans {x y z : BitVec n} : x < y → y < z → x < z := by
  simp only [lt_def]
  apply Nat.lt_trans

protected theorem le_total (x y : BitVec n) : x ≤ y ∨ y ≤ x := by
  simp only [le_def]
  apply Nat.le_total

protected theorem le_antisymm {x y : BitVec n} : x ≤ y → y ≤ x → x = y := by
  simp only [le_def, BitVec.toNat_eq]
  apply Nat.le_antisymm

protected theorem lt_asymm {x y : BitVec n} : x < y → ¬ y < x := by
  simp only [lt_def]
  apply Nat.lt_asymm

protected theorem lt_of_le_ne {x y : BitVec n} : x ≤ y → ¬ x = y → x < y := by
  simp only [lt_def, le_def, BitVec.toNat_eq]
  apply Nat.lt_of_le_of_ne

protected theorem ne_of_lt {x y : BitVec n} : x < y → x ≠ y := by
  simp only [lt_def, ne_eq, toNat_eq]
  apply Nat.ne_of_lt

protected theorem umod_lt (x : BitVec n) {y : BitVec n} : 0 < y → x.umod y < y := by
  simp only [ofNat_eq_ofNat, lt_def, toNat_ofNat, Nat.zero_mod, umod, toNat_ofNatLt]
  apply Nat.mod_lt

theorem le_iff_not_lt {x y : BitVec w} : (¬ x < y) ↔ y ≤ x := by
  constructor <;>
    (intro h; simp only [lt_def, Nat.not_lt, le_def] at h ⊢; omega)

/-! ### ofBoolList -/

@[simp] theorem getMsbD_ofBoolListBE : (ofBoolListBE bs).getMsbD i = bs.getD i false := by
  induction bs generalizing i <;> cases i <;> simp_all [ofBoolListBE]

@[simp] theorem getLsbD_ofBoolListBE :
    (ofBoolListBE bs).getLsbD i = (decide (i < bs.length) && bs.getD (bs.length - 1 - i) false) := by
  simp [getLsbD_eq_getMsbD]

@[simp] theorem getElem_ofBoolListBE (h : i < bs.length) :
    (ofBoolListBE bs)[i] = bs[bs.length - 1 - i] := by
  rw [← getLsbD_eq_getElem, getLsbD_ofBoolListBE]
  simp only [h, decide_True, List.getD_eq_getElem?_getD, Bool.true_and]
  rw [List.getElem?_eq_getElem (by omega)]
  simp

@[simp] theorem getLsb_ofBoolListLE : (ofBoolListLE bs).getLsbD i = bs.getD i false := by
  induction bs generalizing i <;> cases i <;> simp_all [ofBoolListLE]

@[simp] theorem getMsbD_ofBoolListLE :
    (ofBoolListLE bs).getMsbD i = (decide (i < bs.length) && bs.getD (bs.length - 1 - i) false) := by
  simp [getMsbD_eq_getLsbD]

/-! # Rotate Left -/

/-- rotateLeft is invariant under `mod` by the bitwidth. -/
@[simp]
theorem rotateLeft_mod_eq_rotateLeft {x : BitVec w} {r : Nat} :
    x.rotateLeft (r % w) = x.rotateLeft r := by
  simp only [rotateLeft, Nat.mod_mod]

/-- `rotateLeft` equals the bit fiddling definition of `rotateLeftAux` when the rotation amount is
smaller than the bitwidth. -/
theorem rotateLeft_eq_rotateLeftAux_of_lt {x : BitVec w} {r : Nat} (hr : r < w) :
    x.rotateLeft r = x.rotateLeftAux r := by
  simp only [rotateLeft, Nat.mod_eq_of_lt hr]


/--
Accessing bits in `x.rotateLeft r` the range `[0, r)` is equal to
accessing bits `x` in the range `[w - r, w)`.

Proof by example:
Let x := <6 5 4 3 2 1 0> : BitVec 7.
x.rotateLeft 2 = (<6 5 | 4 3 2 1 0>).rotateLeft 2 = <3 2 1 0 | 6 5>

(x.rotateLeft 2).getLsbD ⟨i, i < 2⟩
= <3 2 1 0 | 6 5>.getLsbD ⟨i, i < 2⟩
= <6 5>[i]
= <6 5 | 4 3 2 1 0>[i + len(<4 3 2 1 0>)]
= <6 5 | 4 3 2 1 0>[i + 7 - 2]
-/
theorem getLsbD_rotateLeftAux_of_le {x : BitVec w} {r : Nat} {i : Nat} (hi : i < r) :
    (x.rotateLeftAux r).getLsbD i = x.getLsbD (w - r + i) := by
  rw [rotateLeftAux, getLsbD_or, getLsbD_ushiftRight]
  simp; omega

/--
Accessing bits in `x.rotateLeft r` the range `[r, w)` is equal to
accessing bits `x` in the range `[0, w - r)`.

Proof by example:
Let x := <6 5 4 3 2 1 0> : BitVec 7.
x.rotateLeft 2 = (<6 5 | 4 3 2 1 0>).rotateLeft 2 = <3 2 1 0 | 6 5>

(x.rotateLeft 2).getLsbD ⟨i, i ≥ 2⟩
= <3 2 1 0 | 6 5>.getLsbD ⟨i, i ≥ 2⟩
= <3 2 1 0>[i - 2]
= <6 5 | 3 2 1 0>[i - 2]

Intuitively, grab the full width (7), then move the marker `|` by `r` to the right `(-2)`
Then, access the bit at `i` from the right `(+i)`.
 -/
theorem getLsbD_rotateLeftAux_of_geq {x : BitVec w} {r : Nat} {i : Nat} (hi : i ≥ r) :
    (x.rotateLeftAux r).getLsbD i = (decide (i < w) && x.getLsbD (i - r)) := by
  rw [rotateLeftAux, getLsbD_or]
  suffices (x >>> (w - r)).getLsbD i = false by
    have hiltr : decide (i < r) = false := by
      simp [hi]
    simp [getLsbD_shiftLeft, Bool.or_false, hi, hiltr, this]
  simp only [getLsbD_ushiftRight]
  apply getLsbD_ge
  omega

/-- When `r < w`, we give a formula for `(x.rotateRight r).getLsbD i`. -/
theorem getLsbD_rotateLeft_of_le {x : BitVec w} {r i : Nat} (hr: r < w) :
    (x.rotateLeft r).getLsbD i =
      cond (i < r)
      (x.getLsbD (w - r + i))
      (decide (i < w) && x.getLsbD (i - r)) := by
  · rw [rotateLeft_eq_rotateLeftAux_of_lt hr]
    by_cases h : i < r
    · simp [h, getLsbD_rotateLeftAux_of_le h]
    · simp [h, getLsbD_rotateLeftAux_of_geq <| Nat.ge_of_not_lt h]

@[simp]
theorem getLsbD_rotateLeft {x : BitVec w} {r i : Nat}  :
    (x.rotateLeft r).getLsbD i =
      cond (i < r % w)
      (x.getLsbD (w - (r % w) + i))
      (decide (i < w) && x.getLsbD (i - (r % w))) := by
  rcases w with ⟨rfl, w⟩
  · simp
  · rw [← rotateLeft_mod_eq_rotateLeft, getLsbD_rotateLeft_of_le (Nat.mod_lt _ (by omega))]

/-! ## Rotate Right -/

/--
Accessing bits in `x.rotateRight r` the range `[0, w-r)` is equal to
accessing bits `x` in the range `[r, w)`.

Proof by example:
Let x := <6 5 4 3 2 1 0> : BitVec 7.
x.rotateRight 2 = (<6 5 4 3 2 | 1 0>).rotateRight 2 = <1 0 | 6 5 4 3 2>

(x.rotateLeft 2).getLsbD ⟨i, i ≤ 7 - 2⟩
= <1 0 | 6 5 4 3 2>.getLsbD ⟨i, i ≤ 7 - 2⟩
= <6 5 4 3 2>.getLsbD i
= <6 5 4 3 2 | 1 0>[i + 2]
-/
theorem getLsbD_rotateRightAux_of_le {x : BitVec w} {r : Nat} {i : Nat} (hi : i < w - r) :
    (x.rotateRightAux r).getLsbD i = x.getLsbD (r + i) := by
  rw [rotateRightAux, getLsbD_or, getLsbD_ushiftRight]
  suffices (x <<< (w - r)).getLsbD i = false by
    simp only [this, Bool.or_false]
  simp only [getLsbD_shiftLeft, Bool.and_eq_false_imp, Bool.and_eq_true, decide_eq_true_eq,
    Bool.not_eq_true', decide_eq_false_iff_not, Nat.not_lt, and_imp]
  omega

/--
Accessing bits in `x.rotateRight r` the range `[w-r, w)` is equal to
accessing bits `x` in the range `[0, r)`.

Proof by example:
Let x := <6 5 4 3 2 1 0> : BitVec 7.
x.rotateRight 2 = (<6 5 4 3 2 | 1 0>).rotateRight 2 = <1 0 | 6 5 4 3 2>

(x.rotateLeft 2).getLsbD ⟨i, i ≥ 7 - 2⟩
= <1 0 | 6 5 4 3 2>.getLsbD ⟨i, i ≤ 7 - 2⟩
= <1 0>.getLsbD (i - len(<6 5 4 3 2>)
= <6 5 4 3 2 | 1 0> (i - len<6 4 4 3 2>)
 -/
theorem getLsbD_rotateRightAux_of_geq {x : BitVec w} {r : Nat} {i : Nat} (hi : i ≥ w - r) :
    (x.rotateRightAux r).getLsbD i = (decide (i < w) && x.getLsbD (i - (w - r))) := by
  rw [rotateRightAux, getLsbD_or]
  suffices (x >>> r).getLsbD i = false by
    simp only [this, getLsbD_shiftLeft, Bool.false_or]
    by_cases hiw : i < w
    <;> simp [hiw, hi]
  simp only [getLsbD_ushiftRight]
  apply getLsbD_ge
  omega

/-- `rotateRight` equals the bit fiddling definition of `rotateRightAux` when the rotation amount is
smaller than the bitwidth. -/
theorem rotateRight_eq_rotateRightAux_of_lt {x : BitVec w} {r : Nat} (hr : r < w) :
    x.rotateRight r = x.rotateRightAux r := by
  simp only [rotateRight, Nat.mod_eq_of_lt hr]

/-- rotateRight is invariant under `mod` by the bitwidth. -/
@[simp]
theorem rotateRight_mod_eq_rotateRight {x : BitVec w} {r : Nat} :
    x.rotateRight (r % w) = x.rotateRight r := by
  simp only [rotateRight, Nat.mod_mod]

/-- When `r < w`, we give a formula for `(x.rotateRight r).getLsb i`. -/
theorem getLsbD_rotateRight_of_le {x : BitVec w} {r i : Nat} (hr: r < w) :
    (x.rotateRight r).getLsbD i =
      cond (i < w - r)
      (x.getLsbD (r + i))
      (decide (i < w) && x.getLsbD (i - (w - r))) := by
  · rw [rotateRight_eq_rotateRightAux_of_lt hr]
    by_cases h : i < w - r
    · simp [h, getLsbD_rotateRightAux_of_le h]
    · simp [h, getLsbD_rotateRightAux_of_geq <| Nat.le_of_not_lt h]

@[simp]
theorem getLsbD_rotateRight {x : BitVec w} {r i : Nat} :
    (x.rotateRight r).getLsbD i =
      cond (i < w - (r % w))
      (x.getLsbD ((r % w) + i))
      (decide (i < w) && x.getLsbD (i - (w - (r % w)))) := by
  rcases w with ⟨rfl, w⟩
  · simp
  · rw [← rotateRight_mod_eq_rotateRight, getLsbD_rotateRight_of_le (Nat.mod_lt _ (by omega))]

/- ## twoPow -/

@[simp, bv_toNat]
theorem toNat_twoPow (w : Nat) (i : Nat) : (twoPow w i).toNat = 2^i % 2^w := by
  rcases w with rfl | w
  · simp [Nat.mod_one, toNat_of_zero_length]
  · simp only [twoPow, toNat_shiftLeft, toNat_ofNat]
    have h1 : 1 < 2 ^ (w + 1) := Nat.one_lt_two_pow (by omega)
    rw [Nat.mod_eq_of_lt h1, Nat.shiftLeft_eq, Nat.one_mul]

@[simp]
theorem getLsbD_twoPow (i j : Nat) : (twoPow w i).getLsbD j = ((i < w) && (i = j)) := by
  rcases w with rfl | w
  · simp
  · simp only [twoPow, getLsbD_shiftLeft, getLsbD_ofNat]
    by_cases hj : j < i
    · simp only [hj, decide_True, Bool.not_true, Bool.and_false, Bool.false_and, Bool.false_eq,
      Bool.and_eq_false_imp, decide_eq_true_eq, decide_eq_false_iff_not]
      omega
    · by_cases hi : Nat.testBit 1 (j - i)
      · obtain hi' := Nat.testBit_one_eq_true_iff_self_eq_zero.mp hi
        have hij : j = i := by omega
        simp_all
      · have hij : i ≠ j := by
          intro h; subst h
          simp at hi
        simp_all

theorem and_twoPow (x : BitVec w) (i : Nat) :
    x &&& (twoPow w i) = if x.getLsbD i then twoPow w i else 0#w := by
  ext j
  simp only [getLsbD_and, getLsbD_twoPow]
  by_cases hj : i = j <;> by_cases hx : x.getLsbD i <;> simp_all

theorem twoPow_and (x : BitVec w) (i : Nat) :
    (twoPow w i) &&& x = if x.getLsbD i then twoPow w i else 0#w := by
  rw [BitVec.and_comm, and_twoPow]

@[simp]
theorem mul_twoPow_eq_shiftLeft (x : BitVec w) (i : Nat) :
    x * (twoPow w i) = x <<< i := by
  apply eq_of_toNat_eq
  simp only [toNat_mul, toNat_twoPow, toNat_shiftLeft, Nat.shiftLeft_eq]
  by_cases hi : i < w
  · have hpow : 2^i < 2^w := Nat.pow_lt_pow_of_lt (by omega) (by omega)
    rw [Nat.mod_eq_of_lt hpow]
  · have hpow : 2 ^ i % 2 ^ w = 0 := by
      rw [Nat.mod_eq_zero_of_dvd]
      apply Nat.pow_dvd_pow 2 (by omega)
    simp [Nat.mul_mod, hpow]

theorem twoPow_zero {w : Nat} : twoPow w 0 = 1#w := by
  apply eq_of_toNat_eq
  simp

@[simp]
theorem getLsbD_one {w i : Nat} : (1#w).getLsbD i = (decide (0 < w) && decide (0 = i)) := by
  rw [← twoPow_zero, getLsbD_twoPow]

<<<<<<< HEAD
theorem shiftLeft_eq_mul_twoPow (x : BitVec w) (n : Nat) :
    x <<< n = x * (BitVec.twoPow w n) := by
  ext i
  simp [getLsbD_shiftLeft, Fin.is_lt, decide_True, Bool.true_and, mul_twoPow_eq_shiftLeft]
=======
@[simp] theorem true_cons_zero : cons true 0#w = twoPow (w + 1) w := by
  ext
  simp [getLsbD_cons]
  omega

@[simp] theorem false_cons_zero : cons false 0#w = 0#(w + 1) := by
  ext
  simp [getLsbD_cons]

@[simp] theorem zero_concat_true : concat 0#w true = 1#(w + 1) := by
  ext
  simp [getLsbD_concat]
  omega
>>>>>>> 5dea30f1

/- ### setWidth, setWidth, and bitwise operations -/

/--
When the `(i+1)`th bit of `x` is false,
keeping the lower `(i + 1)` bits of `x` equals keeping the lower `i` bits.
-/
theorem setWidth_setWidth_succ_eq_setWidth_setWidth_of_getLsbD_false
  {x : BitVec w} {i : Nat} (hx : x.getLsbD i = false) :
    setWidth w (x.setWidth (i + 1)) =
      setWidth w (x.setWidth i) := by
  ext k
  simp only [getLsbD_setWidth, Fin.is_lt, decide_True, Bool.true_and, getLsbD_or, getLsbD_and]
  by_cases hik : i = k
  · subst hik
    simp [hx]
  · by_cases hik' : k < i + 1 <;> simp [hik'] <;> omega

/--
When the `(i+1)`th bit of `x` is true,
keeping the lower `(i + 1)` bits of `x` equalsk eeping the lower `i` bits
and then performing bitwise-or with `twoPow i = (1 << i)`,
-/
theorem setWidth_setWidth_succ_eq_setWidth_setWidth_or_twoPow_of_getLsbD_true
    {x : BitVec w} {i : Nat} (hx : x.getLsbD i = true) :
    setWidth w (x.setWidth (i + 1)) =
      setWidth w (x.setWidth i) ||| (twoPow w i) := by
  ext k
  simp only [getLsbD_setWidth, Fin.is_lt, decide_True, Bool.true_and, getLsbD_or, getLsbD_and]
  by_cases hik : i = k
  · subst hik
    simp [hx]
  · by_cases hik' : k < i + 1 <;> simp [hik, hik'] <;> omega

/-- Bitwise and of `(x : BitVec w)` with `1#w` equals zero extending `x.lsb` to `w`. -/
theorem and_one_eq_setWidth_ofBool_getLsbD {x : BitVec w} :
    (x &&& 1#w) = setWidth w (ofBool (x.getLsbD 0)) := by
  ext i
  simp only [getLsbD_and, getLsbD_one, getLsbD_setWidth, Fin.is_lt, decide_True, getLsbD_ofBool,
    Bool.true_and]
  by_cases h : (0 = (i : Nat)) <;> simp [h] <;> omega

@[simp]
theorem replicate_zero_eq {x : BitVec w} : x.replicate 0 = 0#0 := by
  simp [replicate]

@[simp]
theorem replicate_succ_eq {x : BitVec w} :
    x.replicate (n + 1) =
    (x ++ replicate n x).cast (by rw [Nat.mul_succ]; omega) := by
  simp [replicate]

/--
If a number `w * n ≤ i < w * (n + 1)`, then `i - w * n` equals `i % w`.
This is true by subtracting `w * n` from the inequality, giving
`0 ≤ i - w * n < w`, which uniquely identifies `i % w`.
-/
private theorem Nat.sub_mul_eq_mod_of_lt_of_le (hlo : w * n ≤ i) (hhi : i < w * (n + 1)) :
    i - w * n = i % w := by
  rw [Nat.mod_def]
  congr
  symm
  apply Nat.div_eq_of_lt_le
    (by rw [Nat.mul_comm]; omega)
    (by rw [Nat.mul_comm]; omega)

@[simp]
theorem getLsbD_replicate {n w : Nat} (x : BitVec w) :
    (x.replicate n).getLsbD i =
    (decide (i < w * n) && x.getLsbD (i % w)) := by
  induction n generalizing x
  case zero => simp
  case succ n ih =>
    simp only [replicate_succ_eq, getLsbD_cast, getLsbD_append]
    by_cases hi : i < w * (n + 1)
    · simp only [hi, decide_True, Bool.true_and]
      by_cases hi' : i < w * n
      · simp [hi', ih]
      · simp only [hi', decide_False, cond_false]
        rw [Nat.sub_mul_eq_mod_of_lt_of_le] <;> omega
    · rw [Nat.mul_succ] at hi ⊢
      simp only [show ¬i < w * n by omega, decide_False, cond_false, hi, Bool.false_and]
      apply BitVec.getLsbD_ge (x := x) (i := i - w * n) (ge := by omega)

/-! ### intMin -/

/-- The bitvector of width `w` that has the smallest value when interpreted as an integer. -/
def intMin (w : Nat) := twoPow w (w - 1)

theorem getLsbD_intMin (w : Nat) : (intMin w).getLsbD i = decide (i + 1 = w) := by
  simp only [intMin, getLsbD_twoPow, boolToPropSimps]
  omega

/--
The RHS is zero in case `w = 0` which is modeled by wrapping the expression in `... % 2 ^ w`.
-/
@[simp, bv_toNat]
theorem toNat_intMin : (intMin w).toNat = 2 ^ (w - 1) % 2 ^ w := by
  simp [intMin]

/--
The RHS is zero in case `w = 0` which is modeled by wrapping the expression in `... % 2 ^ w`.
-/
@[simp]
theorem toInt_intMin {w : Nat} :
    (intMin w).toInt = -((2 ^ (w - 1) % 2 ^ w) : Nat) := by
  by_cases h : w = 0
  · subst h
    simp [BitVec.toInt]
  · have w_pos : 0 < w := by omega
    simp only [BitVec.toInt, toNat_intMin, w_pos, Nat.two_pow_pred_mod_two_pow,
      Int.two_pow_pred_sub_two_pow, ite_eq_right_iff]
    rw [Nat.mul_comm]
    simp [w_pos]

@[simp]
theorem neg_intMin {w : Nat} : -intMin w = intMin w := by
  by_cases h : 0 < w
  · simp [bv_toNat, h]
  · simp only [Nat.not_lt, Nat.le_zero_eq] at h
    simp [bv_toNat, h]

theorem toInt_neg_of_ne_intMin {x : BitVec w} (rs : x ≠ intMin w) :
    (-x).toInt = -(x.toInt) := by
  simp only [ne_eq, toNat_eq, toNat_intMin] at rs
  by_cases x_zero : x = 0
  · subst x_zero
    simp [BitVec.toInt]
    omega
  by_cases w_0 : w = 0
  · subst w_0
    simp [BitVec.eq_nil x]
  have : 0 < w := by omega
  rw [Nat.two_pow_pred_mod_two_pow (by omega)] at rs
  simp only [BitVec.toInt, BitVec.toNat_neg, BitVec.sub_toNat_mod_cancel x_zero]
  have := @Nat.two_pow_pred_mul_two w (by omega)
  split <;> split <;> omega

/-! ### intMax -/

/-- The bitvector of width `w` that has the largest value when interpreted as an integer. -/
def intMax (w : Nat) := (twoPow w (w - 1)) - 1

@[simp, bv_toNat]
theorem toNat_intMax : (intMax w).toNat = 2 ^ (w - 1) - 1 := by
  simp only [intMax]
  by_cases h : w = 0
  · simp [h]
  · have h' : 0 < w := by omega
    rw [toNat_sub, toNat_twoPow, ← Nat.sub_add_comm (by simpa [h'] using Nat.one_le_two_pow),
      Nat.add_sub_assoc (by simpa [h'] using Nat.one_le_two_pow),
      Nat.two_pow_pred_mod_two_pow h', ofNat_eq_ofNat, toNat_ofNat, Nat.one_mod_two_pow h',
      Nat.add_mod_left, Nat.mod_eq_of_lt]
    have := Nat.two_pow_pred_lt_two_pow h'
    have := Nat.two_pow_pos w
    omega

@[simp]
theorem getLsbD_intMax (w : Nat) : (intMax w).getLsbD i = decide (i + 1 < w) := by
  rw [← testBit_toNat, toNat_intMax, Nat.testBit_two_pow_sub_one, decide_eq_decide]
  omega

@[simp] theorem intMax_add_one {w : Nat} : intMax w + 1#w = intMin w := by
  simp only [toNat_eq, toNat_intMax, toNat_add, toNat_intMin, toNat_ofNat, Nat.add_mod_mod]
  by_cases h : w = 0
  · simp [h]
  · rw [Nat.sub_add_cancel (Nat.two_pow_pos (w - 1)), Nat.two_pow_pred_mod_two_pow (by omega)]


/-! ### Non-overflow theorems -/

/-- If `x.toNat * y.toNat < 2^w`, then the multiplication `(x * y)` does not overflow. -/
theorem toNat_add_of_lt {w} {x y : BitVec w} (h : x.toNat + y.toNat < 2^w) :
    (x + y).toNat = x.toNat + y.toNat := by
  rw [BitVec.toNat_add, Nat.mod_eq_of_lt h]

/--
If `y ≤ x`, then the subtraction `(x - y)` does not overflow.
Thus, `(x - y).toNat = x.toNat - y.toNat`
-/
theorem toNat_sub_of_le {x y : BitVec n} (h : y ≤ x) :
    (x - y).toNat = x.toNat - y.toNat := by
  simp only [toNat_sub]
  rw [BitVec.le_def] at h
  by_cases h' : x.toNat = y.toNat
  · rw [h', Nat.sub_self, Nat.sub_add_cancel (by omega), Nat.mod_self]
  · have : 2 ^ n - y.toNat + x.toNat = 2 ^ n + (x.toNat - y.toNat) := by omega
    rw [this, Nat.add_mod_left, Nat.mod_eq_of_lt (by omega)]

/--
If `y > x`, then the subtraction `(x - y)` *does* overflow, and the result is the wraparound.
Thus, `(x - y).toNat = 2^w - (y.toNat - x.toNat)`.
-/
theorem toNat_sub_of_lt {x y : BitVec w} (h : x < y) :
    (x - y).toNat = 2^w - (y.toNat - x.toNat) := by
  simp only [toNat_sub]
  rw [Nat.mod_eq_of_lt (by bv_omega)]
  bv_omega

/-- If `x.toNat * y.toNat < 2^w`, then the multiplication `(x * y)` does not overflow.
Thus, `(x * y).toNat = x.toNat * y.toNat`.
-/
theorem toNat_mul_of_lt {w} {x y : BitVec w} (h : x.toNat * y.toNat < 2^w) :
    (x * y).toNat = x.toNat * y.toNat := by
  rw [BitVec.toNat_mul, Nat.mod_eq_of_lt h]

/-! ### Decidable quantifiers -/

theorem forall_zero_iff {P : BitVec 0 → Prop} :
    (∀ v, P v) ↔ P 0#0 := by
  constructor
  · intro h
    apply h
  · intro h v
    obtain (rfl : v = 0#0) := (by ext ⟨i, h⟩; simp at h)
    apply h

theorem forall_cons_iff {P : BitVec (n + 1) → Prop} :
    (∀ v : BitVec (n + 1), P v) ↔ (∀ (x : Bool) (v : BitVec n), P (v.cons x)) := by
  constructor
  · intro h _ _
    apply h
  · intro h v
    have w : v = (v.setWidth n).cons v.msb := by simp
    rw [w]
    apply h

instance instDecidableForallBitVecZero (P : BitVec 0 → Prop) :
    ∀ [Decidable (P 0#0)], Decidable (∀ v, P v)
  | .isTrue h => .isTrue fun v => by
    obtain (rfl : v = 0#0) := (by ext ⟨i, h⟩; cases h)
    exact h
  | .isFalse h => .isFalse (fun w => h (w _))

instance instDecidableForallBitVecSucc (P : BitVec (n+1) → Prop) [DecidablePred P]
    [Decidable (∀ (x : Bool) (v : BitVec n), P (v.cons x))] : Decidable (∀ v, P v) :=
  decidable_of_iff' (∀ x (v : BitVec n), P (v.cons x)) forall_cons_iff

instance instDecidableExistsBitVecZero (P : BitVec 0 → Prop) [Decidable (P 0#0)] :
    Decidable (∃ v, P v) :=
  decidable_of_iff (¬ ∀ v, ¬ P v) Classical.not_forall_not

instance instDecidableExistsBitVecSucc (P : BitVec (n+1) → Prop) [DecidablePred P]
    [Decidable (∀ (x : Bool) (v : BitVec n), ¬ P (v.cons x))] : Decidable (∃ v, P v) :=
  decidable_of_iff (¬ ∀ v, ¬ P v) Classical.not_forall_not

/--
For small numerals this isn't necessary (as typeclass search can use the above two instances),
but for large numerals this provides a shortcut.
Note, however, that for large numerals the decision procedure may be very slow,
and you should use `bv_decide` if possible.
-/
instance instDecidableForallBitVec :
    ∀ (n : Nat) (P : BitVec n → Prop) [DecidablePred P], Decidable (∀ v, P v)
  | 0, _, _ => inferInstance
  | n + 1, _, _ =>
    have := instDecidableForallBitVec n
    inferInstance

/--
For small numerals this isn't necessary (as typeclass search can use the above two instances),
but for large numerals this provides a shortcut.
Note, however, that for large numerals the decision procedure may be very slow.
-/
instance instDecidableExistsBitVec :
    ∀ (n : Nat) (P : BitVec n → Prop) [DecidablePred P], Decidable (∃ v, P v)
  | 0, _, _ => inferInstance
  | n + 1, _, _ =>
    have := instDecidableExistsBitVec n
    inferInstance

/-! ### Deprecations -/

set_option linter.missingDocs false

@[deprecated truncate_eq_setWidth (since := "2024-09-18")]
abbrev truncate_eq_zeroExtend := @truncate_eq_setWidth

@[deprecated toNat_setWidth' (since := "2024-09-18")]
abbrev toNat_zeroExtend' := @toNat_setWidth'

@[deprecated toNat_setWidth (since := "2024-09-18")]
abbrev toNat_zeroExtend := @toNat_setWidth

@[deprecated toNat_setWidth (since := "2024-09-18")]
abbrev toNat_truncate := @toNat_setWidth

@[deprecated setWidth_eq (since := "2024-09-18")]
abbrev zeroExtend_eq := @setWidth_eq

@[deprecated setWidth_eq (since := "2024-09-18")]
abbrev truncate_eq := @setWidth_eq

@[deprecated setWidth_zero (since := "2024-09-18")]
abbrev zeroExtend_zero := @setWidth_zero

@[deprecated getElem_setWidth (since := "2024-09-18")]
abbrev getElem_zeroExtend := @getElem_setWidth

@[deprecated getElem_setWidth' (since := "2024-09-18")]
abbrev getElem_zeroExtend' := @getElem_setWidth'

@[deprecated getElem?_setWidth (since := "2024-09-18")]
abbrev getElem?_zeroExtend := @getElem?_setWidth

@[deprecated getElem?_setWidth' (since := "2024-09-18")]
abbrev getElem?_zeroExtend' := @getElem?_setWidth'

@[deprecated getLsbD_setWidth (since := "2024-09-18")]
abbrev getLsbD_zeroExtend := @getLsbD_setWidth

@[deprecated getLsbD_setWidth' (since := "2024-09-18")]
abbrev getLsbD_zeroExtend' := @getLsbD_setWidth'

@[deprecated getMsbD_setWidth_add (since := "2024-09-18")]
abbrev getMsbD_zeroExtend_add := @getMsbD_setWidth_add

@[deprecated getMsbD_setWidth' (since := "2024-09-18")]
abbrev getMsbD_zeroExtend' := @getMsbD_setWidth'

@[deprecated getElem_setWidth (since := "2024-09-18")]
abbrev getElem_truncate := @getElem_setWidth

@[deprecated getElem?_setWidth (since := "2024-09-18")]
abbrev getElem?_truncate := @getElem?_setWidth

@[deprecated getLsbD_setWidth (since := "2024-09-18")]
abbrev getLsbD_truncate := @getLsbD_setWidth

@[deprecated msb_setWidth (since := "2024-09-18")]
abbrev msb_truncate := @msb_setWidth

@[deprecated cast_setWidth (since := "2024-09-18")]
abbrev cast_zeroExtend := @cast_setWidth

@[deprecated cast_setWidth (since := "2024-09-18")]
abbrev cast_truncate := @cast_setWidth

@[deprecated setWidth_setWidth_of_le (since := "2024-09-18")]
abbrev zeroExtend_zeroExtend_of_le := @setWidth_setWidth_of_le

@[deprecated setWidth_eq (since := "2024-09-18")]
abbrev truncate_eq_self := @setWidth_eq

@[deprecated setWidth_cast (since := "2024-09-18")]
abbrev truncate_cast := @setWidth_cast

@[deprecated msb_setWidth (since := "2024-09-18")]
abbrev mbs_zeroExtend := @msb_setWidth

@[deprecated msb_setWidth' (since := "2024-09-18")]
abbrev mbs_zeroExtend' := @msb_setWidth'

@[deprecated setWidth_one_eq_ofBool_getLsb_zero (since := "2024-09-18")]
abbrev zeroExtend_one_eq_ofBool_getLsb_zero := @setWidth_one_eq_ofBool_getLsb_zero

@[deprecated setWidth_ofNat_one_eq_ofNat_one_of_lt (since := "2024-09-18")]
abbrev zeroExtend_ofNat_one_eq_ofNat_one_of_lt := @setWidth_ofNat_one_eq_ofNat_one_of_lt

@[deprecated setWidth_one (since := "2024-09-18")]
abbrev truncate_one := @setWidth_one

@[deprecated setWidth_ofNat_of_le (since := "2024-09-18")]
abbrev truncate_ofNat_of_le := @setWidth_ofNat_of_le

@[deprecated setWidth_or (since := "2024-09-18")]
abbrev truncate_or := @setWidth_or

@[deprecated setWidth_and (since := "2024-09-18")]
abbrev truncate_and := @setWidth_and

@[deprecated setWidth_xor (since := "2024-09-18")]
abbrev truncate_xor := @setWidth_xor

@[deprecated setWidth_not (since := "2024-09-18")]
abbrev truncate_not := @setWidth_not

@[deprecated signExtend_eq_not_setWidth_not_of_msb_false  (since := "2024-09-18")]
abbrev signExtend_eq_not_zeroExtend_not_of_msb_false  := @signExtend_eq_not_setWidth_not_of_msb_false

@[deprecated signExtend_eq_not_setWidth_not_of_msb_true (since := "2024-09-18")]
abbrev signExtend_eq_not_zeroExtend_not_of_msb_true := @signExtend_eq_not_setWidth_not_of_msb_true

@[deprecated signExtend_eq_setWidth_of_lt (since := "2024-09-18")]
abbrev signExtend_eq_truncate_of_lt := @signExtend_eq_setWidth_of_lt

@[deprecated truncate_append (since := "2024-09-18")]
abbrev truncate_append := @setWidth_append

@[deprecated truncate_append_of_eq (since := "2024-09-18")]
abbrev truncate_append_of_eq := @setWidth_append_of_eq

@[deprecated truncate_cons (since := "2024-09-18")]
abbrev truncate_cons := @setWidth_cons

@[deprecated truncate_succ (since := "2024-09-18")]
abbrev truncate_succ := @setWidth_succ

@[deprecated truncate_add (since := "2024-09-18")]
abbrev truncate_add := @setWidth_add

@[deprecated setWidth_setWidth_succ_eq_setWidth_setWidth_of_getLsbD_false (since := "2024-09-18")]
abbrev zeroExtend_truncate_succ_eq_zeroExtend_truncate_of_getLsbD_false := @setWidth_setWidth_succ_eq_setWidth_setWidth_of_getLsbD_false

@[deprecated setWidth_setWidth_succ_eq_setWidth_setWidth_or_twoPow_of_getLsbD_true (since := "2024-09-18")]
abbrev zeroExtend_truncate_succ_eq_zeroExtend_truncate_or_twoPow_of_getLsbD_true := @setWidth_setWidth_succ_eq_setWidth_setWidth_or_twoPow_of_getLsbD_true

@[deprecated and_one_eq_setWidth_ofBool_getLsbD (since := "2024-09-18")]
abbrev and_one_eq_zeroExtend_ofBool_getLsbD := @and_one_eq_setWidth_ofBool_getLsbD

end BitVec<|MERGE_RESOLUTION|>--- conflicted
+++ resolved
@@ -1694,7 +1694,6 @@
     (concat x a) ^^^ (concat y b) = concat (x ^^^ y) (a ^^ b) := by
   ext i; cases i using Fin.succRecOn <;> simp
 
-<<<<<<< HEAD
 /-! ### shiftConcat -/
 
 theorem getLsbD_shiftConcat (x : BitVec w) (b : Bool) (i : Nat) :
@@ -1729,7 +1728,7 @@
     (x.shiftConcat b).toNat = x.toNat * 2 + b.toNat := by
   simp only [toNat_shiftConcat, Nat.shiftLeft_eq, Nat.pow_one]
   have : 2 ^ k < 2 ^ w := Nat.pow_lt_pow_of_lt (by omega) (by omega)
-  have : 2 ^ k * 2 ≤ 2 ^ w := (Nat.pow_lt_pow_eq_pow_mul_le_pow (by omega)).mp this
+  have : 2 ^ k * 2 ≤ 2 ^ w := (Nat.pow_lt_pow_iff_pow_mul_le_pow (by omega)).mp this
   rw [Nat.mod_eq_of_lt (by cases b <;> simp [bv_toNat] <;> omega)]
 
 theorem toNat_shiftConcat_lt_of_lt {x : BitVec w} {b : Bool} {k : Nat}
@@ -1739,11 +1738,10 @@
   have : 2 ^ (k + 1) ≤ 2 ^ w := Nat.pow_le_pow_of_le_right (by decide) (by assumption)
   have := Bool.toNat_lt b
   omega
-=======
+
 @[simp] theorem zero_concat_false : concat 0#w false = 0#(w + 1) := by
   ext
   simp [getLsbD_concat]
->>>>>>> 5dea30f1
 
 /-! ### add -/
 
@@ -2275,12 +2273,13 @@
 theorem getLsbD_one {w i : Nat} : (1#w).getLsbD i = (decide (0 < w) && decide (0 = i)) := by
   rw [← twoPow_zero, getLsbD_twoPow]
 
-<<<<<<< HEAD
 theorem shiftLeft_eq_mul_twoPow (x : BitVec w) (n : Nat) :
     x <<< n = x * (BitVec.twoPow w n) := by
   ext i
   simp [getLsbD_shiftLeft, Fin.is_lt, decide_True, Bool.true_and, mul_twoPow_eq_shiftLeft]
-=======
+
+/- ### cons -/
+
 @[simp] theorem true_cons_zero : cons true 0#w = twoPow (w + 1) w := by
   ext
   simp [getLsbD_cons]
@@ -2294,7 +2293,6 @@
   ext
   simp [getLsbD_concat]
   omega
->>>>>>> 5dea30f1
 
 /- ### setWidth, setWidth, and bitwise operations -/
 

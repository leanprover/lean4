/-
Copyright (c) 2023 Lean FRO, LLC. All rights reserved.
Released under Apache 2.0 license as described in the file LICENSE.
Authors: Joe Hendrix, Harun Khan, Alex Keizer, Abdalrhman M Mohamed, Siddharth Bhat

-/
prelude
import Init.Data.Bool
import Init.Data.BitVec.Basic
import Init.Data.Fin.Lemmas
import Init.Data.Nat.Lemmas
import Init.Data.Nat.Div.Lemmas
import Init.Data.Nat.Mod
import Init.Data.Nat.Div.Lemmas
import Init.Data.Int.Bitwise.Lemmas
import Init.Data.Int.Pow

set_option linter.missingDocs true

namespace BitVec

@[simp] theorem getLsbD_ofFin (x : Fin (2^n)) (i : Nat) :
    getLsbD (BitVec.ofFin x) i = x.val.testBit i := rfl

@[simp] theorem getLsbD_ge (x : BitVec w) (i : Nat) (ge : w ≤ i) : getLsbD x i = false := by
  let ⟨x, x_lt⟩ := x
  simp only [getLsbD_ofFin]
  apply Nat.testBit_lt_two_pow
  have p : 2^w ≤ 2^i := Nat.pow_le_pow_of_le_right (by omega) ge
  omega

@[simp] theorem getMsbD_ge (x : BitVec w) (i : Nat) (ge : w ≤ i) : getMsbD x i = false := by
  rw [getMsbD]
  simp only [Bool.and_eq_false_imp, decide_eq_true_eq]
  omega

theorem lt_of_getLsbD {x : BitVec w} {i : Nat} : getLsbD x i = true → i < w := by
  if h : i < w then
    simp [h]
  else
    simp [Nat.ge_of_not_lt h]

theorem lt_of_getMsbD {x : BitVec w} {i : Nat} : getMsbD x i = true → i < w := by
  if h : i < w then
    simp [h]
  else
    simp [Nat.ge_of_not_lt h]

@[simp] theorem getElem?_eq_getElem {l : BitVec w} {n} (h : n < w) : l[n]? = some l[n] := by
  simp only [getElem?_def, h, ↓reduceDIte]

theorem getElem?_eq_some {l : BitVec w} : l[n]? = some a ↔ ∃ h : n < w, l[n] = a := by
  simp only [getElem?_def]
  split
  · simp_all
  · simp; omega

@[simp] theorem getElem?_eq_none_iff {l : BitVec w} : l[n]? = none ↔ w ≤ n := by
  simp only [getElem?_def]
  split
  · simp_all
  · simp; omega

theorem getElem?_eq_none {l : BitVec w} (h : w ≤ n) : l[n]? = none := getElem?_eq_none_iff.mpr h

theorem getElem?_eq (l : BitVec w) (i : Nat) :
    l[i]? = if h : i < w then some l[i] else none := by
  split <;> simp_all

@[simp] theorem some_getElem_eq_getElem? (l : BitVec w) (i : Nat) (h : i < w) :
    (some l[i] = l[i]?) ↔ True := by
  simp [h]

@[simp] theorem getElem?_eq_some_getElem (l : BitVec w) (i : Nat) (h : i < w) :
    (l[i]? = some l[i]) ↔ True := by
  simp [h]

theorem getElem_eq_iff {l : BitVec w} {n : Nat} {h : n < w} : l[n] = x ↔ l[n]? = some x := by
  simp only [getElem?_eq_some]
  exact ⟨fun w => ⟨h, w⟩, fun h => h.2⟩

theorem getElem_eq_getElem? (l : BitVec w) (i : Nat) (h : i < w) :
    l[i] = l[i]?.get (by simp [getElem?_eq_getElem, h]) := by
  simp [getElem_eq_iff]

theorem getLsbD_eq_getElem?_getD {x : BitVec w} {i : Nat} :
    x.getLsbD i = x[i]?.getD false := by
  rw [getElem?_def]
  split
  · rfl
  · simp_all

/--
This normalized a bitvec using `ofFin` to `ofNat`.
-/
theorem ofFin_eq_ofNat : @BitVec.ofFin w (Fin.mk x lt) = BitVec.ofNat w x := by
  simp only [BitVec.ofNat, Fin.ofNat', lt, Nat.mod_eq_of_lt]

/-- Prove equality of bitvectors in terms of nat operations. -/
theorem eq_of_toNat_eq {n} : ∀ {x y : BitVec n}, x.toNat = y.toNat → x = y
  | ⟨_, _⟩, ⟨_, _⟩, rfl => rfl

/-- Prove nonequality of bitvectors in terms of nat operations. -/
theorem toNat_ne_iff_ne {n} {x y : BitVec n} : x.toNat ≠ y.toNat ↔ x ≠ y := by
  constructor
  · rintro h rfl; apply h rfl
  · intro h h_eq; apply h <| eq_of_toNat_eq h_eq

@[simp] theorem val_toFin (x : BitVec w) : x.toFin.val = x.toNat := rfl

@[bitvec_to_nat] theorem toNat_eq {x y : BitVec n} : x = y ↔ x.toNat = y.toNat :=
  Iff.intro (congrArg BitVec.toNat) eq_of_toNat_eq

@[bitvec_to_nat] theorem toNat_ne {x y : BitVec n} : x ≠ y ↔ x.toNat ≠ y.toNat := by
  rw [Ne, toNat_eq]

theorem testBit_toNat (x : BitVec w) : x.toNat.testBit i = x.getLsbD i := rfl

theorem getMsb'_eq_getLsb' (x : BitVec w) (i : Fin w) :
    x.getMsb' i = x.getLsb' ⟨w - 1 - i, by omega⟩ := by
  simp only [getMsb', getLsb']

theorem getMsb?_eq_getLsb? (x : BitVec w) (i : Nat) :
    x.getMsb? i = if i < w then x.getLsb? (w - 1 - i) else none := by
  simp only [getMsb?, getLsb?_eq_getElem?]
  split <;> simp [getMsb'_eq_getLsb']

theorem getMsbD_eq_getLsbD (x : BitVec w) (i : Nat) : x.getMsbD i = (decide (i < w) && x.getLsbD (w - 1 - i)) := by
  rw [getMsbD, getLsbD]

theorem getLsbD_eq_getMsbD (x : BitVec w) (i : Nat) : x.getLsbD i = (decide (i < w) && x.getMsbD (w - 1 - i)) := by
  rw [getMsbD]
  by_cases h₁ : i < w <;> by_cases h₂ : w - 1 - i < w <;>
    simp only [h₁, h₂] <;> simp only [decide_true, decide_false, Bool.false_and, Bool.and_false, Bool.true_and, Bool.and_true]
  · congr
    omega
  all_goals
    apply getLsbD_ge
    omega

@[simp] theorem getLsb?_ge (x : BitVec w) (i : Nat) (ge : w ≤ i) : x[i]? = none := by
  simp [ge]

@[simp] theorem getMsb?_ge (x : BitVec w) (i : Nat) (ge : w ≤ i) : getMsb? x i = none := by
  simp [getMsb?_eq_getLsb?]; omega

theorem lt_of_getLsb?_eq_some (x : BitVec w) (i : Nat) : x[i]? = some b → i < w := by
  cases h : x[i]? with
  | none => simp
  | some => by_cases i < w <;> simp_all

theorem lt_of_getMsb?_eq_some (x : BitVec w) (i : Nat) : getMsb? x i = some b → i < w := by
  if h : i < w then
    simp [h]
  else
    simp [Nat.ge_of_not_lt h]

theorem lt_of_getLsb?_isSome (x : BitVec w) (i : Nat) : x[i]?.isSome → i < w := by
  cases h : x[i]? with
  | none => simp
  | some => by_cases i < w <;> simp_all

theorem lt_of_getMsb?_isSome (x : BitVec w) (i : Nat) : (getMsb? x i).isSome → i < w := by
  if h : i < w then
    simp [h]
  else
    simp [Nat.ge_of_not_lt h]

theorem getMsbD_eq_getMsb?_getD (x : BitVec w) (i : Nat) :
    x.getMsbD i = (x.getMsb? i).getD false := by
  rw [getMsbD_eq_getLsbD]
  by_cases h : w = 0
  · simp [getMsb?, h]
  · rw [getLsbD_eq_getElem?_getD, getMsb?_eq_getLsb?]
    split <;>
    · simp only [getLsb?_eq_getElem?, Bool.and_iff_right_iff_imp, decide_eq_true_eq,
        Option.getD_none, Bool.and_eq_false_imp]
      intros
      omega

-- We choose `eq_of_getLsbD_eq` as the `@[ext]` theorem for `BitVec`
-- somewhat arbitrarily over `eq_of_getMsbD_eq`.
@[ext] theorem eq_of_getLsbD_eq {x y : BitVec w}
    (pred : ∀ i, i < w → x.getLsbD i = y.getLsbD i) : x = y := by
  apply eq_of_toNat_eq
  apply Nat.eq_of_testBit_eq
  intro i
  if i_lt : i < w then
    exact pred i i_lt
  else
    have p : i ≥ w := Nat.le_of_not_gt i_lt
    simp [testBit_toNat, getLsbD_ge _ _ p]

theorem eq_of_getMsbD_eq {x y : BitVec w}
    (pred : ∀ i, i < w → x.getMsbD i = y.getMsbD i) : x = y := by
  simp only [getMsbD] at pred
  apply eq_of_getLsbD_eq
  intro i i_lt
  if w_zero : w = 0 then
    simp [w_zero]
  else
    have w_pos := Nat.pos_of_ne_zero w_zero
    have r : i ≤ w - 1 := by
      simp [Nat.le_sub_iff_add_le w_pos]
      exact i_lt
    have q_lt : w - 1 - i < w := by
      simp only [Nat.sub_sub]
      apply Nat.sub_lt w_pos
      simp [Nat.succ_add]
    have q := pred (w - 1 - i) q_lt
    simpa [q_lt, Nat.sub_sub_self, r] using q

-- This cannot be a `@[simp]` lemma, as it would be tried at every term.
theorem of_length_zero {x : BitVec 0} : x = 0#0 := by ext; simp

theorem toNat_zero_length (x : BitVec 0) : x.toNat = 0 := by simp [of_length_zero]
theorem getLsbD_zero_length (x : BitVec 0) : x.getLsbD i = false := by simp
theorem getMsbD_zero_length (x : BitVec 0) : x.getMsbD i = false := by simp
theorem msb_zero_length (x : BitVec 0) : x.msb = false := by simp [BitVec.msb, of_length_zero]

theorem toNat_of_zero_length (h : w = 0) (x : BitVec w) : x.toNat = 0 := by
  subst h; simp [toNat_zero_length]
theorem getLsbD_of_zero_length (h : w = 0) (x : BitVec w) : x.getLsbD i = false := by
  subst h; simp [getLsbD_zero_length]
theorem getMsbD_of_zero_length (h : w = 0) (x : BitVec w) : x.getMsbD i = false := by
  subst h; simp [getMsbD_zero_length]
theorem msb_of_zero_length (h : w = 0) (x : BitVec w) : x.msb = false := by
  subst h; simp [msb_zero_length]

theorem ofFin_ofNat (n : Nat) :
    ofFin (no_index (OfNat.ofNat n : Fin (2^w))) = OfNat.ofNat n := by
  simp only [OfNat.ofNat, Fin.ofNat', BitVec.ofNat, Nat.and_pow_two_sub_one_eq_mod]

theorem eq_of_toFin_eq : ∀ {x y : BitVec w}, x.toFin = y.toFin → x = y
  | ⟨_, _⟩, ⟨_, _⟩, rfl => rfl

theorem toFin_inj {x y : BitVec w} : x.toFin = y.toFin ↔ x = y := by
  apply Iff.intro
  case mp =>
    exact @eq_of_toFin_eq w x y
  case mpr =>
    intro h
    simp [toFin, h]

theorem toFin_zero : toFin (0 : BitVec w) = 0 := rfl
theorem toFin_one  : toFin (1 : BitVec w) = 1 := by
  rw [toFin_inj]; simp only [ofNat_eq_ofNat, ofFin_ofNat]

@[simp] theorem toNat_ofBool (b : Bool) : (ofBool b).toNat = b.toNat := by
  cases b <;> rfl

@[simp] theorem toInt_ofBool (b : Bool) : (ofBool b).toInt = -b.toInt := by
  cases b <;> rfl

@[simp] theorem toFin_ofBool (b : Bool) : (ofBool b).toFin = Fin.ofNat' 2 (b.toNat) := by
  cases b <;> rfl

theorem ofNat_one (n : Nat) : BitVec.ofNat 1 n = BitVec.ofBool (n % 2 = 1) :=  by
  rcases (Nat.mod_two_eq_zero_or_one n) with h | h <;> simp [h, BitVec.ofNat, Fin.ofNat']

theorem ofBool_eq_iff_eq : ∀ {b b' : Bool}, BitVec.ofBool b = BitVec.ofBool b' ↔ b = b' := by
  decide

@[simp] theorem not_ofBool : ~~~ (ofBool b) = ofBool (!b) := by cases b <;> rfl

@[simp] theorem ofBool_and_ofBool : ofBool b &&& ofBool b' = ofBool (b && b') := by
  cases b <;> cases b' <;> rfl

@[simp] theorem ofBool_or_ofBool : ofBool b ||| ofBool b' = ofBool (b || b') := by
  cases b <;> cases b' <;> rfl

@[simp] theorem ofBool_xor_ofBool : ofBool b ^^^ ofBool b' = ofBool (b ^^ b') := by
  cases b <;> cases b' <;> rfl

@[simp, bitvec_to_nat] theorem toNat_ofFin (x : Fin (2^n)) : (BitVec.ofFin x).toNat = x.val := rfl

@[simp] theorem toNat_ofNatLT (x : Nat) (p : x < 2^w) : (x#'p).toNat = x := rfl

@[deprecated toNat_ofNatLT (since := "2025-02-13")]
theorem toNat_ofNatLt (x : Nat) (p : x < 2^w) : (x#'p).toNat = x := rfl

@[simp] theorem getLsbD_ofNatLT {n : Nat} (x : Nat) (lt : x < 2^n) (i : Nat) :
  getLsbD (x#'lt) i = x.testBit i := by
  simp [getLsbD, BitVec.ofNatLT]

@[deprecated getLsbD_ofNatLT (since := "2025-02-13")]
theorem getLsbD_ofNatLt {n : Nat} (x : Nat) (lt : x < 2^n) (i : Nat) :
  getLsbD (x#'lt) i = x.testBit i := getLsbD_ofNatLT x lt i

@[simp] theorem getMsbD_ofNatLT {n x i : Nat} (h : x < 2^n) :
    getMsbD (x#'h) i = (decide (i < n) && x.testBit (n - 1 - i)) := by
  simp [getMsbD, getLsbD]

@[deprecated getMsbD_ofNatLT (since := "2025-02-13")]
theorem getMsbD_ofNatLt {n x i : Nat} (h : x < 2^n) :
    getMsbD (x#'h) i = (decide (i < n) && x.testBit (n - 1 - i)) := getMsbD_ofNatLT h

@[simp, bitvec_to_nat] theorem toNat_ofNat (x w : Nat) : (BitVec.ofNat w x).toNat = x % 2^w := by
  simp [BitVec.toNat, BitVec.ofNat, Fin.ofNat']

@[simp] theorem toFin_ofNat (x : Nat) : toFin (BitVec.ofNat w x) = Fin.ofNat' (2^w) x := rfl

-- Remark: we don't use `[simp]` here because simproc` subsumes it for literals.
-- If `x` and `n` are not literals, applying this theorem eagerly may not be a good idea.
theorem getLsbD_ofNat (n : Nat) (x : Nat) (i : Nat) :
  getLsbD (BitVec.ofNat n x) i = (i < n && x.testBit i) := by
  simp [getLsbD, BitVec.ofNat, Fin.val_ofNat']

@[simp] theorem getLsbD_zero : (0#w).getLsbD i = false := by simp [getLsbD]

@[simp] theorem getElem_zero (h : i < w) : (0#w)[i] = false := by simp [getElem_eq_testBit_toNat]

@[simp] theorem getMsbD_zero : (0#w).getMsbD i = false := by simp [getMsbD]

@[simp] theorem getLsbD_one : (1#w).getLsbD i = (decide (0 < w) && decide (i = 0)) := by
  simp only [getLsbD, toNat_ofNat, Nat.testBit_mod_two_pow]
  by_cases h : i = 0
    <;> simp [h, Nat.testBit_to_div_mod, Nat.div_eq_of_lt]

@[simp] theorem getElem_one (h : i < w) : (1#w)[i] = decide (i = 0) := by
  simp [← getLsbD_eq_getElem, getLsbD_one, h, show 0 < w by omega]

/-- The msb at index `w-1` is the least significant bit, and is true when the width is nonzero. -/
@[simp] theorem getMsbD_one : (1#w).getMsbD i = (decide (i = w - 1) && decide (0 < w)) := by
  simp only [getMsbD]
  by_cases h : 0 < w <;> by_cases h' : i = w - 1 <;> simp [h, h'] <;> omega

@[simp] theorem toNat_mod_cancel (x : BitVec n) : x.toNat % (2^n) = x.toNat :=
  Nat.mod_eq_of_lt x.isLt

@[simp] theorem toNat_mod_cancel' {x : BitVec n} :
    (x.toNat : Int) % (((2 ^ n) : Nat) : Int) = x.toNat := by
  rw_mod_cast [toNat_mod_cancel]

@[simp] theorem sub_toNat_mod_cancel {x : BitVec w} (h : ¬ x = 0#w) :
    (2 ^ w - x.toNat) % 2 ^ w = 2 ^ w - x.toNat := by
  simp only [toNat_eq, toNat_ofNat, Nat.zero_mod] at h
  rw [Nat.mod_eq_of_lt (by omega)]

@[simp] theorem toNat_mod_cancel_of_lt {x : BitVec n} (h : n < m) : x.toNat % (2 ^ m) = x.toNat := by
  have : 2 ^ n < 2 ^ m := Nat.pow_lt_pow_of_lt (by omega) h
  exact Nat.mod_eq_of_lt (by omega)

@[simp] theorem sub_sub_toNat_cancel {x : BitVec w} :
    2 ^ w - (2 ^ w - x.toNat) = x.toNat := by
  simp [Nat.sub_sub_eq_min, Nat.min_eq_right]
  omega

@[simp] theorem sub_add_bmod_cancel {x y : BitVec w} :
    ((((2 ^ w : Nat) - y.toNat) : Int) + x.toNat).bmod (2 ^ w) =
      ((x.toNat : Int) - y.toNat).bmod (2 ^ w) := by
  rw [Int.sub_eq_add_neg, Int.add_assoc, Int.add_comm, Int.bmod_add_cancel, Int.add_comm,
    Int.sub_eq_add_neg]

private theorem lt_two_pow_of_le {x m n : Nat} (lt : x < 2 ^ m) (le : m ≤ n) : x < 2 ^ n :=
  Nat.lt_of_lt_of_le lt (Nat.pow_le_pow_of_le_right (by trivial : 0 < 2) le)

theorem getElem_zero_ofNat_zero (i : Nat) (h : i < w) : (BitVec.ofNat w 0)[i] = false := by
  simp

theorem getElem_zero_ofNat_one (h : 0 < w) : (BitVec.ofNat w 1)[0] = true := by
  simp

theorem getElem?_zero_ofNat_zero : (BitVec.ofNat (w+1) 0)[0]? = some false := by
  simp

theorem getElem?_zero_ofNat_one : (BitVec.ofNat (w+1) 1)[0]? = some true := by
  simp

-- This does not need to be a `@[simp]` theorem as it is already handled by `getElem?_eq_getElem`.
theorem getElem?_zero_ofBool (b : Bool) : (ofBool b)[0]? = some b := by
  simp only [ofBool, ofNat_eq_ofNat, cond_eq_if]
  split <;> simp_all

@[simp] theorem getElem_zero_ofBool (b : Bool) : (ofBool b)[0] = b := by
  rw [getElem_eq_iff, getElem?_zero_ofBool]

theorem getElem?_succ_ofBool (b : Bool) (i : Nat) : (ofBool b)[i + 1]? = none := by
  simp

@[simp]
theorem getLsbD_ofBool (b : Bool) (i : Nat) : (ofBool b).getLsbD i = ((i = 0) && b) := by
  rcases b with rfl | rfl
  · simp [ofBool]
  · simp only [ofBool, ofNat_eq_ofNat, cond_true, getLsbD_ofNat, Bool.and_true]
    by_cases hi : i = 0 <;> simp [hi] <;> omega

theorem getElem_ofBool {b : Bool} : (ofBool b)[0] = b := by simp

@[simp] theorem getMsbD_ofBool (b : Bool) : (ofBool b).getMsbD i = (decide (i = 0) && b) := by
  cases b <;> simp [getMsbD]

@[simp] theorem msb_ofBool (b : Bool) : (ofBool b).msb = b := by
  cases b <;> simp [BitVec.msb]

@[simp] theorem one_eq_zero_iff : 1#w = 0#w ↔ w = 0 := by
  constructor
  · intro h
    cases w
    · rfl
    · replace h := congrArg BitVec.toNat h
      simp at h
  · rintro rfl
    simp

/-! ### msb -/

@[simp] theorem msb_zero : (0#w).msb = false := by simp [BitVec.msb, getMsbD]

@[simp] theorem msb_one : (1#w).msb = decide (w = 1) := by
  simp [BitVec.msb, getMsbD_one, ← Bool.decide_and]
  omega

theorem msb_eq_getLsbD_last (x : BitVec w) :
    x.msb = x.getLsbD (w - 1) := by
  simp only [BitVec.msb, getMsbD]
  rcases w  with rfl | w
  · simp [BitVec.eq_nil x]
  · simp

@[bitvec_to_nat] theorem getLsbD_last (x : BitVec w) :
    x.getLsbD (w-1) = decide (2 ^ (w-1) ≤ x.toNat) := by
  rcases w with rfl | w
  · simp [toNat_of_zero_length]
  · simp only [getLsbD, Nat.testBit_to_div_mod, Nat.succ_sub_succ_eq_sub, Nat.sub_zero]
    rcases (Nat.lt_or_ge (BitVec.toNat x) (2 ^ w)) with h | h
    · simp [Nat.div_eq_of_lt h, h]
    · simp only [h]
      rw [Nat.div_eq_sub_div (Nat.two_pow_pos w) h, Nat.div_eq_of_lt]
      · simp
      · omega

@[bitvec_to_nat] theorem getLsbD_succ_last (x : BitVec (w + 1)) :
    x.getLsbD w = decide (2 ^ w ≤ x.toNat) := getLsbD_last x

@[bitvec_to_nat] theorem msb_eq_decide (x : BitVec w) : BitVec.msb x = decide (2 ^ (w-1) ≤ x.toNat) := by
  simp [msb_eq_getLsbD_last, getLsbD_last]

theorem toNat_ge_of_msb_true {x : BitVec n} (p : BitVec.msb x = true) : x.toNat ≥ 2^(n-1) := by
  match n with
  | 0 =>
    simp [BitVec.msb, BitVec.getMsbD] at p
  | n + 1 =>
    simp only [msb_eq_decide, Nat.add_one_sub_one, decide_eq_true_eq] at p
    simp only [Nat.add_sub_cancel]
    exact p

theorem msb_eq_getMsbD_zero (x : BitVec w) : x.msb = x.getMsbD 0 := by
  cases w <;> simp [getMsbD_eq_getLsbD, msb_eq_getLsbD_last]

/-! ### cast -/

@[simp, bitvec_to_nat] theorem toNat_cast (h : w = v) (x : BitVec w) : (x.cast h).toNat = x.toNat := rfl
@[simp] theorem toFin_cast (h : w = v) (x : BitVec w) :
    (x.cast h).toFin = x.toFin.cast (by rw [h]) :=
  rfl

@[simp] theorem getLsbD_cast (h : w = v) (x : BitVec w) : (x.cast h).getLsbD i = x.getLsbD i := by
  subst h; simp

@[simp] theorem getMsbD_cast (h : w = v) (x : BitVec w) : (x.cast h).getMsbD i = x.getMsbD i := by
  subst h; simp

@[simp] theorem getElem_cast (h : w = v) (x : BitVec w) (p : i < v) : (x.cast h)[i] = x[i] := by
  subst h; simp

@[simp] theorem msb_cast (h : w = v) (x : BitVec w) : (x.cast h).msb = x.msb := by
  simp [BitVec.msb]

/-! ### toInt/ofInt -/

/-- Prove equality of bitvectors in terms of nat operations. -/
theorem toInt_eq_toNat_cond (x : BitVec n) :
    x.toInt =
      if 2*x.toNat < 2^n then
        (x.toNat : Int)
      else
        (x.toNat : Int) - (2^n : Nat) :=
  rfl

theorem toInt_eq_toNat_of_lt {x : BitVec n} (h : 2 * x.toNat < 2^n) :
    x.toInt = x.toNat := by
  simp [toInt_eq_toNat_cond, h]

theorem msb_eq_false_iff_two_mul_lt {x : BitVec w} : x.msb = false ↔ 2 * x.toNat < 2^w := by
  cases w <;> simp [Nat.pow_succ, Nat.mul_comm _ 2, msb_eq_decide, toNat_of_zero_length]

theorem msb_eq_true_iff_two_mul_ge {x : BitVec w} : x.msb = true ↔ 2 * x.toNat ≥ 2^w := by
  simp [← Bool.ne_false_iff, msb_eq_false_iff_two_mul_lt]

/-- Characterize `x.toInt` in terms of `x.msb`. -/
theorem toInt_eq_msb_cond (x : BitVec w) :
    x.toInt = if x.msb then (x.toNat : Int) - (2^w : Nat) else (x.toNat : Int) := by
  simp only [BitVec.toInt, ← msb_eq_false_iff_two_mul_lt]
  cases x.msb <;> rfl

theorem toInt_eq_toNat_of_msb {x : BitVec w} (h : x.msb = false) :
    x.toInt = x.toNat := by
  simp [toInt_eq_msb_cond, h]

theorem toInt_eq_toNat_bmod (x : BitVec n) : x.toInt = Int.bmod x.toNat (2^n) := by
  simp only [toInt_eq_toNat_cond]
  split
  next g =>
    rw [Int.bmod_pos] <;> simp only [←Int.ofNat_emod, toNat_mod_cancel]
    omega
  next g =>
    rw [Int.bmod_neg] <;> simp only [←Int.ofNat_emod, toNat_mod_cancel]
    omega

/-- Prove equality of bitvectors in terms of nat operations. -/
theorem eq_of_toInt_eq {x y : BitVec n} : x.toInt = y.toInt → x = y := by
  intro eq
  simp only [toInt_eq_toNat_cond] at eq
  apply eq_of_toNat_eq
  revert eq
  have _xlt := x.isLt
  have _ylt := y.isLt
  split <;> split <;> omega

theorem toInt_inj {x y : BitVec n} : x.toInt = y.toInt ↔ x = y :=
  Iff.intro eq_of_toInt_eq (congrArg BitVec.toInt)

theorem toInt_ne {x y : BitVec n} : x.toInt ≠ y.toInt ↔ x ≠ y  := by
  rw [Ne, toInt_inj]

@[simp, bitvec_to_nat] theorem toNat_ofInt {n : Nat} (i : Int) :
  (BitVec.ofInt n i).toNat = (i % (2^n : Nat)).toNat := by
  unfold BitVec.ofInt
  simp

theorem toInt_ofNat {n : Nat} (x : Nat) :
  (BitVec.ofNat n x).toInt = (x : Int).bmod (2^n) := by
  simp [toInt_eq_toNat_bmod]

@[simp] theorem toInt_ofInt {n : Nat} (i : Int) :
  (BitVec.ofInt n i).toInt = i.bmod (2^n) := by
  have _ := Nat.two_pow_pos n
  have p : 0 ≤ i % (2^n : Nat) := by omega
  simp [toInt_eq_toNat_bmod, Int.toNat_of_nonneg p]

@[simp] theorem ofInt_natCast (w n : Nat) :
  BitVec.ofInt w (n : Int) = BitVec.ofNat w n := rfl

@[simp] theorem ofInt_ofNat (w n : Nat) :
  BitVec.ofInt w (no_index (OfNat.ofNat n)) = BitVec.ofNat w (OfNat.ofNat n) := rfl

@[simp] theorem ofInt_toInt {x : BitVec w} : BitVec.ofInt w x.toInt = x := by
  by_cases h : 2 * x.toNat < 2^w <;> ext <;> simp [getLsbD, h, BitVec.toInt]

theorem toInt_neg_iff {w : Nat} {x : BitVec w} :
    BitVec.toInt x < 0 ↔ 2 ^ w ≤ 2 * x.toNat := by
  simp [toInt_eq_toNat_cond]; omega

theorem toInt_pos_iff {w : Nat} {x : BitVec w} :
    0 ≤ BitVec.toInt x ↔ 2 * x.toNat < 2 ^ w := by
  simp [toInt_eq_toNat_cond]; omega

theorem eq_zero_or_eq_one (a : BitVec 1) : a = 0#1 ∨ a = 1#1 := by
  obtain ⟨a, ha⟩ := a
  simp only [Nat.reducePow]
  have acases : a = 0 ∨ a = 1 := by omega
  rcases acases with ⟨rfl | rfl⟩
  · simp
  · case inr h =>
    subst h
    simp

@[simp]
theorem toInt_zero {w : Nat} : (0#w).toInt = 0 := by
  simp [BitVec.toInt, show 0 < 2^w by exact Nat.two_pow_pos w]

/--
`x.toInt` is less than `2^(w-1)`.
We phrase the fact in terms of `2^w` to prevent a case split on `w=0` when the lemma is used.
-/
theorem toInt_lt {w : Nat} {x : BitVec w} : 2 * x.toInt < 2 ^ w := by
  simp only [BitVec.toInt]
  rcases w with _|w'
  · omega
  · rw [← Nat.two_pow_pred_add_two_pow_pred (by omega), ← Nat.two_mul, Nat.add_sub_cancel]
    simp only [Nat.zero_lt_succ, Nat.mul_lt_mul_left, Int.natCast_mul, Int.Nat.cast_ofNat_Int]
    norm_cast; omega

/--
`x.toInt` is greater than or equal to `-2^(w-1)`.
We phrase the fact in terms of `2^w` to prevent a case split on `w=0` when the lemma is used.
-/
theorem le_toInt {w : Nat} {x : BitVec w} : -2 ^ w ≤ 2 * x.toInt := by
  simp only [BitVec.toInt]
  rcases w with _|w'
  · omega
  · rw [← Nat.two_pow_pred_add_two_pow_pred (by omega), ← Nat.two_mul, Nat.add_sub_cancel]
    simp only [Nat.zero_lt_succ, Nat.mul_lt_mul_left, Int.natCast_mul, Int.Nat.cast_ofNat_Int]
    norm_cast; omega

/-! ### slt -/

/--
A bitvector, when interpreted as an integer, is less than zero iff
its most significant bit is true.
-/
theorem slt_zero_iff_msb_cond {x : BitVec w} : x.slt 0#w ↔ x.msb = true := by
  have := toInt_eq_msb_cond x
  constructor
  · intros h
    apply Classical.byContradiction
    intros hmsb
    simp only [Bool.not_eq_true] at hmsb
    simp only [hmsb, Bool.false_eq_true, ↓reduceIte] at this
    simp only [BitVec.slt, toInt_zero, decide_eq_true_eq] at h
    omega /- Can't have `x.toInt` which is equal to `x.toNat` be strictly less than zero -/
  · intros h
    simp only [h, ↓reduceIte] at this
    simp [BitVec.slt, this]
    omega

/-! ### setWidth, zeroExtend and truncate -/

@[simp]
theorem truncate_eq_setWidth {v : Nat} {x : BitVec w} :
  truncate v x = setWidth v x := rfl

@[simp]
theorem zeroExtend_eq_setWidth {v : Nat} {x : BitVec w} :
  zeroExtend v x = setWidth v x := rfl

@[simp, bitvec_to_nat] theorem toNat_setWidth' {m n : Nat} (p : m ≤ n) (x : BitVec m) :
    (setWidth' p x).toNat = x.toNat := by
  simp [setWidth']

@[simp, bitvec_to_nat] theorem toNat_setWidth (i : Nat) (x : BitVec n) :
    BitVec.toNat (setWidth i x) = x.toNat % 2^i := by
  let ⟨x, lt_n⟩ := x
  simp only [setWidth]
  if n_le_i : n ≤ i then
    have x_lt_two_i : x < 2 ^ i := lt_two_pow_of_le lt_n n_le_i
    simp [n_le_i, Nat.mod_eq_of_lt, x_lt_two_i]
  else
    simp [n_le_i, toNat_ofNat]

@[simp] theorem toInt_setWidth (x : BitVec w) :
    (x.setWidth v).toInt = Int.bmod x.toNat (2^v) := by
  simp [toInt_eq_toNat_bmod, toNat_setWidth, Int.emod_bmod]

@[simp] theorem toFin_setWidth {x : BitVec w} :
    (x.setWidth v).toFin = Fin.ofNat' (2^v) x.toNat := by
  ext; simp

@[simp] theorem setWidth_eq (x : BitVec n) : setWidth n x = x := by
  apply eq_of_toNat_eq
  let ⟨x, lt_n⟩ := x
  simp [setWidth]

@[simp] theorem setWidth_zero (m n : Nat) : setWidth m 0#n = 0#m := by
  apply eq_of_toNat_eq
  simp [toNat_setWidth]

@[simp] theorem ofNat_toNat (m : Nat) (x : BitVec n) : BitVec.ofNat m x.toNat = setWidth m x := by
  apply eq_of_toNat_eq
  simp

/-- Moves one-sided left toNat equality to BitVec equality. -/
theorem toNat_eq_nat {x : BitVec w} {y : Nat}
  : (x.toNat = y) ↔ (y < 2^w ∧ (x = BitVec.ofNat w y)) := by
  apply Iff.intro
  · intro eq
    simp [←eq, x.isLt]
  · intro eq
    simp [Nat.mod_eq_of_lt, eq]

/-- Moves one-sided right toNat equality to BitVec equality. -/
theorem nat_eq_toNat {x : BitVec w} {y : Nat}
  : (y = x.toNat) ↔ (y < 2^w ∧ (x = BitVec.ofNat w y)) := by
  rw [@eq_comm _ _ x.toNat]
  apply toNat_eq_nat

theorem getElem_setWidth' (x : BitVec w) (i : Nat) (h : w ≤ v) (hi : i < v) :
    (setWidth' h x)[i] = x.getLsbD i := by
  rw [getElem_eq_testBit_toNat, toNat_setWidth', getLsbD]

@[simp]
theorem getElem_setWidth (m : Nat) (x : BitVec n) (i : Nat) (h : i < m) :
    (setWidth m x)[i] = x.getLsbD i := by
  rw [setWidth]
  split
  · rw [getElem_setWidth']
  · simp [getElem_eq_testBit_toNat, getLsbD]
    omega

theorem getElem?_setWidth' (x : BitVec w) (i : Nat) (h : w ≤ v) :
    (setWidth' h x)[i]? = if i < v then some (x.getLsbD i) else none := by
  simp [getElem?_eq, getElem_setWidth']

theorem getElem?_setWidth (m : Nat) (x : BitVec n) (i : Nat) :
    (x.setWidth m)[i]? = if i < m then some (x.getLsbD i) else none := by
  simp [getElem?_eq, getElem_setWidth]

@[simp] theorem getLsbD_setWidth' (ge : m ≥ n) (x : BitVec n) (i : Nat) :
    getLsbD (setWidth' ge x) i = getLsbD x i := by
  simp [getLsbD, toNat_setWidth']

@[simp] theorem getMsbD_setWidth' (ge : m ≥ n) (x : BitVec n) (i : Nat) :
    getMsbD (setWidth' ge x) i = (decide (m - n ≤ i) && getMsbD x (i + n - m)) := by
  simp only [getMsbD, getLsbD_setWidth', gt_iff_lt]
  by_cases h₁ : decide (i < m) <;> by_cases h₂ : decide (m - n ≤ i) <;> by_cases h₃ : decide (i + n - m < n) <;>
    by_cases h₄ : n - 1 - (i + n - m) = m - 1 - i
  all_goals
    simp only [h₁, h₂, h₃, h₄]
    simp_all only [ge_iff_le, decide_eq_true_eq, Nat.not_le, Nat.not_lt, Bool.true_and,
      Bool.false_and, Bool.and_self] <;>
    (try apply getLsbD_ge) <;>
    (try apply (getLsbD_ge _ _ _).symm) <;>
    omega

@[simp] theorem getLsbD_setWidth (m : Nat) (x : BitVec n) (i : Nat) :
    getLsbD (setWidth m x) i = (decide (i < m) && getLsbD x i) := by
  simp [getLsbD, toNat_setWidth, Nat.testBit_mod_two_pow]

@[simp] theorem getMsbD_setWidth {m : Nat} {x : BitVec n} {i : Nat} :
    getMsbD (setWidth m x) i = (decide (m - n ≤ i) && getMsbD x (i + n - m)) := by
  unfold setWidth
  by_cases h : n ≤ m <;> simp only [h]
  · by_cases h' : m - n ≤ i
    <;> simp [h', show i - (m - n) = i + n - m by omega]
  · simp only [show m - n = 0 by omega, getMsbD, getLsbD_setWidth]
    by_cases h' : i < m
    · simp [show m - 1 - i < m by omega, show i + n - m < n by omega,
        show n - 1 - (i + n - m) = m - 1 - i by omega]
      omega
    · simp [h']
      omega

-- This is a simp lemma as there is only a runtime difference between `setWidth'` and `setWidth`,
-- and for verification purposes they are equivalent.
@[simp]
theorem setWidth'_eq {x : BitVec w} (h : w ≤ v) : x.setWidth' h = x.setWidth v := by
  apply eq_of_toNat_eq
  rw [toNat_setWidth, toNat_setWidth']
  rw [Nat.mod_eq_of_lt]
  exact Nat.lt_of_lt_of_le x.isLt (Nat.pow_le_pow_right (Nat.zero_lt_two) h)

@[simp] theorem getMsbD_setWidth_add {x : BitVec w} (h : k ≤ i) :
    (x.setWidth (w + k)).getMsbD i = x.getMsbD (i - k) := by
  by_cases h : w = 0
  · subst h; simp [of_length_zero]
  simp only [getMsbD, getLsbD_setWidth]
  by_cases h₁ : i < w + k <;> by_cases h₂ : i - k < w <;> by_cases h₃ : w + k - 1 - i < w + k
    <;> simp [h₁, h₂, h₃]
  · congr 1
    omega
  all_goals (first | apply getLsbD_ge | apply Eq.symm; apply getLsbD_ge)
    <;> omega

@[simp] theorem cast_setWidth (h : v = v') (x : BitVec w) :
    (x.setWidth v).cast h = x.setWidth v' := by
  subst h
  ext
  simp

@[simp] theorem setWidth_setWidth_of_le (x : BitVec w) (h : k ≤ l) :
    (x.setWidth l).setWidth k = x.setWidth k := by
  ext i
  simp only [getLsbD_setWidth, Fin.is_lt, decide_true, Bool.true_and]
  have p := lt_of_getLsbD (x := x) (i := i)
  revert p
  cases getLsbD x i <;> simp; omega

@[simp] theorem setWidth_cast {x : BitVec w} {h : w = v} : (x.cast h).setWidth k = x.setWidth k := by
  apply eq_of_getLsbD_eq
  simp

theorem msb_setWidth (x : BitVec w) : (x.setWidth v).msb = (decide (0 < v) && x.getLsbD (v - 1)) := by
  rw [msb_eq_getLsbD_last]
  simp only [getLsbD_setWidth]
  cases getLsbD x (v - 1) <;> simp; omega

theorem msb_setWidth' (x : BitVec w) (h : w ≤ v) : (x.setWidth' h).msb = (decide (0 < v) && x.getLsbD (v - 1)) := by
  rw [setWidth'_eq, msb_setWidth]

theorem msb_setWidth'' (x : BitVec w) : (x.setWidth (k + 1)).msb = x.getLsbD k := by
  simp [BitVec.msb, getMsbD]

/-- zero extending a bitvector to width 1 equals the boolean of the lsb. -/
theorem setWidth_one_eq_ofBool_getLsb_zero (x : BitVec w) :
    x.setWidth 1 = BitVec.ofBool (x.getLsbD 0) := by
  ext i h
  simp at h
  simp [getLsbD_setWidth, h]

/-- Zero extending `1#v` to `1#w` equals `1#w` when `v > 0`. -/
theorem setWidth_ofNat_one_eq_ofNat_one_of_lt {v w : Nat} (hv : 0 < v) :
    (BitVec.ofNat v 1).setWidth w = BitVec.ofNat w 1 := by
  ext i h
  simp only [getLsbD_setWidth, h, decide_true, getLsbD_ofNat, Bool.true_and,
    Bool.and_iff_right_iff_imp, decide_eq_true_eq]
  intros hi₁
  have hv := Nat.testBit_one_eq_true_iff_self_eq_zero.mp hi₁
  omega

/-- Truncating to width 1 produces a bitvector equal to the least significant bit. -/
theorem setWidth_one {x : BitVec w} :
    x.setWidth 1 = ofBool (x.getLsbD 0) := by
  ext i
  simp [show i = 0 by omega]

@[simp] theorem setWidth_ofNat_of_le (h : v ≤ w) (x : Nat) : setWidth v (BitVec.ofNat w x) = BitVec.ofNat v x := by
  apply BitVec.eq_of_toNat_eq
  simp only [toNat_setWidth, toNat_ofNat]
  rw [Nat.mod_mod_of_dvd]
  exact Nat.pow_dvd_pow_iff_le_right'.mpr h

/--
Iterated `setWidth` agrees with the second `setWidth`
except in the case the first `setWidth` is a non-trivial truncation,
and the second `setWidth` is a non-trivial extension.
-/
-- Note that in the special cases `v = u` or `v = w`,
-- `simp` can discharge the side condition itself.
@[simp] theorem setWidth_setWidth {x : BitVec u} {w v : Nat} (h : ¬ (v < u ∧ v < w)) :
    setWidth w (setWidth v x) = setWidth w x := by
  ext
  simp_all only [getLsbD_setWidth, decide_true, Bool.true_and, Bool.and_iff_right_iff_imp,
    decide_eq_true_eq]
  intro h
  replace h := lt_of_getLsbD h
  omega

/-! ## extractLsb -/

@[simp]
protected theorem extractLsb_ofFin {n} (x : Fin (2^n)) (hi lo : Nat) :
  extractLsb hi lo (@BitVec.ofFin n x) = .ofNat (hi-lo+1) (x.val >>> lo) := rfl

@[simp]
protected theorem extractLsb_ofNat (x n : Nat) (hi lo : Nat) :
  extractLsb hi lo (BitVec.ofNat n x) = .ofNat (hi - lo + 1) ((x % 2^n) >>> lo) := by
  ext i
  simp [BitVec.ofNat]

@[simp] theorem extractLsb'_toNat (s m : Nat) (x : BitVec n) :
  (extractLsb' s m x).toNat = (x.toNat >>> s) % 2^m := rfl

@[simp] theorem extractLsb_toNat (hi lo : Nat) (x : BitVec n) :
  (extractLsb hi lo x).toNat = (x.toNat >>> lo) % 2^(hi-lo+1) := rfl

@[simp] theorem getElem_extractLsb' {start len : Nat} {x : BitVec n} {i : Nat} (h : i < len) :
    (extractLsb' start len x)[i] = x.getLsbD (start+i) := by
  simp [getElem_eq_testBit_toNat, getLsbD, h]

@[simp] theorem getLsbD_extractLsb' (start len : Nat) (x : BitVec n) (i : Nat) :
    (extractLsb' start len x).getLsbD i = (i < len && x.getLsbD (start+i)) := by
  simp [getLsbD, Nat.lt_succ]

/-!
  We extract a BitVec x' with length `len` from BitVec x, starting from the element at position `start`
  let x                       = 8 7 6 5 4 3 2 1 0
  let x' = x.extractLsb' 3 4  =     6 5 4 3
  with `start = 3` and `len = 4`
  we have `x'.getMsbD i = x[start + (len - 1 - i)] = x.getLsbD (start + (len - 1 - i))`
  and rewrite `x.getLsbD (start + (len - 1 - i))` as `getMsbD`, which requires checking
  `start + (len - 1 - i) < w` and yields `x.getMsbD (w - 1 - (start + (len - 1 - i)))`
-/
@[simp] theorem getMsbD_extractLsb' {start len : Nat} {x : BitVec w} {i : Nat} :
    (extractLsb' start len x).getMsbD i =
      (decide (i < len) &&
      (decide (start + (len - 1 - i) < w) &&
      x.getMsbD (w - 1 - (start + (len - 1 - i))))) := by
  rcases len with rfl | len
  · simp
  · rw [getMsbD_eq_getLsbD, getLsbD_extractLsb', getLsbD_eq_getMsbD]
    simp [show (len - i < len + 1) by omega]

@[simp] theorem msb_extractLsb' {start len : Nat} {x : BitVec w} :
    (extractLsb' start len x).msb =
      (decide (0 < len)
      && x.getLsbD (start + len - 1)) := by
  cases len
  · simp [BitVec.extractLsb', BitVec.msb]
  · simp [BitVec.msb, BitVec.getMsbD_eq_getLsbD, BitVec.getLsbD_extractLsb', ← Nat.add_assoc]

@[simp] theorem getElem_extract {hi lo : Nat} {x : BitVec n} {i : Nat} (h : i < hi - lo + 1) :
    (extractLsb hi lo x)[i] = getLsbD x (lo+i) := by
  simp [getElem_eq_testBit_toNat, getLsbD, h]

@[simp] theorem getLsbD_extract (hi lo : Nat) (x : BitVec n) (i : Nat) :
    getLsbD (extractLsb hi lo x) i = (i ≤ (hi-lo) && getLsbD x (lo+i)) := by
  simp [getLsbD, Nat.lt_succ]

@[simp] theorem getLsbD_extractLsb (hi lo : Nat) (x : BitVec n) (i : Nat) :
    getLsbD (extractLsb hi lo x) i = (decide (i < hi - lo + 1) && x.getLsbD (lo + i)) := by
  rw [extractLsb, getLsbD_extractLsb']

@[simp] theorem getMsbD_extractLsb {hi lo : Nat} {x : BitVec w} {i : Nat} :
    (extractLsb hi lo x).getMsbD i =
      (decide (i < hi - lo + 1) &&
      (decide ((max hi lo) - i < w) &&
      x.getMsbD (w - 1 - ((max hi lo) - i)))) := by
  rw [getMsbD_eq_getLsbD, getLsbD_extractLsb, getLsbD_eq_getMsbD]
  simp only [boolToPropSimps]
  constructor
  · rintro ⟨h₁, h₂, h₃, h₄⟩
    have p : w - 1 - (lo + (hi - lo + 1 - 1 - i)) = w - 1 - (max hi lo - i) := by omega
    rw [p] at h₄
    simp [h₄]
    omega
  · rintro ⟨h₁, h₂, h₃⟩
    have p : w - 1 - (lo + (hi - lo + 1 - 1 - i)) = w - 1 - (max hi lo - i) := by omega
    rw [← p] at h₃
    rw [h₃]
    simp
    omega

@[simp] theorem msb_extractLsb {hi lo : Nat} {x : BitVec w} :
    (extractLsb hi lo x).msb =
    (decide ((max hi lo) < w)
     && x.getMsbD (w - 1 - ((max hi lo)))) := by
  simp [BitVec.msb, BitVec.getMsbD_extractLsb, Nat.le_sub_iff_add_le' (k := lo) (n := 0) (m := hi)]

theorem extractLsb'_eq_extractLsb {w : Nat} (x : BitVec w) (start len : Nat) (h : len > 0) :
    x.extractLsb' start len = (x.extractLsb (len - 1 + start) start).cast (by omega) := by
  apply eq_of_toNat_eq
  simp [extractLsb, show len - 1 + 1 = len by omega]

/-! ### allOnes -/

@[simp] theorem toNat_allOnes : (allOnes v).toNat = 2^v - 1 := by
  unfold allOnes
  simp

@[simp] theorem toInt_allOnes : (allOnes w).toInt = if 0 < w then -1 else 0 := by
  norm_cast
  by_cases h : w = 0
  · subst h
    simp
  · have : 1 < 2 ^ w := by simp [h]
    simp [BitVec.toInt]
    omega

@[simp] theorem toFin_allOnes : (allOnes w).toFin = Fin.ofNat' (2^w) (2^w - 1) := by
  ext
  simp

@[simp] theorem getLsbD_allOnes : (allOnes v).getLsbD i = decide (i < v) := by
  simp [allOnes]

@[simp] theorem getMsbD_allOnes : (allOnes v).getMsbD i = decide (i < v) := by
  simp [allOnes]
  omega

@[simp] theorem getElem_allOnes (i : Nat) (h : i < v) : (allOnes v)[i] = true := by
  simp [getElem_eq_testBit_toNat, h]

@[simp] theorem ofFin_add_rev (x : Fin (2^n)) : ofFin (x + x.rev) = allOnes n := by
  ext
  simp only [Fin.rev, getLsbD_ofFin, getLsbD_allOnes, Fin.is_lt, decide_true]
  rw [Fin.add_def]
  simp only [Nat.testBit_mod_two_pow, Fin.is_lt, decide_true, Bool.true_and]
  have h : (x : Nat) + (2 ^ n - (x + 1)) = 2 ^ n - 1 := by omega
  rw [h, Nat.testBit_two_pow_sub_one]
  simp

/-! ### or -/

@[simp] theorem toNat_or (x y : BitVec v) :
    BitVec.toNat (x ||| y) = BitVec.toNat x ||| BitVec.toNat y := rfl

@[simp] theorem toInt_or (x y : BitVec w) :
    BitVec.toInt (x ||| y) = Int.bmod (BitVec.toNat x ||| BitVec.toNat y) (2^w) := by
  rw_mod_cast [Int.bmod_def, BitVec.toInt, toNat_or, Nat.mod_eq_of_lt
    (Nat.or_lt_two_pow (BitVec.isLt x) (BitVec.isLt y))]
  omega

@[simp] theorem toFin_or (x y : BitVec v) :
    BitVec.toFin (x ||| y) = BitVec.toFin x ||| BitVec.toFin y := by
  apply Fin.eq_of_val_eq
  exact (Nat.mod_eq_of_lt <| Nat.or_lt_two_pow x.isLt y.isLt).symm

@[simp] theorem getLsbD_or {x y : BitVec v} : (x ||| y).getLsbD i = (x.getLsbD i || y.getLsbD i) := by
  rw [← testBit_toNat, getLsbD, getLsbD]
  simp

@[simp] theorem getMsbD_or {x y : BitVec w} : (x ||| y).getMsbD i = (x.getMsbD i || y.getMsbD i) := by
  simp only [getMsbD]
  by_cases h : i < w <;> simp [h]

@[simp] theorem getElem_or {x y : BitVec w} {i : Nat} (h : i < w) : (x ||| y)[i] = (x[i] || y[i]) := by
  simp [getElem_eq_testBit_toNat]

@[simp] theorem msb_or {x y : BitVec w} : (x ||| y).msb = (x.msb || y.msb) := by
  simp [BitVec.msb]

@[simp] theorem setWidth_or {x y : BitVec w} :
    (x ||| y).setWidth k = x.setWidth k ||| y.setWidth k := by
  ext i h
  simp [h]

theorem or_assoc (x y z : BitVec w) :
    x ||| y ||| z = x ||| (y ||| z) := by
  ext i
  simp [Bool.or_assoc]
instance : Std.Associative (α := BitVec n) (· ||| ·) := ⟨BitVec.or_assoc⟩

theorem or_comm (x y : BitVec w) :
    x ||| y = y ||| x := by
  ext i
  simp [Bool.or_comm]
instance : Std.Commutative (fun (x y : BitVec w) => x ||| y) := ⟨BitVec.or_comm⟩

@[simp] theorem or_self {x : BitVec w} : x ||| x = x := by
  ext i
  simp

instance : Std.IdempotentOp (α := BitVec n) (· ||| · ) where
  idempotent _ := BitVec.or_self

@[simp] theorem or_zero {x : BitVec w} : x ||| 0#w = x := by
  ext i
  simp

instance : Std.LawfulCommIdentity (α := BitVec n) (· ||| · ) (0#n) where
  right_id _ := BitVec.or_zero

@[simp] theorem zero_or {x : BitVec w} : 0#w ||| x = x := by
  ext i
  simp

@[simp] theorem or_allOnes {x : BitVec w} : x ||| allOnes w = allOnes w := by
  ext i h
  simp [h]

@[simp] theorem allOnes_or {x : BitVec w} : allOnes w ||| x = allOnes w := by
  ext i h
  simp [h]

@[simp]
theorem or_eq_zero_iff {x y : BitVec w} : (x ||| y) = 0#w ↔ x = 0#w ∧ y = 0#w := by
  constructor
  · intro h
    constructor
    all_goals
    · ext i ih
      have := BitVec.eq_of_getLsbD_eq_iff.mp h i ih
      simp only [getLsbD_or, getLsbD_zero, Bool.or_eq_false_iff] at this
      simp [this]
  · intro h
    simp [h]

theorem extractLsb'_or {x y : BitVec w} {start len : Nat} :
   (x ||| y).extractLsb' start len = (x.extractLsb' start len) ||| (y.extractLsb' start len) := by
  ext i hi
  simp [hi]

theorem extractLsb_or {x : BitVec w} {hi lo : Nat} :
   (x ||| y).extractLsb lo hi = (x.extractLsb lo hi) ||| (y.extractLsb lo hi) := by
  ext k hk
  simp [hk, show k ≤ lo - hi by omega]

/-! ### and -/

@[simp] theorem toNat_and (x y : BitVec v) :
    BitVec.toNat (x &&& y) = BitVec.toNat x &&& BitVec.toNat y := rfl

@[simp] theorem toInt_and (x y : BitVec w) :
    BitVec.toInt (x &&& y) = Int.bmod (BitVec.toNat x &&& BitVec.toNat y) (2^w) := by
  rw_mod_cast [Int.bmod_def, BitVec.toInt, toNat_and, Nat.mod_eq_of_lt
    (Nat.and_lt_two_pow x.toNat (BitVec.isLt y))]
  omega

@[simp] theorem toFin_and (x y : BitVec v) :
    BitVec.toFin (x &&& y) = BitVec.toFin x &&& BitVec.toFin y := by
  apply Fin.eq_of_val_eq
  exact (Nat.mod_eq_of_lt <| Nat.and_lt_two_pow _ y.isLt).symm

@[simp] theorem getLsbD_and {x y : BitVec v} : (x &&& y).getLsbD i = (x.getLsbD i && y.getLsbD i) := by
  rw [← testBit_toNat, getLsbD, getLsbD]
  simp

@[simp] theorem getMsbD_and {x y : BitVec w} : (x &&& y).getMsbD i = (x.getMsbD i && y.getMsbD i) := by
  simp only [getMsbD]
  by_cases h : i < w <;> simp [h]

@[simp] theorem getElem_and {x y : BitVec w} {i : Nat} (h : i < w) : (x &&& y)[i] = (x[i] && y[i]) := by
  simp [getElem_eq_testBit_toNat]

@[simp] theorem msb_and {x y : BitVec w} : (x &&& y).msb = (x.msb && y.msb) := by
  simp [BitVec.msb]

@[simp] theorem setWidth_and {x y : BitVec w} :
    (x &&& y).setWidth k = x.setWidth k &&& y.setWidth k := by
  ext i h
  simp [h]

theorem and_assoc (x y z : BitVec w) :
    x &&& y &&& z = x &&& (y &&& z) := by
  ext i
  simp [Bool.and_assoc]
instance : Std.Associative (α := BitVec n) (· &&& ·) := ⟨BitVec.and_assoc⟩

theorem and_comm (x y : BitVec w) :
    x &&& y = y &&& x := by
  ext i
  simp [Bool.and_comm]
instance : Std.Commutative (fun (x y : BitVec w) => x &&& y) := ⟨BitVec.and_comm⟩

@[simp] theorem and_self {x : BitVec w} : x &&& x = x := by
  ext i
  simp

instance : Std.IdempotentOp (α := BitVec n) (· &&& · ) where
  idempotent _ := BitVec.and_self

@[simp] theorem and_zero {x : BitVec w} : x &&& 0#w = 0#w := by
  ext i
  simp

@[simp] theorem zero_and {x : BitVec w} : 0#w &&& x = 0#w := by
  ext i
  simp

@[simp] theorem and_allOnes {x : BitVec w} : x &&& allOnes w = x := by
  ext i h
  simp [h]

instance : Std.LawfulCommIdentity (α := BitVec n) (· &&& · ) (allOnes n) where
  right_id _ := BitVec.and_allOnes

@[simp] theorem allOnes_and {x : BitVec w} : allOnes w &&& x = x := by
  ext i h
  simp [h]

@[simp]
theorem and_eq_allOnes_iff {x y : BitVec w} :
    x &&& y = allOnes w ↔ x = allOnes w ∧ y = allOnes w := by
  constructor
  · intro h
    constructor
    all_goals
    · ext i ih
      have := BitVec.eq_of_getLsbD_eq_iff.mp h i ih
      simp only [getLsbD_and, getLsbD_allOnes, ih, decide_true, Bool.and_eq_true] at this
      simp [this, ih]
  · intro h
    simp [h]

theorem extractLsb'_and {x y : BitVec w} {start len : Nat} :
   (x &&& y).extractLsb' start len = (x.extractLsb' start len) &&& (y.extractLsb' start len) := by
  ext i hi
  simp [hi]

theorem extractLsb_and {x : BitVec w} {hi lo : Nat} :
   (x &&& y).extractLsb lo hi = (x.extractLsb lo hi) &&& (y.extractLsb lo hi) := by
  ext k hk
  simp [hk, show k ≤ lo - hi by omega]

/-! ### xor -/

@[simp] theorem toNat_xor (x y : BitVec v) :
    BitVec.toNat (x ^^^ y) = BitVec.toNat x ^^^ BitVec.toNat y := rfl

@[simp] theorem toInt_xor (x y : BitVec w) :
    BitVec.toInt (x ^^^ y) = Int.bmod (BitVec.toNat x ^^^ BitVec.toNat y) (2^w) := by
  rw_mod_cast [Int.bmod_def, BitVec.toInt, toNat_xor, Nat.mod_eq_of_lt
    (Nat.xor_lt_two_pow (BitVec.isLt x) (BitVec.isLt y))]
  omega

@[simp] theorem toFin_xor (x y : BitVec v) :
    BitVec.toFin (x ^^^ y) = BitVec.toFin x ^^^ BitVec.toFin y := by
  apply Fin.eq_of_val_eq
  exact (Nat.mod_eq_of_lt <| Nat.xor_lt_two_pow x.isLt y.isLt).symm

@[simp] theorem getLsbD_xor {x y : BitVec v} :
    (x ^^^ y).getLsbD i = ((x.getLsbD i) ^^ (y.getLsbD i)) := by
  rw [← testBit_toNat, getLsbD, getLsbD]
  simp

@[simp] theorem getMsbD_xor {x y : BitVec w} :
    (x ^^^ y).getMsbD i = (x.getMsbD i ^^ y.getMsbD i) := by
  simp only [getMsbD]
  by_cases h : i < w <;> simp [h]

@[simp] theorem getElem_xor {x y : BitVec w} {i : Nat} (h : i < w) : (x ^^^ y)[i] = (x[i] ^^ y[i]) := by
  simp [getElem_eq_testBit_toNat]

@[simp] theorem msb_xor {x y : BitVec w} :
    (x ^^^ y).msb = (x.msb ^^ y.msb) := by
  simp [BitVec.msb]

@[simp] theorem setWidth_xor {x y : BitVec w} :
    (x ^^^ y).setWidth k = x.setWidth k ^^^ y.setWidth k := by
  ext i h
  simp [h]

theorem xor_assoc (x y z : BitVec w) :
    x ^^^ y ^^^ z = x ^^^ (y ^^^ z) := by
  ext i
  simp [Bool.xor_assoc]
instance : Std.Associative (fun (x y : BitVec w) => x ^^^ y) := ⟨BitVec.xor_assoc⟩

theorem xor_comm (x y : BitVec w) :
    x ^^^ y = y ^^^ x := by
  ext i
  simp [Bool.xor_comm]
instance : Std.Commutative (fun (x y : BitVec w) => x ^^^ y) := ⟨BitVec.xor_comm⟩

@[simp] theorem xor_self {x : BitVec w} : x ^^^ x = 0#w := by
  ext i
  simp

@[simp] theorem xor_zero {x : BitVec w} : x ^^^ 0#w = x := by
  ext i
  simp

instance : Std.LawfulCommIdentity (α := BitVec n) (· ^^^ · ) (0#n) where
  right_id _ := BitVec.xor_zero

@[simp] theorem zero_xor {x : BitVec w} : 0#w ^^^ x = x := by
  ext i
  simp

@[simp]
theorem xor_left_inj {x y : BitVec w} (z : BitVec w) : (x ^^^ z = y ^^^ z) ↔ x = y := by
  constructor
  · intro h
    ext i ih
    have := BitVec.eq_of_getLsbD_eq_iff.mp h i
    simp only [getLsbD_xor, Bool.xor_left_inj] at this
    exact this ih
  · intro h
    rw [h]

@[simp]
theorem xor_right_inj {x y : BitVec w} (z : BitVec w) : (z ^^^ x = z ^^^ y) ↔ x = y := by
  rw [xor_comm z x, xor_comm z y]
  exact xor_left_inj _

@[simp]
theorem xor_eq_zero_iff {x y : BitVec w} : (x ^^^ y = 0#w) ↔ x = y := by
  constructor
  · intro h
    apply (xor_left_inj y).mp
    rwa [xor_self]
  · intro h
    simp [h]

theorem extractLsb'_xor {x y : BitVec w} {start len : Nat} :
   (x ^^^ y).extractLsb' start len = (x.extractLsb' start len) ^^^ (y.extractLsb' start len) := by
  ext i hi
  simp [hi]

theorem extractLsb_xor {x : BitVec w} {hi lo : Nat} :
   (x ^^^ y).extractLsb lo hi = (x.extractLsb lo hi) ^^^ (y.extractLsb lo hi) := by
  ext k hk
  simp [hk, show k ≤ lo - hi by omega]

/-! ### not -/

theorem not_def {x : BitVec v} : ~~~x = allOnes v ^^^ x := rfl

@[simp, bitvec_to_nat] theorem toNat_not {x : BitVec v} : (~~~x).toNat = 2^v - 1 - x.toNat := by
  rw [Nat.sub_sub, Nat.add_comm, not_def, toNat_xor]
  apply Nat.eq_of_testBit_eq
  intro i
  simp only [toNat_allOnes, Nat.testBit_xor, Nat.testBit_two_pow_sub_one]
  match h : BitVec.toNat x with
  | 0 => simp
  | y+1 =>
    rw [Nat.succ_eq_add_one] at h
    rw [← h]
    rw [Nat.testBit_two_pow_sub_succ (isLt _)]
    · cases w : decide (i < v)
      · simp only [decide_eq_false_iff_not, Nat.not_lt] at w
        simp only [Bool.false_bne, Bool.false_and]
        rw [Nat.testBit_lt_two_pow]
        calc BitVec.toNat x < 2 ^ v := isLt _
          _ ≤ 2 ^ i := Nat.pow_le_pow_of_le_right Nat.zero_lt_two w
      · simp

@[simp] theorem toInt_not {x : BitVec w} :
    (~~~x).toInt = Int.bmod (2^w - 1 - x.toNat) (2^w) := by
  rw_mod_cast [BitVec.toInt, BitVec.toNat_not, Int.bmod_def]
  simp [show ((2^w : Nat) : Int) - 1 - x.toNat = ((2^w - 1 - x.toNat) : Nat) by omega]
  rw_mod_cast [Nat.mod_eq_of_lt (by omega)]
  omega

@[simp] theorem ofInt_negSucc_eq_not_ofNat {w n : Nat} :
    BitVec.ofInt w (Int.negSucc n) = ~~~.ofNat w n := by
  simp only [BitVec.ofInt, Int.toNat, Int.ofNat_eq_coe, toNat_eq, toNat_ofNatLT, toNat_not,
    toNat_ofNat]
  cases h : Int.negSucc n % ((2 ^ w : Nat) : Int)
  case ofNat =>
    rw [Int.ofNat_eq_coe, Int.negSucc_emod] at h
    · dsimp only
      omega
    · omega
  case negSucc a =>
    have neg := Int.negSucc_lt_zero a
    have _ : 0 ≤ Int.negSucc n % ((2 ^ w : Nat) : Int) := Int.emod_nonneg _ (by omega)
    omega

@[simp] theorem toFin_not (x : BitVec w) :
    (~~~x).toFin = x.toFin.rev := by
  apply Fin.val_inj.mp
  simp only [val_toFin, toNat_not, Fin.val_rev]
  omega

@[simp] theorem getLsbD_not {x : BitVec v} : (~~~x).getLsbD i = (decide (i < v) && ! x.getLsbD i) := by
  by_cases h' : i < v <;> simp_all [not_def]

@[simp] theorem getMsbD_not {x : BitVec v} :
    (~~~x).getMsbD i = (decide (i < v) && ! x.getMsbD i) := by
  by_cases h' : i < v <;> simp_all [not_def]

@[simp] theorem getElem_not {x : BitVec w} {i : Nat} (h : i < w) : (~~~x)[i] = !x[i] := by
  simp only [getElem_eq_testBit_toNat, toNat_not]
  rw [← Nat.sub_add_eq, Nat.add_comm 1]
  rw [Nat.testBit_two_pow_sub_succ x.isLt]
  simp [h]

@[simp] theorem setWidth_not {x : BitVec w} (_ : k ≤ w) :
    (~~~x).setWidth k = ~~~(x.setWidth k) := by
  ext i h
  simp [h]
  omega

@[simp] theorem not_zero : ~~~(0#n) = allOnes n := by
  ext
  simp

@[simp] theorem not_allOnes : ~~~ allOnes w = 0#w := by
  ext
  simp

@[simp] theorem xor_allOnes {x : BitVec w} : x ^^^ allOnes w = ~~~ x := by
  ext i h
  simp [h]

@[simp] theorem allOnes_xor {x : BitVec w} : allOnes w ^^^ x = ~~~ x := by
  ext i h
  simp [h]

@[simp]
theorem not_not {b : BitVec w} : ~~~(~~~b) = b := by
  ext i h
  simp [h]

@[simp]
protected theorem not_inj {x y : BitVec w} : ~~~x = ~~~y ↔ x = y :=
  ⟨fun h => by rw [← @not_not w x, ← @not_not w y, h], congrArg _⟩

@[simp] theorem and_not_self (x : BitVec n) : x &&& ~~~x = 0 := by
   ext i
   simp_all

theorem not_eq_comm {x y : BitVec w} : ~~~ x = y ↔ x = ~~~ y := by
  constructor
  · intro h
    rw [← h]
    simp
  · intro h
    rw [h]
    simp

theorem getMsb_not {x : BitVec w} :
    (~~~x).getMsbD i = (decide (i < w) && !(x.getMsbD i)) := by simp

@[simp] theorem msb_not {x : BitVec w} : (~~~x).msb = (decide (0 < w) && !x.msb) := by
  simp [BitVec.msb]

/--
Negating `x` and then extracting [start..start+len) is the same as extracting and then negating,
as long as the range [start..start+len) is in bounds.
See that if the index is out-of-bounds, then `extractLsb` will return `false`,
which makes the operation not commute.
-/
theorem extractLsb'_not_of_lt {x : BitVec w} {start len : Nat} (h : start + len < w) :
   (~~~ x).extractLsb' start len = ~~~ (x.extractLsb' start len) := by
  ext i hi
  simp [hi]
  omega

/--
Negating `x` and then extracting [lo:hi] is the same as extracting and then negating.
For the extraction to be well-behaved,
we need the range [lo:hi] to be a valid closed interval inside the bitvector:
1. `lo ≤ hi` for the interval to be a well-formed closed interval.
2. `hi < w`, for the interval to be contained inside the bitvector.
-/
theorem extractLsb_not_of_lt {x : BitVec w} {hi lo : Nat} (hlo : lo ≤ hi) (hhi : hi < w) :
   (~~~ x).extractLsb hi lo = ~~~ (x.extractLsb hi lo) := by
  ext k hk
  simp [hk, show k ≤ hi - lo by omega]
  omega

/-! ### cast -/

@[simp] theorem not_cast {x : BitVec w} (h : w = w') : ~~~(x.cast h) = (~~~x).cast h := by
  ext
  simp_all [lt_of_getLsbD]

@[simp] theorem and_cast {x y : BitVec w} (h : w = w') : x.cast h &&& y.cast h = (x &&& y).cast h := by
  ext
  simp_all [lt_of_getLsbD]

@[simp] theorem or_cast {x y : BitVec w} (h : w = w') : x.cast h ||| y.cast h = (x ||| y).cast h := by
  ext
  simp_all [lt_of_getLsbD]

@[simp] theorem xor_cast {x y : BitVec w} (h : w = w') : x.cast h ^^^ y.cast h = (x ^^^ y).cast h := by
  ext
  simp_all [lt_of_getLsbD]

/-! ### shiftLeft -/

@[simp, bitvec_to_nat] theorem toNat_shiftLeft {x : BitVec v} :
    (x <<< n).toNat = x.toNat <<< n % 2^v :=
  BitVec.toNat_ofNat _ _

@[simp] theorem toInt_shiftLeft {x : BitVec w} :
    (x <<< n).toInt = (x.toNat <<< n : Int).bmod (2^w) := by
  rw [toInt_eq_toNat_bmod, toNat_shiftLeft, Nat.shiftLeft_eq]
  simp

@[simp] theorem toFin_shiftLeft {n : Nat} (x : BitVec w) :
    (x <<< n).toFin = Fin.ofNat' (2^w) (x.toNat <<< n) := rfl

@[simp]
theorem shiftLeft_zero (x : BitVec w) : x <<< 0 = x := by
  apply eq_of_toNat_eq
  simp

@[simp]
theorem zero_shiftLeft (n : Nat) : 0#w <<< n = 0#w := by
  simp [bitvec_to_nat]

@[simp] theorem getLsbD_shiftLeft (x : BitVec m) (n) :
    getLsbD (x <<< n) i = (decide (i < m) && !decide (i < n) && getLsbD x (i - n)) := by
  rw [← testBit_toNat, getLsbD]
  simp only [toNat_shiftLeft, Nat.testBit_mod_two_pow, Nat.testBit_shiftLeft, ge_iff_le]
  -- This step could be a case bashing tactic.
  cases h₁ : decide (i < m) <;> cases h₂ : decide (n ≤ i) <;> cases h₃ : decide (i < n)
  all_goals { simp_all <;> omega }

@[simp] theorem getElem_shiftLeft {x : BitVec m} {n : Nat} (h : i < m) :
    (x <<< n)[i] = (!decide (i < n) && getLsbD x (i - n)) := by
  rw [← testBit_toNat, getElem_eq_testBit_toNat]
  simp only [toNat_shiftLeft, Nat.testBit_mod_two_pow, Nat.testBit_shiftLeft, ge_iff_le]
  -- This step could be a case bashing tactic.
  cases h₁ : decide (i < m) <;> cases h₂ : decide (n ≤ i) <;> cases h₃ : decide (i < n)
  all_goals { simp_all <;> omega }

theorem shiftLeft_xor_distrib (x y : BitVec w) (n : Nat) :
    (x ^^^ y) <<< n = (x <<< n) ^^^ (y <<< n) := by
  ext i h
  simp only [getLsbD_shiftLeft, h, decide_true, Bool.true_and, getLsbD_xor]
  by_cases h' : i < n <;> simp [h']

theorem shiftLeft_and_distrib (x y : BitVec w) (n : Nat) :
    (x &&& y) <<< n = (x <<< n) &&& (y <<< n) := by
  ext i h
  simp only [getLsbD_shiftLeft, h, decide_true, Bool.true_and, getLsbD_and]
  by_cases h' : i < n <;> simp [h']

theorem shiftLeft_or_distrib (x y : BitVec w) (n : Nat) :
    (x ||| y) <<< n = (x <<< n) ||| (y <<< n) := by
  ext i h
  simp only [getLsbD_shiftLeft, h, decide_true, Bool.true_and, getLsbD_or]
  by_cases h' : i < n <;> simp [h']

@[simp] theorem getMsbD_shiftLeft (x : BitVec w) (i) :
    (x <<< i).getMsbD k = x.getMsbD (k + i) := by
  simp only [getMsbD, getLsbD_shiftLeft]
  by_cases h : w = 0
  · subst h; simp
  have t : w - 1 - k < w := by omega
  simp only [t]
  simp only [decide_true, Nat.sub_sub, Bool.true_and, Nat.add_assoc]
  by_cases h₁ : k < w <;> by_cases h₂ : w - (1 + k) < i <;> by_cases h₃ : k + i < w
    <;> simp only [h₁, h₂, h₃, decide_false, h₂, decide_true, Bool.not_true, Bool.false_and, Bool.and_self,
      Bool.true_and, Bool.false_eq, Bool.false_and, Bool.not_false]
    <;> (first | apply getLsbD_ge | apply Eq.symm; apply getLsbD_ge)
    <;> omega

theorem shiftLeftZeroExtend_eq {x : BitVec w} :
    shiftLeftZeroExtend x n = setWidth (w+n) x <<< n := by
  apply eq_of_toNat_eq
  rw [shiftLeftZeroExtend, setWidth]
  split
  · simp only [toNat_ofNatLT, toNat_shiftLeft, toNat_setWidth']
    rw [Nat.mod_eq_of_lt]
    rw [Nat.shiftLeft_eq, Nat.pow_add]
    exact Nat.mul_lt_mul_of_pos_right x.isLt (Nat.two_pow_pos _)
  · omega

@[simp] theorem getElem_shiftLeftZeroExtend {x : BitVec m} {n : Nat} (h : i < m + n) :
    (shiftLeftZeroExtend x n)[i] = ((! decide (i < n)) && getLsbD x (i - n)) := by
  rw [shiftLeftZeroExtend_eq, getLsbD]
  simp only [getElem_eq_testBit_toNat, getLsbD_shiftLeft, getLsbD_setWidth]
  cases h₁ : decide (i < n) <;> cases h₂ : decide (i - n < m + n)
    <;> simp_all [h]
    <;> omega

@[simp] theorem getLsbD_shiftLeftZeroExtend (x : BitVec m) (n : Nat) :
    getLsbD (shiftLeftZeroExtend x n) i = ((! decide (i < n)) && getLsbD x (i - n)) := by
  rw [shiftLeftZeroExtend_eq]
  simp only [getLsbD_shiftLeft, getLsbD_setWidth]
  cases h₁ : decide (i < n) <;> cases h₂ : decide (i - n < m + n) <;> cases h₃ : decide (i < m + n)
    <;> simp_all
    <;> (rw [getLsbD_ge]; omega)

@[simp] theorem getMsbD_shiftLeftZeroExtend (x : BitVec m) (n : Nat) :
    getMsbD (shiftLeftZeroExtend x n) i = getMsbD x i := by
  have : m + n - m ≤ i + n := by omega
  have : i + n + m - (m + n) = i := by omega
  simp_all [shiftLeftZeroExtend_eq]

@[simp] theorem msb_shiftLeftZeroExtend (x : BitVec w) (i : Nat) :
    (shiftLeftZeroExtend x i).msb = x.msb := by
  have : w + i - w ≤ i := by omega
  have : i + w - (w + i) = 0 := by omega
  simp_all [shiftLeftZeroExtend_eq, BitVec.msb]

theorem shiftLeft_add {w : Nat} (x : BitVec w) (n m : Nat) :
    x <<< (n + m) = (x <<< n) <<< m := by
  ext i
  simp only [getLsbD_shiftLeft, Fin.is_lt, decide_true, Bool.true_and]
  rw [show i - (n + m) = (i - m - n) by omega]
  cases h₂ : decide (i < m) <;>
  cases h₃ : decide (i - m < w) <;>
  cases h₄ : decide (i - m < n) <;>
  cases h₅ : decide (i < n + m) <;>
    simp at * <;> omega

@[simp]
theorem allOnes_shiftLeft_and_shiftLeft {x : BitVec w} {n : Nat} :
    BitVec.allOnes w <<< n &&& x <<< n = x <<< n := by
  simp [← BitVec.shiftLeft_and_distrib]

@[simp]
theorem allOnes_shiftLeft_or_shiftLeft {x : BitVec w} {n : Nat} :
    BitVec.allOnes w <<< n ||| x <<< n = BitVec.allOnes w <<< n := by
  simp [← shiftLeft_or_distrib]

/-! ### shiftLeft reductions from BitVec to Nat -/

@[simp]
theorem shiftLeft_eq' {x : BitVec w₁} {y : BitVec w₂} : x <<< y = x <<< y.toNat := by rfl

theorem shiftLeft_zero' {x : BitVec w₁} : x <<< 0#w₂ = x := by simp

theorem shiftLeft_shiftLeft' {x : BitVec w₁} {y : BitVec w₂} {z : BitVec w₃} :
    x <<< y <<< z = x <<< (y.toNat + z.toNat) := by
  simp [shiftLeft_add]

theorem getLsbD_shiftLeft' {x : BitVec w₁} {y : BitVec w₂} {i : Nat} :
    (x <<< y).getLsbD i = (decide (i < w₁) && !decide (i < y.toNat) && x.getLsbD (i - y.toNat)) := by
  simp [shiftLeft_eq', getLsbD_shiftLeft]

theorem getElem_shiftLeft' {x : BitVec w₁} {y : BitVec w₂} {i : Nat} (h : i < w₁) :
    (x <<< y)[i] = (!decide (i < y.toNat) && x.getLsbD (i - y.toNat)) := by
  simp

@[simp] theorem shiftLeft_eq_zero {x : BitVec w} {n : Nat} (hn : w ≤ n) : x <<< n = 0#w := by
  ext i hi
  simp [hn, hi]
  omega

theorem shiftLeft_ofNat_eq {x : BitVec w} {k : Nat} : x <<< (BitVec.ofNat w k) = x <<< (k % 2^w) := rfl

/-! ### ushiftRight -/

@[simp, bitvec_to_nat] theorem toNat_ushiftRight (x : BitVec n) (i : Nat) :
    (x >>> i).toNat = x.toNat >>> i := rfl

@[simp] theorem getLsbD_ushiftRight (x : BitVec n) (i j : Nat) :
    getLsbD (x >>> i) j = getLsbD x (i+j) := by
  unfold getLsbD ; simp

@[simp] theorem getElem_ushiftRight (x : BitVec w) (i n : Nat) (h : i < w) :
    (x >>> n)[i] = x.getLsbD (n + i) := by
  simp [getElem_eq_testBit_toNat, toNat_ushiftRight, Nat.testBit_shiftRight, getLsbD]

theorem ushiftRight_xor_distrib (x y : BitVec w) (n : Nat) :
    (x ^^^ y) >>> n = (x >>> n) ^^^ (y >>> n) := by
  ext
  simp

theorem ushiftRight_and_distrib (x y : BitVec w) (n : Nat) :
    (x &&& y) >>> n = (x >>> n) &&& (y >>> n) := by
  ext
  simp

theorem ushiftRight_or_distrib (x y : BitVec w)  (n : Nat) :
    (x ||| y) >>> n = (x >>> n) ||| (y >>> n) := by
  ext
  simp

@[simp]
theorem ushiftRight_zero (x : BitVec w) : x >>> 0 = x := by
  simp [bitvec_to_nat]

@[simp]
theorem zero_ushiftRight {n : Nat} : 0#w >>> n = 0#w := by
  simp [bitvec_to_nat]

/--
Shifting right by `n < w` yields a bitvector whose value is less than `2 ^ (w - n)`.
-/
theorem toNat_ushiftRight_lt (x : BitVec w) (n : Nat) (hn : n ≤ w) :
    (x >>> n).toNat < 2 ^ (w - n) := by
  rw [toNat_ushiftRight, Nat.shiftRight_eq_div_pow, Nat.div_lt_iff_lt_mul]
  · rw [Nat.pow_sub_mul_pow]
    · apply x.isLt
    · apply hn
  · apply Nat.pow_pos (by decide)


/-- Shifting right by `n`, which is larger than the bitwidth `w` produces `0. -/
theorem ushiftRight_eq_zero {x : BitVec w} {n : Nat} (hn : w ≤ n) :
    x >>> n = 0#w := by
  simp only [toNat_eq, toNat_ushiftRight, toNat_ofNat, Nat.zero_mod]
  have : 2^w ≤ 2^n := Nat.pow_le_pow_of_le Nat.one_lt_two hn
  rw [Nat.shiftRight_eq_div_pow, Nat.div_eq_of_lt (by omega)]


/--
Unsigned shift right by at least one bit makes the interpretations of the bitvector as an `Int` or `Nat` agree,
because it makes the value of the bitvector less than or equal to `2^(w-1)`.
-/
theorem toInt_ushiftRight_of_lt {x : BitVec w} {n : Nat} (hn : 0 < n) :
    (x >>> n).toInt = x.toNat >>> n := by
  rw [toInt_eq_toNat_cond]
  simp only [toNat_ushiftRight, ite_eq_left_iff, Nat.not_lt]
  intros h
  by_cases hn : n ≤ w
  · have h1 := Nat.mul_lt_mul_of_pos_left (toNat_ushiftRight_lt x n hn) Nat.two_pos
    simp only [toNat_ushiftRight, Nat.zero_lt_succ, Nat.mul_lt_mul_left] at h1
    have : 2 ^ (w - n).succ ≤ 2^ w := Nat.pow_le_pow_of_le (by decide) (by omega)
    have := show 2 * x.toNat >>> n < 2 ^ w by
      omega
    omega
  · have : x.toNat >>> n = 0 := by
      apply Nat.shiftRight_eq_zero
      have : 2^w ≤ 2^n := Nat.pow_le_pow_of_le (by decide) (by omega)
      omega
    simp [this] at h
    omega

/--
Unsigned shift right by at least one bit makes the interpretations of the bitvector as an `Int` or `Nat` agree,
because it makes the value of the bitvector less than or equal to `2^(w-1)`.
In the case when `n = 0`, then the shift right value equals the integer interpretation.
-/
@[simp]
theorem toInt_ushiftRight {x : BitVec w} {n : Nat} :
    (x >>> n).toInt = if n = 0 then x.toInt else x.toNat >>> n := by
  by_cases hn : n = 0
  · simp [hn]
  · rw [toInt_ushiftRight_of_lt (by omega), toInt_eq_toNat_cond]
    simp [hn]

@[simp]
theorem toFin_uShiftRight {x : BitVec w} {n : Nat} :
    (x >>> n).toFin = x.toFin / (Fin.ofNat' (2^w) (2^n)) := by
  apply Fin.eq_of_val_eq
  by_cases hn : n < w
  · simp [Nat.shiftRight_eq_div_pow, Nat.mod_eq_of_lt (Nat.pow_lt_pow_of_lt Nat.one_lt_two hn)]
  · simp only [Nat.not_lt] at hn
    rw [ushiftRight_eq_zero (by omega)]
    simp [Nat.dvd_iff_mod_eq_zero.mp (Nat.pow_dvd_pow 2 hn)]

@[simp]
theorem getMsbD_ushiftRight {x : BitVec w} {i n : Nat} :
    (x >>> n).getMsbD i = (decide (i < w) && (!decide (i < n) && x.getMsbD (i - n))) := by
  simp only [getMsbD, getLsbD_ushiftRight]
  by_cases h : i < n
  · simp [getLsbD_ge, show w ≤ (n + (w - 1 - i)) by omega]
    omega
  · by_cases h₁ : i < w
    · simp only [h, decide_false, Bool.not_false, show i - n < w by omega, decide_true,
        Bool.true_and]
      congr
      omega
    · simp [h, h₁]

@[simp]
theorem msb_ushiftRight {x : BitVec w} {n : Nat} :
    (x >>> n).msb = (!decide (0 < n) && x.msb) := by
  induction n
  case zero =>
    simp
  case succ nn ih =>
    simp [BitVec.ushiftRight_eq, getMsbD_ushiftRight, BitVec.msb, ih, show nn + 1 > 0 by omega]

/-! ### ushiftRight reductions from BitVec to Nat -/

@[simp]
theorem ushiftRight_eq' (x : BitVec w₁) (y : BitVec w₂) :
    x >>> y = x >>> y.toNat := by rfl

theorem ushiftRight_ofNat_eq {x : BitVec w} {k : Nat} : x >>> (BitVec.ofNat w k) = x >>> (k % 2^w) := rfl

@[simp]
theorem ushiftRight_self (n : BitVec w) : n >>> n.toNat = 0#w := by
  simp [BitVec.toNat_eq, Nat.shiftRight_eq_div_pow, Nat.lt_two_pow_self, Nat.div_eq_of_lt]

/-! ### sshiftRight -/

theorem sshiftRight_eq {x : BitVec n} {i : Nat} :
    x.sshiftRight i = BitVec.ofInt n (x.toInt >>> i) := by
  apply BitVec.eq_of_toInt_eq
  simp [BitVec.sshiftRight]

/-- if the msb is false, the arithmetic shift right equals logical shift right -/
theorem sshiftRight_eq_of_msb_false {x : BitVec w} {s : Nat} (h : x.msb = false) :
    (x.sshiftRight s) = x >>> s := by
  apply BitVec.eq_of_toNat_eq
  rw [BitVec.sshiftRight_eq, BitVec.toInt_eq_toNat_cond]
  have hxbound : 2 * x.toNat < 2 ^ w := BitVec.msb_eq_false_iff_two_mul_lt.mp h
  simp only [hxbound, ↓reduceIte, Int.natCast_shiftRight, Int.ofNat_eq_coe, ofInt_natCast,
    toNat_ofNat, toNat_ushiftRight]
  replace hxbound : x.toNat >>> s < 2 ^ w := by
    rw [Nat.shiftRight_eq_div_pow]
    exact Nat.lt_of_le_of_lt (Nat.div_le_self ..) x.isLt
  apply Nat.mod_eq_of_lt hxbound

/--
If the msb is `true`, the arithmetic shift right equals negating,
then logical shifting right, then negating again.
The double negation preserves the lower bits that have been shifted,
and the outer negation ensures that the high bits are '1'. -/
theorem sshiftRight_eq_of_msb_true {x : BitVec w} {s : Nat} (h : x.msb = true) :
    (x.sshiftRight s) = ~~~((~~~x) >>> s) := by
  apply BitVec.eq_of_toNat_eq
  rcases w with rfl | w
  · simp [toNat_of_zero_length]
  · rw [BitVec.sshiftRight_eq, BitVec.toInt_eq_toNat_cond]
    have hxbound : (2 * x.toNat ≥ 2 ^ (w + 1)) := BitVec.msb_eq_true_iff_two_mul_ge.mp h
    replace hxbound : ¬ (2 * x.toNat < 2 ^ (w + 1)) := by omega
    simp only [hxbound, ↓reduceIte, toNat_ofInt, toNat_not, toNat_ushiftRight]
    rw [← Int.subNatNat_eq_coe, Int.subNatNat_of_lt (by omega),
        Nat.pred_eq_sub_one, Int.negSucc_shiftRight,
        Int.emod_negSucc, Int.natAbs_ofNat, Nat.succ_eq_add_one,
        Int.subNatNat_of_le (by omega), Int.toNat_ofNat, Nat.mod_eq_of_lt,
        Nat.sub_right_comm]
    omega
    · rw [Nat.shiftRight_eq_div_pow]
      apply Nat.lt_of_le_of_lt (Nat.div_le_self _ _) (by omega)

theorem getLsbD_sshiftRight (x : BitVec w) (s i : Nat) :
    getLsbD (x.sshiftRight s) i =
      (!decide (w ≤ i) && if s + i < w then x.getLsbD (s + i) else x.msb) := by
  rcases hmsb : x.msb with rfl | rfl
  · simp only [sshiftRight_eq_of_msb_false hmsb, getLsbD_ushiftRight, Bool.if_false_right]
    by_cases hi : i ≥ w
    · simp only [hi, decide_true, Bool.not_true, Bool.false_and]
      apply getLsbD_ge
      omega
    · simp only [hi, decide_false, Bool.not_false, Bool.true_and, Bool.iff_and_self,
        decide_eq_true_eq]
      intros hlsb
      apply BitVec.lt_of_getLsbD hlsb
  · by_cases hi : i ≥ w
    · simp [hi]
    · simp only [sshiftRight_eq_of_msb_true hmsb, getLsbD_not, getLsbD_ushiftRight, Bool.not_and,
        Bool.not_not, hi, decide_false, Bool.not_false, Bool.if_true_right, Bool.true_and,
        Bool.and_iff_right_iff_imp, Bool.or_eq_true, Bool.not_eq_true', decide_eq_false_iff_not,
        Nat.not_lt, decide_eq_true_eq]
      omega

theorem getElem_sshiftRight {x : BitVec w} {s i : Nat} (h : i < w) :
    (x.sshiftRight s)[i] = (if s + i < w then x.getLsbD (s + i) else x.msb) := by
  rcases hmsb : x.msb with rfl | rfl
  · simp only [sshiftRight_eq_of_msb_false hmsb, getElem_ushiftRight, Bool.if_false_right,
    Bool.iff_and_self, decide_eq_true_eq]
    intros hlsb
    apply BitVec.lt_of_getLsbD hlsb
  · simp [sshiftRight_eq_of_msb_true hmsb]

theorem sshiftRight_xor_distrib (x y : BitVec w) (n : Nat) :
    (x ^^^ y).sshiftRight n = (x.sshiftRight n) ^^^ (y.sshiftRight n) := by
  ext i
  simp only [getLsbD_sshiftRight, getLsbD_xor, msb_xor]
  split
    <;> by_cases w ≤ i
    <;> simp [*]

theorem sshiftRight_and_distrib (x y : BitVec w) (n : Nat) :
    (x &&& y).sshiftRight n = (x.sshiftRight n) &&& (y.sshiftRight n) := by
  ext i
  simp only [getLsbD_sshiftRight, getLsbD_and, msb_and]
  split
    <;> by_cases w ≤ i
    <;> simp [*]

theorem sshiftRight_or_distrib (x y : BitVec w) (n : Nat) :
    (x ||| y).sshiftRight n = (x.sshiftRight n) ||| (y.sshiftRight n) := by
  ext i
  simp only [getLsbD_sshiftRight, getLsbD_or, msb_or]
  split
    <;> by_cases w ≤ i
    <;> simp [*]


theorem sshiftRight'_ofNat_eq_sshiftRight {x : BitVec w} {k : Nat} : x.sshiftRight' (BitVec.ofNat w k) = x.sshiftRight (k % 2^w) := rfl

/-- The msb after arithmetic shifting right equals the original msb. -/
@[simp]
theorem msb_sshiftRight {n : Nat} {x : BitVec w} :
    (x.sshiftRight n).msb = x.msb := by
  rw [msb_eq_getLsbD_last, getLsbD_sshiftRight, msb_eq_getLsbD_last]
  by_cases hw₀ : w = 0
  · simp [hw₀]
  · simp only [show ¬(w ≤ w - 1) by omega, decide_false, Bool.not_false, Bool.true_and,
      ite_eq_right_iff]
    intros h
    simp [show n = 0 by omega]

@[simp] theorem sshiftRight_zero {x : BitVec w} : x.sshiftRight 0 = x := by
  ext i h
  simp [getLsbD_sshiftRight, h]

@[simp] theorem zero_sshiftRight {n : Nat} : (0#w).sshiftRight n = 0#w := by
  ext i h
  simp [getLsbD_sshiftRight, h]

theorem sshiftRight_add {x : BitVec w} {m n : Nat} :
    x.sshiftRight (m + n) = (x.sshiftRight m).sshiftRight n := by
  ext i
  simp only [getLsbD_sshiftRight, Nat.add_assoc]
  by_cases h₁ : w ≤ (i : Nat)
  · simp [h₁]
  · simp only [h₁, decide_false, Bool.not_false, Bool.true_and]
    by_cases h₂ : n + ↑i < w
    · simp [h₂]
    · simp only [h₂, ↓reduceIte]
      by_cases h₃ : m + (n + ↑i) < w
      · simp [h₃]
        omega
      · simp [h₃, msb_sshiftRight]

theorem not_sshiftRight {b : BitVec w} :
    ~~~b.sshiftRight n = (~~~b).sshiftRight n := by
  ext i
  simp only [getLsbD_not, Fin.is_lt, decide_true, getLsbD_sshiftRight, Bool.not_and, Bool.not_not,
    Bool.true_and, msb_not]
  by_cases h : w ≤ i
  <;> by_cases h' : n + i < w
  <;> by_cases h'' : 0 < w
  <;> simp [h, h', h'']
  <;> omega

@[simp]
theorem not_sshiftRight_not {x : BitVec w} {n : Nat} :
    ~~~((~~~x).sshiftRight n) = x.sshiftRight n := by
  simp [not_sshiftRight]

@[simp]
theorem getMsbD_sshiftRight {x : BitVec w} {i n : Nat} :
    getMsbD (x.sshiftRight n) i = (decide (i < w) && if i < n then x.msb else getMsbD x (i - n)) := by
  simp only [getMsbD, BitVec.getLsbD_sshiftRight]
  by_cases h : i < w
  · simp only [h, decide_true, Bool.true_and]
    by_cases h₁ : w ≤ w - 1 - i
    · simp [h₁]
      omega
    · simp only [h₁, decide_false, Bool.not_false, Bool.true_and]
      by_cases h₂ : i < n
      · simp only [h₂, ↓reduceIte, ite_eq_right_iff]
        omega
      · simp only [show i - n < w by omega, h₂, ↓reduceIte, decide_true, Bool.true_and]
        by_cases h₄ : n + (w - 1 - i) < w <;> (simp only [h₄, ↓reduceIte]; congr; omega)
  · simp [h]

/-! ### sshiftRight reductions from BitVec to Nat -/

@[simp]
theorem sshiftRight_eq' (x : BitVec w) : x.sshiftRight' y = x.sshiftRight y.toNat := rfl

-- This should not be a `@[simp]` lemma as the left hand side is not in simp normal form.
theorem getLsbD_sshiftRight' {x y : BitVec w} {i : Nat} :
    getLsbD (x.sshiftRight' y) i =
      (!decide (w ≤ i) && if y.toNat + i < w then x.getLsbD (y.toNat + i) else x.msb) := by
  simp only [BitVec.sshiftRight', BitVec.getLsbD_sshiftRight]

-- This should not be a `@[simp]` lemma as the left hand side is not in simp normal form.
theorem getElem_sshiftRight' {x y : BitVec w} {i : Nat} (h : i < w) :
    (x.sshiftRight' y)[i] =
      (!decide (w ≤ i) && if y.toNat + i < w then x.getLsbD (y.toNat + i) else x.msb) := by
  simp only [← getLsbD_eq_getElem, BitVec.sshiftRight', BitVec.getLsbD_sshiftRight]

theorem getMsbD_sshiftRight' {x y: BitVec w} {i : Nat} :
    (x.sshiftRight y.toNat).getMsbD i =
      (decide (i < w) && if i < y.toNat then x.msb else x.getMsbD (i - y.toNat)) := by
  simp

theorem msb_sshiftRight' {x y: BitVec w} :
    (x.sshiftRight' y).msb = x.msb := by simp

/-! ### signExtend -/

/-- Equation theorem for `Int.sub` when both arguments are `Int.ofNat` -/
private theorem Int.ofNat_sub_ofNat_of_lt {n m : Nat} (hlt : n < m) :
    (n : Int) - (m : Int) = -(↑(m - 1 - n) + 1) := by
  omega

/-- Equation theorem for `Int.mod` -/
private theorem Int.negSucc_emod (m : Nat) (n : Int) :
    -(m + 1) % n = Int.subNatNat (Int.natAbs n) ((m % Int.natAbs n) + 1) := rfl

/-- The sign extension is the same as zero extending when `msb = false`. -/
theorem signExtend_eq_setWidth_of_msb_false {x : BitVec w} {v : Nat} (hmsb : x.msb = false) :
    x.signExtend v = x.setWidth v := by
  ext i
  by_cases hv : i < v
  · simp only [signExtend, getLsbD, getLsbD_setWidth, hv, decide_true, Bool.true_and, toNat_ofInt,
      BitVec.toInt_eq_msb_cond, hmsb, ↓reduceIte, reduceCtorEq]
    rw [Int.ofNat_mod_ofNat, Int.toNat_ofNat, Nat.testBit_mod_two_pow]
    simp [BitVec.testBit_toNat]
  · simp only [getLsbD_setWidth, hv, decide_false, Bool.false_and]
    apply getLsbD_ge
    omega

/--
The sign extension is a bitwise not, followed by a zero extend, followed by another bitwise not
when `msb = true`. The double bitwise not ensures that the high bits are '1',
and the lower bits are preserved. -/
theorem signExtend_eq_not_setWidth_not_of_msb_true {x : BitVec w} {v : Nat} (hmsb : x.msb = true) :
    x.signExtend v = ~~~((~~~x).setWidth v) := by
  apply BitVec.eq_of_toNat_eq
  simp only [signExtend, BitVec.toInt_eq_msb_cond, toNat_ofInt, toNat_not,
    toNat_setWidth, hmsb, ↓reduceIte]
  norm_cast
  rw [Int.ofNat_sub_ofNat_of_lt, Int.negSucc_emod]
  simp only [Int.natAbs_ofNat, Nat.succ_eq_add_one]
  rw [Int.subNatNat_of_le]
  · rw [Int.toNat_ofNat, Nat.add_comm, Nat.sub_add_eq]
  · apply Nat.le_trans
    · apply Nat.succ_le_of_lt
      apply Nat.mod_lt
      apply Nat.two_pow_pos
    · apply Nat.le_refl
  · omega

theorem getLsbD_signExtend (x  : BitVec w) {v i : Nat} :
    (x.signExtend v).getLsbD i = (decide (i < v) && if i < w then x.getLsbD i else x.msb) := by
  rcases hmsb : x.msb with rfl | rfl
  · rw [signExtend_eq_setWidth_of_msb_false hmsb]
    by_cases (i < v) <;> by_cases (i < w) <;> simp_all <;> omega
  · rw [signExtend_eq_not_setWidth_not_of_msb_true hmsb]
    by_cases (i < v) <;> by_cases (i < w) <;> simp_all <;> omega

theorem getMsbD_signExtend {x : BitVec w} {v i : Nat} :
    (x.signExtend v).getMsbD i =
      (decide (i < v) && if v - w ≤ i then x.getMsbD (i + w - v) else x.msb) := by
  rcases hmsb : x.msb with rfl | rfl
  · simp only [signExtend_eq_setWidth_of_msb_false hmsb, getMsbD_setWidth]
    by_cases h : v - w ≤ i <;> simp [h, getMsbD] <;> omega
  · simp only [signExtend_eq_not_setWidth_not_of_msb_true hmsb, getMsbD_not, getMsbD_setWidth]
    by_cases h : i < v <;> by_cases h' : v - w ≤ i <;> simp [h, h'] <;> omega

theorem getElem_signExtend {x  : BitVec w} {v i : Nat} (h : i < v) :
    (x.signExtend v)[i] = if i < w then x.getLsbD i else x.msb := by
  rw [←getLsbD_eq_getElem, getLsbD_signExtend]
  simp [h]

theorem msb_signExtend {x : BitVec w} :
    (x.signExtend v).msb = (decide (0 < v) && if w ≥ v then x.getMsbD (w - v) else x.msb) := by
  by_cases h : w ≥ v
  · simp [h, BitVec.msb, getMsbD_signExtend, show v - w = 0 by omega]
  · simp [h, BitVec.msb, getMsbD_signExtend, show ¬ (v - w = 0) by omega]

/-- Sign extending to a width smaller than the starting width is a truncation. -/
theorem signExtend_eq_setWidth_of_lt (x : BitVec w) {v : Nat} (hv : v ≤ w):
  x.signExtend v = x.setWidth v := by
  ext i h
  simp only [getLsbD_signExtend, h, decide_true, Bool.true_and, getLsbD_setWidth,
    ite_eq_left_iff, Nat.not_lt]
  omega

/-- Sign extending to the same bitwidth is a no op. -/
theorem signExtend_eq (x : BitVec w) : x.signExtend w = x := by
  rw [signExtend_eq_setWidth_of_lt _ (Nat.le_refl _), setWidth_eq]

/-- Sign extending to a larger bitwidth depends on the msb.
If the msb is false, then the result equals the original value.
If the msb is true, then we add a value of `(2^v - 2^w)`, which arises from the sign extension. -/
private theorem toNat_signExtend_of_le (x : BitVec w) {v : Nat} (hv : w ≤ v) :
    (x.signExtend v).toNat = x.toNat + if x.msb then 2^v - 2^w else 0 := by
  apply Nat.eq_of_testBit_eq
  intro i
  have ⟨k, hk⟩ := Nat.exists_eq_add_of_le hv
  rw [hk, testBit_toNat, getLsbD_signExtend, Nat.pow_add, ← Nat.mul_sub_one, Nat.add_comm (x.toNat)]
  by_cases hx : x.msb
  · simp only [hx, Bool.if_true_right, ↓reduceIte,
      Nat.testBit_mul_pow_two_add _ x.isLt,
      testBit_toNat, Nat.testBit_two_pow_sub_one]
    -- Case analysis on i being in the intervals [0..w), [w..w + k), [w+k..∞)
    have hi : i < w ∨ (w ≤ i ∧ i < w + k) ∨ w + k ≤ i := by omega
    rcases hi with hi | hi | hi
    · simp [hi]; omega
    · simp [hi]; omega
    · simp [hi, show ¬ (i < w + k) by omega, show ¬ (i < w) by omega]
      omega
  · simp only [hx, Bool.if_false_right,
      Bool.false_eq_true, ↓reduceIte, Nat.zero_add, testBit_toNat]
    have hi : i < w ∨ (w ≤ i ∧ i < w + k) ∨ w + k ≤ i := by omega
    rcases hi with hi | hi | hi
    · simp [hi]; omega
    · simp [hi]
    · simp [hi, show ¬ (i < w + k) by omega, show ¬ (i < w) by omega, getLsbD_ge x i (by omega)]

/-- Sign extending to a larger bitwidth depends on the msb.
If the msb is false, then the result equals the original value.
If the msb is true, then we add a value of `(2^v - 2^w)`, which arises from the sign extension. -/
theorem toNat_signExtend (x : BitVec w) {v : Nat} :
    (x.signExtend v).toNat = (x.setWidth v).toNat + if x.msb then 2^v - 2^w else 0 := by
  by_cases h : v ≤ w
  · have : 2^v ≤ 2^w := Nat.pow_le_pow_of_le_right Nat.two_pos h
    simp [signExtend_eq_setWidth_of_lt x h, toNat_setWidth, Nat.sub_eq_zero_of_le this]
  · have : 2^w ≤ 2^v := Nat.pow_le_pow_of_le_right Nat.two_pos (by omega)
    rw [toNat_signExtend_of_le x (by omega), toNat_setWidth, Nat.mod_eq_of_lt (by omega)]

/-
If the current width `w` is smaller than the extended width `v`,
then the value when interpreted as an integer does not change.
-/
theorem toInt_signExtend_of_lt {x : BitVec w} (hv : w < v):
    (x.signExtend v).toInt = x.toInt := by
  simp only [toInt_eq_msb_cond, toNat_signExtend]
  have : (x.signExtend v).msb = x.msb := by
    rw [msb_eq_getLsbD_last, getLsbD_eq_getElem (Nat.sub_one_lt_of_lt hv)]
    simp [getElem_signExtend, Nat.le_sub_one_of_lt hv]
  have H : 2^w ≤ 2^v := Nat.pow_le_pow_of_le_right (by omega) (by omega)
  simp only [this, toNat_setWidth, Int.natCast_add, Int.ofNat_emod, Int.natCast_mul]
  by_cases h : x.msb
  <;> norm_cast
  <;> simp [h, Nat.mod_eq_of_lt (Nat.lt_of_lt_of_le x.isLt H)]
  omega

/-
If the current width `w` is larger than the extended width `v`,
then the value when interpreted as an integer is truncated,
and we compute a modulo by `2^v`.
-/
theorem toInt_signExtend_of_le {x : BitVec w} (hv : v ≤ w) :
    (x.signExtend v).toInt = Int.bmod x.toNat (2^v) := by
  simp [signExtend_eq_setWidth_of_lt _ hv]

/-
Interpreting the sign extension of `(x : BitVec w)` to width `v`
computes `x % 2^v` (where `%` is the balanced mod).
-/
theorem toInt_signExtend (x : BitVec w) :
    (x.signExtend v).toInt = Int.bmod x.toNat (2^(min v w)) := by
  by_cases hv : v ≤ w
  · simp [toInt_signExtend_of_le hv, Nat.min_eq_left hv]
  · simp only [Nat.not_le] at hv
    rw [toInt_signExtend_of_lt hv, Nat.min_eq_right (by omega), toInt_eq_toNat_bmod]

/-! ### append -/

theorem append_def (x : BitVec v) (y : BitVec w) :
    x ++ y = (shiftLeftZeroExtend x w ||| setWidth' (Nat.le_add_left w v) y) := rfl

@[simp] theorem toNat_append (x : BitVec m) (y : BitVec n) :
    (x ++ y).toNat = x.toNat <<< n ||| y.toNat :=
  rfl

theorem getLsbD_append {x : BitVec n} {y : BitVec m} :
    getLsbD (x ++ y) i = if i < m then getLsbD y i else getLsbD x (i - m) := by
  simp only [append_def, getLsbD_or, getLsbD_shiftLeftZeroExtend, getLsbD_setWidth']
  by_cases h : i < m
  · simp [h]
  · simp_all [h]

theorem getElem_append {x : BitVec n} {y : BitVec m} (h : i < n + m) :
    (x ++ y)[i] = if i < m then getLsbD y i else getLsbD x (i - m) := by
  simp only [append_def, getElem_or, getElem_shiftLeftZeroExtend, getElem_setWidth']
  by_cases h' : i < m
  · simp [h']
  · simp_all [h']

@[simp] theorem getMsbD_append {x : BitVec n} {y : BitVec m} :
    getMsbD (x ++ y) i = if n ≤ i then getMsbD y (i - n) else getMsbD x i := by
  simp only [append_def]
  have : i + m - (n + m) = i - n := by omega
  by_cases h : n ≤ i
  · simp_all
  · simp [h]

theorem msb_append {x : BitVec w} {y : BitVec v} :
    (x ++ y).msb = if w = 0 then y.msb else x.msb := by
  rw [← append_eq, append]
  simp only [msb_or, msb_shiftLeftZeroExtend, msb_setWidth']
  by_cases h : w = 0
  · subst h
    simp [BitVec.msb, getMsbD]
  · have q : 0 < w + v := by omega
    have t : y.getLsbD (w + v - 1) = false := getLsbD_ge _ _ (by omega)
    simp [h, q, t, BitVec.msb, getMsbD]

@[simp] theorem append_zero_width (x : BitVec w) (y : BitVec 0) : x ++ y = x := by
  ext
  rw [getLsbD_append] -- Why does this not work with `simp [getLsbD_append]`?
  simp

@[simp] theorem zero_width_append (x : BitVec 0) (y : BitVec v) : x ++ y = y.cast (by omega) := by
  ext
  rw [getLsbD_append]
  simpa using lt_of_getLsbD

@[simp] theorem zero_append_zero : 0#v ++ 0#w = 0#(v + w) := by
  ext
  simp only [getLsbD_append, getLsbD_zero, ite_self]

@[simp] theorem cast_append_right (h : w + v = w + v') (x : BitVec w) (y : BitVec v) :
    (x ++ y).cast h = x ++ y.cast (by omega) := by
  ext
  simp only [getLsbD_cast, getLsbD_append, cond_eq_if, decide_eq_true_eq]
  split <;> split
  · rfl
  · omega
  · omega
  · congr
    omega

@[simp] theorem cast_append_left (h : w + v = w' + v) (x : BitVec w) (y : BitVec v) :
    (x ++ y).cast h = x.cast (by omega) ++ y := by
  ext
  simp [getLsbD_append]

theorem setWidth_append {x : BitVec w} {y : BitVec v} :
    (x ++ y).setWidth k = if h : k ≤ v then y.setWidth k else (x.setWidth (k - v) ++ y).cast (by omega) := by
  ext i h
  simp only [getLsbD_setWidth, h, getLsbD_append]
  split <;> rename_i h₁ <;> split <;> rename_i h₂
  · simp [h]
  · simp [getLsbD_append, h₁]
  · omega
  · simp [getLsbD_append, h₁]
    omega

@[simp] theorem setWidth_append_of_eq {x : BitVec v} {y : BitVec w} (h : w' = w) : setWidth (v' + w') (x ++ y) = setWidth v' x ++ setWidth w' y := by
  subst h
  ext i h
  simp only [getLsbD_setWidth, h, decide_true, getLsbD_append, cond_eq_if,
    decide_eq_true_eq, Bool.true_and, setWidth_eq]
  split
  · simp_all
  · simp_all only [Bool.iff_and_self, decide_eq_true_eq]
    intro h
    omega

@[simp] theorem setWidth_cons {x : BitVec w} : (cons a x).setWidth w = x := by
  simp [cons, setWidth_append]

@[simp] theorem not_append {x : BitVec w} {y : BitVec v} : ~~~ (x ++ y) = (~~~ x) ++ (~~~ y) := by
  ext i
  simp only [getLsbD_not, getLsbD_append, cond_eq_if]
  split
  · simp_all
  · simp_all; omega

@[simp] theorem and_append {x₁ x₂ : BitVec w} {y₁ y₂ : BitVec v} :
    (x₁ ++ y₁) &&& (x₂ ++ y₂) = (x₁ &&& x₂) ++ (y₁ &&& y₂) := by
  ext i
  simp only [getLsbD_append, cond_eq_if]
  split <;> simp [getLsbD_append, *]

@[simp] theorem or_append {x₁ x₂ : BitVec w} {y₁ y₂ : BitVec v} :
    (x₁ ++ y₁) ||| (x₂ ++ y₂) = (x₁ ||| x₂) ++ (y₁ ||| y₂) := by
  ext i
  simp only [getLsbD_append, cond_eq_if]
  split <;> simp [getLsbD_append, *]

@[simp] theorem xor_append {x₁ x₂ : BitVec w} {y₁ y₂ : BitVec v} :
    (x₁ ++ y₁) ^^^ (x₂ ++ y₂) = (x₁ ^^^ x₂) ++ (y₁ ^^^ y₂) := by
  ext i
  simp only [getLsbD_append, cond_eq_if]
  split <;> simp [getLsbD_append, *]

theorem shiftRight_add {w : Nat} (x : BitVec w) (n m : Nat) :
    x >>> (n + m) = (x >>> n) >>> m:= by
  ext i
  simp [Nat.add_assoc n m i]

theorem shiftLeft_ushiftRight {x : BitVec w} {n : Nat}:
    x >>> n <<< n = x &&& BitVec.allOnes w <<< n := by
  induction n generalizing x
  case zero =>
    ext; simp
  case succ n ih =>
    rw [BitVec.shiftLeft_add, Nat.add_comm, BitVec.shiftRight_add, ih,
       Nat.add_comm, BitVec.shiftLeft_add, BitVec.shiftLeft_and_distrib]
    ext i h
    by_cases hw : w = 0
    · simp [hw]
    · by_cases hi₂ : i = 0
      · simp [hi₂]
      · simp [Nat.lt_one_iff, hi₂, h, show 1 + (i - 1) = i by omega]

@[simp]
theorem msb_shiftLeft {x : BitVec w} {n : Nat} :
    (x <<< n).msb = x.getMsbD n := by
  simp [BitVec.msb]

theorem ushiftRight_eq_extractLsb'_of_lt {x : BitVec w} {n : Nat} (hn : n < w) :
    x >>> n = ((0#n) ++ (x.extractLsb' n (w - n))).cast (by omega) := by
  ext i hi
  simp only [getLsbD_ushiftRight, getLsbD_cast, getLsbD_append, getLsbD_extractLsb', getLsbD_zero,
    Bool.if_false_right, Bool.and_self_left, Bool.iff_and_self, decide_eq_true_eq]
  intros h
  have := lt_of_getLsbD h
  omega

theorem shiftLeft_eq_concat_of_lt {x : BitVec w} {n : Nat} (hn : n < w) :
    x <<< n = (x.extractLsb' 0 (w - n) ++ 0#n).cast (by omega) := by
  ext i hi
  simp only [getLsbD_shiftLeft, hi, decide_true, Bool.true_and, getLsbD_cast, getLsbD_append,
    getLsbD_zero, getLsbD_extractLsb', Nat.zero_add, Bool.if_false_left]
  by_cases hi' : i < n
  · simp [hi']
  · simp [hi']
    omega

/-! ### rev -/

theorem getLsbD_rev (x : BitVec w) (i : Fin w) :
    x.getLsbD i.rev = x.getMsbD i := by
  simp only [getLsbD, Fin.val_rev, getMsbD, Fin.is_lt, decide_true, Bool.true_and]
  congr 1
  omega

theorem getElem_rev {x : BitVec w} {i : Fin w}:
    x[i.rev] = x.getMsbD i := by
  simp only [Fin.getElem_fin, Fin.val_rev, getMsbD, Fin.is_lt, decide_true, Bool.true_and]
  congr 1
  omega

theorem getMsbD_rev (x : BitVec w) (i : Fin w) :
    x.getMsbD i.rev = x.getLsbD i := by
  simp only [← getLsbD_rev]
  simp only [Fin.rev]
  congr
  omega

/-! ### cons -/

@[simp] theorem toNat_cons (b : Bool) (x : BitVec w) :
    (cons b x).toNat = (b.toNat <<< w) ||| x.toNat := by
  let ⟨x, _⟩ := x
  simp [cons, toNat_append, toNat_ofBool]

/-- Variant of `toNat_cons` using `+` instead of `|||`. -/
theorem toNat_cons' {x : BitVec w} :
    (cons a x).toNat = (a.toNat <<< w) + x.toNat := by
  simp [cons, Nat.shiftLeft_eq, Nat.mul_comm _ (2^w), Nat.mul_add_lt_is_or, x.isLt]

theorem getLsbD_cons (b : Bool) {n} (x : BitVec n) (i : Nat) :
    getLsbD (cons b x) i = if i = n then b else getLsbD x i := by
  simp only [getLsbD, toNat_cons, Nat.testBit_or, Nat.testBit_shiftLeft, ge_iff_le]
  rcases Nat.lt_trichotomy i n with i_lt_n | i_eq_n | n_lt_i
  · have p1 : ¬(n ≤ i) := by omega
    have p2 : i ≠ n := by omega
    simp [p1, p2]
  · simp only [i_eq_n, ge_iff_le, Nat.le_refl, decide_true, Nat.sub_self, Nat.testBit_zero,
    Bool.true_and, testBit_toNat, getLsbD_ge, Bool.or_false, ↓reduceIte]
    cases b <;> trivial
  · have p1 : i ≠ n := by omega
    have p2 : i - n ≠ 0 := by omega
    simp [p1, p2, Nat.testBit_bool_to_nat]

theorem getElem_cons {b : Bool} {n} {x : BitVec n} {i : Nat} (h : i < n + 1) :
    (cons b x)[i] = if i = n then b else getLsbD x i := by
  simp only [getElem_eq_testBit_toNat, toNat_cons, Nat.testBit_or, getLsbD]
  rw [Nat.testBit_shiftLeft]
  rcases Nat.lt_trichotomy i n with i_lt_n | i_eq_n | n_lt_i
  · have p1 : ¬(n ≤ i) := by omega
    have p2 : i ≠ n := by omega
    simp [p1, p2]
  · simp only [i_eq_n, ge_iff_le, Nat.le_refl, decide_true, Nat.sub_self, Nat.testBit_zero,
    Bool.true_and, testBit_toNat, getLsbD_ge, Bool.or_false, ↓reduceIte]
    cases b <;> trivial
  · have p1 : i ≠ n := by omega
    have p2 : i - n ≠ 0 := by omega
    simp [p1, p2, Nat.testBit_bool_to_nat]

@[simp] theorem msb_cons : (cons a x).msb = a := by
  simp [cons, msb_cast, msb_append]

@[simp] theorem getMsbD_cons_zero : (cons a x).getMsbD 0 = a := by
  rw [← BitVec.msb, msb_cons]

@[simp] theorem getMsbD_cons_succ : (cons a x).getMsbD (i + 1) = x.getMsbD i := by
  simp [cons, Nat.le_add_left 1 i]

theorem setWidth_succ (x : BitVec w) :
    setWidth (i+1) x = cons (getLsbD x i) (setWidth i x) := by
  ext j h
  simp only [getLsbD_setWidth, getLsbD_cons, h, decide_true, Bool.true_and]
  if j_eq : j = i then
    simp [j_eq]
  else
    have j_lt : j < i := Nat.lt_of_le_of_ne (Nat.le_of_succ_le_succ h) j_eq
    simp [j_eq, j_lt]

@[simp] theorem cons_msb_setWidth (x : BitVec (w+1)) : (cons x.msb (x.setWidth w)) = x := by
  ext i
  simp only [getLsbD_cons]
  split <;> rename_i h
  · simp [BitVec.msb, getMsbD, h]
  · by_cases h' : i < w
    · simp_all
    · omega

@[deprecated "Use the reverse direction of `cons_msb_setWidth`" (since := "2024-09-23")]
theorem eq_msb_cons_setWidth (x : BitVec (w+1)) : x = (cons x.msb (x.setWidth w)) := by
  simp

@[simp] theorem not_cons (x : BitVec w) (b : Bool) : ~~~(cons b x) = cons (!b) (~~~x) := by
  simp [cons]

@[simp] theorem cons_or_cons (x y : BitVec w) (a b : Bool) :
    (cons a x) ||| (cons b y) = cons (a || b) (x ||| y) := by
  ext i
  simp [cons]

@[simp] theorem cons_and_cons (x y : BitVec w) (a b : Bool) :
    (cons a x) &&& (cons b y) = cons (a && b) (x &&& y) := by
  ext i
  simp [cons]

@[simp] theorem cons_xor_cons (x y : BitVec w) (a b : Bool) :
    (cons a x) ^^^ (cons b y) = cons (a ^^ b) (x ^^^ y) := by
  ext i
  simp [cons]


theorem cons_append (x : BitVec w₁) (y : BitVec w₂) (a : Bool) :
    (cons a x) ++ y = (cons a (x ++ y)).cast (by omega) := by
  apply eq_of_toNat_eq
  simp only [toNat_append, toNat_cons, toNat_cast]
  rw [Nat.shiftLeft_add, Nat.shiftLeft_or_distrib, Nat.or_assoc]

theorem cons_append_append (x : BitVec w₁) (y : BitVec w₂) (z : BitVec w₃) (a : Bool) :
    (cons a x) ++ y ++ z = (cons a (x ++ y ++ z)).cast (by omega) := by
  ext i h
  simp only [cons, getLsbD_append, getLsbD_cast, getLsbD_ofBool, cast_cast]
  by_cases h₀ : i < w₁ + w₂ + w₃
  · simp only [h₀, ↓reduceIte]
    by_cases h₁ : i < w₃
    · simp [h₁]
    · simp only [h₁, ↓reduceIte]
      by_cases h₂ : i - w₃ < w₂
      · simp [h₂]
      · simp [h₂]
        omega
  · simp only [show ¬i - w₃ - w₂ < w₁ by omega, ↓reduceIte, show i - w₃ - w₂ - w₁ = 0 by omega,
      decide_true, Bool.true_and, h₀, show i - (w₁ + w₂ + w₃) = 0 by omega]
    by_cases h₂ : i < w₃
    · simp [h₂]; omega
    · simp [h₂];  omega

/-! ### concat -/

@[simp] theorem toNat_concat (x : BitVec w) (b : Bool) :
    (concat x b).toNat = x.toNat * 2 + b.toNat := by
  apply Nat.eq_of_testBit_eq
  simp only [concat, toNat_append, Nat.shiftLeft_eq, Nat.pow_one, toNat_ofBool, Nat.testBit_or]
  cases b
  · simp
  · rintro (_ | i)
    <;> simp [Nat.add_mod, Nat.add_comm, Nat.add_mul_div_right, Nat.testBit_add_one]

theorem getLsbD_concat (x : BitVec w) (b : Bool) (i : Nat) :
    (concat x b).getLsbD i = if i = 0 then b else x.getLsbD (i - 1) := by
  simp only [concat, getLsbD, toNat_append, toNat_ofBool, Nat.testBit_or, Nat.shiftLeft_eq]
  cases i
  · simp [Nat.mod_eq_of_lt b.toNat_lt]
  · simp [Nat.div_eq_of_lt b.toNat_lt, Nat.testBit_add_one]

theorem getElem_concat (x : BitVec w) (b : Bool) (i : Nat) (h : i < w + 1) :
    (concat x b)[i] = if i = 0 then b else x.getLsbD (i - 1) := by
  simp only [concat, getElem_eq_testBit_toNat, getLsbD, toNat_append,
    toNat_ofBool, Nat.testBit_or, Nat.shiftLeft_eq]
  cases i
  · simp [Nat.mod_eq_of_lt b.toNat_lt]
  · simp [Nat.div_eq_of_lt b.toNat_lt, Nat.testBit_add_one]

@[simp] theorem getLsbD_concat_zero : (concat x b).getLsbD 0 = b := by
  simp [getLsbD_concat]

@[simp] theorem getElem_concat_zero : (concat x b)[0] = b := by
  simp [getElem_concat]

@[simp] theorem getLsbD_concat_succ : (concat x b).getLsbD (i + 1) = x.getLsbD i := by
  simp [getLsbD_concat]

@[simp] theorem getElem_concat_succ {x : BitVec w} {i : Nat} (h : i + 1 < w + 1) :
    (concat x b)[i + 1] = x[i] := by
  simp only [Nat.add_lt_add_iff_right] at h
  simp [getElem_concat, h, getLsbD_eq_getElem]

@[simp]
theorem getMsbD_concat {i w : Nat} {b : Bool} {x : BitVec w} :
    (x.concat b).getMsbD i = if i < w then x.getMsbD i else decide (i = w) && b := by
  simp only [getMsbD_eq_getLsbD, Nat.add_sub_cancel, getLsbD_concat]
  by_cases h₀ : i = w
  · simp [h₀]
  · by_cases h₁ : i < w
    · simp [h₀, h₁, show ¬ w - i = 0 by omega, show i < w + 1 by omega, Nat.sub_sub, Nat.add_comm]
    · simp only [show w - i = 0 by omega, ↓reduceIte, h₁, h₀, decide_false, Bool.false_and,
        Bool.and_eq_false_imp, decide_eq_true_eq]
      intro
      omega

@[simp]
theorem msb_concat {w : Nat} {b : Bool} {x : BitVec w} :
    (x.concat b).msb = if 0 < w then x.msb else b := by
  simp only [BitVec.msb, getMsbD_eq_getLsbD, Nat.zero_lt_succ, decide_true, Nat.add_one_sub_one,
    Nat.sub_zero, Bool.true_and]
  by_cases h₀ : 0 < w
  · simp only [Nat.lt_add_one, getLsbD_eq_getElem, getElem_concat, h₀, ↓reduceIte, decide_true,
      Bool.true_and, ite_eq_right_iff]
    intro
    omega
  · simp [h₀, show w = 0 by omega]

@[simp] theorem toInt_concat (x : BitVec w) (b : Bool) :
    (concat x b).toInt = if w = 0 then -b.toInt else x.toInt * 2 + b.toInt := by
  simp only [BitVec.toInt, toNat_concat]
  cases w
  · cases b <;> simp [eq_nil x]
  · cases b <;> simp <;> omega

@[simp] theorem toFin_concat (x : BitVec w) (b : Bool) :
    (concat x b).toFin = Fin.mk (x.toNat * 2 + b.toNat) (by
      have := Bool.toNat_lt b
      simp [← Nat.two_pow_pred_add_two_pow_pred, Bool.toNat_lt b]
      omega
    ) := by
  simp [← Fin.val_inj]

@[simp] theorem not_concat (x : BitVec w) (b : Bool) : ~~~(concat x b) = concat (~~~x) !b := by
  ext (_ | i) h <;> simp [getLsbD_concat]

@[simp] theorem concat_or_concat (x y : BitVec w) (a b : Bool) :
    (concat x a) ||| (concat y b) = concat (x ||| y) (a || b) := by
  ext (_ | i) h <;> simp [getLsbD_concat]

@[simp] theorem concat_and_concat (x y : BitVec w) (a b : Bool) :
    (concat x a) &&& (concat y b) = concat (x &&& y) (a && b) := by
  ext (_ | i) h <;> simp [getLsbD_concat]

@[simp] theorem concat_xor_concat (x y : BitVec w) (a b : Bool) :
    (concat x a) ^^^ (concat y b) = concat (x ^^^ y) (a ^^ b) := by
  ext (_ | i) h <;> simp [getLsbD_concat]

@[simp] theorem zero_concat_false : concat 0#w false = 0#(w + 1) := by
  ext
  simp [getLsbD_concat]

/-! ### shiftConcat -/

theorem getLsbD_shiftConcat (x : BitVec w) (b : Bool) (i : Nat) :
    (shiftConcat x b).getLsbD i
    = (decide (i < w) && (if (i = 0) then b else x.getLsbD (i - 1))) := by
  simp only [shiftConcat, getLsbD_setWidth, getLsbD_concat]

theorem getLsbD_shiftConcat_eq_decide (x : BitVec w) (b : Bool) (i : Nat) :
    (shiftConcat x b).getLsbD i
    = (decide (i < w) && ((decide (i = 0) && b) || (decide (0 < i) && x.getLsbD (i - 1)))) := by
  simp only [getLsbD_shiftConcat]
  split <;> simp [*, show ((0 < i) ↔ ¬(i = 0)) by omega]

theorem shiftRight_sub_one_eq_shiftConcat (n : BitVec w) (hwn : 0 < wn) :
    n >>> (wn - 1) = (n >>> wn).shiftConcat (n.getLsbD (wn - 1)) := by
  ext i h
  simp only [getLsbD_ushiftRight, getLsbD_shiftConcat, h, decide_true, Bool.true_and]
  split
  · simp [*]
  · congr 1; omega

@[simp, bitvec_to_nat]
theorem toNat_shiftConcat {x : BitVec w} {b : Bool} :
    (x.shiftConcat b).toNat
    = (x.toNat <<< 1 + b.toNat) % 2 ^ w  := by
  simp [shiftConcat, Nat.shiftLeft_eq]

/-- `x.shiftConcat b` does not overflow if `x < 2^k` for `k < w`, and so
`x.shiftConcat b |>.toNat = x.toNat * 2 + b.toNat`. -/
theorem toNat_shiftConcat_eq_of_lt {x : BitVec w} {b : Bool} {k : Nat}
    (hk : k < w) (hx : x.toNat < 2 ^ k) :
    (x.shiftConcat b).toNat = x.toNat * 2 + b.toNat := by
  simp only [toNat_shiftConcat, Nat.shiftLeft_eq, Nat.pow_one]
  have : 2 ^ k < 2 ^ w := Nat.pow_lt_pow_of_lt (by omega) (by omega)
  have : 2 ^ k * 2 ≤ 2 ^ w := (Nat.pow_lt_pow_iff_pow_mul_le_pow (by omega)).mp this
  rw [Nat.mod_eq_of_lt (by cases b <;> simp [bitvec_to_nat] <;> omega)]

theorem toNat_shiftConcat_lt_of_lt {x : BitVec w} {b : Bool} {k : Nat}
    (hk : k < w) (hx : x.toNat < 2 ^ k) :
    (x.shiftConcat b).toNat < 2 ^ (k + 1) := by
  rw [toNat_shiftConcat_eq_of_lt hk hx]
  have := Bool.toNat_lt b
  omega

theorem getElem_shiftConcat {x : BitVec w} {b : Bool} (h : i < w) :
    (x.shiftConcat b)[i] = if i = 0 then b else x[i-1] := by
  rw [← getLsbD_eq_getElem, getLsbD_shiftConcat, getLsbD_eq_getElem, decide_eq_true h, Bool.true_and]

@[simp]
theorem getElem_shiftConcat_zero {x : BitVec w} (b : Bool) (h : 0 < w) :
    (x.shiftConcat b)[0] = b := by
  simp [getElem_shiftConcat]

@[simp]
theorem getElem_shiftConcat_succ {x : BitVec w} {b : Bool} (h : i + 1 < w) :
    (x.shiftConcat b)[i+1] = x[i] := by
  simp [getElem_shiftConcat]

/-! ### add -/

theorem add_def {n} (x y : BitVec n) : x + y = .ofNat n (x.toNat + y.toNat) := rfl

/--
Definition of bitvector addition as a nat.
-/
@[simp, bitvec_to_nat] theorem toNat_add (x y : BitVec w) : (x + y).toNat = (x.toNat + y.toNat) % 2^w := rfl
@[simp] theorem toFin_add (x y : BitVec w) : (x + y).toFin = toFin x + toFin y := rfl
@[simp] theorem ofFin_add (x : Fin (2^n)) (y : BitVec n) :
  .ofFin x + y = .ofFin (x + y.toFin) := rfl
@[simp] theorem add_ofFin (x : BitVec n) (y : Fin (2^n)) :
  x + .ofFin y = .ofFin (x.toFin + y) := rfl

theorem ofNat_add {n} (x y : Nat) : BitVec.ofNat n (x + y) = BitVec.ofNat n x + BitVec.ofNat n y := by
  apply eq_of_toNat_eq
  simp [BitVec.ofNat, Fin.ofNat'_add]

theorem ofNat_add_ofNat {n} (x y : Nat) : BitVec.ofNat n x + BitVec.ofNat n y = BitVec.ofNat n (x + y) :=
  (ofNat_add x y).symm

protected theorem add_assoc (x y z : BitVec n) : x + y + z = x + (y + z) := by
  apply eq_of_toNat_eq ; simp [Nat.add_assoc]
instance : Std.Associative (α := BitVec n) (· + ·) := ⟨BitVec.add_assoc⟩

protected theorem add_comm (x y : BitVec n) : x + y = y + x := by
  simp [add_def, Nat.add_comm]
instance : Std.Commutative (α := BitVec n) (· + ·) := ⟨BitVec.add_comm⟩

@[simp] protected theorem add_zero (x : BitVec n) : x + 0#n = x := by simp [add_def]

@[simp] protected theorem zero_add (x : BitVec n) : 0#n + x = x := by simp [add_def]
instance : Std.LawfulIdentity (α := BitVec n) (· + ·) 0#n where
  left_id := BitVec.zero_add
  right_id := BitVec.add_zero

theorem setWidth_add (x y : BitVec w) (h : i ≤ w) :
    (x + y).setWidth i = x.setWidth i + y.setWidth i := by
  have dvd : 2^i ∣ 2^w := Nat.pow_dvd_pow _ h
  simp [bitvec_to_nat, h, Nat.mod_mod_of_dvd _ dvd]

@[simp, bitvec_to_nat] theorem toInt_add (x y : BitVec w) :
  (x + y).toInt = (x.toInt + y.toInt).bmod (2^w) := by
  simp [toInt_eq_toNat_bmod]

theorem ofInt_add {n} (x y : Int) : BitVec.ofInt n (x + y) =
    BitVec.ofInt n x + BitVec.ofInt n y := by
  apply eq_of_toInt_eq
  simp

@[simp]
theorem shiftLeft_add_distrib {x y : BitVec w} {n : Nat} :
    (x + y) <<< n = x <<< n + y <<< n := by
  induction n
  case zero =>
    simp
  case succ n ih =>
    simp [ih, toNat_eq, Nat.shiftLeft_eq, ← Nat.add_mul]

theorem add_eq_xor {a b : BitVec 1} : a + b = a ^^^ b := by
  have ha : a = 0 ∨ a = 1 := eq_zero_or_eq_one _
  have hb : b = 0 ∨ b = 1 := eq_zero_or_eq_one _
  rcases ha with h | h <;> (rcases hb with h' | h' <;> (simp [h, h']))

/-! ### sub/neg -/

theorem sub_def {n} (x y : BitVec n) : x - y = .ofNat n ((2^n - y.toNat) + x.toNat) := by rfl

@[simp] theorem toNat_sub {n} (x y : BitVec n) :
    (x - y).toNat = (((2^n - y.toNat) + x.toNat) % 2^n) := rfl

@[simp, bitvec_to_nat] theorem toInt_sub {x y : BitVec w} :
    (x - y).toInt = (x.toInt - y.toInt).bmod (2 ^ w) := by
  simp [toInt_eq_toNat_bmod, @Int.ofNat_sub y.toNat (2 ^ w) (by omega)]

-- We prefer this lemma to `toNat_sub` for the `bitvec_to_nat` simp set.
-- For reasons we don't yet understand, unfolding via `toNat_sub` sometimes
-- results in `omega` generating proof terms that are very slow in the kernel.
@[bitvec_to_nat] theorem toNat_sub' {n} (x y : BitVec n) :
    (x - y).toNat = ((x.toNat + (2^n - y.toNat)) % 2^n) := by
  rw [toNat_sub, Nat.add_comm]

@[simp] theorem toFin_sub (x y : BitVec n) : (x - y).toFin = toFin x - toFin y := rfl

theorem ofFin_sub (x : Fin (2^n)) (y : BitVec n) : .ofFin x - y = .ofFin (x - y.toFin) :=
  rfl
theorem sub_ofFin (x : BitVec n) (y : Fin (2^n)) : x - .ofFin y = .ofFin (x.toFin - y) :=
  rfl

-- Remark: we don't use `[simp]` here because simproc` subsumes it for literals.
-- If `x` and `n` are not literals, applying this theorem eagerly may not be a good idea.
theorem ofNat_sub_ofNat {n} (x y : Nat) : BitVec.ofNat n x - BitVec.ofNat n y = .ofNat n ((2^n - y % 2^n) + x) := by
  apply eq_of_toNat_eq
  simp [BitVec.ofNat, Fin.ofNat'_sub]

@[simp] protected theorem sub_zero (x : BitVec n) : x - 0#n = x := by apply eq_of_toNat_eq ; simp

@[simp] protected theorem zero_sub (x : BitVec n) : 0#n - x = -x := rfl

@[simp] protected theorem sub_self (x : BitVec n) : x - x = 0#n := by
  apply eq_of_toNat_eq
  simp only [toNat_sub]
  rw [Nat.add_comm, Nat.add_sub_of_le]
  · simp
  · exact Nat.le_of_lt x.isLt

@[simp, bitvec_to_nat] theorem toNat_neg (x : BitVec n) : (- x).toNat = (2^n - x.toNat) % 2^n := by
  simp [Neg.neg, BitVec.neg]

theorem toNat_neg_of_pos {x : BitVec n} (h : 0#n < x) :
    (- x).toNat = 2^n - x.toNat := by
  change 0 < x.toNat at h
  rw [toNat_neg, Nat.mod_eq_of_lt]
  omega

theorem toInt_neg {x : BitVec w} :
    (-x).toInt = (-x.toInt).bmod (2 ^ w) := by
  rw [← BitVec.zero_sub, toInt_sub]
  simp [BitVec.toInt_ofNat]

@[simp] theorem toFin_neg (x : BitVec n) :
    (-x).toFin = Fin.ofNat' (2^n) (2^n - x.toNat) :=
  rfl

theorem sub_toAdd {n} (x y : BitVec n) : x - y = x + - y := by
  apply eq_of_toNat_eq
  simp only [toNat_sub, toNat_add, toNat_neg, Nat.add_mod_mod]
  rw [Nat.add_comm]

@[simp] theorem neg_zero (n:Nat) : -BitVec.ofNat n 0 = BitVec.ofNat n 0 := by apply eq_of_toNat_eq ; simp

theorem add_sub_cancel (x y : BitVec w) : x + y - y = x := by
  apply eq_of_toNat_eq
  have y_toNat_le := Nat.le_of_lt y.isLt
  rw [toNat_sub, toNat_add, Nat.add_comm, Nat.mod_add_mod, Nat.add_assoc, ← Nat.add_sub_assoc y_toNat_le,
      Nat.add_sub_cancel_left, Nat.add_mod_right, toNat_mod_cancel]

theorem sub_add_cancel (x y : BitVec w) : x - y + y = x := by
  rw [sub_toAdd, BitVec.add_assoc, BitVec.add_comm _ y,
      ← BitVec.add_assoc, ← sub_toAdd, add_sub_cancel]

theorem eq_sub_iff_add_eq {x y z : BitVec w} : x = z - y ↔ x + y = z := by
  apply Iff.intro <;> intro h
  · simp [h, sub_add_cancel]
  · simp [←h, add_sub_cancel]

theorem sub_eq_iff_eq_add {x y z : BitVec w} : x - y = z ↔ x = z + y := by
  apply Iff.intro <;> intro h
  · simp [← h, sub_add_cancel]
  · simp [h, add_sub_cancel]

theorem negOne_eq_allOnes : -1#w = allOnes w := by
  apply eq_of_toNat_eq
  if g : w = 0 then
    simp [g]
  else
    have q : 1 < 2^w := by simp [g]
    have r : (2^w - 1) < 2^w := by omega
    simp [Nat.mod_eq_of_lt q, Nat.mod_eq_of_lt r]

theorem neg_eq_not_add (x : BitVec w) : -x = ~~~x + 1#w := by
  apply eq_of_toNat_eq
  simp only [toNat_neg, ofNat_eq_ofNat, toNat_add, toNat_not, toNat_ofNat, Nat.add_mod_mod]
  congr
  have hx : x.toNat < 2^w := x.isLt
  rw [Nat.sub_sub, Nat.add_comm 1 x.toNat, ← Nat.sub_sub, Nat.sub_add_cancel (by omega)]

@[simp]
theorem neg_neg {x : BitVec w} : - - x = x := by
  by_cases h : x = 0#w
  · simp [h]
  · simp [bitvec_to_nat, h]

@[simp]
protected theorem neg_inj {x y : BitVec w} : -x = -y ↔ x = y :=
  ⟨fun h => by rw [← @neg_neg w x, ← @neg_neg w y, h], congrArg _⟩

theorem neg_ne_iff_ne_neg {x y : BitVec w} : -x ≠ y ↔ x ≠ -y := by
  constructor
  all_goals
    intro h h'
    subst h'
    simp at h

@[simp]
theorem neg_eq_zero_iff {x : BitVec w} : -x = 0#w ↔ x = 0#w := by
  constructor
  · intro h
    have : - (- x) = - 0 := by simp [h]
    simpa using this
  · intro h
    simp [h]

theorem sub_eq_xor {a b : BitVec 1} : a - b = a ^^^ b := by
  have ha : a = 0 ∨ a = 1 := eq_zero_or_eq_one _
  have hb : b = 0 ∨ b = 1 := eq_zero_or_eq_one _
  rcases ha with h | h <;> (rcases hb with h' | h' <;> (simp [h, h']))

@[simp]
theorem sub_eq_self {x : BitVec 1} : -x = x := by
  have ha : x = 0 ∨ x = 1 := eq_zero_or_eq_one _
  rcases ha with h | h <;> simp [h]

theorem not_neg (x : BitVec w) : ~~~(-x) = x + -1#w := by
  rcases w with _ | w
  · apply Subsingleton.elim
  · rw [BitVec.not_eq_comm]
    apply BitVec.eq_of_toNat_eq
    simp only [BitVec.toNat_neg, BitVec.toNat_not, BitVec.toNat_add, BitVec.toNat_ofNat,
      Nat.add_mod_mod]
    by_cases hx : x.toNat = 0
    · simp [hx]
    · rw [show (_ - 1 % _) = _ by rw [Nat.mod_eq_of_lt (by omega)],
        show _ + (_ - 1) = (x.toNat - 1) + 2^(w + 1) by omega,
        Nat.add_mod_right,
        show (x.toNat - 1) % _ = _ by rw [Nat.mod_eq_of_lt (by omega)],
        show (_ - x.toNat) % _ = _ by rw [Nat.mod_eq_of_lt (by omega)]]
      omega

/- ### add/sub injectivity -/

@[simp]
protected theorem add_left_inj {x y : BitVec w} (z : BitVec w) : (x + z = y + z) ↔ x = y := by
  apply Iff.intro
  · intro p
    rw [← add_sub_cancel x z, ← add_sub_cancel y z, p]
  · exact congrArg (· + z)

@[simp]
protected theorem add_right_inj {x y : BitVec w} (z : BitVec w) : (z + x = z + y) ↔ x = y := by
  simp [BitVec.add_comm z]

@[simp]
protected theorem sub_left_inj {x y : BitVec w} (z : BitVec w) : (x - z = y - z) ↔ x = y := by
  simp [sub_toAdd]

@[simp]
protected theorem sub_right_inj {x y : BitVec w} (z : BitVec w) : (z - x = z - y) ↔ x = y := by
  simp [sub_toAdd]

/-! ### add self -/

@[simp]
protected theorem add_left_eq_self {x y : BitVec w} : x + y = y ↔ x = 0#w := by
  conv => lhs; rhs; rw [← BitVec.zero_add y]
  exact BitVec.add_left_inj y

@[simp]
protected theorem add_right_eq_self {x y : BitVec w} : x + y = x ↔ y = 0#w := by
  rw [BitVec.add_comm]
  exact BitVec.add_left_eq_self

@[simp]
protected theorem self_eq_add_right {x y : BitVec w} : x = x + y ↔ y = 0#w := by
  rw [Eq.comm]
  exact BitVec.add_right_eq_self

@[simp]
protected theorem self_eq_add_left {x y : BitVec w} : x = y + x ↔ y = 0#w := by
  rw [BitVec.add_comm]
  exact BitVec.self_eq_add_right

/-! ### fill -/

@[simp]
theorem getLsbD_fill {w i : Nat} {v : Bool} :
    (fill w v).getLsbD i = (v && decide (i < w)) := by
  by_cases h : v
  <;> simp [h, BitVec.fill, BitVec.negOne_eq_allOnes]

@[simp]
theorem getMsbD_fill {w i : Nat} {v : Bool} :
    (fill w v).getMsbD i = (v && decide (i < w)) := by
  by_cases h : v
  <;> simp [h, BitVec.fill, BitVec.negOne_eq_allOnes]

@[simp]
theorem getElem_fill {w i : Nat} {v : Bool} (h : i < w) :
    (fill w v)[i] = v := by
  by_cases h : v
  <;> simp [h, BitVec.fill, BitVec.negOne_eq_allOnes]

@[simp]
theorem msb_fill {w : Nat} {v : Bool} :
    (fill w v).msb = (v && decide (0 < w)) := by
  simp [BitVec.msb]

theorem fill_eq {w : Nat} {v : Bool} : fill w v = if v = true then allOnes w else 0#w := by
  by_cases h : v <;> (simp only [h] ; ext ; simp)

@[simp]
theorem fill_true {w : Nat} : fill w true = allOnes w := by
  simp [fill_eq]

@[simp]
theorem fill_false {w : Nat} : fill w false = 0#w := by
  simp [fill_eq]

@[simp] theorem fill_toNat {w : Nat} {v : Bool} :
    (fill w v).toNat = if v = true then 2^w - 1 else 0 := by
  by_cases h : v <;> simp [h]

@[simp] theorem fill_toInt {w : Nat} {v : Bool} :
    (fill w v).toInt = if v = true && 0 < w then -1 else 0 := by
  by_cases h : v <;> simp [h]

@[simp] theorem fill_toFin {w : Nat} {v : Bool} :
    (fill w v).toFin = if v = true then (allOnes w).toFin else Fin.ofNat' (2 ^ w) 0 := by
  by_cases h : v <;> simp [h]

/-! ### mul -/

theorem mul_def {n} {x y : BitVec n} : x * y = (ofFin <| x.toFin * y.toFin) := by rfl

@[simp, bitvec_to_nat] theorem toNat_mul (x y : BitVec n) : (x * y).toNat = (x.toNat * y.toNat) % 2 ^ n := rfl
@[simp] theorem toFin_mul (x y : BitVec n) : (x * y).toFin = (x.toFin * y.toFin) := rfl

protected theorem mul_comm (x y : BitVec w) : x * y = y * x := by
  apply eq_of_toFin_eq; simpa using Fin.mul_comm ..
instance : Std.Commutative (fun (x y : BitVec w) => x * y) := ⟨BitVec.mul_comm⟩

protected theorem mul_assoc (x y z : BitVec w) : x * y * z = x * (y * z) := by
  apply eq_of_toFin_eq; simpa using Fin.mul_assoc ..
instance : Std.Associative (fun (x y : BitVec w) => x * y) := ⟨BitVec.mul_assoc⟩

@[simp] protected theorem mul_one (x : BitVec w) : x * 1#w = x := by
  cases w
  · apply Subsingleton.elim
  · apply eq_of_toNat_eq; simp [Nat.mod_eq_of_lt]

@[simp] protected theorem one_mul (x : BitVec w) : 1#w * x = x := by
  rw [BitVec.mul_comm, BitVec.mul_one]

instance : Std.LawfulCommIdentity (fun (x y : BitVec w) => x * y) (1#w) where
  right_id := BitVec.mul_one

@[simp]
theorem mul_zero {x : BitVec w} : x * 0#w = 0#w := by
  apply eq_of_toNat_eq
  simp [toNat_mul]

@[simp]
theorem zero_mul {x : BitVec w} : 0#w * x = 0#w := by
  apply eq_of_toNat_eq
  simp [toNat_mul]

theorem mul_add {x y z : BitVec w} :
    x * (y + z) = x * y + x * z := by
  apply eq_of_toNat_eq
  simp only [toNat_mul, toNat_add, Nat.add_mod_mod, Nat.mod_add_mod]
  rw [Nat.mul_mod, Nat.mod_mod (y.toNat + z.toNat),
    ← Nat.mul_mod, Nat.mul_add]

theorem mul_succ {x y : BitVec w} : x * (y + 1#w) = x * y + x := by simp [mul_add]
theorem succ_mul {x y : BitVec w} : (x + 1#w) * y = x * y + y := by simp [BitVec.mul_comm, BitVec.mul_add]

theorem mul_two {x : BitVec w} : x * 2#w = x + x := by
  have : 2#w = 1#w + 1#w := by apply BitVec.eq_of_toNat_eq; simp
  simp [this, mul_succ]

theorem two_mul {x : BitVec w} : 2#w * x = x + x := by rw [BitVec.mul_comm, mul_two]

@[simp, bitvec_to_nat] theorem toInt_mul (x y : BitVec w) :
  (x * y).toInt = (x.toInt * y.toInt).bmod (2^w) := by
  simp [toInt_eq_toNat_bmod]

theorem ofInt_mul {n} (x y : Int) : BitVec.ofInt n (x * y) =
    BitVec.ofInt n x * BitVec.ofInt n y := by
  apply eq_of_toInt_eq
  simp

theorem mul_eq_and {a b : BitVec 1} : a * b = a &&& b := by
  have ha : a = 0 ∨ a = 1 := eq_zero_or_eq_one _
  have hb : b = 0 ∨ b = 1 := eq_zero_or_eq_one _
  rcases ha with h | h <;> (rcases hb with h' | h' <;> (simp [h, h']))

@[simp] protected theorem neg_mul (x y : BitVec w) : -x * y = -(x * y) := by
  apply eq_of_toInt_eq
  simp [toInt_neg]

@[simp] protected theorem mul_neg (x y : BitVec w) : x * -y = -(x * y) := by
  rw [BitVec.mul_comm, BitVec.neg_mul, BitVec.mul_comm]

protected theorem neg_mul_neg (x y : BitVec w) : -x * -y = x * y := by simp

protected theorem neg_mul_comm (x y : BitVec w) : -x * y = x * -y := by simp

/-! ### le and lt -/

@[bitvec_to_nat] theorem le_def {x y : BitVec n} :
  x ≤ y ↔ x.toNat ≤ y.toNat := Iff.rfl

@[simp] theorem le_ofFin {x : BitVec n} {y : Fin (2^n)} :
  x ≤ BitVec.ofFin y ↔ x.toFin ≤ y := Iff.rfl
@[simp] theorem ofFin_le {x : Fin (2^n)} {y : BitVec n} :
  BitVec.ofFin x ≤ y ↔ x ≤ y.toFin := Iff.rfl
@[simp] theorem ofNat_le_ofNat {n} {x y : Nat} : (BitVec.ofNat n x) ≤ (BitVec.ofNat n y) ↔ x % 2^n ≤ y % 2^n := by
  simp [le_def]

@[bitvec_to_nat] theorem lt_def {x y : BitVec n} :
  x < y ↔ x.toNat < y.toNat := Iff.rfl

@[simp] theorem lt_ofFin {x : BitVec n} {y : Fin (2^n)} :
  x < BitVec.ofFin y ↔ x.toFin < y := Iff.rfl
@[simp] theorem ofFin_lt {x : Fin (2^n)} {y : BitVec n} :
  BitVec.ofFin x < y ↔ x < y.toFin := Iff.rfl
@[simp] theorem ofNat_lt_ofNat {n} {x y : Nat} : BitVec.ofNat n x < BitVec.ofNat n y ↔ x % 2^n < y % 2^n := by
  simp [lt_def]

@[simp] protected theorem not_le {x y : BitVec n} : ¬ x ≤ y ↔ y < x := by
  simp [le_def, lt_def]

@[simp] protected theorem not_lt {x y : BitVec n} : ¬ x < y ↔ y ≤ x := by
  simp [le_def, lt_def]

@[simp] protected theorem le_refl (x : BitVec n) : x ≤ x := by
  simp [le_def]

@[simp] protected theorem lt_irrefl (x : BitVec n) : ¬x < x := by
  simp [lt_def]

protected theorem le_trans {x y z : BitVec n} : x ≤ y → y ≤ z → x ≤ z := by
  simp only [le_def]
  apply Nat.le_trans

protected theorem lt_trans {x y z : BitVec n} : x < y → y < z → x < z := by
  simp only [lt_def]
  apply Nat.lt_trans

protected theorem le_total (x y : BitVec n) : x ≤ y ∨ y ≤ x := by
  simp only [le_def]
  apply Nat.le_total

protected theorem le_antisymm {x y : BitVec n} : x ≤ y → y ≤ x → x = y := by
  simp only [le_def, BitVec.toNat_eq]
  apply Nat.le_antisymm

protected theorem lt_asymm {x y : BitVec n} : x < y → ¬ y < x := by
  simp only [lt_def]
  apply Nat.lt_asymm

protected theorem lt_of_le_ne {x y : BitVec n} : x ≤ y → ¬ x = y → x < y := by
  simp only [lt_def, le_def, BitVec.toNat_eq]
  apply Nat.lt_of_le_of_ne

protected theorem ne_of_lt {x y : BitVec n} : x < y → x ≠ y := by
  simp only [lt_def, ne_eq, toNat_eq]
  apply Nat.ne_of_lt

protected theorem umod_lt (x : BitVec n) {y : BitVec n} : 0 < y → x % y < y := by
  simp only [ofNat_eq_ofNat, lt_def, toNat_ofNat, Nat.zero_mod, umod, toNat_ofNatLT]
  apply Nat.mod_lt

theorem not_lt_iff_le {x y : BitVec w} : (¬ x < y) ↔ y ≤ x := by
  constructor <;>
    (intro h; simp only [lt_def, Nat.not_lt, le_def] at h ⊢; omega)

@[simp]
theorem not_lt_zero {x : BitVec w} : ¬x < 0#w := of_decide_eq_false rfl

@[simp]
theorem le_zero_iff {x : BitVec w} : x ≤ 0#w ↔ x = 0#w := by
  constructor
  · intro h
    have : x ≥ 0 := not_lt_iff_le.mp not_lt_zero
    exact Eq.symm (BitVec.le_antisymm this h)
  · simp_all

@[simp]
theorem lt_one_iff {x : BitVec w} (h : 0 < w) : x < 1#w ↔ x = 0#w := by
  constructor
  · intro h₂
    rw [lt_def, toNat_ofNat, ← Int.ofNat_lt, Int.ofNat_emod, Int.ofNat_one, Int.natCast_pow,
      Int.ofNat_two, @Int.emod_eq_of_lt 1 (2^w) (by omega) (by omega)] at h₂
    simp [toNat_eq, show x.toNat = 0 by omega]
  · simp_all

@[simp]
theorem not_allOnes_lt {x : BitVec w} : ¬allOnes w < x := by
  have : 2^w ≠ 0 := Ne.symm (NeZero.ne' (2^w))
  rw [BitVec.not_lt, le_def, Nat.le_iff_lt_add_one, toNat_allOnes, Nat.sub_one_add_one this]
  exact isLt x

@[simp]
theorem allOnes_le_iff {x : BitVec w} : allOnes w ≤ x ↔ x = allOnes w := by
  constructor
  · intro h
    have : x ≤ allOnes w := not_lt_iff_le.mp not_allOnes_lt
    exact Eq.symm (BitVec.le_antisymm h this)
  · simp_all

/-! ### udiv -/

theorem udiv_def {x y : BitVec n} : x / y = BitVec.ofNat n (x.toNat / y.toNat) := by
  have h : x.toNat / y.toNat < 2 ^ n := Nat.lt_of_le_of_lt (Nat.div_le_self ..) (by omega)
  rw [← udiv_eq]
  simp [udiv, bitvec_to_nat, h, Nat.mod_eq_of_lt]

@[simp]
theorem toFin_udiv {x y : BitVec n} : (x / y).toFin = x.toFin / y.toFin := by
  rfl

@[simp, bitvec_to_nat]
theorem toNat_udiv {x y : BitVec n} : (x / y).toNat = x.toNat / y.toNat := by
  rfl

@[simp]
theorem zero_udiv {x : BitVec w} : (0#w) / x = 0#w := by
  simp [bitvec_to_nat]

@[simp]
theorem udiv_zero {x : BitVec n} : x / 0#n = 0#n := by
  simp [udiv_def]

@[simp]
theorem udiv_one {x : BitVec w} : x / 1#w = x := by
  simp only [udiv_eq, toNat_eq, toNat_udiv, toNat_ofNat]
  cases w
  · simp [eq_nil x]
  · simp

@[simp]
theorem udiv_eq_and {x y : BitVec 1} :
    x / y = (x &&& y) := by
  have hx : x = 0#1 ∨ x = 1#1 := by bv_omega
  have hy : y = 0#1 ∨ y = 1#1 := by bv_omega
  rcases hx with rfl | rfl <;>
    rcases hy with rfl | rfl <;>
      rfl

@[simp]
theorem udiv_self {x : BitVec w} :
    x / x = if x == 0#w then 0#w else 1#w := by
  by_cases h : x = 0#w
  · simp [h]
  · simp only [toNat_eq, toNat_ofNat, Nat.zero_mod] at h
    simp only [udiv_eq, beq_iff_eq, toNat_eq, toNat_ofNat, Nat.zero_mod, h,
      ↓reduceIte, toNat_udiv]
    rw [Nat.div_self (by omega), Nat.mod_eq_of_lt (by omega)]

theorem msb_udiv (x y : BitVec w) :
    (x / y).msb = (x.msb && y == 1#w) := by
  cases msb_x : x.msb
  · suffices x.toNat / y.toNat < 2 ^ (w - 1) by simpa [msb_eq_decide]
    calc
      x.toNat / y.toNat ≤ x.toNat     := by apply Nat.div_le_self
                      _ < 2 ^ (w - 1) := by simpa [msb_eq_decide] using msb_x
  . rcases w with _|w
    · contradiction
    · have : (y == 1#_) = decide (y.toNat = 1) := by
        simp [(· == ·), toNat_eq]
      simp only [this, Bool.true_and]
      match hy : y.toNat with
      | 0 =>
        obtain rfl : y = 0#_ := eq_of_toNat_eq hy
        simp
      | 1 =>
        obtain rfl : y = 1#_ := eq_of_toNat_eq (by simp [hy])
        simpa using msb_x
      | y + 2 =>
        suffices x.toNat / (y + 2) < 2 ^ w by
          simp_all [msb_eq_decide, hy]
        calc
          x.toNat / (y + 2)
            ≤ x.toNat / 2 := by apply Nat.div_add_le_right (by omega)
          _ < 2 ^ w       := by omega

theorem msb_udiv_eq_false_of {x : BitVec w} (h : x.msb = false) (y : BitVec w) :
    (x / y).msb = false := by
  simp [msb_udiv, h]

/--
If `x` is nonnegative (i.e., does not have its msb set),
then `x / y` is nonnegative, thus `toInt` and `toNat` coincide.
-/
theorem toInt_udiv_of_msb {x : BitVec w} (h : x.msb = false) (y : BitVec w) :
    (x / y).toInt = x.toNat / y.toNat := by
  simp [toInt_eq_msb_cond, msb_udiv_eq_false_of h]

/-! ### umod -/

theorem umod_def {x y : BitVec n} :
    x % y = BitVec.ofNat n (x.toNat % y.toNat) := by
  rw [← umod_eq]
  have h : x.toNat % y.toNat < 2 ^ n := Nat.lt_of_le_of_lt (Nat.mod_le _ _) x.isLt
  simp [umod, bitvec_to_nat, Nat.mod_eq_of_lt h]

@[simp, bitvec_to_nat]
theorem toNat_umod {x y : BitVec n} :
    (x % y).toNat = x.toNat % y.toNat := rfl

@[simp]
theorem toFin_umod {x y : BitVec w} :
    (x % y).toFin = x.toFin % y.toFin := rfl

@[simp]
theorem umod_zero {x : BitVec n} : x % 0#n = x := by
  simp [umod_def]

@[simp]
theorem zero_umod {x : BitVec w} : (0#w) % x = 0#w := by
  simp [bitvec_to_nat]

@[simp]
theorem umod_one {x : BitVec w} : x % (1#w) = 0#w := by
  simp only [toNat_eq, toNat_umod, toNat_ofNat, Nat.zero_mod]
  cases w
  · simp [eq_nil x]
  · simp [Nat.mod_one]

@[simp]
theorem umod_self {x : BitVec w} : x % x = 0#w := by
  simp [bitvec_to_nat]

@[simp]
theorem umod_eq_and {x y : BitVec 1} : x % y = x &&& (~~~y) := by
  have hx : x = 0#1 ∨ x = 1#1 := by bv_omega
  have hy : y = 0#1 ∨ y = 1#1 := by bv_omega
  rcases hx with rfl | rfl <;>
    rcases hy with rfl | rfl <;>
      rfl

theorem umod_eq_of_lt {x y : BitVec w} (h : x < y) :
    x % y = x := by
  apply eq_of_toNat_eq
  simp [Nat.mod_eq_of_lt h]

@[simp]
theorem msb_umod {x y : BitVec w} :
    (x % y).msb = (x.msb && (x < y || y == 0#w)) := by
  rw [msb_eq_decide, toNat_umod]
  cases msb_x : x.msb
  · suffices x.toNat % y.toNat < 2 ^ (w - 1) by simpa
    calc
      x.toNat % y.toNat ≤ x.toNat     := by apply Nat.mod_le
                      _ < 2 ^ (w - 1) := by simpa [msb_eq_decide] using msb_x
  . by_cases hy : y = 0
    · simp_all [msb_eq_decide]
    · suffices 2 ^ (w - 1) ≤ x.toNat % y.toNat ↔ x < y by simp_all
      by_cases x_lt_y : x < y
      . simp_all [Nat.mod_eq_of_lt x_lt_y, msb_eq_decide]
      · suffices x.toNat % y.toNat < 2 ^ (w - 1) by
          simpa [x_lt_y]
        have y_le_x : y.toNat ≤ x.toNat := by
          simpa using x_lt_y
        replace hy : y.toNat ≠ 0 :=
          toNat_ne_iff_ne.mpr hy
        by_cases msb_y : y.toNat < 2 ^ (w - 1)
        · have : x.toNat % y.toNat < y.toNat := Nat.mod_lt _ (by omega)
          omega
        · rcases w with _|w
          · contradiction
          simp only [Nat.add_one_sub_one]
          replace msb_y : 2 ^ w ≤ y.toNat := by
            simpa using msb_y
          have : y.toNat ≤ y.toNat * (x.toNat / y.toNat) := by
              apply Nat.le_mul_of_pos_right
              apply Nat.div_pos y_le_x
              omega
          have : x.toNat % y.toNat ≤ x.toNat - y.toNat := by
            rw [Nat.mod_eq_sub]; omega
          omega

theorem toInt_umod {x y : BitVec w} :
    (x % y).toInt = (x.toNat % y.toNat : Int).bmod (2 ^ w) := by
  simp [toInt_eq_toNat_bmod]

theorem toInt_umod_of_msb {x y : BitVec w} (h : x.msb = false) :
    (x % y).toInt = x.toInt % y.toNat := by
  simp [toInt_eq_msb_cond, h]

/-! ### smtUDiv -/

theorem smtUDiv_eq (x y : BitVec w) : smtUDiv x y = if y = 0#w then allOnes w else x / y := by
  simp [smtUDiv]

@[simp]
theorem smtUDiv_zero {x : BitVec n} : x.smtUDiv 0#n = allOnes n := rfl

/-! ### sdiv -/

/-- Equation theorem for `sdiv` in terms of `udiv`. -/
theorem sdiv_eq (x y : BitVec w) : x.sdiv y =
  match x.msb, y.msb with
  | false, false => udiv x y
  | false, true  =>  - (x.udiv (- y))
  | true,  false => - ((- x).udiv y)
  | true,  true  => (- x).udiv (- y) := by
  rw [BitVec.sdiv]
  rcases x.msb <;> rcases y.msb <;> simp

@[bitvec_to_nat]
theorem toNat_sdiv {x y : BitVec w} : (x.sdiv y).toNat =
    match x.msb, y.msb with
    | false, false => (udiv x y).toNat
    | false, true  =>  (- (x.udiv (- y))).toNat
    | true,  false => (- ((- x).udiv y)).toNat
    | true,  true  => ((- x).udiv (- y)).toNat := by
  simp only [sdiv_eq, toNat_udiv]
  by_cases h : x.msb <;> by_cases h' : y.msb <;> simp [h, h']

@[simp]
theorem zero_sdiv {x : BitVec w} : (0#w).sdiv x = 0#w := by
  simp only [sdiv_eq]
  rcases x.msb with msb | msb <;> simp

@[simp]
theorem sdiv_zero {x : BitVec n} : x.sdiv 0#n = 0#n := by
  simp only [sdiv_eq, msb_zero]
  rcases x.msb with msb | msb <;> apply eq_of_toNat_eq <;> simp

@[simp]
theorem sdiv_one {x : BitVec w} : x.sdiv 1#w = x := by
  simp only [sdiv_eq]
  · by_cases h : w = 1
    · subst h
      rcases x.msb with msb | msb <;> simp
    · rcases x.msb with msb | msb <;> simp [h]

theorem sdiv_eq_and (x y : BitVec 1) : x.sdiv y = x &&& y := by
  have hx : x = 0#1 ∨ x = 1#1 := by bv_omega
  have hy : y = 0#1 ∨ y = 1#1 := by bv_omega
  rcases hx with rfl | rfl <;>
    rcases hy with rfl | rfl <;>
      rfl

@[simp]
theorem sdiv_self {x : BitVec w} :
    x.sdiv x = if x == 0#w then 0#w else 1#w := by
  simp [sdiv_eq]
  · by_cases h : w = 1
    · subst h
      rcases x.msb with msb | msb <;> simp
    · rcases x.msb with msb | msb <;> simp [h]

/-! ### smtSDiv -/

theorem smtSDiv_eq (x y : BitVec w) : smtSDiv x y =
  match x.msb, y.msb with
  | false, false => smtUDiv x y
  | false, true  => -(smtUDiv x (-y))
  | true,  false => -(smtUDiv (-x) y)
  | true,  true  => smtUDiv (-x) (-y) := by
  rw [BitVec.smtSDiv]
  rcases x.msb <;> rcases y.msb <;> simp

@[simp]
theorem smtSDiv_zero {x : BitVec n} : x.smtSDiv 0#n = if x.slt 0#n then 1#n else (allOnes n) := by
  rcases hx : x.msb <;> simp [smtSDiv, slt_zero_iff_msb_cond, hx, ← negOne_eq_allOnes]

/-! ### srem -/

theorem srem_eq (x y : BitVec w) : srem x y =
  match x.msb, y.msb with
  | false, false => x % y
  | false, true  => x % (-y)
  | true,  false => - ((-x) % y)
  | true,  true  => -((-x) % (-y)) := by
  rw [BitVec.srem]
  rcases x.msb <;> rcases y.msb <;> simp

/-! ### smod -/

/-- Equation theorem for `smod` in terms of `umod`. -/
theorem smod_eq (x y : BitVec w) : x.smod y =
  match x.msb, y.msb with
  | false, false => x.umod y
  | false, true =>
    let u := x.umod (- y)
    (if u = 0#w then u else u + y)
  | true, false =>
    let u := umod (- x) y
    (if u = 0#w then u else y - u)
  | true, true => - ((- x).umod (- y)) := by
  rw [BitVec.smod]
  rcases x.msb <;> rcases y.msb <;> simp

@[bitvec_to_nat]
theorem toNat_smod {x y : BitVec w} : (x.smod y).toNat =
    match x.msb, y.msb with
    | false, false => (x.umod y).toNat
    | false, true =>
      let u := x.umod (- y)
      (if u = 0#w then u.toNat else (u + y).toNat)
    | true, false =>
      let u := (-x).umod y
      (if u = 0#w then u.toNat else (y - u).toNat)
    | true, true => (- ((- x).umod (- y))).toNat := by
  simp only [smod_eq, toNat_umod]
  by_cases h : x.msb <;> by_cases h' : y.msb
  <;> by_cases h'' : (-x).umod y = 0#w <;> by_cases h''' : x.umod (-y) = 0#w
  <;> simp only [h, h', h'', h''']
  <;> simp only [umod, toNat_eq, toNat_ofNatLT, toNat_ofNat, Nat.zero_mod] at h'' h'''
  <;> simp [h'', h''']

@[simp]
theorem smod_zero {x : BitVec n} : x.smod 0#n = x := by
  simp only [smod_eq, msb_zero]
  rcases x.msb with msb | msb <;> apply eq_of_toNat_eq
  · simp
  · by_cases h : x = 0#n <;> simp [h]

/-! ### ofBoolList -/

@[simp] theorem getMsbD_ofBoolListBE : (ofBoolListBE bs).getMsbD i = bs.getD i false := by
  induction bs generalizing i <;> cases i <;> simp_all [ofBoolListBE]

@[simp] theorem getLsbD_ofBoolListBE :
    (ofBoolListBE bs).getLsbD i = (decide (i < bs.length) && bs.getD (bs.length - 1 - i) false) := by
  simp [getLsbD_eq_getMsbD]

@[simp] theorem getElem_ofBoolListBE (h : i < bs.length) :
    (ofBoolListBE bs)[i] = bs[bs.length - 1 - i] := by
  rw [← getLsbD_eq_getElem, getLsbD_ofBoolListBE]
  simp only [h, decide_true, List.getD_eq_getElem?_getD, Bool.true_and]
  rw [List.getElem?_eq_getElem (by omega)]
  simp

@[simp] theorem getLsb_ofBoolListLE : (ofBoolListLE bs).getLsbD i = bs.getD i false := by
  induction bs generalizing i <;> cases i <;> simp_all [ofBoolListLE]

@[simp] theorem getMsbD_ofBoolListLE :
    (ofBoolListLE bs).getMsbD i = (decide (i < bs.length) && bs.getD (bs.length - 1 - i) false) := by
  simp [getMsbD_eq_getLsbD]

/-! # Rotate Left -/

/--`rotateLeft` is defined in terms of left and right shifts. -/
theorem rotateLeft_def {x : BitVec w} {r : Nat} :
    x.rotateLeft r = (x <<< (r % w)) ||| (x >>> (w - r % w)) := by
  simp only [rotateLeft, rotateLeftAux]

/-- `rotateLeft` is invariant under `mod` by the bitwidth. -/
@[simp]
theorem rotateLeft_mod_eq_rotateLeft {x : BitVec w} {r : Nat} :
    x.rotateLeft (r % w) = x.rotateLeft r := by
  simp only [rotateLeft, Nat.mod_mod]

/-- `rotateLeft` equals the bit fiddling definition of `rotateLeftAux` when the rotation amount is
smaller than the bitwidth. -/
theorem rotateLeft_eq_rotateLeftAux_of_lt {x : BitVec w} {r : Nat} (hr : r < w) :
    x.rotateLeft r = x.rotateLeftAux r := by
  simp only [rotateLeft, Nat.mod_eq_of_lt hr]


/--
Accessing bits in `x.rotateLeft r` the range `[0, r)` is equal to
accessing bits `x` in the range `[w - r, w)`.

Proof by example:
Let x := <6 5 4 3 2 1 0> : BitVec 7.
x.rotateLeft 2 = (<6 5 | 4 3 2 1 0>).rotateLeft 2 = <3 2 1 0 | 6 5>

(x.rotateLeft 2).getLsbD ⟨i, i < 2⟩
= <3 2 1 0 | 6 5>.getLsbD ⟨i, i < 2⟩
= <6 5>[i]
= <6 5 | 4 3 2 1 0>[i + len(<4 3 2 1 0>)]
= <6 5 | 4 3 2 1 0>[i + 7 - 2]
-/
theorem getLsbD_rotateLeftAux_of_le {x : BitVec w} {r : Nat} {i : Nat} (hi : i < r) :
    (x.rotateLeftAux r).getLsbD i = x.getLsbD (w - r + i) := by
  rw [rotateLeftAux, getLsbD_or, getLsbD_ushiftRight]
  simp; omega

/--
Accessing bits in `x.rotateLeft r` the range `[r, w)` is equal to
accessing bits `x` in the range `[0, w - r)`.

Proof by example:
Let x := <6 5 4 3 2 1 0> : BitVec 7.
x.rotateLeft 2 = (<6 5 | 4 3 2 1 0>).rotateLeft 2 = <3 2 1 0 | 6 5>

(x.rotateLeft 2).getLsbD ⟨i, i ≥ 2⟩
= <3 2 1 0 | 6 5>.getLsbD ⟨i, i ≥ 2⟩
= <3 2 1 0>[i - 2]
= <6 5 | 3 2 1 0>[i - 2]

Intuitively, grab the full width (7), then move the marker `|` by `r` to the right `(-2)`
Then, access the bit at `i` from the right `(+i)`.
 -/
theorem getLsbD_rotateLeftAux_of_geq {x : BitVec w} {r : Nat} {i : Nat} (hi : i ≥ r) :
    (x.rotateLeftAux r).getLsbD i = (decide (i < w) && x.getLsbD (i - r)) := by
  rw [rotateLeftAux, getLsbD_or]
  suffices (x >>> (w - r)).getLsbD i = false by
    have hiltr : decide (i < r) = false := by
      simp [hi]
    simp [getLsbD_shiftLeft, Bool.or_false, hi, hiltr, this]
  simp only [getLsbD_ushiftRight]
  apply getLsbD_ge
  omega

/-- When `r < w`, we give a formula for `(x.rotateLeft r).getLsbD i`. -/
theorem getLsbD_rotateLeft_of_le {x : BitVec w} {r i : Nat} (hr: r < w) :
    (x.rotateLeft r).getLsbD i =
      cond (i < r)
      (x.getLsbD (w - r + i))
      (decide (i < w) && x.getLsbD (i - r)) := by
  · rw [rotateLeft_eq_rotateLeftAux_of_lt hr]
    by_cases h : i < r
    · simp [h, getLsbD_rotateLeftAux_of_le h]
    · simp [h, getLsbD_rotateLeftAux_of_geq <| Nat.ge_of_not_lt h]

@[simp]
theorem getLsbD_rotateLeft {x : BitVec w} {r i : Nat}  :
    (x.rotateLeft r).getLsbD i =
      cond (i < r % w)
      (x.getLsbD (w - (r % w) + i))
      (decide (i < w) && x.getLsbD (i - (r % w))) := by
  rcases w with ⟨rfl, w⟩
  · simp
  · rw [← rotateLeft_mod_eq_rotateLeft, getLsbD_rotateLeft_of_le (Nat.mod_lt _ (by omega))]

@[simp]
theorem getElem_rotateLeft {x : BitVec w} {r i : Nat} (h : i < w) :
    (x.rotateLeft r)[i] =
      if h' : i < r % w then x[(w - (r % w) + i)] else x[i - (r % w)] := by
  simp [← BitVec.getLsbD_eq_getElem, h]

theorem getMsbD_rotateLeftAux_of_lt {x : BitVec w} {r : Nat} {i : Nat} (hi : i < w - r) :
    (x.rotateLeftAux r).getMsbD i = x.getMsbD (r + i) := by
  rw [rotateLeftAux, getMsbD_or]
  simp [show i < w - r by omega, Nat.add_comm]

theorem getMsbD_rotateLeftAux_of_ge {x : BitVec w} {r : Nat} {i : Nat} (hi : i ≥ w - r) :
    (x.rotateLeftAux r).getMsbD i = (decide (i < w) && x.getMsbD (i - (w - r))) := by
  simp [rotateLeftAux, getMsbD_or, show i + r ≥ w by omega, show ¬i < w - r by omega]

/--
If a number `w * n ≤ i < w * (n + 1)`, then `i - w * n` equals `i % w`.
This is true by subtracting `w * n` from the inequality, giving
`0 ≤ i - w * n < w`, which uniquely identifies `i % w`.
-/
private theorem Nat.sub_mul_eq_mod_of_lt_of_le (hlo : w * n ≤ i) (hhi : i < w * (n + 1)) :
    i - w * n = i % w := by
  rw [Nat.mod_def]
  congr
  symm
  apply Nat.div_eq_of_lt_le
    (by rw [Nat.mul_comm]; omega)
    (by rw [Nat.mul_comm]; omega)

/-- When `r < w`, we give a formula for `(x.rotateLeft r).getMsbD i`. -/
theorem getMsbD_rotateLeft_of_lt {n w : Nat} {x : BitVec w} (hi : r < w):
    (x.rotateLeft r).getMsbD n = (decide (n < w) && x.getMsbD ((r + n) % w)) := by
  rcases w with rfl | w
  · simp
  · rw [BitVec.rotateLeft_eq_rotateLeftAux_of_lt (by omega)]
    by_cases h : n < (w + 1) - r
    · simp [getMsbD_rotateLeftAux_of_lt h, Nat.mod_eq_of_lt, show r + n < (w + 1) by omega, show n < w + 1 by omega]
    · simp [getMsbD_rotateLeftAux_of_ge <| Nat.ge_of_not_lt h]
      by_cases h₁ : n < w + 1
      · simp only [h₁, decide_true, Bool.true_and]
        have h₂ : (r + n) < 2 * (w + 1) := by omega
        congr 1
        rw [← Nat.sub_mul_eq_mod_of_lt_of_le (n := 1) (by omega) (by omega)]
        omega
      · simp [h₁]

theorem getMsbD_rotateLeft {r n w : Nat} {x : BitVec w} :
    (x.rotateLeft r).getMsbD n = (decide (n < w) && x.getMsbD ((r + n) % w)) := by
  rcases w with rfl | w
  · simp
  · by_cases h : r < w
    · rw [getMsbD_rotateLeft_of_lt (by omega)]
    · rw [← rotateLeft_mod_eq_rotateLeft, getMsbD_rotateLeft_of_lt (by apply Nat.mod_lt; simp)]
      simp

@[simp]
theorem msb_rotateLeft {m w : Nat} {x : BitVec w} :
    (x.rotateLeft m).msb = x.getMsbD (m % w) := by
  simp only [BitVec.msb, getMsbD_rotateLeft]
  by_cases h : w = 0
  · simp [h]
  · simp
    omega

@[simp]
theorem toNat_rotateLeft {x : BitVec w} {r : Nat} :
    (x.rotateLeft r).toNat = (x.toNat <<< (r % w)) % (2^w) ||| x.toNat >>> (w - r % w) := by
  simp only [rotateLeft_def, toNat_shiftLeft, toNat_ushiftRight, toNat_or]

/-! ## Rotate Right -/

/-- `rotateRight` is defined in terms of left and right shifts. -/
theorem rotateRight_def {x : BitVec w} {r : Nat} :
    x.rotateRight r = (x >>> (r % w)) ||| (x <<< (w - r % w)) := by
  simp only [rotateRight, rotateRightAux]

/--
Accessing bits in `x.rotateRight r` the range `[0, w-r)` is equal to
accessing bits `x` in the range `[r, w)`.

Proof by example:
Let x := <6 5 4 3 2 1 0> : BitVec 7.
x.rotateRight 2 = (<6 5 4 3 2 | 1 0>).rotateRight 2 = <1 0 | 6 5 4 3 2>

(x.rotateLeft 2).getLsbD ⟨i, i ≤ 7 - 2⟩
= <1 0 | 6 5 4 3 2>.getLsbD ⟨i, i ≤ 7 - 2⟩
= <6 5 4 3 2>.getLsbD i
= <6 5 4 3 2 | 1 0>[i + 2]
-/
theorem getLsbD_rotateRightAux_of_le {x : BitVec w} {r : Nat} {i : Nat} (hi : i < w - r) :
    (x.rotateRightAux r).getLsbD i = x.getLsbD (r + i) := by
  rw [rotateRightAux, getLsbD_or, getLsbD_ushiftRight]
  suffices (x <<< (w - r)).getLsbD i = false by
    simp only [this, Bool.or_false]
  simp only [getLsbD_shiftLeft, Bool.and_eq_false_imp, Bool.and_eq_true, decide_eq_true_eq,
    Bool.not_eq_true', decide_eq_false_iff_not, Nat.not_lt, and_imp]
  omega

/--
Accessing bits in `x.rotateRight r` the range `[w-r, w)` is equal to
accessing bits `x` in the range `[0, r)`.

Proof by example:
Let x := <6 5 4 3 2 1 0> : BitVec 7.
x.rotateRight 2 = (<6 5 4 3 2 | 1 0>).rotateRight 2 = <1 0 | 6 5 4 3 2>

(x.rotateLeft 2).getLsbD ⟨i, i ≥ 7 - 2⟩
= <1 0 | 6 5 4 3 2>.getLsbD ⟨i, i ≤ 7 - 2⟩
= <1 0>.getLsbD (i - len(<6 5 4 3 2>)
= <6 5 4 3 2 | 1 0> (i - len<6 4 4 3 2>)
 -/
theorem getLsbD_rotateRightAux_of_geq {x : BitVec w} {r : Nat} {i : Nat} (hi : i ≥ w - r) :
    (x.rotateRightAux r).getLsbD i = (decide (i < w) && x.getLsbD (i - (w - r))) := by
  rw [rotateRightAux, getLsbD_or]
  suffices (x >>> r).getLsbD i = false by
    simp only [this, getLsbD_shiftLeft, Bool.false_or]
    by_cases hiw : i < w
    <;> simp [hiw, hi]
  simp only [getLsbD_ushiftRight]
  apply getLsbD_ge
  omega

/-- `rotateRight` equals the bit fiddling definition of `rotateRightAux` when the rotation amount is
smaller than the bitwidth. -/
theorem rotateRight_eq_rotateRightAux_of_lt {x : BitVec w} {r : Nat} (hr : r < w) :
    x.rotateRight r = x.rotateRightAux r := by
  simp only [rotateRight, Nat.mod_eq_of_lt hr]

/-- rotateRight is invariant under `mod` by the bitwidth. -/
@[simp]
theorem rotateRight_mod_eq_rotateRight {x : BitVec w} {r : Nat} :
    x.rotateRight (r % w) = x.rotateRight r := by
  simp only [rotateRight, Nat.mod_mod]

/-- When `r < w`, we give a formula for `(x.rotateRight r).getLsb i`. -/
theorem getLsbD_rotateRight_of_lt {x : BitVec w} {r i : Nat} (hr: r < w) :
    (x.rotateRight r).getLsbD i =
      cond (i < w - r)
      (x.getLsbD (r + i))
      (decide (i < w) && x.getLsbD (i - (w - r))) := by
  · rw [rotateRight_eq_rotateRightAux_of_lt hr]
    by_cases h : i < w - r
    · simp [h, getLsbD_rotateRightAux_of_le h]
    · simp [h, getLsbD_rotateRightAux_of_geq <| Nat.le_of_not_lt h]

@[simp]
theorem getLsbD_rotateRight {x : BitVec w} {r i : Nat} :
    (x.rotateRight r).getLsbD i =
      cond (i < w - (r % w))
      (x.getLsbD ((r % w) + i))
      (decide (i < w) && x.getLsbD (i - (w - (r % w)))) := by
  rcases w with ⟨rfl, w⟩
  · simp
  · rw [← rotateRight_mod_eq_rotateRight, getLsbD_rotateRight_of_lt (Nat.mod_lt _ (by omega))]

@[simp]
theorem getElem_rotateRight {x : BitVec w} {r i : Nat} (h : i < w) :
    (x.rotateRight r)[i] = if h' : i < w - (r % w) then x[(r % w) + i] else x[(i - (w - (r % w)))] := by
  simp only [← BitVec.getLsbD_eq_getElem]
  simp [getLsbD_rotateRight, h]

theorem getMsbD_rotateRightAux_of_lt {x : BitVec w} {r : Nat} {i : Nat} (hi : i < r) :
    (x.rotateRightAux r).getMsbD i = x.getMsbD (i + (w - r)) := by
  rw [rotateRightAux, getMsbD_or, getMsbD_ushiftRight]
  simp [show i < r by omega]

theorem getMsbD_rotateRightAux_of_ge {x : BitVec w} {r : Nat} {i : Nat} (hi : i ≥ r) :
    (x.rotateRightAux r).getMsbD i = (decide (i < w) && x.getMsbD (i - r)) := by
  simp [rotateRightAux, show ¬ i < r by omega, show i + (w - r) ≥ w by omega]

/-- When `m < w`, we give a formula for `(x.rotateLeft m).getMsbD i`. -/
-- This should not be a simp lemma as `getMsbD_rotateRight` will apply first.
theorem getMsbD_rotateRight_of_lt {w n m : Nat} {x : BitVec w} (hr : m < w) :
    (x.rotateRight m).getMsbD n = (decide (n < w) && (if (n < m % w)
    then x.getMsbD ((w + n - m % w) % w) else x.getMsbD (n - m % w))) := by
  rcases w with rfl | w
  · simp
  · rw [rotateRight_eq_rotateRightAux_of_lt (by omega)]
    by_cases h : n < m
    · simp only [getMsbD_rotateRightAux_of_lt h, show n < w + 1 by omega, decide_true,
        show m % (w + 1) = m by rw [Nat.mod_eq_of_lt hr], h, ↓reduceIte,
        show (w + 1 + n - m) < (w + 1) by omega, Nat.mod_eq_of_lt, Bool.true_and]
      congr 1
      omega
    · simp [h, getMsbD_rotateRightAux_of_ge <| Nat.ge_of_not_lt h]
      by_cases h₁ : n < w + 1
      · simp [h, h₁, decide_true, Bool.true_and, Nat.mod_eq_of_lt hr]
      · simp [h₁]

@[simp]
theorem getMsbD_rotateRight {w n m : Nat} {x : BitVec w} :
    (x.rotateRight m).getMsbD n = (decide (n < w) && (if (n < m % w)
    then x.getMsbD ((w + n - m % w) % w) else x.getMsbD (n - m % w))):= by
  rcases w with rfl | w
  · simp
  · by_cases h₀ : m < w
    · rw [getMsbD_rotateRight_of_lt (by omega)]
    · rw [← rotateRight_mod_eq_rotateRight, getMsbD_rotateRight_of_lt (by apply Nat.mod_lt; simp)]
      simp

@[simp]
theorem msb_rotateRight {r w : Nat} {x : BitVec w} :
    (x.rotateRight r).msb = x.getMsbD ((w - r % w) % w) := by
  simp only [BitVec.msb, getMsbD_rotateRight]
  by_cases h₀ : 0 < w
  · simp only [h₀, decide_true, Nat.add_zero, Nat.zero_le, Nat.sub_eq_zero_of_le, Bool.true_and,
    ite_eq_left_iff, Nat.not_lt, Nat.le_zero_eq]
    intro h₁
    simp [h₁]
  · simp [show w = 0 by omega]

@[simp]
theorem toNat_rotateRight {x : BitVec w} {r : Nat} :
    (x.rotateRight r).toNat = (x.toNat >>> (r % w)) ||| x.toNat <<< (w - r % w) % (2^w) := by
  simp only [rotateRight_def, toNat_shiftLeft, toNat_ushiftRight, toNat_or]

/- ## twoPow -/

theorem twoPow_eq (w : Nat) (i : Nat) : twoPow w i = 1#w <<< i := by
  dsimp [twoPow]

@[simp, bitvec_to_nat]
theorem toNat_twoPow (w : Nat) (i : Nat) : (twoPow w i).toNat = 2^i % 2^w := by
  rcases w with rfl | w
  · simp [Nat.mod_one, toNat_of_zero_length]
  · simp only [twoPow, toNat_shiftLeft, toNat_ofNat]
    have h1 : 1 < 2 ^ (w + 1) := Nat.one_lt_two_pow (by omega)
    rw [Nat.mod_eq_of_lt h1, Nat.shiftLeft_eq, Nat.one_mul]

@[simp]
theorem getLsbD_twoPow (i j : Nat) : (twoPow w i).getLsbD j = ((i < w) && (i = j)) := by
  rcases w with rfl | w
  · simp
  · simp only [twoPow, getLsbD_shiftLeft, getLsbD_ofNat]
    by_cases hj : j < i
    · simp only [hj, decide_true, Bool.not_true, Bool.and_false, Bool.false_and, Bool.false_eq,
      Bool.and_eq_false_imp, decide_eq_true_eq, decide_eq_false_iff_not]
      omega
    · by_cases hi : Nat.testBit 1 (j - i)
      · obtain hi' := Nat.testBit_one_eq_true_iff_self_eq_zero.mp hi
        have hij : j = i := by omega
        simp_all
      · have hij : i ≠ j := by
          intro h; subst h
          simp at hi
        simp_all

@[simp]
theorem getElem_twoPow {i j : Nat} (h : j < w) : (twoPow w i)[j] = decide (j = i) := by
  rw [←getLsbD_eq_getElem, getLsbD_twoPow]
  simp [eq_comm]
  omega

@[simp]
theorem getMsbD_twoPow {i j w: Nat} :
    (twoPow w i).getMsbD j = (decide (i < w) && decide (j = w - i - 1)) := by
  simp only [getMsbD_eq_getLsbD, getLsbD_twoPow]
  by_cases h₀ : i < w <;> by_cases h₁ : j < w <;>
  simp [h₀, h₁] <;> omega

@[simp]
theorem msb_twoPow {i w: Nat} :
    (twoPow w i).msb = (decide (i < w) && decide (i = w - 1)) := by
  simp only [BitVec.msb, getMsbD_eq_getLsbD, Nat.sub_zero, getLsbD_twoPow,
    Bool.and_iff_right_iff_imp, Bool.and_eq_true, decide_eq_true_eq, and_imp]
  intros
  omega

theorem and_twoPow (x : BitVec w) (i : Nat) :
    x &&& (twoPow w i) = if x.getLsbD i then twoPow w i else 0#w := by
  ext j
  simp only [getLsbD_and, getLsbD_twoPow]
  by_cases hj : i = j <;> by_cases hx : x.getLsbD i <;> simp_all

theorem twoPow_and (x : BitVec w) (i : Nat) :
    (twoPow w i) &&& x = if x.getLsbD i then twoPow w i else 0#w := by
  rw [BitVec.and_comm, and_twoPow]

@[simp]
theorem mul_twoPow_eq_shiftLeft (x : BitVec w) (i : Nat) :
    x * (twoPow w i) = x <<< i := by
  apply eq_of_toNat_eq
  simp only [toNat_mul, toNat_twoPow, toNat_shiftLeft, Nat.shiftLeft_eq]
  by_cases hi : i < w
  · have hpow : 2^i < 2^w := Nat.pow_lt_pow_of_lt (by omega) (by omega)
    rw [Nat.mod_eq_of_lt hpow]
  · have hpow : 2 ^ i % 2 ^ w = 0 := by
      rw [Nat.mod_eq_zero_of_dvd]
      apply Nat.pow_dvd_pow 2 (by omega)
    simp [Nat.mul_mod, hpow]

theorem twoPow_mul_eq_shiftLeft (x : BitVec w) (i : Nat) :
    (twoPow w i) * x = x <<< i := by
  rw [BitVec.mul_comm, mul_twoPow_eq_shiftLeft]


theorem twoPow_zero {w : Nat} : twoPow w 0 = 1#w := by
  apply eq_of_toNat_eq
  simp

theorem shiftLeft_eq_mul_twoPow (x : BitVec w) (n : Nat) :
    x <<< n = x * (BitVec.twoPow w n) := by
  ext i
  simp [getLsbD_shiftLeft, Fin.is_lt, decide_true, Bool.true_and, mul_twoPow_eq_shiftLeft]

/-- 2^i * 2^j = 2^(i + j) with bitvectors as well -/
theorem twoPow_mul_twoPow_eq {w : Nat} (i j : Nat) : twoPow w i * twoPow w j = twoPow w (i + j) := by
  apply BitVec.eq_of_toNat_eq
  simp only [toNat_mul, toNat_twoPow]
  rw [← Nat.mul_mod, Nat.pow_add]

/--
The unsigned division of `x` by `2^k` equals shifting `x` right by `k`,
when `k` is less than the bitwidth `w`.
-/
theorem udiv_twoPow_eq_of_lt {w : Nat} {x : BitVec w} {k : Nat} (hk : k < w) : x / (twoPow w k) = x >>> k := by
  have : 2^k < 2^w := Nat.pow_lt_pow_of_lt (by decide) hk
  simp [bitvec_to_nat, Nat.shiftRight_eq_div_pow, Nat.mod_eq_of_lt this]

/- ### cons -/

@[simp] theorem true_cons_zero : cons true 0#w = twoPow (w + 1) w := by
  ext
  simp [getLsbD_cons]
  omega

@[simp] theorem false_cons_zero : cons false 0#w = 0#(w + 1) := by
  ext
  simp [getLsbD_cons]

@[simp] theorem zero_concat_true : concat 0#w true = 1#(w + 1) := by
  ext
  simp [getLsbD_concat]

/- ### setWidth, setWidth, and bitwise operations -/

/--
When the `(i+1)`th bit of `x` is false,
keeping the lower `(i + 1)` bits of `x` equals keeping the lower `i` bits.
-/
theorem setWidth_setWidth_succ_eq_setWidth_setWidth_of_getLsbD_false
  {x : BitVec w} {i : Nat} (hx : x.getLsbD i = false) :
    setWidth w (x.setWidth (i + 1)) =
      setWidth w (x.setWidth i) := by
  ext k h
  simp only [getLsbD_setWidth, h, decide_true, Bool.true_and, getLsbD_or, getLsbD_and]
  by_cases hik : i = k
  · subst hik
    simp [hx]
  · by_cases hik' : k < i + 1 <;> simp [hik'] <;> omega

/--
When the `(i+1)`th bit of `x` is true,
keeping the lower `(i + 1)` bits of `x` equalsk eeping the lower `i` bits
and then performing bitwise-or with `twoPow i = (1 << i)`,
-/
theorem setWidth_setWidth_succ_eq_setWidth_setWidth_or_twoPow_of_getLsbD_true
    {x : BitVec w} {i : Nat} (hx : x.getLsbD i = true) :
    setWidth w (x.setWidth (i + 1)) =
      setWidth w (x.setWidth i) ||| (twoPow w i) := by
  ext k h
  simp only [getLsbD_setWidth, h, decide_true, Bool.true_and, getLsbD_or, getLsbD_and]
  by_cases hik : i = k
  · subst hik
    simp [hx, h]
  · by_cases hik' : k < i + 1 <;> simp [hik, hik'] <;> omega

/-- Bitwise and of `(x : BitVec w)` with `1#w` equals zero extending `x.lsb` to `w`. -/
theorem and_one_eq_setWidth_ofBool_getLsbD {x : BitVec w} :
    (x &&& 1#w) = setWidth w (ofBool (x.getLsbD 0)) := by
  ext (_ | i) h <;> simp [Bool.and_comm]

@[simp]
theorem replicate_zero {x : BitVec w} : x.replicate 0 = 0#0 := by
  simp [replicate]

@[simp]
theorem replicate_one {w : Nat} {x : BitVec w} :
    (x.replicate 1) = x.cast (by rw [Nat.mul_one]) := by
  simp [replicate]

@[simp]
theorem replicate_succ {x : BitVec w} :
    x.replicate (n + 1) =
    (x ++ replicate n x).cast (by rw [Nat.mul_succ]; omega) := by
  simp [replicate]

@[simp]
theorem getLsbD_replicate {n w : Nat} {x : BitVec w} :
    (x.replicate n).getLsbD i =
    (decide (i < w * n) && x.getLsbD (i % w)) := by
  induction n generalizing x
  case zero => simp
  case succ n ih =>
    simp only [replicate_succ, getLsbD_cast, getLsbD_append]
    by_cases hi : i < w * (n + 1)
    · simp only [hi, decide_true, Bool.true_and]
      by_cases hi' : i < w * n
      · simp [hi', ih]
      · simp only [hi', ↓reduceIte]
        rw [Nat.sub_mul_eq_mod_of_lt_of_le (by omega) (by omega)]
    · rw [Nat.mul_succ] at hi ⊢
      simp only [show ¬i < w * n by omega, decide_false, cond_false, hi, Bool.false_and]
      apply BitVec.getLsbD_ge (x := x) (i := i - w * n) (ge := by omega)

@[simp]
theorem getElem_replicate {n w : Nat} {x : BitVec w} (h : i < w * n) :
    (x.replicate n)[i] = if h' : w = 0 then false else x[i % w]'(@Nat.mod_lt i w (by omega)) := by
  simp only [← getLsbD_eq_getElem, getLsbD_replicate]
  cases w <;> simp; omega

theorem append_assoc {x₁ : BitVec w₁} {x₂ : BitVec w₂} {x₃ : BitVec w₃} :
    (x₁ ++ x₂) ++ x₃ = (x₁ ++ (x₂ ++ x₃)).cast (by omega) := by
  induction w₁ generalizing x₂ x₃
  case zero => simp
  case succ n ih =>
    specialize @ih (setWidth n x₁)
    rw [← cons_msb_setWidth x₁, cons_append_append, ih, cons_append]
    ext j h
    simp [getLsbD_cons, show n + w₂ + w₃ = n + (w₂ + w₃) by omega]

theorem replicate_append_self {x : BitVec w} :
    x ++ x.replicate n = (x.replicate n ++ x).cast (by omega) := by
  induction n with
  | zero => simp
  | succ n ih =>
    rw [replicate_succ]
    conv => lhs; rw [ih]
    simp only [cast_cast, cast_eq]
    rw [← cast_append_left]
    · rw [append_assoc]; congr
    · rw [Nat.add_comm, Nat.mul_add, Nat.mul_one]; omega

theorem replicate_succ' {x : BitVec w} :
    x.replicate (n + 1) =
    (replicate n x ++ x).cast (by rw [Nat.mul_succ]) := by
  simp [replicate_append_self]

/-! ### intMin -/

/-- The bitvector of width `w` that has the smallest value when interpreted as an integer. -/
def intMin (w : Nat) := twoPow w (w - 1)

theorem getLsbD_intMin (w : Nat) : (intMin w).getLsbD i = decide (i + 1 = w) := by
<<<<<<< HEAD
  simp only [intMin, getLsbD_twoPow, decide_eq_true_eq, boolToPropSimps]
=======
  simp only [intMin, getLsbD_twoPow, bool_to_prop]
>>>>>>> 80c8837f
  omega

theorem getMsbD_intMin {w i : Nat} :
    (intMin w).getMsbD i = (decide (0 < w) && decide (i = 0)) := by
  simp only [getMsbD, getLsbD_intMin]
  match w, i with
  | 0,   _    => simp
  | w+1, 0    => simp
  | w+1, i+1  => simp; omega

/--
The RHS is zero in case `w = 0` which is modeled by wrapping the expression in `... % 2 ^ w`.
-/
@[simp, bitvec_to_nat]
theorem toNat_intMin : (intMin w).toNat = 2 ^ (w - 1) % 2 ^ w := by
  simp [intMin]

/--
The RHS is zero in case `w = 0` which is modeled by wrapping the expression in `... % 2 ^ w`.
-/
@[simp]
theorem toInt_intMin {w : Nat} :
    (intMin w).toInt = -((2 ^ (w - 1) % 2 ^ w) : Nat) := by
  by_cases h : w = 0
  · subst h
    simp [BitVec.toInt]
  · have w_pos : 0 < w := by omega
    simp only [BitVec.toInt, toNat_intMin, w_pos, Nat.two_pow_pred_mod_two_pow,
      Int.two_pow_pred_sub_two_pow, ite_eq_right_iff]
    rw [Nat.mul_comm]
    simp [w_pos]

theorem toInt_intMin_le (x : BitVec w) :
    (intMin w).toInt ≤ x.toInt := by
  cases w
  case zero => simp [@of_length_zero x]
  case succ w =>
    simp only [toInt_intMin, Nat.add_one_sub_one, Int.ofNat_emod]
    have : 0 < 2 ^ w := Nat.two_pow_pos w
    rw [Int.emod_eq_of_lt (by omega) (by omega)]
    rw [BitVec.toInt_eq_toNat_bmod]
    rw [show (2 ^ w : Nat) = ((2 ^ (w + 1) : Nat) : Int) / 2 by omega]
    apply Int.le_bmod (by omega)

theorem intMin_sle (x : BitVec w) : (intMin w).sle x := by
  simp only [BitVec.sle, toInt_intMin_le x, decide_true]

@[simp]
theorem neg_intMin {w : Nat} : -intMin w = intMin w := by
  by_cases h : 0 < w
  · simp [bitvec_to_nat, h]
  · simp only [Nat.not_lt, Nat.le_zero_eq] at h
    simp [bitvec_to_nat, h]

@[simp]
theorem abs_intMin {w : Nat} : (intMin w).abs = intMin w := by
  simp [BitVec.abs, bitvec_to_nat]

theorem toInt_neg_of_ne_intMin {x : BitVec w} (rs : x ≠ intMin w) :
    (-x).toInt = -(x.toInt) := by
  simp only [ne_eq, toNat_eq, toNat_intMin] at rs
  by_cases x_zero : x = 0
  · subst x_zero
    simp [BitVec.toInt]
    omega
  by_cases w_0 : w = 0
  · subst w_0
    simp [BitVec.eq_nil x]
  have : 0 < w := by omega
  rw [Nat.two_pow_pred_mod_two_pow (by omega)] at rs
  simp only [BitVec.toInt, BitVec.toNat_neg, BitVec.sub_toNat_mod_cancel x_zero]
  have := @Nat.two_pow_pred_mul_two w (by omega)
  split <;> split <;> omega

theorem toInt_neg_eq_ite {x : BitVec w} :
    (-x).toInt = if x = intMin w then x.toInt else -(x.toInt) := by
  by_cases hx : x = intMin w <;>
    simp [hx, neg_intMin, toInt_neg_of_ne_intMin]

theorem msb_intMin {w : Nat} : (intMin w).msb = decide (0 < w) := by
  simp only [msb_eq_decide, toNat_intMin, decide_eq_decide]
  by_cases h : 0 < w <;> simp_all

/-! ### intMax -/

/-- The bitvector of width `w` that has the largest value when interpreted as an integer. -/
def intMax (w : Nat) := (twoPow w (w - 1)) - 1

@[simp, bitvec_to_nat]
theorem toNat_intMax : (intMax w).toNat = 2 ^ (w - 1) - 1 := by
  simp only [intMax]
  by_cases h : w = 0
  · simp [h]
  · have h' : 0 < w := by omega
    rw [toNat_sub, toNat_twoPow, ← Nat.sub_add_comm (by simpa [h'] using Nat.one_le_two_pow),
      Nat.add_sub_assoc (by simpa [h'] using Nat.one_le_two_pow),
      Nat.two_pow_pred_mod_two_pow h', ofNat_eq_ofNat, toNat_ofNat, Nat.one_mod_two_pow h',
      Nat.add_mod_left, Nat.mod_eq_of_lt]
    have := Nat.two_pow_pred_lt_two_pow h'
    have := Nat.two_pow_pos w
    omega

@[simp]
theorem getLsbD_intMax (w : Nat) : (intMax w).getLsbD i = decide (i + 1 < w) := by
  rw [← testBit_toNat, toNat_intMax, Nat.testBit_two_pow_sub_one, decide_eq_decide]
  omega

@[simp] theorem intMax_add_one {w : Nat} : intMax w + 1#w = intMin w := by
  simp only [toNat_eq, toNat_intMax, toNat_add, toNat_intMin, toNat_ofNat, Nat.add_mod_mod]
  by_cases h : w = 0
  · simp [h]
  · rw [Nat.sub_add_cancel (Nat.two_pow_pos (w - 1)), Nat.two_pow_pred_mod_two_pow (by omega)]


/-! ### Non-overflow theorems -/

/-- If `x.toNat + y.toNat < 2^w`, then the addition `(x + y)` does not overflow. -/
theorem toNat_add_of_lt {w} {x y : BitVec w} (h : x.toNat + y.toNat < 2^w) :
    (x + y).toNat = x.toNat + y.toNat := by
  rw [BitVec.toNat_add, Nat.mod_eq_of_lt h]

/--
If `y ≤ x`, then the subtraction `(x - y)` does not overflow.
Thus, `(x - y).toNat = x.toNat - y.toNat`
-/
theorem toNat_sub_of_le {x y : BitVec n} (h : y ≤ x) :
    (x - y).toNat = x.toNat - y.toNat := by
  simp only [toNat_sub]
  rw [BitVec.le_def] at h
  by_cases h' : x.toNat = y.toNat
  · rw [h', Nat.sub_self, Nat.sub_add_cancel (by omega), Nat.mod_self]
  · have : 2 ^ n - y.toNat + x.toNat = 2 ^ n + (x.toNat - y.toNat) := by omega
    rw [this, Nat.add_mod_left, Nat.mod_eq_of_lt (by omega)]

/--
If `y > x`, then the subtraction `(x - y)` *does* overflow, and the result is the wraparound.
Thus, `(x - y).toNat = 2^w - (y.toNat - x.toNat)`.
-/
theorem toNat_sub_of_lt {x y : BitVec w} (h : x < y) :
    (x - y).toNat = 2^w - (y.toNat - x.toNat) := by
  simp only [toNat_sub]
  rw [Nat.mod_eq_of_lt (by bv_omega)]
  bv_omega

/-- If `x.toNat * y.toNat < 2^w`, then the multiplication `(x * y)` does not overflow.
Thus, `(x * y).toNat = x.toNat * y.toNat`.
-/
theorem toNat_mul_of_lt {w} {x y : BitVec w} (h : x.toNat * y.toNat < 2^w) :
    (x * y).toNat = x.toNat * y.toNat := by
  rw [BitVec.toNat_mul, Nat.mod_eq_of_lt h]


/--
`x ≤ y + z` if and only if `x - z ≤ y`
when `x - z` and `y + z` do not overflow.
-/
theorem le_add_iff_sub_le {x y z : BitVec w}
    (hxz : z ≤ x) (hbz : y.toNat + z.toNat < 2^w) :
      x ≤ y + z ↔ x - z ≤ y := by
  simp_all only [BitVec.le_def]
  rw [BitVec.toNat_sub_of_le (by rw [BitVec.le_def]; omega),
    BitVec.toNat_add_of_lt (by omega)]
  omega

/--
`x - z ≤ y - z` if and only if `x ≤ y`
when `x - z` and `y - z` do not overflow.
-/
theorem sub_le_sub_iff_le {x y z : BitVec w} (hxz : z ≤ x) (hyz : z ≤ y) :
    (x - z ≤ y - z) ↔ x ≤ y := by
  simp_all only [BitVec.le_def]
  rw [BitVec.toNat_sub_of_le (by rw [BitVec.le_def]; omega),
    BitVec.toNat_sub_of_le (by rw [BitVec.le_def]; omega)]
  omega

/-! ### neg -/

theorem msb_eq_toInt {x : BitVec w}:
    x.msb = decide (x.toInt < 0) := by
  by_cases h : x.msb <;>
  · simp [h, toInt_eq_msb_cond]
    omega

theorem msb_eq_toNat {x : BitVec w}:
    x.msb = decide (x.toNat ≥ 2 ^ (w - 1)) := by
  simp only [msb_eq_decide, ge_iff_le]

/-! ### abs -/

theorem abs_eq (x : BitVec w) : x.abs = if x.msb then -x else x := by rfl

@[simp, bitvec_to_nat]
theorem toNat_abs {x : BitVec w} : x.abs.toNat = if x.msb then 2^w - x.toNat else x.toNat := by
  simp only [BitVec.abs, neg_eq]
  by_cases h : x.msb = true
  · simp only [h, ↓reduceIte, toNat_neg]
    have : 2 * x.toNat ≥ 2 ^ w := BitVec.msb_eq_true_iff_two_mul_ge.mp h
    rw [Nat.mod_eq_of_lt (by omega)]
  · simp [h]

theorem getLsbD_abs {i : Nat} {x : BitVec w} :
    getLsbD x.abs i = if x.msb then getLsbD (-x) i else getLsbD x i := by
  by_cases h : x.msb <;> simp [BitVec.abs, h]

theorem getElem_abs {i : Nat} {x : BitVec w} (h : i < w) :
    x.abs[i] = if x.msb then (-x)[i] else x[i] := by
  by_cases h : x.msb <;> simp [BitVec.abs, h]

theorem getMsbD_abs {i : Nat} {x : BitVec w} :
    getMsbD (x.abs) i = if x.msb then getMsbD (-x) i else getMsbD x i := by
  by_cases h : x.msb <;> simp [BitVec.abs, h]

/-
The absolute value of `x : BitVec w` is naively a case split on the sign of `x`.
However, recall that when `x = intMin w`, `-x = x`.
Thus, the full value of `abs x` is computed by the case split:
- If `x : BitVec w` is `intMin`, then its absolute value is also `intMin w`, and
  thus `toInt` will equal `intMin.toInt`.
- Otherwise, if `x` is negative, then `x.abs.toInt = (-x).toInt`.
- If `x` is positive, then it is equal to `x.abs.toInt = x.toInt`.
-/
theorem toInt_abs_eq_ite {x : BitVec w} :
  x.abs.toInt =
    if x = intMin w then (intMin w).toInt
    else if x.msb then -x.toInt
    else x.toInt := by
  by_cases hx : x = intMin w
  · simp [hx]
  · simp [hx]
    by_cases hx₂ : x.msb
    · simp [hx₂, abs_eq, toInt_neg_of_ne_intMin hx]
    · simp [hx₂, abs_eq]



/-
The absolute value of `x : BitVec w` is a case split on the sign of `x`, when `x ≠ intMin w`.
This is a variant of `toInt_abs_eq_ite`.
-/
theorem toInt_abs_eq_ite_of_ne_intMin {x : BitVec w} (hx : x ≠ intMin w) :
  x.abs.toInt = if x.msb then -x.toInt else x.toInt := by
  simp [toInt_abs_eq_ite, hx]


/--
The absolute value of `x : BitVec w`, interpreted as an integer, is a case split:
- When `x = intMin w`, then `x.abs = intMin w`
- Otherwise, `x.abs.toInt` equals the absolute value (`x.toInt.natAbs`).

This is a simpler version of `BitVec.toInt_abs_eq_ite`, which hides a case split on `x.msb`.
-/
theorem toInt_abs_eq_natAbs {x : BitVec w} : x.abs.toInt =
    if x = intMin w then (intMin w).toInt else x.toInt.natAbs := by
  rw [toInt_abs_eq_ite]
  by_cases hx : x = intMin w
  · simp [hx]
  · simp [hx]
    by_cases h : x.msb
    · simp only [h, ↓reduceIte]
      have : x.toInt < 0 := by
        rw [toInt_neg_iff]
        have := msb_eq_true_iff_two_mul_ge.mp h
        omega
      omega
    · simp only [h, Bool.false_eq_true, ↓reduceIte]
      have : 0 ≤ x.toInt := by
        rw [toInt_pos_iff]
        exact msb_eq_false_iff_two_mul_lt.mp (by simp [h])
      omega

/-
The absolute value of `(x : BitVec w)`, when interpreted as an integer,
is the absolute value of `x.toInt` when `(x ≠ intMin)`.
-/
theorem toInt_abs_eq_natAbs_of_ne_intMin {x : BitVec w} (hx : x ≠ intMin w) :
    x.abs.toInt = x.toInt.natAbs := by
  simp [toInt_abs_eq_natAbs, hx]

/-! ### Reverse -/

theorem getLsbD_reverse {i : Nat} {x : BitVec w} :
    (x.reverse).getLsbD i = x.getMsbD i := by
  induction w generalizing i
  case zero => simp
  case succ n ih =>
    simp only [reverse, truncate_eq_setWidth, getLsbD_concat]
    rcases i with rfl | i
    · rfl
    · simp only [Nat.add_one_ne_zero, ↓reduceIte, Nat.add_one_sub_one, ih]
      rw [getMsbD_setWidth]
      simp only [show n - (n + 1) = 0 by omega, Nat.zero_le, decide_true, Bool.true_and]
      congr; omega

theorem getMsbD_reverse {i : Nat} {x : BitVec w} :
    (x.reverse).getMsbD i = x.getLsbD i := by
  simp only [getMsbD_eq_getLsbD, getLsbD_reverse]
  by_cases hi : i < w
  · simp only [hi, decide_true, show w - 1 - i < w by omega, Bool.true_and]
    congr; omega
  · simp [hi, show i ≥ w by omega]

theorem msb_reverse {x : BitVec w} :
    (x.reverse).msb = x.getLsbD 0 :=
  by rw [BitVec.msb, getMsbD_reverse]

theorem reverse_append {x : BitVec w} {y : BitVec v} :
    (x ++ y).reverse = (y.reverse ++ x.reverse).cast (by omega) := by
  ext i h
  simp only [getLsbD_append, getLsbD_reverse]
  by_cases hi : i < v
  · by_cases hw : w ≤ i
    · simp [getMsbD_append, getLsbD_cast, getLsbD_append, getLsbD_reverse, hw]
    · simp [getMsbD_append, getLsbD_cast, getLsbD_append, getLsbD_reverse, hw, show i < w by omega]
  · by_cases hw : w ≤ i
    · simp [getMsbD_append, getLsbD_cast, getLsbD_append, hw, show ¬ i < w by omega, getLsbD_reverse]
    · simp [getMsbD_append, getLsbD_cast, getLsbD_append, hw, show i < w by omega, getLsbD_reverse]

@[simp]
theorem reverse_cast {w v : Nat} (h : w = v) (x : BitVec w) :
    (x.cast h).reverse = x.reverse.cast h := by
  subst h; simp

theorem reverse_replicate {n : Nat} {x : BitVec w} :
    (x.replicate n).reverse = (x.reverse).replicate n := by
  induction n with
  | zero => rfl
  | succ n ih =>
    conv => lhs; simp only [replicate_succ']
    simp [reverse_append, ih]

@[simp]
theorem getMsbD_replicate {n w : Nat} {x : BitVec w} :
    (x.replicate n).getMsbD i = (decide (i < w * n) && x.getMsbD (i % w)) := by
  rw [← getLsbD_reverse, reverse_replicate, getLsbD_replicate, getLsbD_reverse]

@[simp]
theorem msb_replicate {n w : Nat} {x : BitVec w} :
    (x.replicate n).msb = (decide (0 < n) && x.msb) := by
  simp only [BitVec.msb, getMsbD_replicate, Nat.zero_mod]
  cases n <;> cases w <;> simp

/-! ### Decidable quantifiers -/

theorem forall_zero_iff {P : BitVec 0 → Prop} :
    (∀ v, P v) ↔ P 0#0 := by
  constructor
  · intro h
    apply h
  · intro h v
    obtain (rfl : v = 0#0) := (by ext i ⟨⟩)
    apply h

theorem forall_cons_iff {P : BitVec (n + 1) → Prop} :
    (∀ v : BitVec (n + 1), P v) ↔ (∀ (x : Bool) (v : BitVec n), P (v.cons x)) := by
  constructor
  · intro h _ _
    apply h
  · intro h v
    have w : v = (v.setWidth n).cons v.msb := by simp
    rw [w]
    apply h

instance instDecidableForallBitVecZero (P : BitVec 0 → Prop) :
    ∀ [Decidable (P 0#0)], Decidable (∀ v, P v)
  | .isTrue h => .isTrue fun v => by
    obtain (rfl : v = 0#0) := (by ext i ⟨⟩)
    exact h
  | .isFalse h => .isFalse (fun w => h (w _))

instance instDecidableForallBitVecSucc (P : BitVec (n+1) → Prop) [DecidablePred P]
    [Decidable (∀ (x : Bool) (v : BitVec n), P (v.cons x))] : Decidable (∀ v, P v) :=
  decidable_of_iff' (∀ x (v : BitVec n), P (v.cons x)) forall_cons_iff

instance instDecidableExistsBitVecZero (P : BitVec 0 → Prop) [Decidable (P 0#0)] :
    Decidable (∃ v, P v) :=
  decidable_of_iff (¬ ∀ v, ¬ P v) Classical.not_forall_not

instance instDecidableExistsBitVecSucc (P : BitVec (n+1) → Prop) [DecidablePred P]
    [Decidable (∀ (x : Bool) (v : BitVec n), ¬ P (v.cons x))] : Decidable (∃ v, P v) :=
  decidable_of_iff (¬ ∀ v, ¬ P v) Classical.not_forall_not

/--
For small numerals this isn't necessary (as typeclass search can use the above two instances),
but for large numerals this provides a shortcut.
Note, however, that for large numerals the decision procedure may be very slow,
and you should use `bv_decide` if possible.
-/
instance instDecidableForallBitVec :
    ∀ (n : Nat) (P : BitVec n → Prop) [DecidablePred P], Decidable (∀ v, P v)
  | 0, _, _ => inferInstance
  | n + 1, _, _ =>
    have := instDecidableForallBitVec n
    inferInstance

/--
For small numerals this isn't necessary (as typeclass search can use the above two instances),
but for large numerals this provides a shortcut.
Note, however, that for large numerals the decision procedure may be very slow.
-/
instance instDecidableExistsBitVec :
    ∀ (n : Nat) (P : BitVec n → Prop) [DecidablePred P], Decidable (∃ v, P v)
  | 0, _, _ => inferInstance
  | _ + 1, _, _ => inferInstance

/-! ### Deprecations -/

set_option linter.missingDocs false

@[deprecated signExtend_eq_setWidth_of_msb_false (since := "2024-12-08")]
abbrev signExtend_eq_not_setWidth_not_of_msb_false := @signExtend_eq_setWidth_of_msb_false

@[deprecated truncate_eq_setWidth (since := "2024-09-18")]
abbrev truncate_eq_zeroExtend := @truncate_eq_setWidth

@[deprecated toNat_setWidth' (since := "2024-09-18")]
abbrev toNat_zeroExtend' := @toNat_setWidth'

@[deprecated toNat_setWidth (since := "2024-09-18")]
abbrev toNat_zeroExtend := @toNat_setWidth

@[deprecated toNat_setWidth (since := "2024-09-18")]
abbrev toNat_truncate := @toNat_setWidth

@[deprecated setWidth_eq (since := "2024-09-18")]
abbrev zeroExtend_eq := @setWidth_eq

@[deprecated setWidth_eq (since := "2024-09-18")]
abbrev truncate_eq := @setWidth_eq

@[deprecated setWidth_zero (since := "2024-09-18")]
abbrev zeroExtend_zero := @setWidth_zero

@[deprecated getElem_setWidth (since := "2024-09-18")]
abbrev getElem_zeroExtend := @getElem_setWidth

@[deprecated getElem_setWidth' (since := "2024-09-18")]
abbrev getElem_zeroExtend' := @getElem_setWidth'

@[deprecated getElem?_setWidth (since := "2024-09-18")]
abbrev getElem?_zeroExtend := @getElem?_setWidth

@[deprecated getElem?_setWidth' (since := "2024-09-18")]
abbrev getElem?_zeroExtend' := @getElem?_setWidth'

@[deprecated getLsbD_setWidth (since := "2024-09-18")]
abbrev getLsbD_zeroExtend := @getLsbD_setWidth

@[deprecated getLsbD_setWidth' (since := "2024-09-18")]
abbrev getLsbD_zeroExtend' := @getLsbD_setWidth'

@[deprecated getMsbD_setWidth_add (since := "2024-09-18")]
abbrev getMsbD_zeroExtend_add := @getMsbD_setWidth_add

@[deprecated getMsbD_setWidth' (since := "2024-09-18")]
abbrev getMsbD_zeroExtend' := @getMsbD_setWidth'

@[deprecated getElem_setWidth (since := "2024-09-18")]
abbrev getElem_truncate := @getElem_setWidth

@[deprecated getElem?_setWidth (since := "2024-09-18")]
abbrev getElem?_truncate := @getElem?_setWidth

@[deprecated getLsbD_setWidth (since := "2024-09-18")]
abbrev getLsbD_truncate := @getLsbD_setWidth

@[deprecated msb_setWidth (since := "2024-09-18")]
abbrev msb_truncate := @msb_setWidth

@[deprecated cast_setWidth (since := "2024-09-18")]
abbrev cast_zeroExtend := @cast_setWidth

@[deprecated cast_setWidth (since := "2024-09-18")]
abbrev cast_truncate := @cast_setWidth

@[deprecated setWidth_setWidth_of_le (since := "2024-09-18")]
abbrev zeroExtend_zeroExtend_of_le := @setWidth_setWidth_of_le

@[deprecated setWidth_eq (since := "2024-09-18")]
abbrev truncate_eq_self := @setWidth_eq

@[deprecated setWidth_cast (since := "2024-09-18")]
abbrev truncate_cast := @setWidth_cast

@[deprecated msb_setWidth (since := "2024-09-18")]
abbrev mbs_zeroExtend := @msb_setWidth

@[deprecated msb_setWidth' (since := "2024-09-18")]
abbrev mbs_zeroExtend' := @msb_setWidth'

@[deprecated setWidth_one_eq_ofBool_getLsb_zero (since := "2024-09-18")]
abbrev zeroExtend_one_eq_ofBool_getLsb_zero := @setWidth_one_eq_ofBool_getLsb_zero

@[deprecated setWidth_ofNat_one_eq_ofNat_one_of_lt (since := "2024-09-18")]
abbrev zeroExtend_ofNat_one_eq_ofNat_one_of_lt := @setWidth_ofNat_one_eq_ofNat_one_of_lt

@[deprecated setWidth_one (since := "2024-09-18")]
abbrev truncate_one := @setWidth_one

@[deprecated setWidth_ofNat_of_le (since := "2024-09-18")]
abbrev truncate_ofNat_of_le := @setWidth_ofNat_of_le

@[deprecated setWidth_or (since := "2024-09-18")]
abbrev truncate_or := @setWidth_or

@[deprecated setWidth_and (since := "2024-09-18")]
abbrev truncate_and := @setWidth_and

@[deprecated setWidth_xor (since := "2024-09-18")]
abbrev truncate_xor := @setWidth_xor

@[deprecated setWidth_not (since := "2024-09-18")]
abbrev truncate_not := @setWidth_not

@[deprecated signExtend_eq_setWidth_of_msb_false  (since := "2024-09-18")]
abbrev signExtend_eq_not_zeroExtend_not_of_msb_false  := @signExtend_eq_setWidth_of_msb_false

@[deprecated signExtend_eq_not_setWidth_not_of_msb_true (since := "2024-09-18")]
abbrev signExtend_eq_not_zeroExtend_not_of_msb_true := @signExtend_eq_not_setWidth_not_of_msb_true

@[deprecated signExtend_eq_setWidth_of_lt (since := "2024-09-18")]
abbrev signExtend_eq_truncate_of_lt := @signExtend_eq_setWidth_of_lt

@[deprecated truncate_append (since := "2024-09-18")]
abbrev truncate_append := @setWidth_append

@[deprecated truncate_append_of_eq (since := "2024-09-18")]
abbrev truncate_append_of_eq := @setWidth_append_of_eq

@[deprecated truncate_cons (since := "2024-09-18")]
abbrev truncate_cons := @setWidth_cons

@[deprecated truncate_succ (since := "2024-09-18")]
abbrev truncate_succ := @setWidth_succ

@[deprecated truncate_add (since := "2024-09-18")]
abbrev truncate_add := @setWidth_add

@[deprecated setWidth_setWidth_succ_eq_setWidth_setWidth_of_getLsbD_false (since := "2024-09-18")]
abbrev zeroExtend_truncate_succ_eq_zeroExtend_truncate_of_getLsbD_false := @setWidth_setWidth_succ_eq_setWidth_setWidth_of_getLsbD_false

@[deprecated setWidth_setWidth_succ_eq_setWidth_setWidth_or_twoPow_of_getLsbD_true (since := "2024-09-18")]
abbrev zeroExtend_truncate_succ_eq_zeroExtend_truncate_or_twoPow_of_getLsbD_true := @setWidth_setWidth_succ_eq_setWidth_setWidth_or_twoPow_of_getLsbD_true

@[deprecated and_one_eq_setWidth_ofBool_getLsbD (since := "2024-09-18")]
abbrev and_one_eq_zeroExtend_ofBool_getLsbD := @and_one_eq_setWidth_ofBool_getLsbD

@[deprecated msb_sshiftRight (since := "2024-10-03")]
abbrev sshiftRight_msb_eq_msb := @msb_sshiftRight

@[deprecated shiftLeft_zero (since := "2024-10-27")]
abbrev shiftLeft_zero_eq := @shiftLeft_zero

@[deprecated ushiftRight_zero (since := "2024-10-27")]
abbrev ushiftRight_zero_eq := @ushiftRight_zero

@[deprecated replicate_zero (since := "2025-01-08")]
abbrev replicate_zero_eq := @replicate_zero

@[deprecated replicate_succ (since := "2025-01-08")]
abbrev replicate_succ_eq := @replicate_succ

end BitVec<|MERGE_RESOLUTION|>--- conflicted
+++ resolved
@@ -897,7 +897,7 @@
       (decide ((max hi lo) - i < w) &&
       x.getMsbD (w - 1 - ((max hi lo) - i)))) := by
   rw [getMsbD_eq_getLsbD, getLsbD_extractLsb, getLsbD_eq_getMsbD]
-  simp only [boolToPropSimps]
+  simp only [bool_to_prop]
   constructor
   · rintro ⟨h₁, h₂, h₃, h₄⟩
     have p : w - 1 - (lo + (hi - lo + 1 - 1 - i)) = w - 1 - (max hi lo - i) := by omega
@@ -3875,11 +3875,7 @@
 def intMin (w : Nat) := twoPow w (w - 1)
 
 theorem getLsbD_intMin (w : Nat) : (intMin w).getLsbD i = decide (i + 1 = w) := by
-<<<<<<< HEAD
-  simp only [intMin, getLsbD_twoPow, decide_eq_true_eq, boolToPropSimps]
-=======
-  simp only [intMin, getLsbD_twoPow, bool_to_prop]
->>>>>>> 80c8837f
+  simp only [intMin, getLsbD_twoPow, decide_eq_true_eq, bool_to_prop]
   omega
 
 theorem getMsbD_intMin {w i : Nat} :

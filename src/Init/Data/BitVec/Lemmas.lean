/-
Copyright (c) 2023 Lean FRO, LLC. All rights reserved.
Released under Apache 2.0 license as described in the file LICENSE.
Authors: Joe Hendrix, Harun Khan, Alex Keizer, Abdalrhman M Mohamed, Siddharth Bhat

-/
prelude
import Init.Data.Bool
import Init.Data.BitVec.Basic
import Init.Data.Fin.Lemmas
import Init.Data.Nat.Lemmas
import Init.Data.Nat.Div.Lemmas
import Init.Data.Nat.Mod
import Init.Data.Nat.Div.Lemmas
import Init.Data.Int.Bitwise.Lemmas
import Init.Data.Int.LemmasAux
import Init.Data.Int.Pow
import Init.Data.Int.LemmasAux

set_option linter.missingDocs true

namespace BitVec

@[simp] theorem getLsbD_ofFin (x : Fin (2^n)) (i : Nat) :
    getLsbD (BitVec.ofFin x) i = x.val.testBit i := rfl

@[simp] theorem getElem_ofFin (x : Fin (2^n)) (i : Nat) (h : i < n) :
    (BitVec.ofFin x)[i] = x.val.testBit i := rfl

@[simp] theorem getLsbD_ge (x : BitVec w) (i : Nat) (ge : w ≤ i) : getLsbD x i = false := by
  let ⟨x, x_lt⟩ := x
  simp only [getLsbD_ofFin]
  apply Nat.testBit_lt_two_pow
  have p : 2^w ≤ 2^i := Nat.pow_le_pow_right (by omega) ge
  omega

@[simp] theorem getMsbD_ge (x : BitVec w) (i : Nat) (ge : w ≤ i) : getMsbD x i = false := by
  rw [getMsbD]
  simp only [Bool.and_eq_false_imp, decide_eq_true_eq]
  omega

theorem lt_of_getLsbD {x : BitVec w} {i : Nat} : getLsbD x i = true → i < w := by
  if h : i < w then
    simp [h]
  else
    simp [Nat.ge_of_not_lt h]

theorem lt_of_getMsbD {x : BitVec w} {i : Nat} : getMsbD x i = true → i < w := by
  if h : i < w then
    simp [h]
  else
    simp [Nat.ge_of_not_lt h]

@[simp] theorem getElem?_eq_getElem {l : BitVec w} {n} (h : n < w) : l[n]? = some l[n] := by
  simp only [getElem?_def, h, ↓reduceDIte]

theorem getElem?_eq_some_iff {l : BitVec w} : l[n]? = some a ↔ ∃ h : n < w, l[n] = a := by
  simp only [getElem?_def]
  split
  · simp_all
  · simp; omega

set_option linter.missingDocs false in
@[deprecated getElem?_eq_some_iff (since := "2025-02-17")]
abbrev getElem?_eq_some := @getElem?_eq_some_iff

@[simp] theorem getElem?_eq_none_iff {l : BitVec w} : l[n]? = none ↔ w ≤ n := by
  simp only [getElem?_def]
  split
  · simp_all
  · simp; omega

theorem getElem?_eq_none {l : BitVec w} (h : w ≤ n) : l[n]? = none := getElem?_eq_none_iff.mpr h

theorem getElem?_eq (l : BitVec w) (i : Nat) :
    l[i]? = if h : i < w then some l[i] else none := by
  split <;> simp_all

@[simp] theorem some_getElem_eq_getElem? (l : BitVec w) (i : Nat) (h : i < w) :
    (some l[i] = l[i]?) ↔ True := by
  simp [h]

@[simp] theorem getElem?_eq_some_getElem (l : BitVec w) (i : Nat) (h : i < w) :
    (l[i]? = some l[i]) ↔ True := by
  simp [h]

theorem getElem_eq_iff {l : BitVec w} {n : Nat} {h : n < w} : l[n] = x ↔ l[n]? = some x := by
  simp only [getElem?_eq_some_iff]
  exact ⟨fun w => ⟨h, w⟩, fun h => h.2⟩

theorem getElem_eq_getElem? (l : BitVec w) (i : Nat) (h : i < w) :
    l[i] = l[i]?.get (by simp [getElem?_eq_getElem, h]) := by
  simp [getElem_eq_iff]

theorem getLsbD_eq_getElem?_getD {x : BitVec w} {i : Nat} :
    x.getLsbD i = x[i]?.getD false := by
  rw [getElem?_def]
  split
  · rfl
  · simp_all

@[simp]
theorem getElem_of_getLsbD_eq_true {x : BitVec w} {i : Nat} (h : x.getLsbD i = true) :
    (x[i]'(lt_of_getLsbD h) = true) = True := by
  simp [← BitVec.getLsbD_eq_getElem, h]

/--
This normalized a bitvec using `ofFin` to `ofNat`.
-/
theorem ofFin_eq_ofNat : @BitVec.ofFin w (Fin.mk x lt) = BitVec.ofNat w x := by
  simp only [BitVec.ofNat, Fin.ofNat', lt, Nat.mod_eq_of_lt]

/-- Prove equality of bitvectors in terms of nat operations. -/
theorem eq_of_toNat_eq {n} : ∀ {x y : BitVec n}, x.toNat = y.toNat → x = y
  | ⟨_, _⟩, ⟨_, _⟩, rfl => rfl

/-- Prove nonequality of bitvectors in terms of nat operations. -/
theorem toNat_ne_iff_ne {n} {x y : BitVec n} : x.toNat ≠ y.toNat ↔ x ≠ y := by
  constructor
  · rintro h rfl; apply h rfl
  · intro h h_eq; apply h <| eq_of_toNat_eq h_eq

@[simp] theorem val_toFin (x : BitVec w) : x.toFin.val = x.toNat := rfl

@[bitvec_to_nat] theorem toNat_eq {x y : BitVec n} : x = y ↔ x.toNat = y.toNat :=
  Iff.intro (congrArg BitVec.toNat) eq_of_toNat_eq

@[bitvec_to_nat] theorem toNat_ne {x y : BitVec n} : x ≠ y ↔ x.toNat ≠ y.toNat := by
  rw [Ne, toNat_eq]

theorem testBit_toNat (x : BitVec w) : x.toNat.testBit i = x.getLsbD i := rfl

theorem getMsb'_eq_getLsb' (x : BitVec w) (i : Fin w) :
    x.getMsb' i = x.getLsb' ⟨w - 1 - i, by omega⟩ := by
  simp only [getMsb', getLsb']

theorem getMsb?_eq_getLsb? (x : BitVec w) (i : Nat) :
    x.getMsb? i = if i < w then x.getLsb? (w - 1 - i) else none := by
  simp only [getMsb?, getLsb?_eq_getElem?]
  split <;> simp [getMsb'_eq_getLsb']

theorem getMsbD_eq_getLsbD (x : BitVec w) (i : Nat) : x.getMsbD i = (decide (i < w) && x.getLsbD (w - 1 - i)) := by
  rw [getMsbD, getLsbD]

theorem getLsbD_eq_getMsbD (x : BitVec w) (i : Nat) : x.getLsbD i = (decide (i < w) && x.getMsbD (w - 1 - i)) := by
  rw [getMsbD]
  by_cases h₁ : i < w <;> by_cases h₂ : w - 1 - i < w <;>
    simp only [h₁, h₂] <;> simp only [decide_true, decide_false, Bool.false_and, Bool.and_false, Bool.true_and, Bool.and_true]
  · congr
    omega
  all_goals
    apply getLsbD_ge
    omega

@[simp] theorem getLsb?_ge (x : BitVec w) (i : Nat) (ge : w ≤ i) : x[i]? = none := by
  simp [ge]

@[simp] theorem getMsb?_ge (x : BitVec w) (i : Nat) (ge : w ≤ i) : getMsb? x i = none := by
  simp [getMsb?_eq_getLsb?]; omega

theorem lt_of_getLsb?_eq_some (x : BitVec w) (i : Nat) : x[i]? = some b → i < w := by
  cases h : x[i]? with
  | none => simp
  | some => by_cases i < w <;> simp_all

theorem lt_of_getMsb?_eq_some (x : BitVec w) (i : Nat) : getMsb? x i = some b → i < w := by
  if h : i < w then
    simp [h]
  else
    simp [Nat.ge_of_not_lt h]

theorem lt_of_getLsb?_isSome (x : BitVec w) (i : Nat) : x[i]?.isSome → i < w := by
  cases h : x[i]? with
  | none => simp
  | some => by_cases i < w <;> simp_all

theorem lt_of_getMsb?_isSome (x : BitVec w) (i : Nat) : (getMsb? x i).isSome → i < w := by
  if h : i < w then
    simp [h]
  else
    simp [Nat.ge_of_not_lt h]

theorem getMsbD_eq_getMsb?_getD (x : BitVec w) (i : Nat) :
    x.getMsbD i = (x.getMsb? i).getD false := by
  rw [getMsbD_eq_getLsbD]
  by_cases h : w = 0
  · simp [getMsb?, h]
  · rw [getLsbD_eq_getElem?_getD, getMsb?_eq_getLsb?]
    split <;>
    · simp only [getLsb?_eq_getElem?, Bool.and_iff_right_iff_imp, decide_eq_true_eq,
        Option.getD_none, Bool.and_eq_false_imp]
      intros
      omega

theorem eq_of_getLsbD_eq {x y : BitVec w}
    (pred : ∀ i, i < w → x.getLsbD i = y.getLsbD i) : x = y := by
  apply eq_of_toNat_eq
  apply Nat.eq_of_testBit_eq
  intro i
  if i_lt : i < w then
    exact pred i i_lt
  else
    have p : i ≥ w := Nat.le_of_not_gt i_lt
    simp [testBit_toNat, getLsbD_ge _ _ p]

@[ext] theorem eq_of_getElem_eq {x y : BitVec n} :
        (∀ i (hi : i < n), x[i] = y[i]) → x = y :=
  fun h => BitVec.eq_of_getLsbD_eq (h ↑·)

theorem eq_of_getLsbD_eq_iff {w : Nat} {x y : BitVec w} :
    x = y ↔ ∀ (i : Nat), i < w → x.getLsbD i = y.getLsbD i := by
  have iff := @BitVec.eq_of_getElem_eq_iff w x y
  constructor
  · intros heq i lt
    have hext := iff.mp heq i lt
    simp only [← getLsbD_eq_getElem] at hext
    exact hext
  · intros heq
    exact iff.mpr heq

theorem eq_of_getMsbD_eq {x y : BitVec w}
    (pred : ∀ i, i < w → x.getMsbD i = y.getMsbD i) : x = y := by
  simp only [getMsbD] at pred
  apply eq_of_getLsbD_eq
  intro i i_lt
  if w_zero : w = 0 then
    simp [w_zero]
  else
    have w_pos := Nat.pos_of_ne_zero w_zero
    have r : i ≤ w - 1 := by
      simp [Nat.le_sub_iff_add_le w_pos]
      exact i_lt
    have q_lt : w - 1 - i < w := by
      simp only [Nat.sub_sub]
      apply Nat.sub_lt w_pos
      simp [Nat.succ_add]
    have q := pred (w - 1 - i) q_lt
    simpa [q_lt, Nat.sub_sub_self, r] using q

-- This cannot be a `@[simp]` lemma, as it would be tried at every term.
theorem of_length_zero {x : BitVec 0} : x = 0#0 := by ext; simp [← getLsbD_eq_getElem]

theorem toNat_zero_length (x : BitVec 0) : x.toNat = 0 := by simp [of_length_zero]
theorem toInt_zero_length (x : BitVec 0) : x.toInt = 0 := by simp [of_length_zero]

theorem getLsbD_zero_length (x : BitVec 0) : x.getLsbD i = false := by simp
theorem getMsbD_zero_length (x : BitVec 0) : x.getMsbD i = false := by simp
theorem msb_zero_length (x : BitVec 0) : x.msb = false := by simp [BitVec.msb, of_length_zero]

theorem toNat_of_zero_length (h : w = 0) (x : BitVec w) : x.toNat = 0 := by
  subst h; simp [toNat_zero_length]
theorem toInt_of_zero_length (h : w = 0) (x : BitVec w) : x.toInt = 0 := by
  subst h; simp [toInt_zero_length]
theorem getLsbD_of_zero_length (h : w = 0) (x : BitVec w) : x.getLsbD i = false := by
  subst h; simp [getLsbD_zero_length]
theorem getMsbD_of_zero_length (h : w = 0) (x : BitVec w) : x.getMsbD i = false := by
  subst h; simp [getMsbD_zero_length]
theorem msb_of_zero_length (h : w = 0) (x : BitVec w) : x.msb = false := by
  subst h; simp [msb_zero_length]

theorem ofFin_ofNat (n : Nat) :
    ofFin (no_index (OfNat.ofNat n : Fin (2^w))) = OfNat.ofNat n := by
  simp only [OfNat.ofNat, Fin.ofNat', BitVec.ofNat, Nat.and_two_pow_sub_one_eq_mod]

theorem eq_of_toFin_eq : ∀ {x y : BitVec w}, x.toFin = y.toFin → x = y
  | ⟨_, _⟩, ⟨_, _⟩, rfl => rfl

theorem toFin_inj {x y : BitVec w} : x.toFin = y.toFin ↔ x = y := by
  apply Iff.intro
  case mp =>
    exact @eq_of_toFin_eq w x y
  case mpr =>
    intro h
    simp [toFin, h]

theorem toFin_zero : toFin (0 : BitVec w) = 0 := rfl
theorem toFin_one  : toFin (1 : BitVec w) = 1 := by
  rw [toFin_inj]; simp only [ofNat_eq_ofNat, ofFin_ofNat]

@[simp] theorem toNat_ofBool (b : Bool) : (ofBool b).toNat = b.toNat := by
  cases b <;> rfl

@[simp] theorem toInt_ofBool (b : Bool) : (ofBool b).toInt = -b.toInt := by
  cases b <;> rfl

@[simp] theorem toFin_ofBool (b : Bool) : (ofBool b).toFin = Fin.ofNat' 2 (b.toNat) := by
  cases b <;> rfl

theorem ofNat_one (n : Nat) : BitVec.ofNat 1 n = BitVec.ofBool (n % 2 = 1) :=  by
  rcases (Nat.mod_two_eq_zero_or_one n) with h | h <;> simp [h, BitVec.ofNat, Fin.ofNat']

theorem ofBool_eq_iff_eq : ∀ {b b' : Bool}, BitVec.ofBool b = BitVec.ofBool b' ↔ b = b' := by
  decide

@[simp] theorem not_ofBool : ~~~ (ofBool b) = ofBool (!b) := by cases b <;> rfl

@[simp] theorem ofBool_and_ofBool : ofBool b &&& ofBool b' = ofBool (b && b') := by
  cases b <;> cases b' <;> rfl

@[simp] theorem ofBool_or_ofBool : ofBool b ||| ofBool b' = ofBool (b || b') := by
  cases b <;> cases b' <;> rfl

@[simp] theorem ofBool_xor_ofBool : ofBool b ^^^ ofBool b' = ofBool (b ^^ b') := by
  cases b <;> cases b' <;> rfl

@[simp, bitvec_to_nat] theorem toNat_ofFin (x : Fin (2^n)) : (BitVec.ofFin x).toNat = x.val := rfl

@[simp] theorem toNat_ofNatLT (x : Nat) (p : x < 2^w) : (x#'p).toNat = x := rfl

@[deprecated toNat_ofNatLT (since := "2025-02-13")]
theorem toNat_ofNatLt (x : Nat) (p : x < 2^w) : (x#'p).toNat = x := rfl

@[simp] theorem getLsbD_ofNatLT {n : Nat} (x : Nat) (lt : x < 2^n) (i : Nat) :
  getLsbD (x#'lt) i = x.testBit i := by
  simp [getLsbD, BitVec.ofNatLT]

@[deprecated getLsbD_ofNatLT (since := "2025-02-13")]
theorem getLsbD_ofNatLt {n : Nat} (x : Nat) (lt : x < 2^n) (i : Nat) :
  getLsbD (x#'lt) i = x.testBit i := getLsbD_ofNatLT x lt i

@[simp] theorem getMsbD_ofNatLT {n x i : Nat} (h : x < 2^n) :
    getMsbD (x#'h) i = (decide (i < n) && x.testBit (n - 1 - i)) := by
  simp [getMsbD, getLsbD]

@[deprecated getMsbD_ofNatLT (since := "2025-02-13")]
theorem getMsbD_ofNatLt {n x i : Nat} (h : x < 2^n) :
    getMsbD (x#'h) i = (decide (i < n) && x.testBit (n - 1 - i)) := getMsbD_ofNatLT h

@[simp, bitvec_to_nat] theorem toNat_ofNat (x w : Nat) : (BitVec.ofNat w x).toNat = x % 2^w := by
  simp [BitVec.toNat, BitVec.ofNat, Fin.ofNat']

theorem ofNatLT_eq_ofNat {w : Nat} {n : Nat} (hn) : BitVec.ofNatLT n hn = BitVec.ofNat w n :=
  eq_of_toNat_eq (by simp [Nat.mod_eq_of_lt hn])

@[simp] theorem toFin_ofNat (x : Nat) : toFin (BitVec.ofNat w x) = Fin.ofNat' (2^w) x := rfl

@[simp] theorem finMk_toNat (x : BitVec w) : Fin.mk x.toNat x.isLt = x.toFin := rfl

@[simp] theorem toFin_ofNatLT {n : Nat} (h : n < 2 ^ w) : (BitVec.ofNatLT n h).toFin = Fin.mk n h := rfl

@[simp] theorem toFin_ofFin (n : Fin (2 ^ w)) : (BitVec.ofFin n).toFin = n := rfl
@[simp] theorem ofFin_toFin (x : BitVec w) : BitVec.ofFin x.toFin = x := rfl

@[simp] theorem ofNatLT_finVal (n : Fin (2 ^ w)) : BitVec.ofNatLT n.val n.isLt = BitVec.ofFin n := rfl

@[simp] theorem ofNatLT_toNat (x : BitVec w) : BitVec.ofNatLT x.toNat x.isLt = x := rfl

@[simp] theorem ofNat_finVal (n : Fin (2 ^ w)) : BitVec.ofNat w n.val = BitVec.ofFin n := by
  rw [← BitVec.ofNatLT_eq_ofNat n.isLt, ofNatLT_finVal]

-- Remark: we don't use `[simp]` here because simproc` subsumes it for literals.
-- If `x` and `n` are not literals, applying this theorem eagerly may not be a good idea.
theorem getLsbD_ofNat (n : Nat) (x : Nat) (i : Nat) :
  getLsbD (BitVec.ofNat n x) i = (i < n && x.testBit i) := by
  simp [getLsbD, BitVec.ofNat, Fin.val_ofNat']

@[simp] theorem getLsbD_zero : (0#w).getLsbD i = false := by simp [getLsbD]

@[simp] theorem getElem_zero (h : i < w) : (0#w)[i] = false := by simp [getElem_eq_testBit_toNat]

@[simp] theorem getMsbD_zero : (0#w).getMsbD i = false := by simp [getMsbD]

@[simp] theorem getLsbD_one : (1#w).getLsbD i = (decide (0 < w) && decide (i = 0)) := by
  simp only [getLsbD, toNat_ofNat, Nat.testBit_mod_two_pow]
  by_cases h : i = 0
    <;> simp [h, Nat.testBit_to_div_mod, Nat.div_eq_of_lt]

@[simp] theorem getElem_one (h : i < w) : (1#w)[i] = decide (i = 0) := by
  simp [← getLsbD_eq_getElem, getLsbD_one, h, show 0 < w by omega]

/-- The msb at index `w-1` is the least significant bit, and is true when the width is nonzero. -/
@[simp] theorem getMsbD_one : (1#w).getMsbD i = (decide (i = w - 1) && decide (0 < w)) := by
  simp only [getMsbD]
  by_cases h : 0 < w <;> by_cases h' : i = w - 1 <;> simp [h, h'] <;> omega

@[simp] theorem toNat_mod_cancel (x : BitVec n) : x.toNat % (2^n) = x.toNat :=
  Nat.mod_eq_of_lt x.isLt

@[simp] theorem toNat_mod_cancel' {x : BitVec n} :
    (x.toNat : Int) % (((2 ^ n) : Nat) : Int) = x.toNat := by
  rw_mod_cast [toNat_mod_cancel]

@[simp] theorem sub_toNat_mod_cancel {x : BitVec w} (h : ¬ x = 0#w) :
    (2 ^ w - x.toNat) % 2 ^ w = 2 ^ w - x.toNat := by
  simp only [toNat_eq, toNat_ofNat, Nat.zero_mod] at h
  rw [Nat.mod_eq_of_lt (by omega)]

@[simp] theorem toNat_mod_cancel_of_lt {x : BitVec n} (h : n < m) : x.toNat % (2 ^ m) = x.toNat := by
  have : 2 ^ n < 2 ^ m := Nat.pow_lt_pow_of_lt (by omega) h
  exact Nat.mod_eq_of_lt (by omega)

@[simp] theorem sub_sub_toNat_cancel {x : BitVec w} :
    2 ^ w - (2 ^ w - x.toNat) = x.toNat := by
  simp [Nat.sub_sub_eq_min, Nat.min_eq_right]
  omega

@[simp] theorem sub_add_bmod_cancel {x y : BitVec w} :
    ((((2 ^ w : Nat) - y.toNat) : Int) + x.toNat).bmod (2 ^ w) =
      ((x.toNat : Int) - y.toNat).bmod (2 ^ w) := by
  rw [Int.sub_eq_add_neg, Int.add_assoc, Int.add_comm, Int.bmod_add_cancel, Int.add_comm,
    Int.sub_eq_add_neg]

private theorem lt_two_pow_of_le {x m n : Nat} (lt : x < 2 ^ m) (le : m ≤ n) : x < 2 ^ n :=
  Nat.lt_of_lt_of_le lt (Nat.pow_le_pow_right (by trivial : 0 < 2) le)

theorem getElem_zero_ofNat_zero (i : Nat) (h : i < w) : (BitVec.ofNat w 0)[i] = false := by
  simp

theorem getElem_zero_ofNat_one (h : 0 < w) : (BitVec.ofNat w 1)[0] = true := by
  simp

theorem getElem?_zero_ofNat_zero : (BitVec.ofNat (w+1) 0)[0]? = some false := by
  simp

theorem getElem?_zero_ofNat_one : (BitVec.ofNat (w+1) 1)[0]? = some true := by
  simp

-- This does not need to be a `@[simp]` theorem as it is already handled by `getElem?_eq_getElem`.
theorem getElem?_zero_ofBool (b : Bool) : (ofBool b)[0]? = some b := by
  simp only [ofBool, ofNat_eq_ofNat, cond_eq_if]
  split <;> simp_all

@[simp] theorem getElem_zero_ofBool (b : Bool) : (ofBool b)[0] = b := by
  rw [getElem_eq_iff, getElem?_zero_ofBool]

theorem getElem?_succ_ofBool (b : Bool) (i : Nat) : (ofBool b)[i + 1]? = none := by
  simp

@[simp]
theorem getLsbD_ofBool (b : Bool) (i : Nat) : (ofBool b).getLsbD i = ((i = 0) && b) := by
  rcases b with rfl | rfl
  · simp [ofBool]
  · simp only [ofBool, ofNat_eq_ofNat, cond_true, getLsbD_ofNat, Bool.and_true]
    by_cases hi : i = 0 <;> simp [hi] <;> omega

@[simp] theorem getElem_ofBool_zero {b : Bool} : (ofBool b)[0] = b := by simp

@[simp]
theorem getElem_ofBool {b : Bool} {h : i < 1}: (ofBool b)[i] = b := by
  simp [← getLsbD_eq_getElem]
  omega

@[simp] theorem getMsbD_ofBool (b : Bool) : (ofBool b).getMsbD i = (decide (i = 0) && b) := by
  cases b <;> simp [getMsbD]

@[simp] theorem msb_ofBool (b : Bool) : (ofBool b).msb = b := by
  cases b <;> simp [BitVec.msb]

@[simp] theorem one_eq_zero_iff : 1#w = 0#w ↔ w = 0 := by
  constructor
  · intro h
    cases w
    · rfl
    · replace h := congrArg BitVec.toNat h
      simp at h
  · rintro rfl
    simp

/-! ### msb -/

@[simp] theorem msb_zero : (0#w).msb = false := by simp [BitVec.msb, getMsbD]

@[simp] theorem msb_one : (1#w).msb = decide (w = 1) := by
  simp [BitVec.msb, getMsbD_one, ← Bool.decide_and]
  omega

theorem msb_eq_getLsbD_last (x : BitVec w) :
    x.msb = x.getLsbD (w - 1) := by
  simp only [BitVec.msb, getMsbD]
  rcases w  with rfl | w
  · simp [BitVec.eq_nil x]
  · simp

@[bitvec_to_nat] theorem getLsbD_last (x : BitVec w) :
    x.getLsbD (w-1) = decide (2 ^ (w-1) ≤ x.toNat) := by
  rcases w with rfl | w
  · simp [toNat_of_zero_length]
  · simp only [getLsbD, Nat.testBit_to_div_mod, Nat.succ_sub_succ_eq_sub, Nat.sub_zero]
    rcases (Nat.lt_or_ge (BitVec.toNat x) (2 ^ w)) with h | h
    · simp [Nat.div_eq_of_lt h, h]
    · simp only [h]
      rw [Nat.div_eq_sub_div (Nat.two_pow_pos w) h, Nat.div_eq_of_lt]
      · simp
      · omega

@[bitvec_to_nat] theorem getLsbD_succ_last (x : BitVec (w + 1)) :
    x.getLsbD w = decide (2 ^ w ≤ x.toNat) := getLsbD_last x

@[bitvec_to_nat] theorem msb_eq_decide (x : BitVec w) : BitVec.msb x = decide (2 ^ (w-1) ≤ x.toNat) := by
  simp [msb_eq_getLsbD_last, getLsbD_last]

theorem toNat_ge_of_msb_true {x : BitVec n} (p : BitVec.msb x = true) : x.toNat ≥ 2^(n-1) := by
  match n with
  | 0 =>
    simp [BitVec.msb, BitVec.getMsbD] at p
  | n + 1 =>
    simp only [msb_eq_decide, Nat.add_one_sub_one, decide_eq_true_eq] at p
    simp only [Nat.add_sub_cancel]
    exact p

theorem msb_eq_getMsbD_zero (x : BitVec w) : x.msb = x.getMsbD 0 := by
  cases w <;> simp [getMsbD_eq_getLsbD, msb_eq_getLsbD_last]

/-! ### cast -/

@[simp, bitvec_to_nat] theorem toNat_cast (h : w = v) (x : BitVec w) : (x.cast h).toNat = x.toNat := rfl
@[simp] theorem toFin_cast (h : w = v) (x : BitVec w) :
    (x.cast h).toFin = x.toFin.cast (by rw [h]) :=
  rfl

@[simp] theorem getLsbD_cast (h : w = v) (x : BitVec w) : (x.cast h).getLsbD i = x.getLsbD i := by
  subst h; simp

@[simp] theorem getMsbD_cast (h : w = v) (x : BitVec w) : (x.cast h).getMsbD i = x.getMsbD i := by
  subst h; simp

@[simp] theorem getElem_cast (h : w = v) (x : BitVec w) (p : i < v) : (x.cast h)[i] = x[i] := by
  subst h; simp

@[simp] theorem msb_cast (h : w = v) (x : BitVec w) : (x.cast h).msb = x.msb := by
  simp [BitVec.msb]

/-! ### toInt/ofInt -/

/-- Prove equality of bitvectors in terms of nat operations. -/
theorem toInt_eq_toNat_cond (x : BitVec n) :
    x.toInt =
      if 2*x.toNat < 2^n then
        (x.toNat : Int)
      else
        (x.toNat : Int) - (2^n : Nat) :=
  rfl

theorem toInt_eq_toNat_of_lt {x : BitVec n} (h : 2 * x.toNat < 2^n) :
    x.toInt = x.toNat := by
  simp [toInt_eq_toNat_cond, h]

theorem msb_eq_false_iff_two_mul_lt {x : BitVec w} : x.msb = false ↔ 2 * x.toNat < 2^w := by
  cases w <;> simp [Nat.pow_succ, Nat.mul_comm _ 2, msb_eq_decide, toNat_of_zero_length]

theorem msb_eq_true_iff_two_mul_ge {x : BitVec w} : x.msb = true ↔ 2 * x.toNat ≥ 2^w := by
  simp [← Bool.ne_false_iff, msb_eq_false_iff_two_mul_lt]

/-- Characterize `x.toInt` in terms of `x.msb`. -/
theorem toInt_eq_msb_cond (x : BitVec w) :
    x.toInt = if x.msb then (x.toNat : Int) - (2^w : Nat) else (x.toNat : Int) := by
  simp only [BitVec.toInt, ← msb_eq_false_iff_two_mul_lt]
  cases x.msb <;> rfl

theorem toInt_eq_toNat_of_msb {x : BitVec w} (h : x.msb = false) :
    x.toInt = x.toNat := by
  simp [toInt_eq_msb_cond, h]

theorem toNat_toInt_of_msb {w : Nat} (b : BitVec w) (hb : b.msb = false) : b.toInt.toNat = b.toNat := by
  simp [b.toInt_eq_toNat_of_msb hb]

theorem toInt_eq_toNat_bmod (x : BitVec n) : x.toInt = Int.bmod x.toNat (2^n) := by
  simp only [toInt_eq_toNat_cond]
  split
  next g =>
    rw [Int.bmod_pos] <;> simp only [←Int.ofNat_emod, toNat_mod_cancel]
    omega
  next g =>
    rw [Int.bmod_neg] <;> simp only [←Int.ofNat_emod, toNat_mod_cancel]
    omega

theorem toInt_neg_of_msb_true {x : BitVec w} (h : x.msb = true) : x.toInt < 0 := by
  simp only [BitVec.toInt]
  have : 2 * x.toNat ≥ 2 ^ w := msb_eq_true_iff_two_mul_ge.mp h
  omega

theorem toInt_nonneg_of_msb_false {x : BitVec w} (h : x.msb = false) : 0 ≤ x.toInt := by
  simp only [BitVec.toInt]
  have : 2 * x.toNat < 2 ^ w := msb_eq_false_iff_two_mul_lt.mp h
  omega

@[simp] theorem toInt_one_of_lt {w : Nat} (h : 1 < w) : (1#w).toInt = 1 := by
  rw [toInt_eq_msb_cond]
  simp only [msb_one, show w ≠ 1 by omega, decide_false, Bool.false_eq_true, ↓reduceIte,
    toNat_ofNat, Int.ofNat_emod]
  norm_cast
  apply Nat.mod_eq_of_lt
  apply Nat.one_lt_two_pow (by omega)

/-- Prove equality of bitvectors in terms of nat operations. -/
theorem eq_of_toInt_eq {x y : BitVec n} : x.toInt = y.toInt → x = y := by
  intro eq
  simp only [toInt_eq_toNat_cond] at eq
  apply eq_of_toNat_eq
  revert eq
  have _xlt := x.isLt
  have _ylt := y.isLt
  split <;> split <;> omega

theorem toInt_inj {x y : BitVec n} : x.toInt = y.toInt ↔ x = y :=
  Iff.intro eq_of_toInt_eq (congrArg BitVec.toInt)

theorem toInt_ne {x y : BitVec n} : x.toInt ≠ y.toInt ↔ x ≠ y  := by
  rw [Ne, toInt_inj]

@[simp, bitvec_to_nat] theorem toNat_ofInt {n : Nat} (i : Int) :
  (BitVec.ofInt n i).toNat = (i % (2^n : Nat)).toNat := by
  unfold BitVec.ofInt
  simp

theorem toInt_ofNat {n : Nat} (x : Nat) :
  (BitVec.ofNat n x).toInt = (x : Int).bmod (2^n) := by
  simp [toInt_eq_toNat_bmod]

@[simp] theorem toInt_ofInt {n : Nat} (i : Int) :
  (BitVec.ofInt n i).toInt = i.bmod (2^n) := by
  have _ := Nat.two_pow_pos n
  have p : 0 ≤ i % (2^n : Nat) := by omega
  simp [toInt_eq_toNat_bmod, Int.toNat_of_nonneg p]

theorem toInt_ofInt_eq_self {w : Nat} (hw : 0 < w) {n : Int}
    (h : -2 ^ (w - 1) ≤ n) (h' : n < 2 ^ (w - 1)) : (BitVec.ofInt w n).toInt = n := by
  have hw : w = (w - 1) + 1 := by omega
  rw [toInt_ofInt, Int.bmod_eq_self_of_le] <;> (rw [hw]; simp [Int.natCast_pow]; omega)

@[simp] theorem ofInt_natCast (w n : Nat) :
  BitVec.ofInt w (n : Int) = BitVec.ofNat w n := rfl

@[simp] theorem ofInt_ofNat (w n : Nat) :
  BitVec.ofInt w (no_index (OfNat.ofNat n)) = BitVec.ofNat w (OfNat.ofNat n) := rfl

@[simp] theorem ofInt_toInt {x : BitVec w} : BitVec.ofInt w x.toInt = x := by
  by_cases h : 2 * x.toNat < 2^w <;> ext <;> simp [←getLsbD_eq_getElem, getLsbD, h, BitVec.toInt]

theorem toInt_neg_iff {w : Nat} {x : BitVec w} :
    BitVec.toInt x < 0 ↔ 2 ^ w ≤ 2 * x.toNat := by
  simp [toInt_eq_toNat_cond]; omega

theorem toInt_pos_iff {w : Nat} {x : BitVec w} :
    0 ≤ BitVec.toInt x ↔ 2 * x.toNat < 2 ^ w := by
  simp [toInt_eq_toNat_cond]; omega

theorem eq_zero_or_eq_one (a : BitVec 1) : a = 0#1 ∨ a = 1#1 := by
  obtain ⟨a, ha⟩ := a
  simp only [Nat.reducePow]
  have acases : a = 0 ∨ a = 1 := by omega
  rcases acases with ⟨rfl | rfl⟩
  · simp
  · case inr h =>
    subst h
    simp

@[simp]
theorem toInt_zero {w : Nat} : (0#w).toInt = 0 := by
  simp [BitVec.toInt, show 0 < 2^w by exact Nat.two_pow_pos w]

/--
`x.toInt` is less than `2^(w-1)`.
We phrase the fact in terms of `2^w` to prevent a case split on `w=0` when the lemma is used.
-/
theorem two_mul_toInt_lt {w : Nat} {x : BitVec w} : 2 * x.toInt < 2 ^ w := by
  simp only [BitVec.toInt]
  rcases w with _|w'
  · omega
  · rw [← Nat.two_pow_pred_add_two_pow_pred (by omega), ← Nat.two_mul, Nat.add_sub_cancel]
    simp only [Nat.zero_lt_succ, Nat.mul_lt_mul_left, Int.natCast_mul, Int.cast_ofNat_Int]
    norm_cast; omega

theorem two_mul_toInt_le {w : Nat} {x : BitVec w} : 2 * x.toInt ≤ 2 ^ w - 1 :=
  Int.le_sub_one_of_lt two_mul_toInt_lt

theorem toInt_lt {w : Nat} {x : BitVec w} : x.toInt < 2 ^ (w - 1) := by
  by_cases h : w = 0
  · subst h
    simp [eq_nil x]
  · have := @two_mul_toInt_lt w x
    rw_mod_cast [← Nat.two_pow_pred_add_two_pow_pred (by omega), Int.mul_comm, Int.natCast_add] at this
    omega

theorem toInt_le {w : Nat} {x : BitVec w} : x.toInt ≤ 2 ^ (w - 1) - 1 :=
  Int.le_sub_one_of_lt toInt_lt

/--
`x.toInt` is greater than or equal to `-2^(w-1)`.
We phrase the fact in terms of `2^w` to prevent a case split on `w=0` when the lemma is used.
-/
theorem le_two_mul_toInt {w : Nat} {x : BitVec w} : -2 ^ w ≤ 2 * x.toInt := by
  simp only [BitVec.toInt]
  rcases w with _|w'
  · omega
  · rw [← Nat.two_pow_pred_add_two_pow_pred (by omega), ← Nat.two_mul, Nat.add_sub_cancel]
    simp only [Nat.zero_lt_succ, Nat.mul_lt_mul_left, Int.natCast_mul, Int.cast_ofNat_Int]
    norm_cast; omega


theorem le_toInt {w : Nat} (x : BitVec w) : -2 ^ (w - 1) ≤ x.toInt := by
  by_cases h : w = 0
  · subst h
    simp [BitVec.eq_nil x]
  · have := le_two_mul_toInt (w := w) (x := x)
    generalize x.toInt = x at *
    rw [(show w = w - 1 + 1 by omega), Int.pow_succ] at this
    omega

/-! ### slt -/

/--
A bitvector, when interpreted as an integer, is less than zero iff
its most significant bit is true.
-/
theorem slt_zero_iff_msb_cond {x : BitVec w} : x.slt 0#w ↔ x.msb = true := by
  have := toInt_eq_msb_cond x
  constructor
  · intros h
    apply Classical.byContradiction
    intros hmsb
    simp only [Bool.not_eq_true] at hmsb
    simp only [hmsb, Bool.false_eq_true, ↓reduceIte] at this
    simp only [BitVec.slt, toInt_zero, decide_eq_true_eq] at h
    omega /- Can't have `x.toInt` which is equal to `x.toNat` be strictly less than zero -/
  · intros h
    simp only [h, ↓reduceIte] at this
    simp [BitVec.slt, this]
    omega

theorem slt_zero_eq_msb {w : Nat} {x : BitVec  w} : x.slt 0#w = x.msb := by
  rw [Bool.eq_iff_iff, BitVec.slt_zero_iff_msb_cond]

theorem sle_iff_toInt_le {w : Nat} {b b' : BitVec w} : b.sle b' ↔ b.toInt ≤ b'.toInt :=
  decide_eq_true_iff

/-! ### setWidth, zeroExtend and truncate -/

@[simp]
theorem truncate_eq_setWidth {v : Nat} {x : BitVec w} :
  truncate v x = setWidth v x := rfl

@[simp]
theorem zeroExtend_eq_setWidth {v : Nat} {x : BitVec w} :
  zeroExtend v x = setWidth v x := rfl

@[simp, bitvec_to_nat] theorem toNat_setWidth' {m n : Nat} (p : m ≤ n) (x : BitVec m) :
    (setWidth' p x).toNat = x.toNat := by
  simp [setWidth']

@[simp, bitvec_to_nat] theorem toNat_setWidth (i : Nat) (x : BitVec n) :
    BitVec.toNat (setWidth i x) = x.toNat % 2^i := by
  let ⟨x, lt_n⟩ := x
  simp only [setWidth]
  if n_le_i : n ≤ i then
    have x_lt_two_i : x < 2 ^ i := lt_two_pow_of_le lt_n n_le_i
    simp [n_le_i, Nat.mod_eq_of_lt, x_lt_two_i]
  else
    simp [n_le_i, toNat_ofNat]

@[simp] theorem toInt_setWidth (x : BitVec w) :
    (x.setWidth v).toInt = Int.bmod x.toNat (2^v) := by
  simp [toInt_eq_toNat_bmod, toNat_setWidth, Int.emod_bmod]

@[simp] theorem toFin_setWidth {x : BitVec w} :
    (x.setWidth v).toFin = Fin.ofNat' (2^v) x.toNat := by
  ext; simp

@[simp] theorem setWidth_eq (x : BitVec n) : setWidth n x = x := by
  apply eq_of_toNat_eq
  let ⟨x, lt_n⟩ := x
  simp [setWidth]

@[simp] theorem setWidth_zero (m n : Nat) : setWidth m 0#n = 0#m := by
  apply eq_of_toNat_eq
  simp [toNat_setWidth]

@[simp] theorem ofNat_toNat (m : Nat) (x : BitVec n) : BitVec.ofNat m x.toNat = setWidth m x := by
  apply eq_of_toNat_eq
  simp

/-- Moves one-sided left toNat equality to BitVec equality. -/
theorem toNat_eq_nat {x : BitVec w} {y : Nat}
  : (x.toNat = y) ↔ (y < 2^w ∧ (x = BitVec.ofNat w y)) := by
  apply Iff.intro
  · intro eq
    simp [←eq, x.isLt]
  · intro eq
    simp [Nat.mod_eq_of_lt, eq]

/-- Moves one-sided right toNat equality to BitVec equality. -/
theorem nat_eq_toNat {x : BitVec w} {y : Nat}
  : (y = x.toNat) ↔ (y < 2^w ∧ (x = BitVec.ofNat w y)) := by
  rw [@eq_comm _ _ x.toNat]
  apply toNat_eq_nat

theorem getElem_setWidth' (x : BitVec w) (i : Nat) (h : w ≤ v) (hi : i < v) :
    (setWidth' h x)[i] = x.getLsbD i := by
  rw [getElem_eq_testBit_toNat, toNat_setWidth', getLsbD]

@[simp]
theorem getElem_setWidth (m : Nat) (x : BitVec n) (i : Nat) (h : i < m) :
    (setWidth m x)[i] = x.getLsbD i := by
  rw [setWidth]
  split
  · rw [getElem_setWidth']
  · simp [getElem_eq_testBit_toNat, getLsbD]
    omega

theorem getElem?_setWidth' (x : BitVec w) (i : Nat) (h : w ≤ v) :
    (setWidth' h x)[i]? = if i < v then some (x.getLsbD i) else none := by
  simp [getElem?_eq, getElem_setWidth']

theorem getElem?_setWidth (m : Nat) (x : BitVec n) (i : Nat) :
    (x.setWidth m)[i]? = if i < m then some (x.getLsbD i) else none := by
  simp [getElem?_eq, getElem_setWidth]

@[simp] theorem getLsbD_setWidth' (ge : m ≥ n) (x : BitVec n) (i : Nat) :
    getLsbD (setWidth' ge x) i = getLsbD x i := by
  simp [getLsbD, toNat_setWidth']

@[simp] theorem getMsbD_setWidth' (ge : m ≥ n) (x : BitVec n) (i : Nat) :
    getMsbD (setWidth' ge x) i = (decide (m - n ≤ i) && getMsbD x (i + n - m)) := by
  simp only [getMsbD, getLsbD_setWidth', gt_iff_lt]
  by_cases h₁ : decide (i < m) <;> by_cases h₂ : decide (m - n ≤ i) <;> by_cases h₃ : decide (i + n - m < n) <;>
    by_cases h₄ : n - 1 - (i + n - m) = m - 1 - i
  all_goals
    simp only [h₁, h₂, h₃, h₄]
    simp_all only [ge_iff_le, decide_eq_true_eq, Nat.not_le, Nat.not_lt, Bool.true_and,
      Bool.false_and, Bool.and_self] <;>
    (try apply getLsbD_ge) <;>
    (try apply (getLsbD_ge _ _ _).symm) <;>
    omega

@[simp] theorem getLsbD_setWidth (m : Nat) (x : BitVec n) (i : Nat) :
    getLsbD (setWidth m x) i = (decide (i < m) && getLsbD x i) := by
  simp [getLsbD, toNat_setWidth, Nat.testBit_mod_two_pow]

@[simp] theorem getMsbD_setWidth {m : Nat} {x : BitVec n} {i : Nat} :
    getMsbD (setWidth m x) i = (decide (m - n ≤ i) && getMsbD x (i + n - m)) := by
  unfold setWidth
  by_cases h : n ≤ m <;> simp only [h]
  · by_cases h' : m - n ≤ i
    <;> simp [h', show i - (m - n) = i + n - m by omega]
  · simp only [show m - n = 0 by omega, getMsbD, getLsbD_setWidth]
    by_cases h' : i < m
    · simp [show m - 1 - i < m by omega, show i + n - m < n by omega,
        show n - 1 - (i + n - m) = m - 1 - i by omega]
      omega
    · simp [h']
      omega

-- This is a simp lemma as there is only a runtime difference between `setWidth'` and `setWidth`,
-- and for verification purposes they are equivalent.
@[simp]
theorem setWidth'_eq {x : BitVec w} (h : w ≤ v) : x.setWidth' h = x.setWidth v := by
  apply eq_of_toNat_eq
  rw [toNat_setWidth, toNat_setWidth']
  rw [Nat.mod_eq_of_lt]
  exact Nat.lt_of_lt_of_le x.isLt (Nat.pow_le_pow_right (Nat.zero_lt_two) h)

@[simp] theorem getMsbD_setWidth_add {x : BitVec w} (h : k ≤ i) :
    (x.setWidth (w + k)).getMsbD i = x.getMsbD (i - k) := by
  by_cases h : w = 0
  · subst h; simp [of_length_zero]
  simp only [getMsbD, getLsbD_setWidth]
  by_cases h₁ : i < w + k <;> by_cases h₂ : i - k < w <;> by_cases h₃ : w + k - 1 - i < w + k
    <;> simp [h₁, h₂, h₃]
  · congr 1
    omega
  all_goals (first | apply getLsbD_ge | apply Eq.symm; apply getLsbD_ge)
    <;> omega

@[simp] theorem cast_setWidth (h : v = v') (x : BitVec w) :
    (x.setWidth v).cast h = x.setWidth v' := by
  subst h
  ext
  simp

@[simp] theorem setWidth_setWidth_of_le (x : BitVec w) (h : k ≤ l) :
    (x.setWidth l).setWidth k = x.setWidth k := by
  ext i
  simp [getElem_setWidth, Fin.is_lt, decide_true, Bool.true_and]
  omega

@[simp] theorem setWidth_cast {x : BitVec w} {h : w = v} : (x.cast h).setWidth k = x.setWidth k := by
  apply eq_of_getLsbD_eq
  simp

theorem msb_setWidth (x : BitVec w) : (x.setWidth v).msb = (decide (0 < v) && x.getLsbD (v - 1)) := by
  rw [msb_eq_getLsbD_last]
  simp only [getLsbD_setWidth]
  cases getLsbD x (v - 1) <;> simp; omega

theorem msb_setWidth' (x : BitVec w) (h : w ≤ v) : (x.setWidth' h).msb = (decide (0 < v) && x.getLsbD (v - 1)) := by
  rw [setWidth'_eq, msb_setWidth]

theorem msb_setWidth'' (x : BitVec w) : (x.setWidth (k + 1)).msb = x.getLsbD k := by
  simp [BitVec.msb, getMsbD]

/-- zero extending a bitvector to width 1 equals the boolean of the lsb. -/
theorem setWidth_one_eq_ofBool_getLsb_zero (x : BitVec w) :
    x.setWidth 1 = BitVec.ofBool (x.getLsbD 0) := by
  ext i h
  simp at h
  simp [getLsbD_setWidth, h]

/-- Zero extending `1#v` to `1#w` equals `1#w` when `v > 0`. -/
theorem setWidth_ofNat_one_eq_ofNat_one_of_lt {v w : Nat} (hv : 0 < v) :
    (BitVec.ofNat v 1).setWidth w = BitVec.ofNat w 1 := by
  ext i h
  simp only [getElem_setWidth, h, decide_true, getLsbD_ofNat, Bool.true_and,
    Bool.and_iff_right_iff_imp, decide_eq_true_eq]
  have hv := (@Nat.testBit_one_eq_true_iff_self_eq_zero i)
  by_cases h : Nat.testBit 1 i = true <;> simp_all

/-- Truncating to width 1 produces a bitvector equal to the least significant bit. -/
theorem setWidth_one {x : BitVec w} :
    x.setWidth 1 = ofBool (x.getLsbD 0) := by
  ext i
  simp [show i = 0 by omega]

@[simp] theorem setWidth_ofNat_of_le (h : v ≤ w) (x : Nat) : setWidth v (BitVec.ofNat w x) = BitVec.ofNat v x := by
  apply BitVec.eq_of_toNat_eq
  simp only [toNat_setWidth, toNat_ofNat]
  rw [Nat.mod_mod_of_dvd]
  exact Nat.pow_dvd_pow_iff_le_right'.mpr h

/--
Iterated `setWidth` agrees with the second `setWidth`
except in the case the first `setWidth` is a non-trivial truncation,
and the second `setWidth` is a non-trivial extension.
-/
-- Note that in the special cases `v = u` or `v = w`,
-- `simp` can discharge the side condition itself.
@[simp] theorem setWidth_setWidth {x : BitVec u} {w v : Nat} (h : ¬ (v < u ∧ v < w)) :
    setWidth w (setWidth v x) = setWidth w x := by
  ext i ih
  have := @lt_of_getLsbD u x i
  by_cases h' : x.getLsbD i = true <;> simp [h'] at * <;> omega

/-! ## extractLsb -/

@[simp]
protected theorem extractLsb_ofFin {n} (x : Fin (2^n)) (hi lo : Nat) :
  extractLsb hi lo (@BitVec.ofFin n x) = .ofNat (hi-lo+1) (x.val >>> lo) := rfl

@[simp]
protected theorem extractLsb_ofNat (x n : Nat) (hi lo : Nat) :
  extractLsb hi lo (BitVec.ofNat n x) = .ofNat (hi - lo + 1) ((x % 2^n) >>> lo) := by
  ext i
  simp [BitVec.ofNat]

@[simp] theorem extractLsb'_toNat (s m : Nat) (x : BitVec n) :
  (extractLsb' s m x).toNat = (x.toNat >>> s) % 2^m := rfl

@[simp] theorem extractLsb_toNat (hi lo : Nat) (x : BitVec n) :
  (extractLsb hi lo x).toNat = (x.toNat >>> lo) % 2^(hi-lo+1) := rfl

@[simp] theorem getElem_extractLsb' {start len : Nat} {x : BitVec n} {i : Nat} (h : i < len) :
    (extractLsb' start len x)[i] = x.getLsbD (start+i) := by
  simp [getElem_eq_testBit_toNat, getLsbD, h]

@[simp] theorem getLsbD_extractLsb' (start len : Nat) (x : BitVec n) (i : Nat) :
    (extractLsb' start len x).getLsbD i = (i < len && x.getLsbD (start+i)) := by
  simp [getLsbD, Nat.lt_succ]

/--
Get the most significant bit after `extractLsb'`. With `extractLsb'`, we extract
a `BitVec len` `x'` with length `len` from `BitVec w` `x`, starting from the
element at position `start`. The function `getMsb` extracts a bit counting from
the most significant bit. Assuming certain conditions,
`(@extractLsbD' w x start len).getMsbD i` is equal to
`@getMsbD w x (w - (start + len - i))`.

Example (w := 10, start := 3, len := 4):

                                |---| = w - (start + len) = 3
                                      |start + len|       = 7
                                            |start|       = 3
                                      | len |             = 4
let x                       =   9 8 7 6 5 4 3 2 1 0
let x' = x.extractLsb' 3 4  =         6 5 4 3
                                      | |
                                      | x'.getMsbD 1 =
                                        x.getMsbD (i := w - (start + len - i) = 10 - (3 + 4 - 1) = 4)
                                      |
                                      x'.getMsbD 0 =
                                      x.getMsbD (i := w - (start + len - i) = 10 - (3 + 4 - 0) = 3)

# Condition 1: `i < len`

The index `i` must be within the range of `len`.

# Condition 2: `start + len - i ≤ w`

If `start + len` is larger than `w`, the high bits at `i` with `w ≤ i` are filled with 0,
meaning that `getMsbD[i] = false` for these `i`.
If `i` is large enough, `getMsbD[i]` is again within the bounds `x`.
The precise condition is:

  `start + len - i ≤ w`

Example (w := 10, start := 7, len := 5):

                                    |= w - (start + len)    = 0
                                |      start + len    |     = 12
                                        |    start    |     = 7
                                |  len  |                   = 5
let x                       =       9 8 7 6 5 4 3 2 1 0
let x' = x.extractLsb' 7 5  =   _ _ 9 8 7
                                |   |
                                |   x'.getMsbD (i := 2) =
                                |   x.getMsbD (i := w - (start + len - i) = 10 - (7 + 5 - 2)) =
                                |   x.getMsbD 0
                                |   ✅ start + len - i ≤ w
                                |        7 + 5 - 2 = 10 ≤ 10
                                |
                                x'.getMsbD (i := 0) =
                                x.getMsbD (i := w - (start + len - i) = 10 - (7 + 5 - 0)) =
                                x.getMsbD (i := w - (start + len - i) = x.getMsbD (i := -2) -- in Nat becomes 0
                                ❌ start + len - i ≤ w
                                     7 + 5 - 0 ≤ w
-/
@[simp] theorem getMsbD_extractLsb' {start len : Nat} {x : BitVec w} {i : Nat} :
    (extractLsb' start len x).getMsbD i =
      (decide (i < len) &&
      (decide (start + len - i ≤ w) &&
      x.getMsbD (w - (start + len - i)))) := by
  rw [getMsbD_eq_getLsbD, getLsbD_extractLsb', getLsbD_eq_getMsbD]
  simp only [bool_to_prop]
  constructor
  · rintro ⟨h₁, h₂, h₃, h₄⟩
    simp [show w - (start + len - i) = w - 1 - (start + (len - 1 - i)) by omega, h₄]
    omega
  · rintro ⟨h₁, h₂, h₃⟩
    simp [show w - 1 - (start + (len - 1 - i)) = w - (start + len - i) by omega, h₃]
    omega

@[simp] theorem msb_extractLsb' {start len : Nat} {x : BitVec w} :
    (extractLsb' start len x).msb =
      (decide (0 < len) &&
      (decide (start + len ≤ w) &&
      x.getMsbD (w - (start + len)))) := by
  simp [BitVec.msb, getMsbD_extractLsb']

@[simp] theorem getElem_extract {hi lo : Nat} {x : BitVec n} {i : Nat} (h : i < hi - lo + 1) :
    (extractLsb hi lo x)[i] = getLsbD x (lo+i) := by
  simp [getElem_eq_testBit_toNat, getLsbD, h]

@[simp] theorem getLsbD_extract (hi lo : Nat) (x : BitVec n) (i : Nat) :
    getLsbD (extractLsb hi lo x) i = (i ≤ (hi-lo) && getLsbD x (lo+i)) := by
  simp [getLsbD, Nat.lt_succ]

@[simp] theorem getLsbD_extractLsb {hi lo : Nat} {x : BitVec n} {i : Nat} :
    (extractLsb hi lo x).getLsbD i = (decide (i < hi - lo + 1) && x.getLsbD (lo + i)) := by
  rw [extractLsb, getLsbD_extractLsb']

@[simp] theorem getMsbD_extractLsb {hi lo : Nat} {x : BitVec w} {i : Nat} :
    (extractLsb hi lo x).getMsbD i =
      (decide (i < hi - lo + 1) &&
      (decide (max hi lo - i < w) &&
      x.getMsbD (w - 1 - (max hi lo - i)))) := by
  rw [getMsbD_eq_getLsbD, getLsbD_extractLsb, getLsbD_eq_getMsbD]
  simp only [bool_to_prop]
  constructor
  · rintro ⟨h₁, h₂, h₃, h₄⟩
    have p : w - 1 - (lo + (hi - lo + 1 - 1 - i)) = w - 1 - (max hi lo - i) := by omega
    rw [p] at h₄
    simp [h₄]
    omega
  · rintro ⟨h₁, h₂, h₃⟩
    have p : w - 1 - (lo + (hi - lo + 1 - 1 - i)) = w - 1 - (max hi lo - i) := by omega
    rw [← p] at h₃
    rw [h₃]
    simp
    omega

@[simp] theorem msb_extractLsb {hi lo : Nat} {x : BitVec w} :
    (extractLsb hi lo x).msb = (decide (max hi lo < w) && x.getMsbD (w - 1 - max hi lo)) := by
  simp [BitVec.msb]

theorem extractLsb'_eq_extractLsb {w : Nat} (x : BitVec w) (start len : Nat) (h : len > 0) :
    x.extractLsb' start len = (x.extractLsb (len - 1 + start) start).cast (by omega) := by
  apply eq_of_toNat_eq
  simp [extractLsb, show len - 1 + 1 = len by omega]

/-- Extracting all the bits of a bitvector is an identity operation. -/
@[simp] theorem extractLsb'_eq_self {x : BitVec w} : x.extractLsb' 0 w = x := by
  apply eq_of_toNat_eq
  simp [extractLsb']

theorem getLsbD_eq_extractLsb' (x : BitVec w) (i : Nat) :
    x.getLsbD i = (x.extractLsb' i 1 == 1#1) := by
  rw [Bool.eq_iff_iff]
  simp [BitVec.eq_of_getLsbD_eq_iff]

theorem getElem_eq_extractLsb' (x : BitVec w) (i : Nat) (h : i < w) :
    x[i] = (x.extractLsb' i 1 == 1#1) := by
  rw [← getLsbD_eq_getElem, getLsbD_eq_extractLsb']

/-! ### allOnes -/

@[simp] theorem toNat_allOnes : (allOnes v).toNat = 2^v - 1 := by
  unfold allOnes
  simp

@[simp] theorem toInt_allOnes : (allOnes w).toInt = if 0 < w then -1 else 0 := by
  norm_cast
  by_cases h : w = 0
  · subst h
    simp
  · have : 1 < 2 ^ w := by simp [h]
    simp [BitVec.toInt]
    omega

@[simp] theorem toFin_allOnes : (allOnes w).toFin = Fin.ofNat' (2^w) (2^w - 1) := by
  ext
  simp

@[simp] theorem getLsbD_allOnes : (allOnes v).getLsbD i = decide (i < v) := by
  simp [allOnes]

@[simp] theorem getMsbD_allOnes : (allOnes v).getMsbD i = decide (i < v) := by
  simp [allOnes]
  omega

@[simp] theorem getElem_allOnes (i : Nat) (h : i < v) : (allOnes v)[i] = true := by
  simp [getElem_eq_testBit_toNat, h]

@[simp] theorem ofFin_add_rev (x : Fin (2^n)) : ofFin (x + x.rev) = allOnes n := by
  ext
  simp only [Fin.rev, getElem_ofFin, getElem_allOnes, Fin.is_lt, decide_true]
  rw [Fin.add_def]
  simp only [Nat.testBit_mod_two_pow, Fin.is_lt, decide_true, Bool.true_and]
  have h : (x : Nat) + (2 ^ n - (x + 1)) = 2 ^ n - 1 := by omega
  rw [h, Nat.testBit_two_pow_sub_one]
  simp
  omega

/-! ### or -/

@[simp] theorem toNat_or (x y : BitVec v) :
    BitVec.toNat (x ||| y) = BitVec.toNat x ||| BitVec.toNat y := rfl

@[simp] theorem toInt_or (x y : BitVec w) :
    BitVec.toInt (x ||| y) = Int.bmod (BitVec.toNat x ||| BitVec.toNat y) (2^w) := by
  rw_mod_cast [Int.bmod_def, BitVec.toInt, toNat_or, Nat.mod_eq_of_lt
    (Nat.or_lt_two_pow (BitVec.isLt x) (BitVec.isLt y))]
  omega

@[simp] theorem toFin_or (x y : BitVec v) :
    BitVec.toFin (x ||| y) = BitVec.toFin x ||| BitVec.toFin y := by
  apply Fin.eq_of_val_eq
  exact (Nat.mod_eq_of_lt <| Nat.or_lt_two_pow x.isLt y.isLt).symm

@[simp] theorem getLsbD_or {x y : BitVec v} : (x ||| y).getLsbD i = (x.getLsbD i || y.getLsbD i) := by
  rw [← testBit_toNat, getLsbD, getLsbD]
  simp

@[simp] theorem getMsbD_or {x y : BitVec w} : (x ||| y).getMsbD i = (x.getMsbD i || y.getMsbD i) := by
  simp only [getMsbD]
  by_cases h : i < w <;> simp [h]

@[simp] theorem getElem_or {x y : BitVec w} {i : Nat} (h : i < w) : (x ||| y)[i] = (x[i] || y[i]) := by
  simp [getElem_eq_testBit_toNat]

@[simp] theorem msb_or {x y : BitVec w} : (x ||| y).msb = (x.msb || y.msb) := by
  simp [BitVec.msb]

@[simp] theorem setWidth_or {x y : BitVec w} :
    (x ||| y).setWidth k = x.setWidth k ||| y.setWidth k := by
  ext i h
  simp [h]

theorem or_assoc (x y z : BitVec w) :
    x ||| y ||| z = x ||| (y ||| z) := by
  ext i
  simp [Bool.or_assoc]
instance : Std.Associative (α := BitVec n) (· ||| ·) := ⟨BitVec.or_assoc⟩

theorem or_comm (x y : BitVec w) :
    x ||| y = y ||| x := by
  ext i
  simp [Bool.or_comm]
instance : Std.Commutative (fun (x y : BitVec w) => x ||| y) := ⟨BitVec.or_comm⟩

@[simp] theorem or_self {x : BitVec w} : x ||| x = x := by
  ext i
  simp

instance : Std.IdempotentOp (α := BitVec n) (· ||| · ) where
  idempotent _ := BitVec.or_self

@[simp] theorem or_zero {x : BitVec w} : x ||| 0#w = x := by
  ext i
  simp

instance : Std.LawfulCommIdentity (α := BitVec n) (· ||| · ) (0#n) where
  right_id _ := BitVec.or_zero

@[simp] theorem zero_or {x : BitVec w} : 0#w ||| x = x := by
  ext i
  simp

@[simp] theorem or_allOnes {x : BitVec w} : x ||| allOnes w = allOnes w := by
  ext i h
  simp [h]

@[simp] theorem allOnes_or {x : BitVec w} : allOnes w ||| x = allOnes w := by
  ext i h
  simp [h]

@[simp]
theorem or_eq_zero_iff {x y : BitVec w} : (x ||| y) = 0#w ↔ x = 0#w ∧ y = 0#w := by
  constructor
  · intro h
    constructor
    all_goals
    · ext i ih
      have := BitVec.eq_of_getElem_eq_iff.mp h i ih
      simp only [getElem_or, getElem_zero, Bool.or_eq_false_iff] at this
      simp [this]
  · intro h
    simp [h]

theorem extractLsb'_or {x y : BitVec w} {start len : Nat} :
   (x ||| y).extractLsb' start len = (x.extractLsb' start len) ||| (y.extractLsb' start len) := by
  ext i hi
  simp [hi]

theorem extractLsb_or {x : BitVec w} {hi lo : Nat} :
   (x ||| y).extractLsb lo hi = (x.extractLsb lo hi) ||| (y.extractLsb lo hi) := by
  ext k hk
  simp [hk, show k ≤ lo - hi by omega]

/-! ### and -/

@[simp] theorem toNat_and (x y : BitVec v) :
    BitVec.toNat (x &&& y) = BitVec.toNat x &&& BitVec.toNat y := rfl

@[simp] theorem toInt_and (x y : BitVec w) :
    BitVec.toInt (x &&& y) = Int.bmod (BitVec.toNat x &&& BitVec.toNat y) (2^w) := by
  rw_mod_cast [Int.bmod_def, BitVec.toInt, toNat_and, Nat.mod_eq_of_lt
    (Nat.and_lt_two_pow x.toNat (BitVec.isLt y))]
  omega

@[simp] theorem toFin_and (x y : BitVec v) :
    BitVec.toFin (x &&& y) = BitVec.toFin x &&& BitVec.toFin y := by
  apply Fin.eq_of_val_eq
  exact (Nat.mod_eq_of_lt <| Nat.and_lt_two_pow _ y.isLt).symm

@[simp] theorem getLsbD_and {x y : BitVec v} : (x &&& y).getLsbD i = (x.getLsbD i && y.getLsbD i) := by
  rw [← testBit_toNat, getLsbD, getLsbD]
  simp

@[simp] theorem getMsbD_and {x y : BitVec w} : (x &&& y).getMsbD i = (x.getMsbD i && y.getMsbD i) := by
  simp only [getMsbD]
  by_cases h : i < w <;> simp [h]

@[simp] theorem getElem_and {x y : BitVec w} {i : Nat} (h : i < w) : (x &&& y)[i] = (x[i] && y[i]) := by
  simp [getElem_eq_testBit_toNat]

@[simp] theorem msb_and {x y : BitVec w} : (x &&& y).msb = (x.msb && y.msb) := by
  simp [BitVec.msb]

@[simp] theorem setWidth_and {x y : BitVec w} :
    (x &&& y).setWidth k = x.setWidth k &&& y.setWidth k := by
  ext i h
  simp [h]

theorem and_assoc (x y z : BitVec w) :
    x &&& y &&& z = x &&& (y &&& z) := by
  ext i
  simp [Bool.and_assoc]
instance : Std.Associative (α := BitVec n) (· &&& ·) := ⟨BitVec.and_assoc⟩

theorem and_comm (x y : BitVec w) :
    x &&& y = y &&& x := by
  ext i
  simp [Bool.and_comm]
instance : Std.Commutative (fun (x y : BitVec w) => x &&& y) := ⟨BitVec.and_comm⟩

@[simp] theorem and_self {x : BitVec w} : x &&& x = x := by
  ext i
  simp

instance : Std.IdempotentOp (α := BitVec n) (· &&& · ) where
  idempotent _ := BitVec.and_self

@[simp] theorem and_zero {x : BitVec w} : x &&& 0#w = 0#w := by
  ext i
  simp

@[simp] theorem zero_and {x : BitVec w} : 0#w &&& x = 0#w := by
  ext i
  simp

@[simp] theorem and_allOnes {x : BitVec w} : x &&& allOnes w = x := by
  ext i h
  simp [h]

instance : Std.LawfulCommIdentity (α := BitVec n) (· &&& · ) (allOnes n) where
  right_id _ := BitVec.and_allOnes

@[simp] theorem allOnes_and {x : BitVec w} : allOnes w &&& x = x := by
  ext i h
  simp [h]

@[simp]
theorem and_eq_allOnes_iff {x y : BitVec w} :
    x &&& y = allOnes w ↔ x = allOnes w ∧ y = allOnes w := by
  constructor
  · intro h
    constructor
    all_goals
    · ext i ih
      have := BitVec.eq_of_getElem_eq_iff.mp h i ih
      simp only [getElem_and, getElem_allOnes, Bool.and_eq_true] at this
      simp [this, ih]
  · intro h
    simp [h]

theorem extractLsb'_and {x y : BitVec w} {start len : Nat} :
   (x &&& y).extractLsb' start len = (x.extractLsb' start len) &&& (y.extractLsb' start len) := by
  ext i hi
  simp [hi]

theorem extractLsb_and {x : BitVec w} {hi lo : Nat} :
   (x &&& y).extractLsb lo hi = (x.extractLsb lo hi) &&& (y.extractLsb lo hi) := by
  ext k hk
  simp [hk, show k ≤ lo - hi by omega]

/-! ### xor -/

@[simp] theorem toNat_xor (x y : BitVec v) :
    BitVec.toNat (x ^^^ y) = BitVec.toNat x ^^^ BitVec.toNat y := rfl

@[simp] theorem toInt_xor (x y : BitVec w) :
    BitVec.toInt (x ^^^ y) = Int.bmod (BitVec.toNat x ^^^ BitVec.toNat y) (2^w) := by
  rw_mod_cast [Int.bmod_def, BitVec.toInt, toNat_xor, Nat.mod_eq_of_lt
    (Nat.xor_lt_two_pow (BitVec.isLt x) (BitVec.isLt y))]
  omega

@[simp] theorem toFin_xor (x y : BitVec v) :
    BitVec.toFin (x ^^^ y) = BitVec.toFin x ^^^ BitVec.toFin y := by
  apply Fin.eq_of_val_eq
  exact (Nat.mod_eq_of_lt <| Nat.xor_lt_two_pow x.isLt y.isLt).symm

@[simp] theorem getLsbD_xor {x y : BitVec v} :
    (x ^^^ y).getLsbD i = ((x.getLsbD i) ^^ (y.getLsbD i)) := by
  rw [← testBit_toNat, getLsbD, getLsbD]
  simp

@[simp] theorem getMsbD_xor {x y : BitVec w} :
    (x ^^^ y).getMsbD i = (x.getMsbD i ^^ y.getMsbD i) := by
  simp only [getMsbD]
  by_cases h : i < w <;> simp [h]

@[simp] theorem getElem_xor {x y : BitVec w} {i : Nat} (h : i < w) : (x ^^^ y)[i] = (x[i] ^^ y[i]) := by
  simp [getElem_eq_testBit_toNat]

@[simp] theorem msb_xor {x y : BitVec w} :
    (x ^^^ y).msb = (x.msb ^^ y.msb) := by
  simp [BitVec.msb]

@[simp] theorem setWidth_xor {x y : BitVec w} :
    (x ^^^ y).setWidth k = x.setWidth k ^^^ y.setWidth k := by
  ext i h
  simp [h]

theorem xor_assoc (x y z : BitVec w) :
    x ^^^ y ^^^ z = x ^^^ (y ^^^ z) := by
  ext i
  simp [Bool.xor_assoc]
instance : Std.Associative (fun (x y : BitVec w) => x ^^^ y) := ⟨BitVec.xor_assoc⟩

theorem xor_comm (x y : BitVec w) :
    x ^^^ y = y ^^^ x := by
  ext i
  simp [Bool.xor_comm]
instance : Std.Commutative (fun (x y : BitVec w) => x ^^^ y) := ⟨BitVec.xor_comm⟩

@[simp] theorem xor_self {x : BitVec w} : x ^^^ x = 0#w := by
  ext i
  simp

@[simp] theorem xor_zero {x : BitVec w} : x ^^^ 0#w = x := by
  ext i
  simp

instance : Std.LawfulCommIdentity (α := BitVec n) (· ^^^ · ) (0#n) where
  right_id _ := BitVec.xor_zero

@[simp] theorem zero_xor {x : BitVec w} : 0#w ^^^ x = x := by
  ext i
  simp

@[simp]
theorem xor_left_inj {x y : BitVec w} (z : BitVec w) : (x ^^^ z = y ^^^ z) ↔ x = y := by
  constructor
  · intro h
    ext i ih
    have := BitVec.eq_of_getElem_eq_iff.mp h i
    simp only [getElem_xor, Bool.xor_left_inj] at this
    exact this ih
  · intro h
    rw [h]

@[simp]
theorem xor_right_inj {x y : BitVec w} (z : BitVec w) : (z ^^^ x = z ^^^ y) ↔ x = y := by
  rw [xor_comm z x, xor_comm z y]
  exact xor_left_inj _

@[simp]
theorem xor_eq_zero_iff {x y : BitVec w} : (x ^^^ y = 0#w) ↔ x = y := by
  constructor
  · intro h
    apply (xor_left_inj y).mp
    rwa [xor_self]
  · intro h
    simp [h]

theorem extractLsb'_xor {x y : BitVec w} {start len : Nat} :
   (x ^^^ y).extractLsb' start len = (x.extractLsb' start len) ^^^ (y.extractLsb' start len) := by
  ext i hi
  simp [hi]

theorem extractLsb_xor {x : BitVec w} {hi lo : Nat} :
   (x ^^^ y).extractLsb lo hi = (x.extractLsb lo hi) ^^^ (y.extractLsb lo hi) := by
  ext k hk
  simp [hk, show k ≤ lo - hi by omega]

/-! ### not -/

theorem not_def {x : BitVec v} : ~~~x = allOnes v ^^^ x := rfl

@[simp, bitvec_to_nat] theorem toNat_not {x : BitVec v} : (~~~x).toNat = 2^v - 1 - x.toNat := by
  rw [Nat.sub_sub, Nat.add_comm, not_def, toNat_xor]
  apply Nat.eq_of_testBit_eq
  intro i
  simp only [toNat_allOnes, Nat.testBit_xor, Nat.testBit_two_pow_sub_one]
  match h : BitVec.toNat x with
  | 0 => simp
  | y+1 =>
    rw [Nat.succ_eq_add_one] at h
    rw [← h]
    rw [Nat.testBit_two_pow_sub_succ (isLt _)]
    · cases w : decide (i < v)
      · simp only [decide_eq_false_iff_not, Nat.not_lt] at w
        simp only [Bool.false_bne, Bool.false_and]
        rw [Nat.testBit_lt_two_pow]
        calc BitVec.toNat x < 2 ^ v := isLt _
          _ ≤ 2 ^ i := Nat.pow_le_pow_right Nat.zero_lt_two w
      · simp

@[simp] theorem toInt_not {x : BitVec w} :
    (~~~x).toInt = Int.bmod (2^w - 1 - x.toNat) (2^w) := by
  rw_mod_cast [BitVec.toInt, BitVec.toNat_not, Int.bmod_def]
  simp [show ((2^w : Nat) : Int) - 1 - x.toNat = ((2^w - 1 - x.toNat) : Nat) by omega]
  rw_mod_cast [Nat.mod_eq_of_lt (by omega)]
  omega

@[simp] theorem ofInt_negSucc_eq_not_ofNat {w n : Nat} :
    BitVec.ofInt w (Int.negSucc n) = ~~~.ofNat w n := by
  simp only [BitVec.ofInt, Int.toNat, Int.ofNat_eq_coe, toNat_eq, toNat_ofNatLT, toNat_not,
    toNat_ofNat]
  cases h : Int.negSucc n % ((2 ^ w : Nat) : Int)
  case ofNat =>
    rw [Int.ofNat_eq_coe, Int.negSucc_emod] at h
    · dsimp only
      omega
    · omega
  case negSucc a =>
    have neg := Int.negSucc_lt_zero a
    have _ : 0 ≤ Int.negSucc n % ((2 ^ w : Nat) : Int) := Int.emod_nonneg _ (by omega)
    omega

@[simp] theorem toFin_not (x : BitVec w) :
    (~~~x).toFin = x.toFin.rev := by
  apply Fin.val_inj.mp
  simp only [val_toFin, toNat_not, Fin.val_rev]
  omega

@[simp] theorem getLsbD_not {x : BitVec v} : (~~~x).getLsbD i = (decide (i < v) && ! x.getLsbD i) := by
  by_cases h' : i < v <;> simp_all [not_def]

@[simp] theorem getMsbD_not {x : BitVec v} :
    (~~~x).getMsbD i = (decide (i < v) && ! x.getMsbD i) := by
  by_cases h' : i < v <;> simp_all [not_def]

@[simp] theorem getElem_not {x : BitVec w} {i : Nat} (h : i < w) : (~~~x)[i] = !x[i] := by
  simp only [getElem_eq_testBit_toNat, toNat_not]
  rw [← Nat.sub_add_eq, Nat.add_comm 1]
  rw [Nat.testBit_two_pow_sub_succ x.isLt]
  simp [h]

@[simp] theorem setWidth_not {x : BitVec w} (_ : k ≤ w) :
    (~~~x).setWidth k = ~~~(x.setWidth k) := by
  ext i h
  simp [h]
  omega

@[simp] theorem not_zero : ~~~(0#n) = allOnes n := by
  ext
  simp

@[simp] theorem not_allOnes : ~~~ allOnes w = 0#w := by
  ext
  simp

@[simp] theorem xor_allOnes {x : BitVec w} : x ^^^ allOnes w = ~~~ x := by
  ext i h
  simp [h]

@[simp] theorem allOnes_xor {x : BitVec w} : allOnes w ^^^ x = ~~~ x := by
  ext i h
  simp [h]

@[simp]
theorem not_not {b : BitVec w} : ~~~(~~~b) = b := by
  ext i h
  simp [h]

@[simp]
protected theorem not_inj {x y : BitVec w} : ~~~x = ~~~y ↔ x = y :=
  ⟨fun h => by rw [← @not_not w x, ← @not_not w y, h], congrArg _⟩

@[simp] theorem and_not_self (x : BitVec n) : x &&& ~~~x = 0 := by
   ext i
   simp_all

theorem not_eq_comm {x y : BitVec w} : ~~~ x = y ↔ x = ~~~ y := by
  constructor
  · intro h
    rw [← h]
    simp
  · intro h
    rw [h]
    simp

theorem getMsb_not {x : BitVec w} :
    (~~~x).getMsbD i = (decide (i < w) && !(x.getMsbD i)) := by simp

@[simp] theorem msb_not {x : BitVec w} : (~~~x).msb = (decide (0 < w) && !x.msb) := by
  simp [BitVec.msb]

/--
Negating `x` and then extracting [start..start+len) is the same as extracting and then negating,
as long as the range [start..start+len) is in bounds.
See that if the index is out-of-bounds, then `extractLsb` will return `false`,
which makes the operation not commute.
-/
theorem extractLsb'_not_of_lt {x : BitVec w} {start len : Nat} (h : start + len < w) :
   (~~~ x).extractLsb' start len = ~~~ (x.extractLsb' start len) := by
  ext i hi
  simp [hi]
  omega

/--
Negating `x` and then extracting [lo:hi] is the same as extracting and then negating.
For the extraction to be well-behaved,
we need the range [lo:hi] to be a valid closed interval inside the bitvector:
1. `lo ≤ hi` for the interval to be a well-formed closed interval.
2. `hi < w`, for the interval to be contained inside the bitvector.
-/
theorem extractLsb_not_of_lt {x : BitVec w} {hi lo : Nat} (hlo : lo ≤ hi) (hhi : hi < w) :
   (~~~ x).extractLsb hi lo = ~~~ (x.extractLsb hi lo) := by
  ext k hk
  simp [hk, show k ≤ hi - lo by omega]
  omega

@[simp]
theorem ne_not_self {a : BitVec w} (h : 0 < w) : a ≠ ~~~a := by
  have : ∃ x, x < w := ⟨w - 1, by omega⟩
  simp [BitVec.eq_of_getElem_eq_iff, this]

@[simp]
theorem not_self_ne {a : BitVec w} (h : 0 < w) : ~~~a ≠ a := by
  rw [ne_comm]
  simp [h]

/-! ### cast -/

@[simp] theorem not_cast {x : BitVec w} (h : w = w') : ~~~(x.cast h) = (~~~x).cast h := by
  ext
  simp_all [lt_of_getLsbD]

@[simp] theorem and_cast {x y : BitVec w} (h : w = w') : x.cast h &&& y.cast h = (x &&& y).cast h := by
  ext
  simp_all [lt_of_getLsbD]

@[simp] theorem or_cast {x y : BitVec w} (h : w = w') : x.cast h ||| y.cast h = (x ||| y).cast h := by
  ext
  simp_all [lt_of_getLsbD]

@[simp] theorem xor_cast {x y : BitVec w} (h : w = w') : x.cast h ^^^ y.cast h = (x ^^^ y).cast h := by
  ext
  simp_all [lt_of_getLsbD]

/-! ### shiftLeft -/

@[simp, bitvec_to_nat] theorem toNat_shiftLeft {x : BitVec v} :
    (x <<< n).toNat = x.toNat <<< n % 2^v :=
  BitVec.toNat_ofNat _ _

@[simp] theorem toInt_shiftLeft {x : BitVec w} :
    (x <<< n).toInt = (x.toNat <<< n : Int).bmod (2^w) := by
  rw [toInt_eq_toNat_bmod, toNat_shiftLeft, Nat.shiftLeft_eq]
  simp

@[simp] theorem toFin_shiftLeft {n : Nat} (x : BitVec w) :
    (x <<< n).toFin = Fin.ofNat' (2^w) (x.toNat <<< n) := rfl

@[simp]
theorem shiftLeft_zero (x : BitVec w) : x <<< 0 = x := by
  apply eq_of_toNat_eq
  simp

@[simp]
theorem zero_shiftLeft (n : Nat) : 0#w <<< n = 0#w := by
  simp [bitvec_to_nat]

@[simp] theorem getLsbD_shiftLeft (x : BitVec m) (n) :
    getLsbD (x <<< n) i = (decide (i < m) && !decide (i < n) && getLsbD x (i - n)) := by
  rw [← testBit_toNat, getLsbD]
  simp only [toNat_shiftLeft, Nat.testBit_mod_two_pow, Nat.testBit_shiftLeft, ge_iff_le]
  -- This step could be a case bashing tactic.
  cases h₁ : decide (i < m) <;> cases h₂ : decide (n ≤ i) <;> cases h₃ : decide (i < n)
  all_goals { simp_all <;> omega }

@[simp] theorem getElem_shiftLeft {x : BitVec m} {n : Nat} (h : i < m) :
    (x <<< n)[i] = (!decide (i < n) && x[i - n]) := by
  rw [getElem_eq_testBit_toNat, getElem_eq_testBit_toNat]
  simp only [toNat_shiftLeft, Nat.testBit_mod_two_pow, Nat.testBit_shiftLeft, ge_iff_le]
  -- This step could be a case bashing tactic.
  cases h₁ : decide (i < m) <;> cases h₂ : decide (n ≤ i) <;> cases h₃ : decide (i < n)
  all_goals { simp_all <;> omega }

theorem shiftLeft_xor_distrib (x y : BitVec w) (n : Nat) :
    (x ^^^ y) <<< n = (x <<< n) ^^^ (y <<< n) := by
  ext i h
  simp only [getElem_shiftLeft, h, decide_true, Bool.true_and, getLsbD_xor]
  by_cases h' : i < n <;> simp [h']

theorem shiftLeft_and_distrib (x y : BitVec w) (n : Nat) :
    (x &&& y) <<< n = (x <<< n) &&& (y <<< n) := by
  ext i h
  simp only [getElem_shiftLeft, h, decide_true, Bool.true_and, getLsbD_and]
  by_cases h' : i < n <;> simp [h']

theorem shiftLeft_or_distrib (x y : BitVec w) (n : Nat) :
    (x ||| y) <<< n = (x <<< n) ||| (y <<< n) := by
  ext i h
  simp only [getElem_shiftLeft, h, decide_true, Bool.true_and, getLsbD_or]
  by_cases h' : i < n <;> simp [h']

@[simp] theorem getMsbD_shiftLeft (x : BitVec w) (i) :
    (x <<< i).getMsbD k = x.getMsbD (k + i) := by
  simp only [getMsbD, getLsbD_shiftLeft]
  by_cases h : w = 0
  · subst h; simp
  have t : w - 1 - k < w := by omega
  simp only [t]
  simp only [decide_true, Nat.sub_sub, Bool.true_and, Nat.add_assoc]
  by_cases h₁ : k < w <;> by_cases h₂ : w - (1 + k) < i <;> by_cases h₃ : k + i < w
    <;> simp only [h₁, h₂, h₃, decide_false, h₂, decide_true, Bool.not_true, Bool.false_and, Bool.and_self,
      Bool.true_and, Bool.false_eq, Bool.false_and, Bool.not_false]
    <;> (first | apply getLsbD_ge | apply Eq.symm; apply getLsbD_ge)
    <;> omega

theorem shiftLeftZeroExtend_eq {x : BitVec w} :
    shiftLeftZeroExtend x n = setWidth (w+n) x <<< n := by
  apply eq_of_toNat_eq
  rw [shiftLeftZeroExtend, setWidth]
  split
  · simp only [toNat_ofNatLT, toNat_shiftLeft, toNat_setWidth']
    rw [Nat.mod_eq_of_lt]
    rw [Nat.shiftLeft_eq, Nat.pow_add]
    exact Nat.mul_lt_mul_of_pos_right x.isLt (Nat.two_pow_pos _)
  · omega

@[simp] theorem getElem_shiftLeftZeroExtend {x : BitVec m} {n : Nat} (h : i < m + n) :
    (shiftLeftZeroExtend x n)[i] = if h' : i < n then false else x[i - n] := by
  rw [shiftLeftZeroExtend_eq]
  simp only [getElem_eq_testBit_toNat, getLsbD_shiftLeft, getLsbD_setWidth]
  cases h₁ : decide (i < n) <;> cases h₂ : decide (i - n < m + n)
    <;> simp_all [h]
    <;> omega

@[simp] theorem getLsbD_shiftLeftZeroExtend (x : BitVec m) (n : Nat) :
    getLsbD (shiftLeftZeroExtend x n) i = ((! decide (i < n)) && getLsbD x (i - n)) := by
  rw [shiftLeftZeroExtend_eq]
  simp only [getLsbD_shiftLeft, getLsbD_setWidth]
  cases h₁ : decide (i < n) <;> cases h₂ : decide (i - n < m + n) <;> cases h₃ : decide (i < m + n)
    <;> simp_all
    <;> (rw [getLsbD_ge]; omega)

@[simp] theorem getMsbD_shiftLeftZeroExtend (x : BitVec m) (n : Nat) :
    getMsbD (shiftLeftZeroExtend x n) i = getMsbD x i := by
  have : m + n - m ≤ i + n := by omega
  have : i + n + m - (m + n) = i := by omega
  simp_all [shiftLeftZeroExtend_eq]

@[simp] theorem msb_shiftLeftZeroExtend (x : BitVec w) (i : Nat) :
    (shiftLeftZeroExtend x i).msb = x.msb := by
  have : w + i - w ≤ i := by omega
  have : i + w - (w + i) = 0 := by omega
  simp_all [shiftLeftZeroExtend_eq, BitVec.msb]

theorem shiftLeft_add {w : Nat} (x : BitVec w) (n m : Nat) :
    x <<< (n + m) = (x <<< n) <<< m := by
  ext i
  simp only [getElem_shiftLeft]
  rw [show x[i - (n + m)] = x[i - m - n] by congr 1; omega]
  cases h₂ : decide (i < m) <;>
  cases h₃ : decide (i - m < w) <;>
  cases h₄ : decide (i - m < n) <;>
  cases h₅ : decide (i < n + m) <;>
    simp at * <;> omega

@[simp]
theorem allOnes_shiftLeft_and_shiftLeft {x : BitVec w} {n : Nat} :
    BitVec.allOnes w <<< n &&& x <<< n = x <<< n := by
  simp [← BitVec.shiftLeft_and_distrib]

@[simp]
theorem allOnes_shiftLeft_or_shiftLeft {x : BitVec w} {n : Nat} :
    BitVec.allOnes w <<< n ||| x <<< n = BitVec.allOnes w <<< n := by
  simp [← shiftLeft_or_distrib]

@[simp] theorem setWidth_shiftLeft_of_le {x : BitVec w} {y : Nat} (hi : i ≤ w)  :
    (x <<< y).setWidth i = x.setWidth i <<< y :=
  eq_of_getElem_eq (fun j hj => Bool.eq_iff_iff.2 (by simp; omega))

/-! ### shiftLeft reductions from BitVec to Nat -/

@[simp]
theorem shiftLeft_eq' {x : BitVec w₁} {y : BitVec w₂} : x <<< y = x <<< y.toNat := by rfl

theorem shiftLeft_zero' {x : BitVec w₁} : x <<< 0#w₂ = x := by simp

theorem shiftLeft_shiftLeft' {x : BitVec w₁} {y : BitVec w₂} {z : BitVec w₃} :
    x <<< y <<< z = x <<< (y.toNat + z.toNat) := by
  simp [shiftLeft_add]

theorem getLsbD_shiftLeft' {x : BitVec w₁} {y : BitVec w₂} {i : Nat} :
    (x <<< y).getLsbD i = (decide (i < w₁) && !decide (i < y.toNat) && x.getLsbD (i - y.toNat)) := by
  simp [shiftLeft_eq', getLsbD_shiftLeft]

theorem getElem_shiftLeft' {x : BitVec w₁} {y : BitVec w₂} {i : Nat} (h : i < w₁) :
    (x <<< y)[i] = (!decide (i < y.toNat) && x[i - y.toNat]) := by
  simp

@[simp] theorem shiftLeft_eq_zero {x : BitVec w} {n : Nat} (hn : w ≤ n) : x <<< n = 0#w := by
  ext i hi
  simp [hn, hi]
  omega

theorem shiftLeft_ofNat_eq {x : BitVec w} {k : Nat} : x <<< (BitVec.ofNat w k) = x <<< (k % 2^w) := rfl

/-! ### ushiftRight -/

@[simp, bitvec_to_nat] theorem toNat_ushiftRight (x : BitVec n) (i : Nat) :
    (x >>> i).toNat = x.toNat >>> i := rfl

@[simp] theorem getLsbD_ushiftRight (x : BitVec n) (i j : Nat) :
    getLsbD (x >>> i) j = getLsbD x (i+j) := by
  unfold getLsbD ; simp

@[simp] theorem getElem_ushiftRight (x : BitVec w) (i n : Nat) (h : i < w) :
    (x >>> n)[i] = x.getLsbD (n + i) := by
  simp [getElem_eq_testBit_toNat, toNat_ushiftRight, Nat.testBit_shiftRight, getLsbD]

theorem ushiftRight_xor_distrib (x y : BitVec w) (n : Nat) :
    (x ^^^ y) >>> n = (x >>> n) ^^^ (y >>> n) := by
  ext
  simp

theorem ushiftRight_and_distrib (x y : BitVec w) (n : Nat) :
    (x &&& y) >>> n = (x >>> n) &&& (y >>> n) := by
  ext
  simp

theorem ushiftRight_or_distrib (x y : BitVec w)  (n : Nat) :
    (x ||| y) >>> n = (x >>> n) ||| (y >>> n) := by
  ext
  simp

@[simp]
theorem ushiftRight_zero (x : BitVec w) : x >>> 0 = x := by
  simp [bitvec_to_nat]

@[simp]
theorem zero_ushiftRight {n : Nat} : 0#w >>> n = 0#w := by
  simp [bitvec_to_nat]

/--
Shifting right by `n < w` yields a bitvector whose value is less than `2 ^ (w - n)`.
-/
theorem toNat_ushiftRight_lt (x : BitVec w) (n : Nat) (hn : n ≤ w) :
    (x >>> n).toNat < 2 ^ (w - n) := by
  rw [toNat_ushiftRight, Nat.shiftRight_eq_div_pow, Nat.div_lt_iff_lt_mul]
  · rw [Nat.pow_sub_mul_pow]
    · apply x.isLt
    · apply hn
  · apply Nat.pow_pos (by decide)


/-- Shifting right by `n`, which is larger than the bitwidth `w` produces `0. -/
theorem ushiftRight_eq_zero {x : BitVec w} {n : Nat} (hn : w ≤ n) :
    x >>> n = 0#w := by
  simp only [toNat_eq, toNat_ushiftRight, toNat_ofNat, Nat.zero_mod]
  have : 2^w ≤ 2^n := Nat.pow_le_pow_of_le Nat.one_lt_two hn
  rw [Nat.shiftRight_eq_div_pow, Nat.div_eq_of_lt (by omega)]


/--
Unsigned shift right by at least one bit makes the interpretations of the bitvector as an `Int` or `Nat` agree,
because it makes the value of the bitvector less than or equal to `2^(w-1)`.
-/
theorem toInt_ushiftRight_of_lt {x : BitVec w} {n : Nat} (hn : 0 < n) :
    (x >>> n).toInt = x.toNat >>> n := by
  rw [toInt_eq_toNat_cond]
  simp only [toNat_ushiftRight, ite_eq_left_iff, Nat.not_lt]
  intros h
  by_cases hn : n ≤ w
  · have h1 := Nat.mul_lt_mul_of_pos_left (toNat_ushiftRight_lt x n hn) Nat.two_pos
    simp only [toNat_ushiftRight, Nat.zero_lt_succ, Nat.mul_lt_mul_left] at h1
    have : 2 ^ (w - n).succ ≤ 2^ w := Nat.pow_le_pow_of_le (by decide) (by omega)
    have := show 2 * x.toNat >>> n < 2 ^ w by
      omega
    omega
  · have : x.toNat >>> n = 0 := by
      apply Nat.shiftRight_eq_zero
      have : 2^w ≤ 2^n := Nat.pow_le_pow_of_le (by decide) (by omega)
      omega
    simp [this] at h
    omega

/--
Unsigned shift right by at least one bit makes the interpretations of the bitvector as an `Int` or `Nat` agree,
because it makes the value of the bitvector less than or equal to `2^(w-1)`.
In the case when `n = 0`, then the shift right value equals the integer interpretation.
-/
@[simp]
theorem toInt_ushiftRight {x : BitVec w} {n : Nat} :
    (x >>> n).toInt = if n = 0 then x.toInt else x.toNat >>> n := by
  by_cases hn : n = 0
  · simp [hn]
  · rw [toInt_ushiftRight_of_lt (by omega), toInt_eq_toNat_cond]
    simp [hn]

@[simp]
theorem toFin_ushiftRight {x : BitVec w} {n : Nat} :
    (x >>> n).toFin = x.toFin / (Fin.ofNat' (2^w) (2^n)) := by
  apply Fin.eq_of_val_eq
  by_cases hn : n < w
  · simp [Nat.shiftRight_eq_div_pow, Nat.mod_eq_of_lt (Nat.pow_lt_pow_of_lt Nat.one_lt_two hn)]
  · simp only [Nat.not_lt] at hn
    rw [ushiftRight_eq_zero (by omega)]
    simp [Nat.dvd_iff_mod_eq_zero.mp (Nat.pow_dvd_pow 2 hn)]

@[simp]
theorem getMsbD_ushiftRight {x : BitVec w} {i n : Nat} :
    (x >>> n).getMsbD i = (decide (i < w) && (!decide (i < n) && x.getMsbD (i - n))) := by
  simp only [getMsbD, getLsbD_ushiftRight]
  by_cases h : i < n
  · simp [getLsbD_ge, show w ≤ (n + (w - 1 - i)) by omega]
    omega
  · by_cases h₁ : i < w
    · simp only [h, decide_false, Bool.not_false, show i - n < w by omega, decide_true,
        Bool.true_and]
      congr
      omega
    · simp [h, h₁]

@[simp]
theorem msb_ushiftRight {x : BitVec w} {n : Nat} :
    (x >>> n).msb = (!decide (0 < n) && x.msb) := by
  induction n
  case zero =>
    simp
  case succ nn ih =>
    simp [BitVec.ushiftRight_eq, getMsbD_ushiftRight, BitVec.msb, ih, show nn + 1 > 0 by omega]

@[simp] theorem setWidth_ushiftRight {x : BitVec w} {y : Nat} (hi : w ≤ i) :
    (x >>> y).setWidth i = x.setWidth i >>> y := by
  refine eq_of_getElem_eq (fun j hj => ?_)
  simp only [getElem_setWidth, getLsbD_ushiftRight, getElem_ushiftRight, getLsbD_setWidth,
    Bool.iff_and_self, decide_eq_true_eq]
  intro ha
  have := lt_of_getLsbD ha
  omega

/-! ### ushiftRight reductions from BitVec to Nat -/

@[simp]
theorem ushiftRight_eq' (x : BitVec w₁) (y : BitVec w₂) :
    x >>> y = x >>> y.toNat := by rfl

theorem ushiftRight_ofNat_eq {x : BitVec w} {k : Nat} : x >>> (BitVec.ofNat w k) = x >>> (k % 2^w) := rfl

@[simp]
theorem ushiftRight_self (n : BitVec w) : n >>> n.toNat = 0#w := by
  simp [BitVec.toNat_eq, Nat.shiftRight_eq_div_pow, Nat.lt_two_pow_self, Nat.div_eq_of_lt]

/-! ### sshiftRight -/

theorem sshiftRight_eq {x : BitVec n} {i : Nat} :
    x.sshiftRight i = BitVec.ofInt n (x.toInt >>> i) := by
  apply BitVec.eq_of_toInt_eq
  simp [BitVec.sshiftRight]

/-- if the msb is false, the arithmetic shift right equals logical shift right -/
theorem sshiftRight_eq_of_msb_false {x : BitVec w} {s : Nat} (h : x.msb = false) :
    (x.sshiftRight s) = x >>> s := by
  apply BitVec.eq_of_toNat_eq
  rw [BitVec.sshiftRight_eq, BitVec.toInt_eq_toNat_cond]
  have hxbound : 2 * x.toNat < 2 ^ w := BitVec.msb_eq_false_iff_two_mul_lt.mp h
  simp only [hxbound, ↓reduceIte, Int.natCast_shiftRight, Int.ofNat_eq_coe, ofInt_natCast,
    toNat_ofNat, toNat_ushiftRight]
  replace hxbound : x.toNat >>> s < 2 ^ w := by
    rw [Nat.shiftRight_eq_div_pow]
    exact Nat.lt_of_le_of_lt (Nat.div_le_self ..) x.isLt
  apply Nat.mod_eq_of_lt hxbound

/--
If the msb is `true`, the arithmetic shift right equals negating,
then logical shifting right, then negating again.
The double negation preserves the lower bits that have been shifted,
and the outer negation ensures that the high bits are '1'. -/
theorem sshiftRight_eq_of_msb_true {x : BitVec w} {s : Nat} (h : x.msb = true) :
    (x.sshiftRight s) = ~~~((~~~x) >>> s) := by
  apply BitVec.eq_of_toNat_eq
  rcases w with rfl | w
  · simp [toNat_of_zero_length]
  · rw [BitVec.sshiftRight_eq, BitVec.toInt_eq_toNat_cond]
    have hxbound : (2 * x.toNat ≥ 2 ^ (w + 1)) := BitVec.msb_eq_true_iff_two_mul_ge.mp h
    replace hxbound : ¬ (2 * x.toNat < 2 ^ (w + 1)) := by omega
    simp only [hxbound, ↓reduceIte, toNat_ofInt, toNat_not, toNat_ushiftRight]
    rw [← Int.subNatNat_eq_coe, Int.subNatNat_of_lt (by omega),
        Nat.pred_eq_sub_one, Int.negSucc_shiftRight,
        Int.emod_negSucc, Int.natAbs_ofNat, Nat.succ_eq_add_one,
        Int.subNatNat_of_le (by omega), Int.toNat_ofNat, Nat.mod_eq_of_lt,
        Nat.sub_right_comm]
    omega
    · rw [Nat.shiftRight_eq_div_pow]
      apply Nat.lt_of_le_of_lt (Nat.div_le_self _ _) (by omega)

theorem getLsbD_sshiftRight (x : BitVec w) (s i : Nat) :
    getLsbD (x.sshiftRight s) i =
      (!decide (w ≤ i) && if s + i < w then x.getLsbD (s + i) else x.msb) := by
  rcases hmsb : x.msb with rfl | rfl
  · simp only [sshiftRight_eq_of_msb_false hmsb, getLsbD_ushiftRight, Bool.if_false_right]
    by_cases hi : i ≥ w
    · simp only [hi, decide_true, Bool.not_true, Bool.false_and]
      apply getLsbD_ge
      omega
    · simp only [hi, decide_false, Bool.not_false, Bool.true_and, Bool.iff_and_self,
        decide_eq_true_eq]
      intros hlsb
      apply BitVec.lt_of_getLsbD hlsb
  · by_cases hi : i ≥ w
    · simp [hi]
    · simp only [sshiftRight_eq_of_msb_true hmsb, getLsbD_not, getLsbD_ushiftRight, Bool.not_and,
        Bool.not_not, hi, decide_false, Bool.not_false, Bool.if_true_right, Bool.true_and,
        Bool.and_iff_right_iff_imp, Bool.or_eq_true, Bool.not_eq_true', decide_eq_false_iff_not,
        Nat.not_lt, decide_eq_true_eq]
      omega

theorem getElem_sshiftRight {x : BitVec w} {s i : Nat} (h : i < w) :
    (x.sshiftRight s)[i] = (if h : s + i < w then x[s + i] else x.msb) := by
  rw [← getLsbD_eq_getElem, getLsbD_sshiftRight]
  simp only [show ¬(w ≤ i) by omega, decide_false, Bool.not_false, Bool.true_and]
  by_cases h' : s + i < w <;> simp [h']

theorem sshiftRight_xor_distrib (x y : BitVec w) (n : Nat) :
    (x ^^^ y).sshiftRight n = (x.sshiftRight n) ^^^ (y.sshiftRight n) := by
  ext i
  simp only [getElem_sshiftRight, getElem_xor, msb_xor]
  split
    <;> by_cases w ≤ i
    <;> simp [*]

theorem sshiftRight_and_distrib (x y : BitVec w) (n : Nat) :
    (x &&& y).sshiftRight n = (x.sshiftRight n) &&& (y.sshiftRight n) := by
  ext i
  simp only [getElem_sshiftRight, getElem_and, msb_and]
  split
    <;> by_cases w ≤ i
    <;> simp [*]

theorem sshiftRight_or_distrib (x y : BitVec w) (n : Nat) :
    (x ||| y).sshiftRight n = (x.sshiftRight n) ||| (y.sshiftRight n) := by
  ext i
  simp only [getElem_sshiftRight, getElem_or, msb_or]
  split
    <;> by_cases w ≤ i
    <;> simp [*]


theorem sshiftRight'_ofNat_eq_sshiftRight {x : BitVec w} {k : Nat} : x.sshiftRight' (BitVec.ofNat w k) = x.sshiftRight (k % 2^w) := rfl

/-- The msb after arithmetic shifting right equals the original msb. -/
@[simp]
theorem msb_sshiftRight {n : Nat} {x : BitVec w} :
    (x.sshiftRight n).msb = x.msb := by
  rw [msb_eq_getLsbD_last, getLsbD_sshiftRight, msb_eq_getLsbD_last]
  by_cases hw₀ : w = 0
  · simp [hw₀]
  · simp only [show ¬(w ≤ w - 1) by omega, decide_false, Bool.not_false, Bool.true_and,
      ite_eq_right_iff]
    intros h
    simp [show n = 0 by omega]

@[simp] theorem sshiftRight_zero {x : BitVec w} : x.sshiftRight 0 = x := by
  ext i h
  simp [getElem_sshiftRight, h]

@[simp] theorem zero_sshiftRight {n : Nat} : (0#w).sshiftRight n = 0#w := by
  ext i h
  simp [getElem_sshiftRight, h]

theorem sshiftRight_add {x : BitVec w} {m n : Nat} :
    x.sshiftRight (m + n) = (x.sshiftRight m).sshiftRight n := by
  ext i
  simp [getElem_sshiftRight, getLsbD_sshiftRight, Nat.add_assoc]
  by_cases h₂ : n + i < w
  · simp [h₂]
  · simp only [h₂, ↓reduceIte]
    by_cases h₃ : m + (n + ↑i) < w
    · simp [h₃]
      omega
    · simp [h₃, msb_sshiftRight]

theorem not_sshiftRight {b : BitVec w} :
    ~~~b.sshiftRight n = (~~~b).sshiftRight n := by
  ext i
  simp only [getElem_not, Fin.is_lt, decide_true, getElem_sshiftRight, Bool.not_and, Bool.not_not,
    Bool.true_and, msb_not]
  by_cases h : w ≤ i
  <;> by_cases h' : n + i < w
  <;> by_cases h'' : 0 < w
  <;> simp [h, h', h'']
  <;> omega

@[simp]
theorem not_sshiftRight_not {x : BitVec w} {n : Nat} :
    ~~~((~~~x).sshiftRight n) = x.sshiftRight n := by
  simp [not_sshiftRight]

@[simp]
theorem getMsbD_sshiftRight {x : BitVec w} {i n : Nat} :
    getMsbD (x.sshiftRight n) i = (decide (i < w) && if i < n then x.msb else getMsbD x (i - n)) := by
  simp only [getMsbD, BitVec.getLsbD_sshiftRight]
  by_cases h : i < w
  · simp only [h, decide_true, Bool.true_and]
    by_cases h₁ : w ≤ w - 1 - i
    · simp [h₁]
      omega
    · simp only [h₁, decide_false, Bool.not_false, Bool.true_and]
      by_cases h₂ : i < n
      · simp only [h₂, ↓reduceIte, ite_eq_right_iff]
        omega
      · simp only [show i - n < w by omega, h₂, ↓reduceIte, decide_true, Bool.true_and]
        by_cases h₄ : n + (w - 1 - i) < w <;> (simp only [h₄, ↓reduceIte]; congr; omega)
  · simp [h]

theorem toInt_shiftRight_lt {x : BitVec w} {n : Nat} :
    x.toInt >>> n < 2 ^ (w - 1) := by
  have := @Int.shiftRight_le_of_nonneg x.toInt n
  have := @Int.shiftRight_le_of_nonpos x.toInt n
  have := @BitVec.toInt_lt w x
  have := @Nat.one_le_two_pow (w-1)
  norm_cast at *
  omega

theorem le_toInt_shiftRight {x : BitVec w} {n : Nat} :
    -(2 ^ (w - 1)) ≤ x.toInt >>> n := by
  have := @Int.le_shiftRight_of_nonpos x.toInt n
  have := @Int.le_shiftRight_of_nonneg x.toInt n
  have := @BitVec.le_toInt w x
  have := @Nat.one_le_two_pow (w-1)
  norm_cast at *
  omega

theorem toNat_sshiftRight_of_msb_true {x : BitVec w} {n : Nat} (h : x.msb = true) :
    (x.sshiftRight n).toNat = 2 ^ w - 1 - (2 ^ w - 1 - x.toNat) >>> n := by
  simp [sshiftRight_eq_of_msb_true, h]

theorem toNat_sshiftRight_of_msb_false {x : BitVec w} {n : Nat} (h : x.msb = false) :
    (x.sshiftRight n).toNat = x.toNat >>> n := by
  simp [sshiftRight_eq_of_msb_false, h]

theorem toNat_sshiftRight {x : BitVec w} {n : Nat} :
    (x.sshiftRight n).toNat =
      if x.msb
      then 2 ^ w - 1 - (2 ^ w - 1 - x.toNat) >>> n
      else x.toNat >>> n := by
  by_cases h : x.msb
  · simp [toNat_sshiftRight_of_msb_true, h]
  · rw [Bool.not_eq_true] at h
    simp [toNat_sshiftRight_of_msb_false, h]

theorem toFin_sshiftRight_of_msb_true {x : BitVec w} {n : Nat} (h : x.msb = true) :
    (x.sshiftRight n).toFin = Fin.ofNat' (2^w) (2 ^ w - 1 - (2 ^ w - 1 - x.toNat) >>> n) := by
  apply Fin.eq_of_val_eq
  simp only [val_toFin, toNat_sshiftRight, h, ↓reduceIte, Fin.val_ofNat']
  rw [Nat.mod_eq_of_lt]
  have := x.isLt
  have ineq : ∀ y, 2 ^ w - 1 - y < 2 ^ w := by omega
  exact ineq ((2 ^ w - 1 - x.toNat) >>> n)

theorem toFin_sshiftRight_of_msb_false {x : BitVec w} {n : Nat} (h : x.msb = false) :
    (x.sshiftRight n).toFin = Fin.ofNat' (2^w) (x.toNat >>> n) := by
  apply Fin.eq_of_val_eq
  simp only [val_toFin, toNat_sshiftRight, h, Bool.false_eq_true, ↓reduceIte, Fin.val_ofNat']
  have := Nat.shiftRight_le x.toNat n
  rw [Nat.mod_eq_of_lt (by omega)]

theorem toFin_sshiftRight {x : BitVec w} {n : Nat} :
    (x.sshiftRight n).toFin =
      if x.msb
      then Fin.ofNat' (2^w) (2 ^ w - 1 - (2 ^ w - 1 - x.toNat) >>> n)
      else Fin.ofNat' (2^w) (x.toNat >>> n) := by
  by_cases h : x.msb
  · simp [toFin_sshiftRight_of_msb_true, h]
  · simp [toFin_sshiftRight_of_msb_false, h]

@[simp]
theorem toInt_sshiftRight {x : BitVec w} {n : Nat} :
    (x.sshiftRight n).toInt = x.toInt >>> n := by
  by_cases h : w = 0
  · subst h
    simp [BitVec.eq_nil x]
  · rw [sshiftRight, toInt_ofInt, ←Nat.two_pow_pred_add_two_pow_pred (by omega)]
    have := @toInt_shiftRight_lt w x n
    have := @le_toInt_shiftRight w x n
    norm_cast at *
    exact Int.bmod_eq_self_of_le (by omega) (by omega)

/-! ### sshiftRight reductions from BitVec to Nat -/

@[simp]
theorem sshiftRight_eq' (x : BitVec w) : x.sshiftRight' y = x.sshiftRight y.toNat := rfl

theorem toNat_sshiftRight'_of_msb_true {x y : BitVec w} (h : x.msb = true) :
    (x.sshiftRight' y).toNat = 2 ^ w - 1 - (2 ^ w - 1 - x.toNat) >>> y.toNat := by
  rw [sshiftRight_eq', toNat_sshiftRight_of_msb_true h]

theorem toNat_sshiftRight'_of_msb_false {x y : BitVec w} (h : x.msb = false) :
    (x.sshiftRight' y).toNat = x.toNat >>> y.toNat := by
  rw [sshiftRight_eq', toNat_sshiftRight_of_msb_false h]

theorem toNat_sshiftRight' {x y : BitVec w} :
    (x.sshiftRight' y).toNat =
      if x.msb
      then 2 ^ w - 1 - (2 ^ w - 1 - x.toNat) >>> y.toNat
      else x.toNat >>> y.toNat := by
  rw [sshiftRight_eq', toNat_sshiftRight]

theorem toFin_sshiftRight'_of_msb_true {x y : BitVec w} (h : x.msb = true) :
    (x.sshiftRight' y).toFin = Fin.ofNat' (2^w) (2 ^ w - 1 - (2 ^ w - 1 - x.toNat) >>> y.toNat) := by
  rw [sshiftRight_eq', toFin_sshiftRight_of_msb_true h]

theorem toFin_sshiftRight'_of_msb_false {x y : BitVec w} (h : x.msb = false) :
    (x.sshiftRight' y).toFin = Fin.ofNat' (2^w) (x.toNat >>> y.toNat) := by
  rw [sshiftRight_eq', toFin_sshiftRight_of_msb_false h]

theorem toFin_sshiftRight' {x y : BitVec w} :
    (x.sshiftRight' y).toFin =
      if x.msb
      then Fin.ofNat' (2^w) (2 ^ w - 1 - (2 ^ w - 1 - x.toNat) >>> y.toNat)
      else Fin.ofNat' (2^w) (x.toNat >>> y.toNat) := by
  rw [sshiftRight_eq', toFin_sshiftRight]

theorem toInt_sshiftRight' {x y : BitVec w} :
    (x.sshiftRight' y).toInt = x.toInt >>> y.toNat := by
  rw [sshiftRight_eq', toInt_sshiftRight]

-- This should not be a `@[simp]` lemma as the left hand side is not in simp normal form.
theorem getLsbD_sshiftRight' {x y : BitVec w} {i : Nat} :
    getLsbD (x.sshiftRight' y) i =
      (!decide (w ≤ i) && if y.toNat + i < w then x.getLsbD (y.toNat + i) else x.msb) := by
  simp only [BitVec.sshiftRight', BitVec.getLsbD_sshiftRight]

-- This should not be a `@[simp]` lemma as the left hand side is not in simp normal form.
theorem getElem_sshiftRight' {x y : BitVec w} {i : Nat} (h : i < w) :
    (x.sshiftRight' y)[i] = (if h : y.toNat + i < w then x[y.toNat + i] else x.msb) := by
  simp [show ¬ w ≤ i by omega, getElem_sshiftRight]

theorem getMsbD_sshiftRight' {x y: BitVec w} {i : Nat} :
    (x.sshiftRight y.toNat).getMsbD i =
      (decide (i < w) && if i < y.toNat then x.msb else x.getMsbD (i - y.toNat)) := by
  simp

theorem msb_sshiftRight' {x y: BitVec w} :
    (x.sshiftRight' y).msb = x.msb := by simp

/-! ### signExtend -/

/-- Equation theorem for `Int.sub` when both arguments are `Int.ofNat` -/
private theorem Int.ofNat_sub_ofNat_of_lt {n m : Nat} (hlt : n < m) :
    (n : Int) - (m : Int) = -(↑(m - 1 - n) + 1) := by
  omega

/-- Equation theorem for `Int.mod` -/
private theorem Int.negSucc_emod (m : Nat) (n : Int) :
    -(m + 1) % n = Int.subNatNat (Int.natAbs n) ((m % Int.natAbs n) + 1) := rfl

/-- The sign extension is the same as zero extending when `msb = false`. -/
theorem signExtend_eq_setWidth_of_msb_false {x : BitVec w} {v : Nat} (hmsb : x.msb = false) :
    x.signExtend v = x.setWidth v := by
  ext i
  by_cases hv : i < v
  · simp only [signExtend, getLsbD, getElem_setWidth, hv, decide_true, Bool.true_and, toNat_ofInt,
      BitVec.toInt_eq_msb_cond, hmsb, ↓reduceIte, reduceCtorEq]
    simp [BitVec.testBit_toNat]
  · simp only [getElem_setWidth, hv, decide_false, Bool.false_and]
    omega

/--
The sign extension is a bitwise not, followed by a zero extend, followed by another bitwise not
when `msb = true`. The double bitwise not ensures that the high bits are '1',
and the lower bits are preserved. -/
theorem signExtend_eq_not_setWidth_not_of_msb_true {x : BitVec w} {v : Nat} (hmsb : x.msb = true) :
    x.signExtend v = ~~~((~~~x).setWidth v) := by
  apply BitVec.eq_of_toNat_eq
  simp only [signExtend, BitVec.toInt_eq_msb_cond, toNat_ofInt, toNat_not,
    toNat_setWidth, hmsb, ↓reduceIte]
  norm_cast
  rw [Int.ofNat_sub_ofNat_of_lt, Int.negSucc_emod]
  simp only [Int.natAbs_ofNat, Nat.succ_eq_add_one]
  rw [Int.subNatNat_of_le]
  · rw [Int.toNat_ofNat, Nat.add_comm, Nat.sub_add_eq]
  · apply Nat.le_trans
    · apply Nat.succ_le_of_lt
      apply Nat.mod_lt
      apply Nat.two_pow_pos
    · apply Nat.le_refl
  · omega

theorem getLsbD_signExtend (x  : BitVec w) {v i : Nat} :
    (x.signExtend v).getLsbD i = (decide (i < v) && if i < w then x.getLsbD i else x.msb) := by
  rcases hmsb : x.msb with rfl | rfl
  · rw [signExtend_eq_setWidth_of_msb_false hmsb]
    by_cases (i < v) <;> by_cases (i < w) <;> simp_all <;> omega
  · rw [signExtend_eq_not_setWidth_not_of_msb_true hmsb]
    by_cases (i < v) <;> by_cases (i < w) <;> simp_all <;> omega

theorem getMsbD_signExtend {x : BitVec w} {v i : Nat} :
    (x.signExtend v).getMsbD i =
      (decide (i < v) && if v - w ≤ i then x.getMsbD (i + w - v) else x.msb) := by
  rcases hmsb : x.msb with rfl | rfl
  · simp only [signExtend_eq_setWidth_of_msb_false hmsb, getMsbD_setWidth]
    by_cases h : v - w ≤ i <;> simp [h, getMsbD] <;> omega
  · simp only [signExtend_eq_not_setWidth_not_of_msb_true hmsb, getMsbD_not, getMsbD_setWidth]
    by_cases h : i < v <;> by_cases h' : v - w ≤ i <;> simp [h, h'] <;> omega

theorem getElem_signExtend {x  : BitVec w} {v i : Nat} (h : i < v) :
    (x.signExtend v)[i] = if h : i < w then x[i] else x.msb := by
  simp [←getLsbD_eq_getElem, getLsbD_signExtend, h]

theorem msb_signExtend {x : BitVec w} :
    (x.signExtend v).msb = (decide (0 < v) && if w ≥ v then x.getMsbD (w - v) else x.msb) := by
  by_cases h : w ≥ v
  · simp [h, BitVec.msb, getMsbD_signExtend, show v - w = 0 by omega]
  · simp [h, BitVec.msb, getMsbD_signExtend, show ¬ (v - w = 0) by omega]

/-- Sign extending to a width smaller than the starting width is a truncation. -/
theorem signExtend_eq_setWidth_of_le (x : BitVec w) {v : Nat} (hv : v ≤ w) :
  x.signExtend v = x.setWidth v := by
  ext i h
  simp [getElem_signExtend, show i < w by omega]

@[deprecated signExtend_eq_setWidth_of_le (since := "2025-03-07")]
theorem signExtend_eq_setWidth_of_lt (x : BitVec w) {v : Nat} (hv : v ≤ w) :
  x.signExtend v = x.setWidth v := signExtend_eq_setWidth_of_le x hv

/-- Sign extending to the same bitwidth is a no op. -/
@[simp] theorem signExtend_eq (x : BitVec w) : x.signExtend w = x := by
  rw [signExtend_eq_setWidth_of_le _ (Nat.le_refl _), setWidth_eq]

/-- Sign extending to a larger bitwidth depends on the msb.
If the msb is false, then the result equals the original value.
If the msb is true, then we add a value of `(2^v - 2^w)`, which arises from the sign extension. -/
private theorem toNat_signExtend_of_le (x : BitVec w) {v : Nat} (hv : w ≤ v) :
    (x.signExtend v).toNat = x.toNat + if x.msb then 2^v - 2^w else 0 := by
  apply Nat.eq_of_testBit_eq
  intro i
  have ⟨k, hk⟩ := Nat.exists_eq_add_of_le hv
  rw [hk, testBit_toNat, getLsbD_signExtend, Nat.pow_add, ← Nat.mul_sub_one, Nat.add_comm (x.toNat)]
  by_cases hx : x.msb
  · simp only [hx, Bool.if_true_right, ↓reduceIte,
      Nat.testBit_two_pow_mul_add _ x.isLt,
      testBit_toNat, Nat.testBit_two_pow_sub_one]
    -- Case analysis on i being in the intervals [0..w), [w..w + k), [w+k..∞)
    have hi : i < w ∨ (w ≤ i ∧ i < w + k) ∨ w + k ≤ i := by omega
    rcases hi with hi | hi | hi
    · simp [hi]; omega
    · simp [hi]; omega
    · simp [hi, show ¬ (i < w + k) by omega, show ¬ (i < w) by omega]
      omega
  · simp only [hx, Bool.if_false_right,
      Bool.false_eq_true, ↓reduceIte, Nat.zero_add, testBit_toNat]
    have hi : i < w ∨ (w ≤ i ∧ i < w + k) ∨ w + k ≤ i := by omega
    rcases hi with hi | hi | hi
    · simp [hi]; omega
    · simp [hi]
    · simp [hi, show ¬ (i < w + k) by omega, show ¬ (i < w) by omega, getLsbD_ge x i (by omega)]

/-- Sign extending to a larger bitwidth depends on the msb.
If the msb is false, then the result equals the original value.
If the msb is true, then we add a value of `(2^v - 2^w)`, which arises from the sign extension. -/
theorem toNat_signExtend (x : BitVec w) {v : Nat} :
    (x.signExtend v).toNat = (x.setWidth v).toNat + if x.msb then 2^v - 2^w else 0 := by
  by_cases h : v ≤ w
  · have : 2^v ≤ 2^w := Nat.pow_le_pow_right Nat.two_pos h
    simp [signExtend_eq_setWidth_of_le x h, toNat_setWidth, Nat.sub_eq_zero_of_le this]
  · have : 2^w ≤ 2^v := Nat.pow_le_pow_right Nat.two_pos (by omega)
    rw [toNat_signExtend_of_le x (by omega), toNat_setWidth, Nat.mod_eq_of_lt (by omega)]

/--
If the current width `w` is smaller than the extended width `v`,
then the value when interpreted as an integer does not change.
-/
theorem toInt_signExtend_of_le {x : BitVec w} (h : w ≤ v) :
    (x.signExtend v).toInt = x.toInt := by
  by_cases hlt : w < v
  · rw [toInt_signExtend_of_lt hlt]
  · obtain rfl : w = v := by omega
    simp
where
  toInt_signExtend_of_lt {x : BitVec w} (hv : w < v):
      (x.signExtend v).toInt = x.toInt := by
    simp only [toInt_eq_msb_cond, toNat_signExtend]
    have : (x.signExtend v).msb = x.msb := by
      rw [msb_eq_getLsbD_last, getLsbD_eq_getElem (Nat.sub_one_lt_of_lt hv)]
      simp [getElem_signExtend, Nat.le_sub_one_of_lt hv]
      omega
    have H : 2^w ≤ 2^v := Nat.pow_le_pow_right (by omega) (by omega)
    simp only [this, toNat_setWidth, Int.natCast_add, Int.ofNat_emod, Int.natCast_mul]
    by_cases h : x.msb
    <;> norm_cast
    <;> simp [h, Nat.mod_eq_of_lt (Nat.lt_of_lt_of_le x.isLt H)]
    omega

/--
If the current width `w` is larger than the extended width `v`,
then the value when interpreted as an integer is truncated,
and we compute a modulo by `2^v`.
-/
theorem toInt_signExtend_eq_toNat_bmod_of_le {x : BitVec w} (hv : v ≤ w) :
    (x.signExtend v).toInt = Int.bmod x.toNat (2^v) := by
  simp [signExtend_eq_setWidth_of_le _ hv]

/--
Interpreting the sign extension of `(x : BitVec w)` to width `v`
computes `x % 2^v` (where `%` is the balanced mod). See `toInt_signExtend` for a version stated
in terms of `toInt` instead of `toNat`.
-/
theorem toInt_signExtend_eq_toNat_bmod (x : BitVec w) :
    (x.signExtend v).toInt = Int.bmod x.toNat (2 ^ min v w) := by
  by_cases hv : v ≤ w
  · simp [toInt_signExtend_eq_toNat_bmod_of_le hv, Nat.min_eq_left hv]
  · simp only [Nat.not_le] at hv
    rw [toInt_signExtend_of_le (Nat.le_of_lt hv),
      Nat.min_eq_right (by omega), toInt_eq_toNat_bmod]

theorem toInt_signExtend (x : BitVec w) :
    (x.signExtend v).toInt = x.toInt.bmod (2 ^ min v w) := by
  rw [toInt_signExtend_eq_toNat_bmod, BitVec.toInt_eq_toNat_bmod, Int.bmod_bmod_of_dvd]
  exact Nat.pow_dvd_pow _ (Nat.min_le_right v w)

theorem toInt_signExtend_eq_toInt_bmod_of_le (x : BitVec w) (h : v ≤ w) :
    (x.signExtend v).toInt = x.toInt.bmod (2 ^ v) := by
  rw [BitVec.toInt_signExtend, Nat.min_eq_left h]

/-! ### append -/

theorem append_def (x : BitVec v) (y : BitVec w) :
    x ++ y = (shiftLeftZeroExtend x w ||| setWidth' (Nat.le_add_left w v) y) := rfl

@[simp] theorem toNat_append (x : BitVec m) (y : BitVec n) :
    (x ++ y).toNat = x.toNat <<< n ||| y.toNat :=
  rfl

theorem getLsbD_append {x : BitVec n} {y : BitVec m} :
    getLsbD (x ++ y) i = if i < m then getLsbD y i else getLsbD x (i - m) := by
  simp only [append_def, getLsbD_or, getLsbD_shiftLeftZeroExtend, getLsbD_setWidth']
  by_cases h : i < m
  · simp [h]
  · simp_all [h]

theorem getElem_append {x : BitVec n} {y : BitVec m} (h : i < n + m) :
    (x ++ y)[i] = if h : i < m then y[i] else x[i - m] := by
  simp only [append_def]
  by_cases h' : i < m
  · simp [h']
  · simp [h', show m ≤ i by omega, show i - m < n by omega]

@[simp] theorem getMsbD_append {x : BitVec n} {y : BitVec m} :
    getMsbD (x ++ y) i = if n ≤ i then getMsbD y (i - n) else getMsbD x i := by
  simp only [append_def]
  have : i + m - (n + m) = i - n := by omega
  by_cases h : n ≤ i
  · simp_all
  · simp [h]

theorem msb_append {x : BitVec w} {y : BitVec v} :
    (x ++ y).msb = if w = 0 then y.msb else x.msb := by
  rw [← append_eq, append]
  simp only [msb_or, msb_shiftLeftZeroExtend, msb_setWidth']
  by_cases h : w = 0
  · subst h
    simp [BitVec.msb, getMsbD]
  · have q : 0 < w + v := by omega
    have t : y.getLsbD (w + v - 1) = false := getLsbD_ge _ _ (by omega)
    simp [h, q, t, BitVec.msb, getMsbD]

@[simp] theorem append_zero_width (x : BitVec w) (y : BitVec 0) : x ++ y = x := by
  ext i ih
  rw [getElem_append] -- Why does this not work with `simp [getElem_append]`?
  simp [show i < w by omega]

@[simp] theorem zero_width_append (x : BitVec 0) (y : BitVec v) : x ++ y = y.cast (by omega) := by
  ext i ih
  simp [getElem_append, show i < v by omega]

@[simp] theorem zero_append_zero : 0#v ++ 0#w = 0#(v + w) := by
  ext
  simp [getElem_append]

@[simp] theorem cast_append_right (h : w + v = w + v') (x : BitVec w) (y : BitVec v) :
    (x ++ y).cast h = x ++ y.cast (by omega) := by
  ext
  simp only [getElem_cast, getElem_append]
  split <;> split
  · rfl
  · omega
  · omega
  · congr
    omega

@[simp] theorem cast_append_left (h : w + v = w' + v) (x : BitVec w) (y : BitVec v) :
    (x ++ y).cast h = x.cast (by omega) ++ y := by
  ext
  simp [getElem_append]

theorem setWidth_append {x : BitVec w} {y : BitVec v} :
    (x ++ y).setWidth k = if h : k ≤ v then y.setWidth k else (x.setWidth (k - v) ++ y).cast (by omega) := by
  ext i h
  simp only [getElem_setWidth, h, getLsbD_append, getElem_append]
  split <;> rename_i h₁ <;> split <;> rename_i h₂
  · simp [h]
  · simp [getElem_append, h₁]
  · omega
  · simp [getElem_append, h₁]

@[simp] theorem setWidth_append_of_eq {x : BitVec v} {y : BitVec w} (h : w' = w) :
    setWidth (v' + w') (x ++ y) = setWidth v' x ++ setWidth w' y := by
  subst h
  ext i h'
  simp only [getElem_setWidth, getLsbD_append, getElem_append]
  split
  · simp
  · simp

@[simp] theorem setWidth_cons {x : BitVec w} : (cons a x).setWidth w = x := by
  simp [cons, setWidth_append]

@[simp] theorem not_append {x : BitVec w} {y : BitVec v} : ~~~ (x ++ y) = (~~~ x) ++ (~~~ y) := by
  ext i
  simp only [getElem_not, getElem_append, cond_eq_if]
  split
  · simp_all
  · simp_all

@[simp] theorem and_append {x₁ x₂ : BitVec w} {y₁ y₂ : BitVec v} :
    (x₁ ++ y₁) &&& (x₂ ++ y₂) = (x₁ &&& x₂) ++ (y₁ &&& y₂) := by
  ext i
  simp only [getElem_and, getElem_append]
  split <;> simp

@[simp] theorem or_append {x₁ x₂ : BitVec w} {y₁ y₂ : BitVec v} :
    (x₁ ++ y₁) ||| (x₂ ++ y₂) = (x₁ ||| x₂) ++ (y₁ ||| y₂) := by
  ext i
  simp only [getElem_or, getElem_append]
  split <;> simp

@[simp] theorem xor_append {x₁ x₂ : BitVec w} {y₁ y₂ : BitVec v} :
    (x₁ ++ y₁) ^^^ (x₂ ++ y₂) = (x₁ ^^^ x₂) ++ (y₁ ^^^ y₂) := by
  ext i
  simp only [getElem_xor, getElem_append]
  split <;> simp

theorem shiftRight_add {w : Nat} (x : BitVec w) (n m : Nat) :
    x >>> (n + m) = (x >>> n) >>> m:= by
  ext i
  simp [Nat.add_assoc n m i]

theorem shiftLeft_ushiftRight {x : BitVec w} {n : Nat}:
    x >>> n <<< n = x &&& BitVec.allOnes w <<< n := by
  induction n generalizing x
  case zero =>
    ext; simp
  case succ n ih =>
    rw [BitVec.shiftLeft_add, Nat.add_comm, BitVec.shiftRight_add, ih,
       Nat.add_comm, BitVec.shiftLeft_add, BitVec.shiftLeft_and_distrib]
    ext i h
    by_cases hw : w = 0
    · simp [hw]
    · by_cases hi₂ : i = 0
      · simp [hi₂]
      · simp [Nat.lt_one_iff, hi₂, h, show 1 + (i - 1) = i by omega]

@[simp]
theorem msb_shiftLeft {x : BitVec w} {n : Nat} :
    (x <<< n).msb = x.getMsbD n := by
  simp [BitVec.msb]

/--
A `(x : BitVec v)` set to width `w` equals `(v - w)` zeros,
followed by the low `(min v w) bits of `x`
-/
theorem setWidth_eq_append_extractLsb' {v : Nat} {x : BitVec v} {w : Nat} :
    x.setWidth w = ((0#(w - v)) ++ x.extractLsb' 0 (min v w)).cast (by omega) := by
  ext i hi
  simp only [getElem_cast, getElem_append]
  by_cases hiv : i < v
  · simp [hi]
    omega
  · simp [getLsbD_ge x i (by omega)]

/--
A `(x : BitVec v)` set to a width `w ≥ v` equals `(w - v)` zeros, followed by `x`.
-/
theorem setWidth_eq_append {v : Nat} {x : BitVec v} {w : Nat} (h : v ≤ w) :
    x.setWidth w = ((0#(w - v)) ++ x).cast (by omega) := by
  rw [setWidth_eq_append_extractLsb']
  ext i hi
  simp only [getElem_cast, getElem_append]
  by_cases hiv : i < v
  · simp [hiv]
    omega
  · simp [hiv, getLsbD_ge x i (by omega)]

theorem setWidth_eq_extractLsb' {v : Nat} {x : BitVec v} {w : Nat} (h : w ≤ v) :
    x.setWidth w = x.extractLsb' 0 w := by
  rw [setWidth_eq_append_extractLsb']
  ext i hi
  simp only [getElem_cast, getElem_append]
  by_cases hiv : i < v
  · simp [hi]
    omega
  · simp [getLsbD_ge x i (by omega)]

theorem ushiftRight_eq_extractLsb'_of_lt {x : BitVec w} {n : Nat} (hn : n < w) :
    x >>> n = ((0#n) ++ (x.extractLsb' n (w - n))).cast (by omega) := by
  ext i hi
  simp only [getElem_cast, getElem_append, getElem_zero, getElem_ushiftRight, getElem_extractLsb']
  split
  · simp
  · exact getLsbD_ge x (n+i) (by omega)

theorem shiftLeft_eq_concat_of_lt {x : BitVec w} {n : Nat} (hn : n < w) :
    x <<< n = (x.extractLsb' 0 (w - n) ++ 0#n).cast (by omega) := by
  ext i hi
  simp only [getElem_shiftLeft, getElem_cast, getElem_append, getElem_zero, getElem_extractLsb',
    Nat.zero_add, Bool.if_false_left]
  by_cases hi' : i < n
  · simp [hi']
  · simp [hi', show i - n < w by omega]

/-- Combine adjacent `extractLsb'` operations into a single `extractLsb'`. -/
theorem extractLsb'_append_extractLsb'_eq_extractLsb' {x : BitVec w} (h : start₂ = start₁ + len₁) :
    ((x.extractLsb' start₂ len₂) ++ (x.extractLsb' start₁ len₁)) =
    (x.extractLsb' start₁ (len₁ + len₂)).cast (by omega) := by
  ext i h
  simp only [getElem_append, getElem_extractLsb', dite_eq_ite, getElem_cast, ite_eq_left_iff,
    Nat.not_lt]
  intros hi
  congr 1
  omega

/-- Combine adjacent `~~~ (extractLsb _)'` operations into a single `~~~ (extractLsb _)'`. -/
theorem not_extractLsb'_append_not_extractLsb'_eq_not_extractLsb' {x : BitVec w} (h : start₂ = start₁ + len₁) :
    (~~~ (x.extractLsb' start₂ len₂) ++ ~~~ (x.extractLsb' start₁ len₁)) =
    (~~~ x.extractLsb' start₁ (len₁ + len₂)).cast (by omega) := by
  ext i h
  simp only [getElem_cast, getElem_not, getElem_extractLsb', getElem_append]
  by_cases hi : i < len₁
  · simp [hi]
  · simp only [hi, ↓reduceDIte, Bool.not_eq_eq_eq_not, Bool.not_not]
    congr 1
    omega

/-- A sign extension of `x : BitVec w` equals high bits of either `0` or `1` depending on `x.msb`,
followed by the low bits of `x`. -/
theorem signExtend_eq_append_extractLsb' {w v : Nat} {x : BitVec w} :
    x.signExtend v =
    ((if x.msb then allOnes (v - w) else 0#(v - w)) ++ x.extractLsb' 0 (min w v)).cast (by omega) := by
  ext i hi
  simp only [getElem_cast]
  cases hx : x.msb
  · simp only [hx, signExtend_eq_setWidth_of_msb_false, getElem_setWidth, Bool.false_eq_true,
      ↓reduceIte, getElem_append, getElem_extractLsb', Nat.zero_add, getElem_zero, dite_eq_ite,
      Bool.if_false_right, Bool.iff_and_self, decide_eq_true_eq]
    intros hi
    have hw : i < w := lt_of_getLsbD hi
    omega
  · simp [signExtend_eq_not_setWidth_not_of_msb_true hx, getElem_append, Nat.lt_min, hi]

/-- A sign extension of `x : BitVec w` to a larger bitwidth `v ≥ w`
equals high bits of either `0` or `1` depending on `x.msb`, followed by `x`. -/
theorem signExtend_eq_append_of_le {w v : Nat} {x : BitVec w} (h : w ≤ v) :
    x.signExtend v =
    ((if x.msb then allOnes (v - w) else 0#(v - w)) ++ x).cast (by omega) := by
  ext i hi
  cases hx : x.msb <;>
    simp [getElem_cast, hx, getElem_append, getElem_signExtend]

/--
The 'master theorem' for extracting bits from `(xhi ++ xlo)`,
which performs a case analysis on the start index, length, and the lengths of `xlo, xhi`.
· If the start index is entirely out of the `xlo` bitvector, then grab the bits from `xhi`.
· If the start index is entirely contained in the `xlo` bitvector, then grab the bits from `xlo`.
· If the start index is split between the two bitvectors,
  then append `(w - start)` bits from `xlo` with `(len - (w - start))` bits from xhi.
  Diagramatically:
  ```
                 xhi                      xlo
          (<---------------------](<-------w--------]
  start+len..start:  (<-----len---*------]
  w - start:                      *------*
  len - (w -start):  *------------*
  ```
-/
theorem extractLsb'_append_eq_ite {v w} {xhi : BitVec v} {xlo : BitVec w} {start len : Nat} :
    extractLsb' start len (xhi ++ xlo) =
    if hstart : start < w
    then
      if hlen : start + len < w
      then extractLsb' start len xlo
      else
        (((extractLsb' (start - w) (len - (w - start)) xhi) ++
            extractLsb' start (w - start) xlo)).cast (by omega)
    else
      extractLsb' (start - w) len xhi := by
  by_cases hstart : start < w
  · simp only [hstart, ↓reduceDIte]
    by_cases hlen : start + len < w
    · simp only [hlen, ↓reduceDIte]
      ext i hi
      simp only [getElem_extractLsb', getLsbD_append, ite_eq_left_iff, Nat.not_lt]
      intros hcontra
      omega
    · simp only [hlen, ↓reduceDIte]
      ext i hi
      simp only [getElem_extractLsb', getLsbD_append, getElem_cast,
        getElem_append, dite_eq_ite]
      by_cases hi₂ : start + i < w
      · simp [hi₂, show i < min len w by omega, show i < w - start by omega]
      · simp [hi₂, ↓reduceIte, show ¬i < w - start by omega,
          show start + i - w = start - w + (i - (w - start)) by omega]
  · simp only [hstart, ↓reduceDIte]
    ext i hi
    simp [getElem_extractLsb', getLsbD_append,
      show ¬start + i < w by omega, ↓reduceIte,
      show start + i - w = start - w + i by omega]

/-- Extracting bits `[start..start+len)` from `(xhi ++ xlo)` equals extracting
the bits from `xlo` when `start + len` is within `xlo`.
-/
theorem extractLsb'_append_eq_of_lt {v w} {xhi : BitVec v} {xlo : BitVec w}
    {start len : Nat} (h : start + len < w) :
    extractLsb' start len (xhi ++ xlo) = extractLsb' start len xlo := by
  simp [extractLsb'_append_eq_ite, h]
  omega

/-- Extracting bits `[start..start+len)` from `(xhi ++ xlo)` equals extracting
the bits from `xhi` when `start` is outside `xlo`.
-/
theorem extractLsb'_append_eq_of_le {v w} {xhi : BitVec v} {xlo : BitVec w}
    {start len : Nat} (h : w ≤ start) :
    extractLsb' start len (xhi ++ xlo) = extractLsb' (start - w) len xhi := by
  simp [extractLsb'_append_eq_ite, h, show ¬ start < w by omega]

/-! ### rev -/

theorem getLsbD_rev (x : BitVec w) (i : Fin w) :
    x.getLsbD i.rev = x.getMsbD i := by
  simp only [getLsbD, Fin.val_rev, getMsbD, Fin.is_lt, decide_true, Bool.true_and]
  congr 1
  omega

theorem getElem_rev {x : BitVec w} {i : Fin w}:
    x[i.rev] = x.getMsbD i := by
  simp only [Fin.getElem_fin, Fin.val_rev, getMsbD, Fin.is_lt, decide_true, Bool.true_and]
  congr 1
  omega

theorem getMsbD_rev (x : BitVec w) (i : Fin w) :
    x.getMsbD i.rev = x.getLsbD i := by
  simp only [← getLsbD_rev]
  simp only [Fin.rev]
  congr
  omega

/-! ### cons -/

@[simp] theorem toNat_cons (b : Bool) (x : BitVec w) :
    (cons b x).toNat = (b.toNat <<< w) ||| x.toNat := by
  let ⟨x, _⟩ := x
  simp [cons, toNat_append, toNat_ofBool]

/-- Variant of `toNat_cons` using `+` instead of `|||`. -/
theorem toNat_cons' {x : BitVec w} :
    (cons a x).toNat = (a.toNat <<< w) + x.toNat := by
  simp [cons, Nat.shiftLeft_eq, Nat.mul_comm _ (2^w), Nat.mul_add_lt_is_or, x.isLt]

theorem getLsbD_cons (b : Bool) {n} (x : BitVec n) (i : Nat) :
    getLsbD (cons b x) i = if i = n then b else getLsbD x i := by
  simp only [getLsbD, toNat_cons, Nat.testBit_or, Nat.testBit_shiftLeft, ge_iff_le]
  rcases Nat.lt_trichotomy i n with i_lt_n | i_eq_n | n_lt_i
  · have p1 : ¬(n ≤ i) := by omega
    have p2 : i ≠ n := by omega
    simp [p1, p2]
  · simp only [i_eq_n, ge_iff_le, Nat.le_refl, decide_true, Nat.sub_self, Nat.testBit_zero,
    Bool.true_and, testBit_toNat, getLsbD_ge, Bool.or_false, ↓reduceIte]
    cases b <;> trivial
  · have p1 : i ≠ n := by omega
    have p2 : i - n ≠ 0 := by omega
    simp [p1, p2, Nat.testBit_bool_to_nat]

theorem getElem_cons {b : Bool} {n} {x : BitVec n} {i : Nat} (h : i < n + 1) :
    (cons b x)[i] = if h : i = n then b else x[i] := by
  simp only [getElem_eq_testBit_toNat, toNat_cons, Nat.testBit_or, getLsbD]
  rw [Nat.testBit_shiftLeft]
  rcases Nat.lt_trichotomy i n with i_lt_n | i_eq_n | n_lt_i
  · have p1 : ¬(n ≤ i) := by omega
    have p2 : i ≠ n := by omega
    simp [p1, p2]
  · simp only [i_eq_n, ge_iff_le, Nat.le_refl, decide_true, Nat.sub_self, Nat.testBit_zero,
    Bool.true_and, testBit_toNat, getLsbD_ge, Bool.or_false, ↓reduceIte]
    cases b <;> trivial
  · have p1 : i ≠ n := by omega
    have p2 : i - n ≠ 0 := by omega
    simp [p1, p2, Nat.testBit_bool_to_nat]

@[simp] theorem msb_cons : (cons a x).msb = a := by
  simp [cons, msb_cast, msb_append]

@[simp] theorem getMsbD_cons_zero : (cons a x).getMsbD 0 = a := by
  rw [← BitVec.msb, msb_cons]

@[simp] theorem getMsbD_cons_succ : (cons a x).getMsbD (i + 1) = x.getMsbD i := by
  simp [cons, Nat.le_add_left 1 i]

theorem setWidth_succ (x : BitVec w) :
    setWidth (i+1) x = cons (getLsbD x i) (setWidth i x) := by
  ext j h
  simp only [getElem_setWidth, getElem_cons]
  if j_eq : j = i then
    simp [j_eq]
  else
    have j_lt : j < i := Nat.lt_of_le_of_ne (Nat.le_of_succ_le_succ h) j_eq
    simp [j_eq, j_lt]

@[simp] theorem cons_msb_setWidth (x : BitVec (w+1)) : (cons x.msb (x.setWidth w)) = x := by
  ext i
  simp only [getElem_cons]
  split <;> rename_i h
  · simp [BitVec.msb, getMsbD, h]
  · by_cases h' : i < w
    · simp_all
    · omega

@[deprecated "Use the reverse direction of `cons_msb_setWidth`" (since := "2024-09-23")]
theorem eq_msb_cons_setWidth (x : BitVec (w+1)) : x = (cons x.msb (x.setWidth w)) := by
  simp

@[simp] theorem not_cons (x : BitVec w) (b : Bool) : ~~~(cons b x) = cons (!b) (~~~x) := by
  simp [cons]

@[simp] theorem cons_or_cons (x y : BitVec w) (a b : Bool) :
    (cons a x) ||| (cons b y) = cons (a || b) (x ||| y) := by
  ext i
  simp [cons]

@[simp] theorem cons_and_cons (x y : BitVec w) (a b : Bool) :
    (cons a x) &&& (cons b y) = cons (a && b) (x &&& y) := by
  ext i
  simp [cons]

@[simp] theorem cons_xor_cons (x y : BitVec w) (a b : Bool) :
    (cons a x) ^^^ (cons b y) = cons (a ^^ b) (x ^^^ y) := by
  ext i
  simp [cons]


theorem cons_append (x : BitVec w₁) (y : BitVec w₂) (a : Bool) :
    (cons a x) ++ y = (cons a (x ++ y)).cast (by omega) := by
  apply eq_of_toNat_eq
  simp only [toNat_append, toNat_cons, toNat_cast]
  rw [Nat.shiftLeft_add, Nat.shiftLeft_or_distrib, Nat.or_assoc]

theorem cons_append_append (x : BitVec w₁) (y : BitVec w₂) (z : BitVec w₃) (a : Bool) :
    (cons a x) ++ y ++ z = (cons a (x ++ y ++ z)).cast (by omega) := by
  ext i h
  simp only [cons, getElem_append, getElem_cast, getElem_ofBool, cast_cast, getLsbD_append, getLsbD_cast, getLsbD_ofBool]
  by_cases h₀ : i < w₁ + w₂ + w₃
  · simp only [h₀, ↓reduceIte]
    by_cases h₁ : i < w₃
    · simp [h₁]
    · simp only [h₁, ↓reduceIte]
      by_cases h₂ : i - w₃ < w₂
      · simp [h₂]
      · simp [h₂, show i - w₃ - w₂ < w₁ by omega]
  · simp only [show ¬i - w₃ - w₂ < w₁ by omega, ↓reduceIte, show i - w₃ - w₂ - w₁ = 0 by omega,
      decide_true, Bool.true_and, h₀, show i - (w₁ + w₂ + w₃) = 0 by omega]
    by_cases h₂ : i < w₃
    · simp [h₂]; omega
    · simp [h₂];  omega

/-! ### concat -/

@[simp] theorem toNat_concat (x : BitVec w) (b : Bool) :
    (concat x b).toNat = x.toNat * 2 + b.toNat := by
  apply Nat.eq_of_testBit_eq
  simp only [concat, toNat_append, Nat.shiftLeft_eq, Nat.pow_one, toNat_ofBool, Nat.testBit_or]
  cases b
  · simp
  · rintro (_ | i)
    <;> simp [Nat.add_mod, Nat.add_comm, Nat.add_mul_div_right, Nat.testBit_add_one]

theorem getLsbD_concat (x : BitVec w) (b : Bool) (i : Nat) :
    (concat x b).getLsbD i = if i = 0 then b else x.getLsbD (i - 1) := by
  simp only [concat, getLsbD, toNat_append, toNat_ofBool, Nat.testBit_or, Nat.shiftLeft_eq]
  cases i
  · simp [Nat.mod_eq_of_lt b.toNat_lt]
  · simp [Nat.div_eq_of_lt b.toNat_lt, Nat.testBit_add_one]

theorem getElem_concat (x : BitVec w) (b : Bool) (i : Nat) (h : i < w + 1) :
    (concat x b)[i] = if h : i = 0 then b else x[i - 1] := by
  simp only [concat, getElem_eq_testBit_toNat, getLsbD, toNat_append,
    toNat_ofBool, Nat.testBit_or, Nat.shiftLeft_eq]
  cases i
  · simp [Nat.mod_eq_of_lt b.toNat_lt]
  · simp [Nat.div_eq_of_lt b.toNat_lt, Nat.testBit_add_one]

@[simp] theorem getLsbD_concat_zero : (concat x b).getLsbD 0 = b := by
  simp [getElem_concat]

@[simp] theorem getElem_concat_zero : (concat x b)[0] = b := by
  simp [getElem_concat]

@[simp] theorem getLsbD_concat_succ : (concat x b).getLsbD (i + 1) = x.getLsbD i := by
  simp [getLsbD_concat]

@[simp] theorem getElem_concat_succ {x : BitVec w} {i : Nat} (h : i + 1 < w + 1) :
    (concat x b)[i + 1] = x[i] := by
  simp only [Nat.add_lt_add_iff_right] at h
  simp [getElem_concat, h, getLsbD_eq_getElem]

@[simp]
theorem getMsbD_concat {i w : Nat} {b : Bool} {x : BitVec w} :
    (x.concat b).getMsbD i = if i < w then x.getMsbD i else decide (i = w) && b := by
  simp only [getMsbD_eq_getLsbD, Nat.add_sub_cancel, getLsbD_concat]
  by_cases h₀ : i = w
  · simp [h₀]
  · by_cases h₁ : i < w
    · simp [h₀, h₁, show ¬ w - i = 0 by omega, show i < w + 1 by omega, Nat.sub_sub, Nat.add_comm]
    · simp only [show w - i = 0 by omega, ↓reduceIte, h₁, h₀, decide_false, Bool.false_and,
        Bool.and_eq_false_imp, decide_eq_true_eq]
      intro
      omega

@[simp]
theorem msb_concat {w : Nat} {b : Bool} {x : BitVec w} :
    (x.concat b).msb = if 0 < w then x.msb else b := by
  simp only [BitVec.msb, getMsbD_eq_getLsbD, Nat.zero_lt_succ, decide_true, Nat.add_one_sub_one,
    Nat.sub_zero, Bool.true_and]
  by_cases h₀ : 0 < w
  · simp [getElem_concat, h₀, show ¬ w = 0 by omega, show w - 1 < w by omega]
  · simp [h₀, show w = 0 by omega]

@[simp] theorem toInt_concat (x : BitVec w) (b : Bool) :
    (concat x b).toInt = if w = 0 then -b.toInt else x.toInt * 2 + b.toInt := by
  simp only [BitVec.toInt, toNat_concat]
  cases w
  · cases b <;> simp [eq_nil x]
  · cases b <;> simp <;> omega

@[simp] theorem toFin_concat (x : BitVec w) (b : Bool) :
    (concat x b).toFin = Fin.mk (x.toNat * 2 + b.toNat) (by
      have := Bool.toNat_lt b
      simp [← Nat.two_pow_pred_add_two_pow_pred, Bool.toNat_lt b]
      omega
    ) := by
  simp [← Fin.val_inj]

@[simp] theorem not_concat (x : BitVec w) (b : Bool) : ~~~(concat x b) = concat (~~~x) !b := by
  ext (_ | i) h <;> simp [getLsbD_concat]

@[simp] theorem concat_or_concat (x y : BitVec w) (a b : Bool) :
    (concat x a) ||| (concat y b) = concat (x ||| y) (a || b) := by
  ext (_ | i) h <;> simp [getLsbD_concat]

@[simp] theorem concat_and_concat (x y : BitVec w) (a b : Bool) :
    (concat x a) &&& (concat y b) = concat (x &&& y) (a && b) := by
  ext (_ | i) h <;> simp [getLsbD_concat]

@[simp] theorem concat_xor_concat (x y : BitVec w) (a b : Bool) :
    (concat x a) ^^^ (concat y b) = concat (x ^^^ y) (a ^^ b) := by
  ext (_ | i) h <;> simp [getLsbD_concat]

@[simp] theorem zero_concat_false : concat 0#w false = 0#(w + 1) := by
  ext
  simp [getElem_concat]

/-! ### shiftConcat -/

theorem getLsbD_shiftConcat (x : BitVec w) (b : Bool) (i : Nat) :
    (shiftConcat x b).getLsbD i
    = (decide (i < w) && (if (i = 0) then b else x.getLsbD (i - 1))) := by
  simp only [shiftConcat, getLsbD_setWidth, getLsbD_concat]

theorem getElem_shiftConcat {x : BitVec w} {b : Bool} (h : i < w) :
    (x.shiftConcat b)[i] = if i = 0 then b else x[i-1] := by
  rw [← getLsbD_eq_getElem, getLsbD_shiftConcat, getLsbD_eq_getElem, decide_eq_true h, Bool.true_and]

@[simp]
theorem getElem_shiftConcat_zero {x : BitVec w} (b : Bool) (h : 0 < w) :
    (x.shiftConcat b)[0] = b := by
  simp [getElem_shiftConcat]

@[simp]
theorem getElem_shiftConcat_succ {x : BitVec w} {b : Bool} (h : i + 1 < w) :
    (x.shiftConcat b)[i+1] = x[i] := by
  simp [getElem_shiftConcat]

theorem getLsbD_shiftConcat_eq_decide (x : BitVec w) (b : Bool) (i : Nat) :
    (shiftConcat x b).getLsbD i
    = (decide (i < w) && ((decide (i = 0) && b) || (decide (0 < i) && x.getLsbD (i - 1)))) := by
  simp only [getLsbD_shiftConcat]
  split <;> simp [*, show ((0 < i) ↔ ¬(i = 0)) by omega]

theorem shiftRight_sub_one_eq_shiftConcat (n : BitVec w) (hwn : 0 < wn) :
    n >>> (wn - 1) = (n >>> wn).shiftConcat (n.getLsbD (wn - 1)) := by
  ext i h
  simp only [getElem_ushiftRight, getElem_shiftConcat, h, decide_true, Bool.true_and]
  split
  · simp [*]
  · congr 1; omega

@[simp, bitvec_to_nat]
theorem toNat_shiftConcat {x : BitVec w} {b : Bool} :
    (x.shiftConcat b).toNat
    = (x.toNat <<< 1 + b.toNat) % 2 ^ w  := by
  simp [shiftConcat, Nat.shiftLeft_eq]

/-- `x.shiftConcat b` does not overflow if `x < 2^k` for `k < w`, and so
`x.shiftConcat b |>.toNat = x.toNat * 2 + b.toNat`. -/
theorem toNat_shiftConcat_eq_of_lt {x : BitVec w} {b : Bool} {k : Nat}
    (hk : k < w) (hx : x.toNat < 2 ^ k) :
    (x.shiftConcat b).toNat = x.toNat * 2 + b.toNat := by
  simp only [toNat_shiftConcat, Nat.shiftLeft_eq, Nat.pow_one]
  have : 2 ^ k < 2 ^ w := Nat.pow_lt_pow_of_lt (by omega) (by omega)
  have : 2 ^ k * 2 ≤ 2 ^ w := (Nat.pow_lt_pow_iff_pow_mul_le_pow (by omega)).mp this
  rw [Nat.mod_eq_of_lt (by cases b <;> simp [bitvec_to_nat] <;> omega)]

theorem toNat_shiftConcat_lt_of_lt {x : BitVec w} {b : Bool} {k : Nat}
    (hk : k < w) (hx : x.toNat < 2 ^ k) :
    (x.shiftConcat b).toNat < 2 ^ (k + 1) := by
  rw [toNat_shiftConcat_eq_of_lt hk hx]
  have := Bool.toNat_lt b
  omega

/-! ### add -/

theorem add_def {n} (x y : BitVec n) : x + y = .ofNat n (x.toNat + y.toNat) := rfl

/--
Definition of bitvector addition as a nat.
-/
@[simp, bitvec_to_nat] theorem toNat_add (x y : BitVec w) : (x + y).toNat = (x.toNat + y.toNat) % 2^w := rfl
@[simp] theorem toFin_add (x y : BitVec w) : (x + y).toFin = toFin x + toFin y := rfl
@[simp] theorem ofFin_add (x : Fin (2^n)) (y : BitVec n) :
  .ofFin x + y = .ofFin (x + y.toFin) := rfl
@[simp] theorem add_ofFin (x : BitVec n) (y : Fin (2^n)) :
  x + .ofFin y = .ofFin (x.toFin + y) := rfl

theorem ofNat_add {n} (x y : Nat) : BitVec.ofNat n (x + y) = BitVec.ofNat n x + BitVec.ofNat n y := by
  apply eq_of_toNat_eq
  simp [BitVec.ofNat, Fin.ofNat'_add]

theorem ofNat_add_ofNat {n} (x y : Nat) : BitVec.ofNat n x + BitVec.ofNat n y = BitVec.ofNat n (x + y) :=
  (ofNat_add x y).symm

protected theorem add_assoc (x y z : BitVec n) : x + y + z = x + (y + z) := by
  apply eq_of_toNat_eq ; simp [Nat.add_assoc]
instance : Std.Associative (α := BitVec n) (· + ·) := ⟨BitVec.add_assoc⟩

protected theorem add_comm (x y : BitVec n) : x + y = y + x := by
  simp [add_def, Nat.add_comm]
instance : Std.Commutative (α := BitVec n) (· + ·) := ⟨BitVec.add_comm⟩

@[simp] protected theorem add_zero (x : BitVec n) : x + 0#n = x := by simp [add_def]

@[simp] protected theorem zero_add (x : BitVec n) : 0#n + x = x := by simp [add_def]
instance : Std.LawfulIdentity (α := BitVec n) (· + ·) 0#n where
  left_id := BitVec.zero_add
  right_id := BitVec.add_zero

theorem setWidth_add (x y : BitVec w) (h : i ≤ w) :
    (x + y).setWidth i = x.setWidth i + y.setWidth i := by
  have dvd : 2^i ∣ 2^w := Nat.pow_dvd_pow _ h
  simp [bitvec_to_nat, h, Nat.mod_mod_of_dvd _ dvd]

@[simp, bitvec_to_nat] theorem toInt_add (x y : BitVec w) :
  (x + y).toInt = (x.toInt + y.toInt).bmod (2^w) := by
  simp [toInt_eq_toNat_bmod]

theorem ofInt_add {n} (x y : Int) : BitVec.ofInt n (x + y) =
    BitVec.ofInt n x + BitVec.ofInt n y := by
  apply eq_of_toInt_eq
  simp

@[simp]
theorem shiftLeft_add_distrib {x y : BitVec w} {n : Nat} :
    (x + y) <<< n = x <<< n + y <<< n := by
  induction n
  case zero =>
    simp
  case succ n ih =>
    simp [ih, toNat_eq, Nat.shiftLeft_eq, ← Nat.add_mul]

theorem add_eq_xor {a b : BitVec 1} : a + b = a ^^^ b := by
  have ha : a = 0 ∨ a = 1 := eq_zero_or_eq_one _
  have hb : b = 0 ∨ b = 1 := eq_zero_or_eq_one _
  rcases ha with h | h <;> (rcases hb with h' | h' <;> (simp [h, h']))

/-! ### sub/neg -/

theorem sub_def {n} (x y : BitVec n) : x - y = .ofNat n ((2^n - y.toNat) + x.toNat) := by rfl

@[simp] theorem toNat_sub {n} (x y : BitVec n) :
    (x - y).toNat = (((2^n - y.toNat) + x.toNat) % 2^n) := rfl

@[simp, bitvec_to_nat] theorem toInt_sub {x y : BitVec w} :
    (x - y).toInt = (x.toInt - y.toInt).bmod (2 ^ w) := by
  simp [toInt_eq_toNat_bmod, @Int.ofNat_sub y.toNat (2 ^ w) (by omega)]

-- We prefer this lemma to `toNat_sub` for the `bitvec_to_nat` simp set.
-- For reasons we don't yet understand, unfolding via `toNat_sub` sometimes
-- results in `omega` generating proof terms that are very slow in the kernel.
@[bitvec_to_nat] theorem toNat_sub' {n} (x y : BitVec n) :
    (x - y).toNat = ((x.toNat + (2^n - y.toNat)) % 2^n) := by
  rw [toNat_sub, Nat.add_comm]

@[simp] theorem toFin_sub (x y : BitVec n) : (x - y).toFin = toFin x - toFin y := rfl

theorem ofFin_sub (x : Fin (2^n)) (y : BitVec n) : .ofFin x - y = .ofFin (x - y.toFin) :=
  rfl
theorem sub_ofFin (x : BitVec n) (y : Fin (2^n)) : x - .ofFin y = .ofFin (x.toFin - y) :=
  rfl

-- Remark: we don't use `[simp]` here because simproc` subsumes it for literals.
-- If `x` and `n` are not literals, applying this theorem eagerly may not be a good idea.
theorem ofNat_sub_ofNat {n} (x y : Nat) : BitVec.ofNat n x - BitVec.ofNat n y = .ofNat n ((2^n - y % 2^n) + x) := by
  apply eq_of_toNat_eq
  simp [BitVec.ofNat, Fin.ofNat'_sub]

@[simp] protected theorem sub_zero (x : BitVec n) : x - 0#n = x := by apply eq_of_toNat_eq ; simp

@[simp] protected theorem zero_sub (x : BitVec n) : 0#n - x = -x := rfl

@[simp] protected theorem sub_self (x : BitVec n) : x - x = 0#n := by
  apply eq_of_toNat_eq
  simp only [toNat_sub]
  rw [Nat.add_comm, Nat.add_sub_of_le]
  · simp
  · exact Nat.le_of_lt x.isLt

@[simp, bitvec_to_nat] theorem toNat_neg (x : BitVec n) : (- x).toNat = (2^n - x.toNat) % 2^n := by
  simp [Neg.neg, BitVec.neg]

theorem toNat_neg_of_pos {x : BitVec n} (h : 0#n < x) :
    (- x).toNat = 2^n - x.toNat := by
  change 0 < x.toNat at h
  rw [toNat_neg, Nat.mod_eq_of_lt]
  omega

theorem toInt_neg {x : BitVec w} :
    (-x).toInt = (-x.toInt).bmod (2 ^ w) := by
  rw [← BitVec.zero_sub, toInt_sub]
  simp [BitVec.toInt_ofNat]

theorem ofInt_neg {w : Nat} {n : Int} : BitVec.ofInt w (-n) = -BitVec.ofInt w n :=
  eq_of_toInt_eq (by simp [toInt_neg])

@[simp] theorem toFin_neg (x : BitVec n) :
    (-x).toFin = Fin.ofNat' (2^n) (2^n - x.toNat) :=
  rfl

theorem sub_toAdd {n} (x y : BitVec n) : x - y = x + - y := by
  apply eq_of_toNat_eq
  simp only [toNat_sub, toNat_add, toNat_neg, Nat.add_mod_mod]
  rw [Nat.add_comm]

@[simp] theorem neg_zero (n:Nat) : -BitVec.ofNat n 0 = BitVec.ofNat n 0 := by apply eq_of_toNat_eq ; simp

theorem add_sub_cancel (x y : BitVec w) : x + y - y = x := by
  apply eq_of_toNat_eq
  have y_toNat_le := Nat.le_of_lt y.isLt
  rw [toNat_sub, toNat_add, Nat.add_comm, Nat.mod_add_mod, Nat.add_assoc, ← Nat.add_sub_assoc y_toNat_le,
      Nat.add_sub_cancel_left, Nat.add_mod_right, toNat_mod_cancel]

theorem sub_add_cancel (x y : BitVec w) : x - y + y = x := by
  rw [sub_toAdd, BitVec.add_assoc, BitVec.add_comm _ y,
      ← BitVec.add_assoc, ← sub_toAdd, add_sub_cancel]

theorem eq_sub_iff_add_eq {x y z : BitVec w} : x = z - y ↔ x + y = z := by
  apply Iff.intro <;> intro h
  · simp [h, sub_add_cancel]
  · simp [←h, add_sub_cancel]

theorem sub_eq_iff_eq_add {x y z : BitVec w} : x - y = z ↔ x = z + y := by
  apply Iff.intro <;> intro h
  · simp [← h, sub_add_cancel]
  · simp [h, add_sub_cancel]

theorem negOne_eq_allOnes : -1#w = allOnes w := by
  apply eq_of_toNat_eq
  if g : w = 0 then
    simp [g]
  else
    have q : 1 < 2^w := by simp [g]
    have r : (2^w - 1) < 2^w := by omega
    simp [Nat.mod_eq_of_lt q, Nat.mod_eq_of_lt r]

theorem neg_eq_not_add (x : BitVec w) : -x = ~~~x + 1#w := by
  apply eq_of_toNat_eq
  simp only [toNat_neg, ofNat_eq_ofNat, toNat_add, toNat_not, toNat_ofNat, Nat.add_mod_mod]
  congr
  have hx : x.toNat < 2^w := x.isLt
  rw [Nat.sub_sub, Nat.add_comm 1 x.toNat, ← Nat.sub_sub, Nat.sub_add_cancel (by omega)]

theorem not_eq_neg_add (x : BitVec w) : ~~~ x = -x - 1#w := by
  rw [eq_sub_iff_add_eq, neg_eq_not_add, BitVec.add_comm]

@[simp]
theorem neg_neg {x : BitVec w} : - - x = x := by
  by_cases h : x = 0#w
  · simp [h]
  · simp [bitvec_to_nat, h]

@[simp]
protected theorem neg_inj {x y : BitVec w} : -x = -y ↔ x = y :=
  ⟨fun h => by rw [← @neg_neg w x, ← @neg_neg w y, h], congrArg _⟩

theorem neg_ne_iff_ne_neg {x y : BitVec w} : -x ≠ y ↔ x ≠ -y := by
  constructor
  all_goals
    intro h h'
    subst h'
    simp at h

@[simp]
theorem neg_eq_zero_iff {x : BitVec w} : -x = 0#w ↔ x = 0#w := by
  constructor
  · intro h
    have : - (- x) = - 0 := by simp [h]
    simpa using this
  · intro h
    simp [h]

theorem sub_eq_xor {a b : BitVec 1} : a - b = a ^^^ b := by
  have ha : a = 0 ∨ a = 1 := eq_zero_or_eq_one _
  have hb : b = 0 ∨ b = 1 := eq_zero_or_eq_one _
  rcases ha with h | h <;> (rcases hb with h' | h' <;> (simp [h, h']))

@[simp]
theorem sub_eq_self {x : BitVec 1} : -x = x := by
  have ha : x = 0 ∨ x = 1 := eq_zero_or_eq_one _
  rcases ha with h | h <;> simp [h]

theorem not_neg (x : BitVec w) : ~~~(-x) = x + -1#w := by
  rcases w with _ | w
  · apply Subsingleton.elim
  · rw [BitVec.not_eq_comm]
    apply BitVec.eq_of_toNat_eq
    simp only [BitVec.toNat_neg, BitVec.toNat_not, BitVec.toNat_add, BitVec.toNat_ofNat,
      Nat.add_mod_mod]
    by_cases hx : x.toNat = 0
    · simp [hx]
    · rw [show (_ - 1 % _) = _ by rw [Nat.mod_eq_of_lt (by omega)],
        show _ + (_ - 1) = (x.toNat - 1) + 2^(w + 1) by omega,
        Nat.add_mod_right,
        show (x.toNat - 1) % _ = _ by rw [Nat.mod_eq_of_lt (by omega)],
        show (_ - x.toNat) % _ = _ by rw [Nat.mod_eq_of_lt (by omega)]]
      omega

theorem neg_add {x y : BitVec w} : - (x + y) = - x - y := by
  apply eq_of_toInt_eq
  simp [toInt_neg, toInt_add, Int.neg_add, Int.add_neg_eq_sub]

theorem add_neg_eq_sub {x y : BitVec w} : x + - y = (x - y) := by
  apply eq_of_toInt_eq
  simp [toInt_neg, Int.sub_eq_add_neg]

@[simp]
theorem sub_neg {x y : BitVec w} : x - - y = x + y := by
  apply eq_of_toInt_eq
  simp [toInt_neg, Int.bmod_neg]

theorem neg_sub {x y : BitVec w} : - (x - y) = - x + y := by
 rw [sub_toAdd, neg_add, sub_neg]

/- ### add/sub injectivity -/

@[simp]
protected theorem add_left_inj {x y : BitVec w} (z : BitVec w) : (x + z = y + z) ↔ x = y := by
  apply Iff.intro
  · intro p
    rw [← add_sub_cancel x z, ← add_sub_cancel y z, p]
  · exact congrArg (· + z)

@[simp]
protected theorem add_right_inj {x y : BitVec w} (z : BitVec w) : (z + x = z + y) ↔ x = y := by
  simp [BitVec.add_comm z]

@[simp]
protected theorem sub_left_inj {x y : BitVec w} (z : BitVec w) : (x - z = y - z) ↔ x = y := by
  simp [sub_toAdd]

@[simp]
protected theorem sub_right_inj {x y : BitVec w} (z : BitVec w) : (z - x = z - y) ↔ x = y := by
  simp [sub_toAdd]

/-! ### add self -/

@[simp]
protected theorem add_left_eq_self {x y : BitVec w} : x + y = y ↔ x = 0#w := by
  conv => lhs; rhs; rw [← BitVec.zero_add y]
  exact BitVec.add_left_inj y

@[simp]
protected theorem add_right_eq_self {x y : BitVec w} : x + y = x ↔ y = 0#w := by
  rw [BitVec.add_comm]
  exact BitVec.add_left_eq_self

@[simp]
protected theorem self_eq_add_right {x y : BitVec w} : x = x + y ↔ y = 0#w := by
  rw [Eq.comm]
  exact BitVec.add_right_eq_self

@[simp]
protected theorem self_eq_add_left {x y : BitVec w} : x = y + x ↔ y = 0#w := by
  rw [BitVec.add_comm]
  exact BitVec.self_eq_add_right

/-! ### fill -/

@[simp]
theorem getLsbD_fill {w i : Nat} {v : Bool} :
    (fill w v).getLsbD i = (v && decide (i < w)) := by
  by_cases h : v
  <;> simp [h, BitVec.fill, BitVec.negOne_eq_allOnes]

@[simp]
theorem getMsbD_fill {w i : Nat} {v : Bool} :
    (fill w v).getMsbD i = (v && decide (i < w)) := by
  by_cases h : v
  <;> simp [h, BitVec.fill, BitVec.negOne_eq_allOnes]

@[simp]
theorem getElem_fill {w i : Nat} {v : Bool} (h : i < w) :
    (fill w v)[i] = v := by
  by_cases h : v
  <;> simp [h, BitVec.fill, BitVec.negOne_eq_allOnes]

@[simp]
theorem msb_fill {w : Nat} {v : Bool} :
    (fill w v).msb = (v && decide (0 < w)) := by
  simp [BitVec.msb]

theorem fill_eq {w : Nat} {v : Bool} : fill w v = if v = true then allOnes w else 0#w := by
  by_cases h : v <;> (simp only [h] ; ext ; simp)

@[simp]
theorem fill_true {w : Nat} : fill w true = allOnes w := by
  simp [fill_eq]

@[simp]
theorem fill_false {w : Nat} : fill w false = 0#w := by
  simp [fill_eq]

@[simp] theorem fill_toNat {w : Nat} {v : Bool} :
    (fill w v).toNat = if v = true then 2^w - 1 else 0 := by
  by_cases h : v <;> simp [h]

@[simp] theorem fill_toInt {w : Nat} {v : Bool} :
    (fill w v).toInt = if v = true && 0 < w then -1 else 0 := by
  by_cases h : v <;> simp [h]

@[simp] theorem fill_toFin {w : Nat} {v : Bool} :
    (fill w v).toFin = if v = true then (allOnes w).toFin else Fin.ofNat' (2 ^ w) 0 := by
  by_cases h : v <;> simp [h]

/-! ### mul -/

theorem mul_def {n} {x y : BitVec n} : x * y = (ofFin <| x.toFin * y.toFin) := by rfl

@[simp, bitvec_to_nat] theorem toNat_mul (x y : BitVec n) : (x * y).toNat = (x.toNat * y.toNat) % 2 ^ n := rfl
@[simp] theorem toFin_mul (x y : BitVec n) : (x * y).toFin = (x.toFin * y.toFin) := rfl

protected theorem mul_comm (x y : BitVec w) : x * y = y * x := by
  apply eq_of_toFin_eq; simpa using Fin.mul_comm ..
instance : Std.Commutative (fun (x y : BitVec w) => x * y) := ⟨BitVec.mul_comm⟩

protected theorem mul_assoc (x y z : BitVec w) : x * y * z = x * (y * z) := by
  apply eq_of_toFin_eq; simpa using Fin.mul_assoc ..
instance : Std.Associative (fun (x y : BitVec w) => x * y) := ⟨BitVec.mul_assoc⟩

@[simp] protected theorem mul_one (x : BitVec w) : x * 1#w = x := by
  cases w
  · apply Subsingleton.elim
  · apply eq_of_toNat_eq; simp [Nat.mod_eq_of_lt]

@[simp] protected theorem one_mul (x : BitVec w) : 1#w * x = x := by
  rw [BitVec.mul_comm, BitVec.mul_one]

instance : Std.LawfulCommIdentity (fun (x y : BitVec w) => x * y) (1#w) where
  right_id := BitVec.mul_one

@[simp]
theorem mul_zero {x : BitVec w} : x * 0#w = 0#w := by
  apply eq_of_toNat_eq
  simp [toNat_mul]

@[simp]
theorem zero_mul {x : BitVec w} : 0#w * x = 0#w := by
  apply eq_of_toNat_eq
  simp [toNat_mul]

theorem mul_add {x y z : BitVec w} :
    x * (y + z) = x * y + x * z := by
  apply eq_of_toNat_eq
  simp only [toNat_mul, toNat_add, Nat.add_mod_mod, Nat.mod_add_mod]
  rw [Nat.mul_mod, Nat.mod_mod (y.toNat + z.toNat),
    ← Nat.mul_mod, Nat.mul_add]

theorem mul_succ {x y : BitVec w} : x * (y + 1#w) = x * y + x := by simp [mul_add]
theorem succ_mul {x y : BitVec w} : (x + 1#w) * y = x * y + y := by simp [BitVec.mul_comm, BitVec.mul_add]

theorem mul_two {x : BitVec w} : x * 2#w = x + x := by
  have : 2#w = 1#w + 1#w := by apply BitVec.eq_of_toNat_eq; simp
  simp [this, mul_succ]

theorem two_mul {x : BitVec w} : 2#w * x = x + x := by rw [BitVec.mul_comm, mul_two]

@[simp, bitvec_to_nat] theorem toInt_mul (x y : BitVec w) :
  (x * y).toInt = (x.toInt * y.toInt).bmod (2^w) := by
  simp [toInt_eq_toNat_bmod]

theorem ofInt_mul {n} (x y : Int) : BitVec.ofInt n (x * y) =
    BitVec.ofInt n x * BitVec.ofInt n y := by
  apply eq_of_toInt_eq
  simp

theorem mul_eq_and {a b : BitVec 1} : a * b = a &&& b := by
  have ha : a = 0 ∨ a = 1 := eq_zero_or_eq_one _
  have hb : b = 0 ∨ b = 1 := eq_zero_or_eq_one _
  rcases ha with h | h <;> (rcases hb with h' | h' <;> (simp [h, h']))

@[simp] protected theorem neg_mul (x y : BitVec w) : -x * y = -(x * y) := by
  apply eq_of_toInt_eq
  simp [toInt_neg]

@[simp] protected theorem mul_neg (x y : BitVec w) : x * -y = -(x * y) := by
  rw [BitVec.mul_comm, BitVec.neg_mul, BitVec.mul_comm]

protected theorem neg_mul_neg (x y : BitVec w) : -x * -y = x * y := by simp

protected theorem neg_mul_comm (x y : BitVec w) : -x * y = x * -y := by simp

theorem mul_sub {x y z : BitVec w} :
    x * (y - z) = x * y - x * z := by
  rw [← add_neg_eq_sub, mul_add, BitVec.mul_neg, add_neg_eq_sub]

theorem neg_add_mul_eq_mul_not {x y : BitVec w} :
    - (x + x * y) = x * ~~~ y := by
  rw [neg_add, sub_toAdd, ← BitVec.mul_neg, neg_eq_not_add y, mul_add,
    BitVec.mul_one, BitVec.add_comm, BitVec.add_assoc,
    BitVec.add_right_eq_self, add_neg_eq_sub, BitVec.sub_self]

theorem neg_mul_not_eq_add_mul {x y : BitVec w} :
    - (x * ~~~ y) = x + x * y := by
  rw [not_eq_neg_add, mul_sub, neg_sub, ← BitVec.mul_neg, neg_neg,
    BitVec.mul_one, BitVec.add_comm]

/-! ### le and lt -/

@[bitvec_to_nat] theorem le_def {x y : BitVec n} :
  x ≤ y ↔ x.toNat ≤ y.toNat := Iff.rfl

@[simp] theorem le_ofFin {x : BitVec n} {y : Fin (2^n)} :
  x ≤ BitVec.ofFin y ↔ x.toFin ≤ y := Iff.rfl
@[simp] theorem ofFin_le {x : Fin (2^n)} {y : BitVec n} :
  BitVec.ofFin x ≤ y ↔ x ≤ y.toFin := Iff.rfl
@[simp] theorem ofNat_le_ofNat {n} {x y : Nat} : (BitVec.ofNat n x) ≤ (BitVec.ofNat n y) ↔ x % 2^n ≤ y % 2^n := by
  simp [le_def]

@[bitvec_to_nat] theorem lt_def {x y : BitVec n} :
  x < y ↔ x.toNat < y.toNat := Iff.rfl

@[simp] theorem lt_ofFin {x : BitVec n} {y : Fin (2^n)} :
  x < BitVec.ofFin y ↔ x.toFin < y := Iff.rfl
@[simp] theorem ofFin_lt {x : Fin (2^n)} {y : BitVec n} :
  BitVec.ofFin x < y ↔ x < y.toFin := Iff.rfl
@[simp] theorem ofNat_lt_ofNat {n} {x y : Nat} : BitVec.ofNat n x < BitVec.ofNat n y ↔ x % 2^n < y % 2^n := by
  simp [lt_def]

@[simp] protected theorem not_le {x y : BitVec n} : ¬ x ≤ y ↔ y < x := by
  simp [le_def, lt_def]

@[simp] protected theorem not_lt {x y : BitVec n} : ¬ x < y ↔ y ≤ x := by
  simp [le_def, lt_def]

@[simp] protected theorem le_refl (x : BitVec n) : x ≤ x := by
  simp [le_def]

@[simp] protected theorem lt_irrefl (x : BitVec n) : ¬x < x := by
  simp [lt_def]

protected theorem le_trans {x y z : BitVec n} : x ≤ y → y ≤ z → x ≤ z := by
  simp only [le_def]
  apply Nat.le_trans

protected theorem lt_trans {x y z : BitVec n} : x < y → y < z → x < z := by
  simp only [lt_def]
  apply Nat.lt_trans

protected theorem le_total (x y : BitVec n) : x ≤ y ∨ y ≤ x := by
  simp only [le_def]
  apply Nat.le_total

protected theorem le_antisymm {x y : BitVec n} : x ≤ y → y ≤ x → x = y := by
  simp only [le_def, BitVec.toNat_eq]
  apply Nat.le_antisymm

protected theorem lt_asymm {x y : BitVec n} : x < y → ¬ y < x := by
  simp only [lt_def]
  apply Nat.lt_asymm

protected theorem lt_of_le_ne {x y : BitVec n} : x ≤ y → ¬ x = y → x < y := by
  simp only [lt_def, le_def, BitVec.toNat_eq]
  apply Nat.lt_of_le_of_ne

protected theorem ne_of_lt {x y : BitVec n} : x < y → x ≠ y := by
  simp only [lt_def, ne_eq, toNat_eq]
  apply Nat.ne_of_lt

protected theorem umod_lt (x : BitVec n) {y : BitVec n} : 0 < y → x % y < y := by
  simp only [ofNat_eq_ofNat, lt_def, toNat_ofNat, Nat.zero_mod, umod, toNat_ofNatLT]
  apply Nat.mod_lt

theorem not_lt_iff_le {x y : BitVec w} : (¬ x < y) ↔ y ≤ x := by
  constructor <;>
    (intro h; simp only [lt_def, Nat.not_lt, le_def] at h ⊢; omega)

@[simp]
theorem not_lt_zero {x : BitVec w} : ¬x < 0#w := of_decide_eq_false rfl

@[simp]
theorem le_zero_iff {x : BitVec w} : x ≤ 0#w ↔ x = 0#w := by
  constructor
  · intro h
    have : x ≥ 0 := not_lt_iff_le.mp not_lt_zero
    exact Eq.symm (BitVec.le_antisymm this h)
  · simp_all

@[simp]
theorem lt_one_iff {x : BitVec w} (h : 0 < w) : x < 1#w ↔ x = 0#w := by
  constructor
  · intro h₂
    rw [lt_def, toNat_ofNat, ← Int.ofNat_lt, Int.ofNat_emod, Int.ofNat_one, Int.natCast_pow,
      Int.ofNat_two, @Int.emod_eq_of_lt 1 (2^w) (by omega) (by omega)] at h₂
    simp [toNat_eq, show x.toNat = 0 by omega]
  · simp_all

@[simp]
theorem not_allOnes_lt {x : BitVec w} : ¬allOnes w < x := by
  have : 2^w ≠ 0 := Ne.symm (NeZero.ne' (2^w))
  rw [BitVec.not_lt, le_def, Nat.le_iff_lt_add_one, toNat_allOnes, Nat.sub_one_add_one this]
  exact isLt x

@[simp]
theorem allOnes_le_iff {x : BitVec w} : allOnes w ≤ x ↔ x = allOnes w := by
  constructor
  · intro h
    have : x ≤ allOnes w := not_lt_iff_le.mp not_allOnes_lt
    exact Eq.symm (BitVec.le_antisymm h this)
  · simp_all

@[simp]
theorem lt_allOnes_iff {x : BitVec w} : x < allOnes w ↔ x ≠ allOnes w := by
 have := not_congr (@allOnes_le_iff w x)
 rw [BitVec.not_le] at this
 exact this

/-! ### udiv -/

theorem udiv_def {x y : BitVec n} : x / y = BitVec.ofNat n (x.toNat / y.toNat) := by
  have h : x.toNat / y.toNat < 2 ^ n := Nat.lt_of_le_of_lt (Nat.div_le_self ..) (by omega)
  rw [← udiv_eq]
  simp [udiv, bitvec_to_nat, h, Nat.mod_eq_of_lt]

@[simp]
theorem toFin_udiv {x y : BitVec n} : (x / y).toFin = x.toFin / y.toFin := by
  rfl

@[simp, bitvec_to_nat]
theorem toNat_udiv {x y : BitVec n} : (x / y).toNat = x.toNat / y.toNat := by
  rfl

@[simp]
theorem zero_udiv {x : BitVec w} : (0#w) / x = 0#w := by
  simp [bitvec_to_nat]

@[simp]
theorem udiv_zero {x : BitVec n} : x / 0#n = 0#n := by
  simp [udiv_def]

@[simp]
theorem udiv_one {x : BitVec w} : x / 1#w = x := by
  simp only [udiv_eq, toNat_eq, toNat_udiv, toNat_ofNat]
  cases w
  · simp [eq_nil x]
  · simp

@[simp]
theorem udiv_eq_and {x y : BitVec 1} :
    x / y = (x &&& y) := by
  have hx : x = 0#1 ∨ x = 1#1 := by bv_omega
  have hy : y = 0#1 ∨ y = 1#1 := by bv_omega
  rcases hx with rfl | rfl <;>
    rcases hy with rfl | rfl <;>
      rfl

@[simp]
theorem udiv_self {x : BitVec w} :
    x / x = if x == 0#w then 0#w else 1#w := by
  by_cases h : x = 0#w
  · simp [h]
  · simp only [toNat_eq, toNat_ofNat, Nat.zero_mod] at h
    simp only [udiv_eq, beq_iff_eq, toNat_eq, toNat_ofNat, Nat.zero_mod, h,
      ↓reduceIte, toNat_udiv]
    rw [Nat.div_self (by omega), Nat.mod_eq_of_lt (by omega)]

theorem msb_udiv (x y : BitVec w) :
    (x / y).msb = (x.msb && y == 1#w) := by
  cases msb_x : x.msb
  · suffices x.toNat / y.toNat < 2 ^ (w - 1) by simpa [msb_eq_decide]
    calc
      x.toNat / y.toNat ≤ x.toNat     := by apply Nat.div_le_self
                      _ < 2 ^ (w - 1) := by simpa [msb_eq_decide] using msb_x
  . rcases w with _|w
    · contradiction
    · have : (y == 1#_) = decide (y.toNat = 1) := by
        simp [(· == ·), toNat_eq]
      simp only [this, Bool.true_and]
      match hy : y.toNat with
      | 0 =>
        obtain rfl : y = 0#_ := eq_of_toNat_eq hy
        simp
      | 1 =>
        obtain rfl : y = 1#_ := eq_of_toNat_eq (by simp [hy])
        simpa using msb_x
      | y + 2 =>
        suffices x.toNat / (y + 2) < 2 ^ w by
          simp_all [msb_eq_decide, hy]
        calc
          x.toNat / (y + 2)
            ≤ x.toNat / 2 := by apply Nat.div_add_le_right (by omega)
          _ < 2 ^ w       := by omega

theorem msb_udiv_eq_false_of {x : BitVec w} (h : x.msb = false) (y : BitVec w) :
    (x / y).msb = false := by
  simp [msb_udiv, h]

/--
If `x` is nonnegative (i.e., does not have its msb set),
then `x / y` is nonnegative, thus `toInt` and `toNat` coincide.
-/
theorem toInt_udiv_of_msb {x : BitVec w} (h : x.msb = false) (y : BitVec w) :
    (x / y).toInt = x.toNat / y.toNat := by
  simp [toInt_eq_msb_cond, msb_udiv_eq_false_of h]
  norm_cast

/-! ### umod -/

theorem umod_def {x y : BitVec n} :
    x % y = BitVec.ofNat n (x.toNat % y.toNat) := by
  rw [← umod_eq]
  have h : x.toNat % y.toNat < 2 ^ n := Nat.lt_of_le_of_lt (Nat.mod_le _ _) x.isLt
  simp [umod, bitvec_to_nat, Nat.mod_eq_of_lt h]

@[simp, bitvec_to_nat]
theorem toNat_umod {x y : BitVec n} :
    (x % y).toNat = x.toNat % y.toNat := rfl

@[simp]
theorem toFin_umod {x y : BitVec w} :
    (x % y).toFin = x.toFin % y.toFin := rfl

@[simp]
theorem umod_zero {x : BitVec n} : x % 0#n = x := by
  simp [umod_def]

@[simp]
theorem zero_umod {x : BitVec w} : (0#w) % x = 0#w := by
  simp [bitvec_to_nat]

@[simp]
theorem umod_one {x : BitVec w} : x % (1#w) = 0#w := by
  simp only [toNat_eq, toNat_umod, toNat_ofNat, Nat.zero_mod]
  cases w
  · simp [eq_nil x]
  · simp [Nat.mod_one]

@[simp]
theorem umod_self {x : BitVec w} : x % x = 0#w := by
  simp [bitvec_to_nat]

@[simp]
theorem umod_eq_and {x y : BitVec 1} : x % y = x &&& (~~~y) := by
  have hx : x = 0#1 ∨ x = 1#1 := by bv_omega
  have hy : y = 0#1 ∨ y = 1#1 := by bv_omega
  rcases hx with rfl | rfl <;>
    rcases hy with rfl | rfl <;>
      rfl

theorem umod_eq_of_lt {x y : BitVec w} (h : x < y) :
    x % y = x := by
  apply eq_of_toNat_eq
  simp [Nat.mod_eq_of_lt h]

@[simp]
theorem msb_umod {x y : BitVec w} :
    (x % y).msb = (x.msb && (x < y || y == 0#w)) := by
  rw [msb_eq_decide, toNat_umod]
  cases msb_x : x.msb
  · suffices x.toNat % y.toNat < 2 ^ (w - 1) by simpa
    calc
      x.toNat % y.toNat ≤ x.toNat     := by apply Nat.mod_le
                      _ < 2 ^ (w - 1) := by simpa [msb_eq_decide] using msb_x
  . by_cases hy : y = 0
    · simp_all [msb_eq_decide]
    · suffices 2 ^ (w - 1) ≤ x.toNat % y.toNat ↔ x < y by simp_all
      by_cases x_lt_y : x < y
      . simp_all [Nat.mod_eq_of_lt x_lt_y, msb_eq_decide]
      · suffices x.toNat % y.toNat < 2 ^ (w - 1) by
          simpa [x_lt_y]
        have y_le_x : y.toNat ≤ x.toNat := by
          simpa using x_lt_y
        replace hy : y.toNat ≠ 0 :=
          toNat_ne_iff_ne.mpr hy
        by_cases msb_y : y.toNat < 2 ^ (w - 1)
        · have : x.toNat % y.toNat < y.toNat := Nat.mod_lt _ (by omega)
          omega
        · rcases w with _|w
          · contradiction
          simp only [Nat.add_one_sub_one]
          replace msb_y : 2 ^ w ≤ y.toNat := by
            simpa using msb_y
          have : y.toNat ≤ y.toNat * (x.toNat / y.toNat) := by
              apply Nat.le_mul_of_pos_right
              apply Nat.div_pos y_le_x
              omega
          have : x.toNat % y.toNat ≤ x.toNat - y.toNat := by
            rw [Nat.mod_eq_sub]; omega
          omega

theorem toInt_umod {x y : BitVec w} :
    (x % y).toInt = (x.toNat % y.toNat : Int).bmod (2 ^ w) := by
  simp [toInt_eq_toNat_bmod]

theorem toInt_umod_of_msb {x y : BitVec w} (h : x.msb = false) :
    (x % y).toInt = x.toInt % y.toNat := by
  simp [toInt_eq_msb_cond, h]

/-! ### smtUDiv -/

theorem smtUDiv_eq (x y : BitVec w) : smtUDiv x y = if y = 0#w then allOnes w else x / y := by
  simp [smtUDiv]

@[simp]
theorem smtUDiv_zero {x : BitVec n} : x.smtUDiv 0#n = allOnes n := rfl

/-! ### sdiv -/

/-- Equation theorem for `sdiv` in terms of `udiv`. -/
theorem sdiv_eq (x y : BitVec w) : x.sdiv y =
  match x.msb, y.msb with
  | false, false => udiv x y
  | false, true  =>  - (x.udiv (- y))
  | true,  false => - ((- x).udiv y)
  | true,  true  => (- x).udiv (- y) := by
  rw [BitVec.sdiv]
  rcases x.msb <;> rcases y.msb <;> simp

@[bitvec_to_nat]
theorem toNat_sdiv {x y : BitVec w} : (x.sdiv y).toNat =
    match x.msb, y.msb with
    | false, false => (udiv x y).toNat
    | false, true  =>  (- (x.udiv (- y))).toNat
    | true,  false => (- ((- x).udiv y)).toNat
    | true,  true  => ((- x).udiv (- y)).toNat := by
  simp only [sdiv_eq, toNat_udiv]
  by_cases h : x.msb <;> by_cases h' : y.msb <;> simp [h, h']

@[simp]
theorem zero_sdiv {x : BitVec w} : (0#w).sdiv x = 0#w := by
  simp only [sdiv_eq]
  rcases x.msb with msb | msb <;> simp

@[simp]
theorem sdiv_zero {x : BitVec n} : x.sdiv 0#n = 0#n := by
  simp only [sdiv_eq, msb_zero]
  rcases x.msb with msb | msb <;> apply eq_of_toNat_eq <;> simp

@[simp]
theorem sdiv_one {x : BitVec w} : x.sdiv 1#w = x := by
  simp only [sdiv_eq]
  · by_cases h : w = 1
    · subst h
      rcases x.msb with msb | msb <;> simp
    · rcases x.msb with msb | msb <;> simp [h]

theorem sdiv_eq_and (x y : BitVec 1) : x.sdiv y = x &&& y := by
  have hx : x = 0#1 ∨ x = 1#1 := by bv_omega
  have hy : y = 0#1 ∨ y = 1#1 := by bv_omega
  rcases hx with rfl | rfl <;>
    rcases hy with rfl | rfl <;>
      rfl

@[simp]
theorem sdiv_self {x : BitVec w} :
    x.sdiv x = if x == 0#w then 0#w else 1#w := by
  simp [sdiv_eq]
  · by_cases h : w = 1
    · subst h
      rcases x.msb with msb | msb <;> simp
    · rcases x.msb with msb | msb <;> simp [h]

/-! ### smtSDiv -/

theorem smtSDiv_eq (x y : BitVec w) : smtSDiv x y =
  match x.msb, y.msb with
  | false, false => smtUDiv x y
  | false, true  => -(smtUDiv x (-y))
  | true,  false => -(smtUDiv (-x) y)
  | true,  true  => smtUDiv (-x) (-y) := by
  rw [BitVec.smtSDiv]
  rcases x.msb <;> rcases y.msb <;> simp

@[simp]
theorem smtSDiv_zero {x : BitVec n} : x.smtSDiv 0#n = if x.slt 0#n then 1#n else (allOnes n) := by
  rcases hx : x.msb <;> simp [smtSDiv, slt_zero_iff_msb_cond, hx, ← negOne_eq_allOnes]

/-! ### srem -/

theorem srem_eq (x y : BitVec w) : srem x y =
  match x.msb, y.msb with
  | false, false => x % y
  | false, true  => x % (-y)
  | true,  false => - ((-x) % y)
  | true,  true  => -((-x) % (-y)) := by
  rw [BitVec.srem]
  rcases x.msb <;> rcases y.msb <;> simp

/-! ### smod -/

/-- Equation theorem for `smod` in terms of `umod`. -/
theorem smod_eq (x y : BitVec w) : x.smod y =
  match x.msb, y.msb with
  | false, false => x.umod y
  | false, true =>
    let u := x.umod (- y)
    (if u = 0#w then u else u + y)
  | true, false =>
    let u := umod (- x) y
    (if u = 0#w then u else y - u)
  | true, true => - ((- x).umod (- y)) := by
  rw [BitVec.smod]
  rcases x.msb <;> rcases y.msb <;> simp

@[bitvec_to_nat]
theorem toNat_smod {x y : BitVec w} : (x.smod y).toNat =
    match x.msb, y.msb with
    | false, false => (x.umod y).toNat
    | false, true =>
      let u := x.umod (- y)
      (if u = 0#w then u.toNat else (u + y).toNat)
    | true, false =>
      let u := (-x).umod y
      (if u = 0#w then u.toNat else (y - u).toNat)
    | true, true => (- ((- x).umod (- y))).toNat := by
  simp only [smod_eq, toNat_umod]
  by_cases h : x.msb <;> by_cases h' : y.msb
  <;> by_cases h'' : (-x).umod y = 0#w <;> by_cases h''' : x.umod (-y) = 0#w
  <;> simp only [h, h', h'', h''']
  <;> simp only [umod, toNat_eq, toNat_ofNatLT, toNat_ofNat, Nat.zero_mod] at h'' h'''
  <;> simp [h'', h''']

@[simp]
theorem smod_zero {x : BitVec n} : x.smod 0#n = x := by
  simp only [smod_eq, msb_zero]
  rcases x.msb with msb | msb <;> apply eq_of_toNat_eq
  · simp
  · by_cases h : x = 0#n <;> simp [h]

/-! ### ofBoolList -/

@[simp] theorem getMsbD_ofBoolListBE : (ofBoolListBE bs).getMsbD i = bs.getD i false := by
  induction bs generalizing i <;> cases i <;> simp_all [ofBoolListBE]

@[simp] theorem getLsbD_ofBoolListBE :
    (ofBoolListBE bs).getLsbD i = (decide (i < bs.length) && bs.getD (bs.length - 1 - i) false) := by
  simp [getLsbD_eq_getMsbD]

@[simp] theorem getElem_ofBoolListBE (h : i < bs.length) :
    (ofBoolListBE bs)[i] = bs[bs.length - 1 - i] := by
  rw [← getLsbD_eq_getElem, getLsbD_ofBoolListBE]
  simp only [h, decide_true, List.getD_eq_getElem?_getD, Bool.true_and]
  rw [List.getElem?_eq_getElem (by omega)]
  simp

@[simp] theorem getLsb_ofBoolListLE : (ofBoolListLE bs).getLsbD i = bs.getD i false := by
  induction bs generalizing i <;> cases i <;> simp_all [ofBoolListLE]

@[simp] theorem getMsbD_ofBoolListLE :
    (ofBoolListLE bs).getMsbD i = (decide (i < bs.length) && bs.getD (bs.length - 1 - i) false) := by
  simp [getMsbD_eq_getLsbD]

/-! # Rotate Left -/

/--`rotateLeft` is defined in terms of left and right shifts. -/
theorem rotateLeft_def {x : BitVec w} {r : Nat} :
    x.rotateLeft r = (x <<< (r % w)) ||| (x >>> (w - r % w)) := by
  simp only [rotateLeft, rotateLeftAux]

/-- `rotateLeft` is invariant under `mod` by the bitwidth. -/
@[simp]
theorem rotateLeft_mod_eq_rotateLeft {x : BitVec w} {r : Nat} :
    x.rotateLeft (r % w) = x.rotateLeft r := by
  simp only [rotateLeft, Nat.mod_mod]

/-- `rotateLeft` equals the bit fiddling definition of `rotateLeftAux` when the rotation amount is
smaller than the bitwidth. -/
theorem rotateLeft_eq_rotateLeftAux_of_lt {x : BitVec w} {r : Nat} (hr : r < w) :
    x.rotateLeft r = x.rotateLeftAux r := by
  simp only [rotateLeft, Nat.mod_eq_of_lt hr]


/--
Accessing bits in `x.rotateLeft r` the range `[0, r)` is equal to
accessing bits `x` in the range `[w - r, w)`.

Proof by example:
Let x := <6 5 4 3 2 1 0> : BitVec 7.
x.rotateLeft 2 = (<6 5 | 4 3 2 1 0>).rotateLeft 2 = <3 2 1 0 | 6 5>

(x.rotateLeft 2).getLsbD ⟨i, i < 2⟩
= <3 2 1 0 | 6 5>.getLsbD ⟨i, i < 2⟩
= <6 5>[i]
= <6 5 | 4 3 2 1 0>[i + len(<4 3 2 1 0>)]
= <6 5 | 4 3 2 1 0>[i + 7 - 2]
-/
theorem getLsbD_rotateLeftAux_of_le {x : BitVec w} {r : Nat} {i : Nat} (hi : i < r) :
    (x.rotateLeftAux r).getLsbD i = x.getLsbD (w - r + i) := by
  rw [rotateLeftAux, getLsbD_or, getLsbD_ushiftRight]
  simp; omega

/--
Accessing bits in `x.rotateLeft r` the range `[r, w)` is equal to
accessing bits `x` in the range `[0, w - r)`.

Proof by example:
Let x := <6 5 4 3 2 1 0> : BitVec 7.
x.rotateLeft 2 = (<6 5 | 4 3 2 1 0>).rotateLeft 2 = <3 2 1 0 | 6 5>

(x.rotateLeft 2).getLsbD ⟨i, i ≥ 2⟩
= <3 2 1 0 | 6 5>.getLsbD ⟨i, i ≥ 2⟩
= <3 2 1 0>[i - 2]
= <6 5 | 3 2 1 0>[i - 2]

Intuitively, grab the full width (7), then move the marker `|` by `r` to the right `(-2)`
Then, access the bit at `i` from the right `(+i)`.
 -/
theorem getLsbD_rotateLeftAux_of_geq {x : BitVec w} {r : Nat} {i : Nat} (hi : i ≥ r) :
    (x.rotateLeftAux r).getLsbD i = (decide (i < w) && x.getLsbD (i - r)) := by
  rw [rotateLeftAux, getLsbD_or]
  suffices (x >>> (w - r)).getLsbD i = false by
    have hiltr : decide (i < r) = false := by
      simp [hi]
    simp [getLsbD_shiftLeft, Bool.or_false, hi, hiltr, this]
  simp only [getLsbD_ushiftRight]
  apply getLsbD_ge
  omega

/-- When `r < w`, we give a formula for `(x.rotateLeft r).getLsbD i`. -/
theorem getLsbD_rotateLeft_of_le {x : BitVec w} {r i : Nat} (hr: r < w) :
    (x.rotateLeft r).getLsbD i =
      cond (i < r)
      (x.getLsbD (w - r + i))
      (decide (i < w) && x.getLsbD (i - r)) := by
  · rw [rotateLeft_eq_rotateLeftAux_of_lt hr]
    by_cases h : i < r
    · simp [h, getLsbD_rotateLeftAux_of_le h]
    · simp [h, getLsbD_rotateLeftAux_of_geq <| Nat.ge_of_not_lt h]

@[simp]
theorem getLsbD_rotateLeft {x : BitVec w} {r i : Nat}  :
    (x.rotateLeft r).getLsbD i =
      cond (i < r % w)
      (x.getLsbD (w - (r % w) + i))
      (decide (i < w) && x.getLsbD (i - (r % w))) := by
  rcases w with ⟨rfl, w⟩
  · simp
  · rw [← rotateLeft_mod_eq_rotateLeft, getLsbD_rotateLeft_of_le (Nat.mod_lt _ (by omega))]

@[simp]
theorem getElem_rotateLeft {x : BitVec w} {r i : Nat} (h : i < w) :
    (x.rotateLeft r)[i] =
      if h' : i < r % w then x[(w - (r % w) + i)] else x[i - (r % w)] := by
  simp [← BitVec.getLsbD_eq_getElem, h]

theorem getMsbD_rotateLeftAux_of_lt {x : BitVec w} {r : Nat} {i : Nat} (hi : i < w - r) :
    (x.rotateLeftAux r).getMsbD i = x.getMsbD (r + i) := by
  rw [rotateLeftAux, getMsbD_or]
  simp [show i < w - r by omega, Nat.add_comm]

theorem getMsbD_rotateLeftAux_of_ge {x : BitVec w} {r : Nat} {i : Nat} (hi : i ≥ w - r) :
    (x.rotateLeftAux r).getMsbD i = (decide (i < w) && x.getMsbD (i - (w - r))) := by
  simp [rotateLeftAux, getMsbD_or, show i + r ≥ w by omega, show ¬i < w - r by omega]

/--
If a number `w * n ≤ i < w * (n + 1)`, then `i - w * n` equals `i % w`.
This is true by subtracting `w * n` from the inequality, giving
`0 ≤ i - w * n < w`, which uniquely identifies `i % w`.
-/
private theorem Nat.sub_mul_eq_mod_of_lt_of_le (hlo : w * n ≤ i) (hhi : i < w * (n + 1)) :
    i - w * n = i % w := by
  rw [Nat.mod_def]
  congr
  symm
  apply Nat.div_eq_of_lt_le
    (by rw [Nat.mul_comm]; omega)
    (by rw [Nat.mul_comm]; omega)

/-- When `r < w`, we give a formula for `(x.rotateLeft r).getMsbD i`. -/
theorem getMsbD_rotateLeft_of_lt {n w : Nat} {x : BitVec w} (hi : r < w):
    (x.rotateLeft r).getMsbD n = (decide (n < w) && x.getMsbD ((r + n) % w)) := by
  rcases w with rfl | w
  · simp
  · rw [BitVec.rotateLeft_eq_rotateLeftAux_of_lt (by omega)]
    by_cases h : n < (w + 1) - r
    · simp [getMsbD_rotateLeftAux_of_lt h, Nat.mod_eq_of_lt, show r + n < (w + 1) by omega, show n < w + 1 by omega]
    · simp [getMsbD_rotateLeftAux_of_ge <| Nat.ge_of_not_lt h]
      by_cases h₁ : n < w + 1
      · simp only [h₁, decide_true, Bool.true_and]
        have h₂ : (r + n) < 2 * (w + 1) := by omega
        congr 1
        rw [← Nat.sub_mul_eq_mod_of_lt_of_le (n := 1) (by omega) (by omega)]
        omega
      · simp [h₁]

theorem getMsbD_rotateLeft {r n w : Nat} {x : BitVec w} :
    (x.rotateLeft r).getMsbD n = (decide (n < w) && x.getMsbD ((r + n) % w)) := by
  rcases w with rfl | w
  · simp
  · by_cases h : r < w
    · rw [getMsbD_rotateLeft_of_lt (by omega)]
    · rw [← rotateLeft_mod_eq_rotateLeft, getMsbD_rotateLeft_of_lt (by apply Nat.mod_lt; simp)]
      simp

@[simp]
theorem msb_rotateLeft {m w : Nat} {x : BitVec w} :
    (x.rotateLeft m).msb = x.getMsbD (m % w) := by
  simp only [BitVec.msb, getMsbD_rotateLeft]
  by_cases h : w = 0
  · simp [h]
  · simp
    omega

@[simp]
theorem toNat_rotateLeft {x : BitVec w} {r : Nat} :
    (x.rotateLeft r).toNat = (x.toNat <<< (r % w)) % (2^w) ||| x.toNat >>> (w - r % w) := by
  simp only [rotateLeft_def, toNat_shiftLeft, toNat_ushiftRight, toNat_or]

/-! ## Rotate Right -/

/-- `rotateRight` is defined in terms of left and right shifts. -/
theorem rotateRight_def {x : BitVec w} {r : Nat} :
    x.rotateRight r = (x >>> (r % w)) ||| (x <<< (w - r % w)) := by
  simp only [rotateRight, rotateRightAux]

/--
Accessing bits in `x.rotateRight r` the range `[0, w-r)` is equal to
accessing bits `x` in the range `[r, w)`.

Proof by example:
Let x := <6 5 4 3 2 1 0> : BitVec 7.
x.rotateRight 2 = (<6 5 4 3 2 | 1 0>).rotateRight 2 = <1 0 | 6 5 4 3 2>

(x.rotateLeft 2).getLsbD ⟨i, i ≤ 7 - 2⟩
= <1 0 | 6 5 4 3 2>.getLsbD ⟨i, i ≤ 7 - 2⟩
= <6 5 4 3 2>.getLsbD i
= <6 5 4 3 2 | 1 0>[i + 2]
-/
theorem getLsbD_rotateRightAux_of_le {x : BitVec w} {r : Nat} {i : Nat} (hi : i < w - r) :
    (x.rotateRightAux r).getLsbD i = x.getLsbD (r + i) := by
  rw [rotateRightAux, getLsbD_or, getLsbD_ushiftRight]
  suffices (x <<< (w - r)).getLsbD i = false by
    simp only [this, Bool.or_false]
  simp only [getLsbD_shiftLeft, Bool.and_eq_false_imp, Bool.and_eq_true, decide_eq_true_eq,
    Bool.not_eq_true', decide_eq_false_iff_not, Nat.not_lt, and_imp]
  omega

/--
Accessing bits in `x.rotateRight r` the range `[w-r, w)` is equal to
accessing bits `x` in the range `[0, r)`.

Proof by example:
Let x := <6 5 4 3 2 1 0> : BitVec 7.
x.rotateRight 2 = (<6 5 4 3 2 | 1 0>).rotateRight 2 = <1 0 | 6 5 4 3 2>

(x.rotateLeft 2).getLsbD ⟨i, i ≥ 7 - 2⟩
= <1 0 | 6 5 4 3 2>.getLsbD ⟨i, i ≤ 7 - 2⟩
= <1 0>.getLsbD (i - len(<6 5 4 3 2>)
= <6 5 4 3 2 | 1 0> (i - len<6 4 4 3 2>)
 -/
theorem getLsbD_rotateRightAux_of_geq {x : BitVec w} {r : Nat} {i : Nat} (hi : i ≥ w - r) :
    (x.rotateRightAux r).getLsbD i = (decide (i < w) && x.getLsbD (i - (w - r))) := by
  rw [rotateRightAux, getLsbD_or]
  suffices (x >>> r).getLsbD i = false by
    simp only [this, getLsbD_shiftLeft, Bool.false_or]
    by_cases hiw : i < w
    <;> simp [hiw, hi]
  simp only [getLsbD_ushiftRight]
  apply getLsbD_ge
  omega

/-- `rotateRight` equals the bit fiddling definition of `rotateRightAux` when the rotation amount is
smaller than the bitwidth. -/
theorem rotateRight_eq_rotateRightAux_of_lt {x : BitVec w} {r : Nat} (hr : r < w) :
    x.rotateRight r = x.rotateRightAux r := by
  simp only [rotateRight, Nat.mod_eq_of_lt hr]

/-- rotateRight is invariant under `mod` by the bitwidth. -/
@[simp]
theorem rotateRight_mod_eq_rotateRight {x : BitVec w} {r : Nat} :
    x.rotateRight (r % w) = x.rotateRight r := by
  simp only [rotateRight, Nat.mod_mod]

/-- When `r < w`, we give a formula for `(x.rotateRight r).getLsb i`. -/
theorem getLsbD_rotateRight_of_lt {x : BitVec w} {r i : Nat} (hr: r < w) :
    (x.rotateRight r).getLsbD i =
      cond (i < w - r)
      (x.getLsbD (r + i))
      (decide (i < w) && x.getLsbD (i - (w - r))) := by
  · rw [rotateRight_eq_rotateRightAux_of_lt hr]
    by_cases h : i < w - r
    · simp [h, getLsbD_rotateRightAux_of_le h]
    · simp [h, getLsbD_rotateRightAux_of_geq <| Nat.le_of_not_lt h]

@[simp]
theorem getLsbD_rotateRight {x : BitVec w} {r i : Nat} :
    (x.rotateRight r).getLsbD i =
      cond (i < w - (r % w))
      (x.getLsbD ((r % w) + i))
      (decide (i < w) && x.getLsbD (i - (w - (r % w)))) := by
  rcases w with ⟨rfl, w⟩
  · simp
  · rw [← rotateRight_mod_eq_rotateRight, getLsbD_rotateRight_of_lt (Nat.mod_lt _ (by omega))]

@[simp]
theorem getElem_rotateRight {x : BitVec w} {r i : Nat} (h : i < w) :
    (x.rotateRight r)[i] = if h' : i < w - (r % w) then x[(r % w) + i] else x[(i - (w - (r % w)))] := by
  simp [← BitVec.getLsbD_eq_getElem, getLsbD_rotateRight, h]

theorem getMsbD_rotateRightAux_of_lt {x : BitVec w} {r : Nat} {i : Nat} (hi : i < r) :
    (x.rotateRightAux r).getMsbD i = x.getMsbD (i + (w - r)) := by
  rw [rotateRightAux, getMsbD_or, getMsbD_ushiftRight]
  simp [show i < r by omega]

theorem getMsbD_rotateRightAux_of_ge {x : BitVec w} {r : Nat} {i : Nat} (hi : i ≥ r) :
    (x.rotateRightAux r).getMsbD i = (decide (i < w) && x.getMsbD (i - r)) := by
  simp [rotateRightAux, show ¬ i < r by omega, show i + (w - r) ≥ w by omega]

/-- When `m < w`, we give a formula for `(x.rotateLeft m).getMsbD i`. -/
-- This should not be a simp lemma as `getMsbD_rotateRight` will apply first.
theorem getMsbD_rotateRight_of_lt {w n m : Nat} {x : BitVec w} (hr : m < w) :
    (x.rotateRight m).getMsbD n = (decide (n < w) && (if (n < m % w)
    then x.getMsbD ((w + n - m % w) % w) else x.getMsbD (n - m % w))) := by
  rcases w with rfl | w
  · simp
  · rw [rotateRight_eq_rotateRightAux_of_lt (by omega)]
    by_cases h : n < m
    · simp only [getMsbD_rotateRightAux_of_lt h, show n < w + 1 by omega, decide_true,
        show m % (w + 1) = m by rw [Nat.mod_eq_of_lt hr], h, ↓reduceIte,
        show (w + 1 + n - m) < (w + 1) by omega, Nat.mod_eq_of_lt, Bool.true_and]
      congr 1
      omega
    · simp [h, getMsbD_rotateRightAux_of_ge <| Nat.ge_of_not_lt h]
      by_cases h₁ : n < w + 1
      · simp [h, h₁, decide_true, Bool.true_and, Nat.mod_eq_of_lt hr]
      · simp [h₁]

@[simp]
theorem getMsbD_rotateRight {w n m : Nat} {x : BitVec w} :
    (x.rotateRight m).getMsbD n = (decide (n < w) && (if (n < m % w)
    then x.getMsbD ((w + n - m % w) % w) else x.getMsbD (n - m % w))):= by
  rcases w with rfl | w
  · simp
  · by_cases h₀ : m < w
    · rw [getMsbD_rotateRight_of_lt (by omega)]
    · rw [← rotateRight_mod_eq_rotateRight, getMsbD_rotateRight_of_lt (by apply Nat.mod_lt; simp)]
      simp

@[simp]
theorem msb_rotateRight {r w : Nat} {x : BitVec w} :
    (x.rotateRight r).msb = x.getMsbD ((w - r % w) % w) := by
  simp only [BitVec.msb, getMsbD_rotateRight]
  by_cases h₀ : 0 < w
  · simp only [h₀, decide_true, Nat.add_zero, Nat.zero_le, Nat.sub_eq_zero_of_le, Bool.true_and,
    ite_eq_left_iff, Nat.not_lt, Nat.le_zero_eq]
    intro h₁
    simp [h₁]
  · simp [show w = 0 by omega]

@[simp]
theorem toNat_rotateRight {x : BitVec w} {r : Nat} :
    (x.rotateRight r).toNat = (x.toNat >>> (r % w)) ||| x.toNat <<< (w - r % w) % (2^w) := by
  simp only [rotateRight_def, toNat_shiftLeft, toNat_ushiftRight, toNat_or]

/- ## twoPow -/

theorem twoPow_eq (w : Nat) (i : Nat) : twoPow w i = 1#w <<< i := by
  dsimp [twoPow]

@[simp, bitvec_to_nat]
theorem toNat_twoPow (w : Nat) (i : Nat) : (twoPow w i).toNat = 2^i % 2^w := by
  rcases w with rfl | w
  · simp [Nat.mod_one, toNat_of_zero_length]
  · simp only [twoPow, toNat_shiftLeft, toNat_ofNat]
    have h1 : 1 < 2 ^ (w + 1) := Nat.one_lt_two_pow (by omega)
    rw [Nat.mod_eq_of_lt h1, Nat.shiftLeft_eq, Nat.one_mul]

theorem toNat_twoPow_of_le {i w : Nat} (h : w ≤ i) : (twoPow w i).toNat = 0 := by
  rw [toNat_twoPow]
  apply Nat.mod_eq_zero_of_dvd
  exact Nat.pow_dvd_pow_iff_le_right'.mpr h

theorem toNat_twoPow_of_lt {i w : Nat} (h : i < w) : (twoPow w i).toNat = 2^i := by
  rw [toNat_twoPow]
  apply Nat.mod_eq_of_lt
  apply Nat.pow_lt_pow_of_lt (by omega) (by omega)

theorem toNat_twoPow_eq_ite {i w : Nat} : (twoPow w i).toNat = if i < w then 2^i else 0 := by
  by_cases h : i < w
  · simp only [h, toNat_twoPow_of_lt, if_true]
  · simp only [h, if_false]
    rw [toNat_twoPow_of_le (by omega)]

@[simp]
theorem getLsbD_twoPow (i j : Nat) : (twoPow w i).getLsbD j = ((i < w) && (i = j)) := by
  rcases w with rfl | w
  · simp
  · simp only [twoPow, getLsbD_shiftLeft, getLsbD_ofNat]
    by_cases hj : j < i
    · simp only [hj, decide_true, Bool.not_true, Bool.and_false, Bool.false_and, Bool.false_eq,
      Bool.and_eq_false_imp, decide_eq_true_eq, decide_eq_false_iff_not]
      omega
    · by_cases hi : Nat.testBit 1 (j - i)
      · obtain hi' := Nat.testBit_one_eq_true_iff_self_eq_zero.mp hi
        have hij : j = i := by omega
        simp_all
      · have hij : i ≠ j := by
          intro h; subst h
          simp at hi
        simp_all

@[simp]
theorem msb_twoPow {i w: Nat} :
    (twoPow w i).msb = (decide (i < w) && decide (i = w - 1)) := by
  simp only [BitVec.msb, getMsbD_eq_getLsbD, Nat.sub_zero, getLsbD_twoPow,
    Bool.and_iff_right_iff_imp, Bool.and_eq_true, decide_eq_true_eq, and_imp]
  intros
  omega

theorem toInt_twoPow {w i : Nat} :
    (BitVec.twoPow w i).toInt = if w ≤ i then 0
      else if i + 1 = w then (-(2^i : Nat) : Int) else 2^i := by
  simp only [BitVec.toInt_eq_msb_cond, toNat_twoPow_eq_ite]
  rcases w with _ | w
  · simp
  · by_cases h : i = w
    · simp [h, show ¬ (w + 1 ≤ w) by omega]
      omega
    · by_cases h' : w + 1 ≤ i
      · simp [h', show ¬ i < w + 1 by omega]
      · simp [h, h', show i < w + 1 by omega, Int.natCast_pow]

theorem toFin_twoPow {w i : Nat} :
    (BitVec.twoPow w i).toFin = Fin.ofNat' (2^w) (2^i) := by
  rcases w with rfl | w
  · simp [BitVec.twoPow, BitVec.toFin, toFin_shiftLeft, Fin.fin_one_eq_zero]
  · simp [BitVec.twoPow, BitVec.toFin, toFin_shiftLeft, Nat.shiftLeft_eq]

@[simp]
theorem getElem_twoPow {i j : Nat} (h : j < w) : (twoPow w i)[j] = decide (j = i) := by
  rw [←getLsbD_eq_getElem, getLsbD_twoPow]
  simp [eq_comm]
  omega

@[simp]
theorem getMsbD_twoPow {i j w: Nat} :
    (twoPow w i).getMsbD j = (decide (i < w) && decide (j = w - i - 1)) := by
  simp only [getMsbD_eq_getLsbD, getLsbD_twoPow]
  by_cases h₀ : i < w <;> by_cases h₁ : j < w <;>
  simp [h₀, h₁] <;> omega

theorem and_twoPow (x : BitVec w) (i : Nat) :
    x &&& (twoPow w i) = if x.getLsbD i then twoPow w i else 0#w := by
  ext j h
  simp only [getElem_and, getLsbD_twoPow]
  by_cases hj : i = j <;> by_cases hx : x.getLsbD i <;> simp_all <;> omega

theorem twoPow_and (x : BitVec w) (i : Nat) :
    (twoPow w i) &&& x = if x.getLsbD i then twoPow w i else 0#w := by
  rw [BitVec.and_comm, and_twoPow]

@[simp]
theorem mul_twoPow_eq_shiftLeft (x : BitVec w) (i : Nat) :
    x * (twoPow w i) = x <<< i := by
  apply eq_of_toNat_eq
  simp only [toNat_mul, toNat_twoPow, toNat_shiftLeft, Nat.shiftLeft_eq]
  by_cases hi : i < w
  · have hpow : 2^i < 2^w := Nat.pow_lt_pow_of_lt (by omega) (by omega)
    rw [Nat.mod_eq_of_lt hpow]
  · have hpow : 2 ^ i % 2 ^ w = 0 := by
      rw [Nat.mod_eq_zero_of_dvd]
      apply Nat.pow_dvd_pow 2 (by omega)
    simp [Nat.mul_mod, hpow]

theorem twoPow_mul_eq_shiftLeft (x : BitVec w) (i : Nat) :
    (twoPow w i) * x = x <<< i := by
  rw [BitVec.mul_comm, mul_twoPow_eq_shiftLeft]


theorem twoPow_zero {w : Nat} : twoPow w 0 = 1#w := by
  apply eq_of_toNat_eq
  simp

theorem shiftLeft_eq_mul_twoPow (x : BitVec w) (n : Nat) :
    x <<< n = x * (BitVec.twoPow w n) := by
  ext i
  simp [getLsbD_shiftLeft, Fin.is_lt, decide_true, Bool.true_and, mul_twoPow_eq_shiftLeft]

/-- 2^i * 2^j = 2^(i + j) with bitvectors as well -/
theorem twoPow_mul_twoPow_eq {w : Nat} (i j : Nat) : twoPow w i * twoPow w j = twoPow w (i + j) := by
  apply BitVec.eq_of_toNat_eq
  simp only [toNat_mul, toNat_twoPow]
  rw [← Nat.mul_mod, Nat.pow_add]

/--
The unsigned division of `x` by `2^k` equals shifting `x` right by `k`,
when `k` is less than the bitwidth `w`.
-/
theorem udiv_twoPow_eq_of_lt {w : Nat} {x : BitVec w} {k : Nat} (hk : k < w) : x / (twoPow w k) = x >>> k := by
  have : 2^k < 2^w := Nat.pow_lt_pow_of_lt (by decide) hk
  simp [bitvec_to_nat, Nat.shiftRight_eq_div_pow, Nat.mod_eq_of_lt this]

<<<<<<< HEAD
theorem toInt_twoPow {w i : Nat} :
    (BitVec.twoPow w i).toInt = (if w ≤ i then 0 else if i + 1 = w then -1 <<< i else 1 <<< i : Int) := by
  simp only [BitVec.twoPow, BitVec.toInt]
  rcases w with _|w
  · simp
  · by_cases h : w + 1 ≤ i
    · simp [h]; norm_cast; omega
    · simp only [toNat_shiftLeft, toNat_ofNat, Nat.zero_lt_succ, Nat.one_mod_two_pow, h]
      have hy : (2 ^ i % 2 ^  (w + 1)) = 2 ^ i := by rw [Nat.mod_eq_of_lt (by rw [Nat.pow_lt_pow_iff_right (by omega)]; omega)]
      have hj : 2 * 2 ^ i = 2 ^ (i + 1) := by rw [Nat.pow_add, Nat.mul_comm]
      norm_cast
      simp only [Nat.shiftLeft_eq, Nat.one_mul, hy, hj]
      by_cases i + 1 =  (w + 1)
      · simp [show i = w by omega]; omega
      · simp [show 2 ^ (i + 1) < 2 ^ (w + 1) by rw [Nat.pow_lt_pow_iff_right (by omega)]; omega]
        omega

theorem toInt_mul_toInt_lt {x y : BitVec w} : x.toInt * y.toInt ≤ 2 ^ (w * 2 - 2) := by
  rcases w with _|w
  · simp [of_length_zero]
  · have xlt := two_mul_toInt_lt (x := x); have xle := le_two_mul_toInt (x := x)
    have ylt := two_mul_toInt_lt (x := y); have yle := le_two_mul_toInt (x := y)
    have h : 2 ^ ((w + 1) * 2 - 2) = 2 ^ ((w + 1) - 1) * 2 ^ ((w + 1) - 1) := by
      rw [← Nat.pow_add, ←Nat.mul_two, Nat.mul_comm (m := 2) (n := (w + 1) - 1), Nat.mul_sub_one, Nat.mul_comm]
    rw_mod_cast [h]
    rw [← Nat.two_pow_pred_mul_two (by omega), Int.natCast_mul] at xlt ylt xle yle
    exact Int.mul_le_mul_self (by omega) (by omega)

theorem le_toInt_mul_toInt {x y : BitVec w} : - (2 ^ (w * 2 - 2)) ≤ x.toInt * y.toInt := by
  rcases w with _|w
  · simp [of_length_zero]
  · have xlt := two_mul_toInt_lt (x := x); have xle := le_two_mul_toInt (x := x)
    have ylt := two_mul_toInt_lt (x := y); have yle := le_two_mul_toInt (x := y)
    have h : 2 ^ ((w + 1) * 2 - 2) = 2 ^ ((w + 1) - 1) * 2 ^ ((w + 1) - 1) := by
      rw [← Nat.pow_add, ←Nat.mul_two, Nat.mul_comm (m := 2) (n := (w + 1) - 1), Nat.mul_sub_one, Nat.mul_comm]
    rw_mod_cast [h]
    rw [← Nat.two_pow_pred_mul_two (by omega), Int.natCast_mul] at xlt ylt xle yle
    exact Int.neg_mul_self_le_mul (by omega) (by omega) (by omega) (by omega)
=======
theorem shiftLeft_neg {x : BitVec w} {y : Nat} :
    (-x) <<< y = - (x <<< y) := by
  rw [shiftLeft_eq_mul_twoPow, shiftLeft_eq_mul_twoPow, BitVec.neg_mul]
>>>>>>> 6a202f5a

/- ### cons -/

@[simp] theorem true_cons_zero : cons true 0#w = twoPow (w + 1) w := by
  ext
  simp [getElem_cons]

@[simp] theorem false_cons_zero : cons false 0#w = 0#(w + 1) := by
  ext
  simp [getElem_cons]

@[simp] theorem zero_concat_true : concat 0#w true = 1#(w + 1) := by
  ext
  simp [getElem_concat]

/- ### setWidth, setWidth, and bitwise operations -/

/--
When the `(i+1)`th bit of `x` is false,
keeping the lower `(i + 1)` bits of `x` equals keeping the lower `i` bits.
-/
theorem setWidth_setWidth_succ_eq_setWidth_setWidth_of_getLsbD_false
  {x : BitVec w} {i : Nat} (hx : x.getLsbD i = false) :
    setWidth w (x.setWidth (i + 1)) =
      setWidth w (x.setWidth i) := by
  ext k h
  by_cases hik : i = k
  · subst hik
    simp [hx]
  · by_cases hik' : k < i + 1 <;> simp [hik'] <;> omega

/--
When the `(i+1)`th bit of `x` is true,
keeping the lower `(i + 1)` bits of `x` equalsk eeping the lower `i` bits
and then performing bitwise-or with `twoPow i = (1 << i)`,
-/
theorem setWidth_setWidth_succ_eq_setWidth_setWidth_or_twoPow_of_getLsbD_true
    {x : BitVec w} {i : Nat} (hx : x.getLsbD i = true) :
    setWidth w (x.setWidth (i + 1)) =
      setWidth w (x.setWidth i) ||| (twoPow w i) := by
  ext k h
  simp only [getElem_setWidth, h, getElem_or, getElem_twoPow]
  by_cases hik : i = k
  · subst hik
    simp [hx]
  · by_cases hik' : k < i + 1
    <;> simp [hik, hik', show ¬ (k = i) by omega]
    <;> omega

/-- Bitwise and of `(x : BitVec w)` with `1#w` equals zero extending `x.lsb` to `w`. -/
theorem and_one_eq_setWidth_ofBool_getLsbD {x : BitVec w} :
    (x &&& 1#w) = setWidth w (ofBool (x.getLsbD 0)) := by
  ext (_ | i) h <;> simp [Bool.and_comm, h]

@[simp]
theorem replicate_zero {x : BitVec w} : x.replicate 0 = 0#0 := by
  simp [replicate]

@[simp]
theorem replicate_one {w : Nat} {x : BitVec w} :
    (x.replicate 1) = x.cast (by rw [Nat.mul_one]) := by
  simp [replicate]

@[simp]
theorem replicate_succ {x : BitVec w} :
    x.replicate (n + 1) =
    (x ++ replicate n x).cast (by rw [Nat.mul_succ]; omega) := by
  simp [replicate]

@[simp]
theorem getLsbD_replicate {n w : Nat} {x : BitVec w} :
    (x.replicate n).getLsbD i =
    (decide (i < w * n) && x.getLsbD (i % w)) := by
  induction n generalizing x
  case zero => simp
  case succ n ih =>
    simp only [replicate_succ, getLsbD_cast, getLsbD_append]
    by_cases hi : i < w * (n + 1)
    · simp only [hi, decide_true, Bool.true_and]
      by_cases hi' : i < w * n
      · rw [ih]
        simp_all
      · simp only [hi', ↓reduceIte]
        rw [Nat.sub_mul_eq_mod_of_lt_of_le (by omega) (by omega)]
    · rw [Nat.mul_succ] at hi ⊢
      simp only [show ¬i < w * n by omega, decide_false, cond_false, hi, Bool.false_and]
      apply BitVec.getLsbD_ge (x := x) (i := i - w * n) (ge := by omega)

@[simp]
theorem getElem_replicate {n w : Nat} {x : BitVec w} (h : i < w * n) :
    (x.replicate n)[i] = if h' : w = 0 then false else x[i % w]'(@Nat.mod_lt i w (by omega)) := by
  simp only [← getLsbD_eq_getElem, getLsbD_replicate]
  cases w <;> simp; omega

theorem append_assoc {x₁ : BitVec w₁} {x₂ : BitVec w₂} {x₃ : BitVec w₃} :
    (x₁ ++ x₂) ++ x₃ = (x₁ ++ (x₂ ++ x₃)).cast (by omega) := by
  induction w₁ generalizing x₂ x₃
  case zero => simp
  case succ n ih =>
    specialize @ih (setWidth n x₁)
    rw [← cons_msb_setWidth x₁, cons_append_append, ih, cons_append]
    ext j h
    simp [getElem_cons, show n + w₂ + w₃ = n + (w₂ + w₃) by omega]

theorem replicate_append_self {x : BitVec w} :
    x ++ x.replicate n = (x.replicate n ++ x).cast (by omega) := by
  induction n with
  | zero => simp
  | succ n ih =>
    rw [replicate_succ]
    conv => lhs; rw [ih]
    simp only [cast_cast, cast_eq]
    rw [← cast_append_left]
    · rw [append_assoc]; congr
    · rw [Nat.add_comm, Nat.mul_add, Nat.mul_one]; omega

theorem replicate_succ' {x : BitVec w} :
    x.replicate (n + 1) =
    (replicate n x ++ x).cast (by rw [Nat.mul_succ]) := by
  simp [replicate_append_self]

theorem BitVec.setWidth_add_eq_mod {x y : BitVec w} : BitVec.setWidth i (x + y) = (BitVec.setWidth i x + BitVec.setWidth i y) % (BitVec.twoPow i w) := by
  apply BitVec.eq_of_toNat_eq
  rw [toNat_setWidth]
  simp only [toNat_setWidth, toNat_add, toNat_umod, Nat.add_mod_mod, Nat.mod_add_mod, toNat_twoPow]
  by_cases h : i ≤ w
  · rw [Nat.mod_eq_zero_of_dvd (Nat.pow_dvd_pow 2 h), Nat.mod_zero, Nat.mod_mod_of_dvd _ (Nat.pow_dvd_pow 2 h)]
  · have hk : 2 ^ w < 2 ^ i := Nat.pow_lt_pow_of_lt (by decide) (Nat.lt_of_not_le h)
    rw [Nat.mod_eq_of_lt hk, Nat.mod_mod_eq_mod_mod_of_dvd (Nat.pow_dvd_pow _ (Nat.le_of_not_le h))]

/-! ### intMin -/

/-- The bitvector of width `w` that has the smallest value when interpreted as an integer. -/
def intMin (w : Nat) := twoPow w (w - 1)

theorem getLsbD_intMin (w : Nat) : (intMin w).getLsbD i = decide (i + 1 = w) := by
  simp only [intMin, getLsbD_twoPow, bool_to_prop]
  omega

theorem getMsbD_intMin {w i : Nat} :
    (intMin w).getMsbD i = (decide (0 < w) && decide (i = 0)) := by
  simp only [getMsbD, getLsbD_intMin]
  match w, i with
  | 0,   _    => simp
  | w+1, 0    => simp
  | w+1, i+1  => simp; omega

/--
The RHS is zero in case `w = 0` which is modeled by wrapping the expression in `... % 2 ^ w`.
-/
@[simp, bitvec_to_nat]
theorem toNat_intMin : (intMin w).toNat = 2 ^ (w - 1) % 2 ^ w := by
  simp [intMin]

/--
The RHS is zero in case `w = 0` which is modeled by wrapping the expression in `... % 2 ^ w`.
-/
theorem toInt_intMin {w : Nat} :
    (intMin w).toInt = -((2 ^ (w - 1) % 2 ^ w) : Nat) := by
  by_cases h : w = 0
  · subst h
    simp [BitVec.toInt]
  · have w_pos : 0 < w := by omega
    simp only [BitVec.toInt, toNat_intMin, w_pos, Nat.two_pow_pred_mod_two_pow,
      Int.two_pow_pred_sub_two_pow, ite_eq_right_iff]
    rw [Nat.mul_comm]
    simp [w_pos]

theorem toInt_intMin_of_pos {v : Nat} (hv : 0 < v) : (intMin v).toInt = -2 ^ (v - 1) := by
  rw [toInt_intMin, Nat.mod_eq_of_lt]
  · simp [Int.natCast_pow]
  · rw [Nat.pow_lt_pow_iff_right (by omega)]
    omega

theorem toInt_intMin_le (x : BitVec w) :
    (intMin w).toInt ≤ x.toInt := by
  cases w
  case zero => simp [toInt_intMin, @of_length_zero x]
  case succ w =>
    simp only [toInt_intMin, Nat.add_one_sub_one, Int.ofNat_emod]
    have : 0 < 2 ^ w := Nat.two_pow_pos w
    rw [Int.emod_eq_of_lt (by omega) (by omega)]
    rw [BitVec.toInt_eq_toNat_bmod]
    rw [show (2 ^ w : Nat) = ((2 ^ (w + 1) : Nat) : Int) / 2 by omega]
    apply Int.le_bmod (by omega)

theorem intMin_sle (x : BitVec w) : (intMin w).sle x := by
  simp only [BitVec.sle, toInt_intMin_le x, decide_true]

@[simp]
theorem neg_intMin {w : Nat} : -intMin w = intMin w := by
  by_cases h : 0 < w
  · simp [bitvec_to_nat, h]
  · simp only [Nat.not_lt, Nat.le_zero_eq] at h
    simp [bitvec_to_nat, h]

@[simp]
theorem abs_intMin {w : Nat} : (intMin w).abs = intMin w := by
  simp [BitVec.abs, bitvec_to_nat]

theorem toInt_neg_of_ne_intMin {x : BitVec w} (rs : x ≠ intMin w) :
    (-x).toInt = -(x.toInt) := by
  simp only [ne_eq, toNat_eq, toNat_intMin] at rs
  by_cases x_zero : x = 0
  · subst x_zero
    simp [BitVec.toInt]
    omega
  by_cases w_0 : w = 0
  · subst w_0
    simp [BitVec.eq_nil x]
  have : 0 < w := by omega
  rw [Nat.two_pow_pred_mod_two_pow (by omega)] at rs
  simp only [BitVec.toInt, BitVec.toNat_neg, BitVec.sub_toNat_mod_cancel x_zero]
  have := @Nat.two_pow_pred_mul_two w (by omega)
  split <;> split <;> omega

theorem toInt_neg_eq_ite {x : BitVec w} :
    (-x).toInt = if x = intMin w then x.toInt else -(x.toInt) := by
  by_cases hx : x = intMin w <;>
    simp [hx, neg_intMin, toInt_neg_of_ne_intMin]

theorem msb_intMin {w : Nat} : (intMin w).msb = decide (0 < w) := by
  simp only [msb_eq_decide, toNat_intMin, decide_eq_decide]
  by_cases h : 0 < w <;> simp_all

/-! ### intMax -/

/-- The bitvector of width `w` that has the largest value when interpreted as an integer. -/
def intMax (w : Nat) := (twoPow w (w - 1)) - 1

@[simp, bitvec_to_nat]
theorem toNat_intMax : (intMax w).toNat = 2 ^ (w - 1) - 1 := by
  simp only [intMax]
  by_cases h : w = 0
  · simp [h]
  · have h' : 0 < w := by omega
    rw [toNat_sub, toNat_twoPow, ← Nat.sub_add_comm (by simpa [h'] using Nat.one_le_two_pow),
      Nat.add_sub_assoc (by simpa [h'] using Nat.one_le_two_pow),
      Nat.two_pow_pred_mod_two_pow h', ofNat_eq_ofNat, toNat_ofNat, Nat.one_mod_two_pow h',
      Nat.add_mod_left, Nat.mod_eq_of_lt]
    have := Nat.two_pow_pred_lt_two_pow h'
    have := Nat.two_pow_pos w
    omega

@[simp]
theorem getLsbD_intMax (w : Nat) : (intMax w).getLsbD i = decide (i + 1 < w) := by
  rw [← testBit_toNat, toNat_intMax, Nat.testBit_two_pow_sub_one, decide_eq_decide]
  omega

@[simp] theorem intMax_add_one {w : Nat} : intMax w + 1#w = intMin w := by
  simp only [toNat_eq, toNat_intMax, toNat_add, toNat_intMin, toNat_ofNat, Nat.add_mod_mod]
  by_cases h : w = 0
  · simp [h]
  · rw [Nat.sub_add_cancel (Nat.two_pow_pos (w - 1)), Nat.two_pow_pred_mod_two_pow (by omega)]

@[simp]
theorem toInt_intMax : (BitVec.intMax w).toInt = 2 ^ (w - 1) - 1 := by
  have : intMax w = BitVec.twoPow w (w - 1) - 1#w := by simp [intMax]
  rw [this]
  rcases w with _|_|w
  · decide
  · decide
  · have : 1 < 2 ^ (w + 1 + 1) := Nat.one_lt_two_pow (by omega)
    rw_mod_cast [BitVec.twoPow, BitVec.toInt_sub, BitVec.toInt_shiftLeft, BitVec.toNat_ofNat,
      Int.bmod_sub_bmod_congr, toInt_one_of_lt (by omega), Nat.shiftLeft_eq,
      Nat.mod_eq_of_lt (by omega), Int.bmod_eq_of_le_of_lt (by omega) (by rw [← Nat.two_pow_pred_add_two_pow_pred (w := w + 1 + 1) (by omega)]; omega)]
    simp [Nat.add_one_sub_one, Nat.one_mul]

/-! ### Non-overflow theorems -/

/-- If `x.toNat + y.toNat < 2^w`, then the addition `(x + y)` does not overflow. -/
theorem toNat_add_of_lt {w} {x y : BitVec w} (h : x.toNat + y.toNat < 2^w) :
    (x + y).toNat = x.toNat + y.toNat := by
  rw [BitVec.toNat_add, Nat.mod_eq_of_lt h]

/--
If `y ≤ x`, then the subtraction `(x - y)` does not overflow.
Thus, `(x - y).toNat = x.toNat - y.toNat`
-/
theorem toNat_sub_of_le {x y : BitVec n} (h : y ≤ x) :
    (x - y).toNat = x.toNat - y.toNat := by
  simp only [toNat_sub]
  rw [BitVec.le_def] at h
  by_cases h' : x.toNat = y.toNat
  · rw [h', Nat.sub_self, Nat.sub_add_cancel (by omega), Nat.mod_self]
  · have : 2 ^ n - y.toNat + x.toNat = 2 ^ n + (x.toNat - y.toNat) := by omega
    rw [this, Nat.add_mod_left, Nat.mod_eq_of_lt (by omega)]

/--
If `y > x`, then the subtraction `(x - y)` *does* overflow, and the result is the wraparound.
Thus, `(x - y).toNat = 2^w - (y.toNat - x.toNat)`.
-/
theorem toNat_sub_of_lt {x y : BitVec w} (h : x < y) :
    (x - y).toNat = 2^w - (y.toNat - x.toNat) := by
  simp only [toNat_sub]
  rw [Nat.mod_eq_of_lt (by bv_omega)]
  bv_omega

/-- If `x.toNat * y.toNat < 2^w`, then the multiplication `(x * y)` does not overflow.
Thus, `(x * y).toNat = x.toNat * y.toNat`.
-/
theorem toNat_mul_of_lt {w} {x y : BitVec w} (h : x.toNat * y.toNat < 2^w) :
    (x * y).toNat = x.toNat * y.toNat := by
  rw [BitVec.toNat_mul, Nat.mod_eq_of_lt h]

theorem toNat_mul_toNat_lt {x y : BitVec w} : x.toNat * y.toNat < 2 ^ (w * 2) := by
  have := BitVec.isLt x; have := BitVec.isLt y
  simp only [Nat.mul_two, Nat.pow_add]
  exact Nat.mul_lt_mul_of_le_of_lt (by omega) (by omega) (by omega)

/--
`x ≤ y + z` if and only if `x - z ≤ y`
when `x - z` and `y + z` do not overflow.
-/
theorem le_add_iff_sub_le {x y z : BitVec w}
    (hxz : z ≤ x) (hbz : y.toNat + z.toNat < 2^w) :
      x ≤ y + z ↔ x - z ≤ y := by
  simp_all only [BitVec.le_def]
  rw [BitVec.toNat_sub_of_le (by rw [BitVec.le_def]; omega),
    BitVec.toNat_add_of_lt (by omega)]
  omega

/--
`x - z ≤ y - z` if and only if `x ≤ y`
when `x - z` and `y - z` do not overflow.
-/
theorem sub_le_sub_iff_le {x y z : BitVec w} (hxz : z ≤ x) (hyz : z ≤ y) :
    (x - z ≤ y - z) ↔ x ≤ y := by
  simp_all only [BitVec.le_def]
  rw [BitVec.toNat_sub_of_le (by rw [BitVec.le_def]; omega),
    BitVec.toNat_sub_of_le (by rw [BitVec.le_def]; omega)]
  omega

/-! ### neg -/

theorem msb_eq_toInt {x : BitVec w}:
    x.msb = decide (x.toInt < 0) := by
  by_cases h : x.msb <;> simp [h, toInt_eq_msb_cond] <;> omega

theorem msb_eq_toNat {x : BitVec w}:
    x.msb = decide (x.toNat ≥ 2 ^ (w - 1)) := by
  simp only [msb_eq_decide, ge_iff_le]

/-! ### abs -/

theorem abs_eq (x : BitVec w) : x.abs = if x.msb then -x else x := by rfl

@[simp, bitvec_to_nat]
theorem toNat_abs {x : BitVec w} : x.abs.toNat = if x.msb then 2^w - x.toNat else x.toNat := by
  simp only [BitVec.abs, neg_eq]
  by_cases h : x.msb = true
  · simp only [h, ↓reduceIte, toNat_neg]
    have : 2 * x.toNat ≥ 2 ^ w := BitVec.msb_eq_true_iff_two_mul_ge.mp h
    rw [Nat.mod_eq_of_lt (by omega)]
  · simp [h]

theorem getLsbD_abs {i : Nat} {x : BitVec w} :
    getLsbD x.abs i = if x.msb then getLsbD (-x) i else getLsbD x i := by
  by_cases h : x.msb <;> simp [BitVec.abs, h]

theorem getElem_abs {i : Nat} {x : BitVec w} (h : i < w) :
    x.abs[i] = if x.msb then (-x)[i] else x[i] := by
  by_cases h : x.msb <;> simp [BitVec.abs, h]

theorem getMsbD_abs {i : Nat} {x : BitVec w} :
    getMsbD (x.abs) i = if x.msb then getMsbD (-x) i else getMsbD x i := by
  by_cases h : x.msb <;> simp [BitVec.abs, h]

/-
The absolute value of `x : BitVec w` is naively a case split on the sign of `x`.
However, recall that when `x = intMin w`, `-x = x`.
Thus, the full value of `abs x` is computed by the case split:
- If `x : BitVec w` is `intMin`, then its absolute value is also `intMin w`, and
  thus `toInt` will equal `intMin.toInt`.
- Otherwise, if `x` is negative, then `x.abs.toInt = (-x).toInt`.
- If `x` is positive, then it is equal to `x.abs.toInt = x.toInt`.
-/
theorem toInt_abs_eq_ite {x : BitVec w} :
  x.abs.toInt =
    if x = intMin w then (intMin w).toInt
    else if x.msb then -x.toInt
    else x.toInt := by
  by_cases hx : x = intMin w
  · simp [hx]
  · simp [hx]
    by_cases hx₂ : x.msb
    · simp [hx₂, abs_eq, toInt_neg_of_ne_intMin hx]
    · simp [hx₂, abs_eq]



/-
The absolute value of `x : BitVec w` is a case split on the sign of `x`, when `x ≠ intMin w`.
This is a variant of `toInt_abs_eq_ite`.
-/
theorem toInt_abs_eq_ite_of_ne_intMin {x : BitVec w} (hx : x ≠ intMin w) :
  x.abs.toInt = if x.msb then -x.toInt else x.toInt := by
  simp [toInt_abs_eq_ite, hx]


/--
The absolute value of `x : BitVec w`, interpreted as an integer, is a case split:
- When `x = intMin w`, then `x.abs = intMin w`
- Otherwise, `x.abs.toInt` equals the absolute value (`x.toInt.natAbs`).

This is a simpler version of `BitVec.toInt_abs_eq_ite`, which hides a case split on `x.msb`.
-/
theorem toInt_abs_eq_natAbs {x : BitVec w} : x.abs.toInt =
    if x = intMin w then (intMin w).toInt else x.toInt.natAbs := by
  rw [toInt_abs_eq_ite]
  by_cases hx : x = intMin w
  · simp [hx]
  · simp [hx]
    by_cases h : x.msb
    · simp only [h, ↓reduceIte]
      have : x.toInt < 0 := by
        rw [toInt_neg_iff]
        have := msb_eq_true_iff_two_mul_ge.mp h
        omega
      omega
    · simp only [h, Bool.false_eq_true, ↓reduceIte]
      have : 0 ≤ x.toInt := by
        rw [toInt_pos_iff]
        exact msb_eq_false_iff_two_mul_lt.mp (by simp [h])
      omega

/-
The absolute value of `(x : BitVec w)`, when interpreted as an integer,
is the absolute value of `x.toInt` when `(x ≠ intMin)`.
-/
theorem toInt_abs_eq_natAbs_of_ne_intMin {x : BitVec w} (hx : x ≠ intMin w) :
    x.abs.toInt = x.toInt.natAbs := by
  simp [toInt_abs_eq_natAbs, hx]

theorem toFin_abs {x : BitVec w} :
    x.abs.toFin = if x.msb then Fin.ofNat' (2 ^ w) (2 ^ w - x.toNat) else x.toFin := by
  by_cases h : x.msb <;> simp [BitVec.abs, h]

/-! ### Reverse -/

theorem getLsbD_reverse {i : Nat} {x : BitVec w} :
    (x.reverse).getLsbD i = x.getMsbD i := by
  induction w generalizing i
  case zero => simp
  case succ n ih =>
    simp only [reverse, truncate_eq_setWidth, getLsbD_concat]
    rcases i with rfl | i
    · rfl
    · simp only [Nat.add_one_ne_zero, ↓reduceIte, Nat.add_one_sub_one, ih]
      rw [getMsbD_setWidth]
      simp only [show n - (n + 1) = 0 by omega, Nat.zero_le, decide_true, Bool.true_and]
      congr; omega

theorem getElem_reverse (x : BitVec w) (h : i < w) :
    x.reverse[i] = x.getMsbD i := by
  rw [← getLsbD_eq_getElem, getLsbD_reverse]

theorem getMsbD_reverse {i : Nat} {x : BitVec w} :
    (x.reverse).getMsbD i = x.getLsbD i := by
  simp only [getMsbD_eq_getLsbD, getLsbD_reverse]
  by_cases hi : i < w
  · simp only [hi, decide_true, show w - 1 - i < w by omega, Bool.true_and]
    congr; omega
  · simp [hi, show i ≥ w by omega]

theorem msb_reverse {x : BitVec w} :
    (x.reverse).msb = x.getLsbD 0 :=
  by rw [BitVec.msb, getMsbD_reverse]

theorem reverse_append {x : BitVec w} {y : BitVec v} :
    (x ++ y).reverse = (y.reverse ++ x.reverse).cast (by omega) := by
  ext i h
  simp only [getElem_reverse, getElem_cast, getElem_append]
  by_cases hi : i < v
  · by_cases hw : w ≤ i
    · simp [getLsbD_reverse, hw]
    · simp [getElem_reverse, hw, show i < w by omega]
  · by_cases hw : w ≤ i
    · simp [hw, show ¬ i < w by omega, getLsbD_reverse]
    · simp [hw, show i < w by omega, getElem_reverse]

@[simp]
theorem reverse_cast {w v : Nat} (h : w = v) (x : BitVec w) :
    (x.cast h).reverse = x.reverse.cast h := by
  subst h; simp

theorem reverse_replicate {n : Nat} {x : BitVec w} :
    (x.replicate n).reverse = (x.reverse).replicate n := by
  induction n with
  | zero => rfl
  | succ n ih =>
    conv => lhs; simp only [replicate_succ']
    simp [reverse_append, ih]

@[simp]
theorem getMsbD_replicate {n w : Nat} {x : BitVec w} :
    (x.replicate n).getMsbD i = (decide (i < w * n) && x.getMsbD (i % w)) := by
  rw [← getLsbD_reverse, reverse_replicate, getLsbD_replicate, getLsbD_reverse]

@[simp]
theorem msb_replicate {n w : Nat} {x : BitVec w} :
    (x.replicate n).msb = (decide (0 < n) && x.msb) := by
  simp only [BitVec.msb, getMsbD_replicate, Nat.zero_mod]
  cases n <;> cases w <;> simp

/-! ### Decidable quantifiers -/

theorem forall_zero_iff {P : BitVec 0 → Prop} :
    (∀ v, P v) ↔ P 0#0 := by
  constructor
  · intro h
    apply h
  · intro h v
    obtain (rfl : v = 0#0) := (by ext i ⟨⟩)
    apply h

theorem forall_cons_iff {P : BitVec (n + 1) → Prop} :
    (∀ v : BitVec (n + 1), P v) ↔ (∀ (x : Bool) (v : BitVec n), P (v.cons x)) := by
  constructor
  · intro h _ _
    apply h
  · intro h v
    have w : v = (v.setWidth n).cons v.msb := by simp
    rw [w]
    apply h

instance instDecidableForallBitVecZero (P : BitVec 0 → Prop) :
    ∀ [Decidable (P 0#0)], Decidable (∀ v, P v)
  | .isTrue h => .isTrue fun v => by
    obtain (rfl : v = 0#0) := (by ext i ⟨⟩)
    exact h
  | .isFalse h => .isFalse (fun w => h (w _))

instance instDecidableForallBitVecSucc (P : BitVec (n+1) → Prop) [DecidablePred P]
    [Decidable (∀ (x : Bool) (v : BitVec n), P (v.cons x))] : Decidable (∀ v, P v) :=
  decidable_of_iff' (∀ x (v : BitVec n), P (v.cons x)) forall_cons_iff

instance instDecidableExistsBitVecZero (P : BitVec 0 → Prop) [Decidable (P 0#0)] :
    Decidable (∃ v, P v) :=
  decidable_of_iff (¬ ∀ v, ¬ P v) Classical.not_forall_not

instance instDecidableExistsBitVecSucc (P : BitVec (n+1) → Prop) [DecidablePred P]
    [Decidable (∀ (x : Bool) (v : BitVec n), ¬ P (v.cons x))] : Decidable (∃ v, P v) :=
  decidable_of_iff (¬ ∀ v, ¬ P v) Classical.not_forall_not

/--
For small numerals this isn't necessary (as typeclass search can use the above two instances),
but for large numerals this provides a shortcut.
Note, however, that for large numerals the decision procedure may be very slow,
and you should use `bv_decide` if possible.
-/
instance instDecidableForallBitVec :
    ∀ (n : Nat) (P : BitVec n → Prop) [DecidablePred P], Decidable (∀ v, P v)
  | 0, _, _ => inferInstance
  | n + 1, _, _ =>
    have := instDecidableForallBitVec n
    inferInstance

/--
For small numerals this isn't necessary (as typeclass search can use the above two instances),
but for large numerals this provides a shortcut.
Note, however, that for large numerals the decision procedure may be very slow.
-/
instance instDecidableExistsBitVec :
    ∀ (n : Nat) (P : BitVec n → Prop) [DecidablePred P], Decidable (∃ v, P v)
  | 0, _, _ => inferInstance
  | _ + 1, _, _ => inferInstance

/-! ### Deprecations -/

set_option linter.missingDocs false

@[deprecated toFin_uShiftRight (since := "2025-02-18")]
abbrev toFin_uShiftRight := @toFin_ushiftRight

@[deprecated signExtend_eq_setWidth_of_msb_false (since := "2024-12-08")]
abbrev signExtend_eq_not_setWidth_not_of_msb_false := @signExtend_eq_setWidth_of_msb_false

@[deprecated truncate_eq_setWidth (since := "2024-09-18")]
abbrev truncate_eq_zeroExtend := @truncate_eq_setWidth

@[deprecated toNat_setWidth' (since := "2024-09-18")]
abbrev toNat_zeroExtend' := @toNat_setWidth'

@[deprecated toNat_setWidth (since := "2024-09-18")]
abbrev toNat_zeroExtend := @toNat_setWidth

@[deprecated toNat_setWidth (since := "2024-09-18")]
abbrev toNat_truncate := @toNat_setWidth

@[deprecated setWidth_eq (since := "2024-09-18")]
abbrev zeroExtend_eq := @setWidth_eq

@[deprecated setWidth_eq (since := "2024-09-18")]
abbrev truncate_eq := @setWidth_eq

@[deprecated setWidth_zero (since := "2024-09-18")]
abbrev zeroExtend_zero := @setWidth_zero

@[deprecated getElem_setWidth (since := "2024-09-18")]
abbrev getElem_zeroExtend := @getElem_setWidth

@[deprecated getElem_setWidth' (since := "2024-09-18")]
abbrev getElem_zeroExtend' := @getElem_setWidth'

@[deprecated getElem?_setWidth (since := "2024-09-18")]
abbrev getElem?_zeroExtend := @getElem?_setWidth

@[deprecated getElem?_setWidth' (since := "2024-09-18")]
abbrev getElem?_zeroExtend' := @getElem?_setWidth'

@[deprecated getLsbD_setWidth (since := "2024-09-18")]
abbrev getLsbD_zeroExtend := @getLsbD_setWidth

@[deprecated getLsbD_setWidth' (since := "2024-09-18")]
abbrev getLsbD_zeroExtend' := @getLsbD_setWidth'

@[deprecated getMsbD_setWidth_add (since := "2024-09-18")]
abbrev getMsbD_zeroExtend_add := @getMsbD_setWidth_add

@[deprecated getMsbD_setWidth' (since := "2024-09-18")]
abbrev getMsbD_zeroExtend' := @getMsbD_setWidth'

@[deprecated getElem_setWidth (since := "2024-09-18")]
abbrev getElem_truncate := @getElem_setWidth

@[deprecated getElem?_setWidth (since := "2024-09-18")]
abbrev getElem?_truncate := @getElem?_setWidth

@[deprecated getLsbD_setWidth (since := "2024-09-18")]
abbrev getLsbD_truncate := @getLsbD_setWidth

@[deprecated msb_setWidth (since := "2024-09-18")]
abbrev msb_truncate := @msb_setWidth

@[deprecated cast_setWidth (since := "2024-09-18")]
abbrev cast_zeroExtend := @cast_setWidth

@[deprecated cast_setWidth (since := "2024-09-18")]
abbrev cast_truncate := @cast_setWidth

@[deprecated setWidth_setWidth_of_le (since := "2024-09-18")]
abbrev zeroExtend_zeroExtend_of_le := @setWidth_setWidth_of_le

@[deprecated setWidth_eq (since := "2024-09-18")]
abbrev truncate_eq_self := @setWidth_eq

@[deprecated setWidth_cast (since := "2024-09-18")]
abbrev truncate_cast := @setWidth_cast

@[deprecated msb_setWidth (since := "2024-09-18")]
abbrev mbs_zeroExtend := @msb_setWidth

@[deprecated msb_setWidth' (since := "2024-09-18")]
abbrev mbs_zeroExtend' := @msb_setWidth'

@[deprecated setWidth_one_eq_ofBool_getLsb_zero (since := "2024-09-18")]
abbrev zeroExtend_one_eq_ofBool_getLsb_zero := @setWidth_one_eq_ofBool_getLsb_zero

@[deprecated setWidth_ofNat_one_eq_ofNat_one_of_lt (since := "2024-09-18")]
abbrev zeroExtend_ofNat_one_eq_ofNat_one_of_lt := @setWidth_ofNat_one_eq_ofNat_one_of_lt

@[deprecated setWidth_one (since := "2024-09-18")]
abbrev truncate_one := @setWidth_one

@[deprecated setWidth_ofNat_of_le (since := "2024-09-18")]
abbrev truncate_ofNat_of_le := @setWidth_ofNat_of_le

@[deprecated setWidth_or (since := "2024-09-18")]
abbrev truncate_or := @setWidth_or

@[deprecated setWidth_and (since := "2024-09-18")]
abbrev truncate_and := @setWidth_and

@[deprecated setWidth_xor (since := "2024-09-18")]
abbrev truncate_xor := @setWidth_xor

@[deprecated setWidth_not (since := "2024-09-18")]
abbrev truncate_not := @setWidth_not

@[deprecated signExtend_eq_setWidth_of_msb_false  (since := "2024-09-18")]
abbrev signExtend_eq_not_zeroExtend_not_of_msb_false  := @signExtend_eq_setWidth_of_msb_false

@[deprecated signExtend_eq_not_setWidth_not_of_msb_true (since := "2024-09-18")]
abbrev signExtend_eq_not_zeroExtend_not_of_msb_true := @signExtend_eq_not_setWidth_not_of_msb_true

@[deprecated signExtend_eq_setWidth_of_lt (since := "2024-09-18")]
abbrev signExtend_eq_truncate_of_lt := @signExtend_eq_setWidth_of_le

@[deprecated truncate_append (since := "2024-09-18")]
abbrev truncate_append := @setWidth_append

@[deprecated truncate_append_of_eq (since := "2024-09-18")]
abbrev truncate_append_of_eq := @setWidth_append_of_eq

@[deprecated truncate_cons (since := "2024-09-18")]
abbrev truncate_cons := @setWidth_cons

@[deprecated truncate_succ (since := "2024-09-18")]
abbrev truncate_succ := @setWidth_succ

@[deprecated truncate_add (since := "2024-09-18")]
abbrev truncate_add := @setWidth_add

@[deprecated setWidth_setWidth_succ_eq_setWidth_setWidth_of_getLsbD_false (since := "2024-09-18")]
abbrev zeroExtend_truncate_succ_eq_zeroExtend_truncate_of_getLsbD_false := @setWidth_setWidth_succ_eq_setWidth_setWidth_of_getLsbD_false

@[deprecated setWidth_setWidth_succ_eq_setWidth_setWidth_or_twoPow_of_getLsbD_true (since := "2024-09-18")]
abbrev zeroExtend_truncate_succ_eq_zeroExtend_truncate_or_twoPow_of_getLsbD_true := @setWidth_setWidth_succ_eq_setWidth_setWidth_or_twoPow_of_getLsbD_true

@[deprecated and_one_eq_setWidth_ofBool_getLsbD (since := "2024-09-18")]
abbrev and_one_eq_zeroExtend_ofBool_getLsbD := @and_one_eq_setWidth_ofBool_getLsbD

@[deprecated msb_sshiftRight (since := "2024-10-03")]
abbrev sshiftRight_msb_eq_msb := @msb_sshiftRight

@[deprecated shiftLeft_zero (since := "2024-10-27")]
abbrev shiftLeft_zero_eq := @shiftLeft_zero

@[deprecated ushiftRight_zero (since := "2024-10-27")]
abbrev ushiftRight_zero_eq := @ushiftRight_zero

@[deprecated replicate_zero (since := "2025-01-08")]
abbrev replicate_zero_eq := @replicate_zero

@[deprecated replicate_succ (since := "2025-01-08")]
abbrev replicate_succ_eq := @replicate_succ

end BitVec<|MERGE_RESOLUTION|>--- conflicted
+++ resolved
@@ -4277,7 +4277,6 @@
   have : 2^k < 2^w := Nat.pow_lt_pow_of_lt (by decide) hk
   simp [bitvec_to_nat, Nat.shiftRight_eq_div_pow, Nat.mod_eq_of_lt this]
 
-<<<<<<< HEAD
 theorem toInt_twoPow {w i : Nat} :
     (BitVec.twoPow w i).toInt = (if w ≤ i then 0 else if i + 1 = w then -1 <<< i else 1 <<< i : Int) := by
   simp only [BitVec.twoPow, BitVec.toInt]
@@ -4316,11 +4315,10 @@
     rw_mod_cast [h]
     rw [← Nat.two_pow_pred_mul_two (by omega), Int.natCast_mul] at xlt ylt xle yle
     exact Int.neg_mul_self_le_mul (by omega) (by omega) (by omega) (by omega)
-=======
+
 theorem shiftLeft_neg {x : BitVec w} {y : Nat} :
     (-x) <<< y = - (x <<< y) := by
   rw [shiftLeft_eq_mul_twoPow, shiftLeft_eq_mul_twoPow, BitVec.neg_mul]
->>>>>>> 6a202f5a
 
 /- ### cons -/
 

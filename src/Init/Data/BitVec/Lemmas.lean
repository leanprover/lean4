--- conflicted
+++ resolved
@@ -1,11 +1,8 @@
 /-
 Copyright (c) 2023 Lean FRO, LLC. All rights reserved.
 Released under Apache 2.0 license as described in the file LICENSE.
-<<<<<<< HEAD
-Authors: Joe Hendrix, Harun Khan
-=======
 Authors: Joe Hendrix, Harun Khan, Alex Keizer, Abdalrhman M Mohamed,
->>>>>>> 291bb84c
+
 -/
 prelude
 import Init.Data.Bool

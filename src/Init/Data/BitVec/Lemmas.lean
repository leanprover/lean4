--- conflicted
+++ resolved
@@ -1594,11 +1594,7 @@
     simp [hx]
   · by_cases hik' : k < i + 1 <;> simp [hik, hik'] <;> omega
 
-<<<<<<< HEAD
-/-- Bitwise `and` of `(x : BitVec w`) with `1#w` equals zero extending the `lsb` to `w`. -/
-=======
 /-- Bitwise and of `(x : BitVec w)` with `1#w` equals zero extending `x.lsb` to `w`. -/
->>>>>>> e83f78d5
 theorem and_one_eq_zeroExtend_ofBool_getLsb {x : BitVec w} :
     (x &&& 1#w) = zeroExtend w (ofBool (x.getLsb 0)) := by
   ext i

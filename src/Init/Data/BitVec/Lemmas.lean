/-
Copyright (c) 2023 Lean FRO, LLC. All rights reserved.
Released under Apache 2.0 license as described in the file LICENSE.
Authors: Joe Hendrix, Harun Khan, Alex Keizer, Abdalrhman M Mohamed, Siddharth Bhat
-/
module

prelude
import Init.Data.Bool
import all Init.Data.BitVec.Basic
import all Init.Data.BitVec.BasicAux
import Init.Data.Fin.Lemmas
import Init.Data.Nat.Lemmas
import Init.Data.Nat.Div.Lemmas
import Init.Data.Nat.Mod
import Init.Data.Nat.Div.Lemmas
import Init.Data.Int.Bitwise.Lemmas
import Init.Data.Int.LemmasAux
import Init.Data.Int.Pow
import Init.Data.Int.LemmasAux
import Init.Data.BitVec.Bootstrap
import Init.Grind

set_option linter.missingDocs true

namespace BitVec

@[simp] theorem mk_zero : BitVec.ofFin (w := w) ⟨0, h⟩ = 0#w := rfl
@[simp] theorem ofNatLT_zero : BitVec.ofNatLT (w := w) 0 h = 0#w := rfl

@[simp] theorem getElem_ofFin (x : Fin (2^n)) (i : Nat) (h : i < n) :
    (BitVec.ofFin x)[i] = x.val.testBit i := rfl

@[simp, grind] theorem getMsbD_of_ge (x : BitVec w) (i : Nat) (ge : w ≤ i) : getMsbD x i = false := by
  grind [getMsbD]

set_option linter.missingDocs false in
@[deprecated getLsbD_of_ge (since := "2025-04-04")]
abbrev getLsbD_ge := @getLsbD_of_ge

set_option linter.missingDocs false in
@[deprecated getMsbD_of_ge (since := "2025-04-04")]
abbrev getMsbD_ge := @getMsbD_of_ge

theorem lt_of_getLsbD {x : BitVec w} {i : Nat} : getLsbD x i = true → i < w := by
  grind

theorem lt_of_getMsbD {x : BitVec w} {i : Nat} : getMsbD x i = true → i < w := by
  grind

@[simp] theorem getElem?_eq_getElem {l : BitVec w} {n} (h : n < w) : l[n]? = some l[n] := by
  grind

-- TODO: when removing this deprecated theorem,
-- remove the `_root_` prefixes appearing below.
@[deprecated _root_.getElem?_eq_some_iff (since := "2025-06-19")]
theorem getElem?_eq_some_iff {l : BitVec w} :
    l[n]? = some a ↔ ∃ h : n < w, l[n] = a := by grind

@[deprecated _root_.some_eq_getElem?_iff (since := "2025-06-19")]
theorem some_eq_getElem?_iff {l : BitVec w} :
    some a = l[n]? ↔ ∃ h : n < w, l[n] = a := by grind

theorem getElem_of_getElem? {l : BitVec w} :
    l[n]? = some a → ∃ h : n < w, l[n] = a := by grind

set_option linter.missingDocs false in
@[deprecated getElem?_eq_some_iff (since := "2025-02-17")]
abbrev getElem?_eq_some := @_root_.getElem?_eq_some_iff

theorem getElem?_eq_none_iff {l : BitVec w} : l[n]? = none ↔ w ≤ n := by
  grind

theorem none_eq_getElem?_iff {l : BitVec w} : none = l[n]? ↔ w ≤ n := by
  grind

theorem getElem?_eq_none {l : BitVec w} (h : w ≤ n) : l[n]? = none := by
  grind

theorem getElem?_eq (l : BitVec w) (i : Nat) :
    l[i]? = if h : i < w then some l[i] else none := by
  grind

theorem some_getElem_eq_getElem? (l : BitVec w) (i : Nat) (h : i < w) :
    (some l[i] = l[i]?) ↔ True := by
  grind

theorem getElem?_eq_some_getElem (l : BitVec w) (i : Nat) (h : i < w) :
    (l[i]? = some l[i]) ↔ True := by
  grind

theorem getElem_eq_iff {l : BitVec w} {n : Nat} {h : n < w} : l[n] = x ↔ l[n]? = some x := by
  grind

theorem getElem_eq_getElem? (l : BitVec w) (i : Nat) (h : i < w) :
<<<<<<< HEAD
    l[i] = l[i]?.get (by simp [getElem?_eq_getElem, h]) := by
  grind
=======
    l[i] = l[i]?.get (by simp [h]) := by
  simp
>>>>>>> 5198a3fb

theorem getLsbD_eq_getElem?_getD {x : BitVec w} {i : Nat} :
    x.getLsbD i = x[i]?.getD false := by
  rw [getElem?_def]
  split
  · rfl
  · grind

@[simp]
theorem getElem_of_getLsbD_eq_true {x : BitVec w} {i : Nat} (h : x.getLsbD i = true) :
    (x[i]'(lt_of_getLsbD h) = true) = True := by
  grind

/--
This normalized a bitvec using `ofFin` to `ofNat`.
-/
theorem ofFin_eq_ofNat : @BitVec.ofFin w (Fin.mk x lt) = BitVec.ofNat w x := by
  simp only [BitVec.ofNat, Fin.ofNat, lt, Nat.mod_eq_of_lt]

/-- Prove nonequality of bitvectors in terms of nat operations. -/
theorem toNat_ne_iff_ne {n} {x y : BitVec n} : x.toNat ≠ y.toNat ↔ x ≠ y := by
  grind [eq_of_toNat_eq]

@[simp] theorem val_toFin (x : BitVec w) : x.toFin.val = x.toNat := rfl

@[bitvec_to_nat] theorem toNat_eq {x y : BitVec n} : x = y ↔ x.toNat = y.toNat := by
  grind [eq_of_toNat_eq]

theorem toNat_inj {x y : BitVec n} : x.toNat = y.toNat ↔ x = y := toNat_eq.symm

@[bitvec_to_nat] theorem toNat_ne {x y : BitVec n} : x ≠ y ↔ x.toNat ≠ y.toNat := by
  grind [toNat_eq]

protected theorem toNat_lt_twoPow_of_le (h : m ≤ n) {x : BitVec m} :
    x.toNat < 2 ^ n := by
  apply Nat.lt_of_lt_of_le x.isLt
  apply Nat.pow_le_pow_of_le
  <;> grind

theorem two_pow_le_toNat_of_getElem_eq_true {i : Nat} {x : BitVec w}
    (hi : i < w) (hx : x[i] = true) : 2^i ≤ x.toNat := by
  apply Nat.ge_two_pow_of_testBit
  grind

@[grind =] theorem msb_eq_getMsbD (x : BitVec w) : x.msb = x.getMsbD 0 := by grind [BitVec.msb]

@[grind =] theorem getMsb_eq_getLsb (x : BitVec w) (i : Fin w) :
    x.getMsb i = x.getLsb ⟨w - 1 - i, by omega⟩ := by
  simp only [getMsb, getLsb]

@[grind =] theorem getMsb?_eq_getLsb? (x : BitVec w) (i : Nat) :
    x.getMsb? i = if i < w then x.getLsb? (w - 1 - i) else none := by
  grind [getMsb?]

@[grind =] theorem getMsbD_eq_getLsbD (x : BitVec w) (i : Nat) :
    x.getMsbD i = (decide (i < w) && x.getLsbD (w - 1 - i)) := by
  grind [getMsbD]

@[deprecated getMsb_eq_getLsb (since := "2025-06-17")]
theorem getMsb'_eq_getLsb' (x : BitVec w) (i : Nat) : x.getMsbD i = (decide (i < w) && x.getLsbD (w - 1 - i)) := by
  rw [getMsbD, getLsbD]

theorem getLsbD_eq_getMsbD (x : BitVec w) (i : Nat) : x.getLsbD i = (decide (i < w) && x.getMsbD (w - 1 - i)) := by
  rw [getMsbD]
  by_cases h₁ : i < w <;> by_cases h₂ : w - 1 - i < w <;>
<<<<<<< HEAD
    simp only [h₁, h₂] <;> simp only [decide_true, decide_false, Bool.false_and, Bool.and_false, Bool.true_and, Bool.and_true]
  · -- FIXME `grind` panics here
    congr
    grind
  all_goals grind
=======
    simp only [h₁, h₂] <;> simp only [decide_true, decide_false, Bool.false_and, Bool.and_false, Bool.true_and]
  · congr
    omega
  all_goals
    apply getLsbD_of_ge
    omega
>>>>>>> 5198a3fb

@[simp] theorem getElem?_of_ge (x : BitVec w) (i : Nat) (ge : w ≤ i) : x[i]? = none := by
  grind

@[simp] theorem getMsb?_of_ge (x : BitVec w) (i : Nat) (ge : w ≤ i) : getMsb? x i = none := by
  grind

set_option linter.missingDocs false in
@[deprecated getElem?_of_ge (since := "2025-04-04")] abbrev getLsb?_ge := @getElem?_of_ge

set_option linter.missingDocs false in
@[deprecated getMsb?_of_ge (since := "2025-04-04")] abbrev getMsb?_ge := @getMsb?_of_ge

theorem lt_of_getElem?_eq_some (x : BitVec w) (i : Nat) : x[i]? = some b → i < w := by
  grind

theorem lt_of_getMsb?_eq_some (x : BitVec w) (i : Nat) : getMsb? x i = some b → i < w := by
  grind

theorem lt_of_isSome_getElem? (x : BitVec w) (i : Nat) : x[i]?.isSome → i < w := by
  grind

theorem lt_of_isSome_getMsb? (x : BitVec w) (i : Nat) : (getMsb? x i).isSome → i < w := by
  grind

set_option linter.missingDocs false in
@[deprecated lt_of_getElem?_eq_some (since := "2025-04-04")]
abbrev lt_of_getLsb?_eq_some := @lt_of_getElem?_eq_some

set_option linter.missingDocs false in
@[deprecated lt_of_isSome_getElem? (since := "2025-04-04")]
abbrev lt_of_getLsb?_isSome := @lt_of_isSome_getElem?

set_option linter.missingDocs false in
@[deprecated lt_of_isSome_getMsb? (since := "2025-04-04")]
abbrev lt_of_getMsb?_isSome := @lt_of_isSome_getMsb?

theorem getMsbD_eq_getMsb?_getD (x : BitVec w) (i : Nat) :
    x.getMsbD i = (x.getMsb? i).getD false := by
  grind

theorem eq_of_getLsbD_eq_iff {w : Nat} {x y : BitVec w} :
    x = y ↔ ∀ (i : Nat), i < w → x.getLsbD i = y.getLsbD i := by
  have iff := @BitVec.eq_of_getElem_eq_iff w x y
  constructor <;> grind

theorem eq_of_getMsbD_eq {x y : BitVec w}
    (pred : ∀ i, i < w → x.getMsbD i = y.getMsbD i) : x = y := by
  simp only [getMsbD] at pred
  apply eq_of_getLsbD_eq
  intro i i_lt
  if w_zero : w = 0 then
    grind
  else
    have w_pos : 0 < w := by grind
    have r : i ≤ w - 1 := by
      -- FIXME: `grind` fails with a kernel type mismatch here:
      simp [Nat.le_sub_iff_add_le w_pos]
      grind
    have q_lt : w - 1 - i < w := by
      simp only [Nat.sub_sub]
      -- FIXME: `grind` fails with a kernel type mismatch here:
      apply Nat.sub_lt w_pos
      grind
    have q := pred (w - 1 - i) q_lt
    simpa [q_lt, Nat.sub_sub_self, r] using q

-- This cannot be a `@[simp]` lemma, as it would be tried at every term.
theorem of_length_zero {x : BitVec 0} : x = 0#0 := by grind

@[grind =] theorem toNat_zero_length (x : BitVec 0) : x.toNat = 0 := by simp [of_length_zero]
@[grind =] theorem toInt_zero_length (x : BitVec 0) : x.toInt = 0 := by simp [of_length_zero]

@[grind =] theorem toNat_zero : (0#w).toNat = 0 := rfl

theorem getLsbD_zero_length (x : BitVec 0) : x.getLsbD i = false := by grind
theorem getMsbD_zero_length (x : BitVec 0) : x.getMsbD i = false := by grind
theorem msb_zero_length (x : BitVec 0) : x.msb = false := by grind

-- FIXME `grind` causes a panic here and in the next theorem
theorem toNat_of_zero_length (h : w = 0) (x : BitVec w) : x.toNat = 0 := by
  subst h; simp [toNat_zero_length]
theorem toInt_of_zero_length (h : w = 0) (x : BitVec w) : x.toInt = 0 := by
  subst h; simp [toInt_zero_length]
theorem getLsbD_of_zero_length (h : w = 0) (x : BitVec w) : x.getLsbD i = false := by
<<<<<<< HEAD
  grind
theorem getMsbD_of_zero_length (h : w = 0) (x : BitVec w) : x.getMsbD i = false := by
  grind
=======
  subst h; simp
theorem getMsbD_of_zero_length (h : w = 0) (x : BitVec w) : x.getMsbD i = false := by
  subst h; simp
>>>>>>> 5198a3fb
theorem msb_of_zero_length (h : w = 0) (x : BitVec w) : x.msb = false := by
  grind
theorem eq_of_zero_length (h : w = 0) {x y : BitVec w} : x = y := by
  grind

theorem length_pos_of_ne {x y : BitVec w} (h : x ≠ y) : 0 < w := by
  grind

@[grind =]
theorem ofFin_ofNat (n : Nat) :
<<<<<<< HEAD
    ofFin (OfNat.ofNat n : Fin (2^w)) = OfNat.ofNat n := by
  simp only [OfNat.ofNat, Fin.ofNat, BitVec.ofNat, Nat.and_two_pow_sub_one_eq_mod]
=======
    ofFin (no_index (OfNat.ofNat n : Fin (2^w))) = OfNat.ofNat n := by
  simp only [OfNat.ofNat, Fin.ofNat, BitVec.ofNat]
>>>>>>> 5198a3fb

@[simp] theorem ofFin_neg {x : Fin (2 ^ w)} : ofFin (-x) = -(ofFin x) := by
  rfl

open Fin.NatCast in
@[simp, norm_cast] theorem ofFin_natCast (n : Nat) : ofFin (n : Fin (2^w)) = (n : BitVec w) := by
  rfl

theorem eq_of_toFin_eq : ∀ {x y : BitVec w}, x.toFin = y.toFin → x = y
  | ⟨_, _⟩, ⟨_, _⟩, rfl => rfl

<<<<<<< HEAD
theorem toFin_inj {x y : BitVec w} : x.toFin = y.toFin ↔ x = y :=
  ⟨@eq_of_toFin_eq w x y, by grind⟩
=======
theorem toFin_inj {x y : BitVec w} : x.toFin = y.toFin ↔ x = y := by
  apply Iff.intro
  case mp =>
    exact @eq_of_toFin_eq w x y
  case mpr =>
    intro h
    simp [h]
>>>>>>> 5198a3fb

theorem toFin_zero : toFin (0 : BitVec w) = 0 := rfl
theorem toFin_one  : toFin (1 : BitVec w) = 1 := by
  rw [toFin_inj]; grind

open Fin.NatCast in
@[simp, norm_cast, grind =]
theorem toFin_natCast (n : Nat) : toFin (n : BitVec w) = (n : Fin (2^w)) := by
  rfl

@[simp, grind =] theorem toFin_ofBool (b : Bool) : (ofBool b).toFin = Fin.ofNat 2 (b.toNat) := by
  cases b <;> rfl

theorem ofNat_one (n : Nat) : BitVec.ofNat 1 n = BitVec.ofBool (n % 2 = 1) :=  by
  rcases (Nat.mod_two_eq_zero_or_one n) with h | h <;> simp [h, BitVec.ofNat, Fin.ofNat]

theorem ofBool_eq_iff_eq : ∀ {b b' : Bool}, BitVec.ofBool b = BitVec.ofBool b' ↔ b = b' := by
  decide

@[deprecated toNat_ofNatLT (since := "2025-02-13")]
theorem toNat_ofNatLt (x : Nat) (p : x < 2^w) : (x#'p).toNat = x := rfl

@[simp, grind =] theorem getLsbD_ofNatLT {n : Nat} (x : Nat) (lt : x < 2^n) (i : Nat) :
    getLsbD (x#'lt) i = x.testBit i := by
  simp [getLsbD, BitVec.ofNatLT]

@[deprecated getLsbD_ofNatLT (since := "2025-02-13")]
theorem getLsbD_ofNatLt {n : Nat} (x : Nat) (lt : x < 2^n) (i : Nat) :
  getLsbD (x#'lt) i = x.testBit i := getLsbD_ofNatLT x lt i

@[simp, grind =] theorem getMsbD_ofNatLT {n x i : Nat} (h : x < 2^n) :
    getMsbD (x#'h) i = (decide (i < n) && x.testBit (n - 1 - i)) := by
  grind

@[deprecated getMsbD_ofNatLT (since := "2025-02-13")]
theorem getMsbD_ofNatLt {n x i : Nat} (h : x < 2^n) :
    getMsbD (x#'h) i = (decide (i < n) && x.testBit (n - 1 - i)) := getMsbD_ofNatLT h

@[grind =]
theorem ofNatLT_eq_ofNat {w : Nat} {n : Nat} (hn) : BitVec.ofNatLT n hn = BitVec.ofNat w n :=
  eq_of_toNat_eq (by simp [Nat.mod_eq_of_lt hn])

@[simp, grind =] theorem toFin_ofNat (x : Nat) : toFin (BitVec.ofNat w x) = Fin.ofNat (2^w) x := rfl

@[simp, grind =] theorem finMk_toNat (x : BitVec w) : Fin.mk x.toNat x.isLt = x.toFin := rfl

@[simp, grind =] theorem toFin_ofNatLT {n : Nat} (h : n < 2 ^ w) : (BitVec.ofNatLT n h).toFin = Fin.mk n h := rfl

@[simp] theorem toFin_ofFin (n : Fin (2 ^ w)) : (BitVec.ofFin n).toFin = n := rfl
@[simp, grind =] theorem ofFin_toFin (x : BitVec w) : BitVec.ofFin x.toFin = x := rfl

@[simp, grind =] theorem ofNatLT_finVal (n : Fin (2 ^ w)) : BitVec.ofNatLT n.val n.isLt = BitVec.ofFin n := rfl

@[simp, grind =] theorem ofNatLT_toNat (x : BitVec w) : BitVec.ofNatLT x.toNat x.isLt = x := rfl

@[simp, grind =] theorem ofNat_finVal (n : Fin (2 ^ w)) : BitVec.ofNat w n.val = BitVec.ofFin n := by
  rw [← BitVec.ofNatLT_eq_ofNat n.isLt, ofNatLT_finVal]

-- Remark: we don't use `[simp]` here because simproc` subsumes it for literals.
-- If `x` and `n` are not literals, applying this theorem eagerly may not be a good idea.
theorem getLsbD_ofNat (n : Nat) (x : Nat) (i : Nat) :
    getLsbD (BitVec.ofNat n x) i = (i < n && x.testBit i) := by
  simp [getLsbD, BitVec.ofNat, Fin.val_ofNat]

@[simp, grind =] theorem getLsbD_zero : (0#w).getLsbD i = false := by grind [getLsbD]

@[simp, grind =] theorem getElem_zero (h : i < w) : (0#w)[i] = false := by grind [getElem_eq_testBit_toNat]

@[simp, grind =] theorem getMsbD_zero : (0#w).getMsbD i = false := by grind [getMsbD]

@[simp, grind =] theorem getLsbD_one : (1#w).getLsbD i = (decide (0 < w) && decide (i = 0)) := by
  simp only [getLsbD, toNat_ofNat, Nat.testBit_mod_two_pow]
  by_cases h : i = 0
    <;> simp [h, Nat.testBit_eq_decide_div_mod_eq, Nat.div_eq_of_lt]

<<<<<<< HEAD
@[simp, grind =] theorem getElem_one (h : i < w) : (1#w)[i] = decide (i = 0) := by
  grind [=_ getLsbD_eq_getElem]
=======
@[simp] theorem getElem_one (h : i < w) : (1#w)[i] = decide (i = 0) := by
  simp [← getLsbD_eq_getElem, getLsbD_one, show 0 < w by omega]
>>>>>>> 5198a3fb

/-- The msb at index `w-1` is the least significant bit, and is true when the width is nonzero. -/
@[simp] theorem getMsbD_one : (1#w).getMsbD i = (decide (i = w - 1) && decide (0 < w)) := by
  grind

-- This is not a good `grind` lemma because we would have to index on `%`.
@[simp] theorem toNat_mod_cancel (x : BitVec n) : x.toNat % 2^n = x.toNat :=
  Nat.mod_eq_of_lt x.isLt

@[simp] theorem toNat_mod_cancel' {x : BitVec n} :
    (x.toNat : Int) % (((2 ^ n) : Nat) : Int) = x.toNat := by
  grind [toNat_mod_cancel]

@[simp] theorem sub_toNat_mod_cancel {x : BitVec w} (h : ¬ x = 0#w) :
    (2 ^ w - x.toNat) % 2 ^ w = 2 ^ w - x.toNat := by
  simp only [toNat_eq, toNat_ofNat, Nat.zero_mod] at h
  rw [Nat.mod_eq_of_lt (by omega)]

@[simp] theorem sub_toNat_mod_cancel_of_toNat {x : BitVec w} (h : x.toNat ≠ 0) :
    (2 ^ w - x.toNat) % 2 ^ w = 2 ^ w - x.toNat := by
  by_cases h : w = 0
  · -- FIXME: `grind` here causes a panic
    subst h
    simp [BitVec.eq_nil x] at h
  have := x.isLt
  rw [Nat.mod_eq_of_lt]
  omega

@[simp] theorem toNat_mod_cancel_of_lt {x : BitVec n} (h : n < m) : x.toNat % (2 ^ m) = x.toNat := by
  have : 2 ^ n < 2 ^ m := Nat.pow_lt_pow_of_lt (by omega) h
  exact Nat.mod_eq_of_lt (by omega)

@[simp] theorem sub_sub_toNat_cancel {x : BitVec w} :
    2 ^ w - (2 ^ w - x.toNat) = x.toNat := by
<<<<<<< HEAD
  simp only [Nat.sub_sub_eq_min]
=======
  simp [Nat.sub_sub_eq_min]
>>>>>>> 5198a3fb
  omega

@[simp] theorem sub_add_bmod_cancel {x y : BitVec w} :
    ((((2 ^ w : Nat) - y.toNat) : Int) + x.toNat).bmod (2 ^ w) =
      ((x.toNat : Int) - y.toNat).bmod (2 ^ w) := by
  grind [Int.add_bmod_right] -- TODO: teach `grind` about Int.bmod

private theorem lt_two_pow_of_le {x m n : Nat} (lt : x < 2 ^ m) (le : m ≤ n) : x < 2 ^ n :=
  Nat.lt_of_lt_of_le lt (Nat.pow_le_pow_right (by trivial : 0 < 2) le)

theorem getElem_zero_ofNat_zero (i : Nat) (h : i < w) : (BitVec.ofNat w 0)[i] = false := by
  grind

theorem getElem_zero_ofNat_one (h : 0 < w) : (BitVec.ofNat w 1)[0] = true := by
  grind

theorem getElem?_zero_ofNat_zero : (BitVec.ofNat (w+1) 0)[0]? = some false := by
  grind

theorem getElem?_zero_ofNat_one : (BitVec.ofNat (w+1) 1)[0]? = some true := by
  grind

-- This does not need to be a `@[simp]` or `@[grind]` theorem as it is already handled by
-- `getElem_zero_ofBool` and `getElem?_eq_getElem`.
theorem getElem?_zero_ofBool (b : Bool) : (ofBool b)[0]? = some b := by
  simp only [ofBool, ofNat_eq_ofNat, cond_eq_if]
  split <;>
    -- FIXME: `grind [getElem_one]` gives a kernel type mismatch
    simp_all

@[simp, grind =] theorem getElem_zero_ofBool (b : Bool) : (ofBool b)[0] = b := by
  grind [getElem?_zero_ofBool]

theorem getElem?_succ_ofBool (b : Bool) (i : Nat) : (ofBool b)[i + 1]? = none := by
  grind

@[simp, grind =]
theorem getLsbD_ofBool (b : Bool) (i : Nat) : (ofBool b).getLsbD i = ((i = 0) && b) := by
  -- FIXME `grind` causes a panic here
  rcases b with rfl | rfl
  · simp [ofBool]
  · simp only [ofBool, ofNat_eq_ofNat, cond_true, getLsbD_ofNat, Bool.and_true]
    by_cases hi : i = 0 <;> simp [hi] <;> omega

theorem getElem_ofBool_zero {b : Bool} : (ofBool b)[0] = b := by grind

@[simp]
theorem getElem_ofBool {b : Bool} {h : i < 1} : (ofBool b)[i] = b := by
  -- FIXME `grind` causes a panic here
  simp [← getLsbD_eq_getElem]
  omega

@[simp] theorem getMsbD_ofBool (b : Bool) : (ofBool b).getMsbD i = (decide (i = 0) && b) := by
  grind

@[simp] theorem msb_ofBool (b : Bool) : (ofBool b).msb = b := by
  grind

@[simp] theorem one_eq_zero_iff : 1#w = 0#w ↔ w = 0 := by
  constructor
  · intro h
    cases w
    · rfl
    · replace h := congrArg BitVec.toNat h
      simp at h
  · grind

/-- `0#w = 1#w` iff the width is zero. -/
@[simp] theorem zero_eq_one_iff (w : Nat) : (0#w = 1#w) ↔ (w = 0) := by
  grind [one_eq_zero_iff]

/-! ### msb -/

@[simp] theorem msb_zero : (0#w).msb = false := by grind

@[simp] theorem msb_one : (1#w).msb = decide (w = 1) := by
  grind

theorem msb_eq_getLsbD_last (x : BitVec w) :
    x.msb = x.getLsbD (w - 1) := by
  simp only [BitVec.msb, getMsbD]
  rcases w  with rfl | w
  · grind
  · -- FIXME `grind` causes a panic here
    simp

@[bitvec_to_nat] theorem getLsbD_last (x : BitVec w) :
    x.getLsbD (w - 1) = decide (2 ^ (w - 1) ≤ x.toNat) := by
  rcases w with rfl | w
  · simp [toNat_of_zero_length]
  · simp only [getLsbD, Nat.testBit_eq_decide_div_mod_eq, Nat.succ_sub_succ_eq_sub, Nat.sub_zero]
    rcases (Nat.lt_or_ge (BitVec.toNat x) (2 ^ w)) with h | h
    · simp [Nat.div_eq_of_lt h, h]
    · simp only [h]
      rw [Nat.div_eq_sub_div (Nat.two_pow_pos w) h, Nat.div_eq_of_lt]
      · simp
      · omega

@[bitvec_to_nat] theorem getLsbD_succ_last (x : BitVec (w + 1)) :
    x.getLsbD w = decide (2 ^ w ≤ x.toNat) := getLsbD_last x

@[bitvec_to_nat] theorem msb_eq_decide (x : BitVec w) : BitVec.msb x = decide (2 ^ (w - 1) ≤ x.toNat) := by
  simp [msb_eq_getLsbD_last, getLsbD_last]

theorem toNat_ge_of_msb_true {x : BitVec n} (p : BitVec.msb x = true) : x.toNat ≥ 2 ^ (n - 1) := by
  grind [msb_eq_decide]

theorem msb_eq_getMsbD_zero (x : BitVec w) : x.msb = x.getMsbD 0 := by
  grind [msb_eq_getLsbD_last]

/-! ### cast -/

@[simp, grind =] theorem toFin_cast (h : w = v) (x : BitVec w) :
    (x.cast h).toFin = x.toFin.cast (by rw [h]) :=
  rfl

@[simp] theorem getLsbD_cast (h : w = v) (x : BitVec w) : (x.cast h).getLsbD i = x.getLsbD i := by
  subst h; simp

@[simp] theorem getMsbD_cast (h : w = v) (x : BitVec w) : (x.cast h).getMsbD i = x.getMsbD i := by
  subst h; simp

@[simp] theorem getElem_cast (h : w = v) (x : BitVec w) (p : i < v) : (x.cast h)[i] = x[i] := by
  subst h; simp

@[simp] theorem msb_cast (h : w = v) (x : BitVec w) : (x.cast h).msb = x.msb := by
  simp [BitVec.msb]

/-! ### toInt/ofInt -/

/-- Prove equality of bitvectors in terms of nat operations. -/
theorem toInt_eq_toNat_cond (x : BitVec n) :
    x.toInt =
      if 2*x.toNat < 2^n then
        (x.toNat : Int)
      else
        (x.toNat : Int) - (2^n : Nat) :=
  rfl

theorem toInt_eq_toNat_of_lt {x : BitVec n} (h : 2 * x.toNat < 2^n) :
    x.toInt = x.toNat := by
  simp [toInt_eq_toNat_cond, h]

theorem msb_eq_false_iff_two_mul_lt {x : BitVec w} : x.msb = false ↔ 2 * x.toNat < 2^w := by
  cases w <;> simp [Nat.pow_succ, Nat.mul_comm _ 2, msb_eq_decide, toNat_of_zero_length]

theorem msb_eq_true_iff_two_mul_ge {x : BitVec w} : x.msb = true ↔ 2 * x.toNat ≥ 2^w := by
  simp [← Bool.ne_false_iff, msb_eq_false_iff_two_mul_lt]

/-- Characterize `x.toInt` in terms of `x.msb`. -/
theorem toInt_eq_msb_cond (x : BitVec w) :
    x.toInt = if x.msb then (x.toNat : Int) - (2^w : Nat) else (x.toNat : Int) := by
  simp only [BitVec.toInt, ← msb_eq_false_iff_two_mul_lt]
  cases x.msb <;> rfl

theorem toInt_eq_toNat_of_msb {x : BitVec w} (h : x.msb = false) :
    x.toInt = x.toNat := by
  simp [toInt_eq_msb_cond, h]

theorem toNat_toInt_of_msb {w : Nat} (b : BitVec w) (hb : b.msb = false) : b.toInt.toNat = b.toNat := by
  simp [b.toInt_eq_toNat_of_msb hb]

theorem toInt_eq_toNat_bmod (x : BitVec n) : x.toInt = Int.bmod x.toNat (2^n) := by
  simp only [toInt_eq_toNat_cond]
  split
  next g =>
    rw [Int.bmod_pos] <;> simp only [←Int.natCast_emod, toNat_mod_cancel]
    omega
  next g =>
    rw [Int.bmod_neg] <;> simp only [←Int.natCast_emod, toNat_mod_cancel]
    omega

theorem toInt_neg_of_msb_true {x : BitVec w} (h : x.msb = true) : x.toInt < 0 := by
  simp only [BitVec.toInt]
  have : 2 * x.toNat ≥ 2 ^ w := msb_eq_true_iff_two_mul_ge.mp h
  omega

theorem toInt_nonneg_of_msb_false {x : BitVec w} (h : x.msb = false) : 0 ≤ x.toInt := by
  simp only [BitVec.toInt]
  have : 2 * x.toNat < 2 ^ w := msb_eq_false_iff_two_mul_lt.mp h
  omega

@[simp] theorem toInt_one_of_lt {w : Nat} (h : 1 < w) : (1#w).toInt = 1 := by
  rw [toInt_eq_msb_cond]
  simp only [msb_one, show w ≠ 1 by omega, decide_false, Bool.false_eq_true, ↓reduceIte,
    toNat_ofNat, Int.natCast_emod]
  norm_cast
  apply Nat.mod_eq_of_lt
  apply Nat.one_lt_two_pow (by omega)

/-- Prove equality of bitvectors in terms of integer operations. -/
theorem eq_of_toInt_eq {x y : BitVec n} : x.toInt = y.toInt → x = y := by
  intro eq
  simp only [toInt_eq_toNat_cond] at eq
  apply eq_of_toNat_eq
  revert eq
  have _xlt := x.isLt
  have _ylt := y.isLt
  split <;> split <;> omega

theorem toInt_inj {x y : BitVec n} : x.toInt = y.toInt ↔ x = y :=
  Iff.intro eq_of_toInt_eq (congrArg BitVec.toInt)

theorem toInt_ne {x y : BitVec n} : x.toInt ≠ y.toInt ↔ x ≠ y  := by
  rw [Ne, toInt_inj]

@[simp, bitvec_to_nat] theorem toNat_ofInt {n : Nat} (i : Int) :
  (BitVec.ofInt n i).toNat = (i % (2^n : Nat)).toNat := by
  unfold BitVec.ofInt
  simp

theorem toInt_ofNat {n : Nat} (x : Nat) : (BitVec.ofNat n x).toInt = (x : Int).bmod (2^n) := by
  simp [toInt_eq_toNat_bmod, -Int.natCast_pow]

@[simp] theorem toInt_ofFin {w : Nat} (x : Fin (2^w)) :
    (BitVec.ofFin x).toInt = Int.bmod x (2^w) := by
  simp [toInt_eq_toNat_bmod]

@[simp] theorem toInt_ofInt {n : Nat} (i : Int) :
  (BitVec.ofInt n i).toInt = i.bmod (2^n) := by
  have _ := Nat.two_pow_pos n
  have p : 0 ≤ i % (2^n : Nat) := by omega
  simp [toInt_eq_toNat_bmod, Int.toNat_of_nonneg p, -Int.natCast_pow]

theorem toInt_ofInt_eq_self {w : Nat} (hw : 0 < w) {n : Int}
    (h : -2 ^ (w - 1) ≤ n) (h' : n < 2 ^ (w - 1)) : (BitVec.ofInt w n).toInt = n := by
  have hw : w = (w - 1) + 1 := by omega
  rw [toInt_ofInt, Int.bmod_eq_of_le] <;> (rw [hw]; simp [Int.natCast_pow]; omega)

@[simp] theorem ofInt_natCast (w n : Nat) :
  BitVec.ofInt w (n : Int) = BitVec.ofNat w n := rfl

@[simp] theorem ofInt_ofNat (w n : Nat) :
  BitVec.ofInt w (no_index (OfNat.ofNat n)) = BitVec.ofNat w (OfNat.ofNat n) := rfl

theorem toInt_neg_iff {w : Nat} {x : BitVec w} :
    BitVec.toInt x < 0 ↔ 2 ^ w ≤ 2 * x.toNat := by
  simp only [toInt_eq_toNat_cond]; omega

theorem toInt_pos_iff {w : Nat} {x : BitVec w} :
    0 ≤ BitVec.toInt x ↔ 2 * x.toNat < 2 ^ w := by
  simp only [toInt_eq_toNat_cond]; omega

theorem eq_zero_or_eq_one (a : BitVec 1) : a = 0#1 ∨ a = 1#1 := by
  obtain ⟨a, ha⟩ := a
  simp only [Nat.reducePow]
  have acases : a = 0 ∨ a = 1 := by omega
  rcases acases with ⟨rfl | rfl⟩
  · simp
  · case inr h =>
    subst h
    simp

@[simp, grind =]
theorem toInt_zero {w : Nat} : (0#w).toInt = 0 := by
  simp [BitVec.toInt, show 0 < 2^w by exact Nat.two_pow_pos w]

@[simp, grind =] theorem toInt_ofBool (b : Bool) : (ofBool b).toInt = -b.toInt := by
  cases b <;> simp

@[simp]
theorem toNat_one (h : 0 < w) : (1#w : BitVec w).toNat = 1 := by
  simp
  omega

@[simp]
theorem toInt_one (h : 1 < w) : (1#w : BitVec w).toInt = 1 := by
  rw [toInt_eq_toNat_of_msb, toNat_one (by omega)]
  · simp
  · simp
    omega

@[simp] theorem sub_toNat_mod_cancel_of_msb_true {x : BitVec w} (h : x.msb = true) :
    (2 ^ w - x.toNat) % 2 ^ w = 2 ^ w - x.toNat := by
  simp only [msb_eq_decide, decide_eq_true_eq] at h
  have := Nat.two_pow_pos (w-1)
  exact sub_toNat_mod_cancel_of_toNat (by omega)

theorem toNat_lt_of_msb_false {w : Nat} {x : BitVec w} (h : x.msb = false) : x.toNat < 2 ^ (w - 1) := by
  have rt := @msb_eq_decide w x
  simp only [false_eq_decide_iff, Nat.not_le, h] at rt
  omega

theorem le_toNat_of_msb_true {w : Nat} {x : BitVec w} (h : x.msb = true) : 2 ^ (w - 1) ≤ x.toNat := by
  have rt := @msb_eq_decide w x
  simp only [h, true_eq_decide_iff] at rt
  omega

/--
`x.toInt` is less than `2^(w-1)`.
We phrase the fact in terms of `2^w` to prevent a case split on `w=0` when the lemma is used.
-/
theorem two_mul_toInt_lt {w : Nat} {x : BitVec w} : 2 * x.toInt < 2 ^ w := by
  simp only [BitVec.toInt]
  rcases w with _|w'
  · omega
  · rw [← Nat.two_pow_pred_add_two_pow_pred (by omega), ← Nat.two_mul, Nat.add_sub_cancel]
    simp only [Nat.zero_lt_succ, Nat.mul_lt_mul_left, Int.natCast_mul, Int.cast_ofNat_Int]
    norm_cast; omega

theorem two_mul_toInt_le {w : Nat} {x : BitVec w} : 2 * x.toInt ≤ 2 ^ w - 1 :=
  Int.le_sub_one_of_lt two_mul_toInt_lt

theorem toInt_lt {w : Nat} {x : BitVec w} : x.toInt < 2 ^ (w - 1) := by
  by_cases h : w = 0
  · subst h
    simp [eq_nil x]
  · have := @two_mul_toInt_lt w x
    rw_mod_cast [← Nat.two_pow_pred_add_two_pow_pred (by omega), Int.mul_comm, Int.natCast_add] at this
    omega

theorem toInt_le {w : Nat} {x : BitVec w} : x.toInt ≤ 2 ^ (w - 1) - 1 :=
  Int.le_sub_one_of_lt toInt_lt

/--
`x.toInt` is greater than or equal to `-2^(w-1)`.
We phrase the fact in terms of `2^w` to prevent a case split on `w=0` when the lemma is used.
-/
theorem le_two_mul_toInt {w : Nat} {x : BitVec w} : -2 ^ w ≤ 2 * x.toInt := by
  simp only [BitVec.toInt]
  rcases w with _|w'
  · omega
  · rw [← Nat.two_pow_pred_add_two_pow_pred (by omega), ← Nat.two_mul, Nat.add_sub_cancel]
    simp only [Nat.zero_lt_succ, Nat.mul_lt_mul_left, Int.natCast_mul, Int.cast_ofNat_Int]
    norm_cast; omega

theorem le_toInt {w : Nat} (x : BitVec w) : -2 ^ (w - 1) ≤ x.toInt := by
  by_cases h : w = 0
  · subst h
    simp [BitVec.eq_nil x]
  · have := le_two_mul_toInt (w := w) (x := x)
    generalize x.toInt = x at *
    rw [(show w = w - 1 + 1 by omega), Int.pow_succ] at this
    omega

@[simp] theorem ofInt_toInt {x : BitVec w} : BitVec.ofInt w x.toInt = x := by
  apply eq_of_toInt_eq
  rw [toInt_ofInt, Int.bmod_eq_of_le_mul_two]
  · simpa [Int.mul_comm _ 2] using le_two_mul_toInt
  · simpa [Int.mul_comm _ 2] using two_mul_toInt_lt

@[simp] theorem toNat_intCast {w : Nat} (x : Int) : (x : BitVec w).toNat = (x % 2^w).toNat := by
  change (BitVec.ofInt w x).toNat = _
  simp

@[simp] theorem toInt_intCast {w : Nat} (x : Int) : (x : BitVec w).toInt = Int.bmod x (2^w) := by
  rw [toInt_eq_toNat_bmod, toNat_intCast, Int.natCast_toNat_eq_self.mpr]
  · have h : (2 ^ w : Int) = (2 ^ w : Nat) := by simp
    rw [h, Int.emod_bmod]
  · apply Int.emod_nonneg
    exact Int.pow_ne_zero (by decide)

/-! ### sle/slt -/

/--
A bitvector, when interpreted as an integer, is less than zero iff
its most significant bit is true.
-/
theorem slt_zero_iff_msb_cond {x : BitVec w} : x.slt 0#w ↔ x.msb = true := by
  have := toInt_eq_msb_cond x
  constructor
  · intros h
    apply Classical.byContradiction
    intros hmsb
    simp only [Bool.not_eq_true] at hmsb
    simp only [hmsb, Bool.false_eq_true, ↓reduceIte] at this
    simp only [BitVec.slt, toInt_zero, decide_eq_true_eq] at h
    omega /- Can't have `x.toInt` which is equal to `x.toNat` be strictly less than zero -/
  · intros h
    simp only [h, ↓reduceIte] at this
    simp only [BitVec.slt, this, toInt_zero, decide_eq_true_eq]
    omega

theorem slt_zero_eq_msb {w : Nat} {x : BitVec  w} : x.slt 0#w = x.msb := by
  rw [Bool.eq_iff_iff, BitVec.slt_zero_iff_msb_cond]

theorem sle_eq_decide {x y : BitVec w} : x.sle y = decide (x.toInt ≤ y.toInt) := rfl

theorem slt_eq_decide {x y : BitVec w} : x.slt y = decide (x.toInt < y.toInt) := rfl

theorem ule_eq_decide {x y : BitVec w} : x.ule y = decide (x.toNat ≤ y.toNat) := rfl

theorem ult_eq_decide {x y : BitVec w} : x.ult y = decide (x.toNat < y.toNat) := rfl

theorem ule_eq_decide_le {x y : BitVec w} : x.ule y = decide (x ≤ y) := rfl

theorem ult_eq_decide_lt {x y : BitVec w} : x.ult y = decide (x < y) := rfl

theorem ule_iff_le {x y : BitVec w} : x.ule y ↔ x ≤ y :=
  decide_eq_true_iff

theorem ult_iff_lt {x y : BitVec w} : x.ult y ↔ x < y :=
  decide_eq_true_iff

theorem sle_iff_toInt_le {w : Nat} {x y : BitVec w} : x.sle y ↔ x.toInt ≤ y.toInt :=
  decide_eq_true_iff

theorem slt_iff_toInt_lt {w : Nat} {x y : BitVec w} : x.slt y ↔ x.toInt < y.toInt :=
  decide_eq_true_iff

theorem ule_iff_toNat_le {x y : BitVec w} : x.ule y ↔ x.toNat ≤ y.toNat :=
  decide_eq_true_iff

theorem ult_iff_toNat_lt {x y : BitVec w} : x.ult y ↔ x.toNat < y.toNat :=
  decide_eq_true_iff

theorem sle_eq_slt_or_eq {x y : BitVec w} : x.sle y = (x.slt y || x == y) := by
  apply Bool.eq_iff_iff.2
  simp only [BitVec.sle, decide_eq_true_eq, BitVec.slt, Bool.or_eq_true, beq_iff_eq, ← toInt_inj]
  omega

theorem slt_eq_sle_and_ne {x y : BitVec w} : x.slt y = (x.sle y && x != y) := by
  apply Bool.eq_iff_iff.2
  simp [BitVec.slt, BitVec.sle, Int.lt_iff_le_and_ne, BitVec.toInt_inj]

/-- For all bitvectors `x, y`, either `x` is signed less than `y`,
or is equal to `y`, or is signed greater than `y`. -/
theorem slt_trichotomy (x y : BitVec w) : x.slt y ∨ x = y ∨ y.slt x := by
  simpa [slt_iff_toInt_lt, ← toInt_inj]
    using Int.lt_trichotomy x.toInt y.toInt

/-- For all bitvectors `x, y`, either `x` is unsigned less than `y`,
or is equal to `y`, or is unsigned greater than `y`. -/
theorem lt_trichotomy (x y : BitVec w) :
    x < y ∨ x = y ∨ y < x := by
  simpa [← ult_iff_lt, ult_eq_decide, decide_eq_true_eq, ← toNat_inj]
    using Nat.lt_trichotomy x.toNat y.toNat

/-! ### setWidth, zeroExtend and truncate -/

@[simp]
theorem truncate_eq_setWidth {v : Nat} {x : BitVec w} :
  truncate v x = setWidth v x := rfl

@[simp]
theorem zeroExtend_eq_setWidth {v : Nat} {x : BitVec w} :
  zeroExtend v x = setWidth v x := rfl

@[simp] theorem toInt_setWidth (x : BitVec w) :
    (x.setWidth v).toInt = Int.bmod x.toNat (2^v) := by
  simp [toInt_eq_toNat_bmod, toNat_setWidth, Int.emod_bmod, -Int.natCast_pow]

@[simp] theorem toFin_setWidth {x : BitVec w} :
    (x.setWidth v).toFin = Fin.ofNat (2^v) x.toNat := by
  ext; simp

@[simp] theorem setWidth_eq (x : BitVec n) : setWidth n x = x := by
  apply eq_of_toNat_eq
  let ⟨x, lt_n⟩ := x
  simp [setWidth]

@[simp] theorem setWidth_zero (m n : Nat) : setWidth m 0#n = 0#m := by
  apply eq_of_toNat_eq
  simp [toNat_setWidth]

/-- Moves one-sided left toNat equality to BitVec equality. -/
theorem toNat_eq_nat {x : BitVec w} {y : Nat}
  : (x.toNat = y) ↔ (y < 2^w ∧ (x = BitVec.ofNat w y)) := by
  apply Iff.intro
  · intro eq
    simp [←eq, x.isLt]
  · intro eq
    simp [Nat.mod_eq_of_lt, eq]

/-- Moves one-sided right toNat equality to BitVec equality. -/
theorem nat_eq_toNat {x : BitVec w} {y : Nat}
  : (y = x.toNat) ↔ (y < 2^w ∧ (x = BitVec.ofNat w y)) := by
  rw [@eq_comm _ _ x.toNat]
  apply toNat_eq_nat

theorem getElem?_setWidth' (x : BitVec w) (i : Nat) (h : w ≤ v) :
    (setWidth' h x)[i]? = if i < v then some (x.getLsbD i) else none := by
  simp [getElem?_eq, getElem_setWidth']

theorem getElem?_setWidth (m : Nat) (x : BitVec n) (i : Nat) :
    (x.setWidth m)[i]? = if i < m then some (x.getLsbD i) else none := by
  simp [getElem?_eq, getElem_setWidth]

@[simp] theorem getLsbD_setWidth' (ge : m ≥ n) (x : BitVec n) (i : Nat) :
    getLsbD (setWidth' ge x) i = getLsbD x i := by
  simp [getLsbD, toNat_setWidth']

@[simp] theorem getMsbD_setWidth' (ge : m ≥ n) (x : BitVec n) (i : Nat) :
    getMsbD (setWidth' ge x) i = (decide (m - n ≤ i) && getMsbD x (i + n - m)) := by
  simp only [getMsbD, getLsbD_setWidth']
  by_cases h₁ : decide (i < m) <;> by_cases h₂ : decide (m - n ≤ i) <;> by_cases h₃ : decide (i + n - m < n) <;>
    by_cases h₄ : n - 1 - (i + n - m) = m - 1 - i
  all_goals
    simp only [h₁, h₂, h₃, h₄]
    simp_all only [ge_iff_le, decide_eq_true_eq, Nat.not_le, Nat.not_lt, Bool.true_and,
      Bool.false_and, Bool.and_self] <;>
    (try apply getLsbD_of_ge) <;>
    (try apply (getLsbD_of_ge _ _ _).symm) <;>
    omega

@[simp] theorem getLsbD_setWidth (m : Nat) (x : BitVec n) (i : Nat) :
    getLsbD (setWidth m x) i = (decide (i < m) && getLsbD x i) := by
  simp [getLsbD, toNat_setWidth, Nat.testBit_mod_two_pow]

@[simp] theorem getMsbD_setWidth {m : Nat} {x : BitVec n} {i : Nat} :
    getMsbD (setWidth m x) i = (decide (m - n ≤ i) && getMsbD x (i + n - m)) := by
  unfold setWidth
  by_cases h : n ≤ m <;> simp only [h]
  · by_cases h' : m - n ≤ i
    <;> simp [h']
  · simp only [show m - n = 0 by omega, getMsbD]
    by_cases h' : i < m
    · simp [show m - 1 - i < m by omega, show i + n - m < n by omega,
        show n - 1 - (i + n - m) = m - 1 - i by omega]
      omega
    · simp [h']
      omega

-- This is a simp lemma as there is only a runtime difference between `setWidth'` and `setWidth`,
-- and for verification purposes they are equivalent.
@[simp]
theorem setWidth'_eq {x : BitVec w} (h : w ≤ v) : x.setWidth' h = x.setWidth v := by
  apply eq_of_toNat_eq
  rw [toNat_setWidth, toNat_setWidth']
  rw [Nat.mod_eq_of_lt]
  exact Nat.lt_of_lt_of_le x.isLt (Nat.pow_le_pow_right (Nat.zero_lt_two) h)

@[simp] theorem getMsbD_setWidth_add {x : BitVec w} (h : k ≤ i) :
    (x.setWidth (w + k)).getMsbD i = x.getMsbD (i - k) := by
  by_cases h : w = 0
  · subst h; simp [of_length_zero]
  simp only [getMsbD, getLsbD_setWidth]
  by_cases h₁ : i < w + k <;> by_cases h₂ : i - k < w <;> by_cases h₃ : w + k - 1 - i < w + k
    <;> simp [h₁, h₂, h₃]
  · congr 1
    omega
  all_goals (first | apply getLsbD_of_ge | apply Eq.symm; apply getLsbD_of_ge)
    <;> omega

@[simp] theorem cast_setWidth (h : v = v') (x : BitVec w) :
    (x.setWidth v).cast h = x.setWidth v' := by
  subst h
  ext
  simp

@[simp] theorem setWidth_setWidth_of_le (x : BitVec w) (h : k ≤ l) :
    (x.setWidth l).setWidth k = x.setWidth k := by
  ext i
  simp [getElem_setWidth]
  omega

@[simp] theorem setWidth_cast {x : BitVec w} {h : w = v} : (x.cast h).setWidth k = x.setWidth k := by
  apply eq_of_getLsbD_eq
  simp

theorem msb_setWidth (x : BitVec w) : (x.setWidth v).msb = (decide (0 < v) && x.getLsbD (v - 1)) := by
  rw [msb_eq_getLsbD_last]
  simp only [getLsbD_setWidth]
  cases getLsbD x (v - 1) <;> simp; omega

theorem msb_setWidth' (x : BitVec w) (h : w ≤ v) : (x.setWidth' h).msb = (decide (0 < v) && x.getLsbD (v - 1)) := by
  rw [setWidth'_eq, msb_setWidth]

theorem msb_setWidth'' (x : BitVec w) : (x.setWidth (k + 1)).msb = x.getLsbD k := by
  simp [BitVec.msb, getMsbD]

/-- zero extending a bitvector to width 1 equals the boolean of the lsb. -/
theorem setWidth_one_eq_ofBool_getLsb_zero (x : BitVec w) :
    x.setWidth 1 = BitVec.ofBool (x.getLsbD 0) := by
  ext i h
  simp at h
  simp [h]

/-- Zero extending `1#v` to `1#w` equals `1#w` when `v > 0`. -/
theorem setWidth_ofNat_one_eq_ofNat_one_of_lt {v w : Nat} (hv : 0 < v) :
    (BitVec.ofNat v 1).setWidth w = BitVec.ofNat w 1 := by
  ext i h
  simp only [getElem_setWidth, getLsbD_ofNat, 
    ]
  have hv := (@Nat.testBit_one_eq_true_iff_self_eq_zero i)
  by_cases h : Nat.testBit 1 i = true <;> simp_all

/-- Truncating to width 1 produces a bitvector equal to the least significant bit. -/
theorem setWidth_one {x : BitVec w} :
    x.setWidth 1 = ofBool (x.getLsbD 0) := by
  ext i
  simp [show i = 0 by omega]

@[simp] theorem setWidth_ofNat_of_le (h : v ≤ w) (x : Nat) : setWidth v (BitVec.ofNat w x) = BitVec.ofNat v x := by
  apply BitVec.eq_of_toNat_eq
  simp only [toNat_setWidth, toNat_ofNat]
  rw [Nat.mod_mod_of_dvd]
  exact Nat.pow_dvd_pow_iff_le_right'.mpr h

/--
Iterated `setWidth` agrees with the second `setWidth`
except in the case the first `setWidth` is a non-trivial truncation,
and the second `setWidth` is a non-trivial extension.
-/
-- Note that in the special cases `v = u` or `v = w`,
-- `simp` can discharge the side condition itself.
@[simp] theorem setWidth_setWidth {x : BitVec u} {w v : Nat} (h : ¬ (v < u ∧ v < w)) :
    setWidth w (setWidth v x) = setWidth w x := by
  ext i ih
  have := @lt_of_getLsbD u x i
  by_cases h' : x.getLsbD i = true <;> simp [h'] at * <;> omega

@[simp] theorem msb_setWidth'_of_lt {m n : Nat} (p : m < n) {x : BitVec m} :
    (setWidth' (by omega : m ≤ n) x).msb = false := by
  have h : x.getLsbD (n - 1) = false := getLsbD_of_ge _ _ (by omega)
  simp [msb_setWidth', -setWidth'_eq, h]

@[simp] theorem toInt_setWidth'_of_lt {m n : Nat} (p : m < n) {x : BitVec m} :
    (setWidth' (by omega : m ≤ n) x).toInt = x.toNat := by
  rw [toInt_eq_toNat_of_msb]
  · rfl
  · apply msb_setWidth'_of_lt p

theorem toInt_setWidth' {m n : Nat} (p : m ≤ n) {x : BitVec m} :
    (setWidth' p x).toInt = if m = n then x.toInt else x.toNat := by
  split
  case isTrue h   => simp [h, toInt_eq_toNat_bmod, -Int.natCast_pow]
  case isFalse h  => rw [toInt_setWidth'_of_lt (by omega)]

@[simp] theorem toFin_setWidth' {m n : Nat} (p : m ≤ n) (x : BitVec m) :
    (setWidth' p x).toFin = x.toFin.castLE (Nat.pow_le_pow_right (by omega) (by omega)) := by
  ext
  rw [setWidth'_eq, toFin_setWidth, Fin.val_ofNat, Fin.coe_castLE, val_toFin,
    Nat.mod_eq_of_lt (by apply BitVec.toNat_lt_twoPow_of_le p)]

/-! ## extractLsb -/

@[simp]
protected theorem extractLsb_ofFin {n} (x : Fin (2^n)) (hi lo : Nat) :
  extractLsb hi lo (@BitVec.ofFin n x) = .ofNat (hi-lo+1) (x.val >>> lo) := rfl

@[simp]
protected theorem extractLsb_ofNat (x n : Nat) (hi lo : Nat) :
  extractLsb hi lo (BitVec.ofNat n x) = .ofNat (hi - lo + 1) ((x % 2^n) >>> lo) := by
  ext i
  simp [BitVec.ofNat]

@[simp] theorem extractLsb'_toNat (s m : Nat) (x : BitVec n) :
  (extractLsb' s m x).toNat = (x.toNat >>> s) % 2^m := rfl

@[simp] theorem extractLsb_toNat (hi lo : Nat) (x : BitVec n) :
  (extractLsb hi lo x).toNat = (x.toNat >>> lo) % 2^(hi-lo+1) := rfl

@[simp] theorem toInt_extractLsb' {s m : Nat} {x : BitVec n} :
    (extractLsb' s m x).toInt = ((x.toNat >>> s) : Int).bmod (2 ^ m) := by
  simp [extractLsb', toInt_ofNat]

@[simp] theorem toInt_extractLsb {hi lo : Nat} {x : BitVec n} :
  (extractLsb hi lo x).toInt = ((x.toNat >>> lo) : Int).bmod (2 ^ (hi - lo + 1)) := by
  simp [extractLsb]

@[simp] theorem toFin_extractLsb' {s m : Nat} {x : BitVec n} :
    (extractLsb' s m x).toFin = Fin.ofNat (2 ^ m) (x.toNat >>> s) := by
  simp [extractLsb']

@[simp] theorem toFin_extractLsb {hi lo : Nat} {x : BitVec n} :
  (extractLsb hi lo x).toFin = Fin.ofNat (2 ^ (hi - lo + 1)) (x.toNat >>> lo) := by
  simp [extractLsb]

@[simp] theorem getElem_extractLsb' {start len : Nat} {x : BitVec n} {i : Nat} (h : i < len) :
    (extractLsb' start len x)[i] = x.getLsbD (start+i) := by
  simp [getElem_eq_testBit_toNat, getLsbD, h]

@[simp] theorem getLsbD_extractLsb' (start len : Nat) (x : BitVec n) (i : Nat) :
    (extractLsb' start len x).getLsbD i = (i < len && x.getLsbD (start+i)) := by
  simp [getLsbD]

/--
Get the most significant bit after `extractLsb'`. With `extractLsb'`, we extract
a `BitVec len` `x'` with length `len` from `BitVec w` `x`, starting from the
element at position `start`. The function `getMsb` extracts a bit counting from
the most significant bit. Assuming certain conditions,
`(@extractLsbD' w x start len).getMsbD i` is equal to
`@getMsbD w x (w - (start + len - i))`.

Example (w := 10, start := 3, len := 4):

                                |---| = w - (start + len) = 3
                                      |start + len|       = 7
                                            |start|       = 3
                                      | len |             = 4
let x                       =   9 8 7 6 5 4 3 2 1 0
let x' = x.extractLsb' 3 4  =         6 5 4 3
                                      | |
                                      | x'.getMsbD 1 =
                                        x.getMsbD (i := w - (start + len - i) = 10 - (3 + 4 - 1) = 4)
                                      |
                                      x'.getMsbD 0 =
                                      x.getMsbD (i := w - (start + len - i) = 10 - (3 + 4 - 0) = 3)

# Condition 1: `i < len`

The index `i` must be within the range of `len`.

# Condition 2: `start + len - i ≤ w`

If `start + len` is larger than `w`, the high bits at `i` with `w ≤ i` are filled with 0,
meaning that `getMsbD[i] = false` for these `i`.
If `i` is large enough, `getMsbD[i]` is again within the bounds `x`.
The precise condition is:

  `start + len - i ≤ w`

Example (w := 10, start := 7, len := 5):

                                    |= w - (start + len)    = 0
                                |      start + len    |     = 12
                                        |    start    |     = 7
                                |  len  |                   = 5
let x                       =       9 8 7 6 5 4 3 2 1 0
let x' = x.extractLsb' 7 5  =   _ _ 9 8 7
                                |   |
                                |   x'.getMsbD (i := 2) =
                                |   x.getMsbD (i := w - (start + len - i) = 10 - (7 + 5 - 2)) =
                                |   x.getMsbD 0
                                |   ✅ start + len - i ≤ w
                                |        7 + 5 - 2 = 10 ≤ 10
                                |
                                x'.getMsbD (i := 0) =
                                x.getMsbD (i := w - (start + len - i) = 10 - (7 + 5 - 0)) =
                                x.getMsbD (i := w - (start + len - i) = x.getMsbD (i := -2) -- in Nat becomes 0
                                ❌ start + len - i ≤ w
                                     7 + 5 - 0 ≤ w
-/
@[simp] theorem getMsbD_extractLsb' {start len : Nat} {x : BitVec w} {i : Nat} :
    (extractLsb' start len x).getMsbD i =
      (decide (i < len) &&
      (decide (start + len - i ≤ w) &&
      x.getMsbD (w - (start + len - i)))) := by
  rw [getMsbD_eq_getLsbD, getLsbD_extractLsb', getLsbD_eq_getMsbD]
  simp only [bool_to_prop]
  constructor
  · rintro ⟨h₁, h₂, h₃, h₄⟩
    simp [show w - (start + len - i) = w - 1 - (start + (len - 1 - i)) by omega, h₄]
    omega
  · rintro ⟨h₁, h₂, h₃⟩
    simp [show w - 1 - (start + (len - 1 - i)) = w - (start + len - i) by omega, h₃]
    omega

@[simp] theorem msb_extractLsb' {start len : Nat} {x : BitVec w} :
    (extractLsb' start len x).msb =
      (decide (0 < len) &&
      (decide (start + len ≤ w) &&
      x.getMsbD (w - (start + len)))) := by
  simp [BitVec.msb, getMsbD_extractLsb']

@[simp] theorem getElem_extract {hi lo : Nat} {x : BitVec n} {i : Nat} (h : i < hi - lo + 1) :
    (extractLsb hi lo x)[i] = getLsbD x (lo+i) := by
  simp [getElem_eq_testBit_toNat, getLsbD, h]

@[simp] theorem getLsbD_extract (hi lo : Nat) (x : BitVec n) (i : Nat) :
    getLsbD (extractLsb hi lo x) i = (i ≤ (hi-lo) && getLsbD x (lo+i)) := by
  simp [getLsbD, Nat.lt_succ]

@[simp] theorem getLsbD_extractLsb {hi lo : Nat} {x : BitVec n} {i : Nat} :
    (extractLsb hi lo x).getLsbD i = (decide (i < hi - lo + 1) && x.getLsbD (lo + i)) := by
  rw [extractLsb, getLsbD_extractLsb']

@[simp] theorem getMsbD_extractLsb {hi lo : Nat} {x : BitVec w} {i : Nat} :
    (extractLsb hi lo x).getMsbD i =
      (decide (i < hi - lo + 1) &&
      (decide (max hi lo - i < w) &&
      x.getMsbD (w - 1 - (max hi lo - i)))) := by
  rw [getMsbD_eq_getLsbD, getLsbD_extractLsb, getLsbD_eq_getMsbD]
  simp only [bool_to_prop]
  constructor
  · rintro ⟨h₁, h₂, h₃, h₄⟩
    have p : w - 1 - (lo + (hi - lo + 1 - 1 - i)) = w - 1 - (max hi lo - i) := by omega
    rw [p] at h₄
    simp [h₄]
    omega
  · rintro ⟨h₁, h₂, h₃⟩
    have p : w - 1 - (lo + (hi - lo + 1 - 1 - i)) = w - 1 - (max hi lo - i) := by omega
    rw [← p] at h₃
    rw [h₃]
    simp
    omega

@[simp] theorem msb_extractLsb {hi lo : Nat} {x : BitVec w} :
    (extractLsb hi lo x).msb = (decide (max hi lo < w) && x.getMsbD (w - 1 - max hi lo)) := by
  simp [BitVec.msb]

theorem extractLsb'_eq_extractLsb {w : Nat} (x : BitVec w) (start len : Nat) (h : len > 0) :
    x.extractLsb' start len = (x.extractLsb (len - 1 + start) start).cast (by omega) := by
  apply eq_of_toNat_eq
  simp [extractLsb, show len - 1 + 1 = len by omega]

/-- Extracting all the bits of a bitvector is an identity operation. -/
@[simp] theorem extractLsb'_eq_self {x : BitVec w} : x.extractLsb' 0 w = x := by
  apply eq_of_toNat_eq
  simp [extractLsb']

theorem getLsbD_eq_extractLsb' (x : BitVec w) (i : Nat) :
    x.getLsbD i = (x.extractLsb' i 1 == 1#1) := by
  rw [Bool.eq_iff_iff]
  simp [BitVec.eq_of_getLsbD_eq_iff]

theorem getElem_eq_extractLsb' (x : BitVec w) (i : Nat) (h : i < w) :
    x[i] = (x.extractLsb' i 1 == 1#1) := by
  rw [← getLsbD_eq_getElem, getLsbD_eq_extractLsb']

@[simp]
theorem extractLsb'_zero {w start len : Nat} : (0#w).extractLsb' start len = 0#len := by
  apply eq_of_toNat_eq
  simp [extractLsb']

@[simp]
theorem extractLsb'_eq_zero {x : BitVec w} {start : Nat} :
    x.extractLsb' start 0 = 0#0 := by
  ext i hi
  omega

/-! ### allOnes -/

@[simp] theorem toNat_allOnes : (allOnes v).toNat = 2^v - 1 := by
  unfold allOnes
  simp

@[simp] theorem toInt_allOnes : (allOnes w).toInt = if 0 < w then -1 else 0 := by
  norm_cast
  by_cases h : w = 0
  · subst h
    simp
  · have : 1 < 2 ^ w := by simp [h]
    simp [BitVec.toInt, -Int.natCast_pow]
    omega

@[simp] theorem toFin_allOnes : (allOnes w).toFin = Fin.ofNat (2^w) (2^w - 1) := by
  ext
  simp

@[simp] theorem getLsbD_allOnes : (allOnes v).getLsbD i = decide (i < v) := by
  simp [allOnes]

@[simp] theorem getMsbD_allOnes : (allOnes v).getMsbD i = decide (i < v) := by
  simp [allOnes]
  omega

@[simp] theorem getElem_allOnes (i : Nat) (h : i < v) : (allOnes v)[i] = true := by
  simp [getElem_eq_testBit_toNat, h]

@[simp] theorem ofFin_add_rev (x : Fin (2^n)) : ofFin (x + x.rev) = allOnes n := by
  ext
  simp only [Fin.rev, getElem_ofFin, getElem_allOnes]
  rw [Fin.add_def]
  simp only [Nat.testBit_mod_two_pow]
  have h : (x : Nat) + (2 ^ n - (x + 1)) = 2 ^ n - 1 := by omega
  rw [h, Nat.testBit_two_pow_sub_one]
  simp
  omega

theorem msb_allOnes (hw : 0 < w) : (allOnes w).msb = true := by
  rw [msb_eq_true_iff_two_mul_ge, toNat_allOnes]
  have : 2 ≤ 2 ^ w := Nat.pow_one 2 ▸ (Nat.pow_le_pow_iff_right (by omega)).2 (by omega)
  omega

/-! ### or -/

@[simp] theorem toNat_or (x y : BitVec v) :
    BitVec.toNat (x ||| y) = BitVec.toNat x ||| BitVec.toNat y := rfl

@[simp] theorem toInt_or (x y : BitVec w) :
    BitVec.toInt (x ||| y) = Int.bmod (BitVec.toNat x ||| BitVec.toNat y) (2^w) := by
  rw_mod_cast [Int.bmod_def, BitVec.toInt, toNat_or, Nat.mod_eq_of_lt
    (Nat.or_lt_two_pow (BitVec.isLt x) (BitVec.isLt y))]
  omega

@[simp] theorem toFin_or (x y : BitVec v) :
    BitVec.toFin (x ||| y) = BitVec.toFin x ||| BitVec.toFin y := by
  apply Fin.eq_of_val_eq
  exact (Nat.mod_eq_of_lt <| Nat.or_lt_two_pow x.isLt y.isLt).symm

@[simp] theorem getLsbD_or {x y : BitVec v} : (x ||| y).getLsbD i = (x.getLsbD i || y.getLsbD i) := by
  rw [← testBit_toNat, getLsbD, getLsbD]
  simp

@[simp] theorem getMsbD_or {x y : BitVec w} : (x ||| y).getMsbD i = (x.getMsbD i || y.getMsbD i) := by
  simp only [getMsbD]
  by_cases h : i < w <;> simp [h]

@[simp] theorem getElem_or {x y : BitVec w} {i : Nat} (h : i < w) : (x ||| y)[i] = (x[i] || y[i]) := by
  simp [getElem_eq_testBit_toNat]

@[simp] theorem msb_or {x y : BitVec w} : (x ||| y).msb = (x.msb || y.msb) := by
  simp [BitVec.msb]

@[simp] theorem setWidth_or {x y : BitVec w} :
    (x ||| y).setWidth k = x.setWidth k ||| y.setWidth k := by
  ext i h
  simp

theorem or_assoc (x y z : BitVec w) :
    x ||| y ||| z = x ||| (y ||| z) := by
  ext i
  simp [Bool.or_assoc]
instance : Std.Associative (α := BitVec n) (· ||| ·) := ⟨BitVec.or_assoc⟩

theorem or_comm (x y : BitVec w) :
    x ||| y = y ||| x := by
  ext i
  simp [Bool.or_comm]
instance : Std.Commutative (fun (x y : BitVec w) => x ||| y) := ⟨BitVec.or_comm⟩

@[simp] theorem or_self {x : BitVec w} : x ||| x = x := by
  ext i
  simp

instance : Std.IdempotentOp (α := BitVec n) (· ||| · ) where
  idempotent _ := BitVec.or_self

@[simp] theorem or_zero {x : BitVec w} : x ||| 0#w = x := by
  ext i
  simp

instance : Std.LawfulCommIdentity (α := BitVec n) (· ||| · ) (0#n) where
  right_id _ := BitVec.or_zero

@[simp] theorem zero_or {x : BitVec w} : 0#w ||| x = x := by
  ext i
  simp

@[simp] theorem ofBool_or_ofBool : ofBool b ||| ofBool b' = ofBool (b || b') := by
  cases b <;> cases b' <;> rfl

@[simp] theorem or_allOnes {x : BitVec w} : x ||| allOnes w = allOnes w := by
  ext i h
  simp

@[simp] theorem allOnes_or {x : BitVec w} : allOnes w ||| x = allOnes w := by
  ext i h
  simp

@[simp]
theorem or_eq_zero_iff {x y : BitVec w} : (x ||| y) = 0#w ↔ x = 0#w ∧ y = 0#w := by
  constructor
  · intro h
    constructor
    all_goals
    · ext i ih
      have := BitVec.eq_of_getElem_eq_iff.mp h i ih
      simp only [getElem_or, getElem_zero, Bool.or_eq_false_iff] at this
      simp [this]
  · intro h
    simp [h]

theorem extractLsb'_or {x y : BitVec w} {start len : Nat} :
   (x ||| y).extractLsb' start len = (x.extractLsb' start len) ||| (y.extractLsb' start len) := by
  ext i hi
  simp

theorem extractLsb_or {x : BitVec w} {hi lo : Nat} :
   (x ||| y).extractLsb lo hi = (x.extractLsb lo hi) ||| (y.extractLsb lo hi) := by
  ext k hk
  simp

@[simp] theorem ofNat_or {x y : Nat} : BitVec.ofNat w (x ||| y) = BitVec.ofNat w x ||| BitVec.ofNat w y :=
  eq_of_toNat_eq (by simp [Nat.or_mod_two_pow])

/-! ### and -/

@[simp] theorem toNat_and (x y : BitVec v) :
    BitVec.toNat (x &&& y) = BitVec.toNat x &&& BitVec.toNat y := rfl

@[simp] theorem toInt_and (x y : BitVec w) :
    BitVec.toInt (x &&& y) = Int.bmod (BitVec.toNat x &&& BitVec.toNat y) (2^w) := by
  rw_mod_cast [Int.bmod_def, BitVec.toInt, toNat_and, Nat.mod_eq_of_lt
    (Nat.and_lt_two_pow x.toNat (BitVec.isLt y))]
  omega

@[simp] theorem toFin_and (x y : BitVec v) :
    BitVec.toFin (x &&& y) = BitVec.toFin x &&& BitVec.toFin y := by
  apply Fin.eq_of_val_eq
  exact (Nat.mod_eq_of_lt <| Nat.and_lt_two_pow _ y.isLt).symm

@[simp] theorem getLsbD_and {x y : BitVec v} : (x &&& y).getLsbD i = (x.getLsbD i && y.getLsbD i) := by
  rw [← testBit_toNat, getLsbD, getLsbD]
  simp

@[simp] theorem getMsbD_and {x y : BitVec w} : (x &&& y).getMsbD i = (x.getMsbD i && y.getMsbD i) := by
  simp only [getMsbD]
  by_cases h : i < w <;> simp [h]

@[simp] theorem getElem_and {x y : BitVec w} {i : Nat} (h : i < w) : (x &&& y)[i] = (x[i] && y[i]) := by
  simp [getElem_eq_testBit_toNat]

@[simp] theorem msb_and {x y : BitVec w} : (x &&& y).msb = (x.msb && y.msb) := by
  simp [BitVec.msb]

@[simp] theorem setWidth_and {x y : BitVec w} :
    (x &&& y).setWidth k = x.setWidth k &&& y.setWidth k := by
  ext i h
  simp

theorem and_assoc (x y z : BitVec w) :
    x &&& y &&& z = x &&& (y &&& z) := by
  ext i
  simp [Bool.and_assoc]
instance : Std.Associative (α := BitVec n) (· &&& ·) := ⟨BitVec.and_assoc⟩

theorem and_comm (x y : BitVec w) :
    x &&& y = y &&& x := by
  ext i
  simp [Bool.and_comm]
instance : Std.Commutative (fun (x y : BitVec w) => x &&& y) := ⟨BitVec.and_comm⟩

@[simp] theorem and_self {x : BitVec w} : x &&& x = x := by
  ext i
  simp

instance : Std.IdempotentOp (α := BitVec n) (· &&& · ) where
  idempotent _ := BitVec.and_self

@[simp] theorem and_zero {x : BitVec w} : x &&& 0#w = 0#w := by
  ext i
  simp

@[simp] theorem zero_and {x : BitVec w} : 0#w &&& x = 0#w := by
  ext i
  simp

@[simp] theorem ofBool_and_ofBool : ofBool b &&& ofBool b' = ofBool (b && b') := by
  cases b <;> cases b' <;> rfl

@[simp] theorem and_allOnes {x : BitVec w} : x &&& allOnes w = x := by
  ext i h
  simp

instance : Std.LawfulCommIdentity (α := BitVec n) (· &&& · ) (allOnes n) where
  right_id _ := BitVec.and_allOnes

@[simp] theorem allOnes_and {x : BitVec w} : allOnes w &&& x = x := by
  ext i h
  simp

@[simp]
theorem and_eq_allOnes_iff {x y : BitVec w} :
    x &&& y = allOnes w ↔ x = allOnes w ∧ y = allOnes w := by
  constructor
  · intro h
    constructor
    all_goals
    · ext i ih
      have := BitVec.eq_of_getElem_eq_iff.mp h i ih
      simp only [getElem_and, getElem_allOnes, Bool.and_eq_true] at this
      simp [this]
  · intro h
    simp [h]

theorem extractLsb'_and {x y : BitVec w} {start len : Nat} :
   (x &&& y).extractLsb' start len = (x.extractLsb' start len) &&& (y.extractLsb' start len) := by
  ext i hi
  simp

theorem extractLsb_and {x : BitVec w} {hi lo : Nat} :
   (x &&& y).extractLsb lo hi = (x.extractLsb lo hi) &&& (y.extractLsb lo hi) := by
  ext k hk
  simp

@[simp] theorem ofNat_and {x y : Nat} : BitVec.ofNat w (x &&& y) = BitVec.ofNat w x &&& BitVec.ofNat w y :=
  eq_of_toNat_eq (by simp [Nat.and_mod_two_pow])

/-! ### xor -/

@[simp] theorem toNat_xor (x y : BitVec v) :
    BitVec.toNat (x ^^^ y) = BitVec.toNat x ^^^ BitVec.toNat y := rfl

@[simp] theorem toInt_xor (x y : BitVec w) :
    BitVec.toInt (x ^^^ y) = Int.bmod (BitVec.toNat x ^^^ BitVec.toNat y) (2^w) := by
  rw_mod_cast [Int.bmod_def, BitVec.toInt, toNat_xor, Nat.mod_eq_of_lt
    (Nat.xor_lt_two_pow (BitVec.isLt x) (BitVec.isLt y))]
  omega

@[simp] theorem toFin_xor (x y : BitVec v) :
    BitVec.toFin (x ^^^ y) = BitVec.toFin x ^^^ BitVec.toFin y := by
  apply Fin.eq_of_val_eq
  exact (Nat.mod_eq_of_lt <| Nat.xor_lt_two_pow x.isLt y.isLt).symm

@[simp] theorem getLsbD_xor {x y : BitVec v} :
    (x ^^^ y).getLsbD i = ((x.getLsbD i) ^^ (y.getLsbD i)) := by
  rw [← testBit_toNat, getLsbD, getLsbD]
  simp

@[simp] theorem getMsbD_xor {x y : BitVec w} :
    (x ^^^ y).getMsbD i = (x.getMsbD i ^^ y.getMsbD i) := by
  simp only [getMsbD]
  by_cases h : i < w <;> simp [h]

@[simp] theorem getElem_xor {x y : BitVec w} {i : Nat} (h : i < w) : (x ^^^ y)[i] = (x[i] ^^ y[i]) := by
  simp [getElem_eq_testBit_toNat]

@[simp] theorem msb_xor {x y : BitVec w} :
    (x ^^^ y).msb = (x.msb ^^ y.msb) := by
  simp [BitVec.msb]

@[simp] theorem setWidth_xor {x y : BitVec w} :
    (x ^^^ y).setWidth k = x.setWidth k ^^^ y.setWidth k := by
  ext i h
  simp

theorem xor_assoc (x y z : BitVec w) :
    x ^^^ y ^^^ z = x ^^^ (y ^^^ z) := by
  ext i
  simp
instance : Std.Associative (fun (x y : BitVec w) => x ^^^ y) := ⟨BitVec.xor_assoc⟩

theorem xor_comm (x y : BitVec w) :
    x ^^^ y = y ^^^ x := by
  ext i
  simp [Bool.xor_comm]
instance : Std.Commutative (fun (x y : BitVec w) => x ^^^ y) := ⟨BitVec.xor_comm⟩

@[simp] theorem xor_self {x : BitVec w} : x ^^^ x = 0#w := by
  ext i
  simp

@[simp] theorem xor_zero {x : BitVec w} : x ^^^ 0#w = x := by
  ext i
  simp

instance : Std.LawfulCommIdentity (α := BitVec n) (· ^^^ · ) (0#n) where
  right_id _ := BitVec.xor_zero

@[simp] theorem zero_xor {x : BitVec w} : 0#w ^^^ x = x := by
  ext i
  simp

@[simp]
theorem xor_left_inj {x y : BitVec w} (z : BitVec w) : (x ^^^ z = y ^^^ z) ↔ x = y := by
  constructor
  · intro h
    ext i ih
    have := BitVec.eq_of_getElem_eq_iff.mp h i
    simp only [getElem_xor, Bool.xor_left_inj] at this
    exact this ih
  · intro h
    rw [h]

@[simp]
theorem xor_right_inj {x y : BitVec w} (z : BitVec w) : (z ^^^ x = z ^^^ y) ↔ x = y := by
  rw [xor_comm z x, xor_comm z y]
  exact xor_left_inj _

@[simp]
theorem xor_eq_zero_iff {x y : BitVec w} : (x ^^^ y = 0#w) ↔ x = y := by
  constructor
  · intro h
    apply (xor_left_inj y).mp
    rwa [xor_self]
  · intro h
    simp [h]

@[simp] theorem ofBool_xor_ofBool : ofBool b ^^^ ofBool b' = ofBool (b ^^ b') := by
  cases b <;> cases b' <;> rfl

theorem extractLsb'_xor {x y : BitVec w} {start len : Nat} :
   (x ^^^ y).extractLsb' start len = (x.extractLsb' start len) ^^^ (y.extractLsb' start len) := by
  ext i hi
  simp

theorem extractLsb_xor {x : BitVec w} {hi lo : Nat} :
   (x ^^^ y).extractLsb lo hi = (x.extractLsb lo hi) ^^^ (y.extractLsb lo hi) := by
  ext k hk
  simp

@[simp] theorem ofNat_xor {x y : Nat} : BitVec.ofNat w (x ^^^ y) = BitVec.ofNat w x ^^^ BitVec.ofNat w y :=
  eq_of_toNat_eq (by simp [Nat.xor_mod_two_pow])

/-! ### not -/

theorem not_def {x : BitVec v} : ~~~x = allOnes v ^^^ x := rfl

@[simp, bitvec_to_nat] theorem toNat_not {x : BitVec v} : (~~~x).toNat = 2^v - 1 - x.toNat := by
  rw [Nat.sub_sub, Nat.add_comm, not_def, toNat_xor]
  apply Nat.eq_of_testBit_eq
  intro i
  simp only [toNat_allOnes, Nat.testBit_xor, Nat.testBit_two_pow_sub_one]
  match h : BitVec.toNat x with
  | 0 => simp
  | y+1 =>
    rw [Nat.succ_eq_add_one] at h
    rw [← h]
    rw [Nat.testBit_two_pow_sub_succ (isLt _)]
    · cases w : decide (i < v)
      · simp only [decide_eq_false_iff_not, Nat.not_lt] at w
        simp only [Bool.false_bne, Bool.false_and]
        rw [Nat.testBit_lt_two_pow]
        calc BitVec.toNat x < 2 ^ v := isLt _
          _ ≤ 2 ^ i := Nat.pow_le_pow_right Nat.zero_lt_two w
      · simp

@[simp] theorem toInt_not {x : BitVec w} :
    (~~~x).toInt = Int.bmod (2^w - 1 - x.toNat) (2^w) := by
  rw_mod_cast [BitVec.toInt, BitVec.toNat_not, Int.bmod_def]
  simp [show ((2^w : Nat) : Int) - 1 - x.toNat = ((2^w - 1 - x.toNat) : Nat) by omega,
    -Int.natCast_pow]
  rw_mod_cast [Nat.mod_eq_of_lt (by omega)]
  omega

@[simp] theorem ofInt_negSucc_eq_not_ofNat {w n : Nat} :
    BitVec.ofInt w (Int.negSucc n) = ~~~.ofNat w n := by
  simp only [BitVec.ofInt, Int.toNat, Int.ofNat_eq_coe, toNat_eq, toNat_ofNatLT, toNat_not,
    toNat_ofNat]
  cases h : Int.negSucc n % ((2 ^ w : Nat) : Int)
  case ofNat =>
    rw [Int.ofNat_eq_coe, Int.negSucc_emod] at h
    · dsimp only
      omega
    · omega
  case negSucc a =>
    have neg := Int.negSucc_lt_zero a
    have _ : 0 ≤ Int.negSucc n % ((2 ^ w : Nat) : Int) := Int.emod_nonneg _ (by omega)
    omega

@[simp] theorem toFin_not (x : BitVec w) :
    (~~~x).toFin = x.toFin.rev := by
  apply Fin.val_inj.mp
  simp only [val_toFin, toNat_not, Fin.val_rev]
  omega

@[simp] theorem getLsbD_not {x : BitVec v} : (~~~x).getLsbD i = (decide (i < v) && ! x.getLsbD i) := by
  by_cases h' : i < v <;> simp_all [not_def]

@[simp] theorem getMsbD_not {x : BitVec v} :
    (~~~x).getMsbD i = (decide (i < v) && ! x.getMsbD i) := by
  by_cases h' : i < v <;> simp_all [not_def]

@[simp] theorem getElem_not {x : BitVec w} {i : Nat} (h : i < w) : (~~~x)[i] = !x[i] := by
  simp only [getElem_eq_testBit_toNat, toNat_not]
  rw [← Nat.sub_add_eq, Nat.add_comm 1]
  rw [Nat.testBit_two_pow_sub_succ x.isLt]
  simp [h]

@[simp] theorem setWidth_not {x : BitVec w} (_ : k ≤ w) :
    (~~~x).setWidth k = ~~~(x.setWidth k) := by
  ext i h
  simp
  omega

@[simp] theorem not_zero : ~~~(0#n) = allOnes n := by
  ext
  simp

@[simp] theorem not_ofBool : ~~~ (ofBool b) = ofBool (!b) := by cases b <;> rfl

@[simp] theorem not_allOnes : ~~~ allOnes w = 0#w := by
  ext
  simp

@[simp] theorem xor_allOnes {x : BitVec w} : x ^^^ allOnes w = ~~~ x := by
  ext i h
  simp

@[simp] theorem allOnes_xor {x : BitVec w} : allOnes w ^^^ x = ~~~ x := by
  ext i h
  simp

@[simp]
theorem not_not {b : BitVec w} : ~~~(~~~b) = b := by
  ext i h
  simp

@[simp]
protected theorem not_inj {x y : BitVec w} : ~~~x = ~~~y ↔ x = y :=
  ⟨fun h => by rw [← @not_not w x, ← @not_not w y, h], congrArg _⟩

@[simp] theorem and_not_self (x : BitVec w) : x &&& ~~~x = 0 := by
   ext i
   simp_all

@[simp] theorem not_and_self (x : BitVec w) : ~~~x &&& x = 0 := by
  simp [and_comm]

@[simp] theorem or_not_self (x : BitVec w) : x ||| ~~~x = allOnes w := by
  ext
  simp

@[simp] theorem not_or_self (x : BitVec w) : ~~~x ||| x = allOnes w := by
  simp [or_comm]

theorem not_eq_comm {x y : BitVec w} : ~~~ x = y ↔ x = ~~~ y := by
  constructor
  · intro h
    rw [← h]
    simp
  · intro h
    rw [h]
    simp

set_option linter.missingDocs false in
@[deprecated getMsbD_not (since := "2025-04-04")] abbrev getMsb_not := @getMsbD_not

@[simp] theorem msb_not {x : BitVec w} : (~~~x).msb = (decide (0 < w) && !x.msb) := by
  simp [BitVec.msb]

/--
Negating `x` and then extracting [start..start+len) is the same as extracting and then negating,
as long as the range [start..start+len) is in bounds.
See that if the index is out-of-bounds, then `extractLsb` will return `false`,
which makes the operation not commute.
-/
theorem extractLsb'_not_of_lt {x : BitVec w} {start len : Nat} (h : start + len < w) :
   (~~~ x).extractLsb' start len = ~~~ (x.extractLsb' start len) := by
  ext i hi
  simp
  omega

/--
Negating `x` and then extracting [lo:hi] is the same as extracting and then negating.
For the extraction to be well-behaved,
we need the range [lo:hi] to be a valid closed interval inside the bitvector:
1. `lo ≤ hi` for the interval to be a well-formed closed interval.
2. `hi < w`, for the interval to be contained inside the bitvector.
-/
theorem extractLsb_not_of_lt {x : BitVec w} {hi lo : Nat} (hlo : lo ≤ hi) (hhi : hi < w) :
   (~~~ x).extractLsb hi lo = ~~~ (x.extractLsb hi lo) := by
  ext k hk
  simp
  omega

@[simp]
theorem ne_not_self {a : BitVec w} (h : 0 < w) : a ≠ ~~~a := by
  have : ∃ x, x < w := ⟨w - 1, by omega⟩
  simp [BitVec.eq_of_getElem_eq_iff, this]

@[simp]
theorem not_self_ne {a : BitVec w} (h : 0 < w) : ~~~a ≠ a := by
  rw [ne_comm]
  simp [h]

theorem not_and {x y : BitVec w} : ~~~ (x &&& y) = ~~~ x ||| ~~~ y := by
  ext i
  simp

theorem not_or {x y : BitVec w} : ~~~ (x ||| y) = ~~~ x &&& ~~~ y := by
  ext i
  simp

theorem not_xor_left {x y : BitVec w} : ~~~ (x ^^^ y) = ~~~ x ^^^ y := by
  ext i
  simp

theorem not_xor_right {x y : BitVec w} : ~~~ (x ^^^ y) = x ^^^ ~~~ y := by
  ext i
  simp

/-! ### cast -/

@[simp] theorem not_cast {x : BitVec w} (h : w = w') : ~~~(x.cast h) = (~~~x).cast h := by
  ext
  simp_all

@[simp] theorem and_cast {x y : BitVec w} (h : w = w') : x.cast h &&& y.cast h = (x &&& y).cast h := by
  ext
  simp_all

@[simp] theorem or_cast {x y : BitVec w} (h : w = w') : x.cast h ||| y.cast h = (x ||| y).cast h := by
  ext
  simp_all

@[simp] theorem xor_cast {x y : BitVec w} (h : w = w') : x.cast h ^^^ y.cast h = (x ^^^ y).cast h := by
  ext
  simp_all

/-! ### shiftLeft -/

@[simp, bitvec_to_nat] theorem toNat_shiftLeft {x : BitVec v} :
    (x <<< n).toNat = x.toNat <<< n % 2^v :=
  BitVec.toNat_ofNat _ _

@[simp] theorem toInt_shiftLeft {x : BitVec w} :
    (x <<< n).toInt = (x.toNat <<< n : Int).bmod (2^w) := by
  rw [toInt_eq_toNat_bmod, toNat_shiftLeft, Nat.shiftLeft_eq]
  simp [-Int.natCast_pow]

@[simp] theorem toFin_shiftLeft {n : Nat} (x : BitVec w) :
    (x <<< n).toFin = Fin.ofNat (2^w) (x.toNat <<< n) := rfl

@[simp]
theorem shiftLeft_zero (x : BitVec w) : x <<< 0 = x := by
  apply eq_of_toNat_eq
  simp

@[simp]
theorem zero_shiftLeft (n : Nat) : 0#w <<< n = 0#w := by
  simp [bitvec_to_nat]

@[simp] theorem getLsbD_shiftLeft (x : BitVec m) (n) :
    getLsbD (x <<< n) i = (decide (i < m) && !decide (i < n) && getLsbD x (i - n)) := by
  rw [← testBit_toNat, getLsbD]
  simp only [toNat_shiftLeft, Nat.testBit_mod_two_pow, Nat.testBit_shiftLeft, ge_iff_le]
  -- This step could be a case bashing tactic.
  cases h₁ : decide (i < m) <;> cases h₂ : decide (n ≤ i) <;> cases h₃ : decide (i < n)
  all_goals { simp_all <;> omega }

@[simp] theorem getElem_shiftLeft {x : BitVec m} {n : Nat} (h : i < m) :
    (x <<< n)[i] = (!decide (i < n) && x[i - n]) := by
  rw [getElem_eq_testBit_toNat, getElem_eq_testBit_toNat]
  simp only [toNat_shiftLeft, Nat.testBit_mod_two_pow, Nat.testBit_shiftLeft, ge_iff_le]
  -- This step could be a case bashing tactic.
  cases h₁ : decide (i < m) <;> cases h₂ : decide (n ≤ i) <;> cases h₃ : decide (i < n)
  all_goals { simp_all <;> omega }

theorem shiftLeft_xor_distrib (x y : BitVec w) (n : Nat) :
    (x ^^^ y) <<< n = (x <<< n) ^^^ (y <<< n) := by
  ext i h
  simp only [getElem_shiftLeft]
  by_cases h' : i < n <;> simp [h']

theorem shiftLeft_and_distrib (x y : BitVec w) (n : Nat) :
    (x &&& y) <<< n = (x <<< n) &&& (y <<< n) := by
  ext i h
  simp only [getElem_shiftLeft]
  by_cases h' : i < n <;> simp [h']

theorem shiftLeft_or_distrib (x y : BitVec w) (n : Nat) :
    (x ||| y) <<< n = (x <<< n) ||| (y <<< n) := by
  ext i h
  simp only [getElem_shiftLeft]
  by_cases h' : i < n <;> simp [h']

@[simp] theorem getMsbD_shiftLeft (x : BitVec w) (i) :
    (x <<< i).getMsbD k = x.getMsbD (k + i) := by
  simp only [getMsbD, getLsbD_shiftLeft]
  by_cases h : w = 0
  · subst h; simp
  have t : w - 1 - k < w := by omega
  simp only [t]
  simp only [decide_true, Nat.sub_sub, Bool.true_and, Nat.add_assoc]
  by_cases h₁ : k < w <;> by_cases h₂ : w - (1 + k) < i <;> by_cases h₃ : k + i < w
    <;> simp only [h₁, h₃, decide_false, h₂, decide_true, Bool.not_true, Bool.false_and, Bool.and_self,
      Bool.true_and, Bool.false_eq, Bool.false_and, Bool.not_false]
    <;> (first | apply getLsbD_of_ge | apply Eq.symm; apply getLsbD_of_ge)
    <;> omega

theorem shiftLeftZeroExtend_eq {x : BitVec w} :
    shiftLeftZeroExtend x n = setWidth (w+n) x <<< n := by
  apply eq_of_toNat_eq
  rw [shiftLeftZeroExtend, setWidth]
  split
  · simp only [toNat_ofNatLT, toNat_shiftLeft, toNat_setWidth']
    rw [Nat.mod_eq_of_lt]
    rw [Nat.shiftLeft_eq, Nat.pow_add]
    exact Nat.mul_lt_mul_of_pos_right x.isLt (Nat.two_pow_pos _)
  · omega

@[simp]
theorem toNat_shiftLeftZeroExtend {x : BitVec w} :
    (shiftLeftZeroExtend x n).toNat = x.toNat <<< n := by
  rcases n with _|n
  · simp [shiftLeftZeroExtend]
  · simp only [shiftLeftZeroExtend_eq, toNat_shiftLeft, toNat_setWidth]
    have :=  Nat.pow_lt_pow_of_lt (a := 2) (n := w) (m := w + (n + 1)) (by omega) (by omega)
    have : x.toNat <<< (n + 1) < 2 ^ (w + (n + 1)) := by
      rw [Nat.shiftLeft_eq, Nat.pow_add (m := w) (n := n + 1), Nat.mul_lt_mul_right (by apply Nat.two_pow_pos (w := n + 1))]
      omega
    rw [Nat.mod_eq_of_lt (by rw [Nat.mod_eq_of_lt (by omega)]; omega), Nat.mod_eq_of_lt (by omega)]

@[simp]
theorem toInt_shiftLeftZeroExtend {x : BitVec w} :
    (shiftLeftZeroExtend x n).toInt = x.toInt * 2 ^ n := by
  rw [shiftLeftZeroExtend_eq]
  rcases w with _|w
  · simp [of_length_zero, shiftLeftZeroExtend_eq]
  · rcases n with _|n
    · simp [shiftLeftZeroExtend_eq]
    · have := Nat.pow_pos (a := 2) (n := n + 1) (by omega)
      have : x.toNat <<< (n + 1) < 2 ^ (w + 1 + (n + 1)) := by
        rw [Nat.shiftLeft_eq, Nat.pow_add (a := 2) (m := w + 1) (n := n + 1), Nat.mul_lt_mul_right (by omega)]
        omega
      simp only [shiftLeftZeroExtend_eq, toInt_shiftLeft, toNat_setWidth, Nat.lt_add_right_iff_pos,
        Nat.zero_lt_succ, toNat_mod_cancel_of_lt, Int.bmod_def]
      by_cases hmsb : x.msb
      · have hge := toNat_ge_of_msb_true hmsb
        simp only [Nat.add_one_sub_one, ge_iff_le] at hge
        rw [Int.emod_eq_of_lt (by norm_cast; rw [Nat.shiftLeft_eq]; omega) (by omega)]
        rw_mod_cast [← Nat.add_assoc]
        rw [show (2 ^ (w + 1 + n + 1) + 1) / 2 = 2 ^ (w + 1 + n) by omega, Int.natCast_pow,
          Int.cast_ofNat_Int, Nat.shiftLeft_eq, Nat.add_assoc, Nat.pow_add (a := 2) (m := w) (n := 1 + n),
          Nat.add_comm 1 n]
        simp only [Nat.mul_lt_mul_right (by omega), show ¬x.toNat < 2 ^ w by omega, reduceIte,
          Int.natCast_mul, Int.natCast_pow, Int.cast_ofNat_Int, toInt_eq_toNat_cond,
          show ¬2 * x.toNat < 2 ^ (w + 1) by simp [Nat.pow_add, Nat.mul_comm (2 ^ w) 2, hge]]
        norm_cast
        simp [Int.natCast_mul, Int.natCast_pow, Int.cast_ofNat_Int, Int.sub_mul,
          Int.sub_right_inj, show w + (n + 1) + 1 = (w + 1) + (n + 1) by omega, Nat.pow_add]
      · simp only [Bool.not_eq_true] at hmsb
        have hle := toNat_lt_of_msb_false (x := x) hmsb
        simp only [Nat.add_one_sub_one] at hle
        rw [Int.emod_eq_of_lt (by norm_cast; rw [Nat.shiftLeft_eq]; omega) (by omega)]
        rw_mod_cast [← Nat.add_assoc]
        rw [show (2 ^ (w + 1 + n + 1) + 1) / 2 = 2 ^ (w + 1 + n) by omega, Int.natCast_pow,
          Int.cast_ofNat_Int, Nat.shiftLeft_eq, Nat.add_assoc,  Nat.pow_add (a := 2) (m := w) (n := 1 + n), Nat.add_comm 1 n]
        simp [Nat.mul_lt_mul_right (b := x.toNat) (c := 2 ^ w) (a := 2 ^ (n + 1)) (by omega), hle,
          reduceIte, Int.natCast_mul, Int.natCast_pow, Int.cast_ofNat_Int, toInt_eq_toNat_of_msb hmsb]

theorem toFin_shiftLeftZeroExtend {x : BitVec w} :
    (shiftLeftZeroExtend x n).toFin = Fin.ofNat (2 ^ (w + n)) (x.toNat * 2 ^ n) := by
  rcases w with _|w
  · simp [of_length_zero, shiftLeftZeroExtend_eq]
  · have := Nat.pow_le_pow_of_le (a := 2) (n := w + 1) (m := w + 1 + n) (by omega) (by omega)
    rw [shiftLeftZeroExtend_eq, toFin_shiftLeft, toNat_setWidth, Nat.mod_eq_of_lt (by omega), Nat.shiftLeft_eq]

@[simp] theorem getElem_shiftLeftZeroExtend {x : BitVec m} {n : Nat} (h : i < m + n) :
    (shiftLeftZeroExtend x n)[i] = if h' : i < n then false else x[i - n] := by
  rw [shiftLeftZeroExtend_eq]
  simp only [getElem_eq_testBit_toNat]
  cases h₁ : decide (i < n) <;> cases h₂ : decide (i - n < m + n)
    <;> simp_all
    <;> omega

@[simp] theorem getLsbD_shiftLeftZeroExtend (x : BitVec m) (n : Nat) :
    getLsbD (shiftLeftZeroExtend x n) i = ((! decide (i < n)) && getLsbD x (i - n)) := by
  rw [shiftLeftZeroExtend_eq]
  simp only [getLsbD_shiftLeft, getLsbD_setWidth]
  cases h₁ : decide (i < n) <;> cases h₂ : decide (i - n < m + n) <;> cases h₃ : decide (i < m + n)
    <;> simp_all
    <;> (rw [getLsbD_of_ge]; omega)

@[simp] theorem getMsbD_shiftLeftZeroExtend (x : BitVec m) (n : Nat) :
    getMsbD (shiftLeftZeroExtend x n) i = getMsbD x i := by
  have : m + n - m ≤ i + n := by omega
  have : i + n + m - (m + n) = i := by omega
  simp_all [shiftLeftZeroExtend_eq]

@[simp] theorem msb_shiftLeftZeroExtend (x : BitVec w) (i : Nat) :
    (shiftLeftZeroExtend x i).msb = x.msb := by
  have : w + i - w ≤ i := by omega
  have : i + w - (w + i) = 0 := by omega
  simp_all [shiftLeftZeroExtend_eq, BitVec.msb]

theorem shiftLeft_add {w : Nat} (x : BitVec w) (n m : Nat) :
    x <<< (n + m) = (x <<< n) <<< m := by
  ext i
  simp only [getElem_shiftLeft]
  rw [show x[i - (n + m)] = x[i - m - n] by congr 1; omega]
  cases h₂ : decide (i < m) <;>
  cases h₃ : decide (i - m < w) <;>
  cases h₄ : decide (i - m < n) <;>
  cases h₅ : decide (i < n + m) <;>
    simp at * <;> omega

@[simp]
theorem allOnes_shiftLeft_and_shiftLeft {x : BitVec w} {n : Nat} :
    BitVec.allOnes w <<< n &&& x <<< n = x <<< n := by
  simp [← BitVec.shiftLeft_and_distrib]

@[simp]
theorem allOnes_shiftLeft_or_shiftLeft {x : BitVec w} {n : Nat} :
    BitVec.allOnes w <<< n ||| x <<< n = BitVec.allOnes w <<< n := by
  simp [← shiftLeft_or_distrib]

@[simp] theorem setWidth_shiftLeft_of_le {x : BitVec w} {y : Nat} (hi : i ≤ w)  :
    (x <<< y).setWidth i = x.setWidth i <<< y :=
  eq_of_getElem_eq (fun j hj => Bool.eq_iff_iff.2 (by simp; omega))

/-! ### shiftLeft reductions from BitVec to Nat -/

@[simp]
theorem shiftLeft_eq' {x : BitVec w₁} {y : BitVec w₂} : x <<< y = x <<< y.toNat := rfl

theorem shiftLeft_zero' {x : BitVec w₁} : x <<< 0#w₂ = x := by simp

theorem shiftLeft_shiftLeft' {x : BitVec w₁} {y : BitVec w₂} {z : BitVec w₃} :
    x <<< y <<< z = x <<< (y.toNat + z.toNat) := by
  simp [shiftLeft_add]

theorem getLsbD_shiftLeft' {x : BitVec w₁} {y : BitVec w₂} {i : Nat} :
    (x <<< y).getLsbD i = (decide (i < w₁) && !decide (i < y.toNat) && x.getLsbD (i - y.toNat)) := by
  simp [shiftLeft_eq', getLsbD_shiftLeft]

theorem getElem_shiftLeft' {x : BitVec w₁} {y : BitVec w₂} {i : Nat} (h : i < w₁) :
    (x <<< y)[i] = (!decide (i < y.toNat) && x[i - y.toNat]) := by
  simp

@[simp] theorem shiftLeft_eq_zero {x : BitVec w} {n : Nat} (hn : w ≤ n) : x <<< n = 0#w := by
  ext i hi
  simp
  omega

theorem shiftLeft_ofNat_eq {x : BitVec w} {k : Nat} : x <<< (BitVec.ofNat w k) = x <<< (k % 2^w) := rfl

/-! ### ushiftRight -/

@[simp, bitvec_to_nat] theorem toNat_ushiftRight (x : BitVec n) (i : Nat) :
    (x >>> i).toNat = x.toNat >>> i := rfl

@[simp] theorem getLsbD_ushiftRight (x : BitVec n) (i j : Nat) :
    getLsbD (x >>> i) j = getLsbD x (i+j) := by
  unfold getLsbD ; simp

@[simp] theorem getElem_ushiftRight (x : BitVec w) (i n : Nat) (h : i < w) :
    (x >>> n)[i] = x.getLsbD (n + i) := by
  simp [getElem_eq_testBit_toNat, toNat_ushiftRight, Nat.testBit_shiftRight, getLsbD]

theorem ushiftRight_xor_distrib (x y : BitVec w) (n : Nat) :
    (x ^^^ y) >>> n = (x >>> n) ^^^ (y >>> n) := by
  ext
  simp

theorem ushiftRight_and_distrib (x y : BitVec w) (n : Nat) :
    (x &&& y) >>> n = (x >>> n) &&& (y >>> n) := by
  ext
  simp

theorem ushiftRight_or_distrib (x y : BitVec w)  (n : Nat) :
    (x ||| y) >>> n = (x >>> n) ||| (y >>> n) := by
  ext
  simp

@[simp]
theorem ushiftRight_zero (x : BitVec w) : x >>> 0 = x := by
  simp [bitvec_to_nat]

@[simp]
theorem zero_ushiftRight {n : Nat} : 0#w >>> n = 0#w := by
  simp [bitvec_to_nat]

/--
Shifting right by `n < w` yields a bitvector whose value is less than `2 ^ (w - n)`.
-/
theorem toNat_ushiftRight_lt (x : BitVec w) (n : Nat) (hn : n ≤ w) :
    (x >>> n).toNat < 2 ^ (w - n) := by
  rw [toNat_ushiftRight, Nat.shiftRight_eq_div_pow, Nat.div_lt_iff_lt_mul]
  · rw [Nat.pow_sub_mul_pow]
    · apply x.isLt
    · apply hn
  · apply Nat.pow_pos (by decide)


/-- Shifting right by `n`, which is larger than the bitwidth `w` produces `0. -/
theorem ushiftRight_eq_zero {x : BitVec w} {n : Nat} (hn : w ≤ n) :
    x >>> n = 0#w := by
  simp only [toNat_eq, toNat_ushiftRight, toNat_ofNat, Nat.zero_mod]
  have : 2^w ≤ 2^n := Nat.pow_le_pow_of_le Nat.one_lt_two hn
  rw [Nat.shiftRight_eq_div_pow, Nat.div_eq_of_lt (by omega)]


/--
Unsigned shift right by at least one bit makes the interpretations of the bitvector as an `Int` or `Nat` agree,
because it makes the value of the bitvector less than or equal to `2^(w-1)`.
-/
theorem toInt_ushiftRight_of_lt {x : BitVec w} {n : Nat} (hn : 0 < n) :
    (x >>> n).toInt = x.toNat >>> n := by
  rw [toInt_eq_toNat_cond]
  simp only [toNat_ushiftRight, ite_eq_left_iff, Nat.not_lt]
  intros h
  by_cases hn : n ≤ w
  · have h1 := Nat.mul_lt_mul_of_pos_left (toNat_ushiftRight_lt x n hn) Nat.two_pos
    simp only [toNat_ushiftRight, Nat.zero_lt_succ, Nat.mul_lt_mul_left] at h1
    have : 2 ^ (w - n).succ ≤ 2^ w := Nat.pow_le_pow_of_le (by decide) (by omega)
    have := show 2 * x.toNat >>> n < 2 ^ w by
      omega
    omega
  · have : x.toNat >>> n = 0 := by
      apply Nat.shiftRight_eq_zero
      have : 2^w ≤ 2^n := Nat.pow_le_pow_of_le (by decide) (by omega)
      omega
    simp [this] at h

/--
Unsigned shift right by at least one bit makes the interpretations of the bitvector as an `Int` or `Nat` agree,
because it makes the value of the bitvector less than or equal to `2^(w-1)`.
In the case when `n = 0`, then the shift right value equals the integer interpretation.
-/
@[simp]
theorem toInt_ushiftRight {x : BitVec w} {n : Nat} :
    (x >>> n).toInt = if n = 0 then x.toInt else x.toNat >>> n := by
  by_cases hn : n = 0
  · simp [hn]
  · rw [toInt_ushiftRight_of_lt (by omega), toInt_eq_toNat_cond]
    simp [hn]

@[simp]
theorem toFin_ushiftRight {x : BitVec w} {n : Nat} :
    (x >>> n).toFin = x.toFin / (Fin.ofNat (2^w) (2^n)) := by
  apply Fin.eq_of_val_eq
  by_cases hn : n < w
  · simp [Nat.shiftRight_eq_div_pow, Nat.mod_eq_of_lt (Nat.pow_lt_pow_of_lt Nat.one_lt_two hn)]
  · simp only [Nat.not_lt] at hn
    rw [ushiftRight_eq_zero (by omega)]
    simp [Nat.dvd_iff_mod_eq_zero.mp (Nat.pow_dvd_pow 2 hn)]

@[simp]
theorem getMsbD_ushiftRight {x : BitVec w} {i n : Nat} :
    (x >>> n).getMsbD i = (decide (i < w) && (!decide (i < n) && x.getMsbD (i - n))) := by
  simp only [getMsbD, getLsbD_ushiftRight]
  by_cases h : i < n
  · simp [getLsbD_of_ge, show w ≤ (n + (w - 1 - i)) by omega]
    omega
  · by_cases h₁ : i < w
    · simp only [h, decide_false, Bool.not_false, show i - n < w by omega, decide_true,
        Bool.true_and]
      congr
      omega
    · simp [h, h₁]

@[simp]
theorem msb_ushiftRight {x : BitVec w} {n : Nat} :
    (x >>> n).msb = (!decide (0 < n) && x.msb) := by
  induction n
  case zero =>
    simp
  case succ nn ih =>
    simp [getMsbD_ushiftRight, BitVec.msb, show nn + 1 > 0 by omega]

@[simp] theorem setWidth_ushiftRight {x : BitVec w} {y : Nat} (hi : w ≤ i) :
    (x >>> y).setWidth i = x.setWidth i >>> y := by
  refine eq_of_getElem_eq (fun j hj => ?_)
  simp only [getElem_setWidth, getLsbD_ushiftRight, getElem_ushiftRight, getLsbD_setWidth,
    Bool.eq_and_self, decide_eq_true_eq]
  intro ha
  have := lt_of_getLsbD ha
  omega

/-! ### ushiftRight reductions from BitVec to Nat -/

@[simp]
theorem ushiftRight_eq' (x : BitVec w₁) (y : BitVec w₂) :
    x >>> y = x >>> y.toNat := rfl

theorem ushiftRight_ofNat_eq {x : BitVec w} {k : Nat} : x >>> (BitVec.ofNat w k) = x >>> (k % 2^w) := rfl

@[simp]
theorem ushiftRight_self (n : BitVec w) : n >>> n.toNat = 0#w := by
  simp [BitVec.toNat_eq, Nat.shiftRight_eq_div_pow, Nat.lt_two_pow_self, Nat.div_eq_of_lt]

/-! ### sshiftRight -/

theorem sshiftRight_eq {x : BitVec n} {i : Nat} :
    x.sshiftRight i = BitVec.ofInt n (x.toInt >>> i) := by
  apply BitVec.eq_of_toInt_eq
  simp [BitVec.sshiftRight]

/-- if the msb is false, the arithmetic shift right equals logical shift right -/
theorem sshiftRight_eq_of_msb_false {x : BitVec w} {s : Nat} (h : x.msb = false) :
    (x.sshiftRight s) = x >>> s := by
  apply BitVec.eq_of_toNat_eq
  rw [BitVec.sshiftRight_eq, BitVec.toInt_eq_toNat_cond]
  have hxbound : 2 * x.toNat < 2 ^ w := BitVec.msb_eq_false_iff_two_mul_lt.mp h
  simp only [hxbound, ↓reduceIte, Int.natCast_shiftRight, ofInt_natCast,
    toNat_ofNat, toNat_ushiftRight]
  replace hxbound : x.toNat >>> s < 2 ^ w := by
    rw [Nat.shiftRight_eq_div_pow]
    exact Nat.lt_of_le_of_lt (Nat.div_le_self ..) x.isLt
  apply Nat.mod_eq_of_lt hxbound

/--
If the msb is `true`, the arithmetic shift right equals negating,
then logical shifting right, then negating again.
The double negation preserves the lower bits that have been shifted,
and the outer negation ensures that the high bits are '1'. -/
theorem sshiftRight_eq_of_msb_true {x : BitVec w} {s : Nat} (h : x.msb = true) :
    (x.sshiftRight s) = ~~~((~~~x) >>> s) := by
  apply BitVec.eq_of_toNat_eq
  rcases w with rfl | w
  · simp [toNat_of_zero_length]
  · rw [BitVec.sshiftRight_eq, BitVec.toInt_eq_toNat_cond]
    have hxbound : (2 * x.toNat ≥ 2 ^ (w + 1)) := BitVec.msb_eq_true_iff_two_mul_ge.mp h
    replace hxbound : ¬ (2 * x.toNat < 2 ^ (w + 1)) := by omega
    simp only [hxbound, ↓reduceIte, toNat_ofInt, toNat_not, toNat_ushiftRight]
    rw [← Int.subNatNat_eq_coe, Int.subNatNat_of_lt (by omega),
        Nat.pred_eq_sub_one, Int.negSucc_shiftRight,
        Int.emod_negSucc, Int.natAbs_natCast, Nat.succ_eq_add_one,
        Int.subNatNat_of_le (by omega), Int.toNat_natCast, Nat.mod_eq_of_lt,
        Nat.sub_right_comm]
    omega
    · rw [Nat.shiftRight_eq_div_pow]
      apply Nat.lt_of_le_of_lt (Nat.div_le_self _ _) (by omega)

theorem getLsbD_sshiftRight (x : BitVec w) (s i : Nat) :
    getLsbD (x.sshiftRight s) i =
      (!decide (w ≤ i) && if s + i < w then x.getLsbD (s + i) else x.msb) := by
  rcases hmsb : x.msb with rfl | rfl
  · simp only [sshiftRight_eq_of_msb_false hmsb, getLsbD_ushiftRight, Bool.if_false_right]
    by_cases hi : i ≥ w
    · simp only [hi, decide_true, Bool.not_true, Bool.false_and]
      apply getLsbD_of_ge
      omega
    · simp only [hi, decide_false, Bool.not_false, Bool.true_and, Bool.eq_and_self,
        decide_eq_true_eq]
      intros hlsb
      apply BitVec.lt_of_getLsbD hlsb
  · by_cases hi : i ≥ w
    · simp [hi]
    · simp only [sshiftRight_eq_of_msb_true hmsb, getLsbD_not, getLsbD_ushiftRight, Bool.not_and,
        Bool.not_not, hi, decide_false, Bool.not_false, Bool.if_true_right, Bool.true_and,
        Bool.and_eq_right_iff_imp, Bool.or_eq_true, Bool.not_eq_true', decide_eq_false_iff_not,
        Nat.not_lt, decide_eq_true_eq]
      omega

theorem getElem_sshiftRight {x : BitVec w} {s i : Nat} (h : i < w) :
    (x.sshiftRight s)[i] = (if h : s + i < w then x[s + i] else x.msb) := by
  rw [← getLsbD_eq_getElem, getLsbD_sshiftRight]
  simp only [show ¬(w ≤ i) by omega, decide_false, Bool.not_false, Bool.true_and]
  by_cases h' : s + i < w <;> simp [h']

theorem sshiftRight_xor_distrib (x y : BitVec w) (n : Nat) :
    (x ^^^ y).sshiftRight n = (x.sshiftRight n) ^^^ (y.sshiftRight n) := by
  ext i
  simp only [getElem_sshiftRight, getElem_xor, msb_xor]
  split
    <;> by_cases w ≤ i
    <;> simp [*]

theorem sshiftRight_and_distrib (x y : BitVec w) (n : Nat) :
    (x &&& y).sshiftRight n = (x.sshiftRight n) &&& (y.sshiftRight n) := by
  ext i
  simp only [getElem_sshiftRight, getElem_and, msb_and]
  split
    <;> by_cases w ≤ i
    <;> simp [*]

theorem sshiftRight_or_distrib (x y : BitVec w) (n : Nat) :
    (x ||| y).sshiftRight n = (x.sshiftRight n) ||| (y.sshiftRight n) := by
  ext i
  simp only [getElem_sshiftRight, getElem_or, msb_or]
  split
    <;> by_cases w ≤ i
    <;> simp [*]


theorem sshiftRight'_ofNat_eq_sshiftRight {x : BitVec w} {k : Nat} : x.sshiftRight' (BitVec.ofNat w k) = x.sshiftRight (k % 2^w) := rfl

/-- The msb after arithmetic shifting right equals the original msb. -/
@[simp]
theorem msb_sshiftRight {n : Nat} {x : BitVec w} :
    (x.sshiftRight n).msb = x.msb := by
  rw [msb_eq_getLsbD_last, getLsbD_sshiftRight, msb_eq_getLsbD_last]
  by_cases hw₀ : w = 0
  · simp [hw₀]
  · simp only [show ¬(w ≤ w - 1) by omega, decide_false, Bool.not_false, Bool.true_and,
      ite_eq_right_iff]
    intros h
    simp [show n = 0 by omega]

@[simp] theorem sshiftRight_zero {x : BitVec w} : x.sshiftRight 0 = x := by
  ext i h
  simp [getElem_sshiftRight, h]

@[simp] theorem zero_sshiftRight {n : Nat} : (0#w).sshiftRight n = 0#w := by
  ext i h
  simp [getElem_sshiftRight]

theorem sshiftRight_add {x : BitVec w} {m n : Nat} :
    x.sshiftRight (m + n) = (x.sshiftRight m).sshiftRight n := by
  ext i
  simp only [getElem_sshiftRight, Nat.add_assoc, msb_sshiftRight, dite_eq_ite]
  by_cases h₂ : n + i < w
  · simp [h₂]
  · simp only [h₂, ↓reduceIte]
    by_cases h₃ : m + (n + ↑i) < w
    · simp [h₃]
      omega
    · simp [h₃]

theorem not_sshiftRight {b : BitVec w} :
    ~~~b.sshiftRight n = (~~~b).sshiftRight n := by
  ext i
  simp only [getElem_not, getElem_sshiftRight, 
    msb_not]
  by_cases h : w ≤ i
  <;> by_cases h' : n + i < w
  <;> by_cases h'' : 0 < w
  <;> simp [h', h'']
  <;> omega

@[simp]
theorem not_sshiftRight_not {x : BitVec w} {n : Nat} :
    ~~~((~~~x).sshiftRight n) = x.sshiftRight n := by
  simp [not_sshiftRight]

@[simp]
theorem getMsbD_sshiftRight {x : BitVec w} {i n : Nat} :
    getMsbD (x.sshiftRight n) i = (decide (i < w) && if i < n then x.msb else getMsbD x (i - n)) := by
  simp only [getMsbD, BitVec.getLsbD_sshiftRight]
  by_cases h : i < w
  · simp only [h, decide_true, Bool.true_and]
    by_cases h₁ : w ≤ w - 1 - i
    · simp [h₁]
      omega
    · simp only [h₁, decide_false, Bool.not_false, Bool.true_and]
      by_cases h₂ : i < n
      · simp only [h₂, ↓reduceIte, ite_eq_right_iff]
        omega
      · simp only [show i - n < w by omega, h₂, ↓reduceIte, decide_true, Bool.true_and]
        by_cases h₄ : n + (w - 1 - i) < w <;> (simp only [h₄, ↓reduceIte]; congr; omega)
  · simp [h]

theorem toInt_shiftRight_lt {x : BitVec w} {n : Nat} :
    x.toInt >>> n < 2 ^ (w - 1) := by
  have := @Int.shiftRight_le_of_nonneg x.toInt n
  have := @Int.shiftRight_le_of_nonpos x.toInt n
  have := @BitVec.toInt_lt w x
  have := @Nat.one_le_two_pow (w-1)
  norm_cast at *
  omega

theorem le_toInt_shiftRight {x : BitVec w} {n : Nat} :
    -(2 ^ (w - 1)) ≤ x.toInt >>> n := by
  have := @Int.le_shiftRight_of_nonpos x.toInt n
  have := @Int.le_shiftRight_of_nonneg x.toInt n
  have := @BitVec.le_toInt w x
  have := @Nat.one_le_two_pow (w-1)
  norm_cast at *
  omega

theorem toNat_sshiftRight_of_msb_true {x : BitVec w} {n : Nat} (h : x.msb = true) :
    (x.sshiftRight n).toNat = 2 ^ w - 1 - (2 ^ w - 1 - x.toNat) >>> n := by
  simp [sshiftRight_eq_of_msb_true, h]

theorem toNat_sshiftRight_of_msb_false {x : BitVec w} {n : Nat} (h : x.msb = false) :
    (x.sshiftRight n).toNat = x.toNat >>> n := by
  simp [sshiftRight_eq_of_msb_false, h]

theorem toNat_sshiftRight {x : BitVec w} {n : Nat} :
    (x.sshiftRight n).toNat =
      if x.msb
      then 2 ^ w - 1 - (2 ^ w - 1 - x.toNat) >>> n
      else x.toNat >>> n := by
  by_cases h : x.msb
  · simp [toNat_sshiftRight_of_msb_true, h]
  · rw [Bool.not_eq_true] at h
    simp [toNat_sshiftRight_of_msb_false, h]

theorem toFin_sshiftRight_of_msb_true {x : BitVec w} {n : Nat} (h : x.msb = true) :
    (x.sshiftRight n).toFin = Fin.ofNat (2^w) (2 ^ w - 1 - (2 ^ w - 1 - x.toNat) >>> n) := by
  apply Fin.eq_of_val_eq
  simp only [val_toFin, toNat_sshiftRight, h, ↓reduceIte, Fin.val_ofNat]
  rw [Nat.mod_eq_of_lt]
  have := x.isLt
  have ineq : ∀ y, 2 ^ w - 1 - y < 2 ^ w := by omega
  exact ineq ((2 ^ w - 1 - x.toNat) >>> n)

theorem toFin_sshiftRight_of_msb_false {x : BitVec w} {n : Nat} (h : x.msb = false) :
    (x.sshiftRight n).toFin = Fin.ofNat (2^w) (x.toNat >>> n) := by
  apply Fin.eq_of_val_eq
  simp only [val_toFin, toNat_sshiftRight, h, Bool.false_eq_true, ↓reduceIte, Fin.val_ofNat]
  have := Nat.shiftRight_le x.toNat n
  rw [Nat.mod_eq_of_lt (by omega)]

theorem toFin_sshiftRight {x : BitVec w} {n : Nat} :
    (x.sshiftRight n).toFin =
      if x.msb
      then Fin.ofNat (2^w) (2 ^ w - 1 - (2 ^ w - 1 - x.toNat) >>> n)
      else Fin.ofNat (2^w) (x.toNat >>> n) := by
  by_cases h : x.msb
  · simp [toFin_sshiftRight_of_msb_true, h]
  · simp [toFin_sshiftRight_of_msb_false, h]

@[simp]
theorem toInt_sshiftRight {x : BitVec w} {n : Nat} :
    (x.sshiftRight n).toInt = x.toInt >>> n := by
  by_cases h : w = 0
  · subst h
    simp [BitVec.eq_nil x]
  · rw [sshiftRight, toInt_ofInt, ←Nat.two_pow_pred_add_two_pow_pred (by omega)]
    have := @toInt_shiftRight_lt w x n
    have := @le_toInt_shiftRight w x n
    norm_cast at *
    exact Int.bmod_eq_of_le (by omega) (by omega)

/-! ### sshiftRight reductions from BitVec to Nat -/

@[simp]
theorem sshiftRight_eq' (x : BitVec w) : x.sshiftRight' y = x.sshiftRight y.toNat := rfl

theorem toNat_sshiftRight'_of_msb_true {x y : BitVec w} (h : x.msb = true) :
    (x.sshiftRight' y).toNat = 2 ^ w - 1 - (2 ^ w - 1 - x.toNat) >>> y.toNat := by
  rw [sshiftRight_eq', toNat_sshiftRight_of_msb_true h]

theorem toNat_sshiftRight'_of_msb_false {x y : BitVec w} (h : x.msb = false) :
    (x.sshiftRight' y).toNat = x.toNat >>> y.toNat := by
  rw [sshiftRight_eq', toNat_sshiftRight_of_msb_false h]

theorem toNat_sshiftRight' {x y : BitVec w} :
    (x.sshiftRight' y).toNat =
      if x.msb
      then 2 ^ w - 1 - (2 ^ w - 1 - x.toNat) >>> y.toNat
      else x.toNat >>> y.toNat := by
  rw [sshiftRight_eq', toNat_sshiftRight]

theorem toFin_sshiftRight'_of_msb_true {x y : BitVec w} (h : x.msb = true) :
    (x.sshiftRight' y).toFin = Fin.ofNat (2^w) (2 ^ w - 1 - (2 ^ w - 1 - x.toNat) >>> y.toNat) := by
  rw [sshiftRight_eq', toFin_sshiftRight_of_msb_true h]

theorem toFin_sshiftRight'_of_msb_false {x y : BitVec w} (h : x.msb = false) :
    (x.sshiftRight' y).toFin = Fin.ofNat (2^w) (x.toNat >>> y.toNat) := by
  rw [sshiftRight_eq', toFin_sshiftRight_of_msb_false h]

theorem toFin_sshiftRight' {x y : BitVec w} :
    (x.sshiftRight' y).toFin =
      if x.msb
      then Fin.ofNat (2^w) (2 ^ w - 1 - (2 ^ w - 1 - x.toNat) >>> y.toNat)
      else Fin.ofNat (2^w) (x.toNat >>> y.toNat) := by
  rw [sshiftRight_eq', toFin_sshiftRight]

theorem toInt_sshiftRight' {x y : BitVec w} :
    (x.sshiftRight' y).toInt = x.toInt >>> y.toNat := by
  rw [sshiftRight_eq', toInt_sshiftRight]

-- This should not be a `@[simp]` lemma as the left hand side is not in simp normal form.
theorem getLsbD_sshiftRight' {x y : BitVec w} {i : Nat} :
    getLsbD (x.sshiftRight' y) i =
      (!decide (w ≤ i) && if y.toNat + i < w then x.getLsbD (y.toNat + i) else x.msb) := by
  simp only [BitVec.sshiftRight', BitVec.getLsbD_sshiftRight]

-- This should not be a `@[simp]` lemma as the left hand side is not in simp normal form.
theorem getElem_sshiftRight' {x y : BitVec w} {i : Nat} (h : i < w) :
    (x.sshiftRight' y)[i] = (if h : y.toNat + i < w then x[y.toNat + i] else x.msb) := by
  simp [getElem_sshiftRight]

theorem getMsbD_sshiftRight' {x y: BitVec w} {i : Nat} :
    (x.sshiftRight y.toNat).getMsbD i =
      (decide (i < w) && if i < y.toNat then x.msb else x.getMsbD (i - y.toNat)) := by
  simp

theorem msb_sshiftRight' {x y: BitVec w} :
    (x.sshiftRight' y).msb = x.msb := by simp

/-! ### signExtend -/

/-- Equation theorem for `Int.sub` when both arguments are `Int.ofNat` -/
private theorem Int.ofNat_sub_ofNat_of_lt {n m : Nat} (hlt : n < m) :
    (n : Int) - (m : Int) = -(↑(m - 1 - n) + 1) := by
  omega

/-- Equation theorem for `Int.mod` -/
private theorem Int.negSucc_emod (m : Nat) (n : Int) :
    -(m + 1) % n = Int.subNatNat (Int.natAbs n) ((m % Int.natAbs n) + 1) := rfl

/-- The sign extension is the same as zero extending when `msb = false`. -/
theorem signExtend_eq_setWidth_of_msb_false {x : BitVec w} {v : Nat} (hmsb : x.msb = false) :
    x.signExtend v = x.setWidth v := by
  ext i
  by_cases hv : i < v
  · simp only [signExtend, getLsbD, getElem_setWidth, 
      BitVec.toInt_eq_msb_cond, hmsb, ↓reduceIte, reduceCtorEq]
    simp [BitVec.testBit_toNat]
  · simp only [getElem_setWidth]
    omega

/--
The sign extension is a bitwise not, followed by a zero extend, followed by another bitwise not
when `msb = true`. The double bitwise not ensures that the high bits are '1',
and the lower bits are preserved. -/
theorem signExtend_eq_not_setWidth_not_of_msb_true {x : BitVec w} {v : Nat} (hmsb : x.msb = true) :
    x.signExtend v = ~~~((~~~x).setWidth v) := by
  apply BitVec.eq_of_toNat_eq
  simp only [signExtend, BitVec.toInt_eq_msb_cond, toNat_ofInt, toNat_not,
    toNat_setWidth, hmsb, ↓reduceIte]
  norm_cast
  rw [Int.ofNat_sub_ofNat_of_lt, Int.negSucc_emod]
  simp only [Int.natAbs_natCast]
  rw [Int.subNatNat_of_le]
  · rw [Int.toNat_natCast, Nat.add_comm, Nat.sub_add_eq]
  · apply Nat.le_trans
    · apply Nat.succ_le_of_lt
      apply Nat.mod_lt
      apply Nat.two_pow_pos
    · apply Nat.le_refl
  · omega

theorem getLsbD_signExtend (x  : BitVec w) {v i : Nat} :
    (x.signExtend v).getLsbD i = (decide (i < v) && if i < w then x.getLsbD i else x.msb) := by
  rcases hmsb : x.msb with rfl | rfl
  · rw [signExtend_eq_setWidth_of_msb_false hmsb]
    by_cases (i < v) <;> by_cases (i < w) <;> simp_all <;> omega
  · rw [signExtend_eq_not_setWidth_not_of_msb_true hmsb]
    by_cases (i < v) <;> by_cases (i < w) <;> simp_all <;> omega

theorem getMsbD_signExtend {x : BitVec w} {v i : Nat} :
    (x.signExtend v).getMsbD i =
      (decide (i < v) && if v - w ≤ i then x.getMsbD (i + w - v) else x.msb) := by
  rcases hmsb : x.msb with rfl | rfl
  · simp only [signExtend_eq_setWidth_of_msb_false hmsb, getMsbD_setWidth]
    by_cases h : v - w ≤ i <;> simp [h, getMsbD] <;> omega
  · simp only [signExtend_eq_not_setWidth_not_of_msb_true hmsb, getMsbD_not, getMsbD_setWidth]
    by_cases h : i < v <;> by_cases h' : v - w ≤ i <;> simp [h, h'] <;> omega

theorem getElem_signExtend {x  : BitVec w} {v i : Nat} (h : i < v) :
    (x.signExtend v)[i] = if h : i < w then x[i] else x.msb := by
  simp [←getLsbD_eq_getElem, getLsbD_signExtend, h]

theorem msb_signExtend {x : BitVec w} :
    (x.signExtend v).msb = (decide (0 < v) && if w ≥ v then x.getMsbD (w - v) else x.msb) := by
  by_cases h : w ≥ v
  · simp [h, BitVec.msb, getMsbD_signExtend, show v - w = 0 by omega]
  · simp [h, BitVec.msb, getMsbD_signExtend, show ¬ (v - w = 0) by omega]

/-- Sign extending to a width smaller than the starting width is a truncation. -/
theorem signExtend_eq_setWidth_of_le (x : BitVec w) {v : Nat} (hv : v ≤ w) :
  x.signExtend v = x.setWidth v := by
  ext i h
  simp [getElem_signExtend, show i < w by omega]

@[deprecated signExtend_eq_setWidth_of_le (since := "2025-03-07")]
theorem signExtend_eq_setWidth_of_lt (x : BitVec w) {v : Nat} (hv : v ≤ w) :
  x.signExtend v = x.setWidth v := signExtend_eq_setWidth_of_le x hv

/-- Sign extending to the same bitwidth is a no op. -/
@[simp] theorem signExtend_eq (x : BitVec w) : x.signExtend w = x := by
  rw [signExtend_eq_setWidth_of_le _ (Nat.le_refl _), setWidth_eq]

/-- Sign extending to a larger bitwidth depends on the msb.
If the msb is false, then the result equals the original value.
If the msb is true, then we add a value of `(2^v - 2^w)`, which arises from the sign extension. -/
private theorem toNat_signExtend_of_le (x : BitVec w) {v : Nat} (hv : w ≤ v) :
    (x.signExtend v).toNat = x.toNat + if x.msb then 2^v - 2^w else 0 := by
  apply Nat.eq_of_testBit_eq
  intro i
  have ⟨k, hk⟩ := Nat.exists_eq_add_of_le hv
  rw [hk, testBit_toNat, getLsbD_signExtend, Nat.pow_add, ← Nat.mul_sub_one, Nat.add_comm (x.toNat)]
  by_cases hx : x.msb
  · simp only [hx, Bool.if_true_right, ↓reduceIte,
      Nat.testBit_two_pow_mul_add _ x.isLt,
      testBit_toNat, Nat.testBit_two_pow_sub_one]
    -- Case analysis on i being in the intervals [0..w), [w..w + k), [w+k..∞)
    have hi : i < w ∨ (w ≤ i ∧ i < w + k) ∨ w + k ≤ i := by omega
    rcases hi with hi | hi | hi
    · simp [hi]; omega
    · simp [hi]; omega
    · simp [show ¬ (i < w + k) by omega, show ¬ (i < w) by omega]
      omega
  · simp only [hx, Bool.if_false_right,
      Bool.false_eq_true, ↓reduceIte, Nat.zero_add, testBit_toNat]
    have hi : i < w ∨ (w ≤ i ∧ i < w + k) ∨ w + k ≤ i := by omega
    rcases hi with hi | hi | hi
    · simp [hi]; omega
    · simp [hi]
    · simp [show ¬ (i < w + k) by omega, show ¬ (i < w) by omega, getLsbD_of_ge x i (by omega)]

/-- Sign extending to a larger bitwidth depends on the msb.
If the msb is false, then the result equals the original value.
If the msb is true, then we add a value of `(2^v - 2^w)`, which arises from the sign extension. -/
theorem toNat_signExtend (x : BitVec w) {v : Nat} :
    (x.signExtend v).toNat = (x.setWidth v).toNat + if x.msb then 2^v - 2^w else 0 := by
  by_cases h : v ≤ w
  · have : 2^v ≤ 2^w := Nat.pow_le_pow_right Nat.two_pos h
    simp [signExtend_eq_setWidth_of_le x h, toNat_setWidth, Nat.sub_eq_zero_of_le this]
  · have : 2^w ≤ 2^v := Nat.pow_le_pow_right Nat.two_pos (by omega)
    rw [toNat_signExtend_of_le x (by omega), toNat_setWidth, Nat.mod_eq_of_lt (by omega)]

/--
If the current width `w` is smaller than the extended width `v`,
then the value when interpreted as an integer does not change.
-/
theorem toInt_signExtend_of_le {x : BitVec w} (h : w ≤ v) :
    (x.signExtend v).toInt = x.toInt := by
  by_cases hlt : w < v
  · rw [toInt_signExtend_of_lt hlt]
  · obtain rfl : w = v := by omega
    simp
where
  toInt_signExtend_of_lt {x : BitVec w} (hv : w < v):
      (x.signExtend v).toInt = x.toInt := by
    simp only [toInt_eq_msb_cond, toNat_signExtend]
    have : (x.signExtend v).msb = x.msb := by
      rw [msb_eq_getLsbD_last, getLsbD_eq_getElem (Nat.sub_one_lt_of_lt hv)]
      simp [getElem_signExtend]
      omega
    have H : 2^w ≤ 2^v := Nat.pow_le_pow_right (by omega) (by omega)
    simp only [this, toNat_setWidth, Int.natCast_add, Int.natCast_emod]
    by_cases h : x.msb
    <;> norm_cast
    <;> simp [h, Nat.mod_eq_of_lt (Nat.lt_of_lt_of_le x.isLt H), -Int.natCast_pow]
    omega

/--
If the current width `w` is larger than the extended width `v`,
then the value when interpreted as an integer is truncated,
and we compute a modulo by `2^v`.
-/
theorem toInt_signExtend_eq_toNat_bmod_of_le {x : BitVec w} (hv : v ≤ w) :
    (x.signExtend v).toInt = Int.bmod x.toNat (2^v) := by
  simp [signExtend_eq_setWidth_of_le _ hv]

/--
Interpreting the sign extension of `(x : BitVec w)` to width `v`
computes `x % 2^v` (where `%` is the balanced mod). See `toInt_signExtend` for a version stated
in terms of `toInt` instead of `toNat`.
-/
theorem toInt_signExtend_eq_toNat_bmod (x : BitVec w) :
    (x.signExtend v).toInt = Int.bmod x.toNat (2 ^ min v w) := by
  by_cases hv : v ≤ w
  · simp [toInt_signExtend_eq_toNat_bmod_of_le hv, Nat.min_eq_left hv]
  · simp only [Nat.not_le] at hv
    rw [toInt_signExtend_of_le (Nat.le_of_lt hv),
      Nat.min_eq_right (by omega), toInt_eq_toNat_bmod]

theorem toInt_signExtend (x : BitVec w) :
    (x.signExtend v).toInt = x.toInt.bmod (2 ^ min v w) := by
  rw [toInt_signExtend_eq_toNat_bmod, BitVec.toInt_eq_toNat_bmod, Int.bmod_bmod_of_dvd]
  exact Nat.pow_dvd_pow _ (Nat.min_le_right v w)

theorem toInt_signExtend_eq_toInt_bmod_of_le (x : BitVec w) (h : v ≤ w) :
    (x.signExtend v).toInt = x.toInt.bmod (2 ^ v) := by
  rw [BitVec.toInt_signExtend, Nat.min_eq_left h]

theorem toFin_signExtend_of_le {x : BitVec w} (hv : v ≤ w):
    (x.signExtend v).toFin = Fin.ofNat (2 ^ v) x.toNat := by
  simp [signExtend_eq_setWidth_of_le _ hv]

theorem toFin_signExtend (x : BitVec w) :
    (x.signExtend v).toFin = Fin.ofNat (2 ^ v) (x.toNat + if x.msb = true then 2 ^ v - 2 ^ w else 0):= by
  by_cases hv : v ≤ w
  · simp [toFin_signExtend_of_le hv, show 2 ^ v - 2 ^ w = 0 by rw [@Nat.sub_eq_zero_iff_le]; apply Nat.pow_le_pow_of_le (by decide) (by omega)]
  · simp only [Nat.not_le] at hv
    apply Fin.eq_of_val_eq
    simp only [val_toFin, Fin.val_ofNat]
    rw [toNat_signExtend_of_le _ (by omega)]
    have : 2 ^ w < 2 ^ v := by apply Nat.pow_lt_pow_of_lt <;> omega
    rw [Nat.mod_eq_of_lt]
    rcases x.msb <;> simp <;> omega

@[simp] theorem signExtend_and {x y : BitVec w} :
    (x &&& y).signExtend v = (x.signExtend v) &&& (y.signExtend v) := by
  refine eq_of_getElem_eq (fun i hi => ?_)
  simp only [getElem_signExtend, getElem_and, msb_and]
  split <;> simp

@[simp] theorem signExtend_or {x y : BitVec w} :
    (x ||| y).signExtend v = (x.signExtend v) ||| (y.signExtend v) := by
  refine eq_of_getElem_eq (fun i hi => ?_)
  simp only [getElem_signExtend, getElem_or, msb_or]
  split <;> simp

@[simp] theorem signExtend_xor {x y : BitVec w} :
    (x ^^^ y).signExtend v = (x.signExtend v) ^^^ (y.signExtend v) := by
  refine eq_of_getElem_eq (fun i hi => ?_)
  simp only [getElem_signExtend, getElem_xor, msb_xor]
  split <;> simp

@[simp] theorem signExtend_not {x : BitVec w} (h : 0 < w) :
    (~~~x).signExtend v = ~~~(x.signExtend v) := by
  refine eq_of_getElem_eq (fun i hi => ?_)
  simp [getElem_signExtend]
  split <;> simp_all

/-! ### append -/

theorem append_def (x : BitVec v) (y : BitVec w) :
    x ++ y = (shiftLeftZeroExtend x w ||| setWidth' (Nat.le_add_left w v) y) := rfl

theorem getLsbD_append {x : BitVec n} {y : BitVec m} :
    getLsbD (x ++ y) i = if i < m then getLsbD y i else getLsbD x (i - m) := by
  simp only [append_def, getLsbD_or, getLsbD_shiftLeftZeroExtend, getLsbD_setWidth']
  by_cases h : i < m
  · simp [h]
  · simp_all

theorem getElem_append {x : BitVec n} {y : BitVec m} (h : i < n + m) :
    (x ++ y)[i] = if h : i < m then y[i] else x[i - m] := by
  simp only [append_def]
  by_cases h' : i < m
  · simp [h']
  · simp [h', show m ≤ i by omega]

@[simp] theorem getMsbD_append {x : BitVec n} {y : BitVec m} :
    getMsbD (x ++ y) i = if n ≤ i then getMsbD y (i - n) else getMsbD x i := by
  simp only [append_def]
  have : i + m - (n + m) = i - n := by omega
  by_cases h : n ≤ i
  · simp_all
  · simp [h]

theorem msb_append {x : BitVec w} {y : BitVec v} :
    (x ++ y).msb = if w = 0 then y.msb else x.msb := by
  rw [← append_eq, append]
  simp only [msb_or, msb_shiftLeftZeroExtend, msb_setWidth']
  by_cases h : w = 0
  · subst h
    simp [BitVec.msb, getMsbD]
  · have q : 0 < w + v := by omega
    have t : y.getLsbD (w + v - 1) = false := getLsbD_of_ge _ _ (by omega)
    simp [h, q, t, BitVec.msb, getMsbD]

@[simp] theorem append_zero_width (x : BitVec w) (y : BitVec 0) : x ++ y = x := by
  ext i ih
  rw [getElem_append] -- Why does this not work with `simp [getElem_append]`?
  simp

theorem toInt_append {x : BitVec n} {y : BitVec m} :
    (x ++ y).toInt = if n == 0 then y.toInt else (2 ^ m) * x.toInt + y.toNat := by
  by_cases n0 : n = 0
  · subst n0
    simp [BitVec.eq_nil x, BitVec.toInt]
  · by_cases m0 : m = 0
    · subst m0
      simp [BitVec.eq_nil y, n0]
    · simp only [beq_iff_eq, n0, ↓reduceIte]
      by_cases x.msb
      case pos h =>
        rw [toInt_eq_msb_cond]
        simp only [show ((x ++ y).msb = true) by simp [msb_append, n0, h], ↓reduceIte, toNat_append,
          Nat.pow_add, ← Nat.shiftLeft_eq, toInt_eq_msb_cond, h]
        rw_mod_cast [← Nat.shiftLeft_add_eq_or_of_lt (by omega), Nat.shiftLeft_eq, Nat.shiftLeft_eq,
          Nat.mul_comm, Int.mul_sub]
        norm_cast
        rw [Int.natCast_add, Nat.mul_comm (n := 2 ^ n)]
        omega
      case neg h =>
        rw [Bool.not_eq_true] at h
        rw [toInt_eq_toNat_of_msb h, toInt_eq_toNat_of_msb (by simp [msb_append, n0, h])]
        rw_mod_cast [toNat_append, ← Nat.shiftLeft_add_eq_or_of_lt (by omega), Nat.shiftLeft_eq,
          Nat.mul_comm]

@[simp] theorem toInt_append_zero {n m : Nat} {x : BitVec n} :
    (x ++ 0#m).toInt = (2 ^ m) * x.toInt := by
  simp only [toInt_append, beq_iff_eq, toInt_zero, toNat_ofNat, Nat.zero_mod, Int.cast_ofNat_Int, Int.add_zero,
    ite_eq_right_iff]
  intros h
  subst h
  simp [BitVec.eq_nil x]

@[simp] theorem toInt_zero_append {n m : Nat} {x : BitVec n} :
    (0#m ++ x).toInt = if m = 0 then x.toInt else x.toNat := by
  simp [toInt_append]

/--
Show that `(x.toNat <<< n) ||| y.toNat` is within bounds of `BitVec (m + n)`.
-/
theorem toNat_shiftLeft_or_toNat_lt_two_pow_add {m n : Nat} (x : BitVec m) (y : BitVec n) :
    x.toNat <<< n ||| y.toNat < 2 ^ (m + n) := by
  have hnLe : 2^n ≤ 2 ^(m + n) := by
    rw [Nat.pow_add]
    exact Nat.le_mul_of_pos_left (2 ^ n) (Nat.two_pow_pos m)
  apply Nat.or_lt_two_pow
  · have := Nat.two_pow_pos n
    rw [Nat.shiftLeft_eq, Nat.pow_add, Nat.mul_lt_mul_right]
    <;> omega
  · omega

@[simp] theorem toFin_append {x : BitVec m} {y : BitVec n} :
    (x ++ y).toFin =
      @Fin.mk (2^(m+n)) (x.toNat <<< n ||| y.toNat) (toNat_shiftLeft_or_toNat_lt_two_pow_add x y) := by
  ext
  simp

@[simp] theorem zero_width_append (x : BitVec 0) (y : BitVec v) : x ++ y = y.cast (by omega) := by
  ext i ih
  simp [getElem_append, show i < v by omega]

@[simp] theorem zero_append_zero : 0#v ++ 0#w = 0#(v + w) := by
  ext
  simp [getElem_append]

@[simp] theorem cast_append_right (h : w + v = w + v') (x : BitVec w) (y : BitVec v) :
    (x ++ y).cast h = x ++ y.cast (by omega) := by
  ext
  simp only [getElem_cast, getElem_append]
  split <;> split
  · rfl
  · omega
  · omega
  · congr
    omega

@[simp] theorem cast_append_left (h : w + v = w' + v) (x : BitVec w) (y : BitVec v) :
    (x ++ y).cast h = x.cast (by omega) ++ y := by
  ext
  simp [getElem_append]

theorem setWidth_append {x : BitVec w} {y : BitVec v} :
    (x ++ y).setWidth k = if h : k ≤ v then y.setWidth k else (x.setWidth (k - v) ++ y).cast (by omega) := by
  ext i h
  simp only [getElem_setWidth, getLsbD_append]
  split <;> rename_i h₁ <;> split <;> rename_i h₂
  · simp
  · simp [getElem_append, h₁]
  · omega
  · simp [getElem_append, h₁]

@[simp] theorem setWidth_append_of_eq {x : BitVec v} {y : BitVec w} (h : w' = w) :
    setWidth (v' + w') (x ++ y) = setWidth v' x ++ setWidth w' y := by
  subst h
  ext i h'
  simp only [getElem_setWidth, getLsbD_append, getElem_append]
  split
  · simp
  · simp

@[simp] theorem setWidth_cons {x : BitVec w} : (cons a x).setWidth w = x := by
  simp [cons, setWidth_append]

@[simp] theorem not_append {x : BitVec w} {y : BitVec v} : ~~~ (x ++ y) = (~~~ x) ++ (~~~ y) := by
  ext i
  simp only [getElem_not, getElem_append]
  split
  · simp_all
  · simp_all

@[simp] theorem and_append {x₁ x₂ : BitVec w} {y₁ y₂ : BitVec v} :
    (x₁ ++ y₁) &&& (x₂ ++ y₂) = (x₁ &&& x₂) ++ (y₁ &&& y₂) := by
  ext i
  simp only [getElem_and, getElem_append]
  split <;> simp

@[simp] theorem or_append {x₁ x₂ : BitVec w} {y₁ y₂ : BitVec v} :
    (x₁ ++ y₁) ||| (x₂ ++ y₂) = (x₁ ||| x₂) ++ (y₁ ||| y₂) := by
  ext i
  simp only [getElem_or, getElem_append]
  split <;> simp

@[simp] theorem xor_append {x₁ x₂ : BitVec w} {y₁ y₂ : BitVec v} :
    (x₁ ++ y₁) ^^^ (x₂ ++ y₂) = (x₁ ^^^ x₂) ++ (y₁ ^^^ y₂) := by
  ext i
  simp only [getElem_xor, getElem_append]
  split <;> simp

theorem shiftRight_add {w : Nat} (x : BitVec w) (n m : Nat) :
    x >>> (n + m) = (x >>> n) >>> m:= by
  ext i
  simp [Nat.add_assoc n m i]

theorem shiftLeft_ushiftRight {x : BitVec w} {n : Nat}:
    x >>> n <<< n = x &&& BitVec.allOnes w <<< n := by
  induction n generalizing x
  case zero =>
    ext; simp
  case succ n ih =>
    rw [BitVec.shiftLeft_add, Nat.add_comm, BitVec.shiftRight_add, ih,
       Nat.add_comm, BitVec.shiftLeft_add, BitVec.shiftLeft_and_distrib]
    ext i h
    by_cases hw : w = 0
    · simp [hw]
    · by_cases hi₂ : i = 0
      · simp [hi₂]
      · simp [Nat.lt_one_iff, hi₂, h, show 1 + (i - 1) = i by omega]

@[simp]
theorem msb_shiftLeft {x : BitVec w} {n : Nat} :
    (x <<< n).msb = x.getMsbD n := by
  simp [BitVec.msb]

/--
A `(x : BitVec v)` set to width `w` equals `(v - w)` zeros,
followed by the low `(min v w) bits of `x`
-/
theorem setWidth_eq_append_extractLsb' {v : Nat} {x : BitVec v} {w : Nat} :
    x.setWidth w = ((0#(w - v)) ++ x.extractLsb' 0 (min v w)).cast (by omega) := by
  ext i hi
  simp only [getElem_cast, getElem_append]
  by_cases hiv : i < v
  · simp
    omega
  · simp [getLsbD_of_ge x i (by omega)]

/--
A `(x : BitVec v)` set to a width `w ≥ v` equals `(w - v)` zeros, followed by `x`.
-/
theorem setWidth_eq_append {v : Nat} {x : BitVec v} {w : Nat} (h : v ≤ w) :
    x.setWidth w = ((0#(w - v)) ++ x).cast (by omega) := by
  rw [setWidth_eq_append_extractLsb']
  ext i hi
  simp only [getElem_cast, getElem_append]
  by_cases hiv : i < v
  · simp [hiv]
    omega
  · simp [hiv, getLsbD_of_ge x i (by omega)]

theorem setWidth_eq_extractLsb' {v : Nat} {x : BitVec v} {w : Nat} (h : w ≤ v) :
    x.setWidth w = x.extractLsb' 0 w := by
  rw [setWidth_eq_append_extractLsb']
  ext i hi
  simp only [getElem_cast, getElem_append]
  by_cases hiv : i < v
  · simp
    omega
  · simp [getLsbD_of_ge x i (by omega)]

theorem ushiftRight_eq_extractLsb'_of_lt {x : BitVec w} {n : Nat} (hn : n < w) :
    x >>> n = ((0#n) ++ (x.extractLsb' n (w - n))).cast (by omega) := by
  ext i hi
  simp only [getElem_cast, getElem_append, getElem_zero, getElem_ushiftRight, getElem_extractLsb']
  split
  · simp
  · exact getLsbD_of_ge x (n+i) (by omega)

theorem shiftLeft_eq_concat_of_lt {x : BitVec w} {n : Nat} (hn : n < w) :
    x <<< n = (x.extractLsb' 0 (w - n) ++ 0#n).cast (by omega) := by
  ext i hi
  simp only [getElem_shiftLeft, getElem_cast, getElem_append, getElem_zero, getElem_extractLsb',
    Nat.zero_add]
  by_cases hi' : i < n
  · simp [hi']
  · simp [hi', show i - n < w by omega]

/-- Combine adjacent `extractLsb'` operations into a single `extractLsb'`. -/
theorem extractLsb'_append_extractLsb'_eq_extractLsb' {x : BitVec w} (h : start₂ = start₁ + len₁) :
    ((x.extractLsb' start₂ len₂) ++ (x.extractLsb' start₁ len₁)) =
    (x.extractLsb' start₁ (len₁ + len₂)).cast (by omega) := by
  ext i h
  simp only [getElem_append, getElem_extractLsb', dite_eq_ite, getElem_cast, ite_eq_left_iff,
    Nat.not_lt]
  intros hi
  congr 1
  omega

/-- Combine adjacent `~~~ (extractLsb _)'` operations into a single `~~~ (extractLsb _)'`. -/
theorem not_extractLsb'_append_not_extractLsb'_eq_not_extractLsb' {x : BitVec w} (h : start₂ = start₁ + len₁) :
    (~~~ (x.extractLsb' start₂ len₂) ++ ~~~ (x.extractLsb' start₁ len₁)) =
    (~~~ x.extractLsb' start₁ (len₁ + len₂)).cast (by omega) := by
  ext i h
  simp only [getElem_cast, getElem_not, getElem_extractLsb', getElem_append]
  by_cases hi : i < len₁
  · simp [hi]
  · simp only [hi, ↓reduceDIte, Bool.not_eq_eq_eq_not, Bool.not_not]
    congr 1
    omega

/-- A sign extension of `x : BitVec w` equals high bits of either `0` or `1` depending on `x.msb`,
followed by the low bits of `x`. -/
theorem signExtend_eq_append_extractLsb' {w v : Nat} {x : BitVec w} :
    x.signExtend v =
    ((if x.msb then allOnes (v - w) else 0#(v - w)) ++ x.extractLsb' 0 (min w v)).cast (by omega) := by
  ext i hi
  simp only [getElem_cast]
  cases hx : x.msb
  · simp only [hx, signExtend_eq_setWidth_of_msb_false, getElem_setWidth, Bool.false_eq_true,
      ↓reduceIte, getElem_append, getElem_extractLsb', Nat.zero_add, getElem_zero, dite_eq_ite,
      Bool.if_false_right, Bool.eq_and_self, decide_eq_true_eq]
    intros hi
    have hw : i < w := lt_of_getLsbD hi
    omega
  · simp [signExtend_eq_not_setWidth_not_of_msb_true hx, getElem_append, Nat.lt_min, hi]

/-- A sign extension of `x : BitVec w` to a larger bitwidth `v ≥ w`
equals high bits of either `0` or `1` depending on `x.msb`, followed by `x`. -/
theorem signExtend_eq_append_of_le {w v : Nat} {x : BitVec w} (h : w ≤ v) :
    x.signExtend v =
    ((if x.msb then allOnes (v - w) else 0#(v - w)) ++ x).cast (by omega) := by
  ext i hi
  cases hx : x.msb <;>
    simp [getElem_cast, hx, getElem_append, getElem_signExtend]

/--
The 'master theorem' for extracting bits from `(xhi ++ xlo)`,
which performs a case analysis on the start index, length, and the lengths of `xlo, xhi`.
· If the start index is entirely out of the `xlo` bitvector, then grab the bits from `xhi`.
· If the start index is entirely contained in the `xlo` bitvector, then grab the bits from `xlo`.
· If the start index is split between the two bitvectors,
  then append `(w - start)` bits from `xlo` with `(len - (w - start))` bits from xhi.
  Diagramatically:
  ```
                 xhi                      xlo
          (<---------------------](<-------w--------]
  start+len..start:  (<-----len---*------]
  w - start:                      *------*
  len - (w -start):  *------------*
  ```
-/
theorem extractLsb'_append_eq_ite {v w} {xhi : BitVec v} {xlo : BitVec w} {start len : Nat} :
    extractLsb' start len (xhi ++ xlo) =
    if hstart : start < w
    then
      if hlen : start + len ≤ w
      then extractLsb' start len xlo
      else
        (((extractLsb' (start - w) (len - (w - start)) xhi) ++
            extractLsb' start (w - start) xlo)).cast (by omega)
    else
      extractLsb' (start - w) len xhi := by
  by_cases hstart : start < w
  · simp only [hstart, ↓reduceDIte]
    by_cases hlen : start + len ≤ w
    · simp only [hlen, ↓reduceDIte]
      ext i hi
      simp only [getElem_extractLsb', getLsbD_append, ite_eq_left_iff, Nat.not_lt]
      intros hcontra
      omega
    · simp only [hlen, ↓reduceDIte]
      ext i hi
      simp only [getElem_extractLsb', getLsbD_append, getElem_cast,
        getElem_append, dite_eq_ite]
      by_cases hi₂ : start + i < w
      · simp [hi₂, show i < w - start by omega]
      · simp [hi₂, ↓reduceIte, show ¬i < w - start by omega,
          show start + i - w = start - w + (i - (w - start)) by omega]
  · simp only [hstart, ↓reduceDIte]
    ext i hi
    simp [getElem_extractLsb', getLsbD_append,
      show ¬start + i < w by omega, ↓reduceIte,
      show start + i - w = start - w + i by omega]

/-- Extracting bits `[start..start+len)` from `(xhi ++ xlo)` equals extracting
the bits from `xlo` when `start + len` is within `xlo`.
-/
theorem extractLsb'_append_eq_of_add_le {v w} {xhi : BitVec v} {xlo : BitVec w}
    {start len : Nat} (h : start + len ≤ w) :
    extractLsb' start len (xhi ++ xlo) = extractLsb' start len xlo := by
  simp only [extractLsb'_append_eq_ite, h, ↓reduceDIte, dite_eq_ite, ite_eq_left_iff, Nat.not_lt]
  intro h'
  have : len = 0 := by omega
  subst this
  simp

/-- Extracting bits `[start..start+len)` from `(xhi ++ xlo)` equals extracting
the bits from `xhi` when `start` is outside `xlo`.
-/
theorem extractLsb'_append_eq_of_le {v w} {xhi : BitVec v} {xlo : BitVec w}
    {start len : Nat} (h : w ≤ start) :
    extractLsb' start len (xhi ++ xlo) = extractLsb' (start - w) len xhi := by
  simp [extractLsb'_append_eq_ite, show ¬ start < w by omega]

/-! ### rev -/

theorem getLsbD_rev (x : BitVec w) (i : Fin w) :
    x.getLsbD i.rev = x.getMsbD i := by
  simp only [getLsbD, Fin.val_rev, getMsbD, Fin.is_lt, decide_true, Bool.true_and]
  congr 1
  omega

theorem getElem_rev {x : BitVec w} {i : Fin w}:
    x[i.rev] = x.getMsbD i := by
  simp only [Fin.getElem_fin, Fin.val_rev, getMsbD, Fin.is_lt, decide_true, Bool.true_and]
  congr 1
  omega

theorem getMsbD_rev (x : BitVec w) (i : Fin w) :
    x.getMsbD i.rev = x.getLsbD i := by
  simp only [← getLsbD_rev]
  simp only [Fin.rev]
  congr
  omega

/-! ### cons -/

/-- Variant of `toNat_cons` using `+` instead of `|||`. -/
theorem toNat_cons' {x : BitVec w} :
    (cons a x).toNat = (a.toNat <<< w) + x.toNat := by
  simp [cons, Nat.shiftLeft_eq, Nat.mul_comm _ (2^w), Nat.two_pow_add_eq_or_of_lt, x.isLt]

theorem getLsbD_cons (b : Bool) {n} (x : BitVec n) (i : Nat) :
    getLsbD (cons b x) i = if i = n then b else getLsbD x i := by
  simp only [getLsbD, toNat_cons, Nat.testBit_or, Nat.testBit_shiftLeft, ge_iff_le]
  rcases Nat.lt_trichotomy i n with i_lt_n | i_eq_n | n_lt_i
  · have p1 : ¬(n ≤ i) := by omega
    have p2 : i ≠ n := by omega
    simp [p1, p2]
  · simp only [i_eq_n, Nat.le_refl, decide_true, Nat.sub_self, Nat.testBit_zero,
    Bool.true_and, testBit_toNat, getLsbD_of_ge, Bool.or_false, ↓reduceIte]
    cases b <;> trivial
  · have p1 : i ≠ n := by omega
    have p2 : i - n ≠ 0 := by omega
    simp [p1, p2, Nat.testBit_bool_to_nat]

@[simp] theorem msb_cons : (cons a x).msb = a := by
  simp [cons, msb_cast, msb_append]

@[simp] theorem getMsbD_cons_zero : (cons a x).getMsbD 0 = a := by
  rw [← BitVec.msb, msb_cons]

@[simp] theorem getMsbD_cons_succ : (cons a x).getMsbD (i + 1) = x.getMsbD i := by
  simp [cons, Nat.le_add_left 1 i]

theorem setWidth_succ (x : BitVec w) :
    setWidth (i+1) x = cons (getLsbD x i) (setWidth i x) := by
  ext j h
  simp only [getElem_setWidth, getElem_cons]
  if j_eq : j = i then
    simp [j_eq]
  else
    have j_lt : j < i := Nat.lt_of_le_of_ne (Nat.le_of_succ_le_succ h) j_eq
    simp [j_eq]

@[simp] theorem not_cons (x : BitVec w) (b : Bool) : ~~~(cons b x) = cons (!b) (~~~x) := by
  simp [cons]

@[simp] theorem cons_or_cons (x y : BitVec w) (a b : Bool) :
    (cons a x) ||| (cons b y) = cons (a || b) (x ||| y) := by
  ext i
  simp [cons]

@[simp] theorem cons_and_cons (x y : BitVec w) (a b : Bool) :
    (cons a x) &&& (cons b y) = cons (a && b) (x &&& y) := by
  ext i
  simp [cons]

@[simp] theorem cons_xor_cons (x y : BitVec w) (a b : Bool) :
    (cons a x) ^^^ (cons b y) = cons (a ^^ b) (x ^^^ y) := by
  ext i
  simp [cons]


theorem cons_append (x : BitVec w₁) (y : BitVec w₂) (a : Bool) :
    (cons a x) ++ y = (cons a (x ++ y)).cast (by omega) := by
  apply eq_of_toNat_eq
  simp only [toNat_append, toNat_cons, toNat_cast]
  rw [Nat.shiftLeft_add, Nat.shiftLeft_or_distrib, Nat.or_assoc]

theorem cons_append_append (x : BitVec w₁) (y : BitVec w₂) (z : BitVec w₃) (a : Bool) :
    (cons a x) ++ y ++ z = (cons a (x ++ y ++ z)).cast (by omega) := by
  ext i h
  simp only [cons, getElem_append, getElem_cast, getElem_ofBool, cast_cast]
  by_cases h₀ : i < w₁ + w₂ + w₃
  · simp only [h₀]
    by_cases h₁ : i < w₃
    · simp [h₁]
    · simp only [h₁]
      by_cases h₂ : i - w₃ < w₂
      · simp [h₂]
      · simp [h₂, show i - w₃ - w₂ < w₁ by omega]
  · simp only [show ¬i - w₃ - w₂ < w₁ by omega, 
      h₀]
    by_cases h₂ : i < w₃
    · simp [h₂]; omega
    · simp [h₂];  omega

/-! ### concat -/

@[simp] theorem toNat_concat (x : BitVec w) (b : Bool) :
    (concat x b).toNat = x.toNat * 2 + b.toNat := by
  apply Nat.eq_of_testBit_eq
  simp only [concat, toNat_append, Nat.shiftLeft_eq, Nat.pow_one, toNat_ofBool, Nat.testBit_or]
  cases b
  · simp
  · rintro (_ | i)
    <;> simp [Nat.add_comm, Nat.add_mul_div_right, Nat.testBit_add_one]

theorem getLsbD_concat (x : BitVec w) (b : Bool) (i : Nat) :
    (concat x b).getLsbD i = if i = 0 then b else x.getLsbD (i - 1) := by
  simp only [concat, getLsbD, toNat_append, toNat_ofBool, Nat.testBit_or, Nat.shiftLeft_eq]
  cases i
  · simp [Nat.mod_eq_of_lt b.toNat_lt]
  · simp [Nat.div_eq_of_lt b.toNat_lt, Nat.testBit_add_one]

theorem getElem_concat (x : BitVec w) (b : Bool) (i : Nat) (h : i < w + 1) :
    (concat x b)[i] = if h : i = 0 then b else x[i - 1] := by
  simp only [concat, getElem_eq_testBit_toNat, toNat_append,
    toNat_ofBool, Nat.testBit_or, Nat.shiftLeft_eq]
  cases i
  · simp [Nat.mod_eq_of_lt b.toNat_lt]
  · simp [Nat.div_eq_of_lt b.toNat_lt, Nat.testBit_add_one]

@[simp] theorem getElem_concat_zero {x : BitVec w} : (concat x b)[0] = b := by
  simp [getElem_concat]

theorem getLsbD_concat_zero : (concat x b).getLsbD 0 = b := by
  simp

@[simp] theorem getLsbD_concat_succ : (concat x b).getLsbD (i + 1) = x.getLsbD i := by
  simp [getLsbD_concat]

@[simp] theorem getElem_concat_succ {x : BitVec w} {i : Nat} (h : i + 1 < w + 1) :
    (concat x b)[i + 1] = x[i] := by
  simp only [Nat.add_lt_add_iff_right] at h
  simp [getElem_concat]

@[simp]
theorem getMsbD_concat {i w : Nat} {b : Bool} {x : BitVec w} :
    (x.concat b).getMsbD i = if i < w then x.getMsbD i else decide (i = w) && b := by
  simp only [getMsbD_eq_getLsbD, Nat.add_sub_cancel, getLsbD_concat]
  by_cases h₀ : i = w
  · simp [h₀]
  · by_cases h₁ : i < w
    · simp [h₁, show ¬ w - i = 0 by omega, show i < w + 1 by omega, Nat.sub_sub, Nat.add_comm]
    · simp only [show w - i = 0 by omega, ↓reduceIte, h₁, h₀, decide_false, Bool.false_and,
        Bool.and_eq_false_imp, decide_eq_true_eq]
      intro
      omega

@[simp]
theorem msb_concat {w : Nat} {b : Bool} {x : BitVec w} :
    (x.concat b).msb = if 0 < w then x.msb else b := by
  simp only [BitVec.msb, getMsbD_eq_getLsbD, Nat.zero_lt_succ, decide_true, Nat.add_one_sub_one,
    Nat.sub_zero, Bool.true_and]
  by_cases h₀ : 0 < w
  · simp [getElem_concat, h₀, show ¬ w = 0 by omega, show w - 1 < w by omega]
  · simp [show w = 0 by omega]

@[simp] theorem toInt_concat (x : BitVec w) (b : Bool) :
    (concat x b).toInt = if w = 0 then -b.toInt else x.toInt * 2 + b.toInt := by
  simp only [BitVec.toInt, toNat_concat]
  cases w
  · cases b <;> simp [eq_nil x]
  · cases b <;> simp <;> omega

@[simp] theorem toFin_concat (x : BitVec w) (b : Bool) :
    (concat x b).toFin = Fin.mk (x.toNat * 2 + b.toNat) (by
      have := Bool.toNat_lt b
      simp [← Nat.two_pow_pred_add_two_pow_pred]
      omega
    ) := by
  simp [← Fin.val_inj]

@[simp] theorem not_concat (x : BitVec w) (b : Bool) : ~~~(concat x b) = concat (~~~x) !b := by
  ext (_ | i) h <;> simp

@[simp] theorem concat_or_concat (x y : BitVec w) (a b : Bool) :
    (concat x a) ||| (concat y b) = concat (x ||| y) (a || b) := by
  ext (_ | i) h <;> simp

@[simp] theorem concat_and_concat (x y : BitVec w) (a b : Bool) :
    (concat x a) &&& (concat y b) = concat (x &&& y) (a && b) := by
  ext (_ | i) h <;> simp

@[simp] theorem concat_xor_concat (x y : BitVec w) (a b : Bool) :
    (concat x a) ^^^ (concat y b) = concat (x ^^^ y) (a ^^ b) := by
  ext (_ | i) h <;> simp

@[simp] theorem zero_concat_false : concat 0#w false = 0#(w + 1) := by
  ext
  simp [getElem_concat]

/-! ### shiftConcat -/

theorem getLsbD_shiftConcat (x : BitVec w) (b : Bool) (i : Nat) :
    (shiftConcat x b).getLsbD i
    = (decide (i < w) && (if (i = 0) then b else x.getLsbD (i - 1))) := by
  simp only [shiftConcat, getLsbD_setWidth, getLsbD_concat]

theorem getElem_shiftConcat {x : BitVec w} {b : Bool} (h : i < w) :
    (x.shiftConcat b)[i] = if i = 0 then b else x[i-1] := by
  rw [← getLsbD_eq_getElem, getLsbD_shiftConcat, getLsbD_eq_getElem, decide_eq_true h, Bool.true_and]

@[simp]
theorem getElem_shiftConcat_zero {x : BitVec w} (b : Bool) (h : 0 < w) :
    (x.shiftConcat b)[0] = b := by
  simp [getElem_shiftConcat]

@[simp]
theorem getElem_shiftConcat_succ {x : BitVec w} {b : Bool} (h : i + 1 < w) :
    (x.shiftConcat b)[i+1] = x[i] := by
  simp [getElem_shiftConcat]

theorem getLsbD_shiftConcat_eq_decide (x : BitVec w) (b : Bool) (i : Nat) :
    (shiftConcat x b).getLsbD i
    = (decide (i < w) && ((decide (i = 0) && b) || (decide (0 < i) && x.getLsbD (i - 1)))) := by
  simp only [getLsbD_shiftConcat]
  split <;> simp [*, show ((0 < i) ↔ ¬(i = 0)) by omega]

theorem shiftRight_sub_one_eq_shiftConcat (n : BitVec w) (hwn : 0 < wn) :
    n >>> (wn - 1) = (n >>> wn).shiftConcat (n.getLsbD (wn - 1)) := by
  ext i h
  simp only [getElem_ushiftRight, getElem_shiftConcat]
  split
  · simp [*]
  · congr 1; omega

@[simp, bitvec_to_nat]
theorem toNat_shiftConcat {x : BitVec w} {b : Bool} :
    (x.shiftConcat b).toNat
    = (x.toNat <<< 1 + b.toNat) % 2 ^ w  := by
  simp [shiftConcat, Nat.shiftLeft_eq]

/-- `x.shiftConcat b` does not overflow if `x < 2^k` for `k < w`, and so
`x.shiftConcat b |>.toNat = x.toNat * 2 + b.toNat`. -/
theorem toNat_shiftConcat_eq_of_lt {x : BitVec w} {b : Bool} {k : Nat}
    (hk : k < w) (hx : x.toNat < 2 ^ k) :
    (x.shiftConcat b).toNat = x.toNat * 2 + b.toNat := by
  simp only [toNat_shiftConcat, Nat.shiftLeft_eq, Nat.pow_one]
  have : 2 ^ k < 2 ^ w := Nat.pow_lt_pow_of_lt (by omega) (by omega)
  have : 2 ^ k * 2 ≤ 2 ^ w := (Nat.pow_lt_pow_iff_pow_mul_le_pow (by omega)).mp this
  rw [Nat.mod_eq_of_lt (by cases b <;> simp [bitvec_to_nat] <;> omega)]

theorem toNat_shiftConcat_lt_of_lt {x : BitVec w} {b : Bool} {k : Nat}
    (hk : k < w) (hx : x.toNat < 2 ^ k) :
    (x.shiftConcat b).toNat < 2 ^ (k + 1) := by
  rw [toNat_shiftConcat_eq_of_lt hk hx]
  have := Bool.toNat_lt b
  omega

/-! ### add -/

theorem add_def {n} (x y : BitVec n) : x + y = .ofNat n (x.toNat + y.toNat) := rfl

/--
Definition of bitvector addition as a nat.
-/
@[simp, bitvec_to_nat] theorem toNat_add (x y : BitVec w) : (x + y).toNat = (x.toNat + y.toNat) % 2^w := rfl
@[simp] theorem toFin_add (x y : BitVec w) : (x + y).toFin = toFin x + toFin y := rfl
@[simp] theorem ofFin_add (x : Fin (2^n)) (y : BitVec n) :
  .ofFin x + y = .ofFin (x + y.toFin) := rfl
@[simp] theorem add_ofFin (x : BitVec n) (y : Fin (2^n)) :
  x + .ofFin y = .ofFin (x.toFin + y) := rfl

theorem ofNat_add {n} (x y : Nat) : BitVec.ofNat n (x + y) = BitVec.ofNat n x + BitVec.ofNat n y := by
  apply eq_of_toNat_eq
  simp [BitVec.ofNat, Fin.ofNat_add]

theorem ofNat_add_ofNat {n} (x y : Nat) : BitVec.ofNat n x + BitVec.ofNat n y = BitVec.ofNat n (x + y) :=
  (ofNat_add x y).symm

@[simp]
theorem toNat_add_of_not_uaddOverflow {x y : BitVec w} (h : ¬ uaddOverflow x y) :
    (x + y).toNat = x.toNat + y.toNat := by
  rcases w with _|w
  · simp [of_length_zero]
  · simp only [uaddOverflow, ge_iff_le, decide_eq_true_eq, Nat.not_le] at h
    rw [toNat_add, Nat.mod_eq_of_lt h]

/--
Unsigned addition overflow reassociation.
If `(x + y)` and `(y + z)` do not overflow, then `(x + y) + z` overflows iff `x + (y + z)` overflows.
-/
theorem uaddOverflow_assoc {x y z : BitVec w} (h : ¬ x.uaddOverflow y) (h' : ¬ y.uaddOverflow z) :
    (x + y).uaddOverflow z = x.uaddOverflow (y + z) := by
  simp only [uaddOverflow, ge_iff_le, decide_eq_true_eq, Nat.not_le] at h h'
  simp only [uaddOverflow, toNat_add, ge_iff_le, decide_eq_decide]
  repeat rw [Nat.mod_eq_of_lt (by omega)]
  omega

protected theorem add_assoc (x y z : BitVec n) : x + y + z = x + (y + z) := by
  apply eq_of_toNat_eq ; simp [Nat.add_assoc]
instance : Std.Associative (α := BitVec n) (· + ·) := ⟨BitVec.add_assoc⟩

protected theorem add_comm (x y : BitVec n) : x + y = y + x := by
  simp [add_def, Nat.add_comm]
instance : Std.Commutative (α := BitVec n) (· + ·) := ⟨BitVec.add_comm⟩

@[simp] protected theorem add_zero (x : BitVec n) : x + 0#n = x := by simp [add_def]

@[simp] protected theorem zero_add (x : BitVec n) : 0#n + x = x := by simp [add_def]
instance : Std.LawfulIdentity (α := BitVec n) (· + ·) 0#n where
  left_id := BitVec.zero_add
  right_id := BitVec.add_zero

theorem setWidth_add (x y : BitVec w) (h : i ≤ w) :
    (x + y).setWidth i = x.setWidth i + y.setWidth i := by
  have dvd : 2^i ∣ 2^w := Nat.pow_dvd_pow _ h
  simp [bitvec_to_nat, Nat.mod_mod_of_dvd _ dvd]

@[simp, bitvec_to_nat] theorem toInt_add (x y : BitVec w) :
  (x + y).toInt = (x.toInt + y.toInt).bmod (2^w) := by
  simp [toInt_eq_toNat_bmod, -Int.natCast_pow]

theorem ofInt_add {n} (x y : Int) : BitVec.ofInt n (x + y) =
    BitVec.ofInt n x + BitVec.ofInt n y := by
  apply eq_of_toInt_eq
  simp

@[simp]
theorem toInt_add_of_not_saddOverflow {x y : BitVec w} (h : ¬ saddOverflow x y) :
    (x + y).toInt = x.toInt + y.toInt := by
  rcases w with _|w
  · simp [of_length_zero]
  · simp only [saddOverflow, Nat.add_one_sub_one, ge_iff_le, Bool.or_eq_true, decide_eq_true_eq,
      _root_.not_or, Int.not_le, Int.not_lt] at h
    rw [toInt_add, Int.bmod_eq_of_le (by push_cast; omega) (by push_cast; omega)]

/--
Signed addition overflow reassociation.
If `(x + y)` and `(y + z)` do not overflow, then `(x + y) + z` overflows iff `x + (y + z)` overflows.
-/
theorem saddOverflow_assoc {x y z : BitVec w} (h : ¬ x.saddOverflow y) (h' : ¬ y.saddOverflow z) :
    (x + y).saddOverflow z = x.saddOverflow (y + z) := by
  rcases w with _|w
  · simp [of_length_zero]
  · simp only [saddOverflow, Nat.add_one_sub_one, ge_iff_le, Bool.or_eq_true, decide_eq_true_eq,
      _root_.not_or, Int.not_le, Int.not_lt] at h h'
    simp only [bool_to_prop, saddOverflow, toInt_add, ge_iff_le, Nat.add_one_sub_one]
    repeat rw [Int.bmod_eq_of_le (by push_cast; omega) (by push_cast; omega)]
    omega

@[simp]
theorem shiftLeft_add_distrib {x y : BitVec w} {n : Nat} :
    (x + y) <<< n = x <<< n + y <<< n := by
  induction n
  case zero =>
    simp
  case succ n ih =>
    simp [toNat_eq, Nat.shiftLeft_eq, ← Nat.add_mul]

theorem add_eq_xor {a b : BitVec 1} : a + b = a ^^^ b := by
  have ha : a = 0 ∨ a = 1 := eq_zero_or_eq_one _
  have hb : b = 0 ∨ b = 1 := eq_zero_or_eq_one _
  rcases ha with h | h <;> (rcases hb with h' | h' <;> (simp [h, h']))

/-! ### sub/neg -/

theorem sub_def {n} (x y : BitVec n) : x - y = .ofNat n ((2^n - y.toNat) + x.toNat) := rfl

@[simp] theorem toNat_sub {n} (x y : BitVec n) :
    (x - y).toNat = (((2^n - y.toNat) + x.toNat) % 2^n) := rfl

@[simp, bitvec_to_nat] theorem toInt_sub {x y : BitVec w} :
    (x - y).toInt = (x.toInt - y.toInt).bmod (2 ^ w) := by
  simp [toInt_eq_toNat_bmod, @Int.ofNat_sub y.toNat (2 ^ w) (by omega), -Int.natCast_pow]

@[simp]
theorem toNat_sub_of_not_usubOverflow {x y : BitVec w} (h : ¬ usubOverflow x y) :
    (x - y).toNat = x.toNat - y.toNat := by
  rcases w with _|w
  · simp [of_length_zero]
  · simp only [usubOverflow, decide_eq_true_eq, Nat.not_lt] at h
    rw [toNat_sub, ← Nat.sub_add_comm (by omega), Nat.add_sub_assoc h, Nat.add_mod_left,
      Nat.mod_eq_of_lt (by omega)]

@[simp]
theorem toInt_sub_of_not_ssubOverflow {x y : BitVec w} (h : ¬ ssubOverflow x y) :
    (x - y).toInt = x.toInt - y.toInt := by
  rcases w with _|w
  · simp [of_length_zero]
  · simp only [ssubOverflow, Nat.add_one_sub_one, ge_iff_le, Bool.or_eq_true, decide_eq_true_eq,
      _root_.not_or, Int.not_le, Int.not_lt] at h
    rw [toInt_sub, Int.bmod_eq_of_le (by push_cast; omega) (by push_cast; omega)]

theorem toInt_sub_toInt_lt_twoPow_iff {x y : BitVec w} :
    (x.toInt - y.toInt < - 2 ^ (w - 1))
    ↔ (x.toInt < 0 ∧ 0 ≤ y.toInt ∧ 0 ≤ (x.toInt - y.toInt).bmod (2 ^ w)) := by
  rcases w with _|w
  · simp [of_length_zero]
  · have := le_two_mul_toInt (x := x)
    have := two_mul_toInt_lt (x := y)
    simp only [Nat.add_one_sub_one]
    constructor
    · intros h
      rw_mod_cast [← Int.add_bmod_right, Int.bmod_eq_of_le]
      <;> omega
    · have := Int.bmod_neg_iff (x := x.toInt - y.toInt) (m := 2 ^ (w + 1))
      push_cast at this
      omega

theorem twoPow_le_toInt_sub_toInt_iff {x y : BitVec w} :
    (2 ^ (w - 1) ≤ x.toInt - y.toInt)
    ↔ (0 ≤ x.toInt ∧ y.toInt < 0 ∧ (x.toInt - y.toInt).bmod (2 ^ w) < 0) := by
  rcases w with _|w
  · simp [of_length_zero]
  · have := le_two_mul_toInt (x := x); have := two_mul_toInt_lt (x := x)
    have := le_two_mul_toInt (x := y); have := two_mul_toInt_lt (x := y)
    simp only [Nat.add_one_sub_one]
    constructor
    · intros h
      simp only [show 0 ≤ x.toInt by omega, show y.toInt < 0 by omega, _root_.true_and]
      rw_mod_cast [← Int.sub_bmod_right, Int.bmod_eq_of_le (by omega) (by omega)]
      omega
    · have := Int.bmod_neg_iff (x := x.toInt - y.toInt) (m := 2 ^ (w + 1))
      push_cast at this
      omega

-- We prefer this lemma to `toNat_sub` for the `bitvec_to_nat` simp set.
-- For reasons we don't yet understand, unfolding via `toNat_sub` sometimes
-- results in `omega` generating proof terms that are very slow in the kernel.
@[bitvec_to_nat] theorem toNat_sub' {n} (x y : BitVec n) :
    (x - y).toNat = ((x.toNat + (2^n - y.toNat)) % 2^n) := by
  rw [toNat_sub, Nat.add_comm]

@[simp] theorem toFin_sub (x y : BitVec n) : (x - y).toFin = toFin x - toFin y := rfl

theorem ofFin_sub (x : Fin (2^n)) (y : BitVec n) : .ofFin x - y = .ofFin (x - y.toFin) :=
  rfl
theorem sub_ofFin (x : BitVec n) (y : Fin (2^n)) : x - .ofFin y = .ofFin (x.toFin - y) :=
  rfl

-- Remark: we don't use `[simp]` here because simproc` subsumes it for literals.
-- If `x` and `n` are not literals, applying this theorem eagerly may not be a good idea.
theorem ofNat_sub_ofNat {n} (x y : Nat) : BitVec.ofNat n x - BitVec.ofNat n y = .ofNat n ((2^n - y % 2^n) + x) := by
  apply eq_of_toNat_eq
  simp [BitVec.ofNat]

theorem ofNat_sub_ofNat_of_le (x y : Nat) (hy : y < 2 ^ w) (hlt : y ≤ x):
    BitVec.ofNat w x - BitVec.ofNat w y = BitVec.ofNat w (x - y) := by
  apply eq_of_toNat_eq
  simp [Nat.mod_eq_of_lt hy, show 2 ^ w - y + x = 2 ^ w + (x - y) by omega, Nat.add_mod_left]

@[simp] protected theorem sub_zero (x : BitVec n) : x - 0#n = x := by apply eq_of_toNat_eq ; simp

@[simp] protected theorem zero_sub (x : BitVec n) : 0#n - x = -x := rfl

@[simp] protected theorem sub_self (x : BitVec n) : x - x = 0#n := by
  apply eq_of_toNat_eq
  simp only [toNat_sub]
  rw [Nat.add_comm, Nat.add_sub_of_le]
  · simp
  · exact Nat.le_of_lt x.isLt

theorem toNat_neg_of_pos {x : BitVec n} (h : 0#n < x) :
    (- x).toNat = 2^n - x.toNat := by
  change 0 < x.toNat at h
  rw [toNat_neg, Nat.mod_eq_of_lt]
  omega

theorem toInt_neg {x : BitVec w} :
    (-x).toInt = (-x.toInt).bmod (2 ^ w) := by
  rw [← BitVec.zero_sub, toInt_sub]
  simp [BitVec.toInt_ofNat]

@[simp]
theorem toInt_neg_of_not_negOverflow {x : BitVec w} (h : ¬ negOverflow x):
    (-x).toInt = -x.toInt := by
  rcases w with _|w
  · simp [of_length_zero]
  · have := toInt_lt (x := x); simp only [Nat.add_one_sub_one] at this
    have := le_toInt (x := x); simp only [Nat.add_one_sub_one] at this
    simp only [negOverflow, Nat.add_one_sub_one, beq_iff_eq] at h
    rw [toInt_neg, Int.bmod_eq_of_le (by push_cast; omega) (by push_cast; omega)]

theorem ofInt_neg {w : Nat} {n : Int} : BitVec.ofInt w (-n) = -BitVec.ofInt w n :=
  eq_of_toInt_eq (by simp [toInt_neg])

@[simp] theorem toFin_neg (x : BitVec n) :
    (-x).toFin = Fin.ofNat (2^n) (2^n - x.toNat) :=
  rfl

theorem sub_eq_add_neg {n} (x y : BitVec n) : x - y = x + - y := by
  apply eq_of_toNat_eq
  simp only [toNat_sub, toNat_add, toNat_neg, Nat.add_mod_mod]
  rw [Nat.add_comm]

set_option linter.missingDocs false in
@[deprecated sub_eq_add_neg (since := "2025-04-04")] abbrev sub_toAdd := @sub_eq_add_neg

theorem add_left_neg (x : BitVec w) : -x + x = 0#w := by
  apply toInt_inj.mp
  simp [toInt_neg, Int.add_left_neg]

theorem add_right_neg (x : BitVec w) : x + -x = 0#w := by
  rw [BitVec.add_comm]
  exact add_left_neg x

@[simp] theorem neg_zero (n : Nat) : -BitVec.ofNat n 0 = BitVec.ofNat n 0 := by apply eq_of_toNat_eq ; simp

theorem add_sub_cancel (x y : BitVec w) : x + y - y = x := by
  apply eq_of_toNat_eq
  have y_toNat_le := Nat.le_of_lt y.isLt
  rw [toNat_sub, toNat_add, Nat.add_comm, Nat.mod_add_mod, Nat.add_assoc, ← Nat.add_sub_assoc y_toNat_le,
      Nat.add_sub_cancel_left, Nat.add_mod_right, toNat_mod_cancel]

theorem sub_add_cancel (x y : BitVec w) : x - y + y = x := by
  rw [sub_eq_add_neg, BitVec.add_assoc, BitVec.add_comm _ y,
      ← BitVec.add_assoc, ← sub_eq_add_neg, add_sub_cancel]

theorem eq_sub_iff_add_eq {x y z : BitVec w} : x = z - y ↔ x + y = z := by
  apply Iff.intro <;> intro h
  · simp [h, sub_add_cancel]
  · simp [←h, add_sub_cancel]

theorem sub_eq_iff_eq_add {x y z : BitVec w} : x - y = z ↔ x = z + y := by
  apply Iff.intro <;> intro h
  · simp [← h, sub_add_cancel]
  · simp [h, add_sub_cancel]

theorem neg_one_eq_allOnes : -1#w = allOnes w := by
  apply eq_of_toNat_eq
  if g : w = 0 then
    simp [g]
  else
    have q : 1 < 2^w := by simp [g]
    have r : (2^w - 1) < 2^w := by omega
    simp [Nat.mod_eq_of_lt q, Nat.mod_eq_of_lt r]

set_option linter.missingDocs false in
@[deprecated neg_one_eq_allOnes (since := "2025-04-04")]
abbrev negOne_eq_allOnes := @neg_one_eq_allOnes

theorem neg_eq_not_add (x : BitVec w) : -x = ~~~x + 1#w := by
  apply eq_of_toNat_eq
  simp only [toNat_neg, toNat_add, toNat_not, toNat_ofNat, Nat.add_mod_mod]
  congr
  have hx : x.toNat < 2^w := x.isLt
  rw [Nat.sub_sub, Nat.add_comm 1 x.toNat, ← Nat.sub_sub, Nat.sub_add_cancel (by omega)]

theorem not_eq_neg_add (x : BitVec w) : ~~~ x = -x - 1#w := by
  rw [eq_sub_iff_add_eq, neg_eq_not_add, BitVec.add_comm]

@[simp]
theorem neg_neg {x : BitVec w} : - - x = x := by
  by_cases h : x = 0#w
  · simp [h]
  · simp [bitvec_to_nat, h]

@[simp]
protected theorem neg_inj {x y : BitVec w} : -x = -y ↔ x = y :=
  ⟨fun h => by rw [← @neg_neg w x, ← @neg_neg w y, h], congrArg _⟩

theorem neg_eq_iff_eq_neg {x y : BitVec w} : -x = y ↔ x = -y := by
  constructor
  all_goals
    intro h
    symm at h
    subst h
    simp

theorem neg_ne_iff_ne_neg {x y : BitVec w} : -x ≠ y ↔ x ≠ -y := by
  constructor
  all_goals
    intro h h'
    subst h'
    simp at h

@[simp]
theorem neg_eq_zero_iff {x : BitVec w} : -x = 0#w ↔ x = 0#w := by
  constructor
  · intro h
    have : - (- x) = - 0 := by simp [h]
    simpa using this
  · intro h
    simp [h]

theorem sub_eq_xor {a b : BitVec 1} : a - b = a ^^^ b := by
  have ha : a = 0 ∨ a = 1 := eq_zero_or_eq_one _
  have hb : b = 0 ∨ b = 1 := eq_zero_or_eq_one _
  rcases ha with h | h <;> (rcases hb with h' | h' <;> (simp [h, h']))

@[simp]
theorem sub_eq_self {x : BitVec 1} : -x = x := by
  have ha : x = 0 ∨ x = 1 := eq_zero_or_eq_one _
  rcases ha with h | h <;> simp [h]

theorem not_neg (x : BitVec w) : ~~~(-x) = x - 1#w := by
  rw [not_eq_neg_add, neg_neg]

theorem neg_add {x y : BitVec w} : - (x + y) = - x - y := by
  apply eq_of_toInt_eq
  simp [toInt_neg, toInt_add, Int.neg_add, Int.add_neg_eq_sub]

theorem add_neg_eq_sub {x y : BitVec w} : x + - y = (x - y) := by
  apply eq_of_toInt_eq
  simp [toInt_neg, Int.sub_eq_add_neg]

@[simp]
theorem sub_neg {x y : BitVec w} : x - - y = x + y := by
  apply eq_of_toInt_eq
  simp [toInt_neg]

theorem neg_sub {x y : BitVec w} : - (x - y) = - x + y := by
 rw [sub_eq_add_neg, neg_add, sub_neg]

/- ### add/sub injectivity -/

@[simp]
protected theorem add_left_inj {x y : BitVec w} (z : BitVec w) : (x + z = y + z) ↔ x = y := by
  apply Iff.intro
  · intro p
    rw [← add_sub_cancel x z, ← add_sub_cancel y z, p]
  · exact congrArg (· + z)

@[simp]
protected theorem add_right_inj {x y : BitVec w} (z : BitVec w) : (z + x = z + y) ↔ x = y := by
  simp [BitVec.add_comm z]

@[simp]
protected theorem sub_left_inj {x y : BitVec w} (z : BitVec w) : (x - z = y - z) ↔ x = y := by
  simp [sub_eq_add_neg]

@[simp]
protected theorem sub_right_inj {x y : BitVec w} (z : BitVec w) : (z - x = z - y) ↔ x = y := by
  simp [sub_eq_add_neg]

/-! ### add self -/

@[simp]
protected theorem add_left_eq_self {x y : BitVec w} : x + y = y ↔ x = 0#w := by
  conv => lhs; rhs; rw [← BitVec.zero_add y]
  exact BitVec.add_left_inj y

@[simp]
protected theorem add_right_eq_self {x y : BitVec w} : x + y = x ↔ y = 0#w := by
  rw [BitVec.add_comm]
  exact BitVec.add_left_eq_self

@[simp]
protected theorem self_eq_add_right {x y : BitVec w} : x = x + y ↔ y = 0#w := by
  rw [Eq.comm]
  exact BitVec.add_right_eq_self

@[simp]
protected theorem self_eq_add_left {x y : BitVec w} : x = y + x ↔ y = 0#w := by
  rw [BitVec.add_comm]
  exact BitVec.self_eq_add_right

/-! ### fill -/

@[simp]
theorem getLsbD_fill {w i : Nat} {v : Bool} :
    (fill w v).getLsbD i = (v && decide (i < w)) := by
  by_cases h : v
  <;> simp [h, BitVec.fill, BitVec.neg_one_eq_allOnes]

@[simp]
theorem getMsbD_fill {w i : Nat} {v : Bool} :
    (fill w v).getMsbD i = (v && decide (i < w)) := by
  by_cases h : v
  <;> simp [h, BitVec.fill, BitVec.neg_one_eq_allOnes]

@[simp]
theorem getElem_fill {w i : Nat} {v : Bool} (h : i < w) :
    (fill w v)[i] = v := by
  by_cases h : v
  <;> simp [h, BitVec.fill, BitVec.neg_one_eq_allOnes]

@[simp]
theorem msb_fill {w : Nat} {v : Bool} :
    (fill w v).msb = (v && decide (0 < w)) := by
  simp [BitVec.msb]

theorem fill_eq {w : Nat} {v : Bool} : fill w v = if v = true then allOnes w else 0#w := by
  by_cases h : v <;> (simp only [h] ; ext ; simp)

@[simp]
theorem fill_true {w : Nat} : fill w true = allOnes w := by
  simp [fill_eq]

@[simp]
theorem fill_false {w : Nat} : fill w false = 0#w := by
  simp [fill_eq]

@[simp] theorem fill_toNat {w : Nat} {v : Bool} :
    (fill w v).toNat = if v = true then 2^w - 1 else 0 := by
  by_cases h : v <;> simp [h]

@[simp] theorem fill_toInt {w : Nat} {v : Bool} :
    (fill w v).toInt = if v = true && 0 < w then -1 else 0 := by
  by_cases h : v <;> simp [h]

@[simp] theorem fill_toFin {w : Nat} {v : Bool} :
    (fill w v).toFin = if v = true then (allOnes w).toFin else Fin.ofNat (2 ^ w) 0 := by
  by_cases h : v <;> simp [h]

/-! ### mul -/

theorem mul_def {n} {x y : BitVec n} : x * y = (ofFin <| x.toFin * y.toFin) := rfl

@[simp, bitvec_to_nat] theorem toNat_mul (x y : BitVec n) : (x * y).toNat = (x.toNat * y.toNat) % 2 ^ n := rfl
@[simp] theorem toFin_mul (x y : BitVec n) : (x * y).toFin = (x.toFin * y.toFin) := rfl

theorem ofNat_mul {n} (x y : Nat) : BitVec.ofNat n (x * y) = BitVec.ofNat n x * BitVec.ofNat n y := by
  apply eq_of_toNat_eq
  simp [BitVec.ofNat]

theorem ofNat_mul_ofNat {n} (x y : Nat) : BitVec.ofNat n x * BitVec.ofNat n y = BitVec.ofNat n (x * y) :=
  (ofNat_mul x y).symm

protected theorem mul_comm (x y : BitVec w) : x * y = y * x := by
  apply eq_of_toFin_eq; simpa using Fin.mul_comm ..
instance : Std.Commutative (fun (x y : BitVec w) => x * y) := ⟨BitVec.mul_comm⟩

protected theorem mul_assoc (x y z : BitVec w) : x * y * z = x * (y * z) := by
  apply eq_of_toFin_eq; simpa using Fin.mul_assoc ..
instance : Std.Associative (fun (x y : BitVec w) => x * y) := ⟨BitVec.mul_assoc⟩

@[simp] protected theorem mul_one (x : BitVec w) : x * 1#w = x := by
  cases w
  · apply Subsingleton.elim
  · apply eq_of_toNat_eq; simp [Nat.mod_eq_of_lt]

@[simp] protected theorem one_mul (x : BitVec w) : 1#w * x = x := by
  rw [BitVec.mul_comm, BitVec.mul_one]

instance : Std.LawfulCommIdentity (fun (x y : BitVec w) => x * y) (1#w) where
  right_id := BitVec.mul_one

@[simp]
theorem mul_zero {x : BitVec w} : x * 0#w = 0#w := by
  apply eq_of_toNat_eq
  simp [toNat_mul]

@[simp]
theorem zero_mul {x : BitVec w} : 0#w * x = 0#w := by
  apply eq_of_toNat_eq
  simp [toNat_mul]

theorem mul_add {x y z : BitVec w} :
    x * (y + z) = x * y + x * z := by
  apply eq_of_toNat_eq
  simp only [toNat_mul, toNat_add, Nat.add_mod_mod, Nat.mod_add_mod]
  rw [Nat.mul_mod, Nat.mod_mod (y.toNat + z.toNat),
    ← Nat.mul_mod, Nat.mul_add]

theorem add_mul {x y z : BitVec w} :
    (x + y) * z = x * z + y * z := by
  rw [BitVec.mul_comm, mul_add, BitVec.mul_comm z, BitVec.mul_comm z]

theorem mul_succ {x y : BitVec w} : x * (y + 1#w) = x * y + x := by simp [mul_add]
theorem succ_mul {x y : BitVec w} : (x + 1#w) * y = x * y + y := by simp [BitVec.mul_comm, BitVec.mul_add]

theorem mul_two {x : BitVec w} : x * 2#w = x + x := by
  have : 2#w = 1#w + 1#w := by apply BitVec.eq_of_toNat_eq; simp
  simp [this, mul_succ]

theorem two_mul {x : BitVec w} : 2#w * x = x + x := by rw [BitVec.mul_comm, mul_two]

@[simp, bitvec_to_nat] theorem toInt_mul (x y : BitVec w) :
  (x * y).toInt = (x.toInt * y.toInt).bmod (2^w) := by
  simp [toInt_eq_toNat_bmod, -Int.natCast_pow]

@[simp]
theorem toNat_mul_of_not_umulOverflow {x y : BitVec w} (h : ¬ umulOverflow x y) :
    (x * y).toNat = x.toNat * y.toNat := by
  rcases w with _|w
  · simp [of_length_zero]
  · simp only [umulOverflow, ge_iff_le, decide_eq_true_eq, Nat.not_le] at h
    rw [toNat_mul, Nat.mod_eq_of_lt h]

/--
Unsigned multiplication overflow reassociation.
If `(x * y)` and `(y * z)` do not overflow, then `(x * y) * z` overflows iff `x * (y * z)` overflows.
-/
theorem umulOverflow_assoc {x y z : BitVec w} (h : ¬ x.umulOverflow y) (h' : ¬ y.umulOverflow z) :

    (x * y).umulOverflow z = x.umulOverflow (y * z) := by
  simp only [umulOverflow, ge_iff_le, decide_eq_true_eq, Nat.not_le] at h h'
  simp only [umulOverflow, toNat_mul, ge_iff_le, decide_eq_decide]
  repeat rw [Nat.mod_eq_of_lt (by omega)]
  rw [Nat.mul_assoc]

@[simp]
theorem toInt_mul_of_not_smulOverflow {x y : BitVec w} (h : ¬ smulOverflow x y) :
    (x * y).toInt = x.toInt * y.toInt := by
  rcases w with _|w
  · simp [of_length_zero]
  · simp only [smulOverflow, Nat.add_one_sub_one, ge_iff_le, Bool.or_eq_true, decide_eq_true_eq,
      _root_.not_or, Int.not_le, Int.not_lt] at h
    rw [toInt_mul, Int.bmod_eq_of_le (by push_cast; omega) (by push_cast; omega)]

/--
Signed multiplication overflow reassociation.
If `(x * y)` and `(y * z)` do not overflow, then `(x * y) * z` overflows iff `x * (y * z)` overflows.
-/
theorem smulOverflow_assoc {x y z : BitVec w} (h : ¬ x.smulOverflow y) (h' : ¬ y.smulOverflow z) :
    (x * y).smulOverflow z = x.smulOverflow (y * z) := by
  rcases w with _|w
  · simp [of_length_zero]
  · simp only [smulOverflow, Nat.add_one_sub_one, ge_iff_le, Bool.or_eq_true, decide_eq_true_eq,
      _root_.not_or, Int.not_le, Int.not_lt] at h h'
    simp only [smulOverflow, toInt_mul, Nat.add_one_sub_one, ge_iff_le, bool_to_prop]
    repeat rw [Int.bmod_eq_of_le (by push_cast; omega) (by push_cast; omega)]
    rw [Int.mul_assoc]

theorem ofInt_mul {n} (x y : Int) : BitVec.ofInt n (x * y) =
    BitVec.ofInt n x * BitVec.ofInt n y := by
  apply eq_of_toInt_eq
  simp

theorem mul_eq_and {a b : BitVec 1} : a * b = a &&& b := by
  have ha : a = 0 ∨ a = 1 := eq_zero_or_eq_one _
  have hb : b = 0 ∨ b = 1 := eq_zero_or_eq_one _
  rcases ha with h | h <;> (rcases hb with h' | h' <;> (simp [h, h']))

@[simp] protected theorem neg_mul (x y : BitVec w) : -x * y = -(x * y) := by
  apply eq_of_toInt_eq
  simp [toInt_neg, Int.neg_mul]

@[simp] protected theorem mul_neg (x y : BitVec w) : x * -y = -(x * y) := by
  rw [BitVec.mul_comm, BitVec.neg_mul, BitVec.mul_comm]

protected theorem neg_mul_neg (x y : BitVec w) : -x * -y = x * y := by simp

protected theorem neg_mul_comm (x y : BitVec w) : -x * y = x * -y := by simp

theorem mul_sub {x y z : BitVec w} :
    x * (y - z) = x * y - x * z := by
  rw [← add_neg_eq_sub, mul_add, BitVec.mul_neg, add_neg_eq_sub]

theorem neg_add_mul_eq_mul_not {x y : BitVec w} :
    - (x + x * y) = x * ~~~ y := by
  rw [neg_add, sub_eq_add_neg, ← BitVec.mul_neg, neg_eq_not_add y, mul_add,
    BitVec.mul_one, BitVec.add_comm, BitVec.add_assoc,
    BitVec.add_right_eq_self, add_neg_eq_sub, BitVec.sub_self]

theorem neg_mul_not_eq_add_mul {x y : BitVec w} :
    - (x * ~~~ y) = x + x * y := by
  rw [not_eq_neg_add, mul_sub, neg_sub, ← BitVec.mul_neg, neg_neg,
    BitVec.mul_one, BitVec.add_comm]

theorem neg_eq_neg_one_mul (b : BitVec w) : -b = -1#w * b :=
  BitVec.eq_of_toInt_eq (by simp)

theorem setWidth_mul (x y : BitVec w) (h : i ≤ w) :
    (x * y).setWidth i = x.setWidth i * y.setWidth i := by
  have dvd : 2^i ∣ 2^w := Nat.pow_dvd_pow _ h
  simp [bitvec_to_nat, Nat.mod_mod_of_dvd _ dvd]

/-! ### pow -/

@[simp]
protected theorem pow_zero {x : BitVec w} : x ^ 0 = 1#w := rfl

protected theorem pow_succ {x : BitVec w} : x ^ (n + 1) = x ^ n * x := rfl

@[simp]
protected theorem pow_one {x : BitVec w} : x ^ 1 = x := by simp [BitVec.pow_succ]

protected theorem pow_add {x : BitVec w} {n m : Nat}: x ^ (n + m) = (x ^ n) * (x ^ m):= by
  induction m with
  | zero => simp
  | succ m ih =>
    rw [← Nat.add_assoc, BitVec.pow_succ, ih, BitVec.mul_assoc, BitVec.pow_succ]

/-! ### le and lt -/

@[bitvec_to_nat] theorem le_def {x y : BitVec n} :
  x ≤ y ↔ x.toNat ≤ y.toNat := Iff.rfl

@[simp] theorem le_ofFin {x : BitVec n} {y : Fin (2^n)} :
  x ≤ BitVec.ofFin y ↔ x.toFin ≤ y := Iff.rfl
@[simp] theorem ofFin_le {x : Fin (2^n)} {y : BitVec n} :
  BitVec.ofFin x ≤ y ↔ x ≤ y.toFin := Iff.rfl
@[simp] theorem ofNat_le_ofNat {n} {x y : Nat} : (BitVec.ofNat n x) ≤ (BitVec.ofNat n y) ↔ x % 2^n ≤ y % 2^n := by
  simp [le_def]

@[bitvec_to_nat] theorem lt_def {x y : BitVec n} :
  x < y ↔ x.toNat < y.toNat := Iff.rfl

@[simp] theorem lt_ofFin {x : BitVec n} {y : Fin (2^n)} :
  x < BitVec.ofFin y ↔ x.toFin < y := Iff.rfl
@[simp] theorem ofFin_lt {x : Fin (2^n)} {y : BitVec n} :
  BitVec.ofFin x < y ↔ x < y.toFin := Iff.rfl
@[simp] theorem ofNat_lt_ofNat {n} {x y : Nat} : BitVec.ofNat n x < BitVec.ofNat n y ↔ x % 2^n < y % 2^n := by
  simp [lt_def]

@[simp] protected theorem not_le {x y : BitVec n} : ¬ x ≤ y ↔ y < x := by
  simp [le_def, lt_def]

@[simp] protected theorem not_lt {x y : BitVec n} : ¬ x < y ↔ y ≤ x := by
  simp [le_def, lt_def]

@[simp] protected theorem le_refl (x : BitVec n) : x ≤ x := by
  simp [le_def]

@[simp] protected theorem lt_irrefl (x : BitVec n) : ¬x < x := by
  simp [lt_def]

protected theorem le_trans {x y z : BitVec n} : x ≤ y → y ≤ z → x ≤ z := by
  simp only [le_def]
  apply Nat.le_trans

protected theorem lt_trans {x y z : BitVec n} : x < y → y < z → x < z := by
  simp only [lt_def]
  apply Nat.lt_trans

protected theorem le_total (x y : BitVec n) : x ≤ y ∨ y ≤ x := by
  simp only [le_def]
  apply Nat.le_total

protected theorem le_antisymm {x y : BitVec n} : x ≤ y → y ≤ x → x = y := by
  simp only [le_def, BitVec.toNat_eq]
  apply Nat.le_antisymm

protected theorem lt_asymm {x y : BitVec n} : x < y → ¬ y < x := by
  simp only [lt_def]
  apply Nat.lt_asymm

protected theorem lt_of_le_ne {x y : BitVec n} : x ≤ y → ¬ x = y → x < y := by
  simp only [lt_def, le_def, BitVec.toNat_eq]
  apply Nat.lt_of_le_of_ne

protected theorem ne_of_lt {x y : BitVec n} : x < y → x ≠ y := by
  simp only [lt_def, ne_eq, toNat_eq]
  apply Nat.ne_of_lt

protected theorem umod_lt (x : BitVec n) {y : BitVec n} : 0 < y → x % y < y := by
  simp only [ofNat_eq_ofNat, lt_def, toNat_ofNat, Nat.zero_mod]
  apply Nat.mod_lt

theorem not_lt_iff_le {x y : BitVec w} : (¬ x < y) ↔ y ≤ x := by
  constructor <;>
    (intro h; simp only [lt_def, Nat.not_lt, le_def] at h ⊢; omega)

protected theorem le_of_lt {x y : BitVec w} (h : x < y) : x ≤ y := Nat.le_of_lt h

protected theorem le_of_eq {x y : BitVec w} (h : x = y) : x ≤ y :=
  Nat.le_of_eq (toNat_eq.mp h)

@[simp]
theorem not_lt_zero {x : BitVec w} : ¬x < 0#w := of_decide_eq_false rfl

@[simp]
theorem le_zero_iff {x : BitVec w} : x ≤ 0#w ↔ x = 0#w := by
  constructor
  · intro h
    have : x ≥ 0 := not_lt_iff_le.mp not_lt_zero
    exact Eq.symm (BitVec.le_antisymm this h)
  · simp_all

@[simp]
theorem lt_one_iff {x : BitVec w} (h : 0 < w) : x < 1#w ↔ x = 0#w := by
  constructor
  · intro h₂
    rw [lt_def, toNat_ofNat, ← Int.ofNat_lt, Int.natCast_emod, Int.ofNat_one, Int.natCast_pow,
      Int.ofNat_two, @Int.emod_eq_of_lt 1 (2^w) (by omega) (by omega)] at h₂
    simp [toNat_eq, show x.toNat = 0 by omega]
  · simp_all

@[simp]
theorem not_allOnes_lt {x : BitVec w} : ¬allOnes w < x := by
  have : 2^w ≠ 0 := Ne.symm (NeZero.ne' (2^w))
  rw [BitVec.not_lt, le_def, Nat.le_iff_lt_add_one, toNat_allOnes, Nat.sub_one_add_one this]
  exact isLt x

@[simp]
theorem allOnes_le_iff {x : BitVec w} : allOnes w ≤ x ↔ x = allOnes w := by
  constructor
  · intro h
    have : x ≤ allOnes w := not_lt_iff_le.mp not_allOnes_lt
    exact Eq.symm (BitVec.le_antisymm h this)
  · simp_all

@[simp]
theorem lt_allOnes_iff {x : BitVec w} : x < allOnes w ↔ x ≠ allOnes w := by
  have := not_congr (@allOnes_le_iff w x)
  rw [BitVec.not_le] at this
  exact this

theorem le_of_zero_length (h : w = 0) {x y : BitVec w} : x ≤ y := by
  exact BitVec.le_of_eq (eq_of_zero_length h)

theorem pos_of_msb {x : BitVec w} (hx : x.msb = true) : 0#w < x := by
  apply Decidable.by_contra
  intro h
  rw [BitVec.not_lt, le_zero_iff] at h
  simp [h] at hx

@[simp]
theorem lt_of_msb_false_of_msb_true {x y : BitVec w} (hx : x.msb = false) (hy : y.msb = true) :
    x < y := by
  simp only [LT.lt]
  have := toNat_ge_of_msb_true hy
  have := toNat_lt_of_msb_false hx
  simp
  omega

/-! ### udiv -/

theorem udiv_def {x y : BitVec n} : x / y = BitVec.ofNat n (x.toNat / y.toNat) := by
  have h : x.toNat / y.toNat < 2 ^ n := Nat.lt_of_le_of_lt (Nat.div_le_self ..) (by omega)
  rw [← udiv_eq]
  simp [udiv, bitvec_to_nat, h, Nat.mod_eq_of_lt]

@[simp]
theorem toFin_udiv {x y : BitVec n} : (x / y).toFin = x.toFin / y.toFin := by
  rfl

@[simp, bitvec_to_nat]
theorem toNat_udiv {x y : BitVec n} : (x / y).toNat = x.toNat / y.toNat := by
  rfl

@[simp]
theorem zero_udiv {x : BitVec w} : (0#w) / x = 0#w := by
  simp [bitvec_to_nat]

@[simp]
theorem udiv_zero {x : BitVec n} : x / 0#n = 0#n := by
  simp [udiv_def]

@[simp]
theorem udiv_one {x : BitVec w} : x / 1#w = x := by
  simp only [toNat_eq, toNat_udiv, toNat_ofNat]
  cases w
  · simp [eq_nil x]
  · simp

@[simp]
theorem udiv_eq_and {x y : BitVec 1} :
    x / y = (x &&& y) := by
  have hx : x = 0#1 ∨ x = 1#1 := by bv_omega
  have hy : y = 0#1 ∨ y = 1#1 := by bv_omega
  rcases hx with rfl | rfl <;>
    rcases hy with rfl | rfl <;>
      rfl

@[simp]
theorem udiv_self {x : BitVec w} :
    x / x = if x == 0#w then 0#w else 1#w := by
  by_cases h : x = 0#w
  · simp [h]
  · simp only [toNat_eq, toNat_ofNat, Nat.zero_mod] at h
    simp only [beq_iff_eq, toNat_eq, toNat_ofNat, Nat.zero_mod, h,
      ↓reduceIte, toNat_udiv]
    rw [Nat.div_self (by omega), Nat.mod_eq_of_lt (by omega)]

theorem msb_udiv (x y : BitVec w) :
    (x / y).msb = (x.msb && y == 1#w) := by
  cases msb_x : x.msb
  · suffices x.toNat / y.toNat < 2 ^ (w - 1) by simpa [msb_eq_decide]
    calc
      x.toNat / y.toNat ≤ x.toNat     := by apply Nat.div_le_self
                      _ < 2 ^ (w - 1) := by simpa [msb_eq_decide] using msb_x
  . rcases w with _|w
    · contradiction
    · have : (y == 1#_) = decide (y.toNat = 1) := by
        simp [(· == ·), toNat_eq]
      simp only [this, Bool.true_and]
      match hy : y.toNat with
      | 0 =>
        obtain rfl : y = 0#_ := eq_of_toNat_eq hy
        simp
      | 1 =>
        obtain rfl : y = 1#_ := eq_of_toNat_eq (by simp [hy])
        simpa using msb_x
      | y + 2 =>
        suffices x.toNat / (y + 2) < 2 ^ w by
          simp_all [msb_eq_decide]
        calc
          x.toNat / (y + 2)
            ≤ x.toNat / 2 := by apply Nat.div_add_le_right (by omega)
          _ < 2 ^ w       := by omega

@[simp]
theorem msb_udiv_eq_false_of {x : BitVec w} {y : BitVec w} (h : x.msb = false) :
    (x / y).msb = false := by
  simp [msb_udiv, h]

/--
If `x` is nonnegative (i.e., does not have its msb set),
then `x / y` is nonnegative, thus `toInt` and `toNat` coincide.
-/
theorem toInt_udiv_of_msb {x : BitVec w} (h : x.msb = false) (y : BitVec w) :
    (x / y).toInt = x.toNat / y.toNat := by
  simp [toInt_eq_msb_cond, msb_udiv_eq_false_of h]

/-- Unsigned division is zero if and only if either the denominator is zero,
or the numerator is unsigned less than the denominator -/
theorem udiv_eq_zero_iff_eq_zero_or_lt {x y : BitVec w} :
     x / y = 0#w ↔ (y = 0#w ∨ x < y) := by
    simp [toNat_eq, toNat_udiv, toNat_ofNat, Nat.zero_mod, Nat.div_eq_zero_iff, BitVec.lt_def]

theorem udiv_ne_zero_iff_ne_zero_and_le {x y : BitVec w} :
     ¬ (x / y = 0#w) ↔ (y ≠ 0#w ∧ y ≤ x) := by
  simp only [ne_eq, udiv_eq_zero_iff_eq_zero_or_lt, _root_.not_or, BitVec.not_lt]

/-! ### umod -/

theorem umod_def {x y : BitVec n} :
    x % y = BitVec.ofNat n (x.toNat % y.toNat) := by
  rw [← umod_eq]
  have h : x.toNat % y.toNat < 2 ^ n := Nat.lt_of_le_of_lt (Nat.mod_le _ _) x.isLt
  simp [umod, bitvec_to_nat, Nat.mod_eq_of_lt h]

@[simp, bitvec_to_nat]
theorem toNat_umod {x y : BitVec n} :
    (x % y).toNat = x.toNat % y.toNat := rfl

@[simp]
theorem toFin_umod {x y : BitVec w} :
    (x % y).toFin = x.toFin % y.toFin := rfl

@[simp]
theorem umod_zero {x : BitVec n} : x % 0#n = x := by
  simp [umod_def]

@[simp]
theorem zero_umod {x : BitVec w} : (0#w) % x = 0#w := by
  simp [bitvec_to_nat]

@[simp]
theorem umod_one {x : BitVec w} : x % (1#w) = 0#w := by
  simp only [toNat_eq, toNat_umod, toNat_ofNat, Nat.zero_mod]
  cases w
  · simp [eq_nil x]
  · simp [Nat.mod_one]

@[simp]
theorem umod_self {x : BitVec w} : x % x = 0#w := by
  simp [bitvec_to_nat]

@[simp]
theorem umod_eq_and {x y : BitVec 1} : x % y = x &&& (~~~y) := by
  have hx : x = 0#1 ∨ x = 1#1 := by bv_omega
  have hy : y = 0#1 ∨ y = 1#1 := by bv_omega
  rcases hx with rfl | rfl <;>
    rcases hy with rfl | rfl <;>
      rfl

theorem umod_eq_of_lt {x y : BitVec w} (h : x < y) :
    x % y = x := by
  apply eq_of_toNat_eq
  simp [Nat.mod_eq_of_lt h]

@[simp]
theorem msb_umod {x y : BitVec w} :
    (x % y).msb = (x.msb && (x < y || y == 0#w)) := by
  rw [msb_eq_decide, toNat_umod]
  cases msb_x : x.msb
  · suffices x.toNat % y.toNat < 2 ^ (w - 1) by simpa
    calc
      x.toNat % y.toNat ≤ x.toNat     := by apply Nat.mod_le
                      _ < 2 ^ (w - 1) := by simpa [msb_eq_decide] using msb_x
  . by_cases hy : y = 0
    · simp_all [msb_eq_decide]
    · suffices 2 ^ (w - 1) ≤ x.toNat % y.toNat ↔ x < y by simp_all
      by_cases x_lt_y : x < y
      . simp_all [Nat.mod_eq_of_lt x_lt_y, msb_eq_decide]
      · suffices x.toNat % y.toNat < 2 ^ (w - 1) by
          simpa [x_lt_y]
        have y_le_x : y.toNat ≤ x.toNat := by
          simpa using x_lt_y
        replace hy : y.toNat ≠ 0 :=
          toNat_ne_iff_ne.mpr hy
        by_cases msb_y : y.toNat < 2 ^ (w - 1)
        · have : x.toNat % y.toNat < y.toNat := Nat.mod_lt _ (by omega)
          omega
        · rcases w with _|w
          · contradiction
          simp only [Nat.add_one_sub_one]
          replace msb_y : 2 ^ w ≤ y.toNat := by
            simpa using msb_y
          have : y.toNat ≤ y.toNat * (x.toNat / y.toNat) := by
              apply Nat.le_mul_of_pos_right
              apply Nat.div_pos y_le_x
              omega
          have : x.toNat % y.toNat ≤ x.toNat - y.toNat := by
            rw [Nat.mod_eq_sub]; omega
          omega

theorem toInt_umod {x y : BitVec w} :
    (x % y).toInt = (x.toNat % y.toNat : Int).bmod (2 ^ w) := by
  simp [toInt_eq_toNat_bmod]

theorem toInt_umod_of_msb {x y : BitVec w} (h : x.msb = false) :
    (x % y).toInt = x.toInt % y.toNat := by
  simp [toInt_eq_msb_cond, h]

@[simp]
theorem msb_umod_of_msb_false_of_ne_zero {x y : BitVec w} (hmsb : y.msb = false) (h_ne_zero : y ≠ 0#w) :
    (x % y).msb = false := by
  simp only [msb_umod, Bool.and_eq_false_imp, Bool.or_eq_false_iff, beq_eq_false_iff_ne,
    ne_eq, h_ne_zero]
  intro h
  simp [BitVec.le_of_lt, lt_of_msb_false_of_msb_true hmsb h]

/-! ### smtUDiv -/

theorem smtUDiv_eq (x y : BitVec w) : smtUDiv x y = if y = 0#w then allOnes w else x / y := by
  simp [smtUDiv]

@[simp]
theorem smtUDiv_zero {x : BitVec n} : x.smtUDiv 0#n = allOnes n := rfl

/-! ### sdiv -/

/-- Equation theorem for `sdiv` in terms of `udiv`. -/
theorem sdiv_eq (x y : BitVec w) : x.sdiv y =
  match x.msb, y.msb with
  | false, false => udiv x y
  | false, true  =>  - (x.udiv (- y))
  | true,  false => - ((- x).udiv y)
  | true,  true  => (- x).udiv (- y) := by
  rw [BitVec.sdiv]
  rcases x.msb <;> rcases y.msb <;> simp

@[bitvec_to_nat]
theorem toNat_sdiv {x y : BitVec w} : (x.sdiv y).toNat =
    match x.msb, y.msb with
    | false, false => (udiv x y).toNat
    | false, true  =>  (- (x.udiv (- y))).toNat
    | true,  false => (- ((- x).udiv y)).toNat
    | true,  true  => ((- x).udiv (- y)).toNat := by
  simp only [sdiv_eq]
  by_cases h : x.msb <;> by_cases h' : y.msb <;> simp [h, h']

@[simp]
theorem zero_sdiv {x : BitVec w} : (0#w).sdiv x = 0#w := by
  simp only [sdiv_eq]
  rcases x.msb with msb | msb <;> simp

@[simp]
theorem sdiv_zero {x : BitVec n} : x.sdiv 0#n = 0#n := by
  simp only [sdiv_eq, msb_zero]
  rcases x.msb with msb | msb <;> apply eq_of_toNat_eq <;> simp

@[simp]
theorem sdiv_one {x : BitVec w} : x.sdiv 1#w = x := by
  simp only [sdiv_eq]
  · by_cases h : w = 1
    · subst h
      rcases x.msb with msb | msb <;> simp
    · rcases x.msb with msb | msb <;> simp [h]

theorem sdiv_eq_and (x y : BitVec 1) : x.sdiv y = x &&& y := by
  have hx : x = 0#1 ∨ x = 1#1 := by bv_omega
  have hy : y = 0#1 ∨ y = 1#1 := by bv_omega
  rcases hx with rfl | rfl <;>
    rcases hy with rfl | rfl <;>
      simp

@[simp]
theorem sdiv_self {x : BitVec w} :
    x.sdiv x = if x == 0#w then 0#w else 1#w := by
  simp [sdiv_eq]
  · by_cases h : w = 1
    · subst h
      rcases x.msb with msb | msb <;> simp
    · rcases x.msb with msb | msb <;> simp

/-- Unsigned division never overflows. -/
theorem toNat_div_toNat_lt {w : Nat} {x y : BitVec w} :
    x.toNat / y.toNat < 2 ^ w := by
  have hy : y.toNat = 0 ∨ y.toNat = 1 ∨ 1 < y.toNat := by omega
  rcases hy with hy|hy|hy
  · simp [hy]; omega
  · simp [hy]; omega
  · rw [Nat.div_lt_iff_lt_mul (k := y.toNat) (x := x.toNat) (y := 2 ^ w) (by omega), show x.toNat = x.toNat * 1 by omega]
    apply Nat.mul_lt_mul_of_le_of_lt (by omega) (by omega) (by omega)

/-- Non-overflowing signed division bounds when numerator is nonneg, denominator is nonneg. -/
theorem toInt_ediv_toInt_lt_of_nonneg_of_nonneg {w : Nat} {x y : BitVec w} (hx : 0 ≤ x.toInt) (hy : 0 ≤ y.toInt) :
    x.toInt / y.toInt < 2 ^ (w - 1) := by
  rcases w with _|w
  · simp [of_length_zero]
  · have xle := le_two_mul_toInt (x := x); have xlt := two_mul_toInt_lt (x := x)
    by_cases hy' : y.toInt = 1
    · simp [hy', Int.ediv_one]; omega
    · by_cases hx' : x.toInt = 0
      · simp only [hx', Int.zero_ediv, Nat.add_one_sub_one, gt_iff_lt]
        norm_cast
        exact Nat.two_pow_pos (w := w)
      · have := Int.ediv_lt_self_of_pos_of_ne_one (x := x.toInt) (y := y.toInt) (by omega) (by omega)
        simp; omega

/-- Non-overflowing signed division bounds when numerator is nonpos, denominator is nonneg. -/
theorem toInt_ediv_toInt_nonpos_of_nonpos_of_nonneg {w : Nat} {x y : BitVec w} (hx : x.toInt ≤ 0) (hy : 0 ≤ y.toInt) :
    x.toInt / y.toInt ≤ 0 := by
  rcases w with _|w
  · simp [of_length_zero]
  · by_cases hx' : x.toInt = 0
    · simp [hx']
    · by_cases hy' : y.toInt = 0
      · simp [hy']
      · have := Int.ediv_neg_of_neg_of_pos (a := x.toInt) (b := y.toInt) (by omega) (by omega)
        simp; omega

/-- Non-overflowing signed division bounds when numerator is nonneg, denominator is nonpos. -/
theorem toInt_ediv_toInt_nonpos_of_nonneg_of_nonpos {w : Nat} {x y : BitVec w} (hx : 0 ≤ x.toInt) (hy : y.toInt ≤ 0) :
   x.toInt / y.toInt ≤ 0 := by
  rcases w with _|w
  · simp [of_length_zero]
  · by_cases hy' : y.toInt = -1
    · simp [hy']; omega
    · have := Int.ediv_nonpos_of_nonneg_of_nonpos (a := x.toInt) (b := y.toInt) (by omega) (by omega)
      simp; omega

/-- Given the definition of ediv/emod for signed integer division (https://dl.acm.org/doi/pdf/10.1145/128861.128862)
  we have that for two integers `x` and `y`: `x/y = q ↔ x.ediv y = q ↔ r = x.emod y`
  and in particular: `-1/y = q ↔ -1.ediv y = q ↔ r = -1.emod y`.
  from which it follows that:
  (-1)/0 = 0
  (-1)/y = -1 when 0 < y
  (-1)/(-5) = 1 when y < 0
-/
theorem neg_one_ediv_toInt_eq {w : Nat} {y : BitVec w} :
    (-1) / y.toInt = if y.toInt = 0 then 0 else if 0 < y.toInt then -1 else 1 := by
  rcases w with _|_|w
  · simp [of_length_zero]
  · cases eq_zero_or_eq_one y
    · case _ h => simp [h]
    · case _ h => simp [h]
  · by_cases 0 < y.toInt
    · simp [Int.sign_eq_one_of_pos (a := y.toInt) (by omega), Int.neg_one_ediv]
      omega
    · by_cases hy : y.toInt = 0
      · simp [hy]
      · simp [Int.sign_eq_neg_one_of_neg (a := y.toInt) (by omega), Int.neg_one_ediv]
        omega

/-- Non-overflowing signed division bounds when numerator is nonpos, denominator is less than -1. -/
theorem toInt_ediv_toInt_lt_of_nonpos_of_lt_neg_one {w : Nat} {x y : BitVec w} (hx : x.toInt ≤ 0) (hy : y.toInt < -1) :
    x.toInt / y.toInt < 2 ^ (w - 1) := by
  rcases w with _|_|w
  · simp [of_length_zero]
  · have hy := eq_zero_or_eq_one (a := y)
    simp [← toInt_inj, toInt_zero] at hy
    omega
  · have xle := le_two_mul_toInt (x := x); have xlt := two_mul_toInt_lt (x := x)
    have hx' : x.toInt = 0 ∨ x.toInt = - 1 ∨ x.toInt < - 1 := by omega
    rcases hx' with hx'|hx'|hx'
    · simp [hx']; omega
    · have := BitVec.neg_one_ediv_toInt_eq (y := y)
      simp only [
        Int.reduceNeg] at this
      simp [hx', this]
      omega
    · have := Int.ediv_lt_natAbs_self_of_lt_neg_one_of_lt_neg_one (x := x.toInt) (y := y.toInt) (by omega) hy
      simp; omega

/-- Signed division of (x y : BitVec w) is always -2 ^ w ≤ x.toInt / y.toInt. -/
theorem neg_two_pow_le_toInt_ediv {x y : BitVec w} :
    - 2 ^ (w - 1) ≤ x.toInt / y.toInt := by
  have xlt := @toInt_lt w x; have lex := @le_toInt w x
  by_cases hx : 0 ≤ x.toInt <;> by_cases hy : 0 ≤ y.toInt
  · have := Int.ediv_nonneg_of_nonneg_of_nonneg (x := x.toInt) (y := y.toInt) hx hy
    omega
  · have := Int.neg_self_le_ediv_of_nonneg_of_nonpos (x := x.toInt) (y := y.toInt) hx (by omega)
    omega
  · have := Int.self_le_ediv_of_nonpos_of_nonneg (x := x.toInt) (y := y.toInt) (by omega) hy
    omega
  · have := Int.ediv_nonneg_of_nonpos_of_nonpos (a := x.toInt) (b := y.toInt) (by omega) (by omega)
    omega

/-! ### smtSDiv -/

theorem smtSDiv_eq (x y : BitVec w) : smtSDiv x y =
  match x.msb, y.msb with
  | false, false => smtUDiv x y
  | false, true  => -(smtUDiv x (-y))
  | true,  false => -(smtUDiv (-x) y)
  | true,  true  => smtUDiv (-x) (-y) := by
  rw [BitVec.smtSDiv]
  rcases x.msb <;> rcases y.msb <;> simp

@[simp]
theorem smtSDiv_zero {x : BitVec n} : x.smtSDiv 0#n = if x.slt 0#n then 1#n else (allOnes n) := by
  rcases hx : x.msb <;> simp [smtSDiv, slt_zero_iff_msb_cond, hx, ← neg_one_eq_allOnes]

/-! ### srem -/

theorem srem_eq (x y : BitVec w) : srem x y =
  match x.msb, y.msb with
  | false, false => x % y
  | false, true  => x % (-y)
  | true,  false => - ((-x) % y)
  | true,  true  => -((-x) % (-y)) := by
  rw [BitVec.srem]
  rcases x.msb <;> rcases y.msb <;> simp

@[simp] theorem srem_zero {x : BitVec w} : x.srem 0#w = x := by
  cases h : x.msb <;> simp [h, srem_eq]

@[simp] theorem zero_srem {x : BitVec w} : (0#w).srem x = 0#w := by
  cases h : x.msb <;> simp [h, srem_eq]

@[simp] theorem srem_one {x : BitVec w} : x.srem 1#w = 0#w := by
  cases h : x.msb <;> by_cases hw : w = 1 <;> (try subst hw) <;> simp_all [srem_eq]

@[simp] theorem srem_self {x : BitVec w} : x.srem x = 0#w := by
  cases h : x.msb <;> simp [h, srem_eq]

/-! ### smod -/

/-- Equation theorem for `smod` in terms of `umod`. -/
theorem smod_eq (x y : BitVec w) : x.smod y =
  match x.msb, y.msb with
  | false, false => x.umod y
  | false, true =>
    let u := x.umod (- y)
    (if u = 0#w then u else u + y)
  | true, false =>
    let u := umod (- x) y
    (if u = 0#w then u else y - u)
  | true, true => - ((- x).umod (- y)) := by
  rw [BitVec.smod]
  rcases x.msb <;> rcases y.msb <;> simp

@[bitvec_to_nat]
theorem toNat_smod {x y : BitVec w} : (x.smod y).toNat =
    match x.msb, y.msb with
    | false, false => (x.umod y).toNat
    | false, true =>
      let u := x.umod (- y)
      (if u = 0#w then u.toNat else (u + y).toNat)
    | true, false =>
      let u := (-x).umod y
      (if u = 0#w then u.toNat else (y - u).toNat)
    | true, true => (- ((- x).umod (- y))).toNat := by
  simp only [smod_eq]
  by_cases h : x.msb <;> by_cases h' : y.msb
  <;> by_cases h'' : (-x).umod y = 0#w <;> by_cases h''' : x.umod (-y) = 0#w
  <;> simp only [h, h', h'', h''']
  <;> simp only [umod, toNat_eq, toNat_ofNatLT, toNat_ofNat, Nat.zero_mod] at h'' h'''
  <;> simp

@[simp]
theorem smod_zero {x : BitVec w} : x.smod 0#w = x := by
  simp only [smod_eq, msb_zero]
  rcases x.msb with msb | msb <;> apply eq_of_toNat_eq
  · simp
  · by_cases h : x = 0#w <;> simp [h]

@[simp]
theorem zero_smod {x : BitVec w} : (0#w).smod x = 0#w := by
  cases _ : x.msb <;> simp_all [smod_eq]

/-! ### ofBoolList -/

@[simp] theorem getMsbD_ofBoolListBE : (ofBoolListBE bs).getMsbD i = bs.getD i false := by
  induction bs generalizing i <;> cases i <;> simp_all [ofBoolListBE]

@[simp] theorem getLsbD_ofBoolListBE :
    (ofBoolListBE bs).getLsbD i = (decide (i < bs.length) && bs.getD (bs.length - 1 - i) false) := by
  simp [getLsbD_eq_getMsbD]

@[simp] theorem getElem_ofBoolListBE (h : i < bs.length) :
    (ofBoolListBE bs)[i] = bs[bs.length - 1 - i] := by
  rw [← getLsbD_eq_getElem, getLsbD_ofBoolListBE]
  simp only [h, decide_true, List.getD_eq_getElem?_getD, Bool.true_and]
  rw [List.getElem?_eq_getElem (by omega)]
  simp

@[simp] theorem getLsbD_ofBoolListLE : (ofBoolListLE bs).getLsbD i = bs.getD i false := by
  induction bs generalizing i <;> cases i <;> simp_all [ofBoolListLE]

set_option linter.missingDocs false in
@[deprecated getLsbD_ofBoolListLE (since := "2025-04-04")] abbrev getLsb_ofBoolListLE := @getLsbD_ofBoolListLE

@[simp] theorem getMsbD_ofBoolListLE :
    (ofBoolListLE bs).getMsbD i = (decide (i < bs.length) && bs.getD (bs.length - 1 - i) false) := by
  simp [getMsbD_eq_getLsbD]

/-! # Rotate Left -/

/--`rotateLeft` is defined in terms of left and right shifts. -/
theorem rotateLeft_def {x : BitVec w} {r : Nat} :
    x.rotateLeft r = (x <<< (r % w)) ||| (x >>> (w - r % w)) := by
  simp only [rotateLeft, rotateLeftAux]

/-- `rotateLeft` is invariant under `mod` by the bitwidth. -/
@[simp]
theorem rotateLeft_mod_eq_rotateLeft {x : BitVec w} {r : Nat} :
    x.rotateLeft (r % w) = x.rotateLeft r := by
  simp only [rotateLeft, Nat.mod_mod]

/-- `rotateLeft` equals the bit fiddling definition of `rotateLeftAux` when the rotation amount is
smaller than the bitwidth. -/
theorem rotateLeft_eq_rotateLeftAux_of_lt {x : BitVec w} {r : Nat} (hr : r < w) :
    x.rotateLeft r = x.rotateLeftAux r := by
  simp only [rotateLeft, Nat.mod_eq_of_lt hr]


/--
Accessing bits in `x.rotateLeft r` the range `[0, r)` is equal to
accessing bits `x` in the range `[w - r, w)`.

Proof by example:
Let x := <6 5 4 3 2 1 0> : BitVec 7.
x.rotateLeft 2 = (<6 5 | 4 3 2 1 0>).rotateLeft 2 = <3 2 1 0 | 6 5>

(x.rotateLeft 2).getLsbD ⟨i, i < 2⟩
= <3 2 1 0 | 6 5>.getLsbD ⟨i, i < 2⟩
= <6 5>[i]
= <6 5 | 4 3 2 1 0>[i + len(<4 3 2 1 0>)]
= <6 5 | 4 3 2 1 0>[i + 7 - 2]
-/
theorem getLsbD_rotateLeftAux_of_lt {x : BitVec w} {r : Nat} {i : Nat} (hi : i < r) :
    (x.rotateLeftAux r).getLsbD i = x.getLsbD (w - r + i) := by
  rw [rotateLeftAux, getLsbD_or, getLsbD_ushiftRight]
  simp; omega

/--
Accessing bits in `x.rotateLeft r` the range `[r, w)` is equal to
accessing bits `x` in the range `[0, w - r)`.

Proof by example:
Let x := <6 5 4 3 2 1 0> : BitVec 7.
x.rotateLeft 2 = (<6 5 | 4 3 2 1 0>).rotateLeft 2 = <3 2 1 0 | 6 5>

(x.rotateLeft 2).getLsbD ⟨i, i ≥ 2⟩
= <3 2 1 0 | 6 5>.getLsbD ⟨i, i ≥ 2⟩
= <3 2 1 0>[i - 2]
= <6 5 | 3 2 1 0>[i - 2]

Intuitively, grab the full width (7), then move the marker `|` by `r` to the right `(-2)`
Then, access the bit at `i` from the right `(+i)`.
 -/
theorem getLsbD_rotateLeftAux_of_ge {x : BitVec w} {r : Nat} {i : Nat} (hi : i ≥ r) :
    (x.rotateLeftAux r).getLsbD i = (decide (i < w) && x.getLsbD (i - r)) := by
  rw [rotateLeftAux, getLsbD_or]
  suffices (x >>> (w - r)).getLsbD i = false by
    have hiltr : decide (i < r) = false := by
      simp [hi]
    simp [getLsbD_shiftLeft, Bool.or_false, hiltr, this]
  simp only [getLsbD_ushiftRight]
  apply getLsbD_of_ge
  omega

set_option linter.missingDocs false in
@[deprecated getLsbD_rotateLeftAux_of_lt (since := "2025-04-04")]
abbrev getLsbD_rotateLeftAux_of_le := @getLsbD_rotateLeftAux_of_lt

set_option linter.missingDocs false in
@[deprecated getLsbD_rotateLeftAux_of_ge (since := "2025-04-04")]
abbrev getLsbD_rotateLeftAux_of_geq := @getLsbD_rotateLeftAux_of_ge

/-- When `r < w`, we give a formula for `(x.rotateLeft r).getLsbD i`. -/
theorem getLsbD_rotateLeft_of_le {x : BitVec w} {r i : Nat} (hr: r < w) :
    (x.rotateLeft r).getLsbD i =
      cond (i < r)
      (x.getLsbD (w - r + i))
      (decide (i < w) && x.getLsbD (i - r)) := by
  · rw [rotateLeft_eq_rotateLeftAux_of_lt hr]
    by_cases h : i < r
    · simp [h, getLsbD_rotateLeftAux_of_lt h]
    · simp [h, getLsbD_rotateLeftAux_of_ge <| Nat.ge_of_not_lt h]

@[simp]
theorem getLsbD_rotateLeft {x : BitVec w} {r i : Nat}  :
    (x.rotateLeft r).getLsbD i =
      cond (i < r % w)
      (x.getLsbD (w - (r % w) + i))
      (decide (i < w) && x.getLsbD (i - (r % w))) := by
  rcases w with ⟨rfl, w⟩
  · simp
  · rw [← rotateLeft_mod_eq_rotateLeft, getLsbD_rotateLeft_of_le (Nat.mod_lt _ (by omega))]

@[simp]
theorem getElem_rotateLeft {x : BitVec w} {r i : Nat} (h : i < w) :
    (x.rotateLeft r)[i] =
      if h' : i < r % w then x[(w - (r % w) + i)] else x[i - (r % w)] := by
  simp [← BitVec.getLsbD_eq_getElem, h]

theorem getMsbD_rotateLeftAux_of_lt {x : BitVec w} {r : Nat} {i : Nat} (hi : i < w - r) :
    (x.rotateLeftAux r).getMsbD i = x.getMsbD (r + i) := by
  rw [rotateLeftAux, getMsbD_or]
  simp [show i < w - r by omega, Nat.add_comm]

theorem getMsbD_rotateLeftAux_of_ge {x : BitVec w} {r : Nat} {i : Nat} (hi : i ≥ w - r) :
    (x.rotateLeftAux r).getMsbD i = (decide (i < w) && x.getMsbD (i - (w - r))) := by
  simp [rotateLeftAux, getMsbD_or, show i + r ≥ w by omega, show ¬i < w - r by omega]

/--
If a number `w * n ≤ i < w * (n + 1)`, then `i - w * n` equals `i % w`.
This is true by subtracting `w * n` from the inequality, giving
`0 ≤ i - w * n < w`, which uniquely identifies `i % w`.
-/
private theorem Nat.sub_mul_eq_mod_of_lt_of_le (hlo : w * n ≤ i) (hhi : i < w * (n + 1)) :
    i - w * n = i % w := by
  rw [Nat.mod_def]
  congr
  symm
  apply Nat.div_eq_of_lt_le
    (by rw [Nat.mul_comm]; omega)
    (by rw [Nat.mul_comm]; omega)

/-- When `r < w`, we give a formula for `(x.rotateLeft r).getMsbD i`. -/
theorem getMsbD_rotateLeft_of_lt {n w : Nat} {x : BitVec w} (hi : r < w):
    (x.rotateLeft r).getMsbD n = (decide (n < w) && x.getMsbD ((r + n) % w)) := by
  rcases w with rfl | w
  · simp
  · rw [BitVec.rotateLeft_eq_rotateLeftAux_of_lt (by omega)]
    by_cases h : n < (w + 1) - r
    · simp [getMsbD_rotateLeftAux_of_lt h, Nat.mod_eq_of_lt, show r + n < (w + 1) by omega, show n < w + 1 by omega]
    · simp [getMsbD_rotateLeftAux_of_ge <| Nat.ge_of_not_lt h]
      by_cases h₁ : n < w + 1
      · simp only [h₁, decide_true, Bool.true_and]
        have h₂ : (r + n) < 2 * (w + 1) := by omega
        congr 1
        rw [← Nat.sub_mul_eq_mod_of_lt_of_le (n := 1) (by omega) (by omega)]
        omega
      · simp [h₁]

theorem getMsbD_rotateLeft {r n w : Nat} {x : BitVec w} :
    (x.rotateLeft r).getMsbD n = (decide (n < w) && x.getMsbD ((r + n) % w)) := by
  rcases w with rfl | w
  · simp
  · by_cases h : r < w
    · rw [getMsbD_rotateLeft_of_lt (by omega)]
    · rw [← rotateLeft_mod_eq_rotateLeft, getMsbD_rotateLeft_of_lt (by apply Nat.mod_lt; simp)]
      simp

@[simp]
theorem msb_rotateLeft {m w : Nat} {x : BitVec w} :
    (x.rotateLeft m).msb = x.getMsbD (m % w) := by
  simp only [BitVec.msb, getMsbD_rotateLeft]
  by_cases h : w = 0
  · simp [h]
  · simp
    omega

@[simp]
theorem toNat_rotateLeft {x : BitVec w} {r : Nat} :
    (x.rotateLeft r).toNat = (x.toNat <<< (r % w)) % (2^w) ||| x.toNat >>> (w - r % w) := by
  simp only [rotateLeft_def, toNat_shiftLeft, toNat_ushiftRight, toNat_or]

theorem toInt_rotateLeft {x : BitVec w} {r : Nat} :
  (x.rotateLeft r).toInt =
    ((x <<< (r % w)).toNat ||| (x >>> (w - r % w)).toNat : Int).bmod (2 ^ w) := by
  simp [rotateLeft_def, toInt_or]

theorem toFin_rotateLeft {x : BitVec w} {r : Nat} :
  (x.rotateLeft r).toFin =
    Fin.ofNat (2 ^ w) (x.toNat <<< (r % w)) ||| x.toFin / Fin.ofNat (2 ^ w) (2 ^ (w - r % w)) := by
  simp [rotateLeft_def, toFin_shiftLeft, toFin_ushiftRight, toFin_or]

/-! ## Rotate Right -/

/-- `rotateRight` is defined in terms of left and right shifts. -/
theorem rotateRight_def {x : BitVec w} {r : Nat} :
    x.rotateRight r = (x >>> (r % w)) ||| (x <<< (w - r % w)) := by
  simp only [rotateRight, rotateRightAux]

/--
Accessing bits in `x.rotateRight r` the range `[0, w-r)` is equal to
accessing bits `x` in the range `[r, w)`.

Proof by example:
Let x := <6 5 4 3 2 1 0> : BitVec 7.
x.rotateRight 2 = (<6 5 4 3 2 | 1 0>).rotateRight 2 = <1 0 | 6 5 4 3 2>

(x.rotateLeft 2).getLsbD ⟨i, i ≤ 7 - 2⟩
= <1 0 | 6 5 4 3 2>.getLsbD ⟨i, i ≤ 7 - 2⟩
= <6 5 4 3 2>.getLsbD i
= <6 5 4 3 2 | 1 0>[i + 2]
-/
theorem getLsbD_rotateRightAux_of_lt {x : BitVec w} {r : Nat} {i : Nat} (hi : i < w - r) :
    (x.rotateRightAux r).getLsbD i = x.getLsbD (r + i) := by
  rw [rotateRightAux, getLsbD_or, getLsbD_ushiftRight]
  suffices (x <<< (w - r)).getLsbD i = false by
    simp only [this, Bool.or_false]
  simp only [getLsbD_shiftLeft, Bool.and_eq_false_imp, Bool.and_eq_true, decide_eq_true_eq,
    Bool.not_eq_true', decide_eq_false_iff_not, Nat.not_lt, and_imp]
  omega

/--
Accessing bits in `x.rotateRight r` the range `[w-r, w)` is equal to
accessing bits `x` in the range `[0, r)`.

Proof by example:
Let x := <6 5 4 3 2 1 0> : BitVec 7.
x.rotateRight 2 = (<6 5 4 3 2 | 1 0>).rotateRight 2 = <1 0 | 6 5 4 3 2>

(x.rotateLeft 2).getLsbD ⟨i, i ≥ 7 - 2⟩
= <1 0 | 6 5 4 3 2>.getLsbD ⟨i, i ≤ 7 - 2⟩
= <1 0>.getLsbD (i - len(<6 5 4 3 2>)
= <6 5 4 3 2 | 1 0> (i - len<6 4 4 3 2>)
 -/
theorem getLsbD_rotateRightAux_of_ge {x : BitVec w} {r : Nat} {i : Nat} (hi : i ≥ w - r) :
    (x.rotateRightAux r).getLsbD i = (decide (i < w) && x.getLsbD (i - (w - r))) := by
  rw [rotateRightAux, getLsbD_or]
  suffices (x >>> r).getLsbD i = false by
    simp only [this, getLsbD_shiftLeft, Bool.false_or]
    by_cases hiw : i < w
    <;> simp [hiw, hi]
  simp only [getLsbD_ushiftRight]
  apply getLsbD_of_ge
  omega

set_option linter.missingDocs false in
@[deprecated getLsbD_rotateRightAux_of_lt (since := "2025-04-04")]
abbrev getLsbD_rotateRightAux_of_le := @getLsbD_rotateRightAux_of_lt

set_option linter.missingDocs false in
@[deprecated getLsbD_rotateRightAux_of_ge (since := "2025-04-04")]
abbrev getLsbD_rotateRightAux_of_geq := @getLsbD_rotateRightAux_of_ge

/-- `rotateRight` equals the bit fiddling definition of `rotateRightAux` when the rotation amount is
smaller than the bitwidth. -/
theorem rotateRight_eq_rotateRightAux_of_lt {x : BitVec w} {r : Nat} (hr : r < w) :
    x.rotateRight r = x.rotateRightAux r := by
  simp only [rotateRight, Nat.mod_eq_of_lt hr]

/-- rotateRight is invariant under `mod` by the bitwidth. -/
@[simp]
theorem rotateRight_mod_eq_rotateRight {x : BitVec w} {r : Nat} :
    x.rotateRight (r % w) = x.rotateRight r := by
  simp only [rotateRight, Nat.mod_mod]

/-- When `r < w`, we give a formula for `(x.rotateRight r).getLsb i`. -/
theorem getLsbD_rotateRight_of_lt {x : BitVec w} {r i : Nat} (hr: r < w) :
    (x.rotateRight r).getLsbD i =
      cond (i < w - r)
      (x.getLsbD (r + i))
      (decide (i < w) && x.getLsbD (i - (w - r))) := by
  · rw [rotateRight_eq_rotateRightAux_of_lt hr]
    by_cases h : i < w - r
    · simp [h, getLsbD_rotateRightAux_of_lt h]
    · simp [h, getLsbD_rotateRightAux_of_ge <| Nat.le_of_not_lt h]

@[simp]
theorem getLsbD_rotateRight {x : BitVec w} {r i : Nat} :
    (x.rotateRight r).getLsbD i =
      cond (i < w - (r % w))
      (x.getLsbD ((r % w) + i))
      (decide (i < w) && x.getLsbD (i - (w - (r % w)))) := by
  rcases w with ⟨rfl, w⟩
  · simp
  · rw [← rotateRight_mod_eq_rotateRight, getLsbD_rotateRight_of_lt (Nat.mod_lt _ (by omega))]

@[simp]
theorem getElem_rotateRight {x : BitVec w} {r i : Nat} (h : i < w) :
    (x.rotateRight r)[i] = if h' : i < w - (r % w) then x[(r % w) + i] else x[(i - (w - (r % w)))] := by
  simp [← BitVec.getLsbD_eq_getElem, getLsbD_rotateRight, h]

theorem getMsbD_rotateRightAux_of_lt {x : BitVec w} {r : Nat} {i : Nat} (hi : i < r) :
    (x.rotateRightAux r).getMsbD i = x.getMsbD (i + (w - r)) := by
  rw [rotateRightAux, getMsbD_or, getMsbD_ushiftRight]
  simp [show i < r by omega]

theorem getMsbD_rotateRightAux_of_ge {x : BitVec w} {r : Nat} {i : Nat} (hi : i ≥ r) :
    (x.rotateRightAux r).getMsbD i = (decide (i < w) && x.getMsbD (i - r)) := by
  simp [rotateRightAux, show ¬ i < r by omega, show i + (w - r) ≥ w by omega]

/-- When `m < w`, we give a formula for `(x.rotateLeft m).getMsbD i`. -/
-- This should not be a simp lemma as `getMsbD_rotateRight` will apply first.
theorem getMsbD_rotateRight_of_lt {w n m : Nat} {x : BitVec w} (hr : m < w) :
    (x.rotateRight m).getMsbD n = (decide (n < w) && (if (n < m % w)
    then x.getMsbD ((w + n - m % w) % w) else x.getMsbD (n - m % w))) := by
  rcases w with rfl | w
  · simp
  · rw [rotateRight_eq_rotateRightAux_of_lt (by omega)]
    by_cases h : n < m
    · simp only [getMsbD_rotateRightAux_of_lt h, show n < w + 1 by omega, decide_true,
        show m % (w + 1) = m by rw [Nat.mod_eq_of_lt hr], h, ↓reduceIte,
        show (w + 1 + n - m) < (w + 1) by omega, Nat.mod_eq_of_lt, Bool.true_and]
      congr 1
      omega
    · simp [getMsbD_rotateRightAux_of_ge <| Nat.ge_of_not_lt h]
      by_cases h₁ : n < w + 1
      · simp [h, h₁, decide_true, Bool.true_and, Nat.mod_eq_of_lt hr]
      · simp [h₁]

@[simp]
theorem getMsbD_rotateRight {w n m : Nat} {x : BitVec w} :
    (x.rotateRight m).getMsbD n = (decide (n < w) && (if (n < m % w)
    then x.getMsbD ((w + n - m % w) % w) else x.getMsbD (n - m % w))):= by
  rcases w with rfl | w
  · simp
  · by_cases h₀ : m < w
    · rw [getMsbD_rotateRight_of_lt (by omega)]
    · rw [← rotateRight_mod_eq_rotateRight, getMsbD_rotateRight_of_lt (by apply Nat.mod_lt; simp)]
      simp

@[simp]
theorem msb_rotateRight {r w : Nat} {x : BitVec w} :
    (x.rotateRight r).msb = x.getMsbD ((w - r % w) % w) := by
  simp only [BitVec.msb, getMsbD_rotateRight]
  by_cases h₀ : 0 < w
  · simp only [h₀, decide_true, Nat.add_zero, Nat.zero_le, Nat.sub_eq_zero_of_le, Bool.true_and,
    ite_eq_left_iff, Nat.not_lt, Nat.le_zero_eq]
    intro h₁
    simp [h₁]
  · simp [show w = 0 by omega]

@[simp]
theorem toNat_rotateRight {x : BitVec w} {r : Nat} :
    (x.rotateRight r).toNat = (x.toNat >>> (r % w)) ||| x.toNat <<< (w - r % w) % (2^w) := by
  simp only [rotateRight_def, toNat_shiftLeft, toNat_ushiftRight, toNat_or]

theorem toInt_rotateRight {x : BitVec w} {r : Nat} :
    (x.rotateRight r).toInt = ((x >>> (r % w)).toNat ||| (x <<< (w - r % w)).toNat : Int).bmod (2 ^ w) := by
  simp [rotateRight_def, toInt_or]

theorem toFin_rotateRight {x : BitVec w} {r : Nat} :
    (x.rotateRight r).toFin = x.toFin / Fin.ofNat (2 ^ w) (2 ^ (r % w)) ||| Fin.ofNat (2 ^ w) (x.toNat <<< (w - r % w)) := by
  simp [rotateRight_def, toFin_shiftLeft, toFin_ushiftRight, toFin_or]

/- ## twoPow -/

theorem twoPow_eq (w : Nat) (i : Nat) : twoPow w i = 1#w <<< i := by
  dsimp [twoPow]

@[simp, bitvec_to_nat]
theorem toNat_twoPow (w : Nat) (i : Nat) : (twoPow w i).toNat = 2^i % 2^w := by
  rcases w with rfl | w
  · simp [Nat.mod_one, toNat_of_zero_length]
  · simp only [twoPow, toNat_shiftLeft, toNat_ofNat]
    have h1 : 1 < 2 ^ (w + 1) := Nat.one_lt_two_pow (by omega)
    rw [Nat.mod_eq_of_lt h1, Nat.shiftLeft_eq, Nat.one_mul]

theorem toNat_twoPow_of_le {i w : Nat} (h : w ≤ i) : (twoPow w i).toNat = 0 := by
  rw [toNat_twoPow]
  apply Nat.mod_eq_zero_of_dvd
  exact Nat.pow_dvd_pow_iff_le_right'.mpr h

theorem toNat_twoPow_of_lt {i w : Nat} (h : i < w) : (twoPow w i).toNat = 2^i := by
  rw [toNat_twoPow]
  apply Nat.mod_eq_of_lt
  apply Nat.pow_lt_pow_of_lt (by omega) (by omega)

theorem toNat_twoPow_eq_ite {i w : Nat} : (twoPow w i).toNat = if i < w then 2^i else 0 := by
  by_cases h : i < w
  · simp only [h, toNat_twoPow_of_lt, if_true]
  · simp only [h, if_false]
    rw [toNat_twoPow_of_le (by omega)]

@[simp]
theorem getLsbD_twoPow (i j : Nat) : (twoPow w i).getLsbD j = ((i < w) && (i = j)) := by
  rcases w with rfl | w
  · simp
  · simp only [twoPow, getLsbD_shiftLeft, getLsbD_ofNat]
    by_cases hj : j < i
    · simp only [hj, decide_true, Bool.not_true, Bool.and_false, Bool.false_and, Bool.false_eq,
      Bool.and_eq_false_imp, decide_eq_true_eq, decide_eq_false_iff_not]
      omega
    · by_cases hi : Nat.testBit 1 (j - i)
      · obtain hi' := Nat.testBit_one_eq_true_iff_self_eq_zero.mp hi
        have hij : j = i := by omega
        simp_all
      · have hij : i ≠ j := by
          intro h; subst h
          simp at hi
        simp_all

@[simp]
theorem msb_twoPow {i w: Nat} :
    (twoPow w i).msb = (decide (i < w) && decide (i = w - 1)) := by
  simp only [BitVec.msb, getMsbD_eq_getLsbD, Nat.sub_zero, getLsbD_twoPow,
    Bool.and_eq_right_iff_imp, Bool.and_eq_true, decide_eq_true_eq, and_imp]
  intros
  omega

theorem toInt_twoPow {w i : Nat} :
    (BitVec.twoPow w i).toInt = if w ≤ i then 0
      else if i + 1 = w then (-(2^i : Nat) : Int) else 2^i := by
  simp only [BitVec.toInt_eq_msb_cond, toNat_twoPow_eq_ite]
  rcases w with _ | w
  · simp
  · by_cases h : i = w
    · simp [h, show ¬ (w + 1 ≤ w) by omega]
      omega
    · by_cases h' : w + 1 ≤ i
      · simp [h', show ¬ i < w + 1 by omega]
      · simp [h, h', show i < w + 1 by omega, Int.natCast_pow]

theorem toFin_twoPow {w i : Nat} :
    (BitVec.twoPow w i).toFin = Fin.ofNat (2^w) (2^i) := by
  rcases w with rfl | w
  · simp [BitVec.twoPow, Fin.fin_one_eq_zero]
  · simp [BitVec.twoPow, toFin_shiftLeft, Nat.shiftLeft_eq]

@[simp]
theorem getElem_twoPow {i j : Nat} (h : j < w) : (twoPow w i)[j] = decide (j = i) := by
  rw [←getLsbD_eq_getElem, getLsbD_twoPow]
  simp [eq_comm]
  omega

@[simp]
theorem getMsbD_twoPow {i j w: Nat} :
    (twoPow w i).getMsbD j = (decide (i < w) && decide (j = w - i - 1)) := by
  simp only [getMsbD_eq_getLsbD, getLsbD_twoPow]
  by_cases h₀ : i < w <;> by_cases h₁ : j < w <;>
  simp [h₀, h₁] <;> omega

theorem and_twoPow (x : BitVec w) (i : Nat) :
    x &&& (twoPow w i) = if x.getLsbD i then twoPow w i else 0#w := by
  ext j h
  simp only [getElem_and]
  by_cases hj : i = j <;> by_cases hx : x.getLsbD i <;> simp_all <;> omega

theorem twoPow_and (x : BitVec w) (i : Nat) :
    (twoPow w i) &&& x = if x.getLsbD i then twoPow w i else 0#w := by
  rw [BitVec.and_comm, and_twoPow]

@[simp]
theorem mul_twoPow_eq_shiftLeft (x : BitVec w) (i : Nat) :
    x * (twoPow w i) = x <<< i := by
  apply eq_of_toNat_eq
  simp only [toNat_mul, toNat_twoPow, Nat.mul_mod_mod, Nat.shiftLeft_eq, toNat_shiftLeft]

theorem twoPow_mul_eq_shiftLeft (x : BitVec w) (i : Nat) :
    (twoPow w i) * x = x <<< i := by
  rw [BitVec.mul_comm, mul_twoPow_eq_shiftLeft]


theorem twoPow_zero {w : Nat} : twoPow w 0 = 1#w := by
  apply eq_of_toNat_eq
  simp

theorem shiftLeft_eq_mul_twoPow (x : BitVec w) (n : Nat) :
    x <<< n = x * (BitVec.twoPow w n) := by
  ext i
  simp [mul_twoPow_eq_shiftLeft]

/-- 2^i * 2^j = 2^(i + j) with bitvectors as well -/
theorem twoPow_mul_twoPow_eq {w : Nat} (i j : Nat) : twoPow w i * twoPow w j = twoPow w (i + j) := by
  apply BitVec.eq_of_toNat_eq
  simp only [toNat_mul, toNat_twoPow]
  rw [← Nat.mul_mod, Nat.pow_add]

/--
The unsigned division of `x` by `2^k` equals shifting `x` right by `k`,
when `k` is less than the bitwidth `w`.
-/
theorem udiv_twoPow_eq_of_lt {w : Nat} {x : BitVec w} {k : Nat} (hk : k < w) : x / (twoPow w k) = x >>> k := by
  have : 2^k < 2^w := Nat.pow_lt_pow_of_lt (by decide) hk
  simp [bitvec_to_nat, Nat.shiftRight_eq_div_pow, Nat.mod_eq_of_lt this]

theorem toInt_mul_toInt_le {x y : BitVec w} : x.toInt * y.toInt ≤ 2 ^ (w * 2 - 2) := by
  rcases w with _|w
  · simp [of_length_zero]
  · have xlt := two_mul_toInt_lt (x := x); have xle := le_two_mul_toInt (x := x)
    have ylt := two_mul_toInt_lt (x := y); have yle := le_two_mul_toInt (x := y)
    have h : 2 ^ ((w + 1) * 2 - 2) = 2 ^ ((w + 1) - 1) * 2 ^ ((w + 1) - 1) := by
      rw [← Nat.pow_add, ←Nat.mul_two, Nat.mul_comm (m := 2) (n := (w + 1) - 1),
        Nat.mul_sub_one, Nat.mul_comm]
    rw_mod_cast [h]
    rw [← Nat.two_pow_pred_mul_two (by omega), Int.natCast_mul] at xlt ylt xle yle
    exact Int.mul_le_mul_of_natAbs_le (by omega) (by omega)

theorem le_toInt_mul_toInt {x y : BitVec w} : - (2 ^ (w * 2 - 2)) ≤ x.toInt * y.toInt := by
  rcases w with _|w
  · simp [of_length_zero]
  · have xlt := two_mul_toInt_lt (x := x); have xle := le_two_mul_toInt (x := x)
    have ylt := two_mul_toInt_lt (x := y); have yle := le_two_mul_toInt (x := y)
    have h : 2 ^ ((w + 1) * 2 - 2) = 2 ^ ((w + 1) - 1) * 2 ^ ((w + 1) - 1) := by
      rw [← Nat.pow_add, ←Nat.mul_two, Nat.mul_comm (m := 2) (n := (w + 1) - 1),
        Nat.mul_sub_one, Nat.mul_comm]
    rw_mod_cast [h]
    rw [← Nat.two_pow_pred_mul_two (by omega), Int.natCast_mul] at xlt ylt xle yle
    exact Int.neg_mul_le_mul (by omega) (by omega) (by omega) (by omega)

theorem shiftLeft_neg {x : BitVec w} {y : Nat} :
    (-x) <<< y = - (x <<< y) := by
  rw [shiftLeft_eq_mul_twoPow, shiftLeft_eq_mul_twoPow, BitVec.neg_mul]

/- ### cons -/

@[simp] theorem true_cons_zero : cons true 0#w = twoPow (w + 1) w := by
  ext
  simp [getElem_cons]

@[simp] theorem false_cons_zero : cons false 0#w = 0#(w + 1) := by
  ext
  simp [getElem_cons]

@[simp] theorem zero_concat_true : concat 0#w true = 1#(w + 1) := by
  ext
  simp [getElem_concat]

/- ### setWidth, setWidth, and bitwise operations -/

/--
When the `(i+1)`th bit of `x` is false,
keeping the lower `(i + 1)` bits of `x` equals keeping the lower `i` bits.
-/
theorem setWidth_setWidth_succ_eq_setWidth_setWidth_of_getLsbD_false
  {x : BitVec w} {i : Nat} (hx : x.getLsbD i = false) :
    setWidth w (x.setWidth (i + 1)) =
      setWidth w (x.setWidth i) := by
  ext k h
  by_cases hik : i = k
  · subst hik
    simp [hx]
  · by_cases hik' : k < i + 1 <;> simp [hik'] <;> omega

/--
When the `(i+1)`th bit of `x` is true,
keeping the lower `(i + 1)` bits of `x` equalsk eeping the lower `i` bits
and then performing bitwise-or with `twoPow i = (1 << i)`,
-/
theorem setWidth_setWidth_succ_eq_setWidth_setWidth_or_twoPow_of_getLsbD_true
    {x : BitVec w} {i : Nat} (hx : x.getLsbD i = true) :
    setWidth w (x.setWidth (i + 1)) =
      setWidth w (x.setWidth i) ||| (twoPow w i) := by
  ext k h
  simp only [getElem_setWidth, getElem_or, getElem_twoPow]
  by_cases hik : i = k
  · subst hik
    simp [hx]
  · by_cases hik' : k < i + 1
    <;> simp [hik', show ¬ (k = i) by omega]
    <;> omega

/-- Bitwise and of `(x : BitVec w)` with `1#w` equals zero extending `x.lsb` to `w`. -/
theorem and_one_eq_setWidth_ofBool_getLsbD {x : BitVec w} :
    (x &&& 1#w) = setWidth w (ofBool (x.getLsbD 0)) := by
  ext (_ | i) h <;> simp [Bool.and_comm, h]

@[simp]
theorem replicate_zero {x : BitVec w} : x.replicate 0 = 0#0 := by
  simp [replicate]

@[simp]
theorem replicate_one {w : Nat} {x : BitVec w} :
    (x.replicate 1) = x.cast (by rw [Nat.mul_one]) := by
  simp [replicate]

@[simp]
theorem replicate_succ {x : BitVec w} :
    x.replicate (n + 1) =
    (x ++ replicate n x).cast (by rw [Nat.mul_succ]; omega) := by
  simp [replicate]

@[simp]
theorem getLsbD_replicate {n w : Nat} {x : BitVec w} :
    (x.replicate n).getLsbD i =
    (decide (i < w * n) && x.getLsbD (i % w)) := by
  induction n generalizing x
  case zero => simp
  case succ n ih =>
    simp only [replicate_succ, getLsbD_cast, getLsbD_append]
    by_cases hi : i < w * (n + 1)
    · simp only [hi, decide_true, Bool.true_and]
      by_cases hi' : i < w * n
      · rw [ih]
        simp_all
      · simp only [hi', ↓reduceIte]
        rw [Nat.sub_mul_eq_mod_of_lt_of_le (by omega) (by omega)]
    · rw [Nat.mul_succ] at hi ⊢
      simp only [show ¬i < w * n by omega, decide_false, hi, Bool.false_and]
      apply BitVec.getLsbD_of_ge (x := x) (i := i - w * n) (ge := by omega)

@[simp]
theorem getElem_replicate {n w : Nat} {x : BitVec w} (h : i < w * n) :
    (x.replicate n)[i] = if h' : w = 0 then false else x[i % w]'(@Nat.mod_lt i w (by omega)) := by
  simp only [← getLsbD_eq_getElem, getLsbD_replicate]
  cases w <;> simp; omega

theorem append_assoc {x₁ : BitVec w₁} {x₂ : BitVec w₂} {x₃ : BitVec w₃} :
    (x₁ ++ x₂) ++ x₃ = (x₁ ++ (x₂ ++ x₃)).cast (by omega) := by
  induction w₁ generalizing x₂ x₃
  case zero => simp
  case succ n ih =>
    specialize @ih (setWidth n x₁)
    rw [← cons_msb_setWidth x₁, cons_append_append, ih, cons_append]
    ext j h
    simp [getElem_cons, show n + w₂ + w₃ = n + (w₂ + w₃) by omega]

theorem replicate_append_self {x : BitVec w} :
    x ++ x.replicate n = (x.replicate n ++ x).cast (by omega) := by
  induction n with
  | zero => simp
  | succ n ih =>
    rw [replicate_succ]
    conv => lhs; rw [ih]
    simp only [cast_cast, cast_eq]
    rw [← cast_append_left]
    · rw [append_assoc]; congr
    · rw [Nat.add_comm, Nat.mul_add, Nat.mul_one]; omega

theorem replicate_succ' {x : BitVec w} :
    x.replicate (n + 1) =
    (replicate n x ++ x).cast (by rw [Nat.mul_succ]) := by
  simp [replicate_append_self]

theorem BitVec.setWidth_add_eq_mod {x y : BitVec w} : BitVec.setWidth i (x + y) = (BitVec.setWidth i x + BitVec.setWidth i y) % (BitVec.twoPow i w) := by
  apply BitVec.eq_of_toNat_eq
  rw [toNat_setWidth]
  simp only [toNat_setWidth, toNat_add, toNat_umod, Nat.add_mod_mod, Nat.mod_add_mod, toNat_twoPow]
  by_cases h : i ≤ w
  · rw [Nat.mod_eq_zero_of_dvd (Nat.pow_dvd_pow 2 h), Nat.mod_zero, Nat.mod_mod_of_dvd _ (Nat.pow_dvd_pow 2 h)]
  · have hk : 2 ^ w < 2 ^ i := Nat.pow_lt_pow_of_lt (by decide) (Nat.lt_of_not_le h)
    rw [Nat.mod_eq_of_lt hk, Nat.mod_mod_eq_mod_mod_of_dvd (Nat.pow_dvd_pow _ (Nat.le_of_not_le h))]

/-! ### intMin -/

theorem getLsbD_intMin (w : Nat) : (intMin w).getLsbD i = decide (i + 1 = w) := by
  simp only [intMin, getLsbD_twoPow, bool_to_prop]
  omega

theorem getMsbD_intMin {w i : Nat} :
    (intMin w).getMsbD i = (decide (0 < w) && decide (i = 0)) := by
  simp only [getMsbD, getLsbD_intMin]
  match w, i with
  | 0,   _    => simp
  | w+1, 0    => simp
  | w+1, i+1  => simp; omega

/--
The RHS is zero in case `w = 0` which is modeled by wrapping the expression in `... % 2 ^ w`.
-/
@[simp, bitvec_to_nat]
theorem toNat_intMin : (intMin w).toNat = 2 ^ (w - 1) % 2 ^ w := by
  simp [intMin]

theorem toNat_intMin_of_pos (hw : 0 < w) : (intMin w).toNat = 2 ^ (w - 1) := by
  rw [toNat_intMin, Nat.mod_eq_of_lt (Nat.pow_lt_pow_of_lt (by decide) (Nat.sub_one_lt_of_lt hw))]

@[simp]
theorem intMin_eq_zero_iff {w : Nat} : intMin w = 0#w ↔ w = 0 := by
  by_cases h : w = 0
  · subst h
    decide +revert
  · constructor
    · have := Nat.two_pow_pos (w - 1)
      simp [toNat_eq, show 0 < w by omega]
    · simp [h]

/--
The RHS is zero in case `w = 0` which is modeled by wrapping the expression in `... % 2 ^ w`.
-/
theorem toInt_intMin {w : Nat} :
    (intMin w).toInt = -((2 ^ (w - 1) % 2 ^ w) : Nat) := by
  by_cases h : w = 0
  · subst h
    simp [BitVec.toInt]
  · have w_pos : 0 < w := by omega
    simp only [BitVec.toInt, toNat_intMin, w_pos, Nat.two_pow_pred_mod_two_pow,
      Int.two_pow_pred_sub_two_pow, ite_eq_right_iff]
    rw [Nat.mul_comm]
    simp [w_pos]

theorem toInt_intMin_of_pos {v : Nat} (hv : 0 < v) : (intMin v).toInt = -2 ^ (v - 1) := by
  rw [toInt_intMin, Nat.mod_eq_of_lt]
  · simp [Int.natCast_pow]
  · rw [Nat.pow_lt_pow_iff_right (by omega)]
    omega

theorem toInt_intMin_le (x : BitVec w) :
    (intMin w).toInt ≤ x.toInt := by
  cases w
  case zero => simp [toInt_intMin, @of_length_zero x]
  case succ w =>
    simp only [toInt_intMin, Nat.add_one_sub_one, Int.natCast_emod]
    have : 0 < 2 ^ w := Nat.two_pow_pos w
    rw [Int.emod_eq_of_lt (by omega) (by omega)]
    rw [BitVec.toInt_eq_toNat_bmod]
    rw [show (2 ^ w : Nat) = ((2 ^ (w + 1) : Nat) : Int) / 2 by omega]
    apply Int.le_bmod (by omega)

theorem intMin_sle (x : BitVec w) : (intMin w).sle x := by
  simp only [BitVec.sle, toInt_intMin_le x, decide_true]

@[simp]
theorem neg_intMin {w : Nat} : -intMin w = intMin w := by
  by_cases h : 0 < w
  · simp [bitvec_to_nat, h]
  · simp only [Nat.not_lt, Nat.le_zero_eq] at h
    simp [bitvec_to_nat, h]

@[simp]
theorem neg_eq_intMin {x : BitVec w} : -x = intMin w ↔ x = intMin w := by
  rw [← BitVec.neg_inj, neg_neg, neg_intMin]

theorem neg_ne_intMin_inj {x : BitVec w} :
    -x ≠ intMin w ↔ x ≠ intMin w := by
  rw [←neg_intMin, neg_ne_iff_ne_neg, neg_neg, neg_intMin]

@[simp]
theorem abs_intMin {w : Nat} : (intMin w).abs = intMin w := by
  simp [BitVec.abs, bitvec_to_nat]

theorem toInt_neg_of_ne_intMin {x : BitVec w} (rs : x ≠ intMin w) :
    (-x).toInt = -(x.toInt) := by
  simp only [ne_eq, toNat_eq, toNat_intMin] at rs
  by_cases x_zero : x = 0
  · subst x_zero
    simp [BitVec.toInt]
    omega
  by_cases w_0 : w = 0
  · subst w_0
    simp [BitVec.eq_nil x]
  have : 0 < w := by omega
  rw [Nat.two_pow_pred_mod_two_pow (by omega)] at rs
  simp only [BitVec.toInt, BitVec.toNat_neg, BitVec.sub_toNat_mod_cancel x_zero]
  have := @Nat.two_pow_pred_mul_two w (by omega)
  split <;> split <;> omega

theorem toInt_neg_eq_ite {x : BitVec w} :
    (-x).toInt = if x = intMin w then x.toInt else -(x.toInt) := by
  by_cases hx : x = intMin w <;>
    simp [hx, neg_intMin, toInt_neg_of_ne_intMin]

theorem msb_intMin {w : Nat} : (intMin w).msb = decide (0 < w) := by
  simp only [msb_eq_decide, toNat_intMin, decide_eq_decide]
  by_cases h : 0 < w <;> simp_all

theorem ne_intMin_of_msb_eq_false (h : 0 < w) {n : BitVec w} (hn : n.msb = false) :
    n ≠ intMin w := by
  rintro rfl
  simp only [msb_intMin, decide_eq_false_iff_not, Nat.not_lt, Nat.le_zero_eq] at hn
  omega

theorem toInt_neg_eq_of_msb {x : BitVec w} (h : x.msb = false) : (-x).toInt = -x.toInt := by
  match w with
  | 0 => rw [of_length_zero (x := x), neg_zero, toInt_zero, Int.neg_zero]
  | w' + 1 => exact toInt_neg_of_ne_intMin (ne_intMin_of_msb_eq_false (Nat.zero_lt_succ _) h)

theorem lt_intMin_iff_msb_eq_false {x : BitVec w} (hw : 0 < w) :
    x < intMin w ↔ x.msb = false := by
  simp only [msb_eq_false_iff_two_mul_lt, toNat_intMin_of_pos hw, lt_def]
  rw [← Nat.mul_lt_mul_left (by decide : 0 < 2), ← Nat.pow_add_one', Nat.sub_one_add_one_eq_of_pos hw]

theorem intMin_le_iff_msb_eq_true {x : BitVec w} (hw : 0 < w) :
    intMin w ≤ x ↔ x.msb = true := by
  rw [← Decidable.not_iff_not, BitVec.not_le, Bool.not_eq_true]
  exact lt_intMin_iff_msb_eq_false hw

theorem le_intMin_of_msb_eq_false {x : BitVec w} (hx : x.msb = false) : x ≤ intMin w := by
  match w with
  | 0 => exact le_of_zero_length rfl
  | w' + 1 =>
    apply BitVec.le_of_lt
    exact (lt_intMin_iff_msb_eq_false (Nat.zero_lt_succ _)).mpr hx

theorem neg_le_intMin_of_msb_eq_true {x : BitVec w} (hx : x.msb = true) : -x ≤ intMin w := by
  match w with
  | 0 => exact le_of_zero_length rfl
  | w' + 1 =>
    rw [le_def, toNat_neg_of_pos (pos_of_msb hx), toNat_intMin_of_pos (Nat.zero_lt_succ _)]
    simp only [Nat.succ_eq_add_one, Nat.add_one_sub_one, Nat.pow_add_one]
    rw [msb_eq_true_iff_two_mul_ge, Nat.pow_add_one] at hx
    omega

/-! ### intMax -/

@[simp, bitvec_to_nat]
theorem toNat_intMax : (intMax w).toNat = 2 ^ (w - 1) - 1 := by
  simp only [intMax]
  by_cases h : w = 0
  · simp [h]
  · have h' : 0 < w := by omega
    rw [toNat_sub, toNat_twoPow, ← Nat.sub_add_comm (by simpa [h'] using Nat.one_le_two_pow),
      Nat.add_sub_assoc (by simpa [h'] using Nat.one_le_two_pow),
      Nat.two_pow_pred_mod_two_pow h', ofNat_eq_ofNat, toNat_ofNat, Nat.one_mod_two_pow h',
      Nat.add_mod_left, Nat.mod_eq_of_lt]
    have := Nat.two_pow_pred_lt_two_pow h'
    have := Nat.two_pow_pos w
    omega

@[simp]
theorem getLsbD_intMax (w : Nat) : (intMax w).getLsbD i = decide (i + 1 < w) := by
  rw [← testBit_toNat, toNat_intMax, Nat.testBit_two_pow_sub_one, decide_eq_decide]
  omega

@[simp] theorem intMax_add_one {w : Nat} : intMax w + 1#w = intMin w := by
  simp only [toNat_eq, toNat_intMax, toNat_add, toNat_intMin, toNat_ofNat, Nat.add_mod_mod]
  by_cases h : w = 0
  · simp [h]
  · rw [Nat.sub_add_cancel (Nat.two_pow_pos (w - 1)), Nat.two_pow_pred_mod_two_pow (by omega)]

@[simp] theorem toInt_intMax : (BitVec.intMax w).toInt = 2 ^ (w - 1) - 1 := by
  refine (Nat.eq_zero_or_pos w).elim (by rintro rfl; simp [BitVec.toInt_of_zero_length]) (fun hw => ?_)
  rw [BitVec.toInt, toNat_intMax, if_pos]
  · rw [Int.ofNat_sub Nat.one_le_two_pow, Int.natCast_pow, Int.cast_ofNat_Int, Int.cast_ofNat_Int]
  · rw [Nat.mul_sub_left_distrib, ← Nat.pow_succ', Nat.succ_eq_add_one, Nat.sub_add_cancel hw]
    apply Nat.sub_lt_self (by decide)
    rw [Nat.mul_one]
    apply Nat.le_pow hw

/-! ### Non-overflow theorems -/

/-- If `x.toNat + y.toNat < 2^w`, then the addition `(x + y)` does not overflow. -/
theorem toNat_add_of_lt {w} {x y : BitVec w} (h : x.toNat + y.toNat < 2^w) :
    (x + y).toNat = x.toNat + y.toNat := by
  rw [BitVec.toNat_add, Nat.mod_eq_of_lt h]

/--
If `y ≤ x`, then the subtraction `(x - y)` does not overflow.
Thus, `(x - y).toNat = x.toNat - y.toNat`
-/
theorem toNat_sub_of_le {x y : BitVec n} (h : y ≤ x) :
    (x - y).toNat = x.toNat - y.toNat := by
  simp only [toNat_sub]
  rw [BitVec.le_def] at h
  by_cases h' : x.toNat = y.toNat
  · rw [h', Nat.sub_self, Nat.sub_add_cancel (by omega), Nat.mod_self]
  · have : 2 ^ n - y.toNat + x.toNat = 2 ^ n + (x.toNat - y.toNat) := by omega
    rw [this, Nat.add_mod_left, Nat.mod_eq_of_lt (by omega)]

/--
If `y > x`, then the subtraction `(x - y)` *does* overflow, and the result is the wraparound.
Thus, `(x - y).toNat = 2^w - (y.toNat - x.toNat)`.
-/
theorem toNat_sub_of_lt {x y : BitVec w} (h : x < y) :
    (x - y).toNat = 2^w - (y.toNat - x.toNat) := by
  simp only [toNat_sub]
  rw [Nat.mod_eq_of_lt (by bv_omega)]
  bv_omega

/-- If `x.toNat * y.toNat < 2^w`, then the multiplication `(x * y)` does not overflow.
Thus, `(x * y).toNat = x.toNat * y.toNat`.
-/
theorem toNat_mul_of_lt {w} {x y : BitVec w} (h : x.toNat * y.toNat < 2^w) :
    (x * y).toNat = x.toNat * y.toNat := by
  rw [BitVec.toNat_mul, Nat.mod_eq_of_lt h]

theorem toNat_mul_toNat_lt {x y : BitVec w} : x.toNat * y.toNat < 2 ^ (w * 2) := by
  have := BitVec.isLt x; have := BitVec.isLt y
  simp only [Nat.mul_two, Nat.pow_add]
  exact Nat.mul_lt_mul_of_le_of_lt (by omega) (by omega) (by omega)

/--
`x ≤ y + z` if and only if `x - z ≤ y`
when `x - z` and `y + z` do not overflow.
-/
theorem le_add_iff_sub_le {x y z : BitVec w}
    (hxz : z ≤ x) (hbz : y.toNat + z.toNat < 2^w) :
      x ≤ y + z ↔ x - z ≤ y := by
  simp_all only [BitVec.le_def]
  rw [BitVec.toNat_sub_of_le (by rw [BitVec.le_def]; omega),
    BitVec.toNat_add_of_lt (by omega)]
  omega

/--
`x - z ≤ y - z` if and only if `x ≤ y`
when `x - z` and `y - z` do not overflow.
-/
theorem sub_le_sub_iff_le {x y z : BitVec w} (hxz : z ≤ x) (hyz : z ≤ y) :
    (x - z ≤ y - z) ↔ x ≤ y := by
  simp_all only [BitVec.le_def]
  rw [BitVec.toNat_sub_of_le (by rw [BitVec.le_def]; omega),
    BitVec.toNat_sub_of_le (by rw [BitVec.le_def]; omega)]
  omega

theorem sdiv_neg_one {w : Nat} {x : BitVec w} :
    x.toInt / -1 = -x.toInt := by
  rcases w with _|w
  · simp [of_length_zero]
  · simp

theorem sdivOverflow_eq_negOverflow_of_eq_allOnes {w : Nat} {x y : BitVec w} (hy : y = allOnes w) :
    sdivOverflow x y = negOverflow x := by
  rcases w with _|w
  · simp [sdivOverflow, negOverflow, of_length_zero]
  · have xle := le_two_mul_toInt (x := x); have xlt := two_mul_toInt_lt (x := x)
    simp only [sdivOverflow, hy, negOverflow]
    by_cases hx : x.toInt = - 2 ^ w
    · simp [hx]
    · simp [show ¬x.toInt == -2 ^ w by simp only [beq_iff_eq, hx, not_false_eq_true]]; omega

theorem two_pow_le_toInt_mul_toInt_iff {x y : BitVec w} :
    2 ^ (w - 1) ≤ x.toInt * y.toInt ↔
      (signExtend (w * 2) (intMax w)).slt (signExtend (w * 2) x * signExtend (w * 2) y) := by
  rcases w with _|w
  · simp [of_length_zero]
  · have := Int.pow_lt_pow_of_lt (a := 2) (b := (w + 1) * 2 - 2) (c := (w + 1) * 2 - 1) (by omega)
    have := @BitVec.le_toInt_mul_toInt (w + 1) x y
    have := @BitVec.toInt_mul_toInt_le (w + 1) x y
    simp only [Nat.add_one_sub_one, BitVec.slt, intMax, ofNat_eq_ofNat, toInt_mul,
      decide_eq_true_eq]
    repeat rw [BitVec.toInt_signExtend_of_le (by omega)]
    simp only [show BitVec.twoPow (w + 1) w - 1#(w + 1) = BitVec.intMax (w + 1) by simp [intMax],
      toInt_intMax, Nat.add_one_sub_one]
    push_cast
    rw [← Nat.two_pow_pred_add_two_pow_pred (by omega),
      Int.bmod_eq_of_le_mul_two (by rw [← Nat.mul_two]; push_cast; omega)
                              (by rw [← Nat.mul_two]; push_cast; omega)]
    omega

theorem toInt_mul_toInt_lt_neg_two_pow_iff {x y : BitVec w} :
    x.toInt * y.toInt < - 2 ^ (w - 1) ↔
      (signExtend (w * 2) x * signExtend (w * 2) y).slt (signExtend (w * 2) (intMin w)) := by
  rcases w with _|w
  · simp [of_length_zero]
  · have := Int.pow_lt_pow_of_lt (a := 2) (b := (w + 1) * 2 - 2) (c := (w + 1) * 2 - 1) (by omega)
    have := @BitVec.le_toInt_mul_toInt (w + 1) x y
    have := @BitVec.toInt_mul_toInt_le (w + 1) x y
    simp only [BitVec.slt, toInt_mul, intMin, Nat.add_one_sub_one, decide_eq_true_eq]
    repeat rw [BitVec.toInt_signExtend_of_le (by omega)]
    simp only [toInt_twoPow, show ¬w + 1 ≤ w by omega, ↓reduceIte]
    push_cast
    rw [← Nat.two_pow_pred_add_two_pow_pred (by omega),
      Int.bmod_eq_of_le_mul_two (by rw [← Nat.mul_two]; push_cast; omega)
                              (by rw [← Nat.mul_two]; push_cast; omega)]

/-! ### neg -/

theorem msb_eq_toInt {x : BitVec w}:
    x.msb = decide (x.toInt < 0) := by
  by_cases h : x.msb <;> simp [h, toInt_eq_msb_cond, -Int.natCast_pow] <;> omega

theorem msb_eq_toNat {x : BitVec w}:
    x.msb = decide (x.toNat ≥ 2 ^ (w - 1)) := by
  simp only [msb_eq_decide, ge_iff_le]

/-- Negating a bitvector created from a natural number equals
creating a bitvector from the the negative of that number.
-/
theorem neg_ofNat_eq_ofInt_neg {w : Nat} {x : Nat} :
    - BitVec.ofNat w x = BitVec.ofInt w (- x) := by
  apply BitVec.eq_of_toInt_eq
  simp [BitVec.toInt_neg, BitVec.toInt_ofNat]

@[simp]
theorem neg_toInt_neg {x : BitVec w} (h : x.msb = false) :
    -(-x).toInt = x.toNat := by
  simp [toInt_neg_eq_of_msb h, toInt_eq_toNat_of_msb, h]

theorem toNat_pos_of_ne_zero {x : BitVec w} (hx : x ≠ 0#w) :
    0 < x.toNat := by
  simp [toNat_eq] at hx; omega

theorem toNat_neg_lt_of_msb (x : BitVec w) (hmsb : x.msb = true) :
    (-x).toNat ≤ 2^(w-1) := by
  rcases w with _|w
  · simp [BitVec.eq_nil x]
  · by_cases hx : x = 0#(w + 1)
    · simp [hx]
    · have := BitVec.le_toNat_of_msb_true hmsb
      have := toNat_pos_of_ne_zero hx
      rw [toNat_neg, Nat.mod_eq_of_lt (by omega), ← Nat.two_pow_pred_add_two_pow_pred (by omega),
        ← Nat.two_mul]
      omega

/-! ### abs -/

theorem abs_eq (x : BitVec w) : x.abs = if x.msb then -x else x := rfl

@[simp, bitvec_to_nat]
theorem toNat_abs {x : BitVec w} : x.abs.toNat = if x.msb then 2^w - x.toNat else x.toNat := by
  simp only [BitVec.abs, neg_eq]
  by_cases h : x.msb = true
  · simp only [h, ↓reduceIte, toNat_neg]
    have : 2 * x.toNat ≥ 2 ^ w := BitVec.msb_eq_true_iff_two_mul_ge.mp h
    rw [Nat.mod_eq_of_lt (by omega)]
  · simp [h]

theorem getLsbD_abs {i : Nat} {x : BitVec w} :
    getLsbD x.abs i = if x.msb then getLsbD (-x) i else getLsbD x i := by
  by_cases h : x.msb <;> simp [BitVec.abs, h]

theorem getElem_abs {i : Nat} {x : BitVec w} (h : i < w) :
    x.abs[i] = if x.msb then (-x)[i] else x[i] := by
  by_cases h : x.msb <;> simp [BitVec.abs, h]

theorem getMsbD_abs {i : Nat} {x : BitVec w} :
    getMsbD (x.abs) i = if x.msb then getMsbD (-x) i else getMsbD x i := by
  by_cases h : x.msb <;> simp [BitVec.abs, h]

/-
The absolute value of `x : BitVec w` is naively a case split on the sign of `x`.
However, recall that when `x = intMin w`, `-x = x`.
Thus, the full value of `abs x` is computed by the case split:
- If `x : BitVec w` is `intMin`, then its absolute value is also `intMin w`, and
  thus `toInt` will equal `intMin.toInt`.
- Otherwise, if `x` is negative, then `x.abs.toInt = (-x).toInt`.
- If `x` is positive, then it is equal to `x.abs.toInt = x.toInt`.
-/
theorem toInt_abs_eq_ite {x : BitVec w} :
  x.abs.toInt =
    if x = intMin w then (intMin w).toInt
    else if x.msb then -x.toInt
    else x.toInt := by
  by_cases hx : x = intMin w
  · simp [hx]
  · simp [hx]
    by_cases hx₂ : x.msb
    · simp [hx₂, abs_eq, toInt_neg_of_ne_intMin hx]
    · simp [hx₂, abs_eq]



/-
The absolute value of `x : BitVec w` is a case split on the sign of `x`, when `x ≠ intMin w`.
This is a variant of `toInt_abs_eq_ite`.
-/
theorem toInt_abs_eq_ite_of_ne_intMin {x : BitVec w} (hx : x ≠ intMin w) :
  x.abs.toInt = if x.msb then -x.toInt else x.toInt := by
  simp [toInt_abs_eq_ite, hx]


/--
The absolute value of `x : BitVec w`, interpreted as an integer, is a case split:
- When `x = intMin w`, then `x.abs = intMin w`
- Otherwise, `x.abs.toInt` equals the absolute value (`x.toInt.natAbs`).

This is a simpler version of `BitVec.toInt_abs_eq_ite`, which hides a case split on `x.msb`.
-/
theorem toInt_abs_eq_natAbs {x : BitVec w} : x.abs.toInt =
    if x = intMin w then (intMin w).toInt else x.toInt.natAbs := by
  rw [toInt_abs_eq_ite]
  by_cases hx : x = intMin w
  · simp [hx]
  · simp [hx]
    by_cases h : x.msb
    · simp only [h, ↓reduceIte]
      have : x.toInt < 0 := by
        rw [toInt_neg_iff]
        have := msb_eq_true_iff_two_mul_ge.mp h
        omega
      omega
    · simp only [h, Bool.false_eq_true, ↓reduceIte]
      have : 0 ≤ x.toInt := by
        rw [toInt_pos_iff]
        exact msb_eq_false_iff_two_mul_lt.mp (by simp [h])
      omega

/-
The absolute value of `(x : BitVec w)`, when interpreted as an integer,
is the absolute value of `x.toInt` when `(x ≠ intMin)`.
-/
theorem toInt_abs_eq_natAbs_of_ne_intMin {x : BitVec w} (hx : x ≠ intMin w) :
    x.abs.toInt = x.toInt.natAbs := by
  simp [toInt_abs_eq_natAbs, hx]

theorem toFin_abs {x : BitVec w} :
    x.abs.toFin = if x.msb then Fin.ofNat (2 ^ w) (2 ^ w - x.toNat) else x.toFin := by
  by_cases h : x.msb <;> simp [BitVec.abs, h]

/-! ### Reverse -/

theorem getLsbD_reverse {i : Nat} {x : BitVec w} :
    (x.reverse).getLsbD i = x.getMsbD i := by
  induction w generalizing i
  case zero => simp
  case succ n ih =>
    simp only [reverse, truncate_eq_setWidth, getLsbD_concat]
    rcases i with rfl | i
    · rfl
    · simp only [Nat.add_one_ne_zero, ↓reduceIte, Nat.add_one_sub_one, ih]
      rw [getMsbD_setWidth]
      simp only [show n - (n + 1) = 0 by omega, Nat.zero_le, decide_true, Bool.true_and]
      congr; omega

theorem getElem_reverse (x : BitVec w) (h : i < w) :
    x.reverse[i] = x.getMsbD i := by
  rw [← getLsbD_eq_getElem, getLsbD_reverse]

theorem getMsbD_reverse {i : Nat} {x : BitVec w} :
    (x.reverse).getMsbD i = x.getLsbD i := by
  simp only [getMsbD_eq_getLsbD, getLsbD_reverse]
  by_cases hi : i < w
  · simp only [hi, decide_true, show w - 1 - i < w by omega, Bool.true_and]
    congr; omega
  · simp [hi, show i ≥ w by omega]

theorem msb_reverse {x : BitVec w} :
    (x.reverse).msb = x.getLsbD 0 :=
  by rw [BitVec.msb, getMsbD_reverse]

theorem reverse_append {x : BitVec w} {y : BitVec v} :
    (x ++ y).reverse = (y.reverse ++ x.reverse).cast (by omega) := by
  ext i h
  simp only [getElem_reverse, getElem_cast, getElem_append]
  by_cases hi : i < v
  · by_cases hw : w ≤ i
    · simp [hw]
    · simp [hw, show i < w by omega]
  · by_cases hw : w ≤ i
    · simp [hw, show ¬ i < w by omega]
    · simp [hw, show i < w by omega]

@[simp]
theorem reverse_cast {w v : Nat} (h : w = v) (x : BitVec w) :
    (x.cast h).reverse = x.reverse.cast h := by
  subst h; simp

theorem reverse_replicate {n : Nat} {x : BitVec w} :
    (x.replicate n).reverse = (x.reverse).replicate n := by
  induction n with
  | zero => rfl
  | succ n ih =>
    conv => lhs; simp only [replicate_succ']
    simp [reverse_append, ih]

@[simp]
theorem getMsbD_replicate {n w : Nat} {x : BitVec w} :
    (x.replicate n).getMsbD i = (decide (i < w * n) && x.getMsbD (i % w)) := by
  rw [← getLsbD_reverse, reverse_replicate, getLsbD_replicate, getLsbD_reverse]

@[simp]
theorem msb_replicate {n w : Nat} {x : BitVec w} :
    (x.replicate n).msb = (decide (0 < n) && x.msb) := by
  simp only [BitVec.msb, getMsbD_replicate, Nat.zero_mod]
  cases n <;> cases w <;> simp

/-! ### Count leading zeros -/

theorem clzAuxRec_zero (x : BitVec w) :
    x.clzAuxRec 0 = if x.getLsbD 0 then BitVec.ofNat w (w - 1) else BitVec.ofNat w w := by rfl

theorem clzAuxRec_succ (x : BitVec w) :
    x.clzAuxRec (n + 1) = if x.getLsbD (n + 1) then BitVec.ofNat w (w - 1 - (n + 1)) else BitVec.clzAuxRec x n := by rfl

theorem clzAuxRec_eq_clzAuxRec_of_le (x : BitVec w) (h : w - 1 ≤ n) :
    x.clzAuxRec n = x.clzAuxRec (w - 1) := by
  let k := n - (w - 1)
  rw [show n = (w - 1) + k by omega]
  induction k
  · case zero => simp
  · case succ k ihk =>
    simp [show w - 1 + (k + 1) = (w - 1 + k) + 1 by omega, clzAuxRec_succ, ihk,
      show x.getLsbD (w - 1 + k + 1) = false by simp only [show w ≤ w - 1 + k + 1 by omega, getLsbD_of_ge]]

/-! ### Inequalities (le / lt) -/

theorem ule_eq_not_ult (x y : BitVec w) : x.ule y = !y.ult x := by
  simp [BitVec.ule, BitVec.ult, ← decide_not]

/-- If two bitvectors have the same `msb`, then signed and unsigned comparisons coincide -/
theorem slt_eq_ult_of_msb_eq {x y : BitVec w} (h : x.msb = y.msb) :
    x.slt y = x.ult y := by
  simp only [BitVec.slt, toInt_eq_msb_cond, BitVec.ult, decide_eq_decide, h]
  cases y.msb <;> simp

/-- If two bitvectors have different `msb`s, then unsigned comparison is determined by this bit -/
theorem ult_eq_msb_of_msb_neq {x y : BitVec w} (h : x.msb ≠ y.msb) :
    x.ult y = y.msb := by
  simp only [BitVec.ult, msb_eq_decide, ne_eq, decide_eq_decide] at *
  omega

/-- If two bitvectors have different `msb`s, then signed and unsigned comparisons are opposites -/
theorem slt_eq_not_ult_of_msb_neq {x y : BitVec w} (h : x.msb ≠ y.msb) :
    x.slt y = !x.ult y := by
  simp only [BitVec.slt, toInt_eq_msb_cond, Bool.eq_not_of_ne h, ult_eq_msb_of_msb_neq h]
  cases y.msb <;> (simp [-Int.natCast_pow]; omega)

theorem slt_eq_ult {x y : BitVec w} :
    x.slt y = (x.msb != y.msb).xor (x.ult y) := by
  by_cases h : x.msb = y.msb
  · simp [h, slt_eq_ult_of_msb_eq]
  · have h' : x.msb != y.msb := by simp_all
    simp [slt_eq_not_ult_of_msb_neq h, h']

theorem sle_eq_not_slt {x y : BitVec w} : x.sle y = !y.slt x := by
  simp only [BitVec.sle, BitVec.slt, ← decide_not, decide_eq_decide]; omega

theorem zero_sle_eq_not_msb {w : Nat} {x : BitVec w} : BitVec.sle 0#w x = !x.msb := by
  rw [sle_eq_not_slt, BitVec.slt_zero_eq_msb]

theorem zero_sle_iff_msb_eq_false {w : Nat} {x : BitVec w} : BitVec.sle 0#w x ↔ x.msb = false := by
  simp [zero_sle_eq_not_msb]

theorem toNat_toInt_of_sle {w : Nat} {x : BitVec w} (hx : BitVec.sle 0#w x) : x.toInt.toNat = x.toNat :=
  toNat_toInt_of_msb x (zero_sle_iff_msb_eq_false.1 hx)

theorem sle_eq_ule {x y : BitVec w} : x.sle y = (x.msb != y.msb ^^ x.ule y) := by
  rw [sle_eq_not_slt, slt_eq_ult, ← Bool.xor_not, ← ule_eq_not_ult, bne_comm]

theorem sle_eq_ule_of_msb_eq {x y : BitVec w} (h : x.msb = y.msb) : x.sle y = x.ule y := by
  simp [BitVec.sle_eq_ule, h]

/-! ### Deprecations -/

set_option linter.missingDocs false

@[deprecated toFin_uShiftRight (since := "2025-02-18")]
abbrev toFin_uShiftRight := @toFin_ushiftRight

@[deprecated signExtend_eq_setWidth_of_msb_false (since := "2024-12-08")]
abbrev signExtend_eq_not_setWidth_not_of_msb_false := @signExtend_eq_setWidth_of_msb_false

@[deprecated replicate_zero (since := "2025-01-08")]
abbrev replicate_zero_eq := @replicate_zero

@[deprecated replicate_succ (since := "2025-01-08")]
abbrev replicate_succ_eq := @replicate_succ

end BitVec<|MERGE_RESOLUTION|>--- conflicted
+++ resolved
@@ -93,13 +93,8 @@
   grind
 
 theorem getElem_eq_getElem? (l : BitVec w) (i : Nat) (h : i < w) :
-<<<<<<< HEAD
-    l[i] = l[i]?.get (by simp [getElem?_eq_getElem, h]) := by
+    l[i] = l[i]?.get (by simp [h]) := by
   grind
-=======
-    l[i] = l[i]?.get (by simp [h]) := by
-  simp
->>>>>>> 5198a3fb
 
 theorem getLsbD_eq_getElem?_getD {x : BitVec w} {i : Nat} :
     x.getLsbD i = x[i]?.getD false := by
@@ -165,20 +160,11 @@
 theorem getLsbD_eq_getMsbD (x : BitVec w) (i : Nat) : x.getLsbD i = (decide (i < w) && x.getMsbD (w - 1 - i)) := by
   rw [getMsbD]
   by_cases h₁ : i < w <;> by_cases h₂ : w - 1 - i < w <;>
-<<<<<<< HEAD
-    simp only [h₁, h₂] <;> simp only [decide_true, decide_false, Bool.false_and, Bool.and_false, Bool.true_and, Bool.and_true]
+    simp only [h₁, h₂] <;> simp only [decide_true, decide_false, Bool.false_and, Bool.and_false, Bool.true_and]
   · -- FIXME `grind` panics here
     congr
     grind
   all_goals grind
-=======
-    simp only [h₁, h₂] <;> simp only [decide_true, decide_false, Bool.false_and, Bool.and_false, Bool.true_and]
-  · congr
-    omega
-  all_goals
-    apply getLsbD_of_ge
-    omega
->>>>>>> 5198a3fb
 
 @[simp] theorem getElem?_of_ge (x : BitVec w) (i : Nat) (ge : w ≤ i) : x[i]? = none := by
   grind
@@ -264,15 +250,9 @@
 theorem toInt_of_zero_length (h : w = 0) (x : BitVec w) : x.toInt = 0 := by
   subst h; simp [toInt_zero_length]
 theorem getLsbD_of_zero_length (h : w = 0) (x : BitVec w) : x.getLsbD i = false := by
-<<<<<<< HEAD
   grind
 theorem getMsbD_of_zero_length (h : w = 0) (x : BitVec w) : x.getMsbD i = false := by
   grind
-=======
-  subst h; simp
-theorem getMsbD_of_zero_length (h : w = 0) (x : BitVec w) : x.getMsbD i = false := by
-  subst h; simp
->>>>>>> 5198a3fb
 theorem msb_of_zero_length (h : w = 0) (x : BitVec w) : x.msb = false := by
   grind
 theorem eq_of_zero_length (h : w = 0) {x y : BitVec w} : x = y := by
@@ -281,15 +261,10 @@
 theorem length_pos_of_ne {x y : BitVec w} (h : x ≠ y) : 0 < w := by
   grind
 
-@[grind =]
+@[grind =] -- FIXME use grind_pattern
 theorem ofFin_ofNat (n : Nat) :
-<<<<<<< HEAD
-    ofFin (OfNat.ofNat n : Fin (2^w)) = OfNat.ofNat n := by
-  simp only [OfNat.ofNat, Fin.ofNat, BitVec.ofNat, Nat.and_two_pow_sub_one_eq_mod]
-=======
     ofFin (no_index (OfNat.ofNat n : Fin (2^w))) = OfNat.ofNat n := by
   simp only [OfNat.ofNat, Fin.ofNat, BitVec.ofNat]
->>>>>>> 5198a3fb
 
 @[simp] theorem ofFin_neg {x : Fin (2 ^ w)} : ofFin (-x) = -(ofFin x) := by
   rfl
@@ -301,18 +276,8 @@
 theorem eq_of_toFin_eq : ∀ {x y : BitVec w}, x.toFin = y.toFin → x = y
   | ⟨_, _⟩, ⟨_, _⟩, rfl => rfl
 
-<<<<<<< HEAD
 theorem toFin_inj {x y : BitVec w} : x.toFin = y.toFin ↔ x = y :=
   ⟨@eq_of_toFin_eq w x y, by grind⟩
-=======
-theorem toFin_inj {x y : BitVec w} : x.toFin = y.toFin ↔ x = y := by
-  apply Iff.intro
-  case mp =>
-    exact @eq_of_toFin_eq w x y
-  case mpr =>
-    intro h
-    simp [h]
->>>>>>> 5198a3fb
 
 theorem toFin_zero : toFin (0 : BitVec w) = 0 := rfl
 theorem toFin_one  : toFin (1 : BitVec w) = 1 := by
@@ -388,13 +353,8 @@
   by_cases h : i = 0
     <;> simp [h, Nat.testBit_eq_decide_div_mod_eq, Nat.div_eq_of_lt]
 
-<<<<<<< HEAD
 @[simp, grind =] theorem getElem_one (h : i < w) : (1#w)[i] = decide (i = 0) := by
   grind [=_ getLsbD_eq_getElem]
-=======
-@[simp] theorem getElem_one (h : i < w) : (1#w)[i] = decide (i = 0) := by
-  simp [← getLsbD_eq_getElem, getLsbD_one, show 0 < w by omega]
->>>>>>> 5198a3fb
 
 /-- The msb at index `w-1` is the least significant bit, and is true when the width is nonzero. -/
 @[simp] theorem getMsbD_one : (1#w).getMsbD i = (decide (i = w - 1) && decide (0 < w)) := by
@@ -429,11 +389,7 @@
 
 @[simp] theorem sub_sub_toNat_cancel {x : BitVec w} :
     2 ^ w - (2 ^ w - x.toNat) = x.toNat := by
-<<<<<<< HEAD
   simp only [Nat.sub_sub_eq_min]
-=======
-  simp [Nat.sub_sub_eq_min]
->>>>>>> 5198a3fb
   omega
 
 @[simp] theorem sub_add_bmod_cancel {x y : BitVec w} :
@@ -1006,7 +962,7 @@
 theorem setWidth_ofNat_one_eq_ofNat_one_of_lt {v w : Nat} (hv : 0 < v) :
     (BitVec.ofNat v 1).setWidth w = BitVec.ofNat w 1 := by
   ext i h
-  simp only [getElem_setWidth, getLsbD_ofNat, 
+  simp only [getElem_setWidth, getLsbD_ofNat,
     ]
   have hv := (@Nat.testBit_one_eq_true_iff_self_eq_zero i)
   by_cases h : Nat.testBit 1 i = true <;> simp_all
@@ -2292,7 +2248,7 @@
 theorem not_sshiftRight {b : BitVec w} :
     ~~~b.sshiftRight n = (~~~b).sshiftRight n := by
   ext i
-  simp only [getElem_not, getElem_sshiftRight, 
+  simp only [getElem_not, getElem_sshiftRight,
     msb_not]
   by_cases h : w ≤ i
   <;> by_cases h' : n + i < w
@@ -2469,7 +2425,7 @@
     x.signExtend v = x.setWidth v := by
   ext i
   by_cases hv : i < v
-  · simp only [signExtend, getLsbD, getElem_setWidth, 
+  · simp only [signExtend, getLsbD, getElem_setWidth,
       BitVec.toInt_eq_msb_cond, hmsb, ↓reduceIte, reduceCtorEq]
     simp [BitVec.testBit_toNat]
   · simp only [getElem_setWidth]
@@ -3136,7 +3092,7 @@
       by_cases h₂ : i - w₃ < w₂
       · simp [h₂]
       · simp [h₂, show i - w₃ - w₂ < w₁ by omega]
-  · simp only [show ¬i - w₃ - w₂ < w₁ by omega, 
+  · simp only [show ¬i - w₃ - w₂ < w₁ by omega,
       h₀]
     by_cases h₂ : i < w₃
     · simp [h₂]; omega

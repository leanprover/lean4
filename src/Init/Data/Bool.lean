/-
Copyright (c) 2023 F. G. Dorais. No rights reserved.
Released under Apache 2.0 license as described in the file LICENSE.
Authors: F. G. Dorais
-/
prelude
import Init.NotationExtra


namespace Bool

/-- Boolean exclusive or -/
abbrev xor : Bool → Bool → Bool := bne

@[inherit_doc] infixl:33 " ^^ " => xor

recommended_spelling "xor" for "^^" in [xor, «term_^^_»]

instance (p : Bool → Prop) [inst : DecidablePred p] : Decidable (∀ x, p x) :=
  match inst true, inst false with
  | isFalse ht, _ => isFalse fun h => absurd (h _) ht
  | _, isFalse hf => isFalse fun h => absurd (h _) hf
  | isTrue ht, isTrue hf => isTrue fun | true => ht | false => hf

instance (p : Bool → Prop) [inst : DecidablePred p] : Decidable (∃ x, p x) :=
  match inst true, inst false with
  | isTrue ht, _ => isTrue ⟨_, ht⟩
  | _, isTrue hf => isTrue ⟨_, hf⟩
  | isFalse ht, isFalse hf => isFalse fun | ⟨true, h⟩ => absurd h ht | ⟨false, h⟩ => absurd h hf

@[simp] theorem default_bool : default = false := rfl

instance : LE Bool := ⟨(. → .)⟩
instance : LT Bool := ⟨(!. && .)⟩

instance (x y : Bool) : Decidable (x ≤ y) := inferInstanceAs (Decidable (x → y))
instance (x y : Bool) : Decidable (x < y) := inferInstanceAs (Decidable (!x && y))

instance : Max Bool := ⟨or⟩
instance : Min Bool := ⟨and⟩

theorem false_ne_true : false ≠ true := Bool.noConfusion

theorem eq_false_or_eq_true : (b : Bool) → b = true ∨ b = false := by decide

theorem eq_false_iff : {b : Bool} → b = false ↔ b ≠ true := by decide

theorem ne_false_iff : {b : Bool} → b ≠ false ↔ b = true := by decide

theorem eq_iff_iff {a b : Bool} : a = b ↔ (a ↔ b) := by cases b <;> simp

@[simp] theorem decide_eq_true  {b : Bool} [Decidable (b = true)]  : decide (b = true)  =  b := by cases b <;> simp
@[simp] theorem decide_eq_false {b : Bool} [Decidable (b = false)] : decide (b = false) = !b := by cases b <;> simp
theorem decide_true_eq  {b : Bool} [Decidable (true = b)]  : decide (true  = b) =  b := by cases b <;> simp
theorem decide_false_eq {b : Bool} [Decidable (false = b)] : decide (false = b) = !b := by cases b <;> simp

-- These lemmas assist with confluence.
@[simp] theorem eq_false_imp_eq_true_iff :
    ∀ (a b : Bool), ((a = false → b = true) ↔ (b = false → a = true)) = True := by decide
@[simp] theorem eq_true_imp_eq_false_iff :
    ∀ (a b : Bool), ((a = true → b = false) ↔ (b = true → a = false)) = True := by decide

/-! ### and -/

@[simp] theorem and_self_left  : ∀ (a b : Bool), (a && (a && b)) = (a && b) := by decide
@[simp] theorem and_self_right : ∀ (a b : Bool), ((a && b) && b) = (a && b) := by decide

@[simp] theorem not_and_self : ∀ (x : Bool), (!x && x) = false := by decide
@[simp] theorem and_not_self : ∀ (x : Bool), (x && !x) = false := by decide

/-
Added for confluence with `not_and_self` `and_not_self` on term
`(b && !b) = true` due to reductions:

1. `(b = true ∨ !b = true)` via `Bool.and_eq_true`
2. `false = true` via `Bool.and_not_self`
-/
@[simp] theorem eq_true_and_eq_false_self : ∀ (b : Bool), (b = true ∧ b = false) ↔ False := by decide
@[simp] theorem eq_false_and_eq_true_self : ∀ (b : Bool), (b = false ∧ b = true) ↔ False := by decide

theorem and_comm : ∀ (x y : Bool), (x && y) = (y && x) := by decide
instance : Std.Commutative (· && ·) := ⟨and_comm⟩

theorem and_left_comm : ∀ (x y z : Bool), (x && (y && z)) = (y && (x && z)) := by decide
theorem and_right_comm : ∀ (x y z : Bool), ((x && y) && z) = ((x && z) && y) := by decide

/-
Bool version `and_iff_left_iff_imp`.

Needed for confluence of term `(a && b) ↔ a` which reduces to `(a && b) = a` via
`Bool.coe_iff_coe` and `a → b` via `Bool.and_eq_true` and
`and_iff_left_iff_imp`.
-/
@[simp] theorem and_iff_left_iff_imp  : ∀ {a b : Bool}, ((a && b) = a) ↔ (a → b) := by decide
@[simp] theorem and_iff_right_iff_imp : ∀ {a b : Bool}, ((a && b) = b) ↔ (b → a) := by decide
@[simp] theorem iff_self_and : ∀ {a b : Bool}, (a = (a && b)) ↔ (a → b) := by decide
@[simp] theorem iff_and_self : ∀ {a b : Bool}, (b = (a && b)) ↔ (b → a) := by decide

@[simp] theorem not_and_iff_left_iff_imp  : ∀ {a b : Bool}, ((!a && b) = a) ↔ !a ∧ !b := by decide
@[simp] theorem and_not_iff_right_iff_imp : ∀ {a b : Bool}, ((a && !b) = b) ↔ !a ∧ !b := by decide
@[simp] theorem iff_not_self_and : ∀ {a b : Bool}, (a = (!a && b)) ↔ !a ∧ !b := by decide
@[simp] theorem iff_and_not_self : ∀ {a b : Bool}, (b = (a && !b)) ↔ !a ∧ !b := by decide

/-! ### or -/

@[simp] theorem or_self_left  : ∀ (a b : Bool), (a || (a || b)) = (a || b) := by decide
@[simp] theorem or_self_right : ∀ (a b : Bool), ((a || b) || b) = (a || b) := by decide

@[simp] theorem not_or_self : ∀ (x : Bool), (!x || x) = true := by decide
@[simp] theorem or_not_self : ∀ (x : Bool), (x || !x) = true := by decide

/-
Added for confluence with `not_or_self` `or_not_self` on term
`(b || !b) = true` due to reductions:
1. `(b = true ∨ !b = true)` via `Bool.or_eq_true`
2. `true = true` via `Bool.or_not_self`
-/
@[simp] theorem eq_true_or_eq_false_self : ∀(b : Bool), (b = true ∨ b = false) ↔ True := by decide
@[simp] theorem eq_false_or_eq_true_self : ∀(b : Bool), (b = false ∨ b = true) ↔ True := by decide

/-
Bool version `or_iff_left_iff_imp`.

Needed for confluence of term `(a || b) ↔ a` which reduces to `(a || b) = a` via
`Bool.coe_iff_coe` and `a → b` via `Bool.or_eq_true` and
`and_iff_left_iff_imp`.
-/
@[simp] theorem or_iff_left_iff_imp  : ∀ {a b : Bool}, ((a || b) = a) ↔ (b → a) := by decide
@[simp] theorem or_iff_right_iff_imp : ∀ {a b : Bool}, ((a || b) = b) ↔ (a → b) := by decide
@[simp] theorem iff_self_or : ∀ {a b : Bool}, (a = (a || b)) ↔ (b → a) := by decide
@[simp] theorem iff_or_self : ∀ {a b : Bool}, (b = (a || b)) ↔ (a → b) := by decide

@[simp] theorem not_or_iff_left_iff_imp  : ∀ {a b : Bool}, ((!a || b) = a) ↔ a ∧ b := by decide
@[simp] theorem or_not_iff_right_iff_imp : ∀ {a b : Bool}, ((a || !b) = b) ↔ a ∧ b := by decide
@[simp] theorem iff_not_self_or : ∀ {a b : Bool}, (a = (!a || b)) ↔ a ∧ b := by decide
@[simp] theorem iff_or_not_self : ∀ {a b : Bool}, (b = (a || !b)) ↔ a ∧ b := by decide

theorem or_comm : ∀ (x y : Bool), (x || y) = (y || x) := by decide
instance : Std.Commutative (· || ·) := ⟨or_comm⟩

theorem or_left_comm : ∀ (x y z : Bool), (x || (y || z)) = (y || (x || z)) := by decide
theorem or_right_comm : ∀ (x y z : Bool), ((x || y) || z) = ((x || z) || y) := by decide

/-! ### distributivity -/

theorem and_or_distrib_left  : ∀ (x y z : Bool), (x && (y || z)) = (x && y || x && z) := by decide
theorem and_or_distrib_right : ∀ (x y z : Bool), ((x || y) && z) = (x && z || y && z) := by decide

theorem or_and_distrib_left  : ∀ (x y z : Bool), (x || y && z) = ((x || y) && (x || z)) := by decide
theorem or_and_distrib_right : ∀ (x y z : Bool), (x && y || z) = ((x || z) && (y || z)) := by decide

theorem and_xor_distrib_left  : ∀ (x y z : Bool), (x && (y ^^ z)) = ((x && y) ^^ (x && z)) := by decide
theorem and_xor_distrib_right : ∀ (x y z : Bool), ((x ^^ y) && z) = ((x && z) ^^ (y && z)) := by decide

/-- De Morgan's law for boolean and -/
@[simp] theorem not_and : ∀ (x y : Bool), (!(x && y)) = (!x || !y) := by decide

/-- De Morgan's law for boolean or -/
@[simp] theorem not_or : ∀ (x y : Bool), (!(x || y)) = (!x && !y) := by decide

theorem and_eq_true_iff {x y : Bool} : (x && y) = true ↔ x = true ∧ y = true :=
  Iff.of_eq (and_eq_true x y)

theorem and_eq_false_iff : ∀ {x y : Bool}, (x && y) = false ↔ x = false ∨ y = false := by decide

/-
New simp rule that replaces `Bool.and_eq_false_eq_eq_false_or_eq_false` in
Mathlib due to confluence:

Consider the term: `¬((b && c) = true)`:

1. Reduces to `((b && c) = false)` via `Bool.not_eq_true`
2. Reduces to `¬(b = true ∧ c = true)` via `Bool.and_eq_true`.


1. Further reduces to `b = false ∨ c = false` via `Bool.and_eq_false_eq_eq_false_or_eq_false`.
2. Further reduces to `b = true → c = false` via `not_and` and `Bool.not_eq_true`.
-/
@[simp] theorem and_eq_false_imp : ∀ {x y : Bool}, (x && y) = false ↔ (x = true → y = false) := by decide

theorem or_eq_true_iff : ∀ {x y : Bool}, (x || y) = true ↔ x = true ∨ y = true := by simp

@[simp] theorem or_eq_false_iff : ∀ {x y : Bool}, (x || y) = false ↔ x = false ∧ y = false := by decide

/-! ### eq/beq/bne -/

/--
These two rules follow trivially by simp, but are needed to avoid non-termination
in false_eq and true_eq.
-/
@[simp] theorem false_eq_true : (false = true) = False := by simp
@[simp] theorem true_eq_false : (true = false) = False := by simp

-- The two lemmas below normalize terms with a constant to the
-- right-hand side but risk non-termination if `false_eq_true` and
-- `true_eq_false` are disabled.
@[simp low] theorem false_eq (b : Bool) : (false = b) = (b = false) := by
  cases b <;> simp

@[simp low] theorem true_eq (b : Bool) : (true = b) = (b = true) := by
  cases b <;> simp

@[simp] theorem true_beq  : ∀b, (true  == b) =  b := by decide
@[simp] theorem false_beq : ∀b, (false == b) = !b := by decide
instance : Std.LawfulIdentity (· == ·) true where
  left_id := true_beq
  right_id := beq_true

@[simp] theorem true_bne  : ∀(b : Bool), (true  != b) = !b := by decide
@[simp] theorem false_bne : ∀(b : Bool), (false != b) =  b := by decide
@[simp] theorem bne_true  : ∀(b : Bool), (b != true)  = !b := by decide
@[simp] theorem bne_false : ∀(b : Bool), (b != false) =  b := by decide
instance : Std.LawfulIdentity (· != ·) false where
  left_id := false_bne
  right_id := bne_false

@[simp] theorem not_beq_self : ∀ (x : Bool), ((!x) == x) = false := by decide
@[simp] theorem beq_not_self : ∀ (x : Bool), (x   == !x) = false := by decide

@[simp] theorem not_bne : ∀ (a b : Bool), ((!a) != b) = !(a != b) := by decide
@[simp] theorem bne_not : ∀ (a b : Bool), (a != !b) = !(a != b) := by decide

theorem not_bne_self : ∀ (x : Bool), ((!x) != x) = true := by decide
theorem bne_not_self : ∀ (x : Bool), (x   != !x) = true := by decide

/-
Added for equivalence with `Bool.not_beq_self` and needed for confluence
due to `beq_iff_eq`.
-/
theorem not_eq_self : ∀(b : Bool), ((!b) = b) ↔ False := by simp
@[simp] theorem eq_not_self : ∀(b : Bool), (b = (!b)) ↔ False := by decide

@[simp] theorem beq_self_left  : ∀(a b : Bool), (a == (a == b)) = b := by decide
@[simp] theorem beq_self_right : ∀(a b : Bool), ((a == b) == b) = a := by decide
@[simp] theorem bne_self_left  : ∀(a b : Bool), (a != (a != b)) = b := by decide
@[simp] theorem bne_self_right : ∀(a b : Bool), ((a != b) != b) = a := by decide

theorem not_bne_not : ∀ (x y : Bool), ((!x) != (!y)) = (x != y) := by simp

@[simp] theorem bne_assoc : ∀ (x y z : Bool), ((x != y) != z) = (x != (y != z)) := by decide
instance : Std.Associative (· != ·) := ⟨bne_assoc⟩

@[simp] theorem bne_right_inj  : ∀ {x y z : Bool}, (x != y) = (x != z) ↔ y = z := by decide
@[simp] theorem bne_left_inj : ∀ {x y z : Bool}, (x != z) = (y != z) ↔ x = y := by decide

theorem eq_not_of_ne : ∀ {x y : Bool}, x ≠ y → x = !y := by decide

/-! ### coercision related normal forms -/

theorem beq_eq_decide_eq [BEq α] [LawfulBEq α] [DecidableEq α] (a b : α) :
    (a == b) = decide (a = b) := by
  cases h : a == b
  · simp [ne_of_beq_false h]
  · simp [eq_of_beq h]

theorem eq_not : ∀ {a b : Bool}, (a = (!b)) ↔ (a ≠ b) := by decide
theorem not_eq : ∀ {a b : Bool}, ((!a) = b) ↔ (a ≠ b) := by decide

@[simp] theorem coe_iff_coe : ∀{a b : Bool}, (a ↔ b) ↔ a = b := by decide

@[simp] theorem coe_true_iff_false  : ∀{a b : Bool}, (a ↔ b = false) ↔ a = (!b) := by decide
@[simp] theorem coe_false_iff_true  : ∀{a b : Bool}, (a = false ↔ b) ↔ (!a) = b := by decide
@[simp] theorem coe_false_iff_false : ∀{a b : Bool}, (a = false ↔ b = false) ↔ (!a) = (!b) := by decide

/-! ### beq properties -/

theorem beq_comm {α} [BEq α] [LawfulBEq α] {a b : α} : (a == b) = (b == a) :=
  Bool.coe_iff_coe.mp (by simp [@eq_comm α])

/-! ### xor -/

theorem false_xor : ∀ (x : Bool), (false ^^ x) = x := false_bne

theorem xor_false : ∀ (x : Bool), (x ^^ false) = x := bne_false

theorem true_xor : ∀ (x : Bool), (true ^^ x) = !x := true_bne

theorem xor_true : ∀ (x : Bool), (x ^^ true) = !x := bne_true

theorem not_xor_self : ∀ (x : Bool), (!x ^^ x) = true := not_bne_self

theorem xor_not_self : ∀ (x : Bool), (x ^^ !x) = true := bne_not_self

theorem not_xor : ∀ (x y : Bool), (!x ^^ y) = !(x ^^ y) := by decide

theorem xor_not : ∀ (x y : Bool), (x ^^ !y) = !(x ^^ y) := by decide

theorem not_xor_not : ∀ (x y : Bool), (!x ^^ !y) = (x ^^ y) := not_bne_not

theorem xor_self : ∀ (x : Bool), (x ^^ x) = false := by decide

theorem xor_comm : ∀ (x y : Bool), (x ^^ y) = (y ^^ x) := by decide

theorem xor_left_comm : ∀ (x y z : Bool), (x ^^ (y ^^ z)) = (y ^^ (x ^^ z)) := by decide

theorem xor_right_comm : ∀ (x y z : Bool), ((x ^^ y) ^^ z) = ((x ^^ z) ^^ y) := by decide

theorem xor_assoc : ∀ (x y z : Bool), ((x ^^ y) ^^ z) = (x ^^ (y ^^ z)) := bne_assoc

theorem xor_right_inj : ∀ {x y z : Bool}, (x ^^ y) = (x ^^ z) ↔ y = z := bne_right_inj

theorem xor_left_inj : ∀ {x y z : Bool}, (x ^^ z) = (y ^^ z) ↔ x = y := bne_left_inj

/-! ### le/lt -/

@[simp] protected theorem le_true : ∀ (x : Bool), x ≤ true := by decide

@[simp] protected theorem false_le : ∀ (x : Bool), false ≤ x := by decide

@[simp] protected theorem le_refl : ∀ (x : Bool), x ≤ x := by decide

@[simp] protected theorem lt_irrefl : ∀ (x : Bool), ¬ x < x := by decide

protected theorem le_trans : ∀ {x y z : Bool}, x ≤ y → y ≤ z → x ≤ z := by decide

protected theorem le_antisymm : ∀ {x y : Bool}, x ≤ y → y ≤ x → x = y := by decide

protected theorem le_total : ∀ (x y : Bool), x ≤ y ∨ y ≤ x := by decide

protected theorem lt_asymm : ∀ {x y : Bool}, x < y → ¬ y < x := by decide

protected theorem lt_trans : ∀ {x y z : Bool}, x < y → y < z → x < z := by decide

protected theorem lt_iff_le_not_le : ∀ {x y : Bool}, x < y ↔ x ≤ y ∧ ¬ y ≤ x := by decide

protected theorem lt_of_le_of_lt : ∀ {x y z : Bool}, x ≤ y → y < z → x < z := by decide

protected theorem lt_of_lt_of_le : ∀ {x y z : Bool}, x < y → y ≤ z → x < z := by decide

protected theorem le_of_lt : ∀ {x y : Bool}, x < y → x ≤ y := by decide

protected theorem le_of_eq : ∀ {x y : Bool}, x = y → x ≤ y := by decide

protected theorem ne_of_lt : ∀ {x y : Bool}, x < y → x ≠ y := by decide

protected theorem lt_of_le_of_ne : ∀ {x y : Bool}, x ≤ y → x ≠ y → x < y := by decide

protected theorem le_of_lt_or_eq : ∀ {x y : Bool}, x < y ∨ x = y → x ≤ y := by decide

protected theorem eq_true_of_true_le : ∀ {x : Bool}, true ≤ x → x = true := by decide

protected theorem eq_false_of_le_false : ∀ {x : Bool}, x ≤ false → x = false := by decide

/-! ### min/max -/

@[simp] protected theorem max_eq_or : max = or := rfl

@[simp] protected theorem min_eq_and : min = and := rfl

/-! ### injectivity lemmas -/

theorem not_inj : ∀ {x y : Bool}, (!x) = (!y) → x = y := by decide

theorem not_inj_iff : ∀ {x y : Bool}, (!x) = (!y) ↔ x = y := by decide

theorem and_or_inj_right : ∀ {m x y : Bool}, (x && m) = (y && m) → (x || m) = (y || m) → x = y := by
  decide

theorem and_or_inj_right_iff :
    ∀ {m x y : Bool}, (x && m) = (y && m) ∧ (x || m) = (y || m) ↔ x = y := by decide

theorem and_or_inj_left : ∀ {m x y : Bool}, (m && x) = (m && y) → (m || x) = (m || y) → x = y := by
  decide

theorem and_or_inj_left_iff :
    ∀ {m x y : Bool}, (m && x) = (m && y) ∧ (m || x) = (m || y) ↔ x = y := by decide

/-! ## toNat -/

/-- convert a `Bool` to a `Nat`, `false -> 0`, `true -> 1` -/
def toNat (b : Bool) : Nat := cond b 1 0

@[simp, bitvec_to_nat] theorem toNat_false : false.toNat = 0 := rfl

@[simp, bitvec_to_nat] theorem toNat_true : true.toNat = 1 := rfl

theorem toNat_le (c : Bool) : c.toNat ≤ 1 := by
  cases c <;> trivial

@[bitvec_to_nat]
theorem toNat_lt (b : Bool) : b.toNat < 2 :=
  Nat.lt_succ_of_le (toNat_le _)

@[simp] theorem toNat_eq_zero {b : Bool} : b.toNat = 0 ↔ b = false := by
  cases b <;> simp
@[simp] theorem toNat_eq_one  {b : Bool} : b.toNat = 1 ↔ b = true := by
  cases b <;> simp

/-! ## toInt -/

/-- convert a `Bool` to an `Int`, `false -> 0`, `true -> 1` -/
def toInt (b : Bool) : Int := cond b 1 0

@[simp] theorem toInt_false : false.toInt = 0 := rfl

@[simp] theorem toInt_true : true.toInt = 1 := rfl

/-! ### ite -/

@[simp] theorem if_true_left  (p : Prop) [h : Decidable p] (f : Bool) :
    (ite p true f) = (p || f) := by cases h with | _ p => simp [p]

@[simp] theorem if_false_left  (p : Prop) [h : Decidable p] (f : Bool) :
    (ite p false f) = (!p && f) := by cases h with | _ p => simp [p]

@[simp] theorem if_true_right  (p : Prop) [h : Decidable p] (t : Bool) :
    (ite p t true) = (!(p : Bool) || t) := by cases h with | _ p => simp [p]

@[simp] theorem if_false_right  (p : Prop) [h : Decidable p] (t : Bool) :
    (ite p t false) = (p && t) := by cases h with | _ p => simp [p]

@[simp] theorem ite_eq_true_distrib (p : Prop) [h : Decidable p] (t f : Bool) :
    (ite p t f = true) = ite p (t = true) (f = true) := by
  cases h with | _ p => simp [p]

@[simp] theorem ite_eq_false_distrib (p : Prop) [h : Decidable p] (t f : Bool) :
    (ite p t f = false) = ite p (t = false) (f = false) := by
  cases h with | _ p => simp [p]

@[simp] theorem ite_eq_false : (if b = false then p else q) ↔ if b then q else p := by
  cases b <;> simp

@[simp] theorem ite_eq_true_else_eq_false {q : Prop} :
    (if b = true then q else b = false) ↔ (b = true → q) := by
  cases b <;> simp [not_eq_self]

/-
`not_ite_eq_true_eq_true` and related theorems below are added for
non-confluence.  A motivating example is
`¬((if u then b else c) = true)`.

This reduces to:
1. `¬((if u then (b = true) else (c = true))` via `ite_eq_true_distrib`
2. `(if u then b c) = false)` via `Bool.not_eq_true`.

Similar logic holds for `¬((if u then b else c) = false)` and related
lemmas.
-/

@[simp]
theorem not_ite_eq_true_eq_true {p : Prop} [h : Decidable p] {b c : Bool} :
  ¬(ite p (b = true) (c = true)) ↔ (ite p (b = false) (c = false)) := by
  cases h with | _ p => simp [p]

@[simp]
theorem not_ite_eq_false_eq_false {p : Prop} [h : Decidable p] {b c : Bool} :
  ¬(ite p (b = false) (c = false)) ↔ (ite p (b = true) (c = true)) := by
  cases h with | _ p => simp [p]

@[simp]
theorem not_ite_eq_true_eq_false {p : Prop} [h : Decidable p] {b c : Bool} :
  ¬(ite p (b = true) (c = false)) ↔ (ite p (b = false) (c = true)) := by
  cases h with | _ p => simp [p]

@[simp]
theorem not_ite_eq_false_eq_true {p : Prop} [h : Decidable p] {b c : Bool} :
  ¬(ite p (b = false) (c = true)) ↔ (ite p (b = true) (c = false)) := by
  cases h with | _ p => simp [p]

/-
It would be nice to have this for confluence between `if_true_left` and `ite_false_same` on
`if b = true then True else b = true`.
However the discrimination tree key is just `→`, so this is tried too often.
-/
theorem eq_false_imp_eq_true : ∀ {b : Bool}, (b = false → b = true) ↔ (b = true) := by decide

/-
It would be nice to have this for confluence between `if_true_left` and `ite_false_same` on
`if b = false then True else b = false`.
However the discrimination tree key is just `→`, so this is tried too often.
-/
theorem eq_true_imp_eq_false : ∀ {b : Bool}, (b = true → b = false) ↔ (b = false) := by decide

/-! ### forall -/

theorem forall_bool' {p : Bool → Prop} (b : Bool) : (∀ x, p x) ↔ p b ∧ p !b :=
  ⟨fun h ↦ ⟨h _, h _⟩, fun ⟨h₁, h₂⟩ x ↦ by cases b <;> cases x <;> assumption⟩

@[simp]
theorem forall_bool {p : Bool → Prop} : (∀ b, p b) ↔ p false ∧ p true :=
  forall_bool' false

/-! ### exists -/

theorem exists_bool' {p : Bool → Prop} (b : Bool) : (∃ x, p x) ↔ p b ∨ p !b :=
  ⟨fun ⟨x, hx⟩ ↦ by cases x <;> cases b <;> first | exact .inl ‹_› | exact .inr ‹_›,
    fun h ↦ by cases h <;> exact ⟨_, ‹_›⟩⟩

@[simp]
theorem exists_bool {p : Bool → Prop} : (∃ b, p b) ↔ p false ∨ p true :=
  exists_bool' false

/-! ### cond -/

theorem cond_eq_ite {α} (b : Bool) (t e : α) : cond b t e = if b then t else e := by
  cases b <;> simp

theorem cond_eq_if : (bif b then x else y) = (if b then x else y) := cond_eq_ite b x y

@[simp] theorem cond_not (b : Bool) (t e : α) : cond (!b) t e = cond b e t := by
  cases b <;> rfl

@[simp] theorem cond_self (c : Bool) (t : α) : cond c t t = t := by cases c <;> rfl

/-- If the return values are propositions, there is no harm in simplifying a `bif` to an `if`. -/
@[simp] theorem cond_prop {b : Bool} {p q : Prop} :
    (bif b then p else q) ↔ if b then p else q := by
  cases b <;> simp

/-
This is a simp rule in Mathlib, but results in non-confluence that is difficult
to fix as decide distributes over propositions. As an example, observe that
`cond (decide (p ∧ q)) t f` could simplify to either:

* `if p ∧ q then t else f` via `Bool.cond_decide` or
* `cond (decide p && decide q) t f` via `Bool.decide_and`.

A possible approach to improve normalization between `cond` and `ite` would be
to completely simplify away `cond` by making `cond_eq_ite` a `simp` rule, but
that has not been taken since it could surprise users to migrate pure `Bool`
operations like `cond` to a mix of `Prop` and `Bool`.
-/
theorem cond_decide {α} (p : Prop) [Decidable p] (t e : α) :
    cond (decide p) t e = if p then t else e := by
  simp [cond_eq_ite]

@[simp] theorem cond_eq_ite_iff {a : Bool} {p : Prop} [h : Decidable p] {x y u v : α} :
  (cond a x y = ite p u v) ↔ ite a x y = ite p u v := by
  simp [Bool.cond_eq_ite]

@[simp] theorem ite_eq_cond_iff {p : Prop} {a : Bool} [h : Decidable p] {x y u v : α} :
  (ite p x y = cond a u v) ↔ ite p x y = ite a u v := by
  simp [Bool.cond_eq_ite]

@[simp] theorem cond_eq_true_distrib : ∀(c t f : Bool),
    (cond c t f = true) = ite (c = true) (t = true) (f = true) := by
  decide

@[simp] theorem cond_eq_false_distrib : ∀(c t f : Bool),
    (cond c t f = false) = ite (c = true) (t = false) (f = false) := by decide

protected theorem cond_true  {α : Type u} {a b : α} : cond true  a b = a := cond_true  a b
protected theorem cond_false {α : Type u} {a b : α} : cond false a b = b := cond_false a b

@[simp] theorem cond_true_left   : ∀(c f : Bool), cond c true f  = ( c || f) := by decide
@[simp] theorem cond_false_left  : ∀(c f : Bool), cond c false f = (!c && f) := by decide
@[simp] theorem cond_true_right  : ∀(c t : Bool), cond c t true  = (!c || t) := by decide
@[simp] theorem cond_false_right : ∀(c t : Bool), cond c t false = ( c && t) := by decide

-- These restore confluence between the above lemmas and `cond_not`.
@[simp] theorem cond_true_not_same  : ∀ (c b : Bool), cond c (!c) b = (!c && b) := by decide
@[simp] theorem cond_false_not_same : ∀ (c b : Bool), cond c b (!c) = (!c || b) := by decide

@[simp] theorem cond_true_same  : ∀(c b : Bool), cond c c b = (c || b) := by decide
@[simp] theorem cond_false_same : ∀(c b : Bool), cond c b c = (c && b) := by decide

theorem cond_pos {b : Bool} {a a' : α} (h : b = true) : (bif b then a else a') = a := by
  rw [h, cond_true]

theorem cond_neg {b : Bool} {a a' : α} (h : b = false) : (bif b then a else a') = a' := by
  rw [h, cond_false]

theorem apply_cond (f : α → β) {b : Bool} {a a' : α} :
    f (bif b then a else a') = bif b then f a else f a' := by
  cases b <;> simp

/-! # decidability -/

protected theorem decide_coe (b : Bool) [Decidable (b = true)] : decide (b = true) = b := decide_eq_true

@[simp] theorem decide_and (p q : Prop) [dpq : Decidable (p ∧ q)] [dp : Decidable p] [dq : Decidable q] :
    decide (p ∧ q) = (p && q) := by
  cases dp with | _ p => simp [p]

@[simp] theorem decide_or (p q : Prop) [dpq : Decidable (p ∨ q)] [dp : Decidable p] [dq : Decidable q] :
    decide (p ∨ q) = (p || q) := by
  cases dp with | _ p => simp [p]

@[simp] theorem decide_iff_dist (p q : Prop) [dpq : Decidable (p ↔ q)] [dp : Decidable p] [dq : Decidable q] :
    decide (p ↔ q) = (decide p == decide q) := by
  cases dp with | _ p => simp [p]

<<<<<<< HEAD
@[boolToPropSimps]
theorem and_eq_decide (p q : Bool) : (p && q) = decide (p ∧ q) := by simp

@[boolToPropSimps]
theorem or_eq_decide (p q : Bool) : (p || q) = decide (p ∨ q) := by simp
=======
@[bool_to_prop]
theorem and_eq_decide (p q : Prop) [dpq : Decidable (p ∧ q)] [dp : Decidable p] [dq : Decidable q] :
    (p && q) = decide (p ∧ q) := by
  cases dp with | _ p => simp [p]

@[bool_to_prop]
theorem or_eq_decide (p q : Prop) [dpq : Decidable (p ∨ q)] [dp : Decidable p] [dq : Decidable q] :
    (p || q) = decide (p ∨ q) := by
  cases dp with | _ p => simp [p]
>>>>>>> 80c8837f

@[bool_to_prop]
theorem decide_beq_decide (p q : Prop) [dpq : Decidable (p ↔ q)] [dp : Decidable p] [dq : Decidable q] :
    (decide p == decide q) = decide (p ↔ q) := by
  cases dp with | _ p => simp [p]

end Bool

export Bool (cond_eq_if xor and or not)

/-! ### decide -/

@[simp] theorem false_eq_decide_iff {p : Prop} [h : Decidable p] : false = decide p ↔ ¬p := by
  cases h with | _ q => simp [q]

@[simp] theorem true_eq_decide_iff {p : Prop} [h : Decidable p] : true = decide p ↔ p := by
  cases h with | _ q => simp [q]

/-! ### coercions -/

/--
This should not be turned on globally as an instance because it degrades performance in Mathlib,
but may be used locally.
-/
def boolPredToPred : Coe (α → Bool) (α  → Prop) where
  coe r := fun a => Eq (r a) true

/--
This should not be turned on globally as an instance because it degrades performance in Mathlib,
but may be used locally.
-/
def boolRelToRel : Coe (α → α → Bool) (α → α → Prop) where
  coe r := fun a b => Eq (r a b) true

/-! ### subtypes -/

@[simp] theorem Subtype.beq_iff {α : Type u} [DecidableEq α] {p : α → Prop} {x y : {a : α // p a}} :
    (x == y) = (x.1 == y.1) := by
  cases x
  cases y
  rw [Bool.eq_iff_iff]
  simp [beq_iff_eq]<|MERGE_RESOLUTION|>--- conflicted
+++ resolved
@@ -580,23 +580,11 @@
     decide (p ↔ q) = (decide p == decide q) := by
   cases dp with | _ p => simp [p]
 
-<<<<<<< HEAD
-@[boolToPropSimps]
+@[bool_to_prop]
 theorem and_eq_decide (p q : Bool) : (p && q) = decide (p ∧ q) := by simp
 
-@[boolToPropSimps]
+@[bool_to_prop]
 theorem or_eq_decide (p q : Bool) : (p || q) = decide (p ∨ q) := by simp
-=======
-@[bool_to_prop]
-theorem and_eq_decide (p q : Prop) [dpq : Decidable (p ∧ q)] [dp : Decidable p] [dq : Decidable q] :
-    (p && q) = decide (p ∧ q) := by
-  cases dp with | _ p => simp [p]
-
-@[bool_to_prop]
-theorem or_eq_decide (p q : Prop) [dpq : Decidable (p ∨ q)] [dp : Decidable p] [dq : Decidable q] :
-    (p || q) = decide (p ∨ q) := by
-  cases dp with | _ p => simp [p]
->>>>>>> 80c8837f
 
 @[bool_to_prop]
 theorem decide_beq_decide (p q : Prop) [dpq : Decidable (p ↔ q)] [dp : Decidable p] [dq : Decidable q] :

/-
Copyright (c) 2016 Jeremy Avigad. All rights reserved.
Released under Apache 2.0 license as described in the file LICENSE.
Authors: Jeremy Avigad, Mario Carneiro, Kim Morrison, Markus Himmel
-/

module

prelude
import Init.Data.Int.DivMod.Bootstrap
import Init.Data.Nat.Lemmas
import Init.Data.Nat.Div.Lemmas
import Init.Data.Int.Order
import Init.Data.Int.Lemmas
import Init.Data.Nat.Dvd
import Init.RCases

/-!
# Further lemmas about integer division, now that `omega` is available.
-/

open Nat (succ)

namespace Int

protected theorem exists_add_of_le {a b : Int} (h : a ≤ b) : ∃ (c : Nat), b = a + c :=
  ⟨(b - a).toNat, by omega⟩

theorem toNat_emod {x y : Int} (hx : 0 ≤ x) (hy : 0 ≤ y) :
    (x % y).toNat = x.toNat % y.toNat :=
  match x, y, eq_ofNat_of_zero_le hx, eq_ofNat_of_zero_le hy with
  | _, _, ⟨_, rfl⟩, ⟨_, rfl⟩ => rfl

/-! ### dvd  -/

theorem dvd_antisymm {a b : Int} (H1 : 0 ≤ a) (H2 : 0 ≤ b) : a ∣ b → b ∣ a → a = b := by
  rw [← natAbs_of_nonneg H1, ← natAbs_of_nonneg H2]
  rw [ofNat_dvd, ofNat_dvd, ofNat_inj]
  apply Nat.dvd_antisymm

protected theorem dvd_add : ∀ {a b c : Int}, a ∣ b → a ∣ c → a ∣ b + c
  | _, _, _, ⟨d, rfl⟩, ⟨e, rfl⟩ => ⟨d + e, by rw [Int.mul_add]⟩

protected theorem dvd_sub : ∀ {a b c : Int}, a ∣ b → a ∣ c → a ∣ b - c
  | _, _, _, ⟨d, rfl⟩, ⟨e, rfl⟩ => ⟨d - e, by rw [Int.mul_sub]⟩

protected theorem dvd_add_left {a b c : Int} (H : a ∣ c) : a ∣ b + c ↔ a ∣ b :=
  ⟨fun h => by have := Int.dvd_sub h H; rwa [Int.add_sub_cancel] at this, (Int.dvd_add · H)⟩

protected theorem dvd_add_right {a b c : Int} (H : a ∣ b) : a ∣ b + c ↔ a ∣ c := by
  rw [Int.add_comm, Int.dvd_add_left H]

@[simp] protected theorem dvd_add_mul_self {a b c : Int} : a ∣ b + c * a ↔ a ∣ b := by
  rw [Int.dvd_add_left (Int.dvd_mul_left c a)]

@[simp] protected theorem dvd_add_self_mul {a b c : Int} : a ∣ b + a * c ↔ a ∣ b := by
  rw [Int.mul_comm, Int.dvd_add_mul_self]

@[simp] protected theorem dvd_mul_self_add {a b c : Int} : a ∣ b * a + c ↔ a ∣ c := by
  rw [Int.add_comm, Int.dvd_add_mul_self]

@[simp] protected theorem dvd_self_mul_add {a b c : Int} : a ∣ a * b + c ↔ a ∣ c := by
  rw [Int.mul_comm, Int.dvd_mul_self_add]
protected theorem dvd_iff_dvd_of_dvd_sub {a b c : Int} (H : a ∣ b - c) : a ∣ b ↔ a ∣ c :=
  ⟨fun h => Int.sub_sub_self b c ▸ Int.dvd_sub h H,
   fun h => Int.sub_add_cancel b c ▸ Int.dvd_add H h⟩

protected theorem dvd_iff_dvd_of_dvd_add {a b c : Int} (H : a ∣ b + c) : a ∣ b ↔ a ∣ c := by
  rw [← Int.sub_neg] at H; rw [Int.dvd_iff_dvd_of_dvd_sub H, Int.dvd_neg]

theorem le_of_dvd {a b : Int} (bpos : 0 < b) (H : a ∣ b) : a ≤ b :=
  match a, b, eq_succ_of_zero_lt bpos, H with
  | ofNat _, _, ⟨n, rfl⟩, H => ofNat_le.2 <| Nat.le_of_dvd n.succ_pos <| ofNat_dvd.1 H
  | -[_+1], _, ⟨_, rfl⟩, _ => Int.le_trans (Int.le_of_lt <| negSucc_lt_zero _) (ofNat_zero_le _)

theorem natAbs_dvd {a b : Int} : (a.natAbs : Int) ∣ b ↔ a ∣ b :=
  match natAbs_eq a with
  | .inl e => by rw [← e]
  | .inr e => by rw [← Int.neg_dvd, ← e]

theorem dvd_natAbs {a b : Int} : a ∣ b.natAbs ↔ a ∣ b :=
  match natAbs_eq b with
  | .inl e => by rw [← e]
  | .inr e => by rw [← Int.dvd_neg, ← e]

theorem natAbs_dvd_self {a : Int} : (a.natAbs : Int) ∣ a := by
  rw [Int.natAbs_dvd]
  exact Int.dvd_refl a

theorem dvd_natAbs_self {a : Int} : a ∣ (a.natAbs : Int) := by
  rw [Int.dvd_natAbs]
  exact Int.dvd_refl a

theorem natAbs_eq_of_dvd_dvd (hmn : m ∣ n) (hnm : n ∣ m) : natAbs m = natAbs n :=
  Nat.dvd_antisymm (natAbs_dvd_natAbs.2 hmn) (natAbs_dvd_natAbs.2 hnm)

theorem ofNat_dvd_right {n : Nat} {z : Int} : z ∣ (↑n : Int) ↔ z.natAbs ∣ n := by
  rw [← natAbs_dvd_natAbs, natAbs_natCast]

@[simp] theorem negSucc_dvd {a : Nat} {b : Int} : -[a+1] ∣ b ↔ ((a + 1 : Nat) : Int) ∣ b := by
  rw [← natAbs_dvd]
  norm_cast

@[simp] theorem dvd_negSucc {a : Int} {b : Nat} : a ∣ -[b+1] ↔ a ∣ ((b + 1 : Nat) : Int) := by
  rw [← dvd_natAbs]
  norm_cast

theorem eq_one_of_dvd_one {a : Int} (H : 0 ≤ a) (H' : a ∣ 1) : a = 1 :=
  match a, eq_ofNat_of_zero_le H, H' with
  | _, ⟨_, rfl⟩, H' => congrArg ofNat <| Nat.eq_one_of_dvd_one <| ofNat_dvd.1 H'

theorem eq_one_of_mul_eq_one_right {a b : Int} (H : 0 ≤ a) (H' : a * b = 1) : a = 1 :=
  eq_one_of_dvd_one H ⟨b, H'.symm⟩

theorem eq_one_of_mul_eq_one_left {a b : Int} (H : 0 ≤ b) (H' : a * b = 1) : b = 1 :=
  eq_one_of_mul_eq_one_right (b := a) H <| by rw [Int.mul_comm, H']

instance decidableDvd : DecidableRel (α := Int) (· ∣ ·) := fun _ _ =>
  decidable_of_decidable_of_iff (dvd_iff_emod_eq_zero ..).symm

protected theorem mul_dvd_mul_iff_left {a b c : Int} (h : a ≠ 0) : (a * b) ∣ (a * c) ↔ b ∣ c :=
  ⟨by rintro ⟨d, h'⟩; exact ⟨d, by rw [Int.mul_assoc] at h'; exact (mul_eq_mul_left_iff h).mp h'⟩,
    by rintro ⟨d, rfl⟩; exact ⟨d, by simp [Int.mul_assoc]⟩⟩

protected theorem mul_dvd_mul_iff_right {a b c : Int} (h : a ≠ 0) : (b * a) ∣ (c * a) ↔ b ∣ c := by
  rw [Int.mul_comm b a, Int.mul_comm c a]
  exact Int.mul_dvd_mul_iff_left h

protected theorem mul_dvd_mul {a b c d : Int} : a ∣ b → c ∣ d → a * c ∣ b * d := by
  simpa [← Int.natAbs_dvd_natAbs, natAbs_mul] using Nat.mul_dvd_mul

protected theorem mul_dvd_mul_left (a : Int) (h : b ∣ c) : a * b ∣ a * c :=
  Int.mul_dvd_mul a.dvd_refl h

protected theorem mul_dvd_mul_right (a : Int) (h : b ∣ c) : b * a ∣ c * a :=
  Int.mul_dvd_mul h a.dvd_refl

theorem dvd_of_mul_dvd_mul_left {a m n : Int} (ha : a ≠ 0) (h : a * m ∣ a * n) : m ∣ n := by
  obtain ⟨b, hb⟩ := h
  rw [Int.mul_assoc, Int.mul_eq_mul_left_iff ha] at hb
  exact ⟨_, hb⟩

theorem dvd_of_mul_dvd_mul_right {a m n : Int} (ha : a ≠ 0) (h : m * a ∣ n * a) : m ∣ n :=
  dvd_of_mul_dvd_mul_left ha (by simpa [Int.mul_comm] using h)

/-! ### *div zero  -/

@[simp] protected theorem zero_tdiv : ∀ b : Int, tdiv 0 b = 0
  | ofNat _ => show ofNat _ = _ by simp
  | -[_+1] => show -ofNat _ = _ by simp

@[simp] protected theorem tdiv_zero : ∀ a : Int, tdiv a 0 = 0
  | ofNat _ => show ofNat _ = _ by simp
  | -[_+1] => by simp [tdiv]

@[simp] theorem zero_fdiv (b : Int) : fdiv 0 b = 0 := by cases b <;> rfl

@[simp] protected theorem fdiv_zero : ∀ a : Int, fdiv a 0 = 0
  | 0      => rfl
  | succ _ => by simp [fdiv]
  | -[_+1] => rfl

/-! ### preliminaries for div equivalences -/

theorem negSucc_emod_ofNat_succ_eq_zero_iff {a b : Nat} :
    -[a+1] % (b + 1 : Int) = 0 ↔ (a + 1) % (b + 1) = 0 := by
  rw [← Int.natCast_one, ← Int.natCast_add]
  change Int.emod _ _ = 0 ↔ _
  rw [emod, natAbs_natCast]
  simp only [Nat.succ_eq_add_one, subNat_eq_zero_iff, Nat.add_right_cancel_iff]
  rw [eq_comm]
  apply Nat.succ_mod_succ_eq_zero_iff.symm

theorem negSucc_emod_negSucc_eq_zero_iff {a b : Nat} :
    -[a+1] % -[b+1] = 0 ↔ (a + 1) % (b + 1) = 0 := by
  change Int.emod _ _ = 0 ↔ _
  rw [emod, natAbs_negSucc]
  simp only [Nat.succ_eq_add_one, subNat_eq_zero_iff, Nat.add_right_cancel_iff]
  rw [eq_comm]
  apply Nat.succ_mod_succ_eq_zero_iff.symm

/-! ### div equivalences  -/

theorem tdiv_eq_ediv_of_nonneg : ∀ {a b : Int}, 0 ≤ a → a.tdiv b = a / b
  | 0, _, _
  | _, 0, _ => by simp
  | succ _, succ _, _ => rfl
  | succ _, -[_+1], _ => rfl

theorem tdiv_eq_ediv {a b : Int} :
    a.tdiv b = a / b + if 0 ≤ a ∨ b ∣ a then 0 else sign b := by
  simp only [dvd_iff_emod_eq_zero]
  match a, b with
  | ofNat a, ofNat b => simp [tdiv_eq_ediv_of_nonneg]
  | ofNat a, -[b+1] => simp [tdiv_eq_ediv_of_nonneg]
  | -[a+1], 0 => simp
  | -[a+1], ofNat (succ b) =>
    simp only [tdiv, Nat.succ_eq_add_one, ofNat_eq_coe, Int.natCast_add, cast_ofNat_Int,
      negSucc_not_nonneg, sign_of_add_one]
    simp only [negSucc_emod_ofNat_succ_eq_zero_iff]
    norm_cast
    simp only [subNat_eq_zero_iff, Nat.succ_eq_add_one, sign_negSucc, Int.sub_neg, false_or]
    split <;> rename_i h
    · rw [Int.add_zero, neg_ofNat_eq_negSucc_iff]
      exact Nat.succ_div_of_mod_eq_zero h
    · rw [neg_ofNat_eq_negSucc_add_one_iff]
      exact Nat.succ_div_of_mod_ne_zero h
  | -[a+1], -[b+1] =>
    simp only [tdiv, ofNat_eq_coe, negSucc_not_nonneg, false_or, sign_negSucc]
    norm_cast
    simp only [negSucc_ediv_negSucc]
    rw [Int.natCast_add, Int.natCast_one]
    simp only [negSucc_emod_negSucc_eq_zero_iff]
    split <;> rename_i h
    · norm_cast
      exact Nat.succ_div_of_mod_eq_zero h
    · rw [Int.add_neg_eq_sub, Int.add_sub_cancel]
      norm_cast
      exact Nat.succ_div_of_mod_ne_zero h

theorem ediv_eq_tdiv {a b : Int} :
    a / b = a.tdiv b - if 0 ≤ a ∨ b ∣ a then 0 else sign b := by
  simp [tdiv_eq_ediv]

theorem divExact_eq_tdiv {a b : Int} (h : b ∣ a) : a.divExact b h = a.tdiv b := by
  simp [ediv_eq_tdiv, h]

theorem fdiv_eq_ediv_of_nonneg : ∀ (a : Int) {b : Int}, 0 ≤ b → fdiv a b = a / b
  | 0, _, _ | -[_+1], 0, _ => by simp
  | succ _, ofNat _, _ | -[_+1], succ _, _ => rfl

theorem fdiv_eq_ediv {a b : Int} :
    a.fdiv b = a / b - if 0 ≤ b ∨ b ∣ a then 0 else 1 := by
  match a, b with
  | ofNat a, ofNat b => simp [fdiv_eq_ediv_of_nonneg]
  | -[a+1], ofNat b => simp [fdiv_eq_ediv_of_nonneg]
  | 0, -[b+1] => simp
  | ofNat (a + 1), -[b+1] =>
    simp only [fdiv, ofNat_ediv_negSucc, negSucc_not_nonneg, negSucc_dvd, false_or]
    simp only [ofNat_eq_coe, ofNat_dvd]
    norm_cast
    rw [Nat.succ_div, negSucc_eq]
    split <;> rename_i h
    · simp
    · simp [Int.neg_add]
      norm_cast
  | -[a+1], -[b+1] =>
    simp only [fdiv, ofNat_eq_coe, negSucc_ediv_negSucc, negSucc_not_nonneg, dvd_negSucc, negSucc_dvd,
      false_or]
    norm_cast
    rw [Int.natCast_add, Int.natCast_one, Nat.succ_div]
    split <;> simp

theorem ediv_eq_fdiv {a b : Int} :
    a / b = a.fdiv b + if 0 ≤ b ∨ b ∣ a then 0 else 1 := by
  simp [fdiv_eq_ediv]

theorem divExact_eq_fdiv {a b : Int} (h : b ∣ a) : a.divExact b h = a.fdiv b := by
  simp [ediv_eq_fdiv, h]

theorem fdiv_eq_tdiv_of_nonneg {a b : Int} (Ha : 0 ≤ a) (Hb : 0 ≤ b) : fdiv a b = tdiv a b :=
  tdiv_eq_ediv_of_nonneg Ha ▸ fdiv_eq_ediv_of_nonneg _ Hb

theorem fdiv_eq_tdiv {a b : Int} :
    a.fdiv b = a.tdiv b -
      if b ∣ a then 0
      else
        if 0 ≤ a then
          if 0 ≤ b then 0
          else 1
        else
          if 0 ≤ b then b.sign
          else 1 + b.sign := by
  rw [fdiv_eq_ediv, tdiv_eq_ediv]
  by_cases h : b ∣ a <;> simp [h] <;> omega

theorem tdiv_eq_fdiv {a b : Int} :
    a.tdiv b = a.fdiv b +
      if b ∣ a then 0
      else
        if 0 ≤ a then
          if 0 ≤ b then 0
          else 1
        else
          if 0 ≤ b then b.sign
          else 1 + b.sign := by
  rw [fdiv_eq_tdiv]
  omega

theorem tdiv_eq_ediv_of_dvd {a b : Int} (h : b ∣ a) : a.tdiv b = a / b := by
  simp [tdiv_eq_ediv, h]

theorem fdiv_eq_ediv_of_dvd {a b : Int} (h : b ∣ a) : a.fdiv b = a / b := by
  simp [fdiv_eq_ediv, h]

/-! ### mod zero -/

@[simp] theorem zero_tmod (b : Int) : tmod 0 b = 0 := by cases b <;> simp [tmod]

@[simp] theorem tmod_zero : ∀ a : Int, tmod a 0 = a
  | ofNat _ => congrArg ofNat <| Nat.mod_zero _
  | -[_+1] => congrArg (fun n => -ofNat n) <| Nat.mod_zero _

@[simp] theorem zero_fmod (b : Int) : fmod 0 b = 0 := by cases b <;> rfl

@[simp] theorem fmod_zero : ∀ a : Int, fmod a 0 = a
  | 0 => rfl
  | succ _ => congrArg ofNat <| Nat.mod_zero _
  | -[_+1]  => congrArg negSucc <| Nat.mod_zero _

/-! ### mod definitions -/

theorem tmod_add_tdiv : ∀ a b : Int, tmod a b + b * (a.tdiv b) = a
  | ofNat _, ofNat _ => congrArg ofNat (Nat.mod_add_div ..)
  | ofNat m, -[n+1] => by
    show (m % succ n + -↑(succ n) * -↑(m / succ n) : Int) = m
    rw [Int.neg_mul_neg]; exact congrArg ofNat (Nat.mod_add_div ..)
  | -[m+1], 0 => by
    show -(↑((succ m) % 0) : Int) + 0 * -↑(succ m / 0) = -↑(succ m)
    rw [Nat.mod_zero, Int.zero_mul, Int.add_zero]
  | -[m+1], ofNat n => by
    show -(↑((succ m) % n) : Int) + ↑n * -↑(succ m / n) = -↑(succ m)
    rw [Int.mul_neg, ← Int.neg_add]
    exact congrArg (-ofNat ·) (Nat.mod_add_div ..)
  | -[m+1], -[n+1] => by
    show -(↑(succ m % succ n) : Int) + -↑(succ n) * ↑(succ m / succ n) = -↑(succ m)
    rw [Int.neg_mul, ← Int.neg_add]
    exact congrArg (-ofNat ·) (Nat.mod_add_div ..)

theorem tdiv_add_tmod (a b : Int) : b * a.tdiv b + tmod a b = a := by
  rw [Int.add_comm]; apply tmod_add_tdiv ..

/-- Variant of `tmod_add_tdiv` with the multiplication written the other way around. -/
theorem tmod_add_tdiv' (m k : Int) : tmod m k + m.tdiv k * k = m := by
  rw [Int.mul_comm]; apply tmod_add_tdiv

/-- Variant of `tdiv_add_tmod` with the multiplication written the other way around. -/
theorem tdiv_add_tmod' (m k : Int) : m.tdiv k * k + tmod m k = m := by
  rw [Int.mul_comm]; apply tdiv_add_tmod

theorem tmod_def (a b : Int) : tmod a b = a - b * a.tdiv b := by
  rw [← Int.add_sub_cancel (tmod a b), tmod_add_tdiv]

theorem fmod_add_fdiv : ∀ a b : Int, a.fmod b + b * a.fdiv b = a
  | 0, ofNat _ | 0, -[_+1] => congrArg ofNat <| by simp
  | succ _, ofNat _ => congrArg ofNat <| Nat.mod_add_div ..
  | succ m, -[n+1] => by
    show subNatNat (m % succ n) n + (↑(succ n * (m / succ n)) + n + 1) = (m + 1)
    rw [Int.add_comm _ n, ← Int.add_assoc, ← Int.add_assoc,
      Int.subNatNat_eq_coe, Int.sub_add_cancel]
    exact congrArg (ofNat · + 1) <| Nat.mod_add_div ..
  | -[_+1], 0 => by rw [fmod_zero]; rfl
  | -[m+1], succ n => by
    show subNatNat .. - (↑(succ n * (m / succ n)) + ↑(succ n)) = -↑(succ m)
    rw [Int.subNatNat_eq_coe, ← Int.sub_sub, ← Int.neg_sub, Int.sub_sub, Int.sub_sub_self]
    exact congrArg (-ofNat ·) <| Nat.succ_add .. ▸ Nat.mod_add_div .. ▸ rfl
  | -[m+1], -[n+1] => by
    show -(↑(succ m % succ n) : Int) + -↑(succ n * (succ m / succ n)) = -↑(succ m)
    rw [← Int.neg_add]; exact congrArg (-ofNat ·) <| Nat.mod_add_div ..

/-- Variant of `fmod_add_fdiv` with the multiplication written the other way around. -/
theorem fmod_add_fdiv' (a b : Int) : a.fmod b + (a.fdiv b) * b = a := by
  rw [Int.mul_comm]; exact fmod_add_fdiv ..

theorem fdiv_add_fmod (a b : Int) : b * a.fdiv b + a.fmod b = a := by
  rw [Int.add_comm]; exact fmod_add_fdiv ..

/-- Variant of `fdiv_add_fmod` with the multiplication written the other way around. -/
theorem fdiv_add_fmod' (a b : Int) : (a.fdiv b) * b + a.fmod b = a := by
  rw [Int.mul_comm]; exact fdiv_add_fmod ..

theorem fmod_def (a b : Int) : a.fmod b = a - b * a.fdiv b := by
  rw [← Int.add_sub_cancel (a.fmod b), fmod_add_fdiv]

/-! ### mod equivalences  -/

theorem fmod_eq_emod_of_nonneg (a : Int) {b : Int} (hb : 0 ≤ b) : fmod a b = a % b := by
  simp [fmod_def, emod_def, fdiv_eq_ediv_of_nonneg _ hb]

theorem fmod_eq_emod {a b : Int} :
    fmod a b = a % b + if 0 ≤ b ∨ b ∣ a then 0 else b := by
  simp [fmod_def, emod_def, fdiv_eq_ediv]
  split <;> simp [Int.mul_sub]
  omega

theorem emod_eq_fmod {a b : Int} :
    a % b = fmod a b - if 0 ≤ b ∨ b ∣ a then 0 else b := by
  simp [fmod_eq_emod]

theorem tmod_eq_emod_of_nonneg {a b : Int} (ha : 0 ≤ a) : tmod a b = a % b := by
  simp [emod_def, tmod_def, tdiv_eq_ediv_of_nonneg ha]

theorem tmod_eq_emod {a b : Int} :
    tmod a b = a % b - if 0 ≤ a ∨ b ∣ a then 0 else b.natAbs := by
  rw [tmod_def, tdiv_eq_ediv]
  simp only [dvd_iff_emod_eq_zero]
  split
  · simp [emod_def]
  · rw [Int.mul_add, ← Int.sub_sub, emod_def]
    simp

theorem emod_eq_tmod {a b : Int} :
    a % b = tmod a b + if 0 ≤ a ∨ b ∣ a then 0 else b.natAbs := by
  simp [tmod_eq_emod]

theorem fmod_eq_tmod_of_nonneg {a b : Int} (ha : 0 ≤ a) (hb : 0 ≤ b) : fmod a b = tmod a b :=
  tmod_eq_emod_of_nonneg ha ▸ fmod_eq_emod_of_nonneg _ hb

theorem fmod_eq_tmod {a b : Int} :
    fmod a b = tmod a b +
      if b ∣ a then 0
      else
        if 0 ≤ a then
          if 0 ≤ b then 0
          else b
        else
          if 0 ≤ b then b.natAbs
          else 2 * b.toNat := by
  simp [fmod_eq_emod, tmod_eq_emod]
  by_cases h : b ∣ a <;> simp [h]
  split <;> split <;> omega

theorem tmod_eq_fmod {a b : Int} :
    tmod a b = fmod a b -
      if b ∣ a then 0
      else
        if 0 ≤ a then
          if 0 ≤ b then 0
          else b
        else
          if 0 ≤ b then b.natAbs
          else 2 * b.toNat := by
  simp [fmod_eq_tmod]

/-! ### `/` ediv -/

theorem mul_add_ediv_right (a c : Int) {b : Int} (H : b ≠ 0) : (a * b + c) / b = a + c / b := by
  rw [Int.add_comm, add_mul_ediv_right _ _ H, Int.add_comm]

theorem mul_add_ediv_left (b : Int) {a : Int}
    (c : Int) (H : a ≠ 0) : (a * b + c) / a = b + c / a := by
  rw [Int.add_comm, add_mul_ediv_left _ _ H, Int.add_comm]

theorem sub_mul_ediv_right (a b : Int) {c : Int} (H : c ≠ 0) : (a - b * c) / c = a / c - b := by
  rw [Int.sub_eq_add_neg, ← Int.neg_mul, add_mul_ediv_right _ _ H, Int.sub_eq_add_neg]

theorem sub_mul_ediv_left (a : Int) {b : Int}
    (c : Int) (H : b ≠ 0) : (a - b * c) / b = a / b - c := by
  rw [Int.sub_eq_add_neg, ← Int.mul_neg, add_mul_ediv_left _ _ H, Int.sub_eq_add_neg]

theorem mul_sub_ediv_right (a c : Int) {b : Int} (H : b ≠ 0) : (a * b - c) / b = a + -c / b := by
  rw [Int.sub_eq_add_neg, Int.add_comm, add_mul_ediv_right _ _ H, Int.add_comm]

theorem mul_sub_ediv_left (b : Int) {a : Int}
    (c : Int) (H : a ≠ 0) : (a * b - c) / a = b + -c / a := by
  rw [Int.sub_eq_add_neg, Int.add_comm, add_mul_ediv_left _ _ H, Int.add_comm]

theorem ediv_neg_of_neg_of_pos {a b : Int} (Ha : a < 0) (Hb : 0 < b) : a / b < 0 :=
  match a, b, eq_negSucc_of_lt_zero Ha, eq_succ_of_zero_lt Hb with
  | _, _, ⟨_, rfl⟩, ⟨_, rfl⟩ => negSucc_lt_zero _

@[deprecated ediv_neg_of_neg_of_pos (since := "2025-03-04")]
abbrev ediv_neg' := @ediv_neg_of_neg_of_pos

theorem negSucc_ediv (m : Nat) {b : Int} (H : 0 < b) : -[m+1] / b = -(ediv m b + 1) :=
  match b, eq_succ_of_zero_lt H with
  | _, ⟨_, rfl⟩ => rfl

theorem ediv_nonneg {a b : Int} (Ha : 0 ≤ a) (Hb : 0 ≤ b) : 0 ≤ a / b :=
  match a, b, eq_ofNat_of_zero_le Ha, eq_ofNat_of_zero_le Hb with
  | _, _, ⟨_, rfl⟩, ⟨_, rfl⟩ => ofNat_zero_le _

theorem ediv_nonneg_of_nonpos_of_nonpos {a b : Int} (Ha : a ≤ 0) (Hb : b ≤ 0) : 0 ≤ a / b := by
  match a, b with
  | ofNat a, b =>
    match Int.le_antisymm Ha (ofNat_zero_le a) with
    | h1 =>
      rw [h1, zero_ediv]
      exact Int.le_refl 0
  | a, ofNat b =>
    match Int.le_antisymm Hb (ofNat_zero_le  b) with
    | h1 =>
      rw [h1, Int.ediv_zero]
      exact Int.le_refl 0
  | negSucc a, negSucc b =>
    rw [Int.div_def, ediv]
    exact le_add_one (ediv_nonneg (ofNat_zero_le a) (Int.le_trans (ofNat_zero_le b) (le.intro 1 rfl)))

theorem ediv_pos_of_neg_of_neg {a b : Int} (ha : a < 0) (hb : b < 0) : 0 < a / b := by
  rw [Int.div_def]
  match a, b, ha, hb with
  | .negSucc a, .negSucc b, _, _ => apply ofNat_succ_pos

theorem ediv_nonpos_of_nonneg_of_nonpos {a b : Int} (Ha : 0 ≤ a) (Hb : b ≤ 0) : a / b ≤ 0 :=
  Int.nonpos_of_neg_nonneg <| Int.ediv_neg .. ▸ Int.ediv_nonneg Ha (Int.neg_nonneg_of_nonpos Hb)

@[deprecated ediv_nonpos_of_nonneg_of_nonpos (since := "2025-03-04")]
abbrev ediv_nonpos := @ediv_nonpos_of_nonneg_of_nonpos

theorem ediv_eq_zero_of_lt {a b : Int} (H1 : 0 ≤ a) (H2 : a < b) : a / b = 0 :=
  match a, b, eq_ofNat_of_zero_le H1, eq_succ_of_zero_lt (Int.lt_of_le_of_lt H1 H2) with
  | _, _, ⟨_, rfl⟩, ⟨_, rfl⟩ => congrArg Nat.cast <| Nat.div_eq_of_lt <| ofNat_lt.1 H2

theorem ediv_eq_neg_one_of_neg_of_le {a b : Int} (H1 : a < 0) (H2 : -a ≤ b) : a / b = -1 := by
  match a, b, H1, H2 with
  | negSucc a', ofNat (b' + 1), H1, H2 =>
    rw [Int.div_def, ediv, Int.negSucc_eq, Int.neg_inj]
    norm_cast
    rw [Nat.add_eq_right, Nat.div_eq_zero_iff_lt (by omega)]
    simp [Int.negSucc_eq] at H2
    omega

theorem ediv_eq_one_of_neg_of_le {a b : Int} (H1 : a < 0) (H2 : b ≤ a) : a / b = 1 := by
  match a, b, H1, H2 with
  | negSucc a', ofNat n', H1, H2 => simp [Int.negSucc_eq] at H2; omega
  | negSucc a', negSucc b', H1, H2 =>
    rw [Int.div_def, ediv, ofNat_eq_coe]
    norm_cast
    rw [Nat.succ_eq_add_one, Nat.add_eq_right, Nat.div_eq_zero_iff_lt (by omega)]
    simp [Int.negSucc_eq] at H2
    omega

theorem one_ediv (b : Int) : 1 / b = if b.natAbs = 1 then b else 0 := by
  induction b using wlog_sign
  case inv => simp; split <;> simp
  case w b =>
    match b with
    | 0 => simp
    | 1 => simp
    | b + 2 =>
      apply ediv_eq_zero_of_lt (by decide) (by omega)

theorem neg_one_ediv (b : Int) : -1 / b = -b.sign :=
  match b with
  | ofNat 0 => by simp
  | ofNat (b + 1) =>
    ediv_eq_neg_one_of_neg_of_le (by decide) (by simp [ofNat_eq_coe]; omega)
  | negSucc b =>
    ediv_eq_one_of_neg_of_le (by decide) (by omega)

@[simp] theorem mul_ediv_mul_of_pos {a : Int}
    (b c : Int) (H : 0 < a) : (a * b) / (a * c) = b / c :=
  suffices ∀ (m k : Nat) (b : Int), (m.succ * b) / (m.succ * k) = b / k from
    match a, eq_succ_of_zero_lt H, c, Int.eq_nat_or_neg c with
    | _, ⟨m, rfl⟩, _, ⟨k, .inl rfl⟩ => this _ ..
    | _, ⟨m, rfl⟩, _, ⟨k, .inr rfl⟩ => by
      rw [Int.mul_neg, Int.ediv_neg, Int.ediv_neg]; apply congrArg Neg.neg; apply this
  fun m k b =>
  match b, k with
  | ofNat _, _ => congrArg ofNat (Nat.mul_div_mul_left _ _ m.succ_pos)
  | -[n+1], 0 => by
    rw [Int.ofNat_zero, Int.mul_zero, Int.ediv_zero, Int.ediv_zero]
  | -[n+1], succ k => congrArg negSucc <|
    show (m.succ * n + m) / (m.succ * k.succ) = n / k.succ by
      apply Nat.div_eq_of_lt_le
      · refine Nat.le_trans ?_ (Nat.le_add_right _ _)
        rw [← Nat.mul_div_mul_left _ _ m.succ_pos]
        apply Nat.div_mul_le_self
      · show m.succ * n.succ ≤ _
        rw [Nat.mul_left_comm]
        apply Nat.mul_le_mul_left
        apply (Nat.div_lt_iff_lt_mul k.succ_pos).1
        apply Nat.lt_succ_self

@[simp] theorem mul_ediv_mul_of_pos_left
    (a : Int) {b : Int} (c : Int) (H : 0 < b) : (a * b) / (c * b) = a / c := by
  rw [Int.mul_comm, Int.mul_comm c, mul_ediv_mul_of_pos _ _ H]

protected theorem ediv_eq_of_eq_mul_right {a b c : Int}
    (H1 : b ≠ 0) (H2 : a = b * c) : a / b = c := by rw [H2, Int.mul_ediv_cancel_left _ H1]

protected theorem eq_ediv_of_mul_eq_right {a b c : Int}
    (H1 : a ≠ 0) (H2 : a * b = c) : b = c / a :=
  (Int.ediv_eq_of_eq_mul_right H1 H2.symm).symm

protected theorem ediv_eq_of_eq_mul_left {a b c : Int}
    (H1 : b ≠ 0) (H2 : a = c * b) : a / b = c :=
  Int.ediv_eq_of_eq_mul_right H1 (by rw [Int.mul_comm, H2])

protected theorem eq_ediv_of_mul_eq_left {a b c : Int}
    (H1 : b ≠ 0) (H2 : a * b = c) : a = c / b :=
  (Int.ediv_eq_of_eq_mul_left H1 H2.symm).symm

@[simp] protected theorem ediv_self {a : Int} (H : a ≠ 0) : a / a = 1 := by
  have := Int.mul_ediv_cancel 1 H; rwa [Int.one_mul] at this

@[simp] protected theorem neg_ediv_self (a : Int) (h : a ≠ 0) : (-a) / a = -1 := by
  rw [neg_ediv_of_dvd (Int.dvd_refl a), Int.ediv_self h]

theorem sign_ediv (a b : Int) : sign (a / b) = if 0 ≤ a ∧ a < b.natAbs then 0 else sign a * sign b := by
  induction b using wlog_sign
  case inv => simp; split <;> simp [Int.mul_neg]
  case w b =>
    match b with
    | 0 => simp
    | b + 1 =>
      have : ((b + 1 : Nat) : Int).natAbs = b + 1 := by omega
      rw [this]
      match a with
      | 0 => simp
      | (a + 1 : Nat) =>
        norm_cast
        simp only [Nat.le_add_left, Nat.add_lt_add_iff_right, true_and, Int.natCast_add,
          cast_ofNat_Int, sign_of_add_one, Int.mul_one]
        split
        · rw [Nat.div_eq_of_lt (by omega)]
          simp
        · have := Nat.div_pos (a := a + 1) (b := b + 1) (by omega) (by omega)
          rw [sign_eq_one_of_pos (mod_cast this)]
      | negSucc a =>
        norm_cast

/-! ### emod -/

theorem mod_def' (m n : Int) : m % n = emod m n := rfl

theorem negSucc_emod (m : Nat) {b : Int} (bpos : 0 < b) : -[m+1] % b = b - 1 - m % b := by
  rw [Int.sub_sub, Int.add_comm]
  match b, eq_succ_of_zero_lt bpos with
  | _, ⟨n, rfl⟩ => rfl

theorem emod_negSucc (m : Nat) (n : Int) :
  (Int.negSucc m) % n = Int.subNatNat (Int.natAbs n) (Nat.succ (m % Int.natAbs n)) := rfl

theorem ofNat_mod_ofNat (m n : Nat) : (m % n : Int) = ↑(m % n) := rfl

@[simp] theorem add_neg_mul_emod_self_right (a b c : Int) : (a + -(b * c)) % c = a % c := by
  rw [Int.neg_mul_eq_neg_mul, add_mul_emod_self_right]

@[deprecated add_neg_mul_emod_self_right (since := "2025-04-11")]
theorem add_neg_mul_emod_self {a b c : Int} : (a + -(b * c)) % c = a % c :=
  add_neg_mul_emod_self_right ..

@[simp] theorem add_neg_mul_emod_self_left (a b c : Int) : (a + -(b * c)) % b = a % b := by
  rw [Int.neg_mul_eq_mul_neg, add_mul_emod_self_left]

@[simp] theorem add_emod_right (a b : Int) : (a + b) % b = a % b := by
  have := add_mul_emod_self_left a b 1; rwa [Int.mul_one] at this

@[deprecated add_emod_right (since := "2025-04-11")]
theorem add_emod_self {a b : Int} : (a + b) % b = a % b := add_emod_right ..

@[simp] theorem add_emod_left (a b : Int) : (a + b) % a = b % a := by
  rw [Int.add_comm, add_emod_right]

@[deprecated add_emod_left (since := "2025-04-11")]
theorem add_emod_self_left {a b : Int} : (a + b) % a = b % a := add_emod_left ..

@[simp] theorem sub_mul_emod_self_right (a b c : Int) : (a - b * c) % c = a % c := by
  simp [Int.sub_eq_add_neg]

@[simp] theorem sub_mul_emod_self_left (a b c : Int) : (a - b * c) % b = a % b := by
  simp [Int.sub_eq_add_neg]

@[simp] theorem mul_sub_emod_self_right (a b c : Int) : (a * b - c) % b = -c % b := by
  simp [Int.sub_eq_add_neg]

@[simp] theorem mul_sub_emod_self_left (a b c : Int) : (a * b - c) % a = -c % a := by
  simp [Int.sub_eq_add_neg]

@[simp] theorem sub_emod_right (a b : Int) : (a - b) % b = a % b := by
  rw (occs := [1]) [← Int.mul_one b, sub_mul_emod_self_left]

@[simp] theorem sub_emod_left (a b : Int) : (a - b) % a = -b % a := by
  simp [Int.sub_eq_add_neg]

theorem neg_emod_eq_sub_emod {a b : Int} : -a % b = (b - a) % b := by
  rw [← add_emod_left, Int.sub_eq_add_neg]

theorem emod_eq_add_self_emod {a b : Int} : a % b = (a + b) % b :=
  (Int.add_emod_right ..).symm

@[simp] theorem emod_neg (a b : Int) : a % -b = a % b := by
  rw [emod_def, emod_def, Int.ediv_neg, Int.neg_mul_neg]

@[simp] theorem neg_emod_self (a : Int) : -a % a = 0 := by
  rw [neg_emod_eq_sub_emod, Int.sub_self, zero_emod]

@[simp] theorem emod_sub_emod (m n k : Int) : (m % n - k) % n = (m - k) % n :=
  Int.emod_add_emod m n (-k)

@[simp] theorem sub_emod_emod (m n k : Int) : (m - n % k) % k = (m - n) % k := by
  apply (emod_add_cancel_right (n % k)).mp
  rw [Int.sub_add_cancel, Int.add_emod_emod, Int.sub_add_cancel]

theorem emod_eq_of_lt {a b : Int} (H1 : 0 ≤ a) (H2 : a < b) : a % b = a :=
  have b0 := Int.le_trans H1 (Int.le_of_lt H2)
  match a, b, eq_ofNat_of_zero_le H1, eq_ofNat_of_zero_le b0 with
  | _, _, ⟨_, rfl⟩, ⟨_, rfl⟩ => congrArg ofNat <| Nat.mod_eq_of_lt (Int.ofNat_lt.1 H2)

theorem emod_lt_of_neg (a : Int) {b : Int} (h : b < 0) : a % b < -b := by
  match b, h with
  | .negSucc b', h =>
    simp only [negSucc_eq, emod_neg]
    apply emod_lt_of_pos
    omega

theorem emod_lt (a : Int) {b : Int} (h : b ≠ 0) : a % b < b.natAbs :=
  match b, h with
  | (b : Nat), h => emod_lt_of_pos a (by omega)
  | negSucc b, h => emod_lt_of_neg a (by omega)

@[simp] theorem emod_self_add_one {x : Int} (h : 0 ≤ x) : x % (x + 1) = x :=
  emod_eq_of_lt h (Int.lt_succ x)

theorem sign_emod (a : Int) {b} (h : b ≠ 0) : sign (a % b) = if b ∣ a then 0 else 1 := by
  split <;> rename_i w
  · simp [emod_eq_zero_of_dvd, w]
  · obtain rfl | w := emod_pos_of_not_dvd w
    · simp at h
    · simp [sign_eq_one_of_pos w]

theorem one_emod {b : Int} : 1 % b = if b.natAbs = 1 then 0 else 1 := by
  rw [emod_def, one_ediv]
  split <;> rename_i h
  · obtain rfl | rfl := natAbs_eq_iff.mp h <;> simp
  · simp

@[simp] theorem neg_emod_two (i : Int) : -i % 2 = i % 2 := by omega

/-! ### properties of `/` and `%` -/

theorem mul_ediv_cancel_of_dvd {a b : Int} (H : b ∣ a) : b * (a / b) = a :=
  mul_ediv_cancel_of_emod_eq_zero (emod_eq_zero_of_dvd H)

theorem ediv_mul_cancel_of_dvd {a b : Int} (H : b ∣ a) : a / b * b = a :=
  ediv_mul_cancel_of_emod_eq_zero (emod_eq_zero_of_dvd H)

theorem emod_two_eq (x : Int) : x % 2 = 0 ∨ x % 2 = 1 := by omega

theorem add_emod_eq_add_emod_left {m n k : Int} (i : Int)
    (H : m % n = k % n) : (i + m) % n = (i + k) % n := by
  rw [Int.add_comm, add_emod_eq_add_emod_right _ H, Int.add_comm]

theorem emod_add_cancel_left {m n k i : Int} : (i + m) % n = (i + k) % n ↔ m % n = k % n := by
  rw [Int.add_comm, Int.add_comm i, emod_add_cancel_right]

theorem emod_sub_cancel_right {m n k : Int} (i) : (m - i) % n = (k - i) % n ↔ m % n = k % n :=
  emod_add_cancel_right _

theorem emod_eq_emod_iff_emod_sub_eq_zero {m n k : Int} : m % n = k % n ↔ (m - k) % n = 0 :=
  (emod_sub_cancel_right k).symm.trans <| by simp [Int.sub_self]

theorem emod_sub_cancel_left {m n k : Int} (i) : (i - m) % n = (i - k) % n ↔ m % n = k % n := by
  simp only [emod_eq_emod_iff_emod_sub_eq_zero, ← dvd_iff_emod_eq_zero,
    (by omega : i - m - (i - k) = -(m - k)), Int.dvd_neg]

protected theorem ediv_emod_unique {a b r q : Int} (h : 0 < b) :
    a / b = q ∧ a % b = r ↔ r + b * q = a ∧ 0 ≤ r ∧ r < b := by
  constructor
  · intro ⟨rfl, rfl⟩
    exact ⟨emod_add_ediv a b, emod_nonneg _ (Int.ne_of_gt h), emod_lt_of_pos _ h⟩
  · intro ⟨rfl, hz, hb⟩
    constructor
    · rw [Int.add_mul_ediv_left r q (Int.ne_of_gt h), ediv_eq_zero_of_lt hz hb]
      simp [Int.zero_add]
    · rw [add_mul_emod_self_left, emod_eq_of_lt hz hb]

protected theorem ediv_emod_unique' {a b r q : Int} (h : b < 0) :
    a / b = q ∧ a % b = r ↔ r + b * q = a ∧ 0 ≤ r ∧ r < -b := by
  have := Int.ediv_emod_unique (a := a) (b := -b) (r := r) (q := -q) (by omega)
  simpa [Int.neg_inj, Int.neg_mul, Int.mul_neg]

@[simp] theorem mul_emod_mul_of_pos
    {a : Int} (b c : Int) (H : 0 < a) : (a * b) % (a * c) = a * (b % c) := by
  rw [emod_def, emod_def, mul_ediv_mul_of_pos _ _ H, Int.mul_sub, Int.mul_assoc]

theorem lt_ediv_add_one_mul_self (a : Int) {b : Int} (H : 0 < b) : a < (a / b + 1) * b := by
  rw [Int.add_mul, Int.one_mul, Int.mul_comm]
  exact Int.lt_add_of_sub_left_lt <| Int.emod_def .. ▸ emod_lt_of_pos _ H

theorem neg_ediv {a b : Int} : (-a) / b = -(a / b) - if b ∣ a then 0 else b.sign := by
  if hb : b = 0 then
    simp [hb]
  else
    conv => lhs; rw [← ediv_add_emod a b]
    rw [Int.neg_add, ← Int.mul_neg, mul_add_ediv_left _ _ hb, Int.add_comm]
    split <;> rename_i h
    · rw [emod_eq_zero_of_dvd h]
      simp
    · if hb : 0 < b then
        rw [Int.sign_eq_one_of_pos hb, ediv_eq_neg_one_of_neg_of_le]
        · omega
        · have : 0 < a % b := (emod_pos_of_not_dvd h).resolve_left (by omega)
          omega
        · have := emod_lt_of_pos a hb
          omega
      else
        replace hb : b < 0 := by omega
        rw [Int.sign_eq_neg_one_of_neg hb, Int.ediv_eq_one_of_neg_of_le]
        · omega
        · have : 0 < a % b := (emod_pos_of_not_dvd h).resolve_left (by omega)
          omega
        · have := emod_lt_of_neg a hb
          omega

theorem tdiv_cases (n m : Int) : n.tdiv m =
    if 0 ≤ n then
      if 0 ≤ m then n / m else -(n / (-m))
    else
      if 0 ≤ m then -((-n) / m) else (-n) / (-m) := by
  split <;> rename_i hn
  · split <;> rename_i hm
    · rw [Int.tdiv_eq_ediv_of_nonneg hn]
    · rw [Int.tdiv_eq_ediv_of_nonneg hn]
      simp
  · split <;> rename_i hm
    · rw [Int.tdiv_eq_ediv, Int.neg_ediv]
      simp [hn, Int.neg_sub, Int.add_comm]
    · rw [Int.tdiv_eq_ediv, Int.neg_ediv, Int.ediv_neg]
      simp [hn, Int.sub_eq_add_neg, apply_ite Neg.neg]

theorem neg_emod {a b : Int} : (-a) % b = if b ∣ a then 0 else b.natAbs - (a % b) := by
  rw [emod_def, emod_def, neg_ediv, Int.mul_sub, Int.mul_neg]
  split <;> rename_i h
  · simp [mul_ediv_cancel_of_dvd h]
  · simp
    omega

theorem natAbs_ediv (a : Int) (b : Int) : natAbs (a / b) = natAbs a / natAbs b + if 0 ≤ a ∨ b = 0 ∨ b ∣ a then 0 else 1 := by
  by_cases hb : b = 0 <;> try (simp_all; done)
  simp only [hb, false_or]
  induction b using wlog_sign
  case neg.inv => simp
  case neg.w b =>
    match a with
    | 0 => simp
    | (a + 1 : Nat) => norm_cast
    | negSucc a =>
      simp only [negSucc_eq]
      norm_cast
      rw [neg_ediv]
      norm_cast
      rw [natAbs_neg, natAbs_natCast]
      have : ¬ 0 ≤ -((a + 1 : Nat) : Int) := by omega
      simp only [this]
      have : ↑b ∣ -((a + 1 : Nat) : Int)  ↔ b ∣ a + 1 := by simp; norm_cast
      simp only [this, false_or]
      split <;> rename_i h
      · simp [-natCast_ediv]
      · rw [Nat.succ_div, if_neg h, sign_eq_one_of_pos (by omega), Int.sub_eq_add_neg, ← Int.neg_add, natAbs_neg]
        norm_cast

theorem natAbs_ediv_of_nonneg {a b : Int} (ha : 0 ≤ a) : (a / b).natAbs = a.natAbs / b.natAbs := by
  rw [natAbs_ediv, if_pos (Or.inl ha), Nat.add_zero]

theorem natAbs_ediv_of_dvd {a b : Int} (hab : b ∣ a) : (a / b).natAbs = a.natAbs / b.natAbs := by
  rw [natAbs_ediv, if_pos (Or.inr (Or.inr hab)), Nat.add_zero]

theorem natAbs_emod_of_nonneg {a : Int} (h : 0 ≤ a) (b : Int) :
    natAbs (a % b) = natAbs a % natAbs b := by
  match a, b, h with
  | (a : Nat), (b : Nat), _ => norm_cast
  | (a : Nat), negSucc b, _ => simp [negSucc_eq]; norm_cast

theorem natAbs_emod (a : Int) {b : Int} (hb : b ≠ 0):
    natAbs (a % b) = if 0 ≤ a ∨ b ∣ a then natAbs a % natAbs b else natAbs b - natAbs a % natAbs b := by
  match a with
  | (a : Nat) => simp [natAbs_emod_of_nonneg]
  | negSucc a =>
    simp
    split <;> rename_i h
    · simp [negSucc_eq]
      rw [emod_eq_zero_of_dvd, Nat.mod_eq_zero_of_dvd, natAbs_zero]
      · exact ofNat_dvd_right.mp h
      · exact dvd_natAbs.mp h
    simp [negSucc_eq]
    simp [neg_emod]
    rw [if_neg h]
    norm_cast
    have := natAbs_emod_of_nonneg (a := a + 1) (by omega) b
    norm_cast at this
    rw [natAbs_sub_of_nonneg_of_le, this]
    omega
    · exact emod_nonneg _ hb
    · have := emod_lt (a + 1 : Nat) hb
      omega

theorem natAbs_ediv_le_natAbs (a b : Int) : natAbs (a / b) ≤ natAbs a :=
  match b, Int.eq_nat_or_neg b with
  | _, ⟨n, .inl rfl⟩ => aux _ _
  | _, ⟨n, .inr rfl⟩ => by rw [Int.ediv_neg, natAbs_neg]; apply aux
where
  aux : ∀ (a : Int) (n : Nat), natAbs (a / n) ≤ natAbs a
  | ofNat _, _ => Nat.div_le_self ..
  | -[_+1], 0 => Nat.zero_le _
  | -[_+1], succ _ => Nat.succ_le_succ (Nat.div_le_self _ _)

@[deprecated natAbs_ediv_le_natAbs (since := "2025-03-05")]
abbrev natAbs_div_le_natAbs := natAbs_ediv_le_natAbs

theorem ediv_le_self {a : Int} (b : Int) (Ha : 0 ≤ a) : a / b ≤ a := by
  have := Int.le_trans le_natAbs (ofNat_le.2 <| natAbs_ediv_le_natAbs a b)
  rwa [natAbs_of_nonneg Ha] at this

theorem dvd_emod_sub_self {x m : Int} : m ∣ x % m - x :=
  dvd_of_emod_eq_zero (by simp)

theorem dvd_self_sub_emod {x m : Int} : m ∣ x - x % m :=
  dvd_of_emod_eq_zero (by simp)

theorem emod_eq_iff {a b c : Int} (hb : b ≠ 0) : a % b = c ↔ 0 ≤ c ∧ c < b.natAbs ∧ b ∣ c - a := by
  refine ⟨?_, ?_⟩
  · rintro rfl
    exact ⟨emod_nonneg a hb, emod_lt a hb, dvd_emod_sub_self⟩
  · rintro ⟨h₁, h₂, h₃⟩
    rw [← Int.sub_eq_zero]
    have := dvd_emod_sub_self (x := a) (m := b)
    have hdvd := Int.dvd_sub this h₃
    rw [(by omega : a % b - a - (c - a) = a % b - c)] at hdvd
    apply eq_zero_of_dvd_of_natAbs_lt_natAbs hdvd
    have := emod_nonneg a hb
    have := emod_lt a hb
    omega

@[simp] theorem neg_mul_emod_left (a b : Int) : -(a * b) % b = 0 := by
  rw [← dvd_iff_emod_eq_zero, Int.dvd_neg]
  exact Int.dvd_mul_left a b

@[simp] theorem neg_mul_emod_right (a b : Int) : -(a * b) % a = 0 := by
  rw [← dvd_iff_emod_eq_zero, Int.dvd_neg]
  exact Int.dvd_mul_right a b

@[deprecated mul_ediv_cancel (since := "2025-03-05")]
theorem neg_mul_ediv_cancel (a b : Int) (h : b ≠ 0) : -(a * b) / b = -a := by
  rw [neg_ediv_of_dvd (Int.dvd_mul_left a b), mul_ediv_cancel _ h]

@[deprecated mul_ediv_cancel (since := "2025-03-05")]
theorem neg_mul_ediv_cancel_left (a b : Int) (h : a ≠ 0) : -(a * b) / a = -b := by
  rw [neg_ediv_of_dvd (Int.dvd_mul_right a b), mul_ediv_cancel_left _ h]

@[simp] theorem ediv_one : ∀ a : Int, a / 1 = a
  | (_:Nat) => congrArg Nat.cast (Nat.div_one _)
  | -[_+1]  => congrArg negSucc (Nat.div_one _)

@[simp] theorem emod_one (a : Int) : a % 1 = 0 := by
  simp [emod_def, Int.one_mul, Int.sub_self]

@[deprecated sub_emod_right (since := "2025-04-11")]
theorem emod_sub_cancel (x y : Int) : (x - y) % y = x % y :=
  sub_emod_right ..

@[simp] theorem add_neg_emod_self (a b : Int) : (a + -b) % b = a % b := by
  rw [Int.add_neg_eq_sub, sub_emod_right]

@[simp] theorem neg_add_emod_self (a b : Int) : (-a + b) % a = b % a := by
  rw [Int.add_comm, add_neg_emod_self]

/-- If `a % b = c` then `b` divides `a - c`. -/
theorem dvd_self_sub_of_emod_eq {a b : Int} : {c : Int} → a % b = c → b ∣ a - c
  | _, rfl => dvd_self_sub_emod

@[deprecated dvd_self_sub_of_emod_eq (since := "2025-04-12")]
theorem dvd_sub_of_emod_eq {a b : Int} : {c : Int} → a % b = c → b ∣ a - c :=
  dvd_self_sub_of_emod_eq

theorem dvd_sub_self_of_emod_eq {a b : Int} : {c : Int} → a % b = c → b ∣ c - a
  | _, rfl => dvd_emod_sub_self

protected theorem eq_mul_of_ediv_eq_right {a b c : Int}
    (H1 : b ∣ a) (H2 : a / b = c) : a = b * c := by rw [← H2, Int.mul_ediv_cancel' H1]

protected theorem ediv_eq_iff_eq_mul_right {a b c : Int}
    (H : b ≠ 0) (H' : b ∣ a) : a / b = c ↔ a = b * c :=
  ⟨Int.eq_mul_of_ediv_eq_right H', Int.ediv_eq_of_eq_mul_right H⟩

protected theorem ediv_eq_iff_eq_mul_left {a b c : Int}
    (H : b ≠ 0) (H' : b ∣ a) : a / b = c ↔ a = c * b := by
  rw [Int.mul_comm]; exact Int.ediv_eq_iff_eq_mul_right H H'

protected theorem eq_mul_of_ediv_eq_left {a b c : Int}
    (H1 : b ∣ a) (H2 : a / b = c) : a = c * b := by
  rw [Int.mul_comm, Int.eq_mul_of_ediv_eq_right H1 H2]

protected theorem eq_zero_of_ediv_eq_zero {d n : Int} (h : d ∣ n) (H : n / d = 0) : n = 0 := by
  rw [← Int.mul_ediv_cancel' h, H, Int.mul_zero]

theorem sub_ediv_of_dvd_sub {a b c : Int}
    (hcab : c ∣ a - b) : (a - b) / c = a / c - b / c := by
  rw [← Int.add_sub_cancel ((a - b) / c), ← Int.add_ediv_of_dvd_left hcab, Int.sub_add_cancel]

@[simp] protected theorem ediv_left_inj {a b d : Int}
    (hda : d ∣ a) (hdb : d ∣ b) : a / d = b / d ↔ a = b := by
  refine ⟨fun h => ?_, congrArg (ediv · d)⟩
  rw [← Int.mul_ediv_cancel' hda, ← Int.mul_ediv_cancel' hdb, h]

theorem ediv_sign : ∀ a b, a / sign b = a * sign b
  | _, succ _ => by simp [sign, Int.mul_one]
  | _, 0 => by simp [sign, Int.mul_zero]
  | _, -[_+1] => by simp [sign, Int.mul_neg, Int.mul_one]

protected theorem sign_eq_ediv_natAbs (a : Int) : sign a = a / (natAbs a) :=
  if az : a = 0 then by simp [az] else
    (Int.ediv_eq_of_eq_mul_left (ofNat_ne_zero.2 <| natAbs_ne_zero.2 az)
      (sign_mul_natAbs _).symm).symm

theorem dvd_mul_of_ediv_dvd {a b c : Int} (h : b ∣ a) (hdiv : a / b ∣ c) : a ∣ b * c := by
  obtain ⟨e, rfl⟩ := hdiv
  rw [← Int.mul_assoc, Int.mul_comm _ (a / b), Int.ediv_mul_cancel h]
  exact Int.dvd_mul_right a e

@[simp] theorem ediv_dvd_iff_dvd_mul {a b c : Int} (h : b ∣ a) (hb : b ≠ 0) : a / b ∣ c ↔ a ∣ b * c :=
  exists_congr <| fun d ↦ by
  have := Int.dvd_trans (Int.dvd_mul_left _ _) (Int.mul_dvd_mul_left d h)
  rw [eq_comm, Int.mul_comm, ← Int.mul_ediv_assoc d h, Int.ediv_eq_iff_eq_mul_right hb this,
    Int.mul_comm, eq_comm]

theorem mul_dvd_of_dvd_ediv {a b c : Int} (hcb : c ∣ b) (h : a ∣ b / c) : c * a ∣ b :=
  have ⟨d, hd⟩ := h
  ⟨d, by simpa [Int.mul_comm, Int.mul_left_comm] using Int.eq_mul_of_ediv_eq_left hcb hd⟩

theorem dvd_ediv_of_mul_dvd {a b c : Int} (h : a * b ∣ c) : b ∣ c / a := by
  obtain rfl | ha := Decidable.em (a = 0)
  · simp
  · obtain ⟨d, rfl⟩ := h
    simp [Int.mul_assoc, ha]

@[simp] theorem dvd_ediv_iff_mul_dvd {a b c : Int} (hbc : c ∣ b) : a ∣ b / c ↔ c * a ∣ b :=
  ⟨mul_dvd_of_dvd_ediv hbc, dvd_ediv_of_mul_dvd⟩

theorem ediv_dvd_ediv : ∀ {a b c : Int}, a ∣ b → b ∣ c → b / a ∣ c / a
  | a, _, _, ⟨b, rfl⟩, ⟨c, rfl⟩ =>
    if az : a = 0 then by simp [az]
    else by
      rw [Int.mul_ediv_cancel_left _ az, Int.mul_assoc, Int.mul_ediv_cancel_left _ az]
      apply Int.dvd_mul_right

theorem ediv_dvd_of_dvd {m n : Int} (hmn : m ∣ n) : n / m ∣ n := by
  obtain rfl | hm := Decidable.em (m = 0)
  · simpa using hmn
  · obtain ⟨a, ha⟩ := hmn
    simp [ha, Int.mul_ediv_cancel_left _ hm, Int.dvd_mul_left]

/-! ### `/` and ordering -/

protected theorem ediv_mul_le (a : Int) {b : Int} (H : b ≠ 0) : a / b * b ≤ a :=
  Int.le_of_sub_nonneg <| by rw [Int.mul_comm, ← emod_def]; apply emod_nonneg _ H

theorem le_of_mul_le_mul_left {a b c : Int} (w : a * b ≤ a * c) (h : 0 < a) : b ≤ c := by
  have w := Int.sub_nonneg_of_le w
  rw [← Int.mul_sub] at w
  have w := Int.ediv_nonneg w (Int.le_of_lt h)
  rw [Int.mul_ediv_cancel_left _ (Int.ne_of_gt h)] at w
  exact Int.le_of_sub_nonneg w

theorem le_of_mul_le_mul_right {a b c : Int} (w : b * a ≤ c * a) (h : 0 < a) : b ≤ c := by
  rw [Int.mul_comm b, Int.mul_comm c] at w
  exact le_of_mul_le_mul_left w h

protected theorem mul_le_mul_iff_of_pos_right {a b c : Int} (ha : 0 < a) : b * a ≤ c * a ↔ b ≤ c :=
  ⟨(le_of_mul_le_mul_right · ha), (Int.mul_le_mul_of_nonneg_right · (Int.le_of_lt ha))⟩

protected theorem mul_nonneg_iff_of_pos_right {a b : Int} (hb : 0 < b) : 0 ≤ a * b ↔ 0 ≤ a := by
  simpa using (Int.mul_le_mul_iff_of_pos_right hb : 0 * b ≤ a * b ↔ 0 ≤ a)

protected theorem ediv_le_of_le_mul {a b c : Int} (H : 0 < c) (H' : a ≤ b * c) : a / c ≤ b :=
  le_of_mul_le_mul_right (Int.le_trans (Int.ediv_mul_le _ (Int.ne_of_gt H)) H') H

protected theorem ediv_nonpos_of_nonpos_of_neg {n s : Int} (h : n ≤ 0) (h2 : 0 < s) : n / s ≤ 0 :=
  Int.ediv_le_of_le_mul h2 (by simp [h])

protected theorem mul_lt_of_lt_ediv {a b c : Int} (H : 0 < c) (H3 : a < b / c) : a * c < b :=
  Int.lt_of_not_ge <| mt (Int.ediv_le_of_le_mul H) (Int.not_le_of_gt H3)

protected theorem mul_le_of_le_ediv {a b c : Int} (H1 : 0 < c) (H2 : a ≤ b / c) : a * c ≤ b :=
  Int.le_trans (Int.mul_le_mul_of_nonneg_right H2 (Int.le_of_lt H1))
    (Int.ediv_mul_le _ (Int.ne_of_gt H1))

protected theorem ediv_lt_of_lt_mul {a b c : Int} (H : 0 < c) (H' : a < b * c) : a / c < b :=
  Int.lt_of_not_ge <| mt (Int.mul_le_of_le_ediv H) (Int.not_le_of_gt H')

theorem lt_of_mul_lt_mul_left {a b c : Int} (w : a * b < a * c) (h : 0 ≤ a) : b < c := by
  rcases Int.lt_trichotomy b c with lt | rfl | gt
  · exact lt
  · exact False.elim (Int.lt_irrefl _ w)
  · rcases Int.lt_trichotomy a 0 with a_lt | rfl | a_gt
    · exact False.elim (Int.lt_irrefl _ (Int.lt_of_lt_of_le a_lt h))
    · exact False.elim (Int.lt_irrefl b (by simp at w))
    · have := le_of_mul_le_mul_left (Int.le_of_lt w) a_gt
      exact False.elim (Int.lt_irrefl _ (Int.lt_of_lt_of_le gt this))

theorem lt_of_mul_lt_mul_right {a b c : Int} (w : b * a < c * a) (h : 0 ≤ a) : b < c := by
  rw [Int.mul_comm b, Int.mul_comm c] at w
  exact lt_of_mul_lt_mul_left w h

protected theorem le_ediv_of_mul_le {a b c : Int} (H1 : 0 < c) (H2 : a * c ≤ b) : a ≤ b / c :=
  le_of_lt_add_one <|
    lt_of_mul_lt_mul_right (Int.lt_of_le_of_lt H2 (lt_ediv_add_one_mul_self _ H1)) (Int.le_of_lt H1)

protected theorem le_ediv_iff_mul_le {a b c : Int} (H : 0 < c) : a ≤ b / c ↔ a * c ≤ b :=
  ⟨Int.mul_le_of_le_ediv H, Int.le_ediv_of_mul_le H⟩

protected theorem lt_mul_of_ediv_lt {a b c : Int} (H1 : 0 < c) (H2 : a / c < b) : a < b * c :=
  Int.lt_of_not_ge <| mt (Int.le_ediv_of_mul_le H1) (Int.not_le_of_gt H2)

protected theorem ediv_lt_iff_lt_mul {a b c : Int} (H : 0 < c) : a / c < b ↔ a < b * c :=
  ⟨Int.lt_mul_of_ediv_lt H, Int.ediv_lt_of_lt_mul H⟩

theorem ediv_le_iff_le_mul {k x y : Int} (h : 0 < k) : x / k ≤ y ↔ x < y * k + k := by
  rw [Int.le_iff_lt_add_one, Int.ediv_lt_iff_lt_mul h, Int.add_mul]
  omega

protected theorem le_mul_of_ediv_le {a b c : Int} (H1 : 0 ≤ b) (H2 : b ∣ a) (H3 : a / b ≤ c) :
    a ≤ c * b := by
  rw [← Int.ediv_mul_cancel H2]; exact Int.mul_le_mul_of_nonneg_right H3 H1

protected theorem lt_ediv_of_mul_lt {a b c : Int} (H1 : 0 ≤ b) (H2 : b ∣ c) (H3 : a * b < c) :
    a < c / b :=
  Int.lt_of_not_ge <| mt (Int.le_mul_of_ediv_le H1 H2) (Int.not_le_of_gt H3)

protected theorem lt_ediv_iff_mul_lt {a b : Int} {c : Int} (H : 0 < c) (H' : c ∣ b) :
    a < b / c ↔ a * c < b :=
  ⟨Int.mul_lt_of_lt_ediv H, Int.lt_ediv_of_mul_lt (Int.le_of_lt H) H'⟩

theorem ediv_pos_of_pos_of_dvd {a b : Int} (H1 : 0 < a) (H2 : 0 ≤ b) (H3 : b ∣ a) : 0 < a / b :=
  Int.lt_ediv_of_mul_lt H2 H3 (by rwa [Int.zero_mul])

theorem ediv_eq_ediv_of_mul_eq_mul {a b c d : Int}
    (H2 : d ∣ c) (H3 : b ≠ 0) (H4 : d ≠ 0) (H5 : a * d = b * c) : a / b = c / d :=
  Int.ediv_eq_of_eq_mul_right H3 <| by
    rw [← Int.mul_ediv_assoc _ H2]; exact (Int.ediv_eq_of_eq_mul_left H4 H5.symm).symm

theorem ediv_eq_iff_of_pos {k x y : Int} (h : 0 < k) : x / k = y ↔ y * k ≤ x ∧ x < y * k + k := by
  rw [Int.eq_iff_le_and_ge, and_comm, Int.le_ediv_iff_mul_le h, Int.ediv_le_iff_le_mul h]

theorem add_ediv_of_pos {a b c : Int} (h : 0 < c) :
    (a + b) / c = a / c + b / c + if c ≤ a % c + b % c then 1 else 0 := by
  have h' : c ≠ 0 := by omega
  conv => lhs; rw [← Int.ediv_add_emod a c]
  rw [Int.add_assoc, Int.mul_add_ediv_left _ _ h']
  conv => lhs; rw [← Int.ediv_add_emod b c]
  rw [Int.add_comm (a % c), Int.add_assoc, Int.mul_add_ediv_left _ _ h',
    ← Int.add_assoc, Int.add_comm (b % c)]
  congr
  rw [Int.ediv_eq_iff_of_pos h]
  have := emod_lt_of_pos a h
  have := emod_lt_of_pos b h
  constructor
  · have := emod_nonneg a h'
    have := emod_nonneg b h'
    split <;> · simp; omega
  · split <;> · simp; omega

theorem add_ediv {a b c : Int} (h : c ≠ 0) :
    (a + b) / c = a / c + b / c + if c.natAbs ≤ a % c + b % c then c.sign else 0 := by
  induction c using wlog_sign
  case inv => simp; omega
  rename_i c
  norm_cast at h
  have : 0 < (c : Int) := by omega
  simp [sign_natCast_of_ne_zero h, add_ediv_of_pos this]

protected theorem ediv_le_ediv {a b c : Int} (H : 0 < c) (H' : a ≤ b) : a / c ≤ b / c :=
  Int.le_ediv_of_mul_le H (Int.le_trans (Int.ediv_mul_le _ (Int.ne_of_gt H)) H')

/-- If `n > 0` then `m` is not divisible by `n` iff it is between `n * k` and `n * (k + 1)`
  for some `k`. -/
theorem not_dvd_iff_lt_mul_succ (m : Int) (hn : 0 < n) :
    ¬n ∣ m ↔ (∃ k, n * k < m ∧ m < n * (k + 1)) := by
  refine ⟨fun h ↦ ?_, ?_⟩
  · rw [dvd_iff_emod_eq_zero, ← Ne] at h
    rw [← emod_add_ediv m n]
    refine ⟨m / n, Int.lt_add_of_pos_left _ ?_, ?_⟩
    · have := emod_nonneg m (Int.ne_of_gt hn)
      omega
    · rw [Int.add_comm _ (1 : Int), Int.mul_add, Int.mul_one]
      exact Int.add_lt_add_right (emod_lt_of_pos _ hn) _
  · rintro ⟨k, h1k, h2k⟩ ⟨l, rfl⟩
    replace h1k := lt_of_mul_lt_mul_left h1k (by omega)
    replace h2k := lt_of_mul_lt_mul_left h2k (by omega)
    rw [Int.lt_add_one_iff, ← Int.not_lt] at h2k
    exact h2k h1k

/-! ### tdiv -/

-- `tdiv` analogues of `ediv` lemmas from `Bootstrap.lean`

@[simp] protected theorem tdiv_neg : ∀ a b : Int, a.tdiv (-b) = -(a.tdiv b)
  | ofNat m, 0 => show ofNat (m / 0) = -↑(m / 0) by rw [Nat.div_zero]; rfl
  | ofNat _, -[_+1] | -[_+1], succ _ => (Int.neg_neg _).symm
  | ofNat _, succ _ | -[_+1], 0 => by simp [Int.tdiv, Int.neg_zero, ← Int.negSucc_eq]
  | -[_+1], -[_+1] => by simp only [tdiv, neg_negSucc]

/-!
There are no lemmas
* `add_mul_tdiv_right : c ≠ 0 → (a + b * c).tdiv c = a.tdiv c + b`
* `add_mul_tdiv_left : b ≠ 0 → (a + b * c).tdiv b = a.tdiv b + c`
* (similarly `mul_add_tdiv_right`, `mul_add_tdiv_left`)
* `add_tdiv_of_dvd_right : c ∣ b → (a + b).tdiv c = a.tdiv c + b.tdiv c`
* `add_tdiv_of_dvd_left : c ∣ a → (a + b).tdiv c = a.tdiv c + b.tdiv c`
because these statements are all incorrect, and require awkward conditional off-by-one corrections.
-/

@[simp] theorem mul_tdiv_cancel (a : Int) {b : Int} (H : b ≠ 0) : (a * b).tdiv b = a := by
  rw [tdiv_eq_ediv_of_dvd (Int.dvd_mul_left a b), mul_ediv_cancel _ H]

@[simp] theorem mul_tdiv_cancel_left (b : Int) (H : a ≠ 0) : (a * b).tdiv a = b :=
  Int.mul_comm .. ▸ Int.mul_tdiv_cancel _ H

-- `tdiv` analogues of `ediv` lemmas given above

-- There are no lemmas `tdiv_nonneg_iff_of_pos`, `tdiv_neg_of_neg_of_pos`, or `negSucc_tdiv`
-- corresponding to `ediv_nonneg_iff_of_pos`, `ediv_neg_of_neg_of_pos`, or `negSucc_ediv` as they require awkward corrections.

protected theorem tdiv_nonneg {a b : Int} (Ha : 0 ≤ a) (Hb : 0 ≤ b) : 0 ≤ a.tdiv b :=
  match a, b, eq_ofNat_of_zero_le Ha, eq_ofNat_of_zero_le Hb with
  | _, _, ⟨_, rfl⟩, ⟨_, rfl⟩ => ofNat_zero_le _

theorem tdiv_nonneg_of_nonpos_of_nonpos {a b : Int} (Ha : a ≤ 0) (Hb : b ≤ 0) : 0 ≤ a.tdiv b := by
  rw [tdiv_eq_ediv]
  split <;> rename_i h
  · simpa using ediv_nonneg_of_nonpos_of_nonpos Ha Hb
  · simp at h
    by_cases h' : b = 0
    · subst h'
      simp
    · replace h' : b < 0 := by omega
      rw [sign_eq_neg_one_of_neg h']
      have : 0 < a / b := by
        by_cases h'' : a = 0
        · subst h''
          simp at h
        · replace h'' : a < 0 := by omega
          exact ediv_pos_of_neg_of_neg h'' h'
      omega

protected theorem tdiv_nonpos_of_nonneg_of_nonpos {a b : Int} (Ha : 0 ≤ a) (Hb : b ≤ 0) : a.tdiv b ≤ 0 :=
  Int.nonpos_of_neg_nonneg <| Int.tdiv_neg .. ▸ Int.tdiv_nonneg Ha (Int.neg_nonneg_of_nonpos Hb)

@[deprecated Int.tdiv_nonpos_of_nonneg_of_nonpos (since := "2025-03-04")]
abbrev tdiv_nonpos := @Int.tdiv_nonpos_of_nonneg_of_nonpos

theorem tdiv_eq_zero_of_lt {a b : Int} (H1 : 0 ≤ a) (H2 : a < b) : a.tdiv b = 0 :=
  match a, b, eq_ofNat_of_zero_le H1, eq_succ_of_zero_lt (Int.lt_of_le_of_lt H1 H2) with
  | _, _, ⟨_, rfl⟩, ⟨_, rfl⟩ => congrArg Nat.cast <| Nat.div_eq_of_lt <| ofNat_lt.1 H2

@[simp] theorem mul_tdiv_mul_of_pos {a : Int}
    (b c : Int) (H : 0 < a) : (a * b).tdiv (a * c) = b.tdiv c := by
  rw [tdiv_eq_ediv, mul_ediv_mul_of_pos _ _ H, tdiv_eq_ediv]
  simp only [sign_mul]
  by_cases h : 0 ≤ b
  · rw [if_pos, if_pos (.inl h)]
    left
    exact Int.mul_nonneg (Int.le_of_lt H) h
  · have H' : a ≠ 0 := by omega
    simp only [Int.mul_dvd_mul_iff_left H']
    by_cases h' : c ∣ b
    · simp [h']
    · rw [if_neg, if_neg]
      · simp [sign_eq_one_of_pos H]
      · simp [h']; omega
      · simp_all only [Int.not_le, ne_eq, or_false]
        exact Int.mul_neg_of_pos_of_neg H h

@[simp] theorem mul_tdiv_mul_of_pos_left
    (a : Int) {b : Int} (c : Int) (H : 0 < b) : (a * b).tdiv (c * b) = a.tdiv c := by
  rw [Int.mul_comm, Int.mul_comm c, mul_tdiv_mul_of_pos _ _ H]

protected theorem tdiv_eq_of_eq_mul_right {a b c : Int}
    (H1 : b ≠ 0) (H2 : a = b * c) : a.tdiv b = c := by rw [H2, Int.mul_tdiv_cancel_left _ H1]

protected theorem eq_tdiv_of_mul_eq_right {a b c : Int}
    (H1 : a ≠ 0) (H2 : a * b = c) : b = c.tdiv a :=
  (Int.tdiv_eq_of_eq_mul_right H1 H2.symm).symm

protected theorem tdiv_eq_of_eq_mul_left {a b c : Int}
    (H1 : b ≠ 0) (H2 : a = c * b) : a.tdiv b = c :=
  Int.tdiv_eq_of_eq_mul_right H1 (by rw [Int.mul_comm, H2])

protected theorem eq_tdiv_of_mul_eq_left {a b c : Int}
    (H1 : b ≠ 0) (H2 : a * b = c) : a = c.tdiv b :=
  (Int.tdiv_eq_of_eq_mul_left H1 H2.symm).symm

@[simp] protected theorem tdiv_self {a : Int} (H : a ≠ 0) : a.tdiv a = 1 := by
  have := Int.mul_tdiv_cancel 1 H; rwa [Int.one_mul] at this

@[simp] protected theorem neg_tdiv : ∀ a b : Int, (-a).tdiv b = -(a.tdiv b)
  | 0, n => by simp [Int.neg_zero]
  | succ _, (n:Nat) => by simp [tdiv, ← Int.negSucc_eq]
  | -[_+1], 0 | -[_+1], -[_+1] => by
    simp only [tdiv, neg_negSucc, ← Int.natCast_succ, Int.neg_neg]
  | succ _, -[_+1] | -[_+1], succ _ => (Int.neg_neg _).symm

protected theorem neg_tdiv_neg (a b : Int) : (-a).tdiv (-b) = a.tdiv b := by
  simp [Int.tdiv_neg, Int.neg_tdiv, Int.neg_neg]

theorem sign_tdiv (a b : Int) : sign (a.tdiv b) = if natAbs a < natAbs b then 0 else sign a * sign b := by
  induction b using wlog_sign
  case inv => simp; split <;> simp [Int.mul_neg]
  case w b =>
    induction a using wlog_sign
    case inv => simp; split <;> simp [Int.neg_mul]
    case w a =>
      rw [tdiv_eq_ediv_of_nonneg (by simp), sign_ediv]
      simp

@[simp] theorem natAbs_tdiv (a b : Int) : natAbs (a.tdiv b) = (natAbs a).div (natAbs b) :=
  match a, b, Int.eq_nat_or_neg a, Int.eq_nat_or_neg b with
  | _, _, ⟨_, .inl rfl⟩, ⟨_, .inl rfl⟩ => rfl
  | _, _, ⟨_, .inl rfl⟩, ⟨_, .inr rfl⟩ => by rw [Int.tdiv_neg, natAbs_neg, natAbs_neg]; rfl
  | _, _, ⟨_, .inr rfl⟩, ⟨_, .inl rfl⟩ => by rw [Int.neg_tdiv, natAbs_neg, natAbs_neg]; rfl
  | _, _, ⟨_, .inr rfl⟩, ⟨_, .inr rfl⟩ => by rw [Int.neg_tdiv_neg, natAbs_neg, natAbs_neg]; rfl

/-! ### tmod -/

-- `tmod` analogues of `emod` lemmas from `Bootstrap.lean`

theorem ofNat_tmod (m n : Nat) : (↑(m % n) : Int) = tmod m n := rfl

theorem tmod_nonneg : ∀ {a : Int} (b : Int), 0 ≤ a → 0 ≤ tmod a b
  | ofNat _, -[_+1], _ | ofNat _, ofNat _, _ => ofNat_nonneg _

@[simp] theorem tmod_neg (a b : Int) : tmod a (-b) = tmod a b := by
  rw [tmod_def, tmod_def, Int.tdiv_neg, Int.neg_mul_neg]

@[simp] theorem neg_tmod (a b : Int) : tmod (-a) b = -tmod a b := by
  rw [tmod_def, Int.neg_tdiv, Int.mul_neg, tmod_def]
  omega

theorem tmod_lt_of_pos (a : Int) {b : Int} (H : 0 < b) : tmod a b < b :=
  match a, b, eq_succ_of_zero_lt H with
  | ofNat _, _, ⟨n, rfl⟩ => ofNat_lt.2 <| Nat.mod_lt _ n.succ_pos
  | -[_+1], _, ⟨n, rfl⟩ => Int.lt_of_le_of_lt
    (Int.neg_nonpos_of_nonneg <| Int.ofNat_nonneg _) (ofNat_pos.2 n.succ_pos)

theorem lt_tmod_of_pos (a : Int) {b : Int} (H : 0 < b) : -b < tmod a b :=
  match a, b, eq_succ_of_zero_lt H with
  | ofNat _, _, ⟨n, rfl⟩ => by rw [ofNat_eq_coe, ← Int.natCast_succ, ← ofNat_tmod]; omega
  | -[a+1], _, ⟨n, rfl⟩ => by
    rw [negSucc_eq, neg_tmod, ← Int.natCast_add_one, ← Int.natCast_add_one, ← ofNat_tmod]
    have : (a + 1) % (n + 1) < n + 1 := Nat.mod_lt _ (Nat.zero_lt_succ n)
    omega

-- The following statements for `tmod` are false:
-- `add_mul_tmod_self_right {a b c : Int} : (a + b * c).tmod c = a.tmod c`
-- `add_mul_tmod_self_left (a b c : Int) : (a + b * c).tmod b = a.tmod b`
-- `tmod_add_tmod (m n k : Int) : (m.tmod n + k).tmod n = (m + k).tmod n`
-- `add_tmod_tmod (m n k : Int) : (m + n.tmod k).tmod k = (m + n).tmod k`
-- `add_tmod (a b n : Int) : (a + b).tmod n = (a.tmod n + b.tmod n).tmod n`
-- `add_tmod_eq_add_tmod_right {m n k : Int} (i : Int) : (m.tmod n = k.tmod n) → (m + i).tmod n = (k + i).tmod n`
-- `tmod_add_cancel_right {m n k : Int} (i) : (m + i).tmod n = (k + i).tmod n ↔ m.tmod n = k.tmod n`
-- `sub_tmod (a b n : Int) : (a - b).tmod n = (a.tmod n - b.tmod n).tmod n`

@[simp] theorem mul_tmod_left (a b : Int) : (a * b).tmod b = 0 :=
  if h : b = 0 then by simp [h, Int.mul_zero] else by
    rw [Int.tmod_def, Int.mul_tdiv_cancel _ h, Int.mul_comm, Int.sub_self]

@[simp] theorem mul_tmod_right (a b : Int) : (a * b).tmod a = 0 := by
  rw [Int.mul_comm, mul_tmod_left]

theorem mul_tmod (a b n : Int) : (a * b).tmod n = (a.tmod n * b.tmod n).tmod n := by
  induction a using wlog_sign
  case inv => simp [Int.neg_mul]
  induction b using wlog_sign
  case inv => simp [Int.mul_neg]
  induction n using wlog_sign
  case inv => simp
  simp only [← Int.natCast_mul, ← ofNat_tmod]
  rw [Nat.mul_mod]

@[simp] theorem tmod_self {a : Int} : a.tmod a = 0 := by
  have := mul_tmod_left 1 a; rwa [Int.one_mul] at this

@[simp] theorem tmod_tmod_of_dvd (n : Int) {m k : Int}
    (h : m ∣ k) : (n.tmod k).tmod m = n.tmod m := by
  induction n using wlog_sign
  case inv => simp
  induction k using wlog_sign
  case inv => simp [Int.dvd_neg]
  induction m using wlog_sign
  case inv => simp
  simp only [← Int.natCast_mul, ← ofNat_tmod]
  norm_cast at h
  rw [Nat.mod_mod_of_dvd _ h]

@[simp] theorem tmod_tmod (a b : Int) : (a.tmod b).tmod b = a.tmod b :=
  tmod_tmod_of_dvd a (Int.dvd_refl b)

theorem tmod_eq_zero_of_dvd : ∀ {a b : Int}, a ∣ b → tmod b a = 0
  | _, _, ⟨_, rfl⟩ => mul_tmod_right ..

-- `tmod` analogues of `emod` lemmas from above

theorem tmod_eq_of_lt {a b : Int} (H1 : 0 ≤ a) (H2 : a < b) : tmod a b = a := by
  rw [tmod_eq_emod_of_nonneg H1, emod_eq_of_lt H1 H2]

theorem sign_tmod (a b : Int) : sign (tmod a b) = if b ∣ a then 0 else sign a := by
  if hb : b = 0 then
    subst hb
    split <;> simp_all
  else
    induction a using wlog_sign
    case inv a => split <;> simp_all
    rename_i a
    match a with
    | 0 => simp
    | (a + 1) =>
      simp
      split
      · simp [tmod_eq_zero_of_dvd, *]
      · norm_cast
        rw [tmod_eq_emod_of_nonneg (by omega)]
        rw [sign_emod _ hb]
        simp_all

@[simp] theorem natAbs_tmod (a b : Int) : natAbs (tmod a b) = natAbs a % natAbs b := by
  induction a using wlog_sign
  case inv => simp
  induction b using wlog_sign
  case inv => simp
  norm_cast

/-! properties of `tdiv` and `tmod` -/

-- Analogues of statements about `ediv` and `emod` from `Bootstrap.lean`

theorem mul_tdiv_cancel_of_tmod_eq_zero {a b : Int} (H : a.tmod b = 0) : b * (a.tdiv b) = a := by
  have := tmod_add_tdiv a b; rwa [H, Int.zero_add] at this

theorem tdiv_mul_cancel_of_tmod_eq_zero {a b : Int} (H : a.tmod b = 0) : a.tdiv b * b = a := by
  rw [Int.mul_comm, mul_tdiv_cancel_of_tmod_eq_zero H]

theorem dvd_of_tmod_eq_zero {a b : Int} (H : tmod b a = 0) : a ∣ b :=
  ⟨b.tdiv a, (mul_tdiv_cancel_of_tmod_eq_zero H).symm⟩

theorem dvd_iff_tmod_eq_zero {a b : Int} : a ∣ b ↔ tmod b a = 0 :=
  ⟨tmod_eq_zero_of_dvd, dvd_of_tmod_eq_zero⟩

protected theorem tdiv_mul_cancel {a b : Int} (H : b ∣ a) : a.tdiv b * b = a :=
  tdiv_mul_cancel_of_tmod_eq_zero (tmod_eq_zero_of_dvd H)

protected theorem mul_tdiv_cancel' {a b : Int} (H : a ∣ b) : a * b.tdiv a = b := by
  rw [Int.mul_comm, Int.tdiv_mul_cancel H]

@[simp] theorem neg_tmod_self (a : Int) : (-a).tmod a = 0 := by
  rw [← dvd_iff_tmod_eq_zero, Int.dvd_neg]
  exact Int.dvd_refl a

theorem lt_tdiv_add_one_mul_self (a : Int) {b : Int} (H : 0 < b) : a < (a.tdiv b + 1) * b := by
  rw [Int.add_mul, Int.one_mul, Int.mul_comm]
  exact Int.lt_add_of_sub_left_lt <| Int.tmod_def .. ▸ tmod_lt_of_pos _ H

protected theorem mul_tdiv_assoc (a : Int) : ∀ {b c : Int}, c ∣ b → (a * b).tdiv c = a * (b.tdiv c)
  | _, c, ⟨d, rfl⟩ =>
    if cz : c = 0 then by simp [cz, Int.mul_zero] else by
      rw [Int.mul_left_comm, Int.mul_tdiv_cancel_left _ cz, Int.mul_tdiv_cancel_left _ cz]

protected theorem mul_tdiv_assoc' (b : Int) {a c : Int} (h : c ∣ a) :
    (a * b).tdiv c = a.tdiv c * b := by
  rw [Int.mul_comm, Int.mul_tdiv_assoc _ h, Int.mul_comm]

theorem neg_tdiv_of_dvd : ∀ {a b : Int}, b ∣ a → (-a).tdiv b = -(a.tdiv b)
  | _, b, ⟨c, rfl⟩ => by
    by_cases bz : b = 0
    · simp [bz]
    · rw [Int.neg_mul_eq_mul_neg, Int.mul_tdiv_cancel_left _ bz, Int.mul_tdiv_cancel_left _ bz]

-- `sub_tdiv_of_dvd (a : Int) {b c : Int} (hcb : c ∣ b) : (a - b).tdiv c = a.tdiv c - b.tdiv c` is false in general

theorem tdiv_dvd_tdiv : ∀ {a b c : Int}, a ∣ b → b ∣ c → b.tdiv a ∣ c.tdiv a
  | a, _, _, ⟨b, rfl⟩, ⟨c, rfl⟩ => by
    by_cases az : a = 0
    · simp [az]
    · rw [Int.mul_tdiv_cancel_left _ az, Int.mul_assoc, Int.mul_tdiv_cancel_left _ az]
      apply Int.dvd_mul_right

-- Analogues of statements about `emod` and `ediv` from above.

theorem mul_tdiv_cancel_of_dvd {a b : Int} (H : b ∣ a) : b * (a.tdiv b) = a :=
  mul_tdiv_cancel_of_tmod_eq_zero (tmod_eq_zero_of_dvd H)

theorem tdiv_mul_cancel_of_dvd {a b : Int} (H : b ∣ a) : a.tdiv b * b = a :=
  tdiv_mul_cancel_of_tmod_eq_zero (tmod_eq_zero_of_dvd H)

theorem tmod_two_eq (x : Int) : x.tmod 2 = -1 ∨ x.tmod 2 = 0 ∨ x.tmod 2 = 1 := by
  have h₁ : -2 < x.tmod 2 := Int.lt_tmod_of_pos x (by decide)
  have h₂ : x.tmod 2 < 2 := Int.tmod_lt_of_pos x (by decide)
  match x.tmod 2, h₁, h₂ with
  | -1, _, _ => simp
  | 0, _, _ => simp
  | 1, _, _ => simp

-- The following statements about `tmod` are false:
-- `add_tmod_eq_add_tmod_left {m n k : Int} (i : Int) (H : m.tmod n = k.tmod n) : (i + m).tmod n = (i + k).tmod n`
-- `tmod_add_cancel_left {m n k i : Int} : (i + m).tmod n = (i + k).tmod n ↔ m.tmod n = k.tmod n`
-- `tmod_sub_cancel_right {m n k : Int} (i) : (m - i).tmod n = (k - i).tmod n ↔ m.tmod n = k.tmod n`
-- `tmod_eq_tmod_iff_tmod_sub_eq_zero {m n k : Int} : m.tmod n = k.tmod n ↔ (m - k).tmod n = 0`

protected theorem tdiv_tmod_unique {a b r q : Int} (ha : 0 ≤ a) (hb : b ≠ 0) :
    a.tdiv b = q ∧ a.tmod b = r ↔ r + b * q = a ∧ 0 ≤ r ∧ r < natAbs b := by
  rw [tdiv_eq_ediv_of_nonneg ha, tmod_eq_emod_of_nonneg ha]
  by_cases hb' : 0 < b
  · rw [Int.ediv_emod_unique hb']
    omega
  · replace hb' : 0 < -b := by omega
    have := Int.ediv_emod_unique (a := a) (q := -q) (r := r) hb'
    simp at this
    simp [this, Int.neg_mul, Int.mul_neg]
    omega

protected theorem tdiv_tmod_unique' {a b r q : Int} (ha : a ≤ 0) (hb : b ≠ 0) :
    a.tdiv b = q ∧ a.tmod b = r ↔ r + b * q = a ∧ -natAbs b < r ∧ r ≤ 0 := by
  have := Int.tdiv_tmod_unique (a := -a) (q := -q) (r := -r) (by omega) hb
  simp at this
  simp [this, Int.mul_neg]
  omega

@[simp] theorem mul_tmod_mul_of_pos
    {a : Int} (b c : Int) (H : 0 < a) : (a * b).tmod (a * c) = a * (b.tmod c) := by
  rw [tmod_def, tmod_def, mul_tdiv_mul_of_pos _ _ H, Int.mul_sub, Int.mul_assoc]

theorem natAbs_tdiv_le_natAbs (a b : Int) : natAbs (a.tdiv b) ≤ natAbs a := by
  induction a using wlog_sign
  case inv => simp
  induction b using wlog_sign
  case inv => simp
  simpa using Nat.div_le_self _ _

theorem tdiv_le_self {a : Int} (b : Int) (Ha : 0 ≤ a) : a.tdiv b ≤ a := by
  have := Int.le_trans le_natAbs (ofNat_le.2 <| natAbs_tdiv_le_natAbs a b)
  rwa [natAbs_of_nonneg Ha] at this

theorem dvd_tmod_sub_self {x m : Int} : m ∣ x.tmod m - x := by
  rw [tmod_eq_emod]
  have := dvd_emod_sub_self (x := x) (m := m)
  split
  · simpa
  · rw [Int.sub_sub, Int.add_comm, ← Int.sub_sub]
    exact Int.dvd_sub this dvd_natAbs_self

theorem dvd_self_sub_tmod {x m : Int} : m ∣ x - x.tmod m :=
  Int.dvd_neg.1 (by simpa only [Int.neg_sub] using dvd_tmod_sub_self)

@[simp] theorem neg_mul_tmod_right (a b : Int) : (-(a * b)).tmod a = 0 := by
  rw [← dvd_iff_tmod_eq_zero, Int.dvd_neg]
  exact Int.dvd_mul_right a b

@[simp] theorem neg_mul_tmod_left (a b : Int) : (-(a * b)).tmod b = 0 := by
  rw [← dvd_iff_tmod_eq_zero, Int.dvd_neg]
  exact Int.dvd_mul_left a b

@[simp] protected theorem tdiv_one : ∀ a : Int, a.tdiv 1 = a
  | (n:Nat) => congrArg ofNat (Nat.div_one _)
  | -[n+1] => by simp [Int.tdiv, neg_ofNat_succ]; rfl

@[simp] theorem tmod_one (a : Int) : tmod a 1 = 0 := by
  simp [tmod_def, Int.tdiv_one, Int.one_mul, Int.sub_self]

-- The following statements about `tmod` are false:
-- `tmod_sub_cancel (x y : Int) : (x - y).tmod y = x.tmod y`
-- `add_neg_tmod_self (a b : Int) : (a + -b).tmod b = a.tmod b`
-- `neg_add_tmod_self (a b : Int) : (-a + b).tmod a = b.tmod a`

theorem dvd_self_sub_of_tmod_eq {a b c : Int} (h : a.tmod b = c) : b ∣ a - c :=
  h ▸ dvd_self_sub_tmod

theorem dvd_sub_self_of_tmod_eq {a b c : Int} (h : a.tmod b = c) : b ∣ c - a :=
  h ▸ dvd_tmod_sub_self

protected theorem eq_mul_of_tdiv_eq_right {a b c : Int}
    (H1 : b ∣ a) (H2 : a.tdiv b = c) : a = b * c := by rw [← H2, Int.mul_tdiv_cancel' H1]

protected theorem tdiv_eq_iff_eq_mul_right {a b c : Int}
    (H : b ≠ 0) (H' : b ∣ a) : a.tdiv b = c ↔ a = b * c :=
  ⟨Int.eq_mul_of_tdiv_eq_right H', Int.tdiv_eq_of_eq_mul_right H⟩

protected theorem tdiv_eq_iff_eq_mul_left {a b c : Int}
    (H : b ≠ 0) (H' : b ∣ a) : a.tdiv b = c ↔ a = c * b := by
  rw [Int.mul_comm]; exact Int.tdiv_eq_iff_eq_mul_right H H'

protected theorem eq_mul_of_tdiv_eq_left {a b c : Int}
    (H1 : b ∣ a) (H2 : a.tdiv b = c) : a = c * b := by
  rw [Int.mul_comm, Int.eq_mul_of_tdiv_eq_right H1 H2]

protected theorem eq_zero_of_tdiv_eq_zero {d n : Int} (h : d ∣ n) (H : n.tdiv d = 0) : n = 0 := by
  rw [← Int.mul_tdiv_cancel' h, H, Int.mul_zero]

-- `sub_tdiv_of_dvd_sub {a b c : Int} (hcab : c ∣ a - b) : (a - b).tdiv c = a.tdiv c - b.tdiv c` is false in general

@[simp] protected theorem tdiv_left_inj {a b d : Int}
    (hda : d ∣ a) (hdb : d ∣ b) : a.tdiv d = b.tdiv d ↔ a = b := by
  refine ⟨fun h => ?_, congrArg (tdiv · d)⟩
  rw [← Int.mul_tdiv_cancel' hda, ← Int.mul_tdiv_cancel' hdb, h]

theorem tdiv_sign : ∀ a b, a.tdiv (sign b) = a * sign b
  | _, succ _ => by simp [sign, Int.mul_one]
  | _, 0 => by simp [sign, Int.mul_zero]
  | _, -[_+1] => by simp [sign, Int.mul_neg, Int.mul_one]

protected theorem sign_eq_tdiv_abs (a : Int) : sign a = a.tdiv (natAbs a) :=
  if az : a = 0 then by simp [az] else
    (Int.tdiv_eq_of_eq_mul_left (ofNat_ne_zero.2 <| natAbs_ne_zero.2 az)
      (sign_mul_natAbs _).symm).symm

@[simp high] protected theorem mul_le_mul_left {a b c : Int} (ha : 0 < a) : a * b ≤ a * c ↔ b ≤ c where
  mp hbc := Int.le_of_mul_le_mul_left hbc ha
  mpr hbc := Int.mul_le_mul_of_nonneg_left hbc <| Int.le_of_lt ha

@[simp high] protected theorem mul_le_mul_right {a b c : Int} (ha : 0 < a) : b * a ≤ c * a ↔ b ≤ c where
  mp hbc := Int.le_of_mul_le_mul_right hbc ha
  mpr hbc := Int.mul_le_mul_of_nonneg_right hbc <| Int.le_of_lt ha

@[simp high] protected theorem mul_lt_mul_left {a b c : Int} (ha : 0 < a) : a * b < a * c ↔ b < c where
  mp hbc := Int.lt_of_mul_lt_mul_left hbc <| Int.le_of_lt ha
  mpr hbc := Int.mul_lt_mul_of_pos_left hbc ha

@[simp high] protected theorem mul_lt_mul_right {a b c : Int} (ha : 0 < a) : b * a < c * a ↔ b < c where
  mp hbc := Int.lt_of_mul_lt_mul_right hbc <| Int.le_of_lt ha
  mpr hbc := Int.mul_lt_mul_of_pos_right hbc ha

@[simp high] protected theorem mul_le_mul_left_of_neg {a b c : Int} (ha : a < 0) :
    a * b ≤ a * c ↔ c ≤ b := by
  rw [← Int.neg_le_neg_iff, Int.neg_mul_eq_neg_mul, Int.neg_mul_eq_neg_mul,
    Int.mul_le_mul_left <| Int.neg_pos.2 ha]

@[simp high] protected theorem mul_le_mul_right_of_neg {a b c : Int} (ha : a < 0) :
    b * a ≤ c * a ↔ c ≤ b := by
  rw [← Int.neg_le_neg_iff, Int.neg_mul_eq_mul_neg, Int.neg_mul_eq_mul_neg,
    Int.mul_le_mul_right <| Int.neg_pos.2 ha]

@[simp high] protected theorem mul_lt_mul_left_of_neg {a b c : Int} (ha : a < 0) :
    a * b < a * c ↔ c < b := by
  rw [← Int.neg_lt_neg_iff, Int.neg_mul_eq_neg_mul, Int.neg_mul_eq_neg_mul,
    Int.mul_lt_mul_left <| Int.neg_pos.2 ha]

@[simp high] protected theorem mul_lt_mul_right_of_neg {a b c : Int} (ha : a < 0) :
    b * a < c * a ↔ c < b := by
  rw [← Int.neg_lt_neg_iff, Int.neg_mul_eq_mul_neg, Int.neg_mul_eq_mul_neg,
    Int.mul_lt_mul_right <| Int.neg_pos.2 ha]

theorem ediv_le_iff_of_dvd_of_pos {a b c : Int} (hb : 0 < b) (hba : b ∣ a) :
    a / b ≤ c ↔ a ≤ b * c := by
  obtain ⟨x, rfl⟩ := hba; simp [*, Int.ne_of_gt]

theorem ediv_le_iff_of_dvd_of_neg {a b c : Int}  (hb : b < 0) (hba : b ∣ a) :
    a / b ≤ c ↔ b * c ≤ a := by
  obtain ⟨x, rfl⟩ := hba; simp [*, Int.ne_of_lt]

theorem ediv_lt_iff_of_dvd_of_pos {a b c : Int} (hb : 0 < b) (hba : b ∣ a) :
    a / b < c ↔ a < b * c := by
  obtain ⟨x, rfl⟩ := hba; simp [*, Int.ne_of_gt]

theorem ediv_lt_iff_of_dvd_of_neg {a b c : Int} (hb : b < 0) (hba : b ∣ a) :
    a / b < c ↔ b * c < a := by
  obtain ⟨x, rfl⟩ := hba; simp [*, Int.ne_of_lt]

theorem le_ediv_iff_of_dvd_of_pos {a b c : Int} (hc : 0 < c) (hcb : c ∣ b) :
    a ≤ b / c ↔ c * a ≤ b := by
  obtain ⟨x, rfl⟩ := hcb; simp [*, Int.ne_of_gt]

theorem le_ediv_iff_of_dvd_of_neg {a b c : Int} (hc : c < 0) (hcb : c ∣ b) :
    a ≤ b / c ↔ b ≤ c * a := by
  obtain ⟨x, rfl⟩ := hcb; simp [*, Int.ne_of_lt]

theorem lt_ediv_iff_of_dvd_of_pos {a b c : Int} (hc : 0 < c) (hcb : c ∣ b) :
    a < b / c ↔ c * a < b := by
  obtain ⟨x, rfl⟩ := hcb; simp [*, Int.ne_of_gt]

theorem lt_ediv_iff_of_dvd_of_neg {a b c : Int} (hc : c < 0) (hcb : c ∣ b) :
    a < b / c ↔ b < c * a := by
  obtain ⟨x, rfl⟩ := hcb; simp [*, Int.ne_of_lt]

theorem ediv_le_ediv_iff_of_dvd_of_pos_of_pos {a b c d : Int} (hb : 0 < b) (hd : 0 < d)
    (hba : b ∣ a) (hdc : d ∣ c) : a / b ≤ c / d ↔ d * a ≤ c * b := by
  obtain ⟨⟨x, rfl⟩, y, rfl⟩ := hba, hdc
  simp [*, Int.ne_of_lt, Int.ne_of_gt, d.mul_assoc, b.mul_comm]

theorem ediv_le_ediv_iff_of_dvd_of_pos_of_neg {a b c d : Int} (hb : 0 < b) (hd : d < 0)
    (hba : b ∣ a) (hdc : d ∣ c) : a / b ≤ c / d ↔ c * b ≤ d * a := by
  obtain ⟨⟨x, rfl⟩, y, rfl⟩ := hba, hdc
  simp [*, Int.ne_of_lt, Int.ne_of_gt, d.mul_assoc, b.mul_comm]

theorem ediv_le_ediv_iff_of_dvd_of_neg_of_pos {a b c d : Int} (hb : b < 0) (hd : 0 < d)
    (hba : b ∣ a) (hdc : d ∣ c) : a / b ≤ c / d ↔ c * b ≤ d * a := by
  obtain ⟨⟨x, rfl⟩, y, rfl⟩ := hba, hdc
  simp [*, Int.ne_of_lt, Int.ne_of_gt, d.mul_assoc, b.mul_comm]

theorem ediv_le_ediv_iff_of_dvd_of_neg_of_neg {a b c d : Int} (hb : b < 0) (hd : d < 0)
    (hba : b ∣ a) (hdc : d ∣ c) : a / b ≤ c / d ↔ d * a ≤ c * b := by
  obtain ⟨⟨x, rfl⟩, y, rfl⟩ := hba, hdc
  simp [*, Int.ne_of_lt, Int.ne_of_gt, d.mul_assoc, b.mul_comm]

theorem ediv_lt_ediv_iff_of_dvd_of_pos {a b c d : Int} (hb : 0 < b) (hd : 0 < d) (hba : b ∣ a)
    (hdc : d ∣ c) : a / b < c / d ↔ d * a < c * b := by
  obtain ⟨⟨x, rfl⟩, y, rfl⟩ := hba, hdc
  simp [*, Int.ne_of_lt, Int.ne_of_gt, d.mul_assoc, b.mul_comm]

theorem ediv_lt_ediv_iff_of_dvd_of_pos_of_neg {a b c d : Int} (hb : 0 < b) (hd : d < 0)
    (hba : b ∣ a) (hdc : d ∣ c) : a / b < c / d ↔ c * b < d * a := by
  obtain ⟨⟨x, rfl⟩, y, rfl⟩ := hba, hdc
  simp [*, Int.ne_of_lt, Int.ne_of_gt, d.mul_assoc, b.mul_comm]

theorem ediv_lt_ediv_iff_of_dvd_of_neg_of_pos {a b c d : Int} (hb : b < 0) (hd : 0 < d)
    (hba : b ∣ a) (hdc : d ∣ c) : a / b < c / d ↔ c * b < d * a := by
  obtain ⟨⟨x, rfl⟩, y, rfl⟩ := hba, hdc
  simp [*, Int.ne_of_lt, Int.ne_of_gt, d.mul_assoc, b.mul_comm]

theorem ediv_lt_ediv_iff_of_dvd_of_neg_of_neg {a b c d : Int} (hb : b < 0) (hd : d < 0)
    (hba : b ∣ a) (hdc : d ∣ c) : a / b < c / d ↔ d * a < c * b := by
  obtain ⟨⟨x, rfl⟩, y, rfl⟩ := hba, hdc
  simp [*, Int.ne_of_lt, Int.ne_of_gt, d.mul_assoc, b.mul_comm]

/-! ### `tdiv` and ordering -/

-- Theorems about `tdiv` and ordering, whose `ediv` analogues are in `Bootstrap.lean`.

theorem mul_tdiv_self_le {x k : Int} (h : 0 ≤ x) : k * (x.tdiv k) ≤ x := by
  by_cases w : k = 0
  · simp [w, h]
  · rw [tdiv_eq_ediv_of_nonneg h]
    apply mul_ediv_self_le w

theorem lt_mul_tdiv_self_add {x k : Int} (h : 0 < k) : x < k * (x.tdiv k) + k := by
  rw [tdiv_eq_ediv, sign_eq_one_of_pos h]
  have := lt_mul_ediv_self_add (x := x) h
  split <;> simp [Int.mul_add] <;> omega

-- Theorems about `tdiv` and ordering, whose `ediv` analogues proved above.

protected theorem tdiv_mul_le (a : Int) {b : Int} (hb : b ≠ 0) : a.tdiv b * b ≤ a + if 0 ≤ a then 0 else (b.natAbs - 1) :=
  Int.le_of_sub_nonneg <| by
    rw [Int.mul_comm, Int.add_comm, Int.add_sub_assoc, ← tmod_def]
    split
    · simp_all [tmod_nonneg]
    · match b, hb with
      | .ofNat (b + 1), _ =>
        have := lt_tmod_of_pos a (Int.ofNat_pos.2 (b.succ_pos))
        simp_all
        omega
      | .negSucc b, _ =>
        simp only [negSucc_eq, natAbs_neg, tmod_neg]
        have := lt_tmod_of_pos (b := b + 1) a (by omega)
        omega

protected theorem tdiv_le_of_le_mul {a b c : Int} (Hc : 0 < c) (H' : a ≤ b * c) : a.tdiv c ≤ b + if 0 ≤ a then 0 else 1 :=
  le_of_mul_le_mul_right (Int.le_trans (Int.tdiv_mul_le _ (by omega))
    (by
      split
      · simpa using H'
      · simp [Int.add_mul]
        omega)) Hc

-- We don't provide `tdiv` analogues of the lemmas
-- `mul_lt_of_lt_ediv`
-- `mul_le_of_le_ediv`
-- `ediv_lt_of_lt_mul`
-- `le_ediv_iff_mul_le`
-- `ediv_lt_iff_lt_mul`
-- `lt_ediv_iff_mul_lt`
-- as they would require quite awkward statements.

protected theorem le_tdiv_of_mul_le {a b c : Int} (H1 : 0 < c) (H2 : a * c ≤ b) : a ≤ b.tdiv c :=
  le_of_lt_add_one <|
    lt_of_mul_lt_mul_right (Int.lt_of_le_of_lt H2 (lt_tdiv_add_one_mul_self _ H1)) (Int.le_of_lt H1)

protected theorem lt_mul_of_tdiv_lt {a b c : Int} (H1 : 0 < c) (H2 : a.tdiv c < b) : a < b * c :=
  Int.lt_of_not_ge <| mt (Int.le_tdiv_of_mul_le H1) (Int.not_le_of_gt H2)

protected theorem le_mul_of_tdiv_le {a b c : Int} (H1 : 0 ≤ b) (H2 : b ∣ a) (H3 : a.tdiv b ≤ c) :
    a ≤ c * b := by
  rw [← Int.tdiv_mul_cancel H2]; exact Int.mul_le_mul_of_nonneg_right H3 H1

protected theorem lt_tdiv_of_mul_lt {a b c : Int} (H1 : 0 ≤ b) (H2 : b ∣ c) (H3 : a * b < c) :
    a < c.tdiv b :=
  Int.lt_of_not_ge <| mt (Int.le_mul_of_tdiv_le H1 H2) (Int.not_le_of_gt H3)

theorem tdiv_pos_of_pos_of_dvd {a b : Int} (H1 : 0 < a) (H2 : 0 ≤ b) (H3 : b ∣ a) : 0 < a.tdiv b :=
  Int.lt_tdiv_of_mul_lt H2 H3 (by rwa [Int.zero_mul])

theorem tdiv_eq_tdiv_of_mul_eq_mul {a b c d : Int}
    (H2 : d ∣ c) (H3 : b ≠ 0) (H4 : d ≠ 0) (H5 : a * d = b * c) : a.tdiv b = c.tdiv d :=
  Int.tdiv_eq_of_eq_mul_right H3 <| by
    rw [← Int.mul_tdiv_assoc _ H2]; exact (Int.tdiv_eq_of_eq_mul_left H4 H5.symm).symm

theorem le_emod_self_add_one_iff {a b : Int} (h : 0 < b) : b ≤ a % b + 1 ↔ b ∣ a + 1 := by
  match b, h with
  | .ofNat 1, h => simp
  | .ofNat (b + 2), h =>
    simp only [ofNat_eq_coe, Int.natCast_add, cast_ofNat_Int] at *
    constructor
    · rw [dvd_iff_emod_eq_zero]
      intro w
      have := emod_lt_of_pos a h
      have : a % (b + 2) = b + 1 := by omega
      rw [add_emod, this, one_emod, if_neg (by omega)]
      have : (b + 1 + 1 : Int) = b + 2 := by omega
      rw [this, emod_self]
    · rintro ⟨d, w⟩
      replace w : a = (b + 2 : Int) * d - 1 := by omega
      subst w
      rw [emod_def, mul_sub_ediv_left _ _ (by omega), neg_one_ediv,
        sign_eq_one_of_pos (by omega), Int.mul_add]
      omega

@[deprecated le_emod_self_add_one_iff (since := "2025-04-12")]
theorem le_mod_self_add_one_iff {a b : Int} (h : 0 < b) : b ≤ a % b + 1 ↔ b ∣ a + 1 :=
  le_emod_self_add_one_iff h

theorem add_one_tdiv_of_pos {a b : Int} (h : 0 < b) :
    (a + 1).tdiv b = a.tdiv b + if (0 < a + 1 ∧ b ∣ a + 1) ∨ (a < 0 ∧ b ∣ a) then 1 else 0 := by
  match b, h with
  | .ofNat 1, h => simp; omega
  | .ofNat (b + 2), h =>
    simp only [ofNat_eq_coe]
    rw [tdiv_eq_ediv, add_ediv (by omega), tdiv_eq_ediv]
    simp only [Int.natCast_add, cast_ofNat_Int]
    have : 1 / (b + 2 : Int) = 0 := by rw [one_ediv]; omega
    rw [this]
    have one_mod : 1 % (b + 2 : Int) = 1 := emod_eq_of_lt (by omega) (by omega)
    rw [one_mod]
    have : ↑(b + 2 : Int).natAbs = (b + 2 : Int) := by omega
    rw [this]
    have : (b + 2 : Int).sign = 1 := sign_eq_one_of_pos (by omega)
    rw [this]
    have : (b + 2) ≤ a % (b + 2 : Int) + 1 ↔ (b + 2 : Int) ∣ a + 1 := le_emod_self_add_one_iff (by omega)
    simp only [this]
    simp only [Int.add_zero]
    split <;> rename_i h
    · simp only [h, or_true, ↓reduceIte, and_true]
      omega
    · simp only [h, or_false, and_false]
      by_cases h₂ : 0 ≤ a
      · simp only [Int.add_zero, h₂, true_or, ↓reduceIte, false_or]
        have : 0 ≤ a + 1 := by omega
        have : 0 < a + 1 := by omega
        have : ¬ a < 0 := by omega
        simp [*]
      · simp only [Int.add_zero, h₂, false_or]
        split
        · have : a = -1 := by omega
          simp_all
        · have : a < 0 := by omega
          simp only [true_and, this]
          split <;> simp

theorem add_one_tdiv {a b : Int} :
    (a + 1).tdiv b = a.tdiv b + if (0 < a + 1 ∧ b ∣ a + 1) ∨ (a < 0 ∧ b ∣ a) then b.sign else 0 := by
  if hb : b = 0 then
    simp [hb]
  else
    induction b using wlog_sign
    case inv => simp; omega
    rename_i c
    norm_cast at hb
    have : 0 < (c : Int) := by omega
    simp [sign_natCast_of_ne_zero hb, add_one_tdiv_of_pos this]

-- One could prove a general `add_tdiv` theorem giving `(a + b).tdiv c = a.tdiv c + b.tdiv c + ...`
-- but the error term would be very complicated.

protected theorem tdiv_le_tdiv {a b c : Int} (H : 0 < c) (H' : a ≤ b) : a.tdiv c ≤ b.tdiv c := by
  obtain ⟨d, rfl⟩ := Int.exists_add_of_le H'
  clear H'
  induction d with
  | zero => simp
  | succ d ih =>
    simp only [Int.natCast_add, cast_ofNat_Int, ← Int.add_assoc]
    rw [add_one_tdiv_of_pos (by omega)]
    omega

/-! ### fdiv -/

theorem add_mul_fdiv_right (a b : Int) {c : Int} (H : c ≠ 0) : (a + b * c).fdiv c = a.fdiv c + b := by
  rw [fdiv_eq_ediv, add_mul_ediv_right _ _ H, fdiv_eq_ediv]
  simp only [Int.dvd_add_left (Int.dvd_mul_left _ _)]
  split <;> omega

theorem add_mul_fdiv_left (a : Int) {b : Int}
    (c : Int) (H : b ≠ 0) : (a + b * c).fdiv b = a.fdiv b + c := by
  rw [Int.mul_comm, Int.add_mul_fdiv_right _ _ H]

theorem mul_add_fdiv_right (a c : Int) {b : Int} (H : b ≠ 0) : (a * b + c).fdiv b = c.fdiv b + a := by
  rw [Int.add_comm, add_mul_fdiv_right _ _ H]

theorem mul_add_fdiv_left (b : Int) {a : Int}
    (c : Int) (H : a ≠ 0) : (a * b + c).fdiv a = c.fdiv a + b := by
  rw [Int.add_comm, add_mul_fdiv_left _ _ H]

theorem sub_mul_fdiv_right (a b : Int) {c : Int} (H : c ≠ 0) : (a - b * c).fdiv c = a.fdiv c - b := by
  rw [Int.sub_eq_add_neg, ← Int.neg_mul, add_mul_fdiv_right _ _ H, Int.sub_eq_add_neg]

theorem sub_mul_fdiv_left (a : Int) {b : Int}
    (c : Int) (H : b ≠ 0) : (a - b * c).fdiv b = a.fdiv b - c := by
  rw [Int.sub_eq_add_neg, ← Int.mul_neg, add_mul_fdiv_left _ _ H, Int.sub_eq_add_neg]

theorem mul_sub_fdiv_right (a c : Int) {b : Int} (H : b ≠ 0) : (a * b - c).fdiv b = a + (-c).fdiv b := by
  rw [Int.sub_eq_add_neg, Int.add_comm, add_mul_fdiv_right _ _ H, Int.add_comm]

theorem mul_sub_fdiv_left (b : Int) {a : Int}
    (c : Int) (H : a ≠ 0) : (a * b - c).fdiv a = b + (-c).fdiv a := by
  rw [Int.sub_eq_add_neg, Int.add_comm, add_mul_fdiv_left _ _ H, Int.add_comm]

@[simp] theorem mul_fdiv_cancel (a : Int) {b : Int} (H : b ≠ 0) : fdiv (a * b) b = a :=
  if b0 : 0 ≤ b then by
    rw [fdiv_eq_ediv_of_nonneg _ b0, mul_ediv_cancel _ H]
  else
    match a, b, Int.not_le.1 b0 with
    | 0, _, _ => by simp [Int.zero_mul]
    | succ a, -[b+1], _ => congrArg ofNat <| Nat.mul_div_cancel (succ a) b.succ_pos
    | -[a+1], -[b+1], _ => congrArg negSucc <| Nat.div_eq_of_lt_le
      (Nat.le_of_lt_succ <| Nat.mul_lt_mul_of_pos_right a.lt_succ_self b.succ_pos)
      (Nat.lt_succ_self _)

@[simp] theorem mul_fdiv_cancel_left (b : Int) (H : a ≠ 0) : fdiv (a * b) a = b :=
  Int.mul_comm .. ▸ Int.mul_fdiv_cancel _ H

theorem add_fdiv_of_dvd_right {a b c : Int} (H : c ∣ b) : (a + b).fdiv c = a.fdiv c + b.fdiv c := by
  by_cases h : c = 0
  · simp [h]
  · obtain ⟨d, rfl⟩ := H
    rw [add_mul_fdiv_left _ _ h]
    simp [h]

theorem add_fdiv_of_dvd_left {a b c : Int} (H : c ∣ a) : (a + b).fdiv c = a.fdiv c + b.fdiv c := by
  rw [Int.add_comm, Int.add_fdiv_of_dvd_right H, Int.add_comm]

theorem fdiv_nonneg {a b : Int} (Ha : 0 ≤ a) (Hb : 0 ≤ b) : 0 ≤ a.fdiv b :=
  match a, b, eq_ofNat_of_zero_le Ha, eq_ofNat_of_zero_le Hb with
  | _, _, ⟨_, rfl⟩, ⟨_, rfl⟩ => ofNat_fdiv .. ▸ ofNat_zero_le _

theorem fdiv_nonneg_of_nonpos_of_nonpos {a b : Int} (Ha : a ≤ 0) (Hb : b ≤ 0) : 0 ≤ a.fdiv b := by
  rw [fdiv_eq_ediv]
  by_cases ha : a = 0
  · simp [ha]
  · by_cases hb : b = 0
    · simp [hb]
    · have : 0 < a / b := ediv_pos_of_neg_of_neg (by omega) (by omega)
      split <;> omega

theorem fdiv_nonpos_of_nonneg_of_nonpos : ∀ {a b : Int}, 0 ≤ a → b ≤ 0 → a.fdiv b ≤ 0
  | 0, 0, _, _ | 0, -[_+1], _, _ | succ _, 0, _, _ | succ _, -[_+1], _, _ => by
    simp [fdiv, negSucc_le_zero]

@[deprecated fdiv_nonpos_of_nonneg_of_nonpos (since := "2025-03-04")]
abbrev fdiv_nonpos := @fdiv_nonpos_of_nonneg_of_nonpos

theorem fdiv_neg_of_neg_of_pos : ∀ {a b : Int}, a < 0 → 0 < b → a.fdiv b < 0
  | -[_+1], succ _, _, _ => negSucc_lt_zero _

theorem fdiv_eq_zero_of_lt {a b : Int} (H1 : 0 ≤ a) (H2 : a < b) : a.fdiv b = 0 := by
  rw [fdiv_eq_ediv, if_pos, Int.sub_zero]
  · apply ediv_eq_zero_of_lt (by omega) (by omega)
  · left; omega

@[simp] theorem mul_fdiv_mul_of_pos {a : Int}
    (b c : Int) (H : 0 < a) : (a * b).fdiv (a * c) = b.fdiv c := by
  rw [fdiv_eq_ediv, mul_ediv_mul_of_pos _ _ H, fdiv_eq_ediv]
  congr 2
  simp [Int.mul_dvd_mul_iff_left (Int.ne_of_gt H)]
  constructor
  · rintro (h | h)
    · exact .inl (Int.nonneg_of_mul_nonneg_right h H)
    · exact .inr h
  · rintro (h | h)
    · exact .inl (Int.mul_nonneg (by omega) h)
    · exact .inr h

@[simp] theorem mul_fdiv_mul_of_pos_left
    (a : Int) {b : Int} (c : Int) (H : 0 < b) : (a * b).fdiv (c * b) = a.fdiv c := by
  rw [Int.mul_comm a b, Int.mul_comm c b, Int.mul_fdiv_mul_of_pos _ _ H]

@[simp] theorem fdiv_one : ∀ a : Int, a.fdiv 1 = a
  | 0 => rfl
  | succ _ => congrArg Nat.cast (Nat.div_one _)
  | -[_+1] => congrArg negSucc (Nat.div_one _)

protected theorem fdiv_eq_of_eq_mul_right {a b c : Int}
    (H1 : b ≠ 0) (H2 : a = b * c) : a.fdiv b = c := by rw [H2, Int.mul_fdiv_cancel_left _ H1]

protected theorem eq_fdiv_of_mul_eq_right {a b c : Int}
    (H1 : a ≠ 0) (H2 : a * b = c) : b = c.tdiv a :=
  (Int.tdiv_eq_of_eq_mul_right H1 H2.symm).symm

protected theorem fdiv_eq_of_eq_mul_left {a b c : Int}
    (H1 : b ≠ 0) (H2 : a = c * b) : a.fdiv b = c :=
  Int.fdiv_eq_of_eq_mul_right H1 (by rw [Int.mul_comm, H2])

protected theorem eq_fdiv_of_mul_eq_left {a b c : Int}
    (H1 : b ≠ 0) (H2 : a * b = c) : a = c.fdiv b :=
  (Int.fdiv_eq_of_eq_mul_left H1 H2.symm).symm

@[simp] protected theorem fdiv_self {a : Int} (H : a ≠ 0) : a.fdiv a = 1 := by
  have := Int.mul_fdiv_cancel 1 H; rwa [Int.one_mul] at this

theorem neg_fdiv {a b : Int} : (-a).fdiv b = -(a.fdiv b) - if b = 0 ∨ b ∣ a then 0 else 1 := by
  rw [fdiv_eq_ediv, fdiv_eq_ediv, neg_ediv]
  simp
  by_cases h : b ∣ a
  · simp [h]
  · simp [h]
    by_cases h' : 0 ≤ b
    · by_cases h'' : b = 0
      · simp [h'']
      · simp only [h', ↓reduceIte, Int.sub_zero, h'']
        replace h' : 0 < b := by omega
        rw [sign_eq_one_of_pos (by omega)]
    · simp only [h', ↓reduceIte]
      rw [sign_eq_neg_one_of_neg (by omega), if_neg (by omega)]
      omega

@[simp] protected theorem neg_fdiv_neg (a b : Int) : (-a).fdiv (-b) = a.fdiv b := by
  match a, b with
  | 0, 0 => rfl
  | 0, ofNat b => simp
  | 0, -[b+1] => simp
  | ofNat (a + 1), 0 => simp
  | ofNat (a + 1), ofNat (b + 1) =>
    unfold fdiv
    simp only [ofNat_eq_coe, Int.natCast_add, cast_ofNat_Int, Nat.succ_eq_add_one]
    rw [← negSucc_eq, ← negSucc_eq]
  | ofNat (a + 1), -[b+1] =>
    unfold fdiv
    simp only [ofNat_eq_coe, Int.natCast_add, cast_ofNat_Int, Nat.succ_eq_add_one]
    rw [← negSucc_eq, neg_negSucc]
  | -[a+1], 0 => simp
  | -[a+1], ofNat (b + 1) =>
    unfold fdiv
    simp only [ofNat_eq_coe, Int.natCast_add, cast_ofNat_Int, Nat.succ_eq_add_one]
    rw [neg_negSucc, ← negSucc_eq]
  | -[a+1], -[b+1] =>
    unfold fdiv
    simp only [ofNat_eq_coe, natCast_ediv, Nat.succ_eq_add_one, Int.natCast_add, cast_ofNat_Int]
    rw [neg_negSucc, neg_negSucc]
    simp

theorem fdiv_neg {a b : Int} (h : b ≠ 0) : a.fdiv (-b) = if b ∣ a then -(a.fdiv b) else -(a.fdiv b) - 1 := by
  rw [← Int.neg_fdiv_neg, Int.neg_neg, neg_fdiv]
  simp only [h, false_or]
  split <;> omega

/-!
One could prove the following, but as the statements are quite awkward, so far it doesn't seem worthwhile.
```
theorem natAbs_fdiv {a b : Int} (h : b ≠ 0) :
    natAbs (a.fdiv b) = a.natAbs / b.natAbs + if a.sign = b.sign ∨ b ∣ a then 0 else 1 := ...

theorem sign_fdiv (a b : Int) :
    sign (a.fdiv b) = if a.sign = b.sign ∧ natAbs a < natAbs b then 0 else sign a * sign b := ...
```
-/

/-! ### fmod -/

-- `fmod` analogues of `emod` lemmas from `Bootstrap.lean`

theorem ofNat_fmod (m n : Nat) : ↑(m % n) = fmod m n := by
  cases m <;> simp [fmod, Nat.succ_eq_add_one]

theorem fmod_nonneg {a b : Int} (ha : 0 ≤ a) (hb : 0 ≤ b) : 0 ≤ a.fmod b :=
  fmod_eq_tmod_of_nonneg ha hb ▸ tmod_nonneg _ ha

theorem fmod_nonneg_of_pos (a : Int) {b : Int} (hb : 0 < b) : 0 ≤ a.fmod b :=
  fmod_eq_emod_of_nonneg _ (Int.le_of_lt hb) ▸ emod_nonneg _ (Int.ne_of_lt hb).symm

@[deprecated fmod_nonneg_of_pos (since := "2025-03-04")]
abbrev fmod_nonneg' := @fmod_nonneg_of_pos

theorem fmod_lt_of_pos (a : Int) {b : Int} (H : 0 < b) : a.fmod b < b :=
  fmod_eq_emod_of_nonneg _ (Int.le_of_lt H) ▸ emod_lt_of_pos a H

-- There is no `fmod_neg : ∀ {a b : Int}, a.fmod (-b) = -a.fmod b` as this is false.

@[simp] theorem add_mul_fmod_self_right (a b c : Int) : (a + b * c).fmod c = a.fmod c := by
  rw [fmod_eq_emod, add_mul_emod_self_right, fmod_eq_emod]
  simp

@[deprecated add_mul_fmod_self_right (since := "2025-04-11")]
theorem add_mul_fmod_self {a b c : Int} : (a + b * c).fmod c = a.fmod c :=
  add_mul_fmod_self_right ..

@[simp] theorem add_mul_fmod_self_left (a b c : Int) : (a + b * c).fmod b = a.fmod b := by
  rw [Int.mul_comm, Int.add_mul_fmod_self_right]

@[simp] theorem mul_add_fmod_self_right (a b c : Int) : (a * b + c).fmod b = c.fmod b := by
  rw [Int.add_comm, add_mul_fmod_self_right]

@[simp] theorem mul_add_fmod_self_left (a b c : Int) : (a * b + c).fmod a = c.fmod a := by
  rw [Int.add_comm, add_mul_fmod_self_left]

@[simp] theorem add_neg_mul_fmod_self_right (a b c : Int) : (a + -(b * c)).fmod c = a.fmod c := by
  rw [Int.neg_mul_eq_neg_mul, add_mul_fmod_self_right]

@[simp] theorem add_neg_mul_fmod_self_left (a b c : Int) : (a + -(b * c)).fmod b = a.fmod b := by
  rw [Int.neg_mul_eq_mul_neg, add_mul_fmod_self_left]

@[simp] theorem add_fmod_right (a b : Int) : (a + b).fmod b = a.fmod b := by
  have := add_mul_fmod_self_left a b 1; rwa [Int.mul_one] at this

@[simp] theorem add_fmod_left (a b : Int) : (a + b).fmod a = b.fmod a := by
  rw [Int.add_comm, add_fmod_right]

@[simp] theorem sub_mul_fmod_self_right (a b c : Int) : (a - b * c).fmod c = a.fmod c := by
  simp [Int.sub_eq_add_neg]

@[simp] theorem sub_mul_fmod_self_left (a b c : Int) : (a - b * c).fmod b = a.fmod b := by
  simp [Int.sub_eq_add_neg]

@[simp] theorem mul_sub_fmod_self_right (a b c : Int) : (a * b - c).fmod b = (-c).fmod b := by
  simp [Int.sub_eq_add_neg]

@[simp] theorem mul_sub_fmod_self_left (a b c : Int) : (a * b - c).fmod a = (-c).fmod a := by
  simp [Int.sub_eq_add_neg]

@[simp] theorem sub_fmod_right (a b : Int) : (a - b).fmod b = a.fmod b := by
  have := sub_mul_fmod_self_left a b 1; rwa [Int.mul_one] at this

@[simp] theorem sub_fmod_left (a b : Int) : (a - b).fmod a = (-b).fmod a := by
  simp [Int.sub_eq_add_neg]

@[simp] theorem fmod_add_fmod (m n k : Int) : (m.fmod n + k).fmod n = (m + k).fmod n := by
  by_cases h : n = 0
  · simp [h]
  rw [fmod_def, fmod_def]
  conv => rhs; rw [fmod_def]
  have : m - n * m.fdiv n + k = m + k + n * (- m.fdiv n) := by simp [Int.mul_neg]; omega
  rw [this, add_fdiv_of_dvd_right (Int.dvd_mul_right ..), Int.mul_add, mul_fdiv_cancel_left _ h]
  omega

@[simp] theorem add_fmod_fmod (m n k : Int) : (m + n.fmod k).fmod k = (m + n).fmod k := by
  rw [Int.add_comm, Int.fmod_add_fmod, Int.add_comm]

theorem add_fmod (a b n : Int) : (a + b).fmod n = (a.fmod n + b.fmod n).fmod n := by
  simp

theorem add_fmod_eq_add_fmod_right {m n k : Int} (i : Int)
    (H : m.fmod n = k.fmod n) : (m + i).fmod n = (k + i).fmod n := by
  rw [add_fmod]
  conv => rhs; rw [add_fmod]
  rw [H]

theorem fmod_add_cancel_right {m n k : Int} (i) : (m + i).fmod n = (k + i).fmod n ↔ m.fmod n = k.fmod n :=
  ⟨fun H => by
    have := add_fmod_eq_add_fmod_right (-i) H
    rwa [Int.add_neg_cancel_right, Int.add_neg_cancel_right] at this,
  add_fmod_eq_add_fmod_right _⟩

@[simp] theorem mul_fmod_left (a b : Int) : (a * b).fmod b = 0 :=
  if h : b = 0 then by simp [h, Int.mul_zero] else by
    rw [Int.fmod_def, Int.mul_fdiv_cancel _ h, Int.mul_comm, Int.sub_self]

@[simp] theorem mul_fmod_right (a b : Int) : (a * b).fmod a = 0 := by
  rw [Int.mul_comm, mul_fmod_left]

theorem mul_fmod (a b n : Int) : (a * b).fmod n = (a.fmod n * b.fmod n).fmod n := by
  conv => lhs; rw [
    ← fmod_add_fdiv a n, ← fmod_add_fdiv' b n, Int.add_mul, Int.mul_add, Int.mul_add,
    Int.mul_assoc, Int.mul_assoc, ← Int.mul_add n _ _, add_mul_fmod_self_left,
    ← Int.mul_assoc, add_mul_fmod_self_right]

@[simp] theorem fmod_self {a : Int} : a.fmod a = 0 := by
  have := mul_fmod_left 1 a; rwa [Int.one_mul] at this

@[simp] theorem fmod_fmod_of_dvd (n : Int) {m k : Int}
    (h : m ∣ k) : (n.fmod k).fmod m = n.fmod m := by
  conv => rhs; rw [← fmod_add_fdiv n k]
  match k, h with
  | _, ⟨t, rfl⟩ => rw [Int.mul_assoc, add_mul_fmod_self_left]

@[simp] theorem fmod_fmod (a b : Int) : (a.fmod b).fmod b = a.fmod b :=
  fmod_fmod_of_dvd _ (Int.dvd_refl b)

theorem sub_fmod (a b n : Int) : (a - b).fmod n = (a.fmod n - b.fmod n).fmod n := by
  apply (fmod_add_cancel_right b).mp
  rw [Int.sub_add_cancel, ← Int.add_fmod_fmod, Int.sub_add_cancel, fmod_fmod]

theorem fmod_eq_zero_of_dvd : ∀ {a b : Int}, a ∣ b → b.fmod a = 0
  | _, _, ⟨_, rfl⟩ => mul_fmod_right ..

-- `fmod` analogues of `emod` lemmas from above

theorem fmod_eq_of_lt {a b : Int} (H1 : 0 ≤ a) (H2 : a < b) : a.fmod b = a := by
  rw [fmod_eq_emod_of_nonneg _ (Int.le_trans H1 (Int.le_of_lt H2)), emod_eq_of_lt H1 H2]

@[simp] protected theorem neg_fmod_neg (a b : Int) : (-a).fmod (-b) = -a.fmod b := by
  rw [fmod_def, Int.neg_fdiv_neg, fmod_def, Int.neg_mul]
  omega

-- Are `sign_fmod`, `natAbs_fmod` useful?

/-! ### properties of `fdiv` and `fmod` -/

-- Analogues of properties of `ediv` and `emod` from `Bootstrap.lean`

theorem mul_fdiv_cancel_of_fmod_eq_zero {a b : Int} (H : a.fmod b = 0) : b * (a.fdiv b) = a := by
  have := fmod_add_fdiv a b; rwa [H, Int.zero_add] at this

theorem fdiv_mul_cancel_of_fmod_eq_zero {a b : Int} (H : a.fmod b = 0) : (a.fdiv b) * b= a := by
  rw [Int.mul_comm, mul_fdiv_cancel_of_fmod_eq_zero H]

theorem dvd_of_fmod_eq_zero {a b : Int} (H : b.fmod a = 0) : a ∣ b :=
  ⟨b.fdiv a, (mul_fdiv_cancel_of_fmod_eq_zero H).symm⟩

theorem dvd_iff_fmod_eq_zero {a b : Int} : a ∣ b ↔ b.fmod a = 0 :=
  ⟨fmod_eq_zero_of_dvd, dvd_of_fmod_eq_zero⟩

protected theorem fdiv_mul_cancel {a b : Int} (H : b ∣ a) : a.fdiv b * b = a :=
  fdiv_mul_cancel_of_fmod_eq_zero (fmod_eq_zero_of_dvd H)

protected theorem mul_fdiv_cancel' {a b : Int} (H : a ∣ b) : a * b.fdiv a = b := by
  rw [Int.mul_comm, Int.fdiv_mul_cancel H]

protected theorem eq_mul_of_fdiv_eq_right {a b c : Int}
    (H1 : b ∣ a) (H2 : a.fdiv b = c) : a = b * c := by rw [← H2, Int.mul_fdiv_cancel' H1]

@[simp] theorem neg_fmod_self (a : Int) : (-a).fmod a = 0 := by
  rw [← dvd_iff_fmod_eq_zero, Int.dvd_neg]
  exact Int.dvd_refl a

theorem lt_fdiv_add_one_mul_self (a : Int) {b : Int} (H : 0 < b) : a < (a.fdiv b + 1) * b := by
  rw [Int.add_mul, Int.one_mul, Int.mul_comm]
  exact Int.lt_add_of_sub_left_lt <| Int.fmod_def .. ▸ fmod_lt_of_pos _ H

protected theorem fdiv_eq_iff_eq_mul_right {a b c : Int}
    (H : b ≠ 0) (H' : b ∣ a) : a.fdiv b = c ↔ a = b * c :=
  ⟨Int.eq_mul_of_fdiv_eq_right H', Int.fdiv_eq_of_eq_mul_right H⟩

protected theorem fdiv_eq_iff_eq_mul_left {a b c : Int}
    (H : b ≠ 0) (H' : b ∣ a) : a.fdiv b = c ↔ a = c * b := by
  rw [Int.mul_comm]; exact Int.fdiv_eq_iff_eq_mul_right H H'

protected theorem eq_mul_of_fdiv_eq_left {a b c : Int}
    (H1 : b ∣ a) (H2 : a.fdiv b = c) : a = c * b := by
  rw [Int.mul_comm, Int.eq_mul_of_fdiv_eq_right H1 H2]

protected theorem eq_zero_of_fdiv_eq_zero {d n : Int} (h : d ∣ n) (H : n.fdiv d = 0) : n = 0 := by
  rw [← Int.mul_fdiv_cancel' h, H, Int.mul_zero]

@[simp] protected theorem fdiv_left_inj {a b d : Int}
    (hda : d ∣ a) (hdb : d ∣ b) : a.fdiv d = b.fdiv d ↔ a = b := by
  refine ⟨fun h => ?_, congrArg (fdiv · d)⟩
  rw [← Int.mul_fdiv_cancel' hda, ← Int.mul_fdiv_cancel' hdb, h]

protected theorem mul_fdiv_assoc (a : Int) : ∀ {b c : Int}, c ∣ b → (a * b).fdiv c = a * (b.fdiv c)
  | _, c, ⟨d, rfl⟩ =>
    if cz : c = 0 then by simp [cz, Int.mul_zero] else by
      rw [Int.mul_left_comm, Int.mul_fdiv_cancel_left _ cz, Int.mul_fdiv_cancel_left _ cz]

protected theorem mul_fdiv_assoc' (b : Int) {a c : Int} (h : c ∣ a) :
    (a * b).fdiv c = a.fdiv c * b := by
  rw [Int.mul_comm, Int.mul_fdiv_assoc _ h, Int.mul_comm]

theorem neg_fdiv_of_dvd : ∀ {a b : Int}, b ∣ a → (-a).fdiv b = -(a.fdiv b)
  | _, b, ⟨c, rfl⟩ => by
    by_cases bz : b = 0
    · simp [bz]
    · rw [Int.neg_mul_eq_mul_neg, Int.mul_fdiv_cancel_left _ bz, Int.mul_fdiv_cancel_left _ bz]

theorem sub_fdiv_of_dvd (a : Int) {b c : Int}
    (hcb : c ∣ b) : (a - b).fdiv c = a.fdiv c - b.fdiv c := by
  rw [Int.sub_eq_add_neg, Int.sub_eq_add_neg, Int.add_fdiv_of_dvd_right (Int.dvd_neg.2 hcb)]
  congr; exact Int.neg_fdiv_of_dvd hcb

theorem fdiv_dvd_fdiv : ∀ {a b c : Int}, a ∣ b → b ∣ c → b.fdiv a ∣ c.fdiv a
  | a, _, _, ⟨b, rfl⟩, ⟨c, rfl⟩ => by
    by_cases az : a = 0
    · simp [az]
    · rw [Int.mul_fdiv_cancel_left _ az, Int.mul_assoc, Int.mul_fdiv_cancel_left _ az]
      apply Int.dvd_mul_right

-- Analogues of properties about `ediv` and `emod` from above.

theorem mul_fdiv_cancel_of_dvd {a b : Int} (H : b ∣ a) : b * (a.fdiv b) = a :=
  mul_fdiv_cancel_of_fmod_eq_zero (fmod_eq_zero_of_dvd H)

theorem fdiv_mul_cancel_of_dvd {a b : Int} (H : b ∣ a) : a.fdiv b * b = a :=
  fdiv_mul_cancel_of_fmod_eq_zero (fmod_eq_zero_of_dvd H)

theorem fmod_two_eq (x : Int) : x.fmod 2 = 0 ∨ x.fmod 2 = 1 := by
  have h₁ : 0 ≤ x.fmod 2 := Int.fmod_nonneg_of_pos _ (by decide)
  have h₂ : x.fmod 2 < 2 := Int.fmod_lt_of_pos x (by decide)
  match x.fmod 2, h₁, h₂ with
  | 0, _, _ => simp
  | 1, _, _ => simp

theorem add_fmod_eq_add_fmod_left {m n k : Int} (i : Int)
    (H : m.fmod n = k.fmod n) : (i + m).fmod n = (i + k).fmod n := by
  rw [Int.add_comm, add_fmod_eq_add_fmod_right _ H, Int.add_comm]

theorem fmod_add_cancel_left {m n k i : Int} : (i + m).fmod n = (i + k).fmod n ↔ m.fmod n = k.fmod n := by
  rw [Int.add_comm, Int.add_comm i, fmod_add_cancel_right]

theorem fmod_sub_cancel_right {m n k : Int} (i) : (m - i).fmod n = (k - i).fmod n ↔ m.fmod n = k.fmod n :=
  fmod_add_cancel_right _

theorem fmod_eq_fmod_iff_fmod_sub_eq_zero {m n k : Int} : m.fmod n = k.fmod n ↔ (m - k).fmod n = 0 :=
  (fmod_sub_cancel_right k).symm.trans <| by simp [Int.sub_self]

theorem fmod_sub_cancel_left {m n k : Int} (i) : (i - m).fmod n = (i - k).fmod n ↔ m.fmod n = k.fmod n := by
  simp only [fmod_eq_fmod_iff_fmod_sub_eq_zero, ← dvd_iff_fmod_eq_zero,
    (by omega : i - m - (i - k) = -(m - k)), Int.dvd_neg]

protected theorem fdiv_fmod_unique {a b r q : Int} (h : 0 < b) :
    a.fdiv b = q ∧ a.fmod b = r ↔ r + b * q = a ∧ 0 ≤ r ∧ r < b := by
  rw [fdiv_eq_ediv_of_nonneg, fmod_eq_emod_of_nonneg, Int.ediv_emod_unique]
  all_goals omega

protected theorem fdiv_fmod_unique' {a b r q : Int} (h : b < 0) :
    a.fdiv b = q ∧ a.fmod b = r ↔ r + b * q = a ∧ b < r ∧ r ≤ 0 := by
  have := Int.fdiv_fmod_unique (a := -a) (b := -b) (r := -r) (q := q) (by omega)
  simp at this
  simp [this, Int.neg_mul]
  omega

@[simp] theorem mul_fmod_mul_of_pos
    {a : Int} (b c : Int) (H : 0 < a) : (a * b).fmod (a * c) = a * (b.fmod c) := by
  rw [fmod_def, fmod_def, mul_fdiv_mul_of_pos _ _ H, Int.mul_sub, Int.mul_assoc]

theorem natAbs_fdiv_le_natAbs (a b : Int) : natAbs (a.fdiv b) ≤ natAbs a := by
  rw [fdiv_eq_ediv]
  split
  · simp [natAbs_ediv_le_natAbs]
  · rename_i h
    simp at h
    match a, b, h with
    | 0, .negSucc b, h => simp at h
    | .ofNat (a + 1), .negSucc 0, h => simp at h
    | .ofNat (a + 1), .negSucc (b + 1), h =>
      rw [negSucc_eq, ofNat_eq_coe]
      norm_cast
      rw [Int.ediv_neg, Int.sub_eq_add_neg, ← Int.neg_add, natAbs_neg]
      norm_cast
      apply Nat.div_lt_self
      omega
      omega
    | .negSucc a, .negSucc b, h =>
      simp [negSucc_eq]
      norm_cast
      rw [Int.neg_ediv, if_neg (by simpa using h.2)]
      norm_cast
      rw [sign_eq_one_of_pos (by omega), Int.sub_eq_add_neg, ← Int.neg_add, natAbs_neg,
        Int.sub_add_cancel, natAbs_neg, natAbs_natCast]
      apply Nat.div_le_self

theorem fdiv_le_self {a : Int} (b : Int) (Ha : 0 ≤ a) : a.fdiv b ≤ a := by
  have := Int.le_trans le_natAbs (ofNat_le.2 <| natAbs_fdiv_le_natAbs a b)
  rwa [natAbs_of_nonneg Ha] at this

theorem dvd_fmod_sub_self {x m : Int} : m ∣ x.fmod m - x := by
  rw [fmod_eq_emod]
  have := dvd_emod_sub_self (x := x) (m := m)
  split
  · simpa
  · have w : x % ↑m + ↑m - x = x % ↑m - x + ↑m := by omega
    rw [w]
    apply Int.dvd_add this (Int.dvd_refl ↑m)

theorem dvd_self_sub_fmod {x m : Int} : m ∣ x - x.fmod m :=
  Int.dvd_neg.1 (by simpa only [Int.neg_sub] using dvd_fmod_sub_self)

theorem dvd_self_sub_of_fmod_eq {a b c : Int} (h : a.fmod b = c) :
    (b : Int) ∣ a - c :=
  h ▸ dvd_self_sub_fmod

theorem dvd_sub_self_of_fmod_eq {a b c : Int} (h : a.fmod b = c) :
    (b : Int) ∣ c - a :=
  h ▸ dvd_fmod_sub_self

@[simp] theorem neg_mul_fmod_right (a b : Int) : (-(a * b)).fmod a = 0 := by
  rw [← dvd_iff_fmod_eq_zero, Int.dvd_neg]
  exact Int.dvd_mul_right a b

@[simp] theorem neg_mul_fmod_left (a b : Int) : (-(a * b)).fmod b = 0 := by
  rw [← dvd_iff_fmod_eq_zero, Int.dvd_neg]
  exact Int.dvd_mul_left a b

@[simp] theorem fmod_one (a : Int) : a.fmod 1 = 0 := by
  simp [fmod_def, Int.one_mul, Int.sub_self]

@[deprecated sub_fmod_right (since := "2025-04-12")]
theorem fmod_sub_cancel (x y : Int) : (x - y).fmod y = x.fmod y :=
  sub_fmod_right _ _

@[simp] theorem add_neg_fmod_self (a b : Int) : (a + -b).fmod b = a.fmod b := by
  rw [Int.add_neg_eq_sub, sub_fmod_right]

@[simp] theorem neg_add_fmod_self (a b : Int) : (-a + b).fmod a = b.fmod a := by
  rw [Int.add_comm, add_neg_fmod_self]

@[deprecated dvd_self_sub_of_fmod_eq (since := "2025-04-12")]
theorem dvd_sub_of_fmod_eq {a b c : Int} (h : a.fmod b = c) : b ∣ a - c :=
  dvd_self_sub_of_fmod_eq h

theorem fdiv_sign {a b : Int} : a.fdiv (sign b) = a * sign b := by
  rw [fdiv_eq_ediv]
  rcases sign_trichotomy b with h | h | h <;> simp [h]

protected theorem sign_eq_fdiv_abs (a : Int) : sign a = a.fdiv (natAbs a) :=
  if az : a = 0 then by simp [az] else
    (Int.fdiv_eq_of_eq_mul_left (ofNat_ne_zero.2 <| natAbs_ne_zero.2 az)
      (sign_mul_natAbs _).symm).symm


/-! ### `fdiv` and ordering -/

-- Theorems about `fdiv` and ordering, whose `ediv` analogues are in `Bootstrap.lean`.

theorem mul_fdiv_self_le {x k : Int} (h : 0 < k) : k * (x.fdiv k) ≤ x := by
  rw [fdiv_eq_ediv]
  have := mul_ediv_self_le (x := x) (k := k)
  split <;> simp <;> omega

theorem lt_mul_fdiv_self_add {x k : Int} (h : 0 < k) : x < k * (x.fdiv k) + k := by
  rw [fdiv_eq_ediv]
  have := lt_mul_ediv_self_add (x := x) h
  split <;> simp <;> omega

-- We do not currently prove the theorems about `fdiv` and ordering,
-- whose `ediv` analogues are proved above.

/-! ### bmod -/

@[simp]
theorem emod_bmod (x : Int) (n : Nat) : Int.bmod (x%n) n = Int.bmod x n := by
  simp [bmod, Int.emod_emod]

@[deprecated emod_bmod (since := "2025-04-11")]
theorem emod_bmod_congr (x : Int) (n : Nat) : Int.bmod (x%n) n = Int.bmod x n :=
  emod_bmod ..

theorem bdiv_add_bmod (x : Int) (m : Nat) : m * bdiv x m + bmod x m = x := by
  unfold bdiv bmod
  split
  · simp_all only [cast_ofNat_Int, Int.mul_zero, emod_zero, Int.zero_add, Int.sub_zero,
      ite_self]
  · dsimp only
    split
    · exact ediv_add_emod x m
    · rw [Int.mul_add, Int.mul_one, Int.add_assoc, Int.add_comm m, Int.sub_add_cancel]
      exact ediv_add_emod x m

theorem bmod_add_bdiv (x : Int) (m : Nat) : bmod x m + m * bdiv x m = x := by
  rw [Int.add_comm]; exact bdiv_add_bmod x m

theorem bdiv_add_bmod' (x : Int) (m : Nat) : bdiv x m * m + bmod x m = x := by
  rw [Int.mul_comm]; exact bdiv_add_bmod x m

theorem bmod_add_bdiv' (x : Int) (m : Nat) : bmod x m + bdiv x m * m = x := by
  rw [Int.add_comm]; exact bdiv_add_bmod' x m

theorem bmod_eq_self_sub_mul_bdiv (x : Int) (m : Nat) : bmod x m = x - m * bdiv x m := by
  rw [← Int.add_sub_cancel (bmod x m), bmod_add_bdiv]

theorem bmod_eq_self_sub_bdiv_mul (x : Int) (m : Nat) : bmod x m = x - bdiv x m * m := by
  rw [← Int.add_sub_cancel (bmod x m), bmod_add_bdiv']

theorem bmod_pos (x : Int) (m : Nat) (p : x % m < (m + 1) / 2) : bmod x m = x % m := by
  simp [bmod_def, p]

theorem bmod_neg (x : Int) (m : Nat) (p : x % m ≥ (m + 1) / 2) : bmod x m = (x % m) - m := by
  simp [bmod_def, Int.not_lt.mpr p]

theorem bmod_eq_emod (x : Int) (m : Nat) : bmod x m = x % m - if x % m ≥ (m + 1) / 2 then m else 0 := by
  split
  · rwa [bmod_neg]
  · rw [bmod_pos] <;> simp_all

@[simp]
theorem bmod_one (x : Int) : Int.bmod x 1 = 0 := by
  simp [Int.bmod]

@[deprecated bmod_one (since := "2025-04-10")]
abbrev bmod_one_is_zero := @bmod_one

@[simp] theorem add_bmod_right (a : Int) (b : Nat) : (a + b).bmod b = a.bmod b := by
  simp [bmod_def]

@[simp] theorem add_bmod_left (a : Nat) (b : Int) : (a + b).bmod a = b.bmod a := by
  simp [bmod_def]

@[simp] theorem add_mul_bmod_self_right (a b : Int) (c : Nat)  : (a + b * c).bmod c = a.bmod c := by
  simp [bmod_def]

@[simp] theorem add_mul_bmod_self_left (a : Int) (b : Nat) (c : Int) : (a + b * c).bmod b = a.bmod b := by
  simp [bmod_def]

@[simp] theorem mul_add_bmod_self_right (a : Int) (b : Nat) (c : Int) : (a * b + c).bmod b = c.bmod b := by
  simp [bmod_def]

@[simp] theorem mul_add_bmod_self_left (a : Nat) (b c : Int) : (a * b + c).bmod a = c.bmod a := by
  simp [bmod_def]

@[simp] theorem sub_bmod_right (a : Int) (b : Nat) : (a - b).bmod b = a.bmod b := by
  simp [bmod_def]

@[simp] theorem sub_bmod_left (a : Nat) (b : Int) : (a - b).bmod a = (-b).bmod a := by
  simp [bmod_def]

@[simp] theorem sub_mul_bmod_self_right (a b : Int) (c : Nat)  : (a - b * c).bmod c = a.bmod c := by
  simp [bmod_def]

@[simp] theorem sub_mul_bmod_self_left (a : Int) (b : Nat) (c : Int) : (a - b * c).bmod b = a.bmod b := by
  simp [bmod_def]

@[simp] theorem mul_sub_bmod_self_right (a : Int) (b : Nat) (c : Int) : (a * b - c).bmod b = (-c).bmod b := by
  simp [bmod_def]

@[simp] theorem mul_sub_bmod_self_left (a : Nat) (b c : Int) : (a * b - c).bmod a = (-c).bmod a := by
  simp [bmod_def]

@[simp] theorem add_neg_mul_bmod_self_right (a b : Int) (c : Nat) : (a + -(b * c)).bmod c = a.bmod c := by
  simp [bmod_def]

@[simp] theorem add_neg_mul_bmod_self_left (a : Int) (b : Nat) (c : Int) : (a + -(b * c)).bmod b = a.bmod b := by
  simp [bmod_def]

@[deprecated add_bmod_right (since := "2025-04-10")]
theorem bmod_add_cancel {x : Int} {n : Nat} : Int.bmod (x + n) n = Int.bmod x n :=
  add_bmod_right ..

@[deprecated add_mul_bmod_self_left (since := "2025-04-10")]
theorem bmod_add_mul_cancel (x : Int) (n : Nat) (k : Int) : Int.bmod (x + n * k) n = Int.bmod x n :=
  add_mul_bmod_self_left ..

@[deprecated sub_bmod_right (since := "2025-04-10")]
theorem bmod_sub_cancel (x : Int) (n : Nat) : Int.bmod (x - n) n = Int.bmod x n :=
  sub_bmod_right ..

@[deprecated sub_mul_bmod_self_left (since := "2025-04-10")]
theorem Int.bmod_sub_mul_cancel (x : Int) (n : Nat) (k : Int) : (x - n * k).bmod n = x.bmod n :=
  sub_mul_bmod_self_left ..

@[simp]
theorem emod_add_bmod (x : Int) (n : Nat) : Int.bmod (x % n + y) n = Int.bmod (x + y) n := by
  simp [Int.emod_def, Int.sub_eq_add_neg]
  rw [←Int.mul_neg, Int.add_right_comm,  Int.add_mul_bmod_self_left]

@[deprecated emod_add_bmod (since := "2025-04-11")]
theorem emod_add_bmod_congr (x : Int) (n : Nat) : Int.bmod (x % n + y) n = Int.bmod (x + y) n :=
  emod_add_bmod ..

@[simp]
theorem emod_sub_bmod (x : Int) (n : Nat) : Int.bmod (x % n - y) n = Int.bmod (x - y) n := by
  simp only [emod_def, Int.sub_eq_add_neg]
  rw [←Int.mul_neg, Int.add_right_comm,  Int.add_mul_bmod_self_left]

@[deprecated emod_sub_bmod (since := "2025-04-11")]
theorem emod_sub_bmod_congr (x : Int) (n : Nat) : Int.bmod (x % n - y) n = Int.bmod (x - y) n :=
  emod_sub_bmod ..

@[simp]
theorem sub_emod_bmod (x : Int) (n : Nat) : Int.bmod (x - y % n) n = Int.bmod (x - y) n := by
  simp only [emod_def]
  rw [Int.sub_eq_add_neg, Int.neg_sub, Int.sub_eq_add_neg, ← Int.add_assoc, Int.add_right_comm,
    Int.add_mul_bmod_self_left, Int.sub_eq_add_neg]

@[deprecated sub_emod_bmod (since := "2025-04-11")]
theorem sub_emod_bmod_congr (x : Int) (n : Nat) : Int.bmod (x - y % n) n = Int.bmod (x - y) n :=
  sub_emod_bmod ..

@[simp]
theorem emod_mul_bmod (x : Int) (n : Nat) : Int.bmod (x % n * y) n = Int.bmod (x * y) n := by
  simp [Int.emod_def, Int.sub_eq_add_neg]
  rw [←Int.mul_neg, Int.add_mul, Int.mul_assoc, Int.add_mul_bmod_self_left]

@[deprecated emod_mul_bmod (since := "2025-04-11")]
theorem emod_mul_bmod_congr (x : Int) (n : Nat) : Int.bmod (x % n * y) n = Int.bmod (x * y) n :=
  emod_mul_bmod ..

@[simp]
theorem bmod_add_bmod : Int.bmod (Int.bmod x n + y) n = Int.bmod (x + y) n := by
  have := (@add_mul_bmod_self_left (Int.bmod x n + y) n (bdiv x n)).symm
  rwa [Int.add_right_comm, bmod_add_bdiv] at this

@[deprecated bmod_add_bmod (since := "2025-04-11")]
theorem bmod_add_bmod_congr : Int.bmod (Int.bmod x n + y) n = Int.bmod (x + y) n :=
  bmod_add_bmod ..

@[simp]
theorem bmod_sub_bmod : Int.bmod (Int.bmod x n - y) n = Int.bmod (x - y) n :=
  @bmod_add_bmod x n (-y)

@[deprecated bmod_sub_bmod (since := "2025-04-11")]
theorem bmod_sub_bmod_congr : Int.bmod (Int.bmod x n - y) n = Int.bmod (x - y) n :=
  bmod_sub_bmod ..

theorem add_bmod_eq_add_bmod_right (i : Int)
    (H : bmod x n = bmod y n) : bmod (x + i) n = bmod (y + i) n := by
  rw [← bmod_add_bmod, ← @bmod_add_bmod y, H]

theorem bmod_add_cancel_right (i : Int) : bmod (x + i) n = bmod (y + i) n ↔ bmod x n = bmod y n :=
  ⟨fun H => by
    have := add_bmod_eq_add_bmod_right (-i) H
    rwa [Int.add_neg_cancel_right, Int.add_neg_cancel_right] at this,
  fun H => by rw [← bmod_add_bmod, H, bmod_add_bmod]⟩

theorem bmod_add_cancel_left (i : Int) : bmod (i + x) n = bmod (i + y) n ↔ bmod x n = bmod y n := by
  rw [Int.add_comm i, Int.add_comm i, bmod_add_cancel_right]

theorem add_bmod_eq_add_bmod_left (i : Int) (h : bmod x n = bmod y n) :
    bmod (i + x) n = bmod (i + y) n := by
  simpa [bmod_add_cancel_left]

@[simp] theorem add_bmod_bmod : Int.bmod (x + Int.bmod y n) n = Int.bmod (x + y) n := by
  rw [Int.add_comm x, Int.bmod_add_bmod, Int.add_comm y]

@[simp] theorem sub_bmod_bmod : Int.bmod (x - Int.bmod y n) n = Int.bmod (x - y) n := by
  apply (bmod_add_cancel_right (bmod y n)).mp
  rw [Int.sub_add_cancel, add_bmod_bmod, Int.sub_add_cancel]

@[simp]
theorem bmod_mul_bmod : Int.bmod (Int.bmod x n * y) n = Int.bmod (x * y) n := by
  rw [bmod_def x n]
  split
  next p =>
    simp
  next p =>
    rw [Int.sub_mul, Int.sub_eq_add_neg, ← Int.mul_neg, add_mul_bmod_self_left, emod_mul_bmod]

@[simp] theorem mul_bmod_bmod : Int.bmod (x * Int.bmod y n) n = Int.bmod (x * y) n := by
  rw [Int.mul_comm x, bmod_mul_bmod, Int.mul_comm x]

@[simp] theorem add_emod_bmod (x : Int) (n : Nat) : (y + x % n).bmod n = (y + x).bmod n := by
  rw [Int.add_comm, emod_add_bmod, Int.add_comm]

@[simp] theorem mul_emod_bmod (x : Int) (n : Nat) : (y * (x % n)).bmod n = (y * x).bmod n := by
  rw [Int.mul_comm, emod_mul_bmod, Int.mul_comm]

@[simp] theorem mul_bmod_left (a : Int) (b : Nat) : (a * b).bmod b = 0 := by
  simp [bmod_def]; omega

@[simp] theorem mul_bmod_right (a : Nat) (b : Int) : (a * b).bmod a = 0 := by
  simp [bmod_def]; omega

theorem mul_bmod (a b : Int) (n : Nat) : (a * b).bmod n = (a.bmod n * b.bmod n).bmod n := by
  simp

theorem add_bmod (a b : Int) (n : Nat) : (a + b).bmod n = (a.bmod n + b.bmod n).bmod n := by
  simp

theorem sub_bmod (a b : Int) (n : Nat) : (a - b).bmod n = (a.bmod n - b.bmod n).bmod n := by
  simp

@[simp] theorem bmod_bmod : bmod (bmod x m) m = bmod x m := by
  rw [bmod, bmod_emod, bmod]

@[simp] theorem zero_bmod : Int.bmod 0 m = 0 := by
  simp [bmod_def]; omega

@[simp] theorem bmod_zero : Int.bmod m 0 = m := by
  simp [bmod_def]

@[simp] theorem bmod_self {a : Nat} : Int.bmod a a = 0 := by
  simp [bmod_def]; omega

@[simp] theorem neg_bmod_self {a : Nat} : Int.bmod (-a) a = 0 := by
  simp [← Int.zero_sub]

theorem dvd_bmod_sub_self {x : Int} {m : Nat} : (m : Int) ∣ bmod x m - x := by
  dsimp [bmod]
  split
  · exact dvd_emod_sub_self
  · rw [Int.sub_sub, Int.add_comm, ← Int.sub_sub]
    exact Int.dvd_sub dvd_emod_sub_self (Int.dvd_refl _)

theorem dvd_self_sub_bmod {x : Int} {m : Nat} : (m : Int) ∣ x - bmod x m :=
  Int.dvd_neg.1 (by simpa only [Int.neg_sub] using dvd_bmod_sub_self)

theorem dvd_of_bmod_eq_zero {a : Nat} {b : Int} (h : b.bmod a = 0) : (a : Int) ∣ b := by
  simpa [h] using dvd_bmod_sub_self (x := b) (m := a)

theorem bmod_eq_zero_of_dvd : {a : Nat} → {b : Int} → (h : (a : Int) ∣ b) → b.bmod a = 0
  | _, _, ⟨_, rfl⟩ => by simp

theorem dvd_iff_bmod_eq_zero {a : Nat} {b : Int} : (a : Int) ∣ b ↔ b.bmod a = 0 :=
  ⟨bmod_eq_zero_of_dvd, dvd_of_bmod_eq_zero⟩

theorem divExact_eq_bdiv {a : Int} {b : Nat} (h : (b : Int) ∣ a) : a.divExact b h = a.bdiv b := by
  have := bdiv_add_bmod a b
  rw [bmod_eq_zero_of_dvd h, Int.add_zero] at this
  rw [divExact_eq_ediv]
  conv => lhs; rw [← this]
  by_cases h' : (b : Int) = 0
  · cases h'
    simp_all
  · rw [mul_ediv_cancel_left _ h']

theorem le_bmod {x : Int} {m : Nat} (h : 0 < m) : - (m/2) ≤ Int.bmod x m := by
  dsimp [bmod]
  have v : (m : Int) % 2 = 0 ∨ (m : Int) % 2 = 1 := emod_two_eq _
  split <;> rename_i w
  · refine Int.le_trans ?_ (Int.emod_nonneg _ ?_)
    · exact Int.neg_nonpos_of_nonneg (Int.ediv_nonneg (Int.ofNat_nonneg _) (by decide))
    · exact Int.ne_of_gt (ofNat_pos.mpr h)
  · simp [Int.not_lt] at w
    refine Int.le_trans ?_ (Int.sub_le_sub_right w _)
    rw [← ediv_add_emod m 2]
    generalize (m : Int) / 2 = q
    generalize h : (m : Int) % 2 = r at *
    rcases v with rfl | rfl
    · rw [Int.add_zero, Int.mul_ediv_cancel_left, Int.add_ediv_of_dvd_left,
        Int.mul_ediv_cancel_left, show (1 / 2 : Int) = 0 by decide, Int.add_zero,
        Int.neg_eq_neg_one_mul]
      conv => rhs; congr; rw [← Int.one_mul q]
      rw [← Int.sub_mul, show (1 - 2 : Int) = -1 by decide]
      apply Int.le_refl
      all_goals try decide
      all_goals apply Int.dvd_mul_right
    · rw [Int.add_ediv_of_dvd_left, Int.mul_ediv_cancel_left,
        show (1 / 2 : Int) = 0 by decide, Int.add_assoc, Int.add_ediv_of_dvd_left,
        Int.mul_ediv_cancel_left, show ((1 + 1) / 2 : Int) = 1 by decide, ← Int.sub_sub,
        Int.sub_eq_add_neg, Int.sub_eq_add_neg, Int.add_right_comm, Int.add_assoc q,
        show (1 + -1 : Int) = 0 by decide, Int.add_zero, ← Int.neg_mul]
      rw [Int.neg_eq_neg_one_mul]
      conv => rhs; congr; rw [← Int.one_mul q]
      rw [← Int.add_mul, show (1 + -2 : Int) = -1 by decide]
      apply Int.le_refl
      all_goals try decide
      all_goals try apply Int.dvd_mul_right

theorem bmod_lt {x : Int} {m : Nat} (h : 0 < m) : bmod x m < (m + 1) / 2 := by
  dsimp [bmod]
  split
  · assumption
  · apply Int.lt_of_lt_of_le
    · show _ < 0
      have : x % m < m := emod_lt_of_pos x (ofNat_pos.mpr h)
      exact Int.sub_neg_of_lt this
    · exact Int.le.intro_sub _ rfl

theorem bmod_eq_iff {a : Int} {b : Nat} {c : Int} (hb : 0 < b) :
    a.bmod b = c ↔ -(b / 2) ≤ c ∧ c < (b + 1) / 2 ∧ (b : Int) ∣ (c - a) := by
  refine ⟨?_, ?_⟩
  · rintro rfl
    exact ⟨le_bmod hb, bmod_lt hb, dvd_bmod_sub_self⟩
  · rintro ⟨h₁, h₂, h₃⟩
    rw [← Int.sub_eq_zero]
    have := dvd_bmod_sub_self (x := a) (m := b)
    have hdvd := Int.dvd_sub this h₃
    rw [(by omega : a.bmod b - a - (c - a) = a.bmod b - c)] at hdvd
    apply eq_zero_of_dvd_of_natAbs_lt_natAbs hdvd
    have := le_bmod (x := a) (m := b) hb
    have := bmod_lt (x := a) (m := b) hb
    omega

theorem bmod_eq_emod_of_lt {x : Int} {m : Nat} (hx : x % m < (m + 1) / 2) : bmod x m = x % m := by
  simp [bmod, hx]

theorem bmod_eq_neg {n : Nat} {m : Int} (hm : 0 ≤ m) (hn : n = 2 * m) : m.bmod n = -m := by
  by_cases h : m = 0
  · subst h; simp
  · rw [Int.bmod_def, hn, if_neg]
    · rw [Int.emod_eq_of_lt hm] <;> omega
    · simp only [Int.not_lt]
      rw [Int.emod_eq_of_lt hm] <;> omega

theorem bmod_le {x : Int} {m : Nat} (h : 0 < m) : bmod x m ≤ (m - 1) / 2 := by
  refine lt_add_one_iff.mp ?_
  calc
    bmod x m < (m + 1) / 2  := bmod_lt h
    _ = ((m + 1 - 2) + 2)/2 := by simp
    _ = (m - 1) / 2 + 1     := by
      rw [add_ediv_of_dvd_right]
      · simp +decide only [Int.ediv_self]
        congr 2
        rw [Int.add_sub_assoc, ← Int.sub_neg]
        congr
      · trivial

theorem bmod_natAbs_add_one (x : Int) (w : x ≠ -1) : x.bmod (x.natAbs + 1) = -x.sign := by
  rw [bmod_eq_iff (by omega)]
  obtain (hx|rfl|hx) := Int.lt_trichotomy x 0
  · rw [sign_eq_neg_one_iff_neg.2 hx]
    exact ⟨by omega, by omega, ⟨1, by omega⟩⟩
  · simp
  · rw [sign_eq_one_iff_pos.2 hx]
    exact ⟨by omega, by omega, ⟨-1, by omega⟩⟩

@[deprecated bmod_natAbs_add_one (since := "2025-04-04")]
abbrev bmod_natAbs_plus_one := @bmod_natAbs_add_one

theorem bmod_self_add_one {x : Nat} : (x : Int).bmod (x + 1) = if x = 0 then 0 else -1 := by
  have := bmod_natAbs_add_one x (by omega)
  simp only [natAbs_natCast] at this
  rw [this]
  split <;> simp_all <;> omega

theorem one_bmod_two : Int.bmod 1 2 = -1 := by simp

theorem one_bmod {b : Nat} (h : 3 ≤ b) : Int.bmod 1 b = 1 := by
  have hb : 1 % (b : Int) = 1 := by rw [one_emod]; omega
  rw [bmod_pos _ _ (by omega), hb]

theorem bmod_two_eq (x : Int) : x.bmod 2 = -1 ∨ x.bmod 2 = 0 := by
  have := le_bmod (x := x) (m := 2) (by omega)
  have := bmod_lt (x := x) (m := 2) (by omega)
  omega

theorem bmod_sub_cancel_right (i : Int) : bmod (x - i) n = bmod (y - i) n ↔ bmod x n = bmod y n := by
  simp only [Int.sub_eq_add_neg, bmod_add_cancel_right]

theorem bmod_eq_bmod_iff_bmod_sub_eq_zero {m : Int} {n : Nat} {k : Int} : m.bmod n = k.bmod n ↔ (m - k).bmod n = 0 :=
  (bmod_sub_cancel_right k).symm.trans <| by simp [Int.sub_self]

theorem bmod_sub_cancel_left (i : Int) : bmod (i - x) n = bmod (i - y) n ↔ bmod x n = bmod y n := by
  simp only [bmod_eq_bmod_iff_bmod_sub_eq_zero, ← dvd_iff_bmod_eq_zero,
    (by omega : i - x - (i - y) = -(x - y)), Int.dvd_neg]

theorem mod_bmod_mul_of_pos {a : Nat} (b : Int) (c : Nat) (h : 0 < a) (hce : 2 ∣ c) :
    (a * b).bmod (a * c) = a * (b.bmod c) := by
  refine (Nat.eq_zero_or_pos c).elim (by rintro rfl; simp) (fun hc => ?_)
  rw [bmod_eq_iff (Nat.mul_pos h hc)]
  refine ⟨?_, ?_, ?_⟩
  · refine Int.le_trans ?_ (Int.mul_le_mul_of_nonneg_left (le_bmod hc) (by omega : 0 ≤ (a : Int)))
    simp only [Int.natCast_mul, Int.mul_neg, Int.neg_le_neg_iff]
    rw [Int.le_ediv_iff_mul_le (by omega), Int.mul_assoc]
    exact Int.mul_le_mul_of_nonneg_left (by omega) (by omega)
  · refine Int.lt_of_lt_of_le (Int.mul_lt_mul_of_pos_left (bmod_lt hc) (by omega)) ?_
    rw [Int.natCast_mul, Int.le_ediv_iff_mul_le (by omega)]
    obtain ⟨t, rfl⟩ := hce
    simp only [Int.natCast_mul, cast_ofNat_Int]
    rw [mul_add_ediv_left _ _ (by omega), ediv_eq_zero_of_lt (by omega) (by omega),
      Int.add_zero, Int.mul_comm 2, Int.mul_assoc]
    exact le.intro 1 rfl
  · rw [Int.natCast_mul, ← Int.mul_sub, Int.mul_dvd_mul_iff_left (by omega)]
    exact dvd_bmod_sub_self

@[simp]
theorem bmod_neg_bmod : bmod (-(bmod x n)) n = bmod (-x) n := by
  apply (bmod_add_cancel_right x).mp
  rw [Int.add_left_neg, ← add_bmod_bmod, Int.add_left_neg]

theorem neg_bmod {a : Int} {b : Nat} :
    (-a).bmod b = if (b : Int) ∣ 2 * a then a.bmod b else -(a.bmod b) := by
  refine (Nat.eq_zero_or_pos b).elim (by rintro rfl; split <;> simp_all <;> omega) (fun hb => ?_)
  split <;> rename_i h
  · rw [bmod_eq_bmod_iff_bmod_sub_eq_zero, ← dvd_iff_bmod_eq_zero]
    simpa [(by omega : -a - a = -2 * a), Int.neg_mul] using h
  · refine (bmod_eq_iff hb).2 ⟨?_, ?_, ?_⟩
    · simp only [Int.neg_le_neg_iff]
      have := bmod_le (x := a) hb
      omega
    · apply Int.neg_lt_of_neg_lt
      rw [bmod_def]
      split <;> rename_i h'
      · exact Int.lt_of_lt_of_le (by omega) (Int.emod_nonneg _ (by omega))
      · simp only [Int.not_lt] at h'
        apply Int.lt_sub_left_of_add_lt
        obtain ⟨c, (rfl|rfl)⟩ : ∃ c, b = 2 * c ∨ b = 2 * c + 1 := ⟨b / 2, by omega⟩
        · simp only [Int.natCast_mul, cast_ofNat_Int]
          rw [Int.mul_add_ediv_left _ _ (by omega), Int.ediv_eq_zero_of_lt (by omega) (by omega)]
          simp only [Int.add_zero, ← Int.sub_eq_add_neg]
          rw [(by omega : ∀ (i : Int), 2 * i - i = i)]
          refine Decidable.by_contra  (fun hc => h ?_)
          simp only [gt_iff_lt, Nat.zero_lt_succ, Nat.mul_pos_iff_of_pos_left, Int.natCast_mul,
            cast_ofNat_Int, Int.not_lt] at *
          rw [Int.mul_dvd_mul_iff_left (by omega)]
          have := ediv_add_emod a (2 * c)
          rw [(by omega : a % (2 * c) = c)] at this
          rw [← this]
          apply Int.dvd_add _ (by simp)
          rw [Int.mul_comm 2, Int.mul_assoc]
          apply Int.dvd_mul_right
        · omega
    · simp only [Int.sub_neg, Int.add_comm, ← Int.sub_eq_add_neg]
      rw [dvd_iff_bmod_eq_zero]
      simp

-- There seems to be no good statement for `natAbs_bmod`.

@[simp] theorem neg_mul_bmod_left (a : Int) (b : Nat) : (-(a * b)).bmod b = 0 := by
  simp [← Int.neg_mul]

@[simp] theorem neg_mul_bmod_right (a : Nat) (b : Int) : (-(a * b)).bmod a = 0 := by
  simp [← Int.mul_neg]

@[simp] theorem add_neg_bmod_self (a : Int) (b : Nat) : (a + -b).bmod b = a.bmod b := by
  simp [← Int.sub_eq_add_neg]

@[simp] theorem neg_add_bmod_self (a : Nat) (b : Int) : (-a + b).bmod a = b.bmod a := by
  simp [Int.add_comm]

theorem dvd_self_sub_of_bmod_eq {a : Int} {b : Nat} {c : Int} (h : a.bmod b = c) :
    (b : Int) ∣ a - c :=
  h ▸ dvd_self_sub_bmod

theorem dvd_sub_self_of_bmod_eq {a : Int} {b : Nat} {c : Int} (h : a.bmod b = c) :
    (b : Int) ∣ c - a :=
  h ▸ dvd_bmod_sub_self

theorem bmod_neg_iff {m : Nat} {x : Int} (h2 : -m ≤ x) (h1 : x < m) :
    (x.bmod m) < 0 ↔ (-(m / 2) ≤ x ∧ x < 0) ∨ ((m + 1) / 2 ≤ x) := by
  simp only [Int.bmod_def]
  by_cases xpos : 0 ≤ x
  · rw [Int.emod_eq_of_lt xpos (by omega)]; omega
  · rw [(Int.add_emod_right ..).symm, Int.emod_eq_of_lt (by omega) (by omega)]; omega

theorem bmod_eq_of_le {n : Int} {m : Nat} (hn' : -(m / 2) ≤ n) (hn : n < (m + 1) / 2) :
    n.bmod m = n :=
  (Nat.eq_zero_or_pos m).elim (by rintro rfl; simp) (fun hm => by simp_all [bmod_eq_iff])

@[deprecated bmod_eq_of_le (since := "2025-04-11")]
theorem bmod_eq_self_of_le {n : Int} {m : Nat} (hn' : -(m / 2) ≤ n) (hn : n < (m + 1) / 2) :
    n.bmod m = n :=
  bmod_eq_of_le hn' hn

theorem bmod_bmod_of_dvd {a : Int} {n m : Nat} (hnm : n ∣ m) :
    (a.bmod m).bmod n = a.bmod n := by
  rw [← Int.sub_eq_iff_eq_add.2 (bmod_add_bdiv a m).symm]
  obtain ⟨k, rfl⟩ := hnm
  simp [Int.mul_assoc]

theorem bmod_eq_of_le_mul_two {x : Int} {y : Nat} (hle : -y ≤ x * 2) (hlt : x * 2 < y) :
    x.bmod y = x := by
  apply bmod_eq_of_le (by omega) (by omega)

@[deprecated bmod_eq_of_le_mul_two (since := "2025-04-11")]
theorem bmod_eq_self_of_le_mul_two {x : Int} {y : Nat} (hle : -y ≤ x * 2) (hlt : x * 2 < y) :
    x.bmod y = x :=
  bmod_eq_of_le_mul_two hle hlt

/- ### ediv -/

theorem ediv_lt_self_of_pos_of_ne_one {x y : Int} (hx : 0 < x) (hy : y ≠ 1) :
    x / y < x := by
  by_cases hy' : 1 < y
  · obtain ⟨xn, rfl⟩ := Int.eq_ofNat_of_zero_le (a := x) (by omega)
    obtain ⟨yn, rfl⟩ := Int.eq_ofNat_of_zero_le (a := y) (by omega)
<<<<<<< HEAD
    rw [← Int.ofNat_ediv]
=======
    rw [← Int.natCast_ediv]
>>>>>>> 30d9b71b
    norm_cast
    apply Nat.div_lt_self (by omega) (by omega)
  · have := @Int.ediv_nonpos_of_nonneg_of_nonpos x y (by omega) (by omega)
    omega

theorem ediv_nonneg_of_nonneg_of_nonneg {x y : Int} (hx : 0 ≤ x) (hy : 0 ≤ y) :
    0 ≤ x / y := by
  obtain ⟨xn, rfl⟩ := Int.eq_ofNat_of_zero_le (a := x) (by omega)
  obtain ⟨yn, rfl⟩ := Int.eq_ofNat_of_zero_le (a := y) (by omega)
<<<<<<< HEAD
  rw [← Int.ofNat_ediv]
=======
  rw [← Int.natCast_ediv]
>>>>>>> 30d9b71b
  exact Int.ofNat_zero_le (xn / yn)

/--  When both x and y are negative we need stricter bounds on x and y
  to establish the upper bound of x/y, i.e., x / y < x.natAbs.
  In particular, consider the following counter examples:
  · (-1) / (-2) = 1 and ¬ 1 < (-1).natAbs
    (note that Int.neg_one_ediv already handles `ediv` where the numerator is -1)
  · (-2) / (-1) = 2 and ¬ 1 < (-2).natAbs
  To exclude these cases, we enforce stricter bounds on the values of x and y.
-/
theorem ediv_lt_natAbs_self_of_lt_neg_one_of_lt_neg_one {x y : Int} (hx : x < -1) (hy : y < -1) :
    x / y < x.natAbs := by
  obtain ⟨xn, rfl⟩ := Int.eq_negSucc_of_lt_zero (a := x) (by omega)
  obtain ⟨yn, rfl⟩ := Int.eq_negSucc_of_lt_zero (a := y) (by omega)
  simp only [negSucc_ediv_negSucc, Int.natCast_add, natCast_ediv, cast_ofNat_Int, natAbs_negSucc,
    Nat.succ_eq_add_one, Int.add_lt_add_iff_right]
  rw_mod_cast [Nat.div_lt_iff_lt_mul (x := xn) (k := yn + 1) (y := xn) (by omega),
    show (xn < xn * (yn + 1)) = (1 * xn < (yn + 1) * xn) by rw [Nat.one_mul, Nat.mul_comm]]
  apply Nat.mul_lt_mul_of_lt_of_le (a := 1) (b := xn) (c := yn + 1) (d := xn) (by omega) (by omega) (by omega)

theorem self_le_ediv_of_nonpos_of_nonneg {x y : Int} (hx : x ≤ 0) (hy : 0 ≤ y) :
    x ≤ x / y := by
  by_cases hx' : x = 0
  · simp [hx', zero_ediv]
  · by_cases hy : y = 0
    · simp [hy]; omega
    · simp only [ge_iff_le, Int.le_ediv_iff_mul_le (c := y) (a := x) (b := x) (by omega),
        show (x * y ≤ x) = (x * y ≤ x * 1) by rw [Int.mul_one], Int.mul_one]
      apply Int.mul_le_mul_of_nonpos_left (a := x) (b := y) (c  := (1 : Int)) (by omega) (by omega)

theorem neg_self_le_ediv_of_nonneg_of_nonpos (x y : Int) (hx : 0 ≤ x) (hy : y ≤ 0) :
    -x ≤ x / y := by
  by_cases hy' : y = 0
  · simp [hy']; omega
  · obtain ⟨xn, rfl⟩ := Int.eq_ofNat_of_zero_le (a := x) (by omega)
    obtain ⟨yn, rfl⟩ := Int.eq_negSucc_of_lt_zero (a := y) (by omega)
    rw [show xn = ofNat xn by norm_cast, Int.ofNat_ediv_negSucc (a := xn)]
    simp only [ofNat_eq_coe, natCast_ediv, Int.natCast_add, cast_ofNat_Int, Int.neg_le_neg_iff]
    norm_cast
    apply Nat.le_trans (m := xn) (by exact Nat.div_le_self xn (yn + 1)) (by omega)

/-! Helper theorems for `dvd` simproc -/

protected theorem dvd_eq_true_of_mod_eq_zero {a b : Int} (h : b % a == 0) : (a ∣ b) = True := by
  simp [Int.dvd_of_emod_eq_zero, eq_of_beq h]

protected theorem dvd_eq_false_of_mod_ne_zero {a b : Int} (h : b % a != 0) : (a ∣ b) = False := by
  simp [eq_of_beq] at h
  simp [Int.dvd_iff_emod_eq_zero, h]

end Int<|MERGE_RESOLUTION|>--- conflicted
+++ resolved
@@ -2915,11 +2915,7 @@
   by_cases hy' : 1 < y
   · obtain ⟨xn, rfl⟩ := Int.eq_ofNat_of_zero_le (a := x) (by omega)
     obtain ⟨yn, rfl⟩ := Int.eq_ofNat_of_zero_le (a := y) (by omega)
-<<<<<<< HEAD
-    rw [← Int.ofNat_ediv]
-=======
     rw [← Int.natCast_ediv]
->>>>>>> 30d9b71b
     norm_cast
     apply Nat.div_lt_self (by omega) (by omega)
   · have := @Int.ediv_nonpos_of_nonneg_of_nonpos x y (by omega) (by omega)
@@ -2929,11 +2925,7 @@
     0 ≤ x / y := by
   obtain ⟨xn, rfl⟩ := Int.eq_ofNat_of_zero_le (a := x) (by omega)
   obtain ⟨yn, rfl⟩ := Int.eq_ofNat_of_zero_le (a := y) (by omega)
-<<<<<<< HEAD
-  rw [← Int.ofNat_ediv]
-=======
   rw [← Int.natCast_ediv]
->>>>>>> 30d9b71b
   exact Int.ofNat_zero_le (xn / yn)
 
 /--  When both x and y are negative we need stricter bounds on x and y

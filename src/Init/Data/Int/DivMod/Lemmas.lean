/-
Copyright (c) 2016 Jeremy Avigad. All rights reserved.
Released under Apache 2.0 license as described in the file LICENSE.
Authors: Jeremy Avigad, Mario Carneiro, Kim Morrison, Markus Himmel
-/
module

prelude
import Init.Data.Int.DivMod.Bootstrap
import Init.Data.Nat.Lemmas
import Init.Data.Nat.Div.Lemmas
import Init.Data.Int.Order
import Init.Data.Int.Lemmas
import Init.Data.Nat.Dvd
import Init.RCases

/-!
# Further lemmas about integer division, now that `omega` is available.
-/

open Nat (succ)

namespace Int

@[simp high] theorem natCast_eq_zero {n : Nat} : (n : Int) = 0 ↔ n = 0 := by omega

protected theorem exists_add_of_le {a b : Int} (h : a ≤ b) : ∃ (c : Nat), b = a + c :=
  ⟨(b - a).toNat, by omega⟩

theorem toNat_emod {x y : Int} (hx : 0 ≤ x) (hy : 0 ≤ y) :
    (x % y).toNat = x.toNat % y.toNat :=
  match x, y, eq_ofNat_of_zero_le hx, eq_ofNat_of_zero_le hy with
  | _, _, ⟨_, rfl⟩, ⟨_, rfl⟩ => rfl

/-! ### dvd  -/

theorem dvd_antisymm {a b : Int} (H1 : 0 ≤ a) (H2 : 0 ≤ b) : a ∣ b → b ∣ a → a = b := by
  rw [← natAbs_of_nonneg H1, ← natAbs_of_nonneg H2]
  rw [ofNat_dvd, ofNat_dvd, ofNat_inj]
  apply Nat.dvd_antisymm

protected theorem dvd_add : ∀ {a b c : Int}, a ∣ b → a ∣ c → a ∣ b + c
  | _, _, _, ⟨d, rfl⟩, ⟨e, rfl⟩ => ⟨d + e, by rw [Int.mul_add]⟩

protected theorem dvd_sub : ∀ {a b c : Int}, a ∣ b → a ∣ c → a ∣ b - c
  | _, _, _, ⟨d, rfl⟩, ⟨e, rfl⟩ => ⟨d - e, by rw [Int.mul_sub]⟩

protected theorem dvd_add_left {a b c : Int} (H : a ∣ c) : a ∣ b + c ↔ a ∣ b :=
  ⟨fun h => by have := Int.dvd_sub h H; rwa [Int.add_sub_cancel] at this, (Int.dvd_add · H)⟩

protected theorem dvd_add_right {a b c : Int} (H : a ∣ b) : a ∣ b + c ↔ a ∣ c := by
  rw [Int.add_comm, Int.dvd_add_left H]

@[simp] protected theorem dvd_add_mul_self {a b c : Int} : a ∣ b + c * a ↔ a ∣ b := by
  rw [Int.dvd_add_left (Int.dvd_mul_left c a)]

@[simp] protected theorem dvd_add_self_mul {a b c : Int} : a ∣ b + a * c ↔ a ∣ b := by
  rw [Int.mul_comm, Int.dvd_add_mul_self]

@[simp] protected theorem dvd_mul_self_add {a b c : Int} : a ∣ b * a + c ↔ a ∣ c := by
  rw [Int.add_comm, Int.dvd_add_mul_self]

@[simp] protected theorem dvd_self_mul_add {a b c : Int} : a ∣ a * b + c ↔ a ∣ c := by
  rw [Int.mul_comm, Int.dvd_mul_self_add]
protected theorem dvd_iff_dvd_of_dvd_sub {a b c : Int} (H : a ∣ b - c) : a ∣ b ↔ a ∣ c :=
  ⟨fun h => Int.sub_sub_self b c ▸ Int.dvd_sub h H,
   fun h => Int.sub_add_cancel b c ▸ Int.dvd_add H h⟩

protected theorem dvd_iff_dvd_of_dvd_add {a b c : Int} (H : a ∣ b + c) : a ∣ b ↔ a ∣ c := by
  rw [← Int.sub_neg] at H; rw [Int.dvd_iff_dvd_of_dvd_sub H, Int.dvd_neg]

theorem le_of_dvd {a b : Int} (bpos : 0 < b) (H : a ∣ b) : a ≤ b :=
  match a, b, eq_succ_of_zero_lt bpos, H with
  | ofNat _, _, ⟨n, rfl⟩, H => ofNat_le.2 <| Nat.le_of_dvd n.succ_pos <| ofNat_dvd.1 H
  | -[_+1], _, ⟨_, rfl⟩, _ => Int.le_trans (Int.le_of_lt <| negSucc_lt_zero _) (ofNat_zero_le _)

theorem natAbs_dvd {a b : Int} : (a.natAbs : Int) ∣ b ↔ a ∣ b :=
  match natAbs_eq a with
  | .inl e => by rw [← e]
  | .inr e => by rw [← Int.neg_dvd, ← e]

theorem dvd_natAbs {a b : Int} : a ∣ b.natAbs ↔ a ∣ b :=
  match natAbs_eq b with
  | .inl e => by rw [← e]
  | .inr e => by rw [← Int.dvd_neg, ← e]

theorem natAbs_dvd_self {a : Int} : (a.natAbs : Int) ∣ a := by
  rw [Int.natAbs_dvd]
  exact Int.dvd_refl a

theorem dvd_natAbs_self {a : Int} : a ∣ (a.natAbs : Int) := by
  rw [Int.dvd_natAbs]
  exact Int.dvd_refl a

theorem natAbs_eq_of_dvd_dvd (hmn : m ∣ n) (hnm : n ∣ m) : natAbs m = natAbs n :=
  Nat.dvd_antisymm (natAbs_dvd_natAbs.2 hmn) (natAbs_dvd_natAbs.2 hnm)

theorem ofNat_dvd_right {n : Nat} {z : Int} : z ∣ (↑n : Int) ↔ z.natAbs ∣ n := by
  rw [← natAbs_dvd_natAbs, natAbs_natCast]

@[simp] theorem negSucc_dvd {a : Nat} {b : Int} : -[a+1] ∣ b ↔ ((a + 1 : Nat) : Int) ∣ b := by
  rw [← natAbs_dvd]
  norm_cast

@[simp] theorem dvd_negSucc {a : Int} {b : Nat} : a ∣ -[b+1] ↔ a ∣ ((b + 1 : Nat) : Int) := by
  rw [← dvd_natAbs]
  norm_cast

theorem eq_one_of_dvd_one {a : Int} (H : 0 ≤ a) (H' : a ∣ 1) : a = 1 :=
  match a, eq_ofNat_of_zero_le H, H' with
  | _, ⟨_, rfl⟩, H' => congrArg ofNat <| Nat.eq_one_of_dvd_one <| ofNat_dvd.1 H'

theorem eq_one_of_mul_eq_one_right {a b : Int} (H : 0 ≤ a) (H' : a * b = 1) : a = 1 :=
  eq_one_of_dvd_one H ⟨b, H'.symm⟩

theorem eq_one_of_mul_eq_one_left {a b : Int} (H : 0 ≤ b) (H' : a * b = 1) : b = 1 :=
  eq_one_of_mul_eq_one_right (b := a) H <| by rw [Int.mul_comm, H']

instance decidableDvd : DecidableRel (α := Int) (· ∣ ·) := fun _ _ =>
  decidable_of_decidable_of_iff (dvd_iff_emod_eq_zero ..).symm

protected theorem mul_dvd_mul_iff_left {a b c : Int} (h : a ≠ 0) : (a * b) ∣ (a * c) ↔ b ∣ c :=
  ⟨by rintro ⟨d, h'⟩; exact ⟨d, by rw [Int.mul_assoc] at h'; exact (mul_eq_mul_left_iff h).mp h'⟩,
    by rintro ⟨d, rfl⟩; exact ⟨d, by simp [Int.mul_assoc]⟩⟩

protected theorem mul_dvd_mul_iff_right {a b c : Int} (h : a ≠ 0) : (b * a) ∣ (c * a) ↔ b ∣ c := by
  rw [Int.mul_comm b a, Int.mul_comm c a]
  exact Int.mul_dvd_mul_iff_left h

protected theorem mul_dvd_mul {a b c d : Int} : a ∣ b → c ∣ d → a * c ∣ b * d := by
  simpa [← Int.natAbs_dvd_natAbs, natAbs_mul] using Nat.mul_dvd_mul

protected theorem mul_dvd_mul_left (a : Int) (h : b ∣ c) : a * b ∣ a * c :=
  Int.mul_dvd_mul a.dvd_refl h

protected theorem mul_dvd_mul_right (a : Int) (h : b ∣ c) : b * a ∣ c * a :=
  Int.mul_dvd_mul h a.dvd_refl

theorem dvd_of_mul_dvd_mul_left {a m n : Int} (ha : a ≠ 0) (h : a * m ∣ a * n) : m ∣ n := by
  obtain ⟨b, hb⟩ := h
  rw [Int.mul_assoc, Int.mul_eq_mul_left_iff ha] at hb
  exact ⟨_, hb⟩

theorem dvd_of_mul_dvd_mul_right {a m n : Int} (ha : a ≠ 0) (h : m * a ∣ n * a) : m ∣ n :=
  dvd_of_mul_dvd_mul_left ha (by simpa [Int.mul_comm] using h)

@[norm_cast] theorem natCast_dvd_natCast {m n : Nat} : (↑m : Int) ∣ ↑n ↔ m ∣ n where
  mp := by
    rintro ⟨a, h⟩
    obtain rfl | hm := m.eq_zero_or_pos
    · simpa using h
    have ha : 0 ≤ a := Int.not_lt.1 fun ha ↦ by
      simpa [← h, Int.not_lt.2 (Int.natCast_nonneg _)]
        using Int.mul_neg_of_pos_of_neg (natCast_pos.2 hm) ha
    match a, ha with
    | (a : Nat), _ =>
      norm_cast at h
      exact ⟨a, h⟩
  mpr := by rintro ⟨a, rfl⟩; simp [Int.dvd_mul_right]

/-! ### *div zero  -/

@[simp] protected theorem zero_tdiv : ∀ b : Int, tdiv 0 b = 0
  | ofNat _ => show ofNat _ = _ by simp
  | -[_+1] => show -ofNat _ = _ by simp

@[simp] protected theorem tdiv_zero : ∀ a : Int, tdiv a 0 = 0
  | ofNat _ => show ofNat _ = _ by simp
  | -[_+1] => by simp [tdiv]

@[simp] theorem zero_fdiv (b : Int) : fdiv 0 b = 0 := by cases b <;> rfl

@[simp] protected theorem fdiv_zero : ∀ a : Int, fdiv a 0 = 0
  | 0      => rfl
  | succ _ => by simp [fdiv]
  | -[_+1] => rfl

/-! ### preliminaries for div equivalences -/

theorem negSucc_emod_ofNat_succ_eq_zero_iff {a b : Nat} :
    -[a+1] % (b + 1 : Int) = 0 ↔ (a + 1) % (b + 1) = 0 := by
  rw [← Int.natCast_one, ← Int.natCast_add]
  change Int.emod _ _ = 0 ↔ _
  rw [emod, natAbs_natCast]
  simp only [Nat.succ_eq_add_one, subNat_eq_zero_iff, Nat.add_right_cancel_iff]
  rw [eq_comm]
  apply Nat.succ_mod_succ_eq_zero_iff.symm

theorem negSucc_emod_negSucc_eq_zero_iff {a b : Nat} :
    -[a+1] % -[b+1] = 0 ↔ (a + 1) % (b + 1) = 0 := by
  change Int.emod _ _ = 0 ↔ _
  rw [emod, natAbs_negSucc]
  simp only [Nat.succ_eq_add_one, subNat_eq_zero_iff, Nat.add_right_cancel_iff]
  rw [eq_comm]
  apply Nat.succ_mod_succ_eq_zero_iff.symm

/-! ### div equivalences  -/

theorem tdiv_eq_ediv_of_nonneg : ∀ {a b : Int}, 0 ≤ a → a.tdiv b = a / b
  | 0, _, _
  | _, 0, _ => by simp
  | succ _, succ _, _ => rfl
  | succ _, -[_+1], _ => rfl

@[simp] theorem natCast_tdiv_eq_ediv {a : Nat} {b : Int} : (a : Int).tdiv b = a / b :=
    tdiv_eq_ediv_of_nonneg (by simp)

theorem tdiv_eq_ediv {a b : Int} :
    a.tdiv b = a / b + if 0 ≤ a ∨ b ∣ a then 0 else sign b := by
  simp only [dvd_iff_emod_eq_zero]
  match a, b with
  | ofNat a, ofNat b => simp [tdiv_eq_ediv_of_nonneg]
  | ofNat a, -[b+1] => simp [tdiv_eq_ediv_of_nonneg]
  | -[a+1], 0 => simp
  | -[a+1], ofNat (succ b) =>
    simp only [tdiv, Nat.succ_eq_add_one, ofNat_eq_coe, Int.natCast_add, cast_ofNat_Int,
      negSucc_not_nonneg, sign_of_add_one]
    simp only [negSucc_emod_ofNat_succ_eq_zero_iff]
    norm_cast
    simp only [Nat.succ_eq_add_one, false_or]
    split <;> rename_i h
    · rw [Int.add_zero, neg_ofNat_eq_negSucc_iff]
      exact Nat.succ_div_of_mod_eq_zero h
    · rw [neg_ofNat_eq_negSucc_add_one_iff]
      exact Nat.succ_div_of_mod_ne_zero h
  | -[a+1], -[b+1] =>
    simp only [tdiv, ofNat_eq_coe, negSucc_not_nonneg, false_or, sign_negSucc]
    norm_cast
    simp only [negSucc_ediv_negSucc]
    rw [Int.natCast_add, Int.natCast_one]
    simp only [negSucc_emod_negSucc_eq_zero_iff]
    split <;> rename_i h
    · norm_cast
      exact Nat.succ_div_of_mod_eq_zero h
    · rw [Int.add_neg_eq_sub, Int.add_sub_cancel]
      norm_cast
      exact Nat.succ_div_of_mod_ne_zero h

theorem ediv_eq_tdiv {a b : Int} :
    a / b = a.tdiv b - if 0 ≤ a ∨ b ∣ a then 0 else sign b := by
  simp [tdiv_eq_ediv]

theorem divExact_eq_tdiv {a b : Int} (h : b ∣ a) : a.divExact b h = a.tdiv b := by
  simp [ediv_eq_tdiv, h]

theorem fdiv_eq_ediv_of_nonneg : ∀ (a : Int) {b : Int}, 0 ≤ b → fdiv a b = a / b
  | 0, _, _ | -[_+1], 0, _ => by simp
  | succ _, ofNat _, _ | -[_+1], succ _, _ => rfl

theorem fdiv_eq_ediv {a b : Int} :
    a.fdiv b = a / b - if 0 ≤ b ∨ b ∣ a then 0 else 1 := by
  match a, b with
  | ofNat a, ofNat b => simp [fdiv_eq_ediv_of_nonneg]
  | -[a+1], ofNat b => simp [fdiv_eq_ediv_of_nonneg]
  | 0, -[b+1] => simp
  | ofNat (a + 1), -[b+1] =>
    simp only [fdiv, ofNat_ediv_negSucc, negSucc_not_nonneg, negSucc_dvd, false_or]
    simp only [ofNat_eq_coe, ofNat_dvd]
    norm_cast
    rw [Nat.succ_div, negSucc_eq]
    split <;> rename_i h
    · simp
    · simp [Int.neg_add]
      norm_cast
  | -[a+1], -[b+1] =>
    simp only [fdiv, ofNat_eq_coe, negSucc_ediv_negSucc, negSucc_not_nonneg, dvd_negSucc, negSucc_dvd,
      false_or]
    norm_cast
    rw [Int.natCast_add, Int.natCast_one, Nat.succ_div]
    split <;> simp

theorem ediv_eq_fdiv {a b : Int} :
    a / b = a.fdiv b + if 0 ≤ b ∨ b ∣ a then 0 else 1 := by
  simp [fdiv_eq_ediv]

theorem divExact_eq_fdiv {a b : Int} (h : b ∣ a) : a.divExact b h = a.fdiv b := by
  simp [ediv_eq_fdiv, h]

theorem fdiv_eq_tdiv_of_nonneg {a b : Int} (Ha : 0 ≤ a) (Hb : 0 ≤ b) : fdiv a b = tdiv a b :=
  tdiv_eq_ediv_of_nonneg Ha ▸ fdiv_eq_ediv_of_nonneg _ Hb

theorem fdiv_eq_tdiv {a b : Int} :
    a.fdiv b = a.tdiv b -
      if b ∣ a then 0
      else
        if 0 ≤ a then
          if 0 ≤ b then 0
          else 1
        else
          if 0 ≤ b then b.sign
          else 1 + b.sign := by
  rw [fdiv_eq_ediv, tdiv_eq_ediv]
  by_cases h : b ∣ a <;> simp [h] <;> omega

theorem tdiv_eq_fdiv {a b : Int} :
    a.tdiv b = a.fdiv b +
      if b ∣ a then 0
      else
        if 0 ≤ a then
          if 0 ≤ b then 0
          else 1
        else
          if 0 ≤ b then b.sign
          else 1 + b.sign := by
  rw [fdiv_eq_tdiv]
  omega

theorem tdiv_eq_ediv_of_dvd {a b : Int} (h : b ∣ a) : a.tdiv b = a / b := by
  simp [tdiv_eq_ediv, h]

theorem fdiv_eq_ediv_of_dvd {a b : Int} (h : b ∣ a) : a.fdiv b = a / b := by
  simp [fdiv_eq_ediv, h]

/-! ### mod zero -/

@[simp] theorem zero_tmod (b : Int) : tmod 0 b = 0 := by cases b <;> simp [tmod]

@[simp] theorem tmod_zero : ∀ a : Int, tmod a 0 = a
  | ofNat _ => congrArg ofNat <| Nat.mod_zero _
  | -[_+1] => congrArg (fun n => -ofNat n) <| Nat.mod_zero _

@[simp] theorem zero_fmod (b : Int) : fmod 0 b = 0 := by cases b <;> rfl

@[simp] theorem fmod_zero : ∀ a : Int, fmod a 0 = a
  | 0 => rfl
  | succ _ => congrArg ofNat <| Nat.mod_zero _
  | -[_+1]  => congrArg negSucc <| Nat.mod_zero _

/-! ### mod definitions -/

theorem tmod_add_tdiv : ∀ a b : Int, tmod a b + b * (a.tdiv b) = a
  | ofNat _, ofNat _ => congrArg ofNat (Nat.mod_add_div ..)
  | ofNat m, -[n+1] => by
    change (m % succ n + -↑(succ n) * -↑(m / succ n) : Int) = m
    rw [Int.neg_mul_neg]; exact congrArg ofNat (Nat.mod_add_div ..)
  | -[m+1], 0 => by
    change -(↑((succ m) % 0) : Int) + 0 * -↑(succ m / 0) = -↑(succ m)
    rw [Nat.mod_zero, Int.zero_mul, Int.add_zero]
  | -[m+1], ofNat n => by
    change -(↑((succ m) % n) : Int) + ↑n * -↑(succ m / n) = -↑(succ m)
    rw [Int.mul_neg, ← Int.neg_add]
    exact congrArg (-ofNat ·) (Nat.mod_add_div ..)
  | -[m+1], -[n+1] => by
    change -(↑(succ m % succ n) : Int) + -↑(succ n) * ↑(succ m / succ n) = -↑(succ m)
    rw [Int.neg_mul, ← Int.neg_add]
    exact congrArg (-ofNat ·) (Nat.mod_add_div ..)

theorem tdiv_add_tmod (a b : Int) : b * a.tdiv b + tmod a b = a := by
  rw [Int.add_comm]; apply tmod_add_tdiv ..

/-- Variant of `tmod_add_tdiv` with the multiplication written the other way around. -/
theorem tmod_add_tdiv' (m k : Int) : tmod m k + m.tdiv k * k = m := by
  rw [Int.mul_comm]; apply tmod_add_tdiv

/-- Variant of `tdiv_add_tmod` with the multiplication written the other way around. -/
theorem tdiv_add_tmod' (m k : Int) : m.tdiv k * k + tmod m k = m := by
  rw [Int.mul_comm]; apply tdiv_add_tmod

theorem tmod_def (a b : Int) : tmod a b = a - b * a.tdiv b := by
  rw [← Int.add_sub_cancel (tmod a b), tmod_add_tdiv]

theorem fmod_add_fdiv : ∀ a b : Int, a.fmod b + b * a.fdiv b = a
  | 0, ofNat _ | 0, -[_+1] => congrArg ofNat <| by simp
  | succ _, ofNat _ => congrArg ofNat <| Nat.mod_add_div ..
  | succ m, -[n+1] => by
    change subNatNat (m % succ n) n + (↑(succ n * (m / succ n)) + n + 1) = (m + 1)
    rw [Int.add_comm _ n, ← Int.add_assoc, ← Int.add_assoc,
      Int.subNatNat_eq_coe, Int.sub_add_cancel]
    exact congrArg (ofNat · + 1) <| Nat.mod_add_div ..
  | -[_+1], 0 => by rw [fmod_zero]; rfl
  | -[m+1], succ n => by
    change subNatNat .. - (↑(succ n * (m / succ n)) + ↑(succ n)) = -↑(succ m)
    rw [Int.subNatNat_eq_coe, ← Int.sub_sub, ← Int.neg_sub, Int.sub_sub, Int.sub_sub_self]
    exact congrArg (-ofNat ·) <| Nat.succ_add .. ▸ Nat.mod_add_div .. ▸ rfl
  | -[m+1], -[n+1] => by
    change -(↑(succ m % succ n) : Int) + -↑(succ n * (succ m / succ n)) = -↑(succ m)
    rw [← Int.neg_add]; exact congrArg (-ofNat ·) <| Nat.mod_add_div ..

/-- Variant of `fmod_add_fdiv` with the multiplication written the other way around. -/
theorem fmod_add_fdiv' (a b : Int) : a.fmod b + (a.fdiv b) * b = a := by
  rw [Int.mul_comm]; exact fmod_add_fdiv ..

theorem fdiv_add_fmod (a b : Int) : b * a.fdiv b + a.fmod b = a := by
  rw [Int.add_comm]; exact fmod_add_fdiv ..

/-- Variant of `fdiv_add_fmod` with the multiplication written the other way around. -/
theorem fdiv_add_fmod' (a b : Int) : (a.fdiv b) * b + a.fmod b = a := by
  rw [Int.mul_comm]; exact fdiv_add_fmod ..

theorem fmod_def (a b : Int) : a.fmod b = a - b * a.fdiv b := by
  rw [← Int.add_sub_cancel (a.fmod b), fmod_add_fdiv]

/-! ### mod equivalences  -/

theorem fmod_eq_emod_of_nonneg (a : Int) {b : Int} (hb : 0 ≤ b) : fmod a b = a % b := by
  simp [fmod_def, emod_def, fdiv_eq_ediv_of_nonneg _ hb]

theorem fmod_eq_emod {a b : Int} :
    fmod a b = a % b + if 0 ≤ b ∨ b ∣ a then 0 else b := by
  simp [fmod_def, emod_def, fdiv_eq_ediv]
  split <;> simp [Int.mul_sub]
  omega

theorem emod_eq_fmod {a b : Int} :
    a % b = fmod a b - if 0 ≤ b ∨ b ∣ a then 0 else b := by
  simp [fmod_eq_emod]

theorem tmod_eq_emod_of_nonneg {a b : Int} (ha : 0 ≤ a) : tmod a b = a % b := by
  simp [emod_def, tmod_def, tdiv_eq_ediv_of_nonneg ha]

theorem tmod_eq_emod {a b : Int} :
    tmod a b = a % b - if 0 ≤ a ∨ b ∣ a then 0 else b.natAbs := by
  rw [tmod_def, tdiv_eq_ediv]
  simp only [dvd_iff_emod_eq_zero]
  split
  · simp [emod_def]
  · rw [Int.mul_add, ← Int.sub_sub, emod_def]
    simp

theorem emod_eq_tmod {a b : Int} :
    a % b = tmod a b + if 0 ≤ a ∨ b ∣ a then 0 else b.natAbs := by
  simp [tmod_eq_emod]

theorem fmod_eq_tmod_of_nonneg {a b : Int} (ha : 0 ≤ a) (hb : 0 ≤ b) : fmod a b = tmod a b :=
  tmod_eq_emod_of_nonneg ha ▸ fmod_eq_emod_of_nonneg _ hb

theorem fmod_eq_tmod {a b : Int} :
    fmod a b = tmod a b +
      if b ∣ a then 0
      else
        if 0 ≤ a then
          if 0 ≤ b then 0
          else b
        else
          if 0 ≤ b then b.natAbs
          else 2 * b.toNat := by
  simp [fmod_eq_emod, tmod_eq_emod]
  by_cases h : b ∣ a <;> simp [h]
  split <;> split <;> omega

theorem tmod_eq_fmod {a b : Int} :
    tmod a b = fmod a b -
      if b ∣ a then 0
      else
        if 0 ≤ a then
          if 0 ≤ b then 0
          else b
        else
          if 0 ≤ b then b.natAbs
          else 2 * b.toNat := by
  simp [fmod_eq_tmod]

/-! ### `/` ediv -/

theorem mul_add_ediv_right (a c : Int) {b : Int} (H : b ≠ 0) : (a * b + c) / b = a + c / b := by
  rw [Int.add_comm, add_mul_ediv_right _ _ H, Int.add_comm]

theorem mul_add_ediv_left (b : Int) {a : Int}
    (c : Int) (H : a ≠ 0) : (a * b + c) / a = b + c / a := by
  rw [Int.add_comm, add_mul_ediv_left _ _ H, Int.add_comm]

theorem sub_mul_ediv_right (a b : Int) {c : Int} (H : c ≠ 0) : (a - b * c) / c = a / c - b := by
  rw [Int.sub_eq_add_neg, ← Int.neg_mul, add_mul_ediv_right _ _ H, Int.sub_eq_add_neg]

theorem sub_mul_ediv_left (a : Int) {b : Int}
    (c : Int) (H : b ≠ 0) : (a - b * c) / b = a / b - c := by
  rw [Int.sub_eq_add_neg, ← Int.mul_neg, add_mul_ediv_left _ _ H, Int.sub_eq_add_neg]

theorem mul_sub_ediv_right (a c : Int) {b : Int} (H : b ≠ 0) : (a * b - c) / b = a + -c / b := by
  rw [Int.sub_eq_add_neg, Int.add_comm, add_mul_ediv_right _ _ H, Int.add_comm]

theorem mul_sub_ediv_left (b : Int) {a : Int}
    (c : Int) (H : a ≠ 0) : (a * b - c) / a = b + -c / a := by
  rw [Int.sub_eq_add_neg, Int.add_comm, add_mul_ediv_left _ _ H, Int.add_comm]

theorem ediv_neg_of_neg_of_pos {a b : Int} (Ha : a < 0) (Hb : 0 < b) : a / b < 0 :=
  match a, b, eq_negSucc_of_lt_zero Ha, eq_succ_of_zero_lt Hb with
  | _, _, ⟨_, rfl⟩, ⟨_, rfl⟩ => negSucc_lt_zero _

@[deprecated ediv_neg_of_neg_of_pos (since := "2025-03-04")]
abbrev ediv_neg' := @ediv_neg_of_neg_of_pos

theorem negSucc_ediv (m : Nat) {b : Int} (H : 0 < b) : -[m+1] / b = -(ediv m b + 1) :=
  match b, eq_succ_of_zero_lt H with
  | _, ⟨_, rfl⟩ => rfl

theorem ediv_nonneg {a b : Int} (Ha : 0 ≤ a) (Hb : 0 ≤ b) : 0 ≤ a / b :=
  match a, b, eq_ofNat_of_zero_le Ha, eq_ofNat_of_zero_le Hb with
  | _, _, ⟨_, rfl⟩, ⟨_, rfl⟩ => ofNat_zero_le _

theorem ediv_nonneg_of_nonpos_of_nonpos {a b : Int} (Ha : a ≤ 0) (Hb : b ≤ 0) : 0 ≤ a / b := by
  match a, b with
  | ofNat a, b =>
    match Int.le_antisymm Ha (ofNat_zero_le a) with
    | h1 =>
      rw [h1, zero_ediv]
      exact Int.le_refl 0
  | a, ofNat b =>
    match Int.le_antisymm Hb (ofNat_zero_le  b) with
    | h1 =>
      rw [h1, Int.ediv_zero]
      exact Int.le_refl 0
  | negSucc a, negSucc b =>
    rw [Int.div_def, ediv]
    exact le_add_one (ediv_nonneg (ofNat_zero_le a) (Int.le_trans (ofNat_zero_le b) (le.intro 1 rfl)))

theorem ediv_pos_of_neg_of_neg {a b : Int} (ha : a < 0) (hb : b < 0) : 0 < a / b := by
  rw [Int.div_def]
  match a, b, ha, hb with
  | .negSucc a, .negSucc b, _, _ => apply ofNat_succ_pos

theorem ediv_nonpos_of_nonneg_of_nonpos {a b : Int} (Ha : 0 ≤ a) (Hb : b ≤ 0) : a / b ≤ 0 :=
  Int.nonpos_of_neg_nonneg <| Int.ediv_neg .. ▸ Int.ediv_nonneg Ha (Int.neg_nonneg_of_nonpos Hb)

@[deprecated ediv_nonpos_of_nonneg_of_nonpos (since := "2025-03-04")]
abbrev ediv_nonpos := @ediv_nonpos_of_nonneg_of_nonpos

theorem ediv_eq_zero_of_lt {a b : Int} (H1 : 0 ≤ a) (H2 : a < b) : a / b = 0 :=
  match a, b, eq_ofNat_of_zero_le H1, eq_succ_of_zero_lt (Int.lt_of_le_of_lt H1 H2) with
  | _, _, ⟨_, rfl⟩, ⟨_, rfl⟩ => congrArg Nat.cast <| Nat.div_eq_of_lt <| ofNat_lt.1 H2

theorem ediv_eq_neg_one_of_neg_of_le {a b : Int} (H1 : a < 0) (H2 : -a ≤ b) : a / b = -1 := by
  match a, b, H1, H2 with
  | negSucc a', ofNat (b' + 1), H1, H2 =>
    rw [Int.div_def, ediv, Int.negSucc_eq, Int.neg_inj]
    norm_cast
    rw [Nat.add_eq_right, Nat.div_eq_zero_iff_lt (by omega)]
    simp [Int.negSucc_eq] at H2
    omega

theorem ediv_eq_one_of_neg_of_le {a b : Int} (H1 : a < 0) (H2 : b ≤ a) : a / b = 1 := by
  match a, b, H1, H2 with
  | negSucc a', ofNat n', H1, H2 => simp [Int.negSucc_eq] at H2; omega
  | negSucc a', negSucc b', H1, H2 =>
    rw [Int.div_def, ediv, ofNat_eq_coe]
    norm_cast
    rw [Nat.succ_eq_add_one, Nat.add_eq_right, Nat.div_eq_zero_iff_lt (by omega)]
    simp [Int.negSucc_eq] at H2
    omega

theorem one_ediv (b : Int) : 1 / b = if b.natAbs = 1 then b else 0 := by
  induction b using wlog_sign
  case inv => simp; split <;> simp
  case w b =>
    match b with
    | 0 => simp
    | 1 => simp
    | b + 2 =>
      apply ediv_eq_zero_of_lt (by decide) (by omega)

theorem neg_one_ediv (b : Int) : -1 / b = -b.sign :=
  match b with
  | ofNat 0 => by simp
  | ofNat (b + 1) =>
    ediv_eq_neg_one_of_neg_of_le (by decide) (by simp [ofNat_eq_coe]; omega)
  | negSucc b =>
    ediv_eq_one_of_neg_of_le (by decide) (by omega)

@[simp] theorem mul_ediv_mul_of_pos {a : Int}
    (b c : Int) (H : 0 < a) : (a * b) / (a * c) = b / c :=
  suffices ∀ (m k : Nat) (b : Int), (m.succ * b) / (m.succ * k) = b / k from
    match a, eq_succ_of_zero_lt H, c, Int.eq_nat_or_neg c with
    | _, ⟨m, rfl⟩, _, ⟨k, .inl rfl⟩ => this _ ..
    | _, ⟨m, rfl⟩, _, ⟨k, .inr rfl⟩ => by
      rw [Int.mul_neg, Int.ediv_neg, Int.ediv_neg]; apply congrArg Neg.neg; apply this
  fun m k b =>
  match b, k with
  | ofNat _, _ => congrArg ofNat (Nat.mul_div_mul_left _ _ m.succ_pos)
  | -[n+1], 0 => by
    rw [Int.ofNat_zero, Int.mul_zero, Int.ediv_zero, Int.ediv_zero]
  | -[n+1], succ k => congrArg negSucc <|
    show (m.succ * n + m) / (m.succ * k.succ) = n / k.succ by
      apply Nat.div_eq_of_lt_le
      · refine Nat.le_trans ?_ (Nat.le_add_right _ _)
        rw [← Nat.mul_div_mul_left _ _ m.succ_pos]
        apply Nat.div_mul_le_self
      · change m.succ * n.succ ≤ _
        rw [Nat.mul_left_comm]
        apply Nat.mul_le_mul_left
        apply (Nat.div_lt_iff_lt_mul k.succ_pos).1
        apply Nat.lt_succ_self

@[simp] theorem mul_ediv_mul_of_pos_left
    (a : Int) {b : Int} (c : Int) (H : 0 < b) : (a * b) / (c * b) = a / c := by
  rw [Int.mul_comm, Int.mul_comm c, mul_ediv_mul_of_pos _ _ H]

protected theorem ediv_eq_of_eq_mul_right {a b c : Int}
    (H1 : b ≠ 0) (H2 : a = b * c) : a / b = c := by rw [H2, Int.mul_ediv_cancel_left _ H1]

protected theorem eq_ediv_of_mul_eq_right {a b c : Int}
    (H1 : a ≠ 0) (H2 : a * b = c) : b = c / a :=
  (Int.ediv_eq_of_eq_mul_right H1 H2.symm).symm

protected theorem ediv_eq_of_eq_mul_left {a b c : Int}
    (H1 : b ≠ 0) (H2 : a = c * b) : a / b = c :=
  Int.ediv_eq_of_eq_mul_right H1 (by rw [Int.mul_comm, H2])

protected theorem eq_ediv_of_mul_eq_left {a b c : Int}
    (H1 : b ≠ 0) (H2 : a * b = c) : a = c / b :=
  (Int.ediv_eq_of_eq_mul_left H1 H2.symm).symm

@[simp] protected theorem ediv_self {a : Int} (H : a ≠ 0) : a / a = 1 := by
  have := Int.mul_ediv_cancel 1 H; rwa [Int.one_mul] at this

@[simp] protected theorem neg_ediv_self (a : Int) (h : a ≠ 0) : (-a) / a = -1 := by
  rw [neg_ediv_of_dvd (Int.dvd_refl a), Int.ediv_self h]

theorem sign_ediv (a b : Int) : sign (a / b) = if 0 ≤ a ∧ a < b.natAbs then 0 else sign a * sign b := by
  induction b using wlog_sign
  case inv => simp; split <;> simp [Int.mul_neg]
  case w b =>
    match b with
    | 0 => simp
    | b + 1 =>
      have : ((b + 1 : Nat) : Int).natAbs = b + 1 := by omega
      rw [this]
      match a with
      | 0 => simp
      | (a + 1 : Nat) =>
        norm_cast
        simp only [Nat.le_add_left, Nat.add_lt_add_iff_right, true_and, Int.natCast_add,
          cast_ofNat_Int, sign_of_add_one, Int.mul_one]
        split
        · rw [Nat.div_eq_of_lt (by omega)]
          simp
        · have := Nat.div_pos (a := a + 1) (b := b + 1) (by omega) (by omega)
          rw [sign_eq_one_of_pos (mod_cast this)]
      | negSucc a =>
        norm_cast

/-! ### emod -/

theorem mod_def' (m n : Int) : m % n = emod m n := rfl

theorem negSucc_emod (m : Nat) {b : Int} (bpos : 0 < b) : -[m+1] % b = b - 1 - m % b := by
  rw [Int.sub_sub, Int.add_comm]
  match b, eq_succ_of_zero_lt bpos with
  | _, ⟨n, rfl⟩ => rfl

theorem emod_negSucc (m : Nat) (n : Int) :
  (Int.negSucc m) % n = Int.subNatNat (Int.natAbs n) (Nat.succ (m % Int.natAbs n)) := rfl

theorem ofNat_mod_ofNat (m n : Nat) : (m % n : Int) = ↑(m % n) := rfl

@[simp] theorem add_neg_mul_emod_self_right (a b c : Int) : (a + -(b * c)) % c = a % c := by
  rw [Int.neg_mul_eq_neg_mul, add_mul_emod_self_right]

@[deprecated add_neg_mul_emod_self_right (since := "2025-04-11")]
theorem add_neg_mul_emod_self {a b c : Int} : (a + -(b * c)) % c = a % c :=
  add_neg_mul_emod_self_right ..

@[simp] theorem add_neg_mul_emod_self_left (a b c : Int) : (a + -(b * c)) % b = a % b := by
  rw [Int.neg_mul_eq_mul_neg, add_mul_emod_self_left]

@[simp] theorem add_emod_right (a b : Int) : (a + b) % b = a % b := by
  have := add_mul_emod_self_left a b 1; rwa [Int.mul_one] at this

@[deprecated add_emod_right (since := "2025-04-11")]
theorem add_emod_self {a b : Int} : (a + b) % b = a % b := add_emod_right ..

@[simp] theorem add_emod_left (a b : Int) : (a + b) % a = b % a := by
  rw [Int.add_comm, add_emod_right]

@[deprecated add_emod_left (since := "2025-04-11")]
theorem add_emod_self_left {a b : Int} : (a + b) % a = b % a := add_emod_left ..

@[simp] theorem sub_mul_emod_self_right (a b c : Int) : (a - b * c) % c = a % c := by
  simp [Int.sub_eq_add_neg]

@[simp] theorem sub_mul_emod_self_left (a b c : Int) : (a - b * c) % b = a % b := by
  simp [Int.sub_eq_add_neg]

@[simp] theorem mul_sub_emod_self_right (a b c : Int) : (a * b - c) % b = -c % b := by
  simp [Int.sub_eq_add_neg]

@[simp] theorem mul_sub_emod_self_left (a b c : Int) : (a * b - c) % a = -c % a := by
  simp [Int.sub_eq_add_neg]

@[simp] theorem sub_emod_right (a b : Int) : (a - b) % b = a % b := by
  rw (occs := [1]) [← Int.mul_one b, sub_mul_emod_self_left]

@[simp] theorem sub_emod_left (a b : Int) : (a - b) % a = -b % a := by
  simp [Int.sub_eq_add_neg]

theorem neg_emod_eq_sub_emod {a b : Int} : -a % b = (b - a) % b := by
  rw [← add_emod_left, Int.sub_eq_add_neg]

theorem emod_eq_add_self_emod {a b : Int} : a % b = (a + b) % b :=
  (Int.add_emod_right ..).symm

@[simp] theorem emod_neg (a b : Int) : a % -b = a % b := by
  rw [emod_def, emod_def, Int.ediv_neg, Int.neg_mul_neg]

@[simp] theorem neg_emod_self (a : Int) : -a % a = 0 := by
  rw [neg_emod_eq_sub_emod, Int.sub_self, zero_emod]

@[simp] theorem emod_sub_emod (m n k : Int) : (m % n - k) % n = (m - k) % n :=
  Int.emod_add_emod m n (-k)

@[simp] theorem sub_emod_emod (m n k : Int) : (m - n % k) % k = (m - n) % k := by
  apply (emod_add_cancel_right (n % k)).mp
  rw [Int.sub_add_cancel, Int.add_emod_emod, Int.sub_add_cancel]

theorem emod_eq_of_lt {a b : Int} (H1 : 0 ≤ a) (H2 : a < b) : a % b = a :=
  have b0 := Int.le_trans H1 (Int.le_of_lt H2)
  match a, b, eq_ofNat_of_zero_le H1, eq_ofNat_of_zero_le b0 with
  | _, _, ⟨_, rfl⟩, ⟨_, rfl⟩ => congrArg ofNat <| Nat.mod_eq_of_lt (Int.ofNat_lt.1 H2)

theorem emod_lt_of_neg (a : Int) {b : Int} (h : b < 0) : a % b < -b := by
  match b, h with
  | .negSucc b', h =>
    simp only [negSucc_eq, emod_neg]
    apply emod_lt_of_pos
    omega

theorem emod_lt (a : Int) {b : Int} (h : b ≠ 0) : a % b < b.natAbs :=
  match b, h with
  | (b : Nat), h => emod_lt_of_pos a (by omega)
  | negSucc b, h => emod_lt_of_neg a (by omega)

@[simp] theorem emod_self_add_one {x : Int} (h : 0 ≤ x) : x % (x + 1) = x :=
  emod_eq_of_lt h (Int.lt_succ x)

theorem sign_emod (a : Int) {b} (h : b ≠ 0) : sign (a % b) = if b ∣ a then 0 else 1 := by
  split <;> rename_i w
  · simp [emod_eq_zero_of_dvd, w]
  · obtain rfl | w := emod_pos_of_not_dvd w
    · simp at h
    · simp [sign_eq_one_of_pos w]

theorem one_emod {b : Int} : 1 % b = if b.natAbs = 1 then 0 else 1 := by
  rw [emod_def, one_ediv]
  split <;> rename_i h
  · obtain rfl | rfl := natAbs_eq_iff.mp h <;> simp
  · simp

@[simp] theorem neg_emod_two (i : Int) : -i % 2 = i % 2 := by omega

/-! ### properties of `/` and `%` -/

theorem mul_ediv_cancel_of_dvd {a b : Int} (H : b ∣ a) : b * (a / b) = a :=
  mul_ediv_cancel_of_emod_eq_zero (emod_eq_zero_of_dvd H)

theorem ediv_mul_cancel_of_dvd {a b : Int} (H : b ∣ a) : a / b * b = a :=
  ediv_mul_cancel_of_emod_eq_zero (emod_eq_zero_of_dvd H)

theorem emod_two_eq (x : Int) : x % 2 = 0 ∨ x % 2 = 1 := by omega

theorem add_emod_eq_add_emod_left {m n k : Int} (i : Int)
    (H : m % n = k % n) : (i + m) % n = (i + k) % n := by
  rw [Int.add_comm, add_emod_eq_add_emod_right _ H, Int.add_comm]

theorem emod_add_cancel_left {m n k i : Int} : (i + m) % n = (i + k) % n ↔ m % n = k % n := by
  rw [Int.add_comm, Int.add_comm i, emod_add_cancel_right]

theorem emod_sub_cancel_right {m n k : Int} (i) : (m - i) % n = (k - i) % n ↔ m % n = k % n :=
  emod_add_cancel_right _

theorem emod_eq_emod_iff_emod_sub_eq_zero {m n k : Int} : m % n = k % n ↔ (m - k) % n = 0 :=
  (emod_sub_cancel_right k).symm.trans <| by simp [Int.sub_self]

theorem emod_sub_cancel_left {m n k : Int} (i) : (i - m) % n = (i - k) % n ↔ m % n = k % n := by
  simp only [emod_eq_emod_iff_emod_sub_eq_zero, ← dvd_iff_emod_eq_zero,
    (by omega : i - m - (i - k) = -(m - k)), Int.dvd_neg]

protected theorem ediv_emod_unique {a b r q : Int} (h : 0 < b) :
    a / b = q ∧ a % b = r ↔ r + b * q = a ∧ 0 ≤ r ∧ r < b := by
  constructor
  · intro ⟨rfl, rfl⟩
    exact ⟨emod_add_ediv a b, emod_nonneg _ (Int.ne_of_gt h), emod_lt_of_pos _ h⟩
  · intro ⟨rfl, hz, hb⟩
    constructor
    · rw [Int.add_mul_ediv_left r q (Int.ne_of_gt h), ediv_eq_zero_of_lt hz hb]
      simp [Int.zero_add]
    · rw [add_mul_emod_self_left, emod_eq_of_lt hz hb]

protected theorem ediv_emod_unique' {a b r q : Int} (h : b < 0) :
    a / b = q ∧ a % b = r ↔ r + b * q = a ∧ 0 ≤ r ∧ r < -b := by
  have := Int.ediv_emod_unique (a := a) (b := -b) (r := r) (q := -q) (by omega)
  simpa [Int.neg_inj, Int.neg_mul, Int.mul_neg]

@[simp] theorem mul_emod_mul_of_pos
    {a : Int} (b c : Int) (H : 0 < a) : (a * b) % (a * c) = a * (b % c) := by
  rw [emod_def, emod_def, mul_ediv_mul_of_pos _ _ H, Int.mul_sub, Int.mul_assoc]

theorem lt_ediv_add_one_mul_self (a : Int) {b : Int} (H : 0 < b) : a < (a / b + 1) * b := by
  rw [Int.add_mul, Int.one_mul, Int.mul_comm]
  exact Int.lt_add_of_sub_left_lt <| Int.emod_def .. ▸ emod_lt_of_pos _ H

theorem neg_ediv {a b : Int} : (-a) / b = -(a / b) - if b ∣ a then 0 else b.sign := by
  if hb : b = 0 then
    simp [hb]
  else
    conv => lhs; rw [← ediv_add_emod a b]
    rw [Int.neg_add, ← Int.mul_neg, mul_add_ediv_left _ _ hb, Int.add_comm]
    split <;> rename_i h
    · rw [emod_eq_zero_of_dvd h]
      simp
    · if hb : 0 < b then
        rw [Int.sign_eq_one_of_pos hb, ediv_eq_neg_one_of_neg_of_le]
        · omega
        · have : 0 < a % b := (emod_pos_of_not_dvd h).resolve_left (by omega)
          omega
        · have := emod_lt_of_pos a hb
          omega
      else
        replace hb : b < 0 := by omega
        rw [Int.sign_eq_neg_one_of_neg hb, Int.ediv_eq_one_of_neg_of_le]
        · omega
        · have : 0 < a % b := (emod_pos_of_not_dvd h).resolve_left (by omega)
          omega
        · have := emod_lt_of_neg a hb
          omega

theorem tdiv_cases (n m : Int) : n.tdiv m =
    if 0 ≤ n then
      if 0 ≤ m then n / m else -(n / (-m))
    else
      if 0 ≤ m then -((-n) / m) else (-n) / (-m) := by
  split <;> rename_i hn
  · split <;> rename_i hm
    · rw [Int.tdiv_eq_ediv_of_nonneg hn]
    · rw [Int.tdiv_eq_ediv_of_nonneg hn]
      simp
  · split <;> rename_i hm
    · rw [Int.tdiv_eq_ediv, Int.neg_ediv]
      simp [hn, Int.neg_sub, Int.add_comm]
    · rw [Int.tdiv_eq_ediv, Int.neg_ediv, Int.ediv_neg]
      simp [hn, Int.sub_eq_add_neg, apply_ite Neg.neg]

theorem neg_emod {a b : Int} : (-a) % b = if b ∣ a then 0 else b.natAbs - (a % b) := by
  rw [emod_def, emod_def, neg_ediv, Int.mul_sub, Int.mul_neg]
  split <;> rename_i h
  · simp [mul_ediv_cancel_of_dvd h]
  · simp
    omega

theorem natAbs_ediv (a : Int) (b : Int) : natAbs (a / b) = natAbs a / natAbs b + if 0 ≤ a ∨ b = 0 ∨ b ∣ a then 0 else 1 := by
  by_cases hb : b = 0 <;> try (simp_all; done)
  simp only [hb, false_or]
  induction b using wlog_sign
  case neg.inv => simp
  case neg.w b =>
    match a with
    | 0 => simp
    | (a + 1 : Nat) => norm_cast
    | negSucc a =>
      simp only [negSucc_eq]
      norm_cast
      rw [neg_ediv]
      norm_cast
      rw [natAbs_neg, natAbs_natCast]
      have : ¬ 0 ≤ -((a + 1 : Nat) : Int) := by omega
      simp only [this]
      have : ↑b ∣ -((a + 1 : Nat) : Int)  ↔ b ∣ a + 1 := by simp; norm_cast
      simp only [this, false_or]
      split <;> rename_i h
      · simp [-natCast_ediv]
      · rw [Nat.succ_div, if_neg h, sign_eq_one_of_pos (by omega), Int.sub_eq_add_neg, ← Int.neg_add, natAbs_neg]
        norm_cast

theorem natAbs_ediv_of_nonneg {a b : Int} (ha : 0 ≤ a) : (a / b).natAbs = a.natAbs / b.natAbs := by
  rw [natAbs_ediv, if_pos (Or.inl ha), Nat.add_zero]

theorem natAbs_ediv_of_dvd {a b : Int} (hab : b ∣ a) : (a / b).natAbs = a.natAbs / b.natAbs := by
  rw [natAbs_ediv, if_pos (Or.inr (Or.inr hab)), Nat.add_zero]

theorem natAbs_emod_of_nonneg {a : Int} (h : 0 ≤ a) (b : Int) :
    natAbs (a % b) = natAbs a % natAbs b := by
  match a, b, h with
  | (a : Nat), (b : Nat), _ => norm_cast
  | (a : Nat), negSucc b, _ => simp [negSucc_eq]; norm_cast

theorem natAbs_emod (a : Int) {b : Int} (hb : b ≠ 0):
    natAbs (a % b) = if 0 ≤ a ∨ b ∣ a then natAbs a % natAbs b else natAbs b - natAbs a % natAbs b := by
  match a with
  | (a : Nat) => simp [natAbs_emod_of_nonneg]
  | negSucc a =>
    simp
    split <;> rename_i h
    · simp [negSucc_eq]
      rw [emod_eq_zero_of_dvd, Nat.mod_eq_zero_of_dvd, natAbs_zero]
      · exact ofNat_dvd_right.mp h
      · exact dvd_natAbs.mp h
    simp [negSucc_eq]
    simp [neg_emod]
    rw [if_neg h]
    norm_cast
    have := natAbs_emod_of_nonneg (a := a + 1) (by omega) b
    norm_cast at this
    rw [natAbs_sub_of_nonneg_of_le, this]
    omega
    · exact emod_nonneg _ hb
    · have := emod_lt (a + 1 : Nat) hb
      omega

theorem natAbs_ediv_le_natAbs (a b : Int) : natAbs (a / b) ≤ natAbs a :=
  match b, Int.eq_nat_or_neg b with
  | _, ⟨n, .inl rfl⟩ => aux _ _
  | _, ⟨n, .inr rfl⟩ => by rw [Int.ediv_neg, natAbs_neg]; apply aux
where
  aux : ∀ (a : Int) (n : Nat), natAbs (a / n) ≤ natAbs a
  | ofNat _, _ => Nat.div_le_self ..
  | -[_+1], 0 => Nat.zero_le _
  | -[_+1], succ _ => Nat.succ_le_succ (Nat.div_le_self _ _)

@[deprecated natAbs_ediv_le_natAbs (since := "2025-03-05")]
abbrev natAbs_div_le_natAbs := natAbs_ediv_le_natAbs

theorem ediv_le_self {a : Int} (b : Int) (Ha : 0 ≤ a) : a / b ≤ a := by
  have := Int.le_trans le_natAbs (ofNat_le.2 <| natAbs_ediv_le_natAbs a b)
  rwa [natAbs_of_nonneg Ha] at this

theorem dvd_emod_sub_self {x m : Int} : m ∣ x % m - x :=
  dvd_of_emod_eq_zero (by simp)

theorem dvd_self_sub_emod {x m : Int} : m ∣ x - x % m :=
  dvd_of_emod_eq_zero (by simp)

theorem emod_eq_iff {a b c : Int} (hb : b ≠ 0) : a % b = c ↔ 0 ≤ c ∧ c < b.natAbs ∧ b ∣ c - a := by
  refine ⟨?_, ?_⟩
  · rintro rfl
    exact ⟨emod_nonneg a hb, emod_lt a hb, dvd_emod_sub_self⟩
  · rintro ⟨h₁, h₂, h₃⟩
    rw [← Int.sub_eq_zero]
    have := dvd_emod_sub_self (x := a) (m := b)
    have hdvd := Int.dvd_sub this h₃
    rw [(by omega : a % b - a - (c - a) = a % b - c)] at hdvd
    apply eq_zero_of_dvd_of_natAbs_lt_natAbs hdvd
    have := emod_nonneg a hb
    have := emod_lt a hb
    omega

@[simp] theorem neg_mul_emod_left (a b : Int) : -(a * b) % b = 0 := by
  rw [← dvd_iff_emod_eq_zero, Int.dvd_neg]
  exact Int.dvd_mul_left a b

@[simp] theorem neg_mul_emod_right (a b : Int) : -(a * b) % a = 0 := by
  rw [← dvd_iff_emod_eq_zero, Int.dvd_neg]
  exact Int.dvd_mul_right a b

@[deprecated mul_ediv_cancel (since := "2025-03-05")]
theorem neg_mul_ediv_cancel (a b : Int) (h : b ≠ 0) : -(a * b) / b = -a := by
  rw [neg_ediv_of_dvd (Int.dvd_mul_left a b), mul_ediv_cancel _ h]

@[deprecated mul_ediv_cancel (since := "2025-03-05")]
theorem neg_mul_ediv_cancel_left (a b : Int) (h : a ≠ 0) : -(a * b) / a = -b := by
  rw [neg_ediv_of_dvd (Int.dvd_mul_right a b), mul_ediv_cancel_left _ h]

@[simp] theorem ediv_one : ∀ a : Int, a / 1 = a
  | (_:Nat) => congrArg Nat.cast (Nat.div_one _)
  | -[_+1]  => congrArg negSucc (Nat.div_one _)

@[simp] theorem emod_one (a : Int) : a % 1 = 0 := by
  simp [emod_def, Int.one_mul, Int.sub_self]

@[deprecated sub_emod_right (since := "2025-04-11")]
theorem emod_sub_cancel (x y : Int) : (x - y) % y = x % y :=
  sub_emod_right ..

@[simp] theorem add_neg_emod_self (a b : Int) : (a + -b) % b = a % b := by
  rw [Int.add_neg_eq_sub, sub_emod_right]

@[simp] theorem neg_add_emod_self (a b : Int) : (-a + b) % a = b % a := by
  rw [Int.add_comm, add_neg_emod_self]

/-- If `a % b = c` then `b` divides `a - c`. -/
theorem dvd_self_sub_of_emod_eq {a b : Int} : {c : Int} → a % b = c → b ∣ a - c
  | _, rfl => dvd_self_sub_emod

@[deprecated dvd_self_sub_of_emod_eq (since := "2025-04-12")]
theorem dvd_sub_of_emod_eq {a b : Int} : {c : Int} → a % b = c → b ∣ a - c :=
  dvd_self_sub_of_emod_eq

theorem dvd_sub_self_of_emod_eq {a b : Int} : {c : Int} → a % b = c → b ∣ c - a
  | _, rfl => dvd_emod_sub_self

protected theorem eq_mul_of_ediv_eq_right {a b c : Int}
    (H1 : b ∣ a) (H2 : a / b = c) : a = b * c := by rw [← H2, Int.mul_ediv_cancel' H1]

protected theorem ediv_eq_iff_eq_mul_right {a b c : Int}
    (H : b ≠ 0) (H' : b ∣ a) : a / b = c ↔ a = b * c :=
  ⟨Int.eq_mul_of_ediv_eq_right H', Int.ediv_eq_of_eq_mul_right H⟩

protected theorem ediv_eq_iff_eq_mul_left {a b c : Int}
    (H : b ≠ 0) (H' : b ∣ a) : a / b = c ↔ a = c * b := by
  rw [Int.mul_comm]; exact Int.ediv_eq_iff_eq_mul_right H H'

protected theorem eq_mul_of_ediv_eq_left {a b c : Int}
    (H1 : b ∣ a) (H2 : a / b = c) : a = c * b := by
  rw [Int.mul_comm, Int.eq_mul_of_ediv_eq_right H1 H2]

protected theorem eq_zero_of_ediv_eq_zero {d n : Int} (h : d ∣ n) (H : n / d = 0) : n = 0 := by
  rw [← Int.mul_ediv_cancel' h, H, Int.mul_zero]

theorem sub_ediv_of_dvd_sub {a b c : Int}
    (hcab : c ∣ a - b) : (a - b) / c = a / c - b / c := by
  rw [← Int.add_sub_cancel ((a - b) / c), ← Int.add_ediv_of_dvd_left hcab, Int.sub_add_cancel]

@[simp] protected theorem ediv_left_inj {a b d : Int}
    (hda : d ∣ a) (hdb : d ∣ b) : a / d = b / d ↔ a = b := by
  refine ⟨fun h => ?_, congrArg (ediv · d)⟩
  rw [← Int.mul_ediv_cancel' hda, ← Int.mul_ediv_cancel' hdb, h]

theorem ediv_sign : ∀ a b, a / sign b = a * sign b
  | _, succ _ => by simp [sign, Int.mul_one]
  | _, 0 => by simp [sign, Int.mul_zero]
  | _, -[_+1] => by simp [sign, Int.mul_neg, Int.mul_one]

protected theorem sign_eq_ediv_natAbs (a : Int) : sign a = a / (natAbs a) :=
  if az : a = 0 then by simp [az] else
    (Int.ediv_eq_of_eq_mul_left (ofNat_ne_zero.2 <| natAbs_ne_zero.2 az)
      (sign_mul_natAbs _).symm).symm

theorem dvd_mul_of_ediv_dvd {a b c : Int} (h : b ∣ a) (hdiv : a / b ∣ c) : a ∣ b * c := by
  obtain ⟨e, rfl⟩ := hdiv
  rw [← Int.mul_assoc, Int.mul_comm _ (a / b), Int.ediv_mul_cancel h]
  exact Int.dvd_mul_right a e

@[simp] theorem ediv_dvd_iff_dvd_mul {a b c : Int} (h : b ∣ a) (hb : b ≠ 0) : a / b ∣ c ↔ a ∣ b * c :=
  exists_congr <| fun d ↦ by
  have := Int.dvd_trans (Int.dvd_mul_left _ _) (Int.mul_dvd_mul_left d h)
  rw [eq_comm, Int.mul_comm, ← Int.mul_ediv_assoc d h, Int.ediv_eq_iff_eq_mul_right hb this,
    Int.mul_comm, eq_comm]

theorem mul_dvd_of_dvd_ediv {a b c : Int} (hcb : c ∣ b) (h : a ∣ b / c) : c * a ∣ b :=
  have ⟨d, hd⟩ := h
  ⟨d, by simpa [Int.mul_comm, Int.mul_left_comm] using Int.eq_mul_of_ediv_eq_left hcb hd⟩

theorem dvd_ediv_of_mul_dvd {a b c : Int} (h : a * b ∣ c) : b ∣ c / a := by
  obtain rfl | ha := Decidable.em (a = 0)
  · simp
  · obtain ⟨d, rfl⟩ := h
    simp [Int.mul_assoc, ha]

@[simp] theorem dvd_ediv_iff_mul_dvd {a b c : Int} (hbc : c ∣ b) : a ∣ b / c ↔ c * a ∣ b :=
  ⟨mul_dvd_of_dvd_ediv hbc, dvd_ediv_of_mul_dvd⟩

theorem ediv_dvd_ediv : ∀ {a b c : Int}, a ∣ b → b ∣ c → b / a ∣ c / a
  | a, _, _, ⟨b, rfl⟩, ⟨c, rfl⟩ =>
    if az : a = 0 then by simp [az]
    else by
      rw [Int.mul_ediv_cancel_left _ az, Int.mul_assoc, Int.mul_ediv_cancel_left _ az]
      apply Int.dvd_mul_right

theorem ediv_dvd_of_dvd {m n : Int} (hmn : m ∣ n) : n / m ∣ n := by
  obtain rfl | hm := Decidable.em (m = 0)
  · simpa using hmn
  · obtain ⟨a, ha⟩ := hmn
    simp [ha, Int.mul_ediv_cancel_left _ hm, Int.dvd_mul_left]

theorem emod_natAbs_of_nonneg {x : Int} (h : 0 ≤ x) {n : Nat} :
    x.natAbs % n = (x % n).toNat := by
  match x, h with
  | (x : Nat), _ => rw [Int.natAbs_natCast, Int.ofNat_mod_ofNat, Int.toNat_natCast]

theorem emod_natAbs_of_neg {x : Int} (h : x < 0) {n : Nat} (w : n ≠ 0) :
    x.natAbs % n = if (n : Int) ∣ x then 0 else n - (x % n).toNat := by
  match x, h with
  | -(x + 1 : Nat), _ =>
    rw [Int.natAbs_neg]
    rw [Int.natAbs_cast]
    rw [Int.neg_emod]
    simp only [Int.dvd_neg]
    simp only [Int.natCast_dvd_natCast]
    split <;> rename_i h
    · rw [Nat.mod_eq_zero_of_dvd h]
    · rw [← Int.natCast_emod]
      simp only [Int.natAbs_natCast]
      have : (x + 1) % n < n := Nat.mod_lt (x + 1) (by omega)
      omega

/-! ### `/` and ordering -/

protected theorem ediv_mul_le (a : Int) {b : Int} (H : b ≠ 0) : a / b * b ≤ a :=
  Int.le_of_sub_nonneg <| by rw [Int.mul_comm, ← emod_def]; apply emod_nonneg _ H

theorem le_of_mul_le_mul_left {a b c : Int} (w : a * b ≤ a * c) (h : 0 < a) : b ≤ c := by
  have w := Int.sub_nonneg_of_le w
  rw [← Int.mul_sub] at w
  have w := Int.ediv_nonneg w (Int.le_of_lt h)
  rw [Int.mul_ediv_cancel_left _ (Int.ne_of_gt h)] at w
  exact Int.le_of_sub_nonneg w

theorem le_of_mul_le_mul_right {a b c : Int} (w : b * a ≤ c * a) (h : 0 < a) : b ≤ c := by
  rw [Int.mul_comm b, Int.mul_comm c] at w
  exact le_of_mul_le_mul_left w h

protected theorem mul_le_mul_iff_of_pos_right {a b c : Int} (ha : 0 < a) : b * a ≤ c * a ↔ b ≤ c :=
  ⟨(le_of_mul_le_mul_right · ha), (Int.mul_le_mul_of_nonneg_right · (Int.le_of_lt ha))⟩

protected theorem mul_nonneg_iff_of_pos_right {a b : Int} (hb : 0 < b) : 0 ≤ a * b ↔ 0 ≤ a := by
  simpa using (Int.mul_le_mul_iff_of_pos_right hb : 0 * b ≤ a * b ↔ 0 ≤ a)

protected theorem ediv_le_of_le_mul {a b c : Int} (H : 0 < c) (H' : a ≤ b * c) : a / c ≤ b :=
  le_of_mul_le_mul_right (Int.le_trans (Int.ediv_mul_le _ (Int.ne_of_gt H)) H') H

protected theorem ediv_nonpos_of_nonpos_of_neg {n s : Int} (h : n ≤ 0) (h2 : 0 < s) : n / s ≤ 0 :=
  Int.ediv_le_of_le_mul h2 (by simp [h])

protected theorem mul_lt_of_lt_ediv {a b c : Int} (H : 0 < c) (H3 : a < b / c) : a * c < b :=
  Int.lt_of_not_ge <| mt (Int.ediv_le_of_le_mul H) (Int.not_le_of_gt H3)

protected theorem mul_le_of_le_ediv {a b c : Int} (H1 : 0 < c) (H2 : a ≤ b / c) : a * c ≤ b :=
  Int.le_trans (Int.mul_le_mul_of_nonneg_right H2 (Int.le_of_lt H1))
    (Int.ediv_mul_le _ (Int.ne_of_gt H1))

protected theorem ediv_lt_of_lt_mul {a b c : Int} (H : 0 < c) (H' : a < b * c) : a / c < b :=
  Int.lt_of_not_ge <| mt (Int.mul_le_of_le_ediv H) (Int.not_le_of_gt H')

theorem lt_of_mul_lt_mul_left {a b c : Int} (w : a * b < a * c) (h : 0 ≤ a) : b < c := by
  rcases Int.lt_trichotomy b c with lt | rfl | gt
  · exact lt
  · exact False.elim (Int.lt_irrefl _ w)
  · rcases Int.lt_trichotomy a 0 with a_lt | rfl | a_gt
    · exact False.elim (Int.lt_irrefl _ (Int.lt_of_lt_of_le a_lt h))
    · exact False.elim (Int.lt_irrefl b (by simp at w))
    · have := le_of_mul_le_mul_left (Int.le_of_lt w) a_gt
      exact False.elim (Int.lt_irrefl _ (Int.lt_of_lt_of_le gt this))

theorem lt_of_mul_lt_mul_right {a b c : Int} (w : b * a < c * a) (h : 0 ≤ a) : b < c := by
  rw [Int.mul_comm b, Int.mul_comm c] at w
  exact lt_of_mul_lt_mul_left w h

protected theorem le_ediv_of_mul_le {a b c : Int} (H1 : 0 < c) (H2 : a * c ≤ b) : a ≤ b / c :=
  le_of_lt_add_one <|
    lt_of_mul_lt_mul_right (Int.lt_of_le_of_lt H2 (lt_ediv_add_one_mul_self _ H1)) (Int.le_of_lt H1)

protected theorem le_ediv_iff_mul_le {a b c : Int} (H : 0 < c) : a ≤ b / c ↔ a * c ≤ b :=
  ⟨Int.mul_le_of_le_ediv H, Int.le_ediv_of_mul_le H⟩

protected theorem lt_mul_of_ediv_lt {a b c : Int} (H1 : 0 < c) (H2 : a / c < b) : a < b * c :=
  Int.lt_of_not_ge <| mt (Int.le_ediv_of_mul_le H1) (Int.not_le_of_gt H2)

protected theorem ediv_lt_iff_lt_mul {a b c : Int} (H : 0 < c) : a / c < b ↔ a < b * c :=
  ⟨Int.lt_mul_of_ediv_lt H, Int.ediv_lt_of_lt_mul H⟩

theorem ediv_le_iff_le_mul {k x y : Int} (h : 0 < k) : x / k ≤ y ↔ x < y * k + k := by
  rw [Int.le_iff_lt_add_one, Int.ediv_lt_iff_lt_mul h, Int.add_mul]
  omega

protected theorem le_mul_of_ediv_le {a b c : Int} (H1 : 0 ≤ b) (H2 : b ∣ a) (H3 : a / b ≤ c) :
    a ≤ c * b := by
  rw [← Int.ediv_mul_cancel H2]; exact Int.mul_le_mul_of_nonneg_right H3 H1

protected theorem lt_ediv_of_mul_lt {a b c : Int} (H1 : 0 ≤ b) (H2 : b ∣ c) (H3 : a * b < c) :
    a < c / b :=
  Int.lt_of_not_ge <| mt (Int.le_mul_of_ediv_le H1 H2) (Int.not_le_of_gt H3)

protected theorem lt_ediv_iff_mul_lt {a b : Int} {c : Int} (H : 0 < c) (H' : c ∣ b) :
    a < b / c ↔ a * c < b :=
  ⟨Int.mul_lt_of_lt_ediv H, Int.lt_ediv_of_mul_lt (Int.le_of_lt H) H'⟩

theorem ediv_pos_of_pos_of_dvd {a b : Int} (H1 : 0 < a) (H2 : 0 ≤ b) (H3 : b ∣ a) : 0 < a / b :=
  Int.lt_ediv_of_mul_lt H2 H3 (by rwa [Int.zero_mul])

theorem ediv_eq_ediv_of_mul_eq_mul {a b c d : Int}
    (H2 : d ∣ c) (H3 : b ≠ 0) (H4 : d ≠ 0) (H5 : a * d = b * c) : a / b = c / d :=
  Int.ediv_eq_of_eq_mul_right H3 <| by
    rw [← Int.mul_ediv_assoc _ H2]; exact (Int.ediv_eq_of_eq_mul_left H4 H5.symm).symm

theorem ediv_eq_iff_of_pos {k x y : Int} (h : 0 < k) : x / k = y ↔ y * k ≤ x ∧ x < y * k + k := by
  rw [Int.eq_iff_le_and_ge, and_comm, Int.le_ediv_iff_mul_le h, Int.ediv_le_iff_le_mul h]

theorem add_ediv_of_pos {a b c : Int} (h : 0 < c) :
    (a + b) / c = a / c + b / c + if c ≤ a % c + b % c then 1 else 0 := by
  have h' : c ≠ 0 := by omega
  conv => lhs; rw [← Int.ediv_add_emod a c]
  rw [Int.add_assoc, Int.mul_add_ediv_left _ _ h']
  conv => lhs; rw [← Int.ediv_add_emod b c]
  rw [Int.add_comm (a % c), Int.add_assoc, Int.mul_add_ediv_left _ _ h',
    ← Int.add_assoc, Int.add_comm (b % c)]
  congr
  rw [Int.ediv_eq_iff_of_pos h]
  have := emod_lt_of_pos a h
  have := emod_lt_of_pos b h
  constructor
  · have := emod_nonneg a h'
    have := emod_nonneg b h'
    split <;> · simp; omega
  · split <;> · simp; omega

theorem add_ediv {a b c : Int} (h : c ≠ 0) :
    (a + b) / c = a / c + b / c + if c.natAbs ≤ a % c + b % c then c.sign else 0 := by
  induction c using wlog_sign
  case inv => simp; omega
  rename_i c
  norm_cast at h
  have : 0 < (c : Int) := by omega
  simp [sign_natCast_of_ne_zero h, add_ediv_of_pos this]

protected theorem ediv_le_ediv {a b c : Int} (H : 0 < c) (H' : a ≤ b) : a / c ≤ b / c :=
  Int.le_ediv_of_mul_le H (Int.le_trans (Int.ediv_mul_le _ (Int.ne_of_gt H)) H')

/-- If `n > 0` then `m` is not divisible by `n` iff it is between `n * k` and `n * (k + 1)`
  for some `k`. -/
theorem not_dvd_iff_lt_mul_succ (m : Int) (hn : 0 < n) :
    ¬n ∣ m ↔ (∃ k, n * k < m ∧ m < n * (k + 1)) := by
  refine ⟨fun h ↦ ?_, ?_⟩
  · rw [dvd_iff_emod_eq_zero, ← Ne] at h
    rw [← emod_add_ediv m n]
    refine ⟨m / n, Int.lt_add_of_pos_left _ ?_, ?_⟩
    · have := emod_nonneg m (Int.ne_of_gt hn)
      omega
    · rw [Int.add_comm _ (1 : Int), Int.mul_add, Int.mul_one]
      exact Int.add_lt_add_right (emod_lt_of_pos _ hn) _
  · rintro ⟨k, h1k, h2k⟩ ⟨l, rfl⟩
    replace h1k := lt_of_mul_lt_mul_left h1k (by omega)
    replace h2k := lt_of_mul_lt_mul_left h2k (by omega)
    rw [Int.lt_add_one_iff, ← Int.not_lt] at h2k
    exact h2k h1k

/-! ### tdiv -/

-- `tdiv` analogues of `ediv` lemmas from `Bootstrap.lean`

@[simp] protected theorem tdiv_neg : ∀ a b : Int, a.tdiv (-b) = -(a.tdiv b)
  | ofNat m, 0 => show ofNat (m / 0) = -↑(m / 0) by rw [Nat.div_zero]; rfl
  | ofNat _, -[_+1] | -[_+1], succ _ => (Int.neg_neg _).symm
  | ofNat _, succ _ | -[_+1], 0 => by simp [Int.tdiv, Int.neg_zero, ← Int.negSucc_eq]
  | -[_+1], -[_+1] => by simp only [tdiv, neg_negSucc]

/-!
There are no lemmas
* `add_mul_tdiv_right : c ≠ 0 → (a + b * c).tdiv c = a.tdiv c + b`
* `add_mul_tdiv_left : b ≠ 0 → (a + b * c).tdiv b = a.tdiv b + c`
* (similarly `mul_add_tdiv_right`, `mul_add_tdiv_left`)
* `add_tdiv_of_dvd_right : c ∣ b → (a + b).tdiv c = a.tdiv c + b.tdiv c`
* `add_tdiv_of_dvd_left : c ∣ a → (a + b).tdiv c = a.tdiv c + b.tdiv c`
because these statements are all incorrect, and require awkward conditional off-by-one corrections.
-/

@[simp] theorem mul_tdiv_cancel (a : Int) {b : Int} (H : b ≠ 0) : (a * b).tdiv b = a := by
  rw [tdiv_eq_ediv_of_dvd (Int.dvd_mul_left a b), mul_ediv_cancel _ H]

@[simp] theorem mul_tdiv_cancel_left (b : Int) (H : a ≠ 0) : (a * b).tdiv a = b :=
  Int.mul_comm .. ▸ Int.mul_tdiv_cancel _ H

-- `tdiv` analogues of `ediv` lemmas given above

-- There are no lemmas `tdiv_nonneg_iff_of_pos`, `tdiv_neg_of_neg_of_pos`, or `negSucc_tdiv`
-- corresponding to `ediv_nonneg_iff_of_pos`, `ediv_neg_of_neg_of_pos`, or `negSucc_ediv` as they require awkward corrections.

protected theorem tdiv_nonneg {a b : Int} (Ha : 0 ≤ a) (Hb : 0 ≤ b) : 0 ≤ a.tdiv b :=
  match a, b, eq_ofNat_of_zero_le Ha, eq_ofNat_of_zero_le Hb with
  | _, _, ⟨_, rfl⟩, ⟨_, rfl⟩ => ofNat_zero_le _

theorem tdiv_nonneg_of_nonpos_of_nonpos {a b : Int} (Ha : a ≤ 0) (Hb : b ≤ 0) : 0 ≤ a.tdiv b := by
  rw [tdiv_eq_ediv]
  split <;> rename_i h
  · simpa using ediv_nonneg_of_nonpos_of_nonpos Ha Hb
  · simp at h
    by_cases h' : b = 0
    · subst h'
      simp
    · replace h' : b < 0 := by omega
      rw [sign_eq_neg_one_of_neg h']
      have : 0 < a / b := by
        by_cases h'' : a = 0
        · subst h''
          simp at h
        · replace h'' : a < 0 := by omega
          exact ediv_pos_of_neg_of_neg h'' h'
      omega

protected theorem tdiv_nonpos_of_nonneg_of_nonpos {a b : Int} (Ha : 0 ≤ a) (Hb : b ≤ 0) : a.tdiv b ≤ 0 :=
  Int.nonpos_of_neg_nonneg <| Int.tdiv_neg .. ▸ Int.tdiv_nonneg Ha (Int.neg_nonneg_of_nonpos Hb)

@[deprecated Int.tdiv_nonpos_of_nonneg_of_nonpos (since := "2025-03-04")]
abbrev tdiv_nonpos := @Int.tdiv_nonpos_of_nonneg_of_nonpos

theorem tdiv_eq_zero_of_lt {a b : Int} (H1 : 0 ≤ a) (H2 : a < b) : a.tdiv b = 0 :=
  match a, b, eq_ofNat_of_zero_le H1, eq_succ_of_zero_lt (Int.lt_of_le_of_lt H1 H2) with
  | _, _, ⟨_, rfl⟩, ⟨_, rfl⟩ => congrArg Nat.cast <| Nat.div_eq_of_lt <| ofNat_lt.1 H2

@[simp] theorem mul_tdiv_mul_of_pos {a : Int}
    (b c : Int) (H : 0 < a) : (a * b).tdiv (a * c) = b.tdiv c := by
  rw [tdiv_eq_ediv, mul_ediv_mul_of_pos _ _ H, tdiv_eq_ediv]
  simp only [sign_mul]
  by_cases h : 0 ≤ b
  · rw [if_pos, if_pos (.inl h)]
    left
    exact Int.mul_nonneg (Int.le_of_lt H) h
  · have H' : a ≠ 0 := by omega
    simp only [Int.mul_dvd_mul_iff_left H']
    by_cases h' : c ∣ b
    · simp [h']
    · rw [if_neg, if_neg]
      · simp [sign_eq_one_of_pos H]
      · simp [h']; omega
      · simp_all only [Int.not_le, ne_eq, or_false]
        exact Int.mul_neg_of_pos_of_neg H h

@[simp] theorem mul_tdiv_mul_of_pos_left
    (a : Int) {b : Int} (c : Int) (H : 0 < b) : (a * b).tdiv (c * b) = a.tdiv c := by
  rw [Int.mul_comm, Int.mul_comm c, mul_tdiv_mul_of_pos _ _ H]

protected theorem tdiv_eq_of_eq_mul_right {a b c : Int}
    (H1 : b ≠ 0) (H2 : a = b * c) : a.tdiv b = c := by rw [H2, Int.mul_tdiv_cancel_left _ H1]

protected theorem eq_tdiv_of_mul_eq_right {a b c : Int}
    (H1 : a ≠ 0) (H2 : a * b = c) : b = c.tdiv a :=
  (Int.tdiv_eq_of_eq_mul_right H1 H2.symm).symm

protected theorem tdiv_eq_of_eq_mul_left {a b c : Int}
    (H1 : b ≠ 0) (H2 : a = c * b) : a.tdiv b = c :=
  Int.tdiv_eq_of_eq_mul_right H1 (by rw [Int.mul_comm, H2])

protected theorem eq_tdiv_of_mul_eq_left {a b c : Int}
    (H1 : b ≠ 0) (H2 : a * b = c) : a = c.tdiv b :=
  (Int.tdiv_eq_of_eq_mul_left H1 H2.symm).symm

@[simp] protected theorem tdiv_self {a : Int} (H : a ≠ 0) : a.tdiv a = 1 := by
  have := Int.mul_tdiv_cancel 1 H; rwa [Int.one_mul] at this

@[simp] protected theorem neg_tdiv : ∀ a b : Int, (-a).tdiv b = -(a.tdiv b)
  | 0, n => by simp [Int.neg_zero]
  | succ _, (n:Nat) => by simp [tdiv, ← Int.negSucc_eq]
  | -[_+1], 0 | -[_+1], -[_+1] => by
    simp only [tdiv, neg_negSucc, Int.neg_neg]
  | succ _, -[_+1] | -[_+1], succ _ => (Int.neg_neg _).symm

protected theorem neg_tdiv_neg (a b : Int) : (-a).tdiv (-b) = a.tdiv b := by
  simp [Int.tdiv_neg, Int.neg_tdiv, Int.neg_neg]

theorem sign_tdiv (a b : Int) : sign (a.tdiv b) = if natAbs a < natAbs b then 0 else sign a * sign b := by
  induction b using wlog_sign
  case inv => simp; split <;> simp [Int.mul_neg]
  case w b =>
    induction a using wlog_sign
    case inv => simp; split <;> simp [Int.neg_mul]
    case w a =>
      rw [tdiv_eq_ediv_of_nonneg (by simp), sign_ediv]
      simp

@[simp] theorem natAbs_tdiv (a b : Int) : natAbs (a.tdiv b) = (natAbs a).div (natAbs b) :=
  match a, b, Int.eq_nat_or_neg a, Int.eq_nat_or_neg b with
  | _, _, ⟨_, .inl rfl⟩, ⟨_, .inl rfl⟩ => rfl
  | _, _, ⟨_, .inl rfl⟩, ⟨_, .inr rfl⟩ => by rw [Int.tdiv_neg, natAbs_neg, natAbs_neg]; rfl
  | _, _, ⟨_, .inr rfl⟩, ⟨_, .inl rfl⟩ => by rw [Int.neg_tdiv, natAbs_neg, natAbs_neg]; rfl
  | _, _, ⟨_, .inr rfl⟩, ⟨_, .inr rfl⟩ => by rw [Int.neg_tdiv_neg, natAbs_neg, natAbs_neg]; rfl

/-! ### tmod -/

-- `tmod` analogues of `emod` lemmas from `Bootstrap.lean`

theorem ofNat_tmod (m n : Nat) : (↑(m % n) : Int) = tmod m n := rfl

theorem tmod_nonneg : ∀ {a : Int} (b : Int), 0 ≤ a → 0 ≤ tmod a b
  | ofNat _, -[_+1], _ | ofNat _, ofNat _, _ => natCast_nonneg _

@[simp] theorem tmod_neg (a b : Int) : tmod a (-b) = tmod a b := by
  rw [tmod_def, tmod_def, Int.tdiv_neg, Int.neg_mul_neg]

@[simp] theorem neg_tmod (a b : Int) : tmod (-a) b = -tmod a b := by
  rw [tmod_def, Int.neg_tdiv, Int.mul_neg, tmod_def]
  omega

theorem tmod_lt_of_pos (a : Int) {b : Int} (H : 0 < b) : tmod a b < b :=
  match a, b, eq_succ_of_zero_lt H with
  | ofNat _, _, ⟨n, rfl⟩ => ofNat_lt.2 <| Nat.mod_lt _ n.succ_pos
  | -[_+1], _, ⟨n, rfl⟩ => Int.lt_of_le_of_lt
    (Int.neg_nonpos_of_nonneg <| natCast_nonneg _) (natCast_pos.2 n.succ_pos)

theorem lt_tmod_of_pos (a : Int) {b : Int} (H : 0 < b) : -b < tmod a b :=
  match a, b, eq_succ_of_zero_lt H with
  | ofNat _, _, ⟨n, rfl⟩ => by rw [ofNat_eq_coe, ← Int.natCast_succ, ← ofNat_tmod]; omega
  | -[a+1], _, ⟨n, rfl⟩ => by
    rw [negSucc_eq, neg_tmod, ← Int.natCast_add_one, ← Int.natCast_add_one, ← ofNat_tmod]
    have : (a + 1) % (n + 1) < n + 1 := Nat.mod_lt _ (Nat.zero_lt_succ n)
    omega

-- The following statements for `tmod` are false:
-- `add_mul_tmod_self_right {a b c : Int} : (a + b * c).tmod c = a.tmod c`
-- `add_mul_tmod_self_left (a b c : Int) : (a + b * c).tmod b = a.tmod b`
-- `tmod_add_tmod (m n k : Int) : (m.tmod n + k).tmod n = (m + k).tmod n`
-- `add_tmod_tmod (m n k : Int) : (m + n.tmod k).tmod k = (m + n).tmod k`
-- `add_tmod (a b n : Int) : (a + b).tmod n = (a.tmod n + b.tmod n).tmod n`
-- `add_tmod_eq_add_tmod_right {m n k : Int} (i : Int) : (m.tmod n = k.tmod n) → (m + i).tmod n = (k + i).tmod n`
-- `tmod_add_cancel_right {m n k : Int} (i) : (m + i).tmod n = (k + i).tmod n ↔ m.tmod n = k.tmod n`
-- `sub_tmod (a b n : Int) : (a - b).tmod n = (a.tmod n - b.tmod n).tmod n`

@[simp] theorem mul_tmod_left (a b : Int) : (a * b).tmod b = 0 :=
  if h : b = 0 then by simp [h, Int.mul_zero] else by
    rw [Int.tmod_def, Int.mul_tdiv_cancel _ h, Int.mul_comm, Int.sub_self]

@[simp] theorem mul_tmod_right (a b : Int) : (a * b).tmod a = 0 := by
  rw [Int.mul_comm, mul_tmod_left]

theorem mul_tmod (a b n : Int) : (a * b).tmod n = (a.tmod n * b.tmod n).tmod n := by
  induction a using wlog_sign
  case inv => simp [Int.neg_mul]
  induction b using wlog_sign
  case inv => simp [Int.mul_neg]
  induction n using wlog_sign
  case inv => simp
  simp only [← Int.natCast_mul, ← ofNat_tmod]
  rw [Nat.mul_mod]

@[simp] theorem tmod_self {a : Int} : a.tmod a = 0 := by
  have := mul_tmod_left 1 a; rwa [Int.one_mul] at this

@[simp] theorem tmod_tmod_of_dvd (n : Int) {m k : Int}
    (h : m ∣ k) : (n.tmod k).tmod m = n.tmod m := by
  induction n using wlog_sign
  case inv => simp
  induction k using wlog_sign
  case inv => simp [Int.dvd_neg]
  induction m using wlog_sign
  case inv => simp
  simp only [← ofNat_tmod]
  norm_cast at h
  rw [Nat.mod_mod_of_dvd _ h]

theorem tmod_tmod (a b : Int) : (a.tmod b).tmod b = a.tmod b := by simp

theorem tmod_eq_zero_of_dvd : ∀ {a b : Int}, a ∣ b → tmod b a = 0
  | _, _, ⟨_, rfl⟩ => mul_tmod_right ..

-- `tmod` analogues of `emod` lemmas from above

theorem tmod_eq_of_lt {a b : Int} (H1 : 0 ≤ a) (H2 : a < b) : tmod a b = a := by
  rw [tmod_eq_emod_of_nonneg H1, emod_eq_of_lt H1 H2]

theorem sign_tmod (a b : Int) : sign (tmod a b) = if b ∣ a then 0 else sign a := by
  if hb : b = 0 then
    subst hb
    split <;> simp_all
  else
    induction a using wlog_sign
    case inv a => split <;> simp_all
    rename_i a
    match a with
    | 0 => simp
    | (a + 1) =>
      simp
      split
      · simp [tmod_eq_zero_of_dvd, *]
      · norm_cast
        rw [tmod_eq_emod_of_nonneg (by omega)]
        rw [sign_emod _ hb]
        simp_all

@[simp] theorem natAbs_tmod (a b : Int) : natAbs (tmod a b) = natAbs a % natAbs b := by
  induction a using wlog_sign
  case inv => simp
  induction b using wlog_sign
  case inv => simp
  norm_cast

/-! properties of `tdiv` and `tmod` -/

-- Analogues of statements about `ediv` and `emod` from `Bootstrap.lean`

theorem mul_tdiv_cancel_of_tmod_eq_zero {a b : Int} (H : a.tmod b = 0) : b * (a.tdiv b) = a := by
  have := tmod_add_tdiv a b; rwa [H, Int.zero_add] at this

theorem tdiv_mul_cancel_of_tmod_eq_zero {a b : Int} (H : a.tmod b = 0) : a.tdiv b * b = a := by
  rw [Int.mul_comm, mul_tdiv_cancel_of_tmod_eq_zero H]

theorem dvd_of_tmod_eq_zero {a b : Int} (H : tmod b a = 0) : a ∣ b :=
  ⟨b.tdiv a, (mul_tdiv_cancel_of_tmod_eq_zero H).symm⟩

theorem dvd_iff_tmod_eq_zero {a b : Int} : a ∣ b ↔ tmod b a = 0 :=
  ⟨tmod_eq_zero_of_dvd, dvd_of_tmod_eq_zero⟩

protected theorem tdiv_mul_cancel {a b : Int} (H : b ∣ a) : a.tdiv b * b = a :=
  tdiv_mul_cancel_of_tmod_eq_zero (tmod_eq_zero_of_dvd H)

protected theorem mul_tdiv_cancel' {a b : Int} (H : a ∣ b) : a * b.tdiv a = b := by
  rw [Int.mul_comm, Int.tdiv_mul_cancel H]

theorem neg_tmod_self (a : Int) : (-a).tmod a = 0 := by
  simp

theorem lt_tdiv_add_one_mul_self (a : Int) {b : Int} (H : 0 < b) : a < (a.tdiv b + 1) * b := by
  rw [Int.add_mul, Int.one_mul, Int.mul_comm]
  exact Int.lt_add_of_sub_left_lt <| Int.tmod_def .. ▸ tmod_lt_of_pos _ H

protected theorem mul_tdiv_assoc (a : Int) : ∀ {b c : Int}, c ∣ b → (a * b).tdiv c = a * (b.tdiv c)
  | _, c, ⟨d, rfl⟩ =>
    if cz : c = 0 then by simp [cz, Int.mul_zero] else by
      rw [Int.mul_left_comm, Int.mul_tdiv_cancel_left _ cz, Int.mul_tdiv_cancel_left _ cz]

protected theorem mul_tdiv_assoc' (b : Int) {a c : Int} (h : c ∣ a) :
    (a * b).tdiv c = a.tdiv c * b := by
  rw [Int.mul_comm, Int.mul_tdiv_assoc _ h, Int.mul_comm]

theorem neg_tdiv_of_dvd : ∀ {a b : Int}, b ∣ a → (-a).tdiv b = -(a.tdiv b)
  | _, b, ⟨c, rfl⟩ => by
    by_cases bz : b = 0
    · simp [bz]
    · rw [Int.neg_mul_eq_mul_neg, Int.mul_tdiv_cancel_left _ bz, Int.mul_tdiv_cancel_left _ bz]

-- `sub_tdiv_of_dvd (a : Int) {b c : Int} (hcb : c ∣ b) : (a - b).tdiv c = a.tdiv c - b.tdiv c` is false in general

theorem tdiv_dvd_tdiv : ∀ {a b c : Int}, a ∣ b → b ∣ c → b.tdiv a ∣ c.tdiv a
  | a, _, _, ⟨b, rfl⟩, ⟨c, rfl⟩ => by
    by_cases az : a = 0
    · simp [az]
    · rw [Int.mul_tdiv_cancel_left _ az, Int.mul_assoc, Int.mul_tdiv_cancel_left _ az]
      apply Int.dvd_mul_right

-- Analogues of statements about `emod` and `ediv` from above.

theorem mul_tdiv_cancel_of_dvd {a b : Int} (H : b ∣ a) : b * (a.tdiv b) = a :=
  mul_tdiv_cancel_of_tmod_eq_zero (tmod_eq_zero_of_dvd H)

theorem tdiv_mul_cancel_of_dvd {a b : Int} (H : b ∣ a) : a.tdiv b * b = a :=
  tdiv_mul_cancel_of_tmod_eq_zero (tmod_eq_zero_of_dvd H)

theorem tmod_two_eq (x : Int) : x.tmod 2 = -1 ∨ x.tmod 2 = 0 ∨ x.tmod 2 = 1 := by
  have h₁ : -2 < x.tmod 2 := Int.lt_tmod_of_pos x (by decide)
  have h₂ : x.tmod 2 < 2 := Int.tmod_lt_of_pos x (by decide)
  match x.tmod 2, h₁, h₂ with
  | -1, _, _ => simp
  | 0, _, _ => simp
  | 1, _, _ => simp

-- The following statements about `tmod` are false:
-- `add_tmod_eq_add_tmod_left {m n k : Int} (i : Int) (H : m.tmod n = k.tmod n) : (i + m).tmod n = (i + k).tmod n`
-- `tmod_add_cancel_left {m n k i : Int} : (i + m).tmod n = (i + k).tmod n ↔ m.tmod n = k.tmod n`
-- `tmod_sub_cancel_right {m n k : Int} (i) : (m - i).tmod n = (k - i).tmod n ↔ m.tmod n = k.tmod n`
-- `tmod_eq_tmod_iff_tmod_sub_eq_zero {m n k : Int} : m.tmod n = k.tmod n ↔ (m - k).tmod n = 0`

protected theorem tdiv_tmod_unique {a b r q : Int} (ha : 0 ≤ a) (hb : b ≠ 0) :
    a.tdiv b = q ∧ a.tmod b = r ↔ r + b * q = a ∧ 0 ≤ r ∧ r < natAbs b := by
  rw [tdiv_eq_ediv_of_nonneg ha, tmod_eq_emod_of_nonneg ha]
  by_cases hb' : 0 < b
  · rw [Int.ediv_emod_unique hb']
    omega
  · replace hb' : 0 < -b := by omega
    have := Int.ediv_emod_unique (a := a) (q := -q) (r := r) hb'
    simp at this
    simp [this, Int.neg_mul, Int.mul_neg]
    omega

protected theorem tdiv_tmod_unique' {a b r q : Int} (ha : a ≤ 0) (hb : b ≠ 0) :
    a.tdiv b = q ∧ a.tmod b = r ↔ r + b * q = a ∧ -natAbs b < r ∧ r ≤ 0 := by
  have := Int.tdiv_tmod_unique (a := -a) (q := -q) (r := -r) (by omega) hb
  simp at this
  simp [this, Int.mul_neg]
  omega

@[simp] theorem mul_tmod_mul_of_pos
    {a : Int} (b c : Int) (H : 0 < a) : (a * b).tmod (a * c) = a * (b.tmod c) := by
  rw [tmod_def, tmod_def, mul_tdiv_mul_of_pos _ _ H, Int.mul_sub, Int.mul_assoc]

theorem natAbs_tdiv_le_natAbs (a b : Int) : natAbs (a.tdiv b) ≤ natAbs a := by
  induction a using wlog_sign
  case inv => simp
  induction b using wlog_sign
  case inv => simp
  simpa using Nat.div_le_self _ _

theorem tdiv_le_self {a : Int} (b : Int) (Ha : 0 ≤ a) : a.tdiv b ≤ a := by
  have := Int.le_trans le_natAbs (ofNat_le.2 <| natAbs_tdiv_le_natAbs a b)
  rwa [natAbs_of_nonneg Ha] at this

theorem dvd_tmod_sub_self {x m : Int} : m ∣ x.tmod m - x := by
  rw [tmod_eq_emod]
  have := dvd_emod_sub_self (x := x) (m := m)
  split
  · simpa
  · rw [Int.sub_sub, Int.add_comm, ← Int.sub_sub]
    exact Int.dvd_sub this dvd_natAbs_self

theorem dvd_self_sub_tmod {x m : Int} : m ∣ x - x.tmod m :=
  Int.dvd_neg.1 (by simpa only [Int.neg_sub] using dvd_tmod_sub_self)

theorem neg_mul_tmod_right (a b : Int) : (-(a * b)).tmod a = 0 := by
  simp

theorem neg_mul_tmod_left (a b : Int) : (-(a * b)).tmod b = 0 := by
  simp

@[simp] protected theorem tdiv_one : ∀ a : Int, a.tdiv 1 = a
  | (n:Nat) => congrArg ofNat (Nat.div_one _)
  | -[n+1] => by simp [Int.tdiv]; rfl

@[simp] theorem tmod_one (a : Int) : tmod a 1 = 0 := by
  simp [tmod_def, Int.tdiv_one, Int.one_mul, Int.sub_self]

-- The following statements about `tmod` are false:
-- `tmod_sub_cancel (x y : Int) : (x - y).tmod y = x.tmod y`
-- `add_neg_tmod_self (a b : Int) : (a + -b).tmod b = a.tmod b`
-- `neg_add_tmod_self (a b : Int) : (-a + b).tmod a = b.tmod a`

theorem dvd_self_sub_of_tmod_eq {a b c : Int} (h : a.tmod b = c) : b ∣ a - c :=
  h ▸ dvd_self_sub_tmod

theorem dvd_sub_self_of_tmod_eq {a b c : Int} (h : a.tmod b = c) : b ∣ c - a :=
  h ▸ dvd_tmod_sub_self

protected theorem eq_mul_of_tdiv_eq_right {a b c : Int}
    (H1 : b ∣ a) (H2 : a.tdiv b = c) : a = b * c := by rw [← H2, Int.mul_tdiv_cancel' H1]

protected theorem tdiv_eq_iff_eq_mul_right {a b c : Int}
    (H : b ≠ 0) (H' : b ∣ a) : a.tdiv b = c ↔ a = b * c :=
  ⟨Int.eq_mul_of_tdiv_eq_right H', Int.tdiv_eq_of_eq_mul_right H⟩

protected theorem tdiv_eq_iff_eq_mul_left {a b c : Int}
    (H : b ≠ 0) (H' : b ∣ a) : a.tdiv b = c ↔ a = c * b := by
  rw [Int.mul_comm]; exact Int.tdiv_eq_iff_eq_mul_right H H'

protected theorem eq_mul_of_tdiv_eq_left {a b c : Int}
    (H1 : b ∣ a) (H2 : a.tdiv b = c) : a = c * b := by
  rw [Int.mul_comm, Int.eq_mul_of_tdiv_eq_right H1 H2]

protected theorem eq_zero_of_tdiv_eq_zero {d n : Int} (h : d ∣ n) (H : n.tdiv d = 0) : n = 0 := by
  rw [← Int.mul_tdiv_cancel' h, H, Int.mul_zero]

-- `sub_tdiv_of_dvd_sub {a b c : Int} (hcab : c ∣ a - b) : (a - b).tdiv c = a.tdiv c - b.tdiv c` is false in general

@[simp] protected theorem tdiv_left_inj {a b d : Int}
    (hda : d ∣ a) (hdb : d ∣ b) : a.tdiv d = b.tdiv d ↔ a = b := by
  refine ⟨fun h => ?_, congrArg (tdiv · d)⟩
  rw [← Int.mul_tdiv_cancel' hda, ← Int.mul_tdiv_cancel' hdb, h]

theorem tdiv_sign : ∀ a b, a.tdiv (sign b) = a * sign b
  | _, succ _ => by simp [sign, Int.mul_one]
  | _, 0 => by simp [sign, Int.mul_zero]
  | _, -[_+1] => by simp [sign, Int.mul_neg, Int.mul_one]

protected theorem sign_eq_tdiv_abs (a : Int) : sign a = a.tdiv (natAbs a) :=
  if az : a = 0 then by simp [az] else
    (Int.tdiv_eq_of_eq_mul_left (ofNat_ne_zero.2 <| natAbs_ne_zero.2 az)
      (sign_mul_natAbs _).symm).symm

@[simp high] protected theorem mul_le_mul_left {a b c : Int} (ha : 0 < a) : a * b ≤ a * c ↔ b ≤ c where
  mp hbc := Int.le_of_mul_le_mul_left hbc ha
  mpr hbc := Int.mul_le_mul_of_nonneg_left hbc <| Int.le_of_lt ha

@[simp high] protected theorem mul_le_mul_right {a b c : Int} (ha : 0 < a) : b * a ≤ c * a ↔ b ≤ c where
  mp hbc := Int.le_of_mul_le_mul_right hbc ha
  mpr hbc := Int.mul_le_mul_of_nonneg_right hbc <| Int.le_of_lt ha

@[simp high] protected theorem mul_lt_mul_left {a b c : Int} (ha : 0 < a) : a * b < a * c ↔ b < c where
  mp hbc := Int.lt_of_mul_lt_mul_left hbc <| Int.le_of_lt ha
  mpr hbc := Int.mul_lt_mul_of_pos_left hbc ha

@[simp high] protected theorem mul_lt_mul_right {a b c : Int} (ha : 0 < a) : b * a < c * a ↔ b < c where
  mp hbc := Int.lt_of_mul_lt_mul_right hbc <| Int.le_of_lt ha
  mpr hbc := Int.mul_lt_mul_of_pos_right hbc ha

@[simp high] protected theorem mul_le_mul_left_of_neg {a b c : Int} (ha : a < 0) :
    a * b ≤ a * c ↔ c ≤ b := by
  rw [← Int.neg_le_neg_iff, Int.neg_mul_eq_neg_mul, Int.neg_mul_eq_neg_mul,
    Int.mul_le_mul_left <| Int.neg_pos.2 ha]

@[simp high] protected theorem mul_le_mul_right_of_neg {a b c : Int} (ha : a < 0) :
    b * a ≤ c * a ↔ c ≤ b := by
  rw [← Int.neg_le_neg_iff, Int.neg_mul_eq_mul_neg, Int.neg_mul_eq_mul_neg,
    Int.mul_le_mul_right <| Int.neg_pos.2 ha]

@[simp high] protected theorem mul_lt_mul_left_of_neg {a b c : Int} (ha : a < 0) :
    a * b < a * c ↔ c < b := by
  rw [← Int.neg_lt_neg_iff, Int.neg_mul_eq_neg_mul, Int.neg_mul_eq_neg_mul,
    Int.mul_lt_mul_left <| Int.neg_pos.2 ha]

@[simp high] protected theorem mul_lt_mul_right_of_neg {a b c : Int} (ha : a < 0) :
    b * a < c * a ↔ c < b := by
  rw [← Int.neg_lt_neg_iff, Int.neg_mul_eq_mul_neg, Int.neg_mul_eq_mul_neg,
    Int.mul_lt_mul_right <| Int.neg_pos.2 ha]

theorem ediv_le_iff_of_dvd_of_pos {a b c : Int} (hb : 0 < b) (hba : b ∣ a) :
    a / b ≤ c ↔ a ≤ b * c := by
  obtain ⟨x, rfl⟩ := hba; simp [*, Int.ne_of_gt]

theorem ediv_le_iff_of_dvd_of_neg {a b c : Int}  (hb : b < 0) (hba : b ∣ a) :
    a / b ≤ c ↔ b * c ≤ a := by
  obtain ⟨x, rfl⟩ := hba; simp [*, Int.ne_of_lt]

theorem ediv_lt_iff_of_dvd_of_pos {a b c : Int} (hb : 0 < b) (hba : b ∣ a) :
    a / b < c ↔ a < b * c := by
  obtain ⟨x, rfl⟩ := hba; simp [*, Int.ne_of_gt]

theorem ediv_lt_iff_of_dvd_of_neg {a b c : Int} (hb : b < 0) (hba : b ∣ a) :
    a / b < c ↔ b * c < a := by
  obtain ⟨x, rfl⟩ := hba; simp [*, Int.ne_of_lt]

theorem le_ediv_iff_of_dvd_of_pos {a b c : Int} (hc : 0 < c) (hcb : c ∣ b) :
    a ≤ b / c ↔ c * a ≤ b := by
  obtain ⟨x, rfl⟩ := hcb; simp [*, Int.ne_of_gt]

theorem le_ediv_iff_of_dvd_of_neg {a b c : Int} (hc : c < 0) (hcb : c ∣ b) :
    a ≤ b / c ↔ b ≤ c * a := by
  obtain ⟨x, rfl⟩ := hcb; simp [*, Int.ne_of_lt]

theorem lt_ediv_iff_of_dvd_of_pos {a b c : Int} (hc : 0 < c) (hcb : c ∣ b) :
    a < b / c ↔ c * a < b := by
  obtain ⟨x, rfl⟩ := hcb; simp [*, Int.ne_of_gt]

theorem lt_ediv_iff_of_dvd_of_neg {a b c : Int} (hc : c < 0) (hcb : c ∣ b) :
    a < b / c ↔ b < c * a := by
  obtain ⟨x, rfl⟩ := hcb; simp [*, Int.ne_of_lt]

theorem ediv_le_ediv_iff_of_dvd_of_pos_of_pos {a b c d : Int} (hb : 0 < b) (hd : 0 < d)
    (hba : b ∣ a) (hdc : d ∣ c) : a / b ≤ c / d ↔ d * a ≤ c * b := by
  obtain ⟨⟨x, rfl⟩, y, rfl⟩ := hba, hdc
  simp [*, Int.ne_of_gt, d.mul_assoc, b.mul_comm]

theorem ediv_le_ediv_iff_of_dvd_of_pos_of_neg {a b c d : Int} (hb : 0 < b) (hd : d < 0)
    (hba : b ∣ a) (hdc : d ∣ c) : a / b ≤ c / d ↔ c * b ≤ d * a := by
  obtain ⟨⟨x, rfl⟩, y, rfl⟩ := hba, hdc
  simp [*, Int.ne_of_lt, Int.ne_of_gt, d.mul_assoc, b.mul_comm]

theorem ediv_le_ediv_iff_of_dvd_of_neg_of_pos {a b c d : Int} (hb : b < 0) (hd : 0 < d)
    (hba : b ∣ a) (hdc : d ∣ c) : a / b ≤ c / d ↔ c * b ≤ d * a := by
  obtain ⟨⟨x, rfl⟩, y, rfl⟩ := hba, hdc
  simp [*, Int.ne_of_lt, Int.ne_of_gt, d.mul_assoc, b.mul_comm]

theorem ediv_le_ediv_iff_of_dvd_of_neg_of_neg {a b c d : Int} (hb : b < 0) (hd : d < 0)
    (hba : b ∣ a) (hdc : d ∣ c) : a / b ≤ c / d ↔ d * a ≤ c * b := by
  obtain ⟨⟨x, rfl⟩, y, rfl⟩ := hba, hdc
  simp [*, Int.ne_of_lt, d.mul_assoc, b.mul_comm]

theorem ediv_lt_ediv_iff_of_dvd_of_pos {a b c d : Int} (hb : 0 < b) (hd : 0 < d) (hba : b ∣ a)
    (hdc : d ∣ c) : a / b < c / d ↔ d * a < c * b := by
  obtain ⟨⟨x, rfl⟩, y, rfl⟩ := hba, hdc
  simp [*, Int.ne_of_gt, d.mul_assoc, b.mul_comm]

theorem ediv_lt_ediv_iff_of_dvd_of_pos_of_neg {a b c d : Int} (hb : 0 < b) (hd : d < 0)
    (hba : b ∣ a) (hdc : d ∣ c) : a / b < c / d ↔ c * b < d * a := by
  obtain ⟨⟨x, rfl⟩, y, rfl⟩ := hba, hdc
  simp [*, Int.ne_of_lt, Int.ne_of_gt, d.mul_assoc, b.mul_comm]

theorem ediv_lt_ediv_iff_of_dvd_of_neg_of_pos {a b c d : Int} (hb : b < 0) (hd : 0 < d)
    (hba : b ∣ a) (hdc : d ∣ c) : a / b < c / d ↔ c * b < d * a := by
  obtain ⟨⟨x, rfl⟩, y, rfl⟩ := hba, hdc
  simp [*, Int.ne_of_lt, Int.ne_of_gt, d.mul_assoc, b.mul_comm]

theorem ediv_lt_ediv_iff_of_dvd_of_neg_of_neg {a b c d : Int} (hb : b < 0) (hd : d < 0)
    (hba : b ∣ a) (hdc : d ∣ c) : a / b < c / d ↔ d * a < c * b := by
  obtain ⟨⟨x, rfl⟩, y, rfl⟩ := hba, hdc
  simp [*, Int.ne_of_lt, d.mul_assoc, b.mul_comm]

/-! ### `tdiv` and ordering -/

-- Theorems about `tdiv` and ordering, whose `ediv` analogues are in `Bootstrap.lean`.

theorem mul_tdiv_self_le {x k : Int} (h : 0 ≤ x) : k * (x.tdiv k) ≤ x := by
  by_cases w : k = 0
  · simp [w, h]
  · rw [tdiv_eq_ediv_of_nonneg h]
    apply mul_ediv_self_le w

theorem lt_mul_tdiv_self_add {x k : Int} (h : 0 < k) : x < k * (x.tdiv k) + k := by
  rw [tdiv_eq_ediv, sign_eq_one_of_pos h]
  have := lt_mul_ediv_self_add (x := x) h
  split <;> simp [Int.mul_add] <;> omega

-- Theorems about `tdiv` and ordering, whose `ediv` analogues proved above.

protected theorem tdiv_mul_le (a : Int) {b : Int} (hb : b ≠ 0) : a.tdiv b * b ≤ a + if 0 ≤ a then 0 else (b.natAbs - 1) :=
  Int.le_of_sub_nonneg <| by
    rw [Int.mul_comm, Int.add_comm, Int.add_sub_assoc, ← tmod_def]
    split
    · simp_all [tmod_nonneg]
    · match b, hb with
      | .ofNat (b + 1), _ =>
        have := lt_tmod_of_pos a (natCast_pos.2 (b.succ_pos))
        simp_all
        omega
      | .negSucc b, _ =>
        simp only [negSucc_eq, natAbs_neg, tmod_neg]
        have := lt_tmod_of_pos (b := b + 1) a (by omega)
        omega

protected theorem tdiv_le_of_le_mul {a b c : Int} (Hc : 0 < c) (H' : a ≤ b * c) : a.tdiv c ≤ b + if 0 ≤ a then 0 else 1 :=
  le_of_mul_le_mul_right (Int.le_trans (Int.tdiv_mul_le _ (by omega))
    (by
      split
      · simpa using H'
      · simp [Int.add_mul]
        omega)) Hc

-- We don't provide `tdiv` analogues of the lemmas
-- `mul_lt_of_lt_ediv`
-- `mul_le_of_le_ediv`
-- `ediv_lt_of_lt_mul`
-- `le_ediv_iff_mul_le`
-- `ediv_lt_iff_lt_mul`
-- `lt_ediv_iff_mul_lt`
-- as they would require quite awkward statements.

protected theorem le_tdiv_of_mul_le {a b c : Int} (H1 : 0 < c) (H2 : a * c ≤ b) : a ≤ b.tdiv c :=
  le_of_lt_add_one <|
    lt_of_mul_lt_mul_right (Int.lt_of_le_of_lt H2 (lt_tdiv_add_one_mul_self _ H1)) (Int.le_of_lt H1)

protected theorem lt_mul_of_tdiv_lt {a b c : Int} (H1 : 0 < c) (H2 : a.tdiv c < b) : a < b * c :=
  Int.lt_of_not_ge <| mt (Int.le_tdiv_of_mul_le H1) (Int.not_le_of_gt H2)

protected theorem le_mul_of_tdiv_le {a b c : Int} (H1 : 0 ≤ b) (H2 : b ∣ a) (H3 : a.tdiv b ≤ c) :
    a ≤ c * b := by
  rw [← Int.tdiv_mul_cancel H2]; exact Int.mul_le_mul_of_nonneg_right H3 H1

protected theorem lt_tdiv_of_mul_lt {a b c : Int} (H1 : 0 ≤ b) (H2 : b ∣ c) (H3 : a * b < c) :
    a < c.tdiv b :=
  Int.lt_of_not_ge <| mt (Int.le_mul_of_tdiv_le H1 H2) (Int.not_le_of_gt H3)

theorem tdiv_pos_of_pos_of_dvd {a b : Int} (H1 : 0 < a) (H2 : 0 ≤ b) (H3 : b ∣ a) : 0 < a.tdiv b :=
  Int.lt_tdiv_of_mul_lt H2 H3 (by rwa [Int.zero_mul])

theorem tdiv_eq_tdiv_of_mul_eq_mul {a b c d : Int}
    (H2 : d ∣ c) (H3 : b ≠ 0) (H4 : d ≠ 0) (H5 : a * d = b * c) : a.tdiv b = c.tdiv d :=
  Int.tdiv_eq_of_eq_mul_right H3 <| by
    rw [← Int.mul_tdiv_assoc _ H2]; exact (Int.tdiv_eq_of_eq_mul_left H4 H5.symm).symm

theorem le_emod_self_add_one_iff {a b : Int} (h : 0 < b) : b ≤ a % b + 1 ↔ b ∣ a + 1 := by
  match b, h with
  | .ofNat 1, h => simp
  | .ofNat (b + 2), h =>
    simp only [ofNat_eq_coe, Int.natCast_add, cast_ofNat_Int] at *
    constructor
    · rw [dvd_iff_emod_eq_zero]
      intro w
      have := emod_lt_of_pos a h
      have : a % (b + 2) = b + 1 := by omega
      rw [add_emod, this, one_emod, if_neg (by omega)]
      have : (b + 1 + 1 : Int) = b + 2 := by omega
      rw [this, emod_self]
    · rintro ⟨d, w⟩
      replace w : a = (b + 2 : Int) * d - 1 := by omega
      subst w
      rw [emod_def, mul_sub_ediv_left _ _ (by omega), neg_one_ediv,
        sign_eq_one_of_pos (by omega), Int.mul_add]
      omega

@[deprecated le_emod_self_add_one_iff (since := "2025-04-12")]
theorem le_mod_self_add_one_iff {a b : Int} (h : 0 < b) : b ≤ a % b + 1 ↔ b ∣ a + 1 :=
  le_emod_self_add_one_iff h

theorem add_one_tdiv_of_pos {a b : Int} (h : 0 < b) :
    (a + 1).tdiv b = a.tdiv b + if (0 < a + 1 ∧ b ∣ a + 1) ∨ (a < 0 ∧ b ∣ a) then 1 else 0 := by
  match b, h with
  | .ofNat 1, h => simp; omega
  | .ofNat (b + 2), h =>
    simp only [ofNat_eq_coe]
    rw [tdiv_eq_ediv, add_ediv (by omega), tdiv_eq_ediv]
    simp only [Int.natCast_add, cast_ofNat_Int]
    have : 1 / (b + 2 : Int) = 0 := by rw [one_ediv]; omega
    rw [this]
    have one_mod : 1 % (b + 2 : Int) = 1 := emod_eq_of_lt (by omega) (by omega)
    rw [one_mod]
    have : ↑(b + 2 : Int).natAbs = (b + 2 : Int) := by omega
    rw [this]
    have : (b + 2 : Int).sign = 1 := sign_eq_one_of_pos (by omega)
    rw [this]
    have : (b + 2) ≤ a % (b + 2 : Int) + 1 ↔ (b + 2 : Int) ∣ a + 1 := le_emod_self_add_one_iff (by omega)
    simp only [this]
    simp only [Int.add_zero]
    split <;> rename_i h
    · simp only [h, or_true, ↓reduceIte, and_true]
      omega
    · simp only [h, or_false, and_false]
      by_cases h₂ : 0 ≤ a
      · simp only [Int.add_zero, h₂, true_or, ↓reduceIte, false_or]
        have : 0 ≤ a + 1 := by omega
        have : 0 < a + 1 := by omega
        have : ¬ a < 0 := by omega
        simp [*]
      · simp only [Int.add_zero, h₂, false_or]
        split
        · have : a = -1 := by omega
          simp_all
        · have : a < 0 := by omega
          simp only [true_and, this]
          split <;> simp

theorem add_one_tdiv {a b : Int} :
    (a + 1).tdiv b = a.tdiv b + if (0 < a + 1 ∧ b ∣ a + 1) ∨ (a < 0 ∧ b ∣ a) then b.sign else 0 := by
  if hb : b = 0 then
    simp [hb]
  else
    induction b using wlog_sign
    case inv => simp; omega
    rename_i c
    norm_cast at hb
    have : 0 < (c : Int) := by omega
    simp [sign_natCast_of_ne_zero hb, add_one_tdiv_of_pos this]

-- One could prove a general `add_tdiv` theorem giving `(a + b).tdiv c = a.tdiv c + b.tdiv c + ...`
-- but the error term would be very complicated.

protected theorem tdiv_le_tdiv {a b c : Int} (H : 0 < c) (H' : a ≤ b) : a.tdiv c ≤ b.tdiv c := by
  obtain ⟨d, rfl⟩ := Int.exists_add_of_le H'
  clear H'
  induction d with
  | zero => simp
  | succ d ih =>
    simp only [Int.natCast_add, cast_ofNat_Int, ← Int.add_assoc]
    rw [add_one_tdiv_of_pos (by omega)]
    omega

/-! ### fdiv -/

theorem add_mul_fdiv_right (a b : Int) {c : Int} (H : c ≠ 0) : (a + b * c).fdiv c = a.fdiv c + b := by
  rw [fdiv_eq_ediv, add_mul_ediv_right _ _ H, fdiv_eq_ediv]
  simp only [Int.dvd_add_left (Int.dvd_mul_left _ _)]
  split <;> omega

theorem add_mul_fdiv_left (a : Int) {b : Int}
    (c : Int) (H : b ≠ 0) : (a + b * c).fdiv b = a.fdiv b + c := by
  rw [Int.mul_comm, Int.add_mul_fdiv_right _ _ H]

theorem mul_add_fdiv_right (a c : Int) {b : Int} (H : b ≠ 0) : (a * b + c).fdiv b = c.fdiv b + a := by
  rw [Int.add_comm, add_mul_fdiv_right _ _ H]

theorem mul_add_fdiv_left (b : Int) {a : Int}
    (c : Int) (H : a ≠ 0) : (a * b + c).fdiv a = c.fdiv a + b := by
  rw [Int.add_comm, add_mul_fdiv_left _ _ H]

theorem sub_mul_fdiv_right (a b : Int) {c : Int} (H : c ≠ 0) : (a - b * c).fdiv c = a.fdiv c - b := by
  rw [Int.sub_eq_add_neg, ← Int.neg_mul, add_mul_fdiv_right _ _ H, Int.sub_eq_add_neg]

theorem sub_mul_fdiv_left (a : Int) {b : Int}
    (c : Int) (H : b ≠ 0) : (a - b * c).fdiv b = a.fdiv b - c := by
  rw [Int.sub_eq_add_neg, ← Int.mul_neg, add_mul_fdiv_left _ _ H, Int.sub_eq_add_neg]

theorem mul_sub_fdiv_right (a c : Int) {b : Int} (H : b ≠ 0) : (a * b - c).fdiv b = a + (-c).fdiv b := by
  rw [Int.sub_eq_add_neg, Int.add_comm, add_mul_fdiv_right _ _ H, Int.add_comm]

theorem mul_sub_fdiv_left (b : Int) {a : Int}
    (c : Int) (H : a ≠ 0) : (a * b - c).fdiv a = b + (-c).fdiv a := by
  rw [Int.sub_eq_add_neg, Int.add_comm, add_mul_fdiv_left _ _ H, Int.add_comm]

@[simp] theorem mul_fdiv_cancel (a : Int) {b : Int} (H : b ≠ 0) : fdiv (a * b) b = a :=
  if b0 : 0 ≤ b then by
    rw [fdiv_eq_ediv_of_nonneg _ b0, mul_ediv_cancel _ H]
  else
    match a, b, Int.not_le.1 b0 with
    | 0, _, _ => by simp [Int.zero_mul]
    | succ a, -[b+1], _ => congrArg ofNat <| Nat.mul_div_cancel (succ a) b.succ_pos
    | -[a+1], -[b+1], _ => congrArg negSucc <| Nat.div_eq_of_lt_le
      (Nat.le_of_lt_succ <| Nat.mul_lt_mul_of_pos_right a.lt_succ_self b.succ_pos)
      (Nat.lt_succ_self _)

@[simp] theorem mul_fdiv_cancel_left (b : Int) (H : a ≠ 0) : fdiv (a * b) a = b :=
  Int.mul_comm .. ▸ Int.mul_fdiv_cancel _ H

theorem add_fdiv_of_dvd_right {a b c : Int} (H : c ∣ b) : (a + b).fdiv c = a.fdiv c + b.fdiv c := by
  by_cases h : c = 0
  · simp [h]
  · obtain ⟨d, rfl⟩ := H
    rw [add_mul_fdiv_left _ _ h]
    simp [h]

theorem add_fdiv_of_dvd_left {a b c : Int} (H : c ∣ a) : (a + b).fdiv c = a.fdiv c + b.fdiv c := by
  rw [Int.add_comm, Int.add_fdiv_of_dvd_right H, Int.add_comm]

theorem fdiv_nonneg {a b : Int} (Ha : 0 ≤ a) (Hb : 0 ≤ b) : 0 ≤ a.fdiv b :=
  match a, b, eq_ofNat_of_zero_le Ha, eq_ofNat_of_zero_le Hb with
  | _, _, ⟨_, rfl⟩, ⟨_, rfl⟩ => ofNat_fdiv .. ▸ ofNat_zero_le _

theorem fdiv_nonneg_of_nonpos_of_nonpos {a b : Int} (Ha : a ≤ 0) (Hb : b ≤ 0) : 0 ≤ a.fdiv b := by
  rw [fdiv_eq_ediv]
  by_cases ha : a = 0
  · simp [ha]
  · by_cases hb : b = 0
    · simp [hb]
    · have : 0 < a / b := ediv_pos_of_neg_of_neg (by omega) (by omega)
      split <;> omega

theorem fdiv_nonpos_of_nonneg_of_nonpos : ∀ {a b : Int}, 0 ≤ a → b ≤ 0 → a.fdiv b ≤ 0
  | 0, 0, _, _ | 0, -[_+1], _, _ | succ _, 0, _, _ | succ _, -[_+1], _, _ => by
    simp [fdiv, negSucc_le_zero]

@[deprecated fdiv_nonpos_of_nonneg_of_nonpos (since := "2025-03-04")]
abbrev fdiv_nonpos := @fdiv_nonpos_of_nonneg_of_nonpos

theorem fdiv_neg_of_neg_of_pos : ∀ {a b : Int}, a < 0 → 0 < b → a.fdiv b < 0
  | -[_+1], succ _, _, _ => negSucc_lt_zero _

theorem fdiv_eq_zero_of_lt {a b : Int} (H1 : 0 ≤ a) (H2 : a < b) : a.fdiv b = 0 := by
  rw [fdiv_eq_ediv, if_pos, Int.sub_zero]
  · apply ediv_eq_zero_of_lt (by omega) (by omega)
  · left; omega

@[simp] theorem mul_fdiv_mul_of_pos {a : Int}
    (b c : Int) (H : 0 < a) : (a * b).fdiv (a * c) = b.fdiv c := by
  rw [fdiv_eq_ediv, mul_ediv_mul_of_pos _ _ H, fdiv_eq_ediv]
  congr 2
  simp [Int.mul_dvd_mul_iff_left (Int.ne_of_gt H)]
  constructor
  · rintro (h | h)
    · exact .inl (Int.nonneg_of_mul_nonneg_right h H)
    · exact .inr h
  · rintro (h | h)
    · exact .inl (Int.mul_nonneg (by omega) h)
    · exact .inr h

@[simp] theorem mul_fdiv_mul_of_pos_left
    (a : Int) {b : Int} (c : Int) (H : 0 < b) : (a * b).fdiv (c * b) = a.fdiv c := by
  rw [Int.mul_comm a b, Int.mul_comm c b, Int.mul_fdiv_mul_of_pos _ _ H]

@[simp] theorem fdiv_one : ∀ a : Int, a.fdiv 1 = a
  | 0 => rfl
  | succ _ => congrArg Nat.cast (Nat.div_one _)
  | -[_+1] => congrArg negSucc (Nat.div_one _)

protected theorem fdiv_eq_of_eq_mul_right {a b c : Int}
    (H1 : b ≠ 0) (H2 : a = b * c) : a.fdiv b = c := by rw [H2, Int.mul_fdiv_cancel_left _ H1]

protected theorem eq_fdiv_of_mul_eq_right {a b c : Int}
    (H1 : a ≠ 0) (H2 : a * b = c) : b = c.tdiv a :=
  (Int.tdiv_eq_of_eq_mul_right H1 H2.symm).symm

protected theorem fdiv_eq_of_eq_mul_left {a b c : Int}
    (H1 : b ≠ 0) (H2 : a = c * b) : a.fdiv b = c :=
  Int.fdiv_eq_of_eq_mul_right H1 (by rw [Int.mul_comm, H2])

protected theorem eq_fdiv_of_mul_eq_left {a b c : Int}
    (H1 : b ≠ 0) (H2 : a * b = c) : a = c.fdiv b :=
  (Int.fdiv_eq_of_eq_mul_left H1 H2.symm).symm

@[simp] protected theorem fdiv_self {a : Int} (H : a ≠ 0) : a.fdiv a = 1 := by
  have := Int.mul_fdiv_cancel 1 H; rwa [Int.one_mul] at this

theorem neg_fdiv {a b : Int} : (-a).fdiv b = -(a.fdiv b) - if b = 0 ∨ b ∣ a then 0 else 1 := by
  rw [fdiv_eq_ediv, fdiv_eq_ediv, neg_ediv]
  simp
  by_cases h : b ∣ a
  · simp [h]
  · simp [h]
    by_cases h' : 0 ≤ b
    · by_cases h'' : b = 0
      · simp [h'']
      · simp only [h', ↓reduceIte, Int.sub_zero, h'']
        replace h' : 0 < b := by omega
        rw [sign_eq_one_of_pos (by omega)]
    · simp only [h', ↓reduceIte]
      rw [sign_eq_neg_one_of_neg (by omega), if_neg (by omega)]
      omega

@[simp] protected theorem neg_fdiv_neg (a b : Int) : (-a).fdiv (-b) = a.fdiv b := by
  match a, b with
  | 0, 0 => rfl
  | 0, ofNat b => simp
  | 0, -[b+1] => simp
  | ofNat (a + 1), 0 => simp
  | ofNat (a + 1), ofNat (b + 1) =>
    unfold fdiv
    simp only [ofNat_eq_coe, Int.natCast_add, cast_ofNat_Int, Nat.succ_eq_add_one]
    rw [← negSucc_eq, ← negSucc_eq]
  | ofNat (a + 1), -[b+1] =>
    unfold fdiv
    simp only [ofNat_eq_coe, Int.natCast_add, cast_ofNat_Int, Nat.succ_eq_add_one]
    rw [← negSucc_eq, neg_negSucc]
  | -[a+1], 0 => simp
  | -[a+1], ofNat (b + 1) =>
    unfold fdiv
    simp only [ofNat_eq_coe, Int.natCast_add, cast_ofNat_Int, Nat.succ_eq_add_one]
    rw [neg_negSucc, ← negSucc_eq]
  | -[a+1], -[b+1] =>
    unfold fdiv
    simp only [ofNat_eq_coe, natCast_ediv, Nat.succ_eq_add_one, Int.natCast_add, cast_ofNat_Int]
    rw [neg_negSucc, neg_negSucc]
    simp

theorem fdiv_neg {a b : Int} (h : b ≠ 0) : a.fdiv (-b) = if b ∣ a then -(a.fdiv b) else -(a.fdiv b) - 1 := by
  rw [← Int.neg_fdiv_neg, Int.neg_neg, neg_fdiv]
  simp only [h, false_or]
  split <;> omega

/-!
One could prove the following, but as the statements are quite awkward, so far it doesn't seem worthwhile.
```
theorem natAbs_fdiv {a b : Int} (h : b ≠ 0) :
    natAbs (a.fdiv b) = a.natAbs / b.natAbs + if a.sign = b.sign ∨ b ∣ a then 0 else 1 := ...

theorem sign_fdiv (a b : Int) :
    sign (a.fdiv b) = if a.sign = b.sign ∧ natAbs a < natAbs b then 0 else sign a * sign b := ...
```
-/

/-! ### fmod -/

-- `fmod` analogues of `emod` lemmas from `Bootstrap.lean`

theorem ofNat_fmod (m n : Nat) : ↑(m % n) = fmod m n := by
  cases m <;> simp [fmod, Nat.succ_eq_add_one]

theorem fmod_nonneg {a b : Int} (ha : 0 ≤ a) (hb : 0 ≤ b) : 0 ≤ a.fmod b :=
  fmod_eq_tmod_of_nonneg ha hb ▸ tmod_nonneg _ ha

theorem fmod_nonneg_of_pos (a : Int) {b : Int} (hb : 0 < b) : 0 ≤ a.fmod b :=
  fmod_eq_emod_of_nonneg _ (Int.le_of_lt hb) ▸ emod_nonneg _ (Int.ne_of_lt hb).symm

@[deprecated fmod_nonneg_of_pos (since := "2025-03-04")]
abbrev fmod_nonneg' := @fmod_nonneg_of_pos

theorem fmod_lt_of_pos (a : Int) {b : Int} (H : 0 < b) : a.fmod b < b :=
  fmod_eq_emod_of_nonneg _ (Int.le_of_lt H) ▸ emod_lt_of_pos a H

-- There is no `fmod_neg : ∀ {a b : Int}, a.fmod (-b) = -a.fmod b` as this is false.

@[simp] theorem add_mul_fmod_self_right (a b c : Int) : (a + b * c).fmod c = a.fmod c := by
  rw [fmod_eq_emod, add_mul_emod_self_right, fmod_eq_emod]
  simp

@[deprecated add_mul_fmod_self_right (since := "2025-04-11")]
theorem add_mul_fmod_self {a b c : Int} : (a + b * c).fmod c = a.fmod c :=
  add_mul_fmod_self_right ..

@[simp] theorem add_mul_fmod_self_left (a b c : Int) : (a + b * c).fmod b = a.fmod b := by
  rw [Int.mul_comm, Int.add_mul_fmod_self_right]

@[simp] theorem mul_add_fmod_self_right (a b c : Int) : (a * b + c).fmod b = c.fmod b := by
  rw [Int.add_comm, add_mul_fmod_self_right]

@[simp] theorem mul_add_fmod_self_left (a b c : Int) : (a * b + c).fmod a = c.fmod a := by
  rw [Int.add_comm, add_mul_fmod_self_left]

@[simp] theorem add_neg_mul_fmod_self_right (a b c : Int) : (a + -(b * c)).fmod c = a.fmod c := by
  rw [Int.neg_mul_eq_neg_mul, add_mul_fmod_self_right]

@[simp] theorem add_neg_mul_fmod_self_left (a b c : Int) : (a + -(b * c)).fmod b = a.fmod b := by
  rw [Int.neg_mul_eq_mul_neg, add_mul_fmod_self_left]

@[simp] theorem add_fmod_right (a b : Int) : (a + b).fmod b = a.fmod b := by
  have := add_mul_fmod_self_left a b 1; rwa [Int.mul_one] at this

@[simp] theorem add_fmod_left (a b : Int) : (a + b).fmod a = b.fmod a := by
  rw [Int.add_comm, add_fmod_right]

@[simp] theorem sub_mul_fmod_self_right (a b c : Int) : (a - b * c).fmod c = a.fmod c := by
  simp [Int.sub_eq_add_neg]

@[simp] theorem sub_mul_fmod_self_left (a b c : Int) : (a - b * c).fmod b = a.fmod b := by
  simp [Int.sub_eq_add_neg]

@[simp] theorem mul_sub_fmod_self_right (a b c : Int) : (a * b - c).fmod b = (-c).fmod b := by
  simp [Int.sub_eq_add_neg]

@[simp] theorem mul_sub_fmod_self_left (a b c : Int) : (a * b - c).fmod a = (-c).fmod a := by
  simp [Int.sub_eq_add_neg]

@[simp] theorem sub_fmod_right (a b : Int) : (a - b).fmod b = a.fmod b := by
  have := sub_mul_fmod_self_left a b 1; rwa [Int.mul_one] at this

@[simp] theorem sub_fmod_left (a b : Int) : (a - b).fmod a = (-b).fmod a := by
  simp [Int.sub_eq_add_neg]

@[simp] theorem fmod_add_fmod (m n k : Int) : (m.fmod n + k).fmod n = (m + k).fmod n := by
  by_cases h : n = 0
  · simp [h]
  rw [fmod_def, fmod_def]
  conv => rhs; rw [fmod_def]
  have : m - n * m.fdiv n + k = m + k + n * (- m.fdiv n) := by simp [Int.mul_neg]; omega
  rw [this, add_fdiv_of_dvd_right (Int.dvd_mul_right ..), Int.mul_add, mul_fdiv_cancel_left _ h]
  omega

@[simp] theorem add_fmod_fmod (m n k : Int) : (m + n.fmod k).fmod k = (m + n).fmod k := by
  rw [Int.add_comm, Int.fmod_add_fmod, Int.add_comm]

theorem add_fmod (a b n : Int) : (a + b).fmod n = (a.fmod n + b.fmod n).fmod n := by
  simp

theorem add_fmod_eq_add_fmod_right {m n k : Int} (i : Int)
    (H : m.fmod n = k.fmod n) : (m + i).fmod n = (k + i).fmod n := by
  rw [add_fmod]
  conv => rhs; rw [add_fmod]
  rw [H]

theorem fmod_add_cancel_right {m n k : Int} (i) : (m + i).fmod n = (k + i).fmod n ↔ m.fmod n = k.fmod n :=
  ⟨fun H => by
    have := add_fmod_eq_add_fmod_right (-i) H
    rwa [Int.add_neg_cancel_right, Int.add_neg_cancel_right] at this,
  add_fmod_eq_add_fmod_right _⟩

@[simp] theorem mul_fmod_left (a b : Int) : (a * b).fmod b = 0 :=
  if h : b = 0 then by simp [h, Int.mul_zero] else by
    rw [Int.fmod_def, Int.mul_fdiv_cancel _ h, Int.mul_comm, Int.sub_self]

@[simp] theorem mul_fmod_right (a b : Int) : (a * b).fmod a = 0 := by
  rw [Int.mul_comm, mul_fmod_left]

theorem mul_fmod (a b n : Int) : (a * b).fmod n = (a.fmod n * b.fmod n).fmod n := by
  conv => lhs; rw [
    ← fmod_add_fdiv a n, ← fmod_add_fdiv' b n, Int.add_mul, Int.mul_add, Int.mul_add,
    Int.mul_assoc, Int.mul_assoc, ← Int.mul_add n _ _, add_mul_fmod_self_left,
    ← Int.mul_assoc, add_mul_fmod_self_right]

@[simp] theorem fmod_self {a : Int} : a.fmod a = 0 := by
  have := mul_fmod_left 1 a; rwa [Int.one_mul] at this

@[simp] theorem fmod_fmod_of_dvd (n : Int) {m k : Int}
    (h : m ∣ k) : (n.fmod k).fmod m = n.fmod m := by
  conv => rhs; rw [← fmod_add_fdiv n k]
  match k, h with
  | _, ⟨t, rfl⟩ => rw [Int.mul_assoc, add_mul_fmod_self_left]

theorem fmod_fmod (a b : Int) : (a.fmod b).fmod b = a.fmod b := by
  simp

theorem sub_fmod (a b n : Int) : (a - b).fmod n = (a.fmod n - b.fmod n).fmod n := by
  apply (fmod_add_cancel_right b).mp
  rw [Int.sub_add_cancel, ← Int.add_fmod_fmod, Int.sub_add_cancel, fmod_fmod]

theorem fmod_eq_zero_of_dvd : ∀ {a b : Int}, a ∣ b → b.fmod a = 0
  | _, _, ⟨_, rfl⟩ => mul_fmod_right ..

-- `fmod` analogues of `emod` lemmas from above

theorem fmod_eq_of_lt {a b : Int} (H1 : 0 ≤ a) (H2 : a < b) : a.fmod b = a := by
  rw [fmod_eq_emod_of_nonneg _ (Int.le_trans H1 (Int.le_of_lt H2)), emod_eq_of_lt H1 H2]

@[simp] protected theorem neg_fmod_neg (a b : Int) : (-a).fmod (-b) = -a.fmod b := by
  rw [fmod_def, Int.neg_fdiv_neg, fmod_def, Int.neg_mul]
  omega

-- Are `sign_fmod`, `natAbs_fmod` useful?

/-! ### properties of `fdiv` and `fmod` -/

-- Analogues of properties of `ediv` and `emod` from `Bootstrap.lean`

theorem mul_fdiv_cancel_of_fmod_eq_zero {a b : Int} (H : a.fmod b = 0) : b * (a.fdiv b) = a := by
  have := fmod_add_fdiv a b; rwa [H, Int.zero_add] at this

theorem fdiv_mul_cancel_of_fmod_eq_zero {a b : Int} (H : a.fmod b = 0) : (a.fdiv b) * b= a := by
  rw [Int.mul_comm, mul_fdiv_cancel_of_fmod_eq_zero H]

theorem dvd_of_fmod_eq_zero {a b : Int} (H : b.fmod a = 0) : a ∣ b :=
  ⟨b.fdiv a, (mul_fdiv_cancel_of_fmod_eq_zero H).symm⟩

theorem dvd_iff_fmod_eq_zero {a b : Int} : a ∣ b ↔ b.fmod a = 0 :=
  ⟨fmod_eq_zero_of_dvd, dvd_of_fmod_eq_zero⟩

protected theorem fdiv_mul_cancel {a b : Int} (H : b ∣ a) : a.fdiv b * b = a :=
  fdiv_mul_cancel_of_fmod_eq_zero (fmod_eq_zero_of_dvd H)

protected theorem mul_fdiv_cancel' {a b : Int} (H : a ∣ b) : a * b.fdiv a = b := by
  rw [Int.mul_comm, Int.fdiv_mul_cancel H]

protected theorem eq_mul_of_fdiv_eq_right {a b c : Int}
    (H1 : b ∣ a) (H2 : a.fdiv b = c) : a = b * c := by rw [← H2, Int.mul_fdiv_cancel' H1]

@[simp] theorem neg_fmod_self (a : Int) : (-a).fmod a = 0 := by
  rw [← dvd_iff_fmod_eq_zero, Int.dvd_neg]
  exact Int.dvd_refl a

theorem lt_fdiv_add_one_mul_self (a : Int) {b : Int} (H : 0 < b) : a < (a.fdiv b + 1) * b := by
  rw [Int.add_mul, Int.one_mul, Int.mul_comm]
  exact Int.lt_add_of_sub_left_lt <| Int.fmod_def .. ▸ fmod_lt_of_pos _ H

protected theorem fdiv_eq_iff_eq_mul_right {a b c : Int}
    (H : b ≠ 0) (H' : b ∣ a) : a.fdiv b = c ↔ a = b * c :=
  ⟨Int.eq_mul_of_fdiv_eq_right H', Int.fdiv_eq_of_eq_mul_right H⟩

protected theorem fdiv_eq_iff_eq_mul_left {a b c : Int}
    (H : b ≠ 0) (H' : b ∣ a) : a.fdiv b = c ↔ a = c * b := by
  rw [Int.mul_comm]; exact Int.fdiv_eq_iff_eq_mul_right H H'

protected theorem eq_mul_of_fdiv_eq_left {a b c : Int}
    (H1 : b ∣ a) (H2 : a.fdiv b = c) : a = c * b := by
  rw [Int.mul_comm, Int.eq_mul_of_fdiv_eq_right H1 H2]

protected theorem eq_zero_of_fdiv_eq_zero {d n : Int} (h : d ∣ n) (H : n.fdiv d = 0) : n = 0 := by
  rw [← Int.mul_fdiv_cancel' h, H, Int.mul_zero]

@[simp] protected theorem fdiv_left_inj {a b d : Int}
    (hda : d ∣ a) (hdb : d ∣ b) : a.fdiv d = b.fdiv d ↔ a = b := by
  refine ⟨fun h => ?_, congrArg (fdiv · d)⟩
  rw [← Int.mul_fdiv_cancel' hda, ← Int.mul_fdiv_cancel' hdb, h]

protected theorem mul_fdiv_assoc (a : Int) : ∀ {b c : Int}, c ∣ b → (a * b).fdiv c = a * (b.fdiv c)
  | _, c, ⟨d, rfl⟩ =>
    if cz : c = 0 then by simp [cz, Int.mul_zero] else by
      rw [Int.mul_left_comm, Int.mul_fdiv_cancel_left _ cz, Int.mul_fdiv_cancel_left _ cz]

protected theorem mul_fdiv_assoc' (b : Int) {a c : Int} (h : c ∣ a) :
    (a * b).fdiv c = a.fdiv c * b := by
  rw [Int.mul_comm, Int.mul_fdiv_assoc _ h, Int.mul_comm]

theorem neg_fdiv_of_dvd : ∀ {a b : Int}, b ∣ a → (-a).fdiv b = -(a.fdiv b)
  | _, b, ⟨c, rfl⟩ => by
    by_cases bz : b = 0
    · simp [bz]
    · rw [Int.neg_mul_eq_mul_neg, Int.mul_fdiv_cancel_left _ bz, Int.mul_fdiv_cancel_left _ bz]

theorem sub_fdiv_of_dvd (a : Int) {b c : Int}
    (hcb : c ∣ b) : (a - b).fdiv c = a.fdiv c - b.fdiv c := by
  rw [Int.sub_eq_add_neg, Int.sub_eq_add_neg, Int.add_fdiv_of_dvd_right (Int.dvd_neg.2 hcb)]
  congr; exact Int.neg_fdiv_of_dvd hcb

theorem fdiv_dvd_fdiv : ∀ {a b c : Int}, a ∣ b → b ∣ c → b.fdiv a ∣ c.fdiv a
  | a, _, _, ⟨b, rfl⟩, ⟨c, rfl⟩ => by
    by_cases az : a = 0
    · simp [az]
    · rw [Int.mul_fdiv_cancel_left _ az, Int.mul_assoc, Int.mul_fdiv_cancel_left _ az]
      apply Int.dvd_mul_right

-- Analogues of properties about `ediv` and `emod` from above.

theorem mul_fdiv_cancel_of_dvd {a b : Int} (H : b ∣ a) : b * (a.fdiv b) = a :=
  mul_fdiv_cancel_of_fmod_eq_zero (fmod_eq_zero_of_dvd H)

theorem fdiv_mul_cancel_of_dvd {a b : Int} (H : b ∣ a) : a.fdiv b * b = a :=
  fdiv_mul_cancel_of_fmod_eq_zero (fmod_eq_zero_of_dvd H)

theorem fmod_two_eq (x : Int) : x.fmod 2 = 0 ∨ x.fmod 2 = 1 := by
  have h₁ : 0 ≤ x.fmod 2 := Int.fmod_nonneg_of_pos _ (by decide)
  have h₂ : x.fmod 2 < 2 := Int.fmod_lt_of_pos x (by decide)
  match x.fmod 2, h₁, h₂ with
  | 0, _, _ => simp
  | 1, _, _ => simp

theorem add_fmod_eq_add_fmod_left {m n k : Int} (i : Int)
    (H : m.fmod n = k.fmod n) : (i + m).fmod n = (i + k).fmod n := by
  rw [Int.add_comm, add_fmod_eq_add_fmod_right _ H, Int.add_comm]

theorem fmod_add_cancel_left {m n k i : Int} : (i + m).fmod n = (i + k).fmod n ↔ m.fmod n = k.fmod n := by
  rw [Int.add_comm, Int.add_comm i, fmod_add_cancel_right]

theorem fmod_sub_cancel_right {m n k : Int} (i) : (m - i).fmod n = (k - i).fmod n ↔ m.fmod n = k.fmod n :=
  fmod_add_cancel_right _

theorem fmod_eq_fmod_iff_fmod_sub_eq_zero {m n k : Int} : m.fmod n = k.fmod n ↔ (m - k).fmod n = 0 :=
  (fmod_sub_cancel_right k).symm.trans <| by simp [Int.sub_self]

theorem fmod_sub_cancel_left {m n k : Int} (i) : (i - m).fmod n = (i - k).fmod n ↔ m.fmod n = k.fmod n := by
  simp only [fmod_eq_fmod_iff_fmod_sub_eq_zero, ← dvd_iff_fmod_eq_zero,
    (by omega : i - m - (i - k) = -(m - k)), Int.dvd_neg]

protected theorem fdiv_fmod_unique {a b r q : Int} (h : 0 < b) :
    a.fdiv b = q ∧ a.fmod b = r ↔ r + b * q = a ∧ 0 ≤ r ∧ r < b := by
  rw [fdiv_eq_ediv_of_nonneg, fmod_eq_emod_of_nonneg, Int.ediv_emod_unique]
  all_goals omega

protected theorem fdiv_fmod_unique' {a b r q : Int} (h : b < 0) :
    a.fdiv b = q ∧ a.fmod b = r ↔ r + b * q = a ∧ b < r ∧ r ≤ 0 := by
  have := Int.fdiv_fmod_unique (a := -a) (b := -b) (r := -r) (q := q) (by omega)
  simp at this
  simp [this, Int.neg_mul]
  omega

@[simp] theorem mul_fmod_mul_of_pos
    {a : Int} (b c : Int) (H : 0 < a) : (a * b).fmod (a * c) = a * (b.fmod c) := by
  rw [fmod_def, fmod_def, mul_fdiv_mul_of_pos _ _ H, Int.mul_sub, Int.mul_assoc]

theorem natAbs_fdiv_le_natAbs (a b : Int) : natAbs (a.fdiv b) ≤ natAbs a := by
  rw [fdiv_eq_ediv]
  split
  · simp [natAbs_ediv_le_natAbs]
  · rename_i h
    simp at h
    match a, b, h with
    | 0, .negSucc b, h => simp at h
    | .ofNat (a + 1), .negSucc 0, h => simp at h
    | .ofNat (a + 1), .negSucc (b + 1), h =>
      rw [negSucc_eq, ofNat_eq_coe]
      norm_cast
      rw [Int.ediv_neg, Int.sub_eq_add_neg, ← Int.neg_add, natAbs_neg]
      norm_cast
      apply Nat.div_lt_self
      omega
      omega
    | .negSucc a, .negSucc b, h =>
      simp [negSucc_eq]
      norm_cast
      rw [Int.neg_ediv, if_neg (by simpa using h.2)]
      norm_cast
      rw [sign_eq_one_of_pos (by omega), Int.sub_eq_add_neg, ← Int.neg_add, natAbs_neg,
        Int.sub_add_cancel, natAbs_neg, natAbs_natCast]
      apply Nat.div_le_self

theorem fdiv_le_self {a : Int} (b : Int) (Ha : 0 ≤ a) : a.fdiv b ≤ a := by
  have := Int.le_trans le_natAbs (ofNat_le.2 <| natAbs_fdiv_le_natAbs a b)
  rwa [natAbs_of_nonneg Ha] at this

theorem dvd_fmod_sub_self {x m : Int} : m ∣ x.fmod m - x := by
  rw [fmod_eq_emod]
  have := dvd_emod_sub_self (x := x) (m := m)
  split
  · simpa
  · have w : x % ↑m + ↑m - x = x % ↑m - x + ↑m := by omega
    rw [w]
    apply Int.dvd_add this (Int.dvd_refl ↑m)

theorem dvd_self_sub_fmod {x m : Int} : m ∣ x - x.fmod m :=
  Int.dvd_neg.1 (by simpa only [Int.neg_sub] using dvd_fmod_sub_self)

theorem dvd_self_sub_of_fmod_eq {a b c : Int} (h : a.fmod b = c) :
    (b : Int) ∣ a - c :=
  h ▸ dvd_self_sub_fmod

theorem dvd_sub_self_of_fmod_eq {a b c : Int} (h : a.fmod b = c) :
    (b : Int) ∣ c - a :=
  h ▸ dvd_fmod_sub_self

@[simp] theorem neg_mul_fmod_right (a b : Int) : (-(a * b)).fmod a = 0 := by
  rw [← dvd_iff_fmod_eq_zero, Int.dvd_neg]
  exact Int.dvd_mul_right a b

@[simp] theorem neg_mul_fmod_left (a b : Int) : (-(a * b)).fmod b = 0 := by
  rw [← dvd_iff_fmod_eq_zero, Int.dvd_neg]
  exact Int.dvd_mul_left a b

@[simp] theorem fmod_one (a : Int) : a.fmod 1 = 0 := by
  simp [fmod_def, Int.one_mul, Int.sub_self]

@[deprecated sub_fmod_right (since := "2025-04-12")]
theorem fmod_sub_cancel (x y : Int) : (x - y).fmod y = x.fmod y :=
  sub_fmod_right _ _

@[simp] theorem add_neg_fmod_self (a b : Int) : (a + -b).fmod b = a.fmod b := by
  rw [Int.add_neg_eq_sub, sub_fmod_right]

@[simp] theorem neg_add_fmod_self (a b : Int) : (-a + b).fmod a = b.fmod a := by
  rw [Int.add_comm, add_neg_fmod_self]

@[deprecated dvd_self_sub_of_fmod_eq (since := "2025-04-12")]
theorem dvd_sub_of_fmod_eq {a b c : Int} (h : a.fmod b = c) : b ∣ a - c :=
  dvd_self_sub_of_fmod_eq h

theorem fdiv_sign {a b : Int} : a.fdiv (sign b) = a * sign b := by
  rw [fdiv_eq_ediv]
  rcases sign_trichotomy b with h | h | h <;> simp [h]

protected theorem sign_eq_fdiv_abs (a : Int) : sign a = a.fdiv (natAbs a) :=
  if az : a = 0 then by simp [az] else
    (Int.fdiv_eq_of_eq_mul_left (ofNat_ne_zero.2 <| natAbs_ne_zero.2 az)
      (sign_mul_natAbs _).symm).symm


/-! ### `fdiv` and ordering -/

-- Theorems about `fdiv` and ordering, whose `ediv` analogues are in `Bootstrap.lean`.

theorem mul_fdiv_self_le {x k : Int} (h : 0 < k) : k * (x.fdiv k) ≤ x := by
  rw [fdiv_eq_ediv]
  have := mul_ediv_self_le (x := x) (k := k)
  split <;> simp <;> omega

theorem lt_mul_fdiv_self_add {x k : Int} (h : 0 < k) : x < k * (x.fdiv k) + k := by
  rw [fdiv_eq_ediv]
  have := lt_mul_ediv_self_add (x := x) h
  split <;> simp <;> omega

-- We do not currently prove the theorems about `fdiv` and ordering,
-- whose `ediv` analogues are proved above.

/-! ### bmod -/

@[simp]
theorem emod_bmod (x : Int) (n : Nat) : Int.bmod (x%n) n = Int.bmod x n := by
  simp [bmod]

@[deprecated emod_bmod (since := "2025-04-11")]
theorem emod_bmod_congr (x : Int) (n : Nat) : Int.bmod (x%n) n = Int.bmod x n :=
  emod_bmod ..

theorem bdiv_add_bmod (x : Int) (m : Nat) : m * bdiv x m + bmod x m = x := by
  unfold bdiv bmod
  split
  · simp_all only [cast_ofNat_Int, Int.mul_zero, emod_zero, Int.zero_add, Int.sub_zero,
      ite_self]
  · dsimp only
    split
    · exact ediv_add_emod x m
    · rw [Int.mul_add, Int.mul_one, Int.add_assoc, Int.add_comm m, Int.sub_add_cancel]
      exact ediv_add_emod x m

theorem bmod_add_bdiv (x : Int) (m : Nat) : bmod x m + m * bdiv x m = x := by
  rw [Int.add_comm]; exact bdiv_add_bmod x m

theorem bdiv_add_bmod' (x : Int) (m : Nat) : bdiv x m * m + bmod x m = x := by
  rw [Int.mul_comm]; exact bdiv_add_bmod x m

theorem bmod_add_bdiv' (x : Int) (m : Nat) : bmod x m + bdiv x m * m = x := by
  rw [Int.add_comm]; exact bdiv_add_bmod' x m

theorem bmod_eq_self_sub_mul_bdiv (x : Int) (m : Nat) : bmod x m = x - m * bdiv x m := by
  rw [← Int.add_sub_cancel (bmod x m), bmod_add_bdiv]

theorem bmod_eq_self_sub_bdiv_mul (x : Int) (m : Nat) : bmod x m = x - bdiv x m * m := by
  rw [← Int.add_sub_cancel (bmod x m), bmod_add_bdiv']

theorem bmod_pos (x : Int) (m : Nat) (p : x % m < (m + 1) / 2) : bmod x m = x % m := by
  simp [bmod_def, p]

theorem bmod_neg (x : Int) (m : Nat) (p : x % m ≥ (m + 1) / 2) : bmod x m = (x % m) - m := by
  simp [bmod_def, Int.not_lt.mpr p]

theorem bmod_eq_emod (x : Int) (m : Nat) : bmod x m = x % m - if x % m ≥ (m + 1) / 2 then m else 0 := by
  split
  · rwa [bmod_neg]
  · rw [bmod_pos] <;> simp_all

@[simp]
theorem bmod_one (x : Int) : Int.bmod x 1 = 0 := by
  simp [Int.bmod]

@[deprecated bmod_one (since := "2025-04-10")]
abbrev bmod_one_is_zero := @bmod_one

@[simp] theorem add_bmod_right (a : Int) (b : Nat) : (a + b).bmod b = a.bmod b := by
  simp [bmod_def]

@[simp] theorem add_bmod_left (a : Nat) (b : Int) : (a + b).bmod a = b.bmod a := by
  simp [bmod_def]

@[simp] theorem add_mul_bmod_self_right (a b : Int) (c : Nat)  : (a + b * c).bmod c = a.bmod c := by
  simp [bmod_def]

@[simp] theorem add_mul_bmod_self_left (a : Int) (b : Nat) (c : Int) : (a + b * c).bmod b = a.bmod b := by
  simp [bmod_def]

@[simp] theorem mul_add_bmod_self_right (a : Int) (b : Nat) (c : Int) : (a * b + c).bmod b = c.bmod b := by
  simp [bmod_def]

@[simp] theorem mul_add_bmod_self_left (a : Nat) (b c : Int) : (a * b + c).bmod a = c.bmod a := by
  simp [bmod_def]

@[simp] theorem sub_bmod_right (a : Int) (b : Nat) : (a - b).bmod b = a.bmod b := by
  simp [bmod_def]

@[simp] theorem sub_bmod_left (a : Nat) (b : Int) : (a - b).bmod a = (-b).bmod a := by
  simp [bmod_def]

@[simp] theorem sub_mul_bmod_self_right (a b : Int) (c : Nat)  : (a - b * c).bmod c = a.bmod c := by
  simp [bmod_def]

@[simp] theorem sub_mul_bmod_self_left (a : Int) (b : Nat) (c : Int) : (a - b * c).bmod b = a.bmod b := by
  simp [bmod_def]

@[simp] theorem mul_sub_bmod_self_right (a : Int) (b : Nat) (c : Int) : (a * b - c).bmod b = (-c).bmod b := by
  simp [bmod_def]

@[simp] theorem mul_sub_bmod_self_left (a : Nat) (b c : Int) : (a * b - c).bmod a = (-c).bmod a := by
  simp [bmod_def]

@[simp] theorem add_neg_mul_bmod_self_right (a b : Int) (c : Nat) : (a + -(b * c)).bmod c = a.bmod c := by
  simp [bmod_def]

@[simp] theorem add_neg_mul_bmod_self_left (a : Int) (b : Nat) (c : Int) : (a + -(b * c)).bmod b = a.bmod b := by
  simp [bmod_def]

@[deprecated add_bmod_right (since := "2025-04-10")]
theorem bmod_add_cancel {x : Int} {n : Nat} : Int.bmod (x + n) n = Int.bmod x n :=
  add_bmod_right ..

@[deprecated add_mul_bmod_self_left (since := "2025-04-10")]
theorem bmod_add_mul_cancel (x : Int) (n : Nat) (k : Int) : Int.bmod (x + n * k) n = Int.bmod x n :=
  add_mul_bmod_self_left ..

@[deprecated sub_bmod_right (since := "2025-04-10")]
theorem bmod_sub_cancel (x : Int) (n : Nat) : Int.bmod (x - n) n = Int.bmod x n :=
  sub_bmod_right ..

@[deprecated sub_mul_bmod_self_left (since := "2025-04-10")]
theorem Int.bmod_sub_mul_cancel (x : Int) (n : Nat) (k : Int) : (x - n * k).bmod n = x.bmod n :=
  sub_mul_bmod_self_left ..

@[simp]
theorem emod_add_bmod (x : Int) (n : Nat) : Int.bmod (x % n + y) n = Int.bmod (x + y) n := by
  simp [Int.emod_def, Int.sub_eq_add_neg]
  rw [←Int.mul_neg, Int.add_right_comm,  Int.add_mul_bmod_self_left]

@[deprecated emod_add_bmod (since := "2025-04-11")]
theorem emod_add_bmod_congr (x : Int) (n : Nat) : Int.bmod (x % n + y) n = Int.bmod (x + y) n :=
  emod_add_bmod ..

@[simp]
theorem emod_sub_bmod (x : Int) (n : Nat) : Int.bmod (x % n - y) n = Int.bmod (x - y) n := by
  simp only [emod_def, Int.sub_eq_add_neg]
  rw [←Int.mul_neg, Int.add_right_comm,  Int.add_mul_bmod_self_left]

@[deprecated emod_sub_bmod (since := "2025-04-11")]
theorem emod_sub_bmod_congr (x : Int) (n : Nat) : Int.bmod (x % n - y) n = Int.bmod (x - y) n :=
  emod_sub_bmod ..

@[simp]
theorem sub_emod_bmod (x : Int) (n : Nat) : Int.bmod (x - y % n) n = Int.bmod (x - y) n := by
  simp only [emod_def]
  rw [Int.sub_eq_add_neg, Int.neg_sub, Int.sub_eq_add_neg, ← Int.add_assoc, Int.add_right_comm,
    Int.add_mul_bmod_self_left, Int.sub_eq_add_neg]

@[deprecated sub_emod_bmod (since := "2025-04-11")]
theorem sub_emod_bmod_congr (x : Int) (n : Nat) : Int.bmod (x - y % n) n = Int.bmod (x - y) n :=
  sub_emod_bmod ..

@[simp]
theorem emod_mul_bmod (x : Int) (n : Nat) : Int.bmod (x % n * y) n = Int.bmod (x * y) n := by
  simp [Int.emod_def, Int.sub_eq_add_neg]
  rw [←Int.mul_neg, Int.add_mul, Int.mul_assoc, Int.add_mul_bmod_self_left]

@[deprecated emod_mul_bmod (since := "2025-04-11")]
theorem emod_mul_bmod_congr (x : Int) (n : Nat) : Int.bmod (x % n * y) n = Int.bmod (x * y) n :=
  emod_mul_bmod ..

@[simp]
theorem bmod_add_bmod : Int.bmod (Int.bmod x n + y) n = Int.bmod (x + y) n := by
  have := (@add_mul_bmod_self_left (Int.bmod x n + y) n (bdiv x n)).symm
  rwa [Int.add_right_comm, bmod_add_bdiv] at this

@[deprecated bmod_add_bmod (since := "2025-04-11")]
theorem bmod_add_bmod_congr : Int.bmod (Int.bmod x n + y) n = Int.bmod (x + y) n :=
  bmod_add_bmod ..

@[simp]
theorem bmod_sub_bmod : Int.bmod (Int.bmod x n - y) n = Int.bmod (x - y) n :=
  @bmod_add_bmod x n (-y)

@[deprecated bmod_sub_bmod (since := "2025-04-11")]
theorem bmod_sub_bmod_congr : Int.bmod (Int.bmod x n - y) n = Int.bmod (x - y) n :=
  bmod_sub_bmod ..

theorem add_bmod_eq_add_bmod_right (i : Int)
    (H : bmod x n = bmod y n) : bmod (x + i) n = bmod (y + i) n := by
  rw [← bmod_add_bmod, ← @bmod_add_bmod y, H]

theorem bmod_add_cancel_right (i : Int) : bmod (x + i) n = bmod (y + i) n ↔ bmod x n = bmod y n :=
  ⟨fun H => by
    have := add_bmod_eq_add_bmod_right (-i) H
    rwa [Int.add_neg_cancel_right, Int.add_neg_cancel_right] at this,
  fun H => by rw [← bmod_add_bmod, H, bmod_add_bmod]⟩

theorem bmod_add_cancel_left (i : Int) : bmod (i + x) n = bmod (i + y) n ↔ bmod x n = bmod y n := by
  rw [Int.add_comm i, Int.add_comm i, bmod_add_cancel_right]

theorem add_bmod_eq_add_bmod_left (i : Int) (h : bmod x n = bmod y n) :
    bmod (i + x) n = bmod (i + y) n := by
  simpa [bmod_add_cancel_left]

@[simp] theorem add_bmod_bmod : Int.bmod (x + Int.bmod y n) n = Int.bmod (x + y) n := by
  rw [Int.add_comm x, Int.bmod_add_bmod, Int.add_comm y]

@[simp] theorem sub_bmod_bmod : Int.bmod (x - Int.bmod y n) n = Int.bmod (x - y) n := by
  apply (bmod_add_cancel_right (bmod y n)).mp
  rw [Int.sub_add_cancel, add_bmod_bmod, Int.sub_add_cancel]

@[simp]
theorem bmod_mul_bmod : Int.bmod (Int.bmod x n * y) n = Int.bmod (x * y) n := by
  rw [bmod_def x n]
  split
  next p =>
    simp
  next p =>
    rw [Int.sub_mul, Int.sub_eq_add_neg, ← Int.mul_neg, add_mul_bmod_self_left, emod_mul_bmod]

@[simp] theorem mul_bmod_bmod : Int.bmod (x * Int.bmod y n) n = Int.bmod (x * y) n := by
  rw [Int.mul_comm x, bmod_mul_bmod, Int.mul_comm x]

@[simp] theorem add_emod_bmod (x : Int) (n : Nat) : (y + x % n).bmod n = (y + x).bmod n := by
  rw [Int.add_comm, emod_add_bmod, Int.add_comm]

@[simp] theorem mul_emod_bmod (x : Int) (n : Nat) : (y * (x % n)).bmod n = (y * x).bmod n := by
  rw [Int.mul_comm, emod_mul_bmod, Int.mul_comm]

@[simp] theorem mul_bmod_left (a : Int) (b : Nat) : (a * b).bmod b = 0 := by
  simp [bmod_def]; omega

@[simp] theorem mul_bmod_right (a : Nat) (b : Int) : (a * b).bmod a = 0 := by
  simp [bmod_def]; omega

theorem mul_bmod (a b : Int) (n : Nat) : (a * b).bmod n = (a.bmod n * b.bmod n).bmod n := by
  simp

theorem add_bmod (a b : Int) (n : Nat) : (a + b).bmod n = (a.bmod n + b.bmod n).bmod n := by
  simp

theorem sub_bmod (a b : Int) (n : Nat) : (a - b).bmod n = (a.bmod n - b.bmod n).bmod n := by
  simp

@[simp] theorem bmod_bmod : bmod (bmod x m) m = bmod x m := by
  rw [bmod, bmod_emod, bmod]

@[simp] theorem zero_bmod : Int.bmod 0 m = 0 := by
  simp [bmod_def]; omega

@[simp] theorem bmod_zero : Int.bmod m 0 = m := by
  simp [bmod_def]

@[simp] theorem bmod_self {a : Nat} : Int.bmod a a = 0 := by
  simp [bmod_def]; omega

@[simp] theorem neg_bmod_self {a : Nat} : Int.bmod (-a) a = 0 := by
  simp [← Int.zero_sub]

theorem dvd_bmod_sub_self {x : Int} {m : Nat} : (m : Int) ∣ bmod x m - x := by
  dsimp [bmod]
  split
  · exact dvd_emod_sub_self
  · rw [Int.sub_sub, Int.add_comm, ← Int.sub_sub]
    exact Int.dvd_sub dvd_emod_sub_self (Int.dvd_refl _)

theorem dvd_self_sub_bmod {x : Int} {m : Nat} : (m : Int) ∣ x - bmod x m :=
  Int.dvd_neg.1 (by simpa only [Int.neg_sub] using dvd_bmod_sub_self)

theorem dvd_of_bmod_eq_zero {a : Nat} {b : Int} (h : b.bmod a = 0) : (a : Int) ∣ b := by
  simpa [h] using dvd_bmod_sub_self (x := b) (m := a)

theorem bmod_eq_zero_of_dvd : {a : Nat} → {b : Int} → (h : (a : Int) ∣ b) → b.bmod a = 0
  | _, _, ⟨_, rfl⟩ => by simp

theorem dvd_iff_bmod_eq_zero {a : Nat} {b : Int} : (a : Int) ∣ b ↔ b.bmod a = 0 :=
  ⟨bmod_eq_zero_of_dvd, dvd_of_bmod_eq_zero⟩

theorem divExact_eq_bdiv {a : Int} {b : Nat} (h : (b : Int) ∣ a) : a.divExact b h = a.bdiv b := by
  have := bdiv_add_bmod a b
  rw [bmod_eq_zero_of_dvd h, Int.add_zero] at this
  rw [divExact_eq_ediv]
  conv => lhs; rw [← this]
  by_cases h' : (b : Int) = 0
  · cases h'
    simp_all
  · rw [mul_ediv_cancel_left _ h']

theorem le_bmod {x : Int} {m : Nat} (h : 0 < m) : - (m/2) ≤ Int.bmod x m := by
  dsimp [bmod]
  have v : (m : Int) % 2 = 0 ∨ (m : Int) % 2 = 1 := emod_two_eq _
  split <;> rename_i w
  · refine Int.le_trans ?_ (Int.emod_nonneg _ ?_)
    · exact Int.neg_nonpos_of_nonneg (Int.ediv_nonneg (natCast_nonneg _) (by decide))
    · exact Int.ne_of_gt (natCast_pos.mpr h)
  · simp [Int.not_lt] at w
    refine Int.le_trans ?_ (Int.sub_le_sub_right w _)
    rw [← ediv_add_emod m 2]
    generalize (m : Int) / 2 = q
    generalize h : (m : Int) % 2 = r at *
    rcases v with rfl | rfl
    · rw [Int.add_zero, Int.mul_ediv_cancel_left, Int.add_ediv_of_dvd_left,
        Int.mul_ediv_cancel_left, show (1 / 2 : Int) = 0 by decide, Int.add_zero,
        Int.neg_eq_neg_one_mul]
      conv => rhs; congr; rw [← Int.one_mul q]
      rw [← Int.sub_mul, show (1 - 2 : Int) = -1 by decide]
      apply Int.le_refl
      all_goals try decide
      all_goals apply Int.dvd_mul_right
    · rw [Int.add_ediv_of_dvd_left, Int.mul_ediv_cancel_left,
        show (1 / 2 : Int) = 0 by decide, Int.add_assoc, Int.add_ediv_of_dvd_left,
        Int.mul_ediv_cancel_left, show ((1 + 1) / 2 : Int) = 1 by decide, ← Int.sub_sub,
        Int.sub_eq_add_neg, Int.sub_eq_add_neg, Int.add_right_comm, Int.add_assoc q,
        show (1 + -1 : Int) = 0 by decide, Int.add_zero, ← Int.neg_mul]
      rw [Int.neg_eq_neg_one_mul]
      conv => rhs; congr; rw [← Int.one_mul q]
      rw [← Int.add_mul, show (1 + -2 : Int) = -1 by decide]
      apply Int.le_refl
      all_goals try decide
      all_goals try apply Int.dvd_mul_right

theorem bmod_lt {x : Int} {m : Nat} (h : 0 < m) : bmod x m < (m + 1) / 2 := by
  dsimp [bmod]
  split
  · assumption
  · apply Int.lt_of_lt_of_le
    · change _ < 0
      have : x % m < m := emod_lt_of_pos x (natCast_pos.mpr h)
      exact Int.sub_neg_of_lt this
    · exact Int.le.intro_sub _ rfl

theorem bmod_eq_iff {a : Int} {b : Nat} {c : Int} (hb : 0 < b) :
    a.bmod b = c ↔ -(b / 2) ≤ c ∧ c < (b + 1) / 2 ∧ (b : Int) ∣ (c - a) := by
  refine ⟨?_, ?_⟩
  · rintro rfl
    exact ⟨le_bmod hb, bmod_lt hb, dvd_bmod_sub_self⟩
  · rintro ⟨h₁, h₂, h₃⟩
    rw [← Int.sub_eq_zero]
    have := dvd_bmod_sub_self (x := a) (m := b)
    have hdvd := Int.dvd_sub this h₃
    rw [(by omega : a.bmod b - a - (c - a) = a.bmod b - c)] at hdvd
    apply eq_zero_of_dvd_of_natAbs_lt_natAbs hdvd
    have := le_bmod (x := a) (m := b) hb
    have := bmod_lt (x := a) (m := b) hb
    omega

theorem bmod_eq_emod_of_lt {x : Int} {m : Nat} (hx : x % m < (m + 1) / 2) : bmod x m = x % m := by
  simp [bmod, hx]

theorem bmod_eq_neg {n : Nat} {m : Int} (hm : 0 ≤ m) (hn : n = 2 * m) : m.bmod n = -m := by
  by_cases h : m = 0
  · subst h; simp
  · rw [Int.bmod_def, hn, if_neg]
    · rw [Int.emod_eq_of_lt hm] <;> omega
    · simp only [Int.not_lt]
      rw [Int.emod_eq_of_lt hm] <;> omega

theorem bmod_le {x : Int} {m : Nat} (h : 0 < m) : bmod x m ≤ (m - 1) / 2 := by
  refine lt_add_one_iff.mp ?_
  calc
    bmod x m < (m + 1) / 2  := bmod_lt h
    _ = ((m + 1 - 2) + 2)/2 := by simp
    _ = (m - 1) / 2 + 1     := by
      rw [add_ediv_of_dvd_right]
      · simp +decide only [Int.ediv_self]
        congr 2
        rw [Int.add_sub_assoc, ← Int.sub_neg]
        congr
      · trivial

theorem bmod_natAbs_add_one (x : Int) (w : x ≠ -1) : x.bmod (x.natAbs + 1) = -x.sign := by
  rw [bmod_eq_iff (by omega)]
  obtain (hx|rfl|hx) := Int.lt_trichotomy x 0
  · rw [sign_eq_neg_one_iff_neg.2 hx]
    exact ⟨by omega, by omega, ⟨1, by omega⟩⟩
  · simp
  · rw [sign_eq_one_iff_pos.2 hx]
    exact ⟨by omega, by omega, ⟨-1, by omega⟩⟩

@[deprecated bmod_natAbs_add_one (since := "2025-04-04")]
abbrev bmod_natAbs_plus_one := @bmod_natAbs_add_one

theorem bmod_self_add_one {x : Nat} : (x : Int).bmod (x + 1) = if x = 0 then 0 else -1 := by
  have := bmod_natAbs_add_one x (by omega)
  simp only [natAbs_natCast] at this
  rw [this]
  split <;> simp_all <;> omega

theorem one_bmod_two : Int.bmod 1 2 = -1 := by simp

theorem one_bmod {b : Nat} (h : 3 ≤ b) : Int.bmod 1 b = 1 := by
  have hb : 1 % (b : Int) = 1 := by rw [one_emod]; omega
  rw [bmod_pos _ _ (by omega), hb]

theorem bmod_two_eq (x : Int) : x.bmod 2 = -1 ∨ x.bmod 2 = 0 := by
  have := le_bmod (x := x) (m := 2) (by omega)
  have := bmod_lt (x := x) (m := 2) (by omega)
  omega

theorem bmod_sub_cancel_right (i : Int) : bmod (x - i) n = bmod (y - i) n ↔ bmod x n = bmod y n := by
  simp only [Int.sub_eq_add_neg, bmod_add_cancel_right]

theorem bmod_eq_bmod_iff_bmod_sub_eq_zero {m : Int} {n : Nat} {k : Int} : m.bmod n = k.bmod n ↔ (m - k).bmod n = 0 :=
  (bmod_sub_cancel_right k).symm.trans <| by simp [Int.sub_self]

theorem bmod_sub_cancel_left (i : Int) : bmod (i - x) n = bmod (i - y) n ↔ bmod x n = bmod y n := by
  simp only [bmod_eq_bmod_iff_bmod_sub_eq_zero, ← dvd_iff_bmod_eq_zero,
    (by omega : i - x - (i - y) = -(x - y)), Int.dvd_neg]

theorem mod_bmod_mul_of_pos {a : Nat} (b : Int) (c : Nat) (h : 0 < a) (hce : 2 ∣ c) :
    (a * b).bmod (a * c) = a * (b.bmod c) := by
  refine (Nat.eq_zero_or_pos c).elim (by rintro rfl; simp) (fun hc => ?_)
  rw [bmod_eq_iff (Nat.mul_pos h hc)]
  refine ⟨?_, ?_, ?_⟩
  · refine Int.le_trans ?_ (Int.mul_le_mul_of_nonneg_left (le_bmod hc) (by omega : 0 ≤ (a : Int)))
    simp only [Int.natCast_mul, Int.mul_neg, Int.neg_le_neg_iff]
    rw [Int.le_ediv_iff_mul_le (by omega), Int.mul_assoc]
    exact Int.mul_le_mul_of_nonneg_left (by omega) (by omega)
  · refine Int.lt_of_lt_of_le (Int.mul_lt_mul_of_pos_left (bmod_lt hc) (by omega)) ?_
    rw [Int.natCast_mul, Int.le_ediv_iff_mul_le (by omega)]
    obtain ⟨t, rfl⟩ := hce
    simp only [Int.natCast_mul, cast_ofNat_Int]
    rw [mul_add_ediv_left _ _ (by omega), ediv_eq_zero_of_lt (by omega) (by omega),
      Int.add_zero, Int.mul_comm 2, Int.mul_assoc]
    exact le.intro 1 rfl
  · rw [Int.natCast_mul, ← Int.mul_sub, Int.mul_dvd_mul_iff_left (by omega)]
    exact dvd_bmod_sub_self

@[simp]
theorem bmod_neg_bmod : bmod (-(bmod x n)) n = bmod (-x) n := by
  apply (bmod_add_cancel_right x).mp
  rw [Int.add_left_neg, ← add_bmod_bmod, Int.add_left_neg]

theorem neg_bmod {a : Int} {b : Nat} :
    (-a).bmod b = if (b : Int) ∣ 2 * a then a.bmod b else -(a.bmod b) := by
  refine (Nat.eq_zero_or_pos b).elim (by rintro rfl; split <;> simp_all <;> omega) (fun hb => ?_)
  split <;> rename_i h
  · rw [bmod_eq_bmod_iff_bmod_sub_eq_zero, ← dvd_iff_bmod_eq_zero]
    simpa [(by omega : -a - a = -2 * a), Int.neg_mul] using h
  · refine (bmod_eq_iff hb).2 ⟨?_, ?_, ?_⟩
    · simp only [Int.neg_le_neg_iff]
      have := bmod_le (x := a) hb
      omega
    · apply Int.neg_lt_of_neg_lt
      rw [bmod_def]
      split <;> rename_i h'
      · exact Int.lt_of_lt_of_le (by omega) (Int.emod_nonneg _ (by omega))
      · simp only [Int.not_lt] at h'
        apply Int.lt_sub_left_of_add_lt
        obtain ⟨c, (rfl|rfl)⟩ : ∃ c, b = 2 * c ∨ b = 2 * c + 1 := ⟨b / 2, by omega⟩
        · simp only [Int.natCast_mul, cast_ofNat_Int]
          rw [Int.mul_add_ediv_left _ _ (by omega), Int.ediv_eq_zero_of_lt (by omega) (by omega)]
          simp only [Int.add_zero, ← Int.sub_eq_add_neg]
          rw [(by omega : ∀ (i : Int), 2 * i - i = i)]
          refine Decidable.by_contra  (fun hc => h ?_)
          simp only [gt_iff_lt, Nat.zero_lt_succ, Nat.mul_pos_iff_of_pos_left, Int.natCast_mul,
            cast_ofNat_Int, Int.not_lt] at *
          rw [Int.mul_dvd_mul_iff_left (by omega)]
          have := ediv_add_emod a (2 * c)
          rw [(by omega : a % (2 * c) = c)] at this
          rw [← this]
          apply Int.dvd_add _ (by simp)
          rw [Int.mul_comm 2, Int.mul_assoc]
          apply Int.dvd_mul_right
        · omega
    · simp only [Int.sub_neg, Int.add_comm, ← Int.sub_eq_add_neg]
      rw [dvd_iff_bmod_eq_zero]
      simp

-- There seems to be no good statement for `natAbs_bmod`.

@[simp] theorem neg_mul_bmod_left (a : Int) (b : Nat) : (-(a * b)).bmod b = 0 := by
  simp [← Int.neg_mul]

@[simp] theorem neg_mul_bmod_right (a : Nat) (b : Int) : (-(a * b)).bmod a = 0 := by
  simp [← Int.mul_neg]

@[simp] theorem add_neg_bmod_self (a : Int) (b : Nat) : (a + -b).bmod b = a.bmod b := by
  simp [← Int.sub_eq_add_neg]

@[simp] theorem neg_add_bmod_self (a : Nat) (b : Int) : (-a + b).bmod a = b.bmod a := by
  simp [Int.add_comm]

theorem dvd_self_sub_of_bmod_eq {a : Int} {b : Nat} {c : Int} (h : a.bmod b = c) :
    (b : Int) ∣ a - c :=
  h ▸ dvd_self_sub_bmod

theorem dvd_sub_self_of_bmod_eq {a : Int} {b : Nat} {c : Int} (h : a.bmod b = c) :
    (b : Int) ∣ c - a :=
  h ▸ dvd_bmod_sub_self

theorem bmod_neg_iff {m : Nat} {x : Int} (h2 : -m ≤ x) (h1 : x < m) :
    (x.bmod m) < 0 ↔ (-(m / 2) ≤ x ∧ x < 0) ∨ ((m + 1) / 2 ≤ x) := by
  simp only [Int.bmod_def]
  by_cases xpos : 0 ≤ x
  · rw [Int.emod_eq_of_lt xpos (by omega)]; omega
  · rw [(Int.add_emod_right ..).symm, Int.emod_eq_of_lt (by omega) (by omega)]; omega

theorem bmod_eq_of_le {n : Int} {m : Nat} (hn' : -(m / 2) ≤ n) (hn : n < (m + 1) / 2) :
    n.bmod m = n :=
  (Nat.eq_zero_or_pos m).elim (by rintro rfl; simp) (fun hm => by simp_all [bmod_eq_iff])

@[deprecated bmod_eq_of_le (since := "2025-04-11")]
theorem bmod_eq_self_of_le {n : Int} {m : Nat} (hn' : -(m / 2) ≤ n) (hn : n < (m + 1) / 2) :
    n.bmod m = n :=
  bmod_eq_of_le hn' hn

theorem bmod_bmod_of_dvd {a : Int} {n m : Nat} (hnm : n ∣ m) :
    (a.bmod m).bmod n = a.bmod n := by
  rw [← Int.sub_eq_iff_eq_add.2 (bmod_add_bdiv a m).symm]
  obtain ⟨k, rfl⟩ := hnm
  simp [Int.mul_assoc]

theorem bmod_eq_of_le_mul_two {x : Int} {y : Nat} (hle : -y ≤ x * 2) (hlt : x * 2 < y) :
    x.bmod y = x := by
  apply bmod_eq_of_le (by omega) (by omega)

@[deprecated bmod_eq_of_le_mul_two (since := "2025-04-11")]
theorem bmod_eq_self_of_le_mul_two {x : Int} {y : Nat} (hle : -y ≤ x * 2) (hlt : x * 2 < y) :
    x.bmod y = x :=
  bmod_eq_of_le_mul_two hle hlt

/- ### ediv -/

theorem ediv_lt_self_of_pos_of_ne_one {x y : Int} (hx : 0 < x) (hy : y ≠ 1) :
    x / y < x := by
  by_cases hy' : 1 < y
  · obtain ⟨xn, rfl⟩ := Int.eq_ofNat_of_zero_le (a := x) (by omega)
    obtain ⟨yn, rfl⟩ := Int.eq_ofNat_of_zero_le (a := y) (by omega)
    rw [← Int.natCast_ediv]
    norm_cast
    apply Nat.div_lt_self (by omega) (by omega)
  · have := @Int.ediv_nonpos_of_nonneg_of_nonpos x y (by omega) (by omega)
    omega

theorem ediv_nonneg_of_nonneg_of_nonneg {x y : Int} (hx : 0 ≤ x) (hy : 0 ≤ y) :
    0 ≤ x / y := by
  obtain ⟨xn, rfl⟩ := Int.eq_ofNat_of_zero_le (a := x) (by omega)
  obtain ⟨yn, rfl⟩ := Int.eq_ofNat_of_zero_le (a := y) (by omega)
  rw [← Int.natCast_ediv]
  exact Int.ofNat_zero_le (xn / yn)

/--  When both x and y are negative we need stricter bounds on x and y
  to establish the upper bound of x/y, i.e., x / y < x.natAbs.
  In particular, consider the following counter examples:
  · (-1) / (-2) = 1 and ¬ 1 < (-1).natAbs
    (note that Int.neg_one_ediv already handles `ediv` where the numerator is -1)
  · (-2) / (-1) = 2 and ¬ 1 < (-2).natAbs
  To exclude these cases, we enforce stricter bounds on the values of x and y.
-/
theorem ediv_lt_natAbs_self_of_lt_neg_one_of_lt_neg_one {x y : Int} (hx : x < -1) (hy : y < -1) :
    x / y < x.natAbs := by
  obtain ⟨xn, rfl⟩ := Int.eq_negSucc_of_lt_zero (a := x) (by omega)
  obtain ⟨yn, rfl⟩ := Int.eq_negSucc_of_lt_zero (a := y) (by omega)
  simp only [negSucc_ediv_negSucc, Int.natCast_add, natCast_ediv, cast_ofNat_Int, natAbs_negSucc,
    Nat.succ_eq_add_one, Int.add_lt_add_iff_right]
  rw_mod_cast [Nat.div_lt_iff_lt_mul (x := xn) (k := yn + 1) (y := xn) (by omega),
    show (xn < xn * (yn + 1)) = (1 * xn < (yn + 1) * xn) by rw [Nat.one_mul, Nat.mul_comm]]
  apply Nat.mul_lt_mul_of_lt_of_le (a := 1) (b := xn) (c := yn + 1) (d := xn) (by omega) (by omega) (by omega)

theorem self_le_ediv_of_nonpos_of_nonneg {x y : Int} (hx : x ≤ 0) (hy : 0 ≤ y) :
    x ≤ x / y := by
  by_cases hx' : x = 0
  · simp [hx', zero_ediv]
  · by_cases hy : y = 0
    · simp [hy]; omega
<<<<<<< HEAD
    · rw [Int.le_ediv_iff_mul_le (c := y) (a := x) (b := x) (by omega),
          show (x * y ≤ x) = (x * y ≤ x * 1) by rw [Int.mul_one]]
=======
    · simp only [Int.le_ediv_iff_mul_le (c := y) (a := x) (b := x) (by omega),
        show (x * y ≤ x) = (x * y ≤ x * 1) by rw [Int.mul_one], Int.mul_one]
>>>>>>> 0eaa146d
      apply Int.mul_le_mul_of_nonpos_left (a := x) (b := y) (c  := (1 : Int)) (by omega) (by omega)

theorem neg_self_le_ediv_of_nonneg_of_nonpos (x y : Int) (hx : 0 ≤ x) (hy : y ≤ 0) :
    -x ≤ x / y := by
  by_cases hy' : y = 0
  · simp [hy']; omega
  · obtain ⟨xn, rfl⟩ := Int.eq_ofNat_of_zero_le (a := x) (by omega)
    obtain ⟨yn, rfl⟩ := Int.eq_negSucc_of_lt_zero (a := y) (by omega)
    rw [show xn = ofNat xn by norm_cast, Int.ofNat_ediv_negSucc (a := xn)]
    simp only [ofNat_eq_coe, natCast_ediv, Int.natCast_add, cast_ofNat_Int, Int.neg_le_neg_iff]
    norm_cast
    apply Nat.le_trans (m := xn) (by exact Nat.div_le_self xn (yn + 1)) (by omega)

/-! Helper theorems for `dvd` simproc -/

protected theorem dvd_eq_true_of_mod_eq_zero {a b : Int} (h : b % a == 0) : (a ∣ b) = True := by
  simp [Int.dvd_of_emod_eq_zero, eq_of_beq h]

protected theorem dvd_eq_false_of_mod_ne_zero {a b : Int} (h : b % a != 0) : (a ∣ b) = False := by
  simp [eq_of_beq] at h
  simp [Int.dvd_iff_emod_eq_zero, h]

end Int<|MERGE_RESOLUTION|>--- conflicted
+++ resolved
@@ -2987,13 +2987,8 @@
   · simp [hx', zero_ediv]
   · by_cases hy : y = 0
     · simp [hy]; omega
-<<<<<<< HEAD
-    · rw [Int.le_ediv_iff_mul_le (c := y) (a := x) (b := x) (by omega),
-          show (x * y ≤ x) = (x * y ≤ x * 1) by rw [Int.mul_one]]
-=======
     · simp only [Int.le_ediv_iff_mul_le (c := y) (a := x) (b := x) (by omega),
         show (x * y ≤ x) = (x * y ≤ x * 1) by rw [Int.mul_one], Int.mul_one]
->>>>>>> 0eaa146d
       apply Int.mul_le_mul_of_nonpos_left (a := x) (b := y) (c  := (1 : Int)) (by omega) (by omega)
 
 theorem neg_self_le_ediv_of_nonneg_of_nonpos (x y : Int) (hx : 0 ≤ x) (hy : y ≤ 0) :

/-
Copyright (c) 2016 Jeremy Avigad. All rights reserved.
Released under Apache 2.0 license as described in the file LICENSE.
Authors: Jeremy Avigad, Mario Carneiro
-/

prelude
import Init.Data.Int.DivMod.Bootstrap
import Init.Data.Nat.Lemmas
import Init.Data.Nat.Div.Lemmas
import Init.Data.Int.Order
import Init.Data.Int.Lemmas
import Init.Data.Nat.Dvd
import Init.RCases

/-!
# Further lemmas about integer division, now that `omega` is available.
-/

open Nat (succ)

namespace Int

protected theorem exists_add_of_le {a b : Int} (h : a ≤ b) : ∃ (c : Nat), b = a + c :=
  ⟨(b - a).toNat, by omega⟩

/-! ### dvd  -/

theorem dvd_antisymm {a b : Int} (H1 : 0 ≤ a) (H2 : 0 ≤ b) : a ∣ b → b ∣ a → a = b := by
  rw [← natAbs_of_nonneg H1, ← natAbs_of_nonneg H2]
  rw [ofNat_dvd, ofNat_dvd, ofNat_inj]
  apply Nat.dvd_antisymm

protected theorem dvd_add : ∀ {a b c : Int}, a ∣ b → a ∣ c → a ∣ b + c
  | _, _, _, ⟨d, rfl⟩, ⟨e, rfl⟩ => ⟨d + e, by rw [Int.mul_add]⟩

protected theorem dvd_sub : ∀ {a b c : Int}, a ∣ b → a ∣ c → a ∣ b - c
  | _, _, _, ⟨d, rfl⟩, ⟨e, rfl⟩ => ⟨d - e, by rw [Int.mul_sub]⟩

protected theorem dvd_add_left {a b c : Int} (H : a ∣ c) : a ∣ b + c ↔ a ∣ b :=
  ⟨fun h => by have := Int.dvd_sub h H; rwa [Int.add_sub_cancel] at this, (Int.dvd_add · H)⟩

protected theorem dvd_add_right {a b c : Int} (H : a ∣ b) : a ∣ b + c ↔ a ∣ c := by
  rw [Int.add_comm, Int.dvd_add_left H]

@[simp] protected theorem dvd_add_mul_self {a b c : Int} : a ∣ b + c * a ↔ a ∣ b := by
  rw [Int.dvd_add_left (Int.dvd_mul_left c a)]

@[simp] protected theorem dvd_add_self_mul {a b c : Int} : a ∣ b + a * c ↔ a ∣ b := by
  rw [Int.mul_comm, Int.dvd_add_mul_self]

@[simp] protected theorem dvd_mul_self_add {a b c : Int} : a ∣ b * a + c ↔ a ∣ c := by
  rw [Int.add_comm, Int.dvd_add_mul_self]

@[simp] protected theorem dvd_self_mul_add {a b c : Int} : a ∣ a * b + c ↔ a ∣ c := by
  rw [Int.mul_comm, Int.dvd_mul_self_add]
protected theorem dvd_iff_dvd_of_dvd_sub {a b c : Int} (H : a ∣ b - c) : a ∣ b ↔ a ∣ c :=
  ⟨fun h => Int.sub_sub_self b c ▸ Int.dvd_sub h H,
   fun h => Int.sub_add_cancel b c ▸ Int.dvd_add H h⟩

protected theorem dvd_iff_dvd_of_dvd_add {a b c : Int} (H : a ∣ b + c) : a ∣ b ↔ a ∣ c := by
  rw [← Int.sub_neg] at H; rw [Int.dvd_iff_dvd_of_dvd_sub H, Int.dvd_neg]

theorem le_of_dvd {a b : Int} (bpos : 0 < b) (H : a ∣ b) : a ≤ b :=
  match a, b, eq_succ_of_zero_lt bpos, H with
  | ofNat _, _, ⟨n, rfl⟩, H => ofNat_le.2 <| Nat.le_of_dvd n.succ_pos <| ofNat_dvd.1 H
  | -[_+1], _, ⟨_, rfl⟩, _ => Int.le_trans (Int.le_of_lt <| negSucc_lt_zero _) (ofNat_zero_le _)

theorem natAbs_dvd {a b : Int} : (a.natAbs : Int) ∣ b ↔ a ∣ b :=
  match natAbs_eq a with
  | .inl e => by rw [← e]
  | .inr e => by rw [← Int.neg_dvd, ← e]

theorem dvd_natAbs {a b : Int} : a ∣ b.natAbs ↔ a ∣ b :=
  match natAbs_eq b with
  | .inl e => by rw [← e]
  | .inr e => by rw [← Int.dvd_neg, ← e]

theorem natAbs_dvd_self {a : Int} : (a.natAbs : Int) ∣ a := by
  rw [Int.natAbs_dvd]
  exact Int.dvd_refl a

theorem dvd_natAbs_self {a : Int} : a ∣ (a.natAbs : Int) := by
  rw [Int.dvd_natAbs]
  exact Int.dvd_refl a

theorem ofNat_dvd_right {n : Nat} {z : Int} : z ∣ (↑n : Int) ↔ z.natAbs ∣ n := by
  rw [← natAbs_dvd_natAbs, natAbs_ofNat]

@[simp] theorem negSucc_dvd {a : Nat} {b : Int} : -[a+1] ∣ b ↔ ((a + 1 : Nat) : Int) ∣ b := by
  rw [← natAbs_dvd]
  norm_cast

@[simp] theorem dvd_negSucc {a : Int} {b : Nat} : a ∣ -[b+1] ↔ a ∣ ((b + 1 : Nat) : Int) := by
  rw [← dvd_natAbs]
  norm_cast

theorem eq_one_of_dvd_one {a : Int} (H : 0 ≤ a) (H' : a ∣ 1) : a = 1 :=
  match a, eq_ofNat_of_zero_le H, H' with
  | _, ⟨_, rfl⟩, H' => congrArg ofNat <| Nat.eq_one_of_dvd_one <| ofNat_dvd.1 H'

theorem eq_one_of_mul_eq_one_right {a b : Int} (H : 0 ≤ a) (H' : a * b = 1) : a = 1 :=
  eq_one_of_dvd_one H ⟨b, H'.symm⟩

theorem eq_one_of_mul_eq_one_left {a b : Int} (H : 0 ≤ b) (H' : a * b = 1) : b = 1 :=
  eq_one_of_mul_eq_one_right (b := a) H <| by rw [Int.mul_comm, H']

instance decidableDvd : DecidableRel (α := Int) (· ∣ ·) := fun _ _ =>
  decidable_of_decidable_of_iff (dvd_iff_emod_eq_zero ..).symm

protected theorem mul_dvd_mul_iff_left {a b c : Int} (h : a ≠ 0) : (a * b) ∣ (a * c) ↔ b ∣ c :=
  ⟨by rintro ⟨d, h'⟩; exact ⟨d, by rw [Int.mul_assoc] at h'; exact (mul_eq_mul_left_iff h).mp h'⟩,
    by rintro ⟨d, rfl⟩; exact ⟨d, by simp [Int.mul_assoc]⟩⟩

protected theorem mul_dvd_mul_iff_right {a b c : Int} (h : a ≠ 0) : (b * a) ∣ (c * a) ↔ b ∣ c := by
  rw [Int.mul_comm b a, Int.mul_comm c a]
  exact Int.mul_dvd_mul_iff_left h

/-! ### *div zero  -/

@[simp] protected theorem zero_tdiv : ∀ b : Int, tdiv 0 b = 0
  | ofNat _ => show ofNat _ = _ by simp
  | -[_+1] => show -ofNat _ = _ by simp

unseal Nat.div in
@[simp] protected theorem tdiv_zero : ∀ a : Int, tdiv a 0 = 0
  | ofNat _ => show ofNat _ = _ by simp
  | -[_+1] => rfl

@[simp] theorem zero_fdiv (b : Int) : fdiv 0 b = 0 := by cases b <;> rfl

unseal Nat.div in
@[simp] protected theorem fdiv_zero : ∀ a : Int, fdiv a 0 = 0
  | 0      => rfl
  | succ _ => rfl
  | -[_+1] => rfl

/-! ### preliminaries for div equivalences -/

theorem negSucc_emod_ofNat_succ_eq_zero_iff {a b : Nat} :
    -[a+1] % (b + 1 : Int) = 0 ↔ (a + 1) % (b + 1) = 0 := by
  rw [← Int.natCast_one, ← Int.natCast_add]
  change Int.emod _ _ = 0 ↔ _
  rw [emod, natAbs_ofNat]
  simp only [Nat.succ_eq_add_one, subNat_eq_zero_iff, Nat.add_right_cancel_iff]
  rw [eq_comm]
  apply Nat.succ_mod_succ_eq_zero_iff.symm

theorem negSucc_emod_negSucc_eq_zero_iff {a b : Nat} :
    -[a+1] % -[b+1] = 0 ↔ (a + 1) % (b + 1) = 0 := by
  change Int.emod _ _ = 0 ↔ _
  rw [emod, natAbs_negSucc]
  simp only [Nat.succ_eq_add_one, subNat_eq_zero_iff, Nat.add_right_cancel_iff]
  rw [eq_comm]
  apply Nat.succ_mod_succ_eq_zero_iff.symm

/-! ### div equivalences  -/

theorem tdiv_eq_ediv_of_nonneg : ∀ {a b : Int}, 0 ≤ a → a.tdiv b = a / b
  | 0, _, _
  | _, 0, _ => by simp
  | succ _, succ _, _ => rfl
  | succ _, -[_+1], _ => rfl

theorem tdiv_eq_ediv {a b : Int} :
    a.tdiv b = a / b + if 0 ≤ a ∨ b ∣ a then 0 else sign b := by
  simp only [dvd_iff_emod_eq_zero]
  match a, b with
  | ofNat a, ofNat b => simp [tdiv_eq_ediv_of_nonneg]
  | ofNat a, -[b+1] => simp [tdiv_eq_ediv_of_nonneg]
  | -[a+1], 0 => simp
  | -[a+1], ofNat (succ b) =>
<<<<<<< HEAD
    simp only [tdiv, Nat.succ_eq_add_one, ofNat_eq_coe, Int.natCast_add, Nat.cast_ofNat_Int,
=======
    simp only [tdiv, Nat.succ_eq_add_one, ofNat_eq_coe, natCast_add, cast_ofNat_Int,
>>>>>>> 3a308324
      negSucc_not_nonneg, sign_of_add_one]
    simp only [negSucc_emod_ofNat_succ_eq_zero_iff]
    norm_cast
    simp only [subNat_eq_zero_iff, Nat.succ_eq_add_one, sign_negSucc, Int.sub_neg, false_or]
    split <;> rename_i h
    · rw [Int.add_zero, neg_ofNat_eq_negSucc_iff]
      exact Nat.succ_div_of_mod_eq_zero h
    · rw [neg_ofNat_eq_negSucc_add_one_iff]
      exact Nat.succ_div_of_mod_ne_zero h
  | -[a+1], -[b+1] =>
    simp only [tdiv, ofNat_eq_coe, negSucc_not_nonneg, false_or, sign_negSucc]
    norm_cast
    simp only [negSucc_ediv_negSucc]
    rw [Int.natCast_add, Int.natCast_one]
    simp only [negSucc_emod_negSucc_eq_zero_iff]
    split <;> rename_i h
    · norm_cast
      exact Nat.succ_div_of_mod_eq_zero h
    · rw [Int.add_neg_eq_sub, Int.add_sub_cancel]
      norm_cast
      exact Nat.succ_div_of_mod_ne_zero h

theorem ediv_eq_tdiv {a b : Int} :
    a / b = a.tdiv b - if 0 ≤ a ∨ b ∣ a then 0 else sign b := by
  simp [tdiv_eq_ediv]

theorem fdiv_eq_ediv_of_nonneg : ∀ (a : Int) {b : Int}, 0 ≤ b → fdiv a b = a / b
  | 0, _, _ | -[_+1], 0, _ => by simp
  | succ _, ofNat _, _ | -[_+1], succ _, _ => rfl

theorem fdiv_eq_ediv {a b : Int} :
    a.fdiv b = a / b - if 0 ≤ b ∨ b ∣ a then 0 else 1 := by
  match a, b with
  | ofNat a, ofNat b => simp [fdiv_eq_ediv_of_nonneg]
  | -[a+1], ofNat b => simp [fdiv_eq_ediv_of_nonneg]
  | 0, -[b+1] => simp
  | ofNat (a + 1), -[b+1] =>
    simp only [fdiv, ofNat_ediv_negSucc, negSucc_not_nonneg, negSucc_dvd, false_or]
    simp only [ofNat_eq_coe, ofNat_dvd]
    norm_cast
    rw [Nat.succ_div, negSucc_eq]
    split <;> rename_i h
    · simp
    · simp [Int.neg_add]
      norm_cast
  | -[a+1], -[b+1] =>
    simp only [fdiv, ofNat_eq_coe, negSucc_ediv_negSucc, negSucc_not_nonneg, dvd_negSucc, negSucc_dvd,
      false_or]
    norm_cast
    rw [Int.natCast_add, Int.natCast_one, Nat.succ_div]
    split <;> simp

theorem ediv_eq_fdiv {a b : Int} :
    a / b = a.fdiv b + if 0 ≤ b ∨ b ∣ a then 0 else 1 := by
  simp [fdiv_eq_ediv]

theorem fdiv_eq_tdiv_of_nonneg {a b : Int} (Ha : 0 ≤ a) (Hb : 0 ≤ b) : fdiv a b = tdiv a b :=
  tdiv_eq_ediv_of_nonneg Ha ▸ fdiv_eq_ediv_of_nonneg _ Hb

theorem fdiv_eq_tdiv {a b : Int} :
    a.fdiv b = a.tdiv b -
      if b ∣ a then 0
      else
        if 0 ≤ a then
          if 0 ≤ b then 0
          else 1
        else
          if 0 ≤ b then b.sign
          else 1 + b.sign := by
  rw [fdiv_eq_ediv, tdiv_eq_ediv]
  by_cases h : b ∣ a <;> simp [h] <;> omega

theorem tdiv_eq_fdiv {a b : Int} :
    a.tdiv b = a.fdiv b +
      if b ∣ a then 0
      else
        if 0 ≤ a then
          if 0 ≤ b then 0
          else 1
        else
          if 0 ≤ b then b.sign
          else 1 + b.sign := by
  rw [fdiv_eq_tdiv]
  omega

theorem tdiv_eq_ediv_of_dvd {a b : Int} (h : b ∣ a) : a.tdiv b = a / b := by
  simp [tdiv_eq_ediv, h]

theorem fdiv_eq_ediv_of_dvd {a b : Int} (h : b ∣ a) : a.fdiv b = a / b := by
  simp [fdiv_eq_ediv, h]

/-! ### mod zero -/

@[simp] theorem zero_tmod (b : Int) : tmod 0 b = 0 := by cases b <;> simp [tmod]

@[simp] theorem tmod_zero : ∀ a : Int, tmod a 0 = a
  | ofNat _ => congrArg ofNat <| Nat.mod_zero _
  | -[_+1] => congrArg (fun n => -ofNat n) <| Nat.mod_zero _

@[simp] theorem zero_fmod (b : Int) : fmod 0 b = 0 := by cases b <;> rfl

@[simp] theorem fmod_zero : ∀ a : Int, fmod a 0 = a
  | 0 => rfl
  | succ _ => congrArg ofNat <| Nat.mod_zero _
  | -[_+1]  => congrArg negSucc <| Nat.mod_zero _

/-! ### mod definitions -/

theorem tmod_add_tdiv : ∀ a b : Int, tmod a b + b * (a.tdiv b) = a
  | ofNat _, ofNat _ => congrArg ofNat (Nat.mod_add_div ..)
  | ofNat m, -[n+1] => by
    show (m % succ n + -↑(succ n) * -↑(m / succ n) : Int) = m
    rw [Int.neg_mul_neg]; exact congrArg ofNat (Nat.mod_add_div ..)
  | -[m+1], 0 => by
    show -(↑((succ m) % 0) : Int) + 0 * -↑(succ m / 0) = -↑(succ m)
    rw [Nat.mod_zero, Int.zero_mul, Int.add_zero]
  | -[m+1], ofNat n => by
    show -(↑((succ m) % n) : Int) + ↑n * -↑(succ m / n) = -↑(succ m)
    rw [Int.mul_neg, ← Int.neg_add]
    exact congrArg (-ofNat ·) (Nat.mod_add_div ..)
  | -[m+1], -[n+1] => by
    show -(↑(succ m % succ n) : Int) + -↑(succ n) * ↑(succ m / succ n) = -↑(succ m)
    rw [Int.neg_mul, ← Int.neg_add]
    exact congrArg (-ofNat ·) (Nat.mod_add_div ..)

theorem tdiv_add_tmod (a b : Int) : b * a.tdiv b + tmod a b = a := by
  rw [Int.add_comm]; apply tmod_add_tdiv ..

/-- Variant of `tmod_add_tdiv` with the multiplication written the other way around. -/
theorem tmod_add_tdiv' (m k : Int) : tmod m k + m.tdiv k * k = m := by
  rw [Int.mul_comm]; apply tmod_add_tdiv

/-- Variant of `tdiv_add_tmod` with the multiplication written the other way around. -/
theorem tdiv_add_tmod' (m k : Int) : m.tdiv k * k + tmod m k = m := by
  rw [Int.mul_comm]; apply tdiv_add_tmod

theorem tmod_def (a b : Int) : tmod a b = a - b * a.tdiv b := by
  rw [← Int.add_sub_cancel (tmod a b), tmod_add_tdiv]

theorem fmod_add_fdiv : ∀ a b : Int, a.fmod b + b * a.fdiv b = a
  | 0, ofNat _ | 0, -[_+1] => congrArg ofNat <| by simp
  | succ _, ofNat _ => congrArg ofNat <| Nat.mod_add_div ..
  | succ m, -[n+1] => by
    show subNatNat (m % succ n) n + (↑(succ n * (m / succ n)) + n + 1) = (m + 1)
    rw [Int.add_comm _ n, ← Int.add_assoc, ← Int.add_assoc,
      Int.subNatNat_eq_coe, Int.sub_add_cancel]
    exact congrArg (ofNat · + 1) <| Nat.mod_add_div ..
  | -[_+1], 0 => by rw [fmod_zero]; rfl
  | -[m+1], succ n => by
    show subNatNat .. - (↑(succ n * (m / succ n)) + ↑(succ n)) = -↑(succ m)
    rw [Int.subNatNat_eq_coe, ← Int.sub_sub, ← Int.neg_sub, Int.sub_sub, Int.sub_sub_self]
    exact congrArg (-ofNat ·) <| Nat.succ_add .. ▸ Nat.mod_add_div .. ▸ rfl
  | -[m+1], -[n+1] => by
    show -(↑(succ m % succ n) : Int) + -↑(succ n * (succ m / succ n)) = -↑(succ m)
    rw [← Int.neg_add]; exact congrArg (-ofNat ·) <| Nat.mod_add_div ..

/-- Variant of `fmod_add_fdiv` with the multiplication written the other way around. -/
theorem fmod_add_fdiv' (a b : Int) : a.fmod b + (a.fdiv b) * b = a := by
  rw [Int.mul_comm]; exact fmod_add_fdiv ..

theorem fdiv_add_fmod (a b : Int) : b * a.fdiv b + a.fmod b = a := by
  rw [Int.add_comm]; exact fmod_add_fdiv ..

/-- Variant of `fdiv_add_fmod` with the multiplication written the other way around. -/
theorem fdiv_add_fmod' (a b : Int) : (a.fdiv b) * b + a.fmod b = a := by
  rw [Int.mul_comm]; exact fdiv_add_fmod ..

theorem fmod_def (a b : Int) : a.fmod b = a - b * a.fdiv b := by
  rw [← Int.add_sub_cancel (a.fmod b), fmod_add_fdiv]

/-! ### mod equivalences  -/

theorem fmod_eq_emod_of_nonneg (a : Int) {b : Int} (hb : 0 ≤ b) : fmod a b = a % b := by
  simp [fmod_def, emod_def, fdiv_eq_ediv_of_nonneg _ hb]

theorem fmod_eq_emod {a b : Int} :
    fmod a b = a % b + if 0 ≤ b ∨ b ∣ a then 0 else b := by
  simp [fmod_def, emod_def, fdiv_eq_ediv]
  split <;> simp [Int.mul_sub]
  omega

theorem emod_eq_fmod {a b : Int} :
    a % b = fmod a b - if 0 ≤ b ∨ b ∣ a then 0 else b := by
  simp [fmod_eq_emod]

theorem tmod_eq_emod_of_nonneg {a b : Int} (ha : 0 ≤ a) : tmod a b = a % b := by
  simp [emod_def, tmod_def, tdiv_eq_ediv_of_nonneg ha]

theorem tmod_eq_emod {a b : Int} :
    tmod a b = a % b - if 0 ≤ a ∨ b ∣ a then 0 else b.natAbs := by
  rw [tmod_def, tdiv_eq_ediv]
  simp only [dvd_iff_emod_eq_zero]
  split
  · simp [emod_def]
  · rw [Int.mul_add, ← Int.sub_sub, emod_def]
    simp

theorem emod_eq_tmod {a b : Int} :
    a % b = tmod a b + if 0 ≤ a ∨ b ∣ a then 0 else b.natAbs := by
  simp [tmod_eq_emod]

theorem fmod_eq_tmod_of_nonneg {a b : Int} (ha : 0 ≤ a) (hb : 0 ≤ b) : fmod a b = tmod a b :=
  tmod_eq_emod_of_nonneg ha ▸ fmod_eq_emod_of_nonneg _ hb

theorem fmod_eq_tmod {a b : Int} :
    fmod a b = tmod a b +
      if b ∣ a then 0
      else
        if 0 ≤ a then
          if 0 ≤ b then 0
          else b
        else
          if 0 ≤ b then b.natAbs
          else 2 * b.toNat := by
  simp [fmod_eq_emod, tmod_eq_emod]
  by_cases h : b ∣ a <;> simp [h]
  split <;> split <;> omega

theorem tmod_eq_fmod {a b : Int} :
    tmod a b = fmod a b -
      if b ∣ a then 0
      else
        if 0 ≤ a then
          if 0 ≤ b then 0
          else b
        else
          if 0 ≤ b then b.natAbs
          else 2 * b.toNat := by
  simp [fmod_eq_tmod]

/-! ### `/` ediv -/

theorem mul_add_ediv_right (a c : Int) {b : Int} (H : b ≠ 0) : (a * b + c) / b = a + c / b := by
  rw [Int.add_comm, add_mul_ediv_right _ _ H, Int.add_comm]

theorem mul_add_ediv_left (b : Int) {a : Int}
    (c : Int) (H : a ≠ 0) : (a * b + c) / a = b + c / a := by
  rw [Int.add_comm, add_mul_ediv_left _ _ H, Int.add_comm]

theorem sub_mul_ediv_right (a b : Int) {c : Int} (H : c ≠ 0) : (a - b * c) / c = a / c - b := by
  rw [Int.sub_eq_add_neg, ← Int.neg_mul, add_mul_ediv_right _ _ H, Int.sub_eq_add_neg]

theorem sub_mul_ediv_left (a : Int) {b : Int}
    (c : Int) (H : b ≠ 0) : (a - b * c) / b = a / b - c := by
  rw [Int.sub_eq_add_neg, ← Int.mul_neg, add_mul_ediv_left _ _ H, Int.sub_eq_add_neg]

theorem mul_sub_ediv_right (a c : Int) {b : Int} (H : b ≠ 0) : (a * b - c) / b = a + -c / b := by
  rw [Int.sub_eq_add_neg, Int.add_comm, add_mul_ediv_right _ _ H, Int.add_comm]

theorem mul_sub_ediv_left (b : Int) {a : Int}
    (c : Int) (H : a ≠ 0) : (a * b - c) / a = b + -c / a := by
  rw [Int.sub_eq_add_neg, Int.add_comm, add_mul_ediv_left _ _ H, Int.add_comm]

theorem ediv_neg_of_neg_of_pos {a b : Int} (Ha : a < 0) (Hb : 0 < b) : a / b < 0 :=
  match a, b, eq_negSucc_of_lt_zero Ha, eq_succ_of_zero_lt Hb with
  | _, _, ⟨_, rfl⟩, ⟨_, rfl⟩ => negSucc_lt_zero _

@[deprecated ediv_neg_of_neg_of_pos (since := "2025-03-04")]
abbrev ediv_neg' := @ediv_neg_of_neg_of_pos

theorem negSucc_ediv (m : Nat) {b : Int} (H : 0 < b) : -[m+1] / b = -(ediv m b + 1) :=
  match b, eq_succ_of_zero_lt H with
  | _, ⟨_, rfl⟩ => rfl

theorem ediv_nonneg {a b : Int} (Ha : 0 ≤ a) (Hb : 0 ≤ b) : 0 ≤ a / b :=
  match a, b, eq_ofNat_of_zero_le Ha, eq_ofNat_of_zero_le Hb with
  | _, _, ⟨_, rfl⟩, ⟨_, rfl⟩ => ofNat_zero_le _

theorem ediv_nonneg_of_nonpos_of_nonpos {a b : Int} (Ha : a ≤ 0) (Hb : b ≤ 0) : 0 ≤ a / b := by
  match a, b with
  | ofNat a, b =>
    match Int.le_antisymm Ha (ofNat_zero_le a) with
    | h1 =>
      rw [h1, zero_ediv]
      exact Int.le_refl 0
  | a, ofNat b =>
    match Int.le_antisymm Hb (ofNat_zero_le  b) with
    | h1 =>
      rw [h1, Int.ediv_zero]
      exact Int.le_refl 0
  | negSucc a, negSucc b =>
    rw [Int.div_def, ediv]
    exact le_add_one (ediv_nonneg (ofNat_zero_le a) (Int.le_trans (ofNat_zero_le b) (le.intro 1 rfl)))

theorem ediv_pos_of_neg_of_neg {a b : Int} (ha : a < 0) (hb : b < 0) : 0 < a / b := by
  rw [Int.div_def]
  match a, b, ha, hb with
  | .negSucc a, .negSucc b, _, _ => apply ofNat_succ_pos

theorem ediv_nonpos_of_nonneg_of_nonpos {a b : Int} (Ha : 0 ≤ a) (Hb : b ≤ 0) : a / b ≤ 0 :=
  Int.nonpos_of_neg_nonneg <| Int.ediv_neg .. ▸ Int.ediv_nonneg Ha (Int.neg_nonneg_of_nonpos Hb)

@[deprecated ediv_nonpos_of_nonneg_of_nonpos (since := "2025-03-04")]
abbrev ediv_nonpos := @ediv_nonpos_of_nonneg_of_nonpos

theorem ediv_eq_zero_of_lt {a b : Int} (H1 : 0 ≤ a) (H2 : a < b) : a / b = 0 :=
  match a, b, eq_ofNat_of_zero_le H1, eq_succ_of_zero_lt (Int.lt_of_le_of_lt H1 H2) with
  | _, _, ⟨_, rfl⟩, ⟨_, rfl⟩ => congrArg Nat.cast <| Nat.div_eq_of_lt <| ofNat_lt.1 H2

theorem ediv_eq_neg_one_of_neg_of_le {a b : Int} (H1 : a < 0) (H2 : -a ≤ b) : a / b = -1 := by
  match a, b, H1, H2 with
  | negSucc a', ofNat (b' + 1), H1, H2 =>
    rw [Int.div_def, ediv, Int.negSucc_eq, Int.neg_inj]
    norm_cast
    rw [Nat.add_left_eq_self, Nat.div_eq_zero_iff_lt (by omega)]
    simp [Int.negSucc_eq] at H2
    omega

theorem ediv_eq_one_of_neg_of_le {a b : Int} (H1 : a < 0) (H2 : b ≤ a) : a / b = 1 := by
  match a, b, H1, H2 with
  | negSucc a', ofNat n', H1, H2 => simp [Int.negSucc_eq] at H2; omega
  | negSucc a', negSucc b', H1, H2 =>
    rw [Int.div_def, ediv, ofNat_eq_coe]
    norm_cast
    rw [Nat.succ_eq_add_one, Nat.add_left_eq_self, Nat.div_eq_zero_iff_lt (by omega)]
    simp [Int.negSucc_eq] at H2
    omega

theorem one_ediv (b : Int) : 1 / b = if b.natAbs = 1 then b else 0 := by
  induction b using wlog_sign
  case inv => simp; split <;> simp
  case w b =>
    match b with
    | 0 => simp
    | 1 => simp
    | b + 2 =>
      apply ediv_eq_zero_of_lt (by decide) (by omega)

theorem neg_one_ediv (b : Int) : -1 / b = -b.sign :=
  match b with
  | ofNat 0 => by simp
  | ofNat (b + 1) =>
    ediv_eq_neg_one_of_neg_of_le (by decide) (by simp [ofNat_eq_coe]; omega)
  | negSucc b =>
    ediv_eq_one_of_neg_of_le (by decide) (by omega)

@[simp] theorem mul_ediv_mul_of_pos {a : Int}
    (b c : Int) (H : 0 < a) : (a * b) / (a * c) = b / c :=
  suffices ∀ (m k : Nat) (b : Int), (m.succ * b) / (m.succ * k) = b / k from
    match a, eq_succ_of_zero_lt H, c, Int.eq_nat_or_neg c with
    | _, ⟨m, rfl⟩, _, ⟨k, .inl rfl⟩ => this _ ..
    | _, ⟨m, rfl⟩, _, ⟨k, .inr rfl⟩ => by
      rw [Int.mul_neg, Int.ediv_neg, Int.ediv_neg]; apply congrArg Neg.neg; apply this
  fun m k b =>
  match b, k with
  | ofNat _, _ => congrArg ofNat (Nat.mul_div_mul_left _ _ m.succ_pos)
  | -[n+1], 0 => by
    rw [Int.ofNat_zero, Int.mul_zero, Int.ediv_zero, Int.ediv_zero]
  | -[n+1], succ k => congrArg negSucc <|
    show (m.succ * n + m) / (m.succ * k.succ) = n / k.succ by
      apply Nat.div_eq_of_lt_le
      · refine Nat.le_trans ?_ (Nat.le_add_right _ _)
        rw [← Nat.mul_div_mul_left _ _ m.succ_pos]
        apply Nat.div_mul_le_self
      · show m.succ * n.succ ≤ _
        rw [Nat.mul_left_comm]
        apply Nat.mul_le_mul_left
        apply (Nat.div_lt_iff_lt_mul k.succ_pos).1
        apply Nat.lt_succ_self

@[simp] theorem mul_ediv_mul_of_pos_left
    (a : Int) {b : Int} (c : Int) (H : 0 < b) : (a * b) / (c * b) = a / c := by
  rw [Int.mul_comm, Int.mul_comm c, mul_ediv_mul_of_pos _ _ H]

protected theorem ediv_eq_of_eq_mul_right {a b c : Int}
    (H1 : b ≠ 0) (H2 : a = b * c) : a / b = c := by rw [H2, Int.mul_ediv_cancel_left _ H1]

protected theorem eq_ediv_of_mul_eq_right {a b c : Int}
    (H1 : a ≠ 0) (H2 : a * b = c) : b = c / a :=
  (Int.ediv_eq_of_eq_mul_right H1 H2.symm).symm

protected theorem ediv_eq_of_eq_mul_left {a b c : Int}
    (H1 : b ≠ 0) (H2 : a = c * b) : a / b = c :=
  Int.ediv_eq_of_eq_mul_right H1 (by rw [Int.mul_comm, H2])

protected theorem eq_ediv_of_mul_eq_left {a b c : Int}
    (H1 : b ≠ 0) (H2 : a * b = c) : a = c / b :=
  (Int.ediv_eq_of_eq_mul_left H1 H2.symm).symm

@[simp] protected theorem ediv_self {a : Int} (H : a ≠ 0) : a / a = 1 := by
  have := Int.mul_ediv_cancel 1 H; rwa [Int.one_mul] at this

@[simp] protected theorem neg_ediv_self (a : Int) (h : a ≠ 0) : (-a) / a = -1 := by
  rw [neg_ediv_of_dvd (Int.dvd_refl a), Int.ediv_self h]

theorem sign_ediv (a b : Int) : sign (a / b) = if 0 ≤ a ∧ a < b.natAbs then 0 else sign a * sign b := by
  induction b using wlog_sign
  case inv => simp; split <;> simp
  case w b =>
    match b with
    | 0 => simp
    | b + 1 =>
      have : ((b + 1 : Nat) : Int).natAbs = b + 1 := by omega
      rw [this]
      match a with
      | 0 => simp
      | (a + 1 : Nat) =>
        norm_cast
<<<<<<< HEAD
        simp only [Nat.le_add_left, Nat.add_lt_add_iff_right, true_and, Int.natCast_add,
          Nat.cast_ofNat_Int, sign_of_add_one, Int.mul_one]
=======
        simp only [Nat.le_add_left, Nat.add_lt_add_iff_right, true_and, natCast_add,
          cast_ofNat_Int, sign_of_add_one, Int.mul_one]
>>>>>>> 3a308324
        split
        · rw [Nat.div_eq_of_lt (by omega)]
          simp
        · have := Nat.div_pos (a := a + 1) (b := b + 1) (by omega) (by omega)
          rw [sign_eq_one_of_pos (mod_cast this)]
      | negSucc a =>
        norm_cast

/-! ### emod -/

theorem mod_def' (m n : Int) : m % n = emod m n := rfl

theorem negSucc_emod (m : Nat) {b : Int} (bpos : 0 < b) : -[m+1] % b = b - 1 - m % b := by
  rw [Int.sub_sub, Int.add_comm]
  match b, eq_succ_of_zero_lt bpos with
  | _, ⟨n, rfl⟩ => rfl

theorem emod_negSucc (m : Nat) (n : Int) :
  (Int.negSucc m) % n = Int.subNatNat (Int.natAbs n) (Nat.succ (m % Int.natAbs n)) := rfl

theorem ofNat_mod_ofNat (m n : Nat) : (m % n : Int) = ↑(m % n) := rfl

@[simp] theorem add_neg_mul_emod_self {a b c : Int} : (a + -(b * c)) % c = a % c := by
  rw [Int.neg_mul_eq_neg_mul, add_mul_emod_self]

@[simp] theorem add_neg_mul_emod_self_left {a b c : Int} : (a + -(b * c)) % b = a % b := by
  rw [Int.neg_mul_eq_mul_neg, add_mul_emod_self_left]

@[simp] theorem add_emod_self {a b : Int} : (a + b) % b = a % b := by
  have := add_mul_emod_self_left a b 1; rwa [Int.mul_one] at this

@[simp] theorem add_emod_self_left {a b : Int} : (a + b) % a = b % a := by
  rw [Int.add_comm, Int.add_emod_self]

theorem neg_emod_eq_sub_emod {a b : Int} : -a % b = (b - a) % b := by
  rw [← add_emod_self_left]; rfl

theorem emod_eq_add_self_emod {a b : Int} : a % b = (a + b) % b :=
  Int.add_emod_self.symm

@[simp] theorem emod_neg (a b : Int) : a % -b = a % b := by
  rw [emod_def, emod_def, Int.ediv_neg, Int.neg_mul_neg]

@[simp] theorem neg_emod_self (a : Int) : -a % a = 0 := by
  rw [neg_emod_eq_sub_emod, Int.sub_self, zero_emod]

@[simp] theorem emod_sub_emod (m n k : Int) : (m % n - k) % n = (m - k) % n :=
  Int.emod_add_emod m n (-k)

@[simp] theorem sub_emod_emod (m n k : Int) : (m - n % k) % k = (m - n) % k := by
  apply (emod_add_cancel_right (n % k)).mp
  rw [Int.sub_add_cancel, Int.add_emod_emod, Int.sub_add_cancel]

theorem emod_eq_of_lt {a b : Int} (H1 : 0 ≤ a) (H2 : a < b) : a % b = a :=
  have b0 := Int.le_trans H1 (Int.le_of_lt H2)
  match a, b, eq_ofNat_of_zero_le H1, eq_ofNat_of_zero_le b0 with
  | _, _, ⟨_, rfl⟩, ⟨_, rfl⟩ => congrArg ofNat <| Nat.mod_eq_of_lt (Int.ofNat_lt.1 H2)

theorem emod_lt_of_neg (a : Int) {b : Int} (h : b < 0) : a % b < -b := by
  match b, h with
  | .negSucc b', h =>
    simp only [negSucc_eq, emod_neg]
    apply emod_lt_of_pos
    omega

theorem emod_lt (a : Int) {b : Int} (h : b ≠ 0) : a % b < b.natAbs :=
  match b, h with
  | (b : Nat), h => emod_lt_of_pos a (by omega)
  | negSucc b, h => emod_lt_of_neg a (by omega)

@[simp] theorem emod_self_add_one {x : Int} (h : 0 ≤ x) : x % (x + 1) = x :=
  emod_eq_of_lt h (Int.lt_succ x)

theorem sign_emod (a : Int) {b} (h : b ≠ 0) : sign (a % b) = if b ∣ a then 0 else 1 := by
  split <;> rename_i w
  · simp [emod_eq_zero_of_dvd, w]
  · obtain rfl | w := emod_pos_of_not_dvd w
    · simp at h
    · simp [sign_eq_one_of_pos w]

theorem one_emod {b : Int} : 1 % b = if b.natAbs = 1 then 0 else 1 := by
  rw [emod_def, one_ediv]
  split <;> rename_i h
  · obtain rfl | rfl := natAbs_eq_iff.mp h <;> simp
  · simp

/-! ### properties of `/` and `%` -/

theorem mul_ediv_cancel_of_dvd {a b : Int} (H : b ∣ a) : b * (a / b) = a :=
  mul_ediv_cancel_of_emod_eq_zero (emod_eq_zero_of_dvd H)

theorem ediv_mul_cancel_of_dvd {a b : Int} (H : b ∣ a) : a / b * b = a :=
  ediv_mul_cancel_of_emod_eq_zero (emod_eq_zero_of_dvd H)

theorem emod_two_eq (x : Int) : x % 2 = 0 ∨ x % 2 = 1 := by
  have h₁ : 0 ≤ x % 2 := Int.emod_nonneg x (by decide)
  have h₂ : x % 2 < 2 := Int.emod_lt_of_pos x (by decide)
  match x % 2, h₁, h₂ with
  | 0, _, _ => simp
  | 1, _, _ => simp

theorem add_emod_eq_add_emod_left {m n k : Int} (i : Int)
    (H : m % n = k % n) : (i + m) % n = (i + k) % n := by
  rw [Int.add_comm, add_emod_eq_add_emod_right _ H, Int.add_comm]

theorem emod_add_cancel_left {m n k i : Int} : (i + m) % n = (i + k) % n ↔ m % n = k % n := by
  rw [Int.add_comm, Int.add_comm i, emod_add_cancel_right]

theorem emod_sub_cancel_right {m n k : Int} (i) : (m - i) % n = (k - i) % n ↔ m % n = k % n :=
  emod_add_cancel_right _

theorem emod_eq_emod_iff_emod_sub_eq_zero {m n k : Int} : m % n = k % n ↔ (m - k) % n = 0 :=
  (emod_sub_cancel_right k).symm.trans <| by simp [Int.sub_self]

protected theorem ediv_emod_unique {a b r q : Int} (h : 0 < b) :
    a / b = q ∧ a % b = r ↔ r + b * q = a ∧ 0 ≤ r ∧ r < b := by
  constructor
  · intro ⟨rfl, rfl⟩
    exact ⟨emod_add_ediv a b, emod_nonneg _ (Int.ne_of_gt h), emod_lt_of_pos _ h⟩
  · intro ⟨rfl, hz, hb⟩
    constructor
    · rw [Int.add_mul_ediv_left r q (Int.ne_of_gt h), ediv_eq_zero_of_lt hz hb]
      simp [Int.zero_add]
    · rw [add_mul_emod_self_left, emod_eq_of_lt hz hb]

protected theorem ediv_emod_unique' {a b r q : Int} (h : b < 0) :
    a / b = q ∧ a % b = r ↔ r + b * q = a ∧ 0 ≤ r ∧ r < -b := by
  have := Int.ediv_emod_unique (a := a) (b := -b) (r := r) (q := -q) (by omega)
  simpa [Int.neg_inj]

@[simp] theorem mul_emod_mul_of_pos
    {a : Int} (b c : Int) (H : 0 < a) : (a * b) % (a * c) = a * (b % c) := by
  rw [emod_def, emod_def, mul_ediv_mul_of_pos _ _ H, Int.mul_sub, Int.mul_assoc]

theorem lt_ediv_add_one_mul_self (a : Int) {b : Int} (H : 0 < b) : a < (a / b + 1) * b := by
  rw [Int.add_mul, Int.one_mul, Int.mul_comm]
  exact Int.lt_add_of_sub_left_lt <| Int.emod_def .. ▸ emod_lt_of_pos _ H

theorem neg_ediv {a b : Int} : (-a) / b = -(a / b) - if b ∣ a then 0 else b.sign := by
  if hb : b = 0 then
    simp [hb]
  else
    conv => lhs; rw [← ediv_add_emod a b]
    rw [Int.neg_add, ← Int.mul_neg, mul_add_ediv_left _ _ hb, Int.add_comm]
    split <;> rename_i h
    · rw [emod_eq_zero_of_dvd h]
      simp
    · if hb : 0 < b then
        rw [Int.sign_eq_one_of_pos hb, ediv_eq_neg_one_of_neg_of_le]
        · omega
        · have : 0 < a % b := (emod_pos_of_not_dvd h).resolve_left (by omega)
          omega
        · have := emod_lt_of_pos a hb
          omega
      else
        replace hb : b < 0 := by omega
        rw [Int.sign_eq_neg_one_of_neg hb, Int.ediv_eq_one_of_neg_of_le]
        · omega
        · have : 0 < a % b := (emod_pos_of_not_dvd h).resolve_left (by omega)
          omega
        · have := emod_lt_of_neg a hb
          omega

theorem neg_emod {a b : Int} : (-a) % b = if b ∣ a then 0 else b.natAbs - (a % b) := by
  rw [emod_def, emod_def, neg_ediv, Int.mul_sub, Int.mul_neg]
  split <;> rename_i h
  · simp [mul_ediv_cancel_of_dvd h]
  · simp
    omega

theorem natAbs_ediv (a : Int) {b : Int} (hb : b ≠ 0) : natAbs (a / b) = natAbs a / natAbs b + if 0 ≤ a ∨ b ∣ a then 0 else 1 := by
  induction b using wlog_sign
  case inv => simp
  case w b =>
    match a with
    | 0 => simp
    | (a + 1 : Nat) => norm_cast
    | negSucc a =>
      simp only [negSucc_eq]
      norm_cast
      rw [neg_ediv]
      norm_cast
      rw [natAbs_neg, natAbs_ofNat]
      have : ¬ 0 ≤ -((a + 1 : Nat) : Int) := by omega
      simp only [this]
      have : ↑b ∣ -((a + 1 : Nat) : Int)  ↔ b ∣ a + 1 := by simp; norm_cast
      simp only [this, false_or]
      split <;> rename_i h
      · simp
      · rw [Nat.succ_div, if_neg h, sign_eq_one_of_pos (by omega), Int.sub_eq_add_neg, ← Int.neg_add, natAbs_neg]
        norm_cast

theorem natAbs_emod_of_nonneg {a : Int} (h : 0 ≤ a) (b : Int) :
    natAbs (a % b) = natAbs a % natAbs b := by
  match a, b, h with
  | (a : Nat), (b : Nat), _ => norm_cast
  | (a : Nat), negSucc b, _ => simp [negSucc_eq]; norm_cast

theorem natAbs_emod (a : Int) {b : Int} (hb : b ≠ 0):
    natAbs (a % b) = if 0 ≤ a ∨ b ∣ a then natAbs a % natAbs b else natAbs b - natAbs a % natAbs b := by
  match a with
  | (a : Nat) => simp [natAbs_emod_of_nonneg]
  | negSucc a =>
    simp
    split <;> rename_i h
    · simp [negSucc_eq]
      rw [emod_eq_zero_of_dvd, Nat.mod_eq_zero_of_dvd, natAbs_zero]
      · exact ofNat_dvd_right.mp h
      · exact dvd_natAbs.mp h
    simp [negSucc_eq]
    simp [neg_emod]
    rw [if_neg h]
    norm_cast
    have := natAbs_emod_of_nonneg (a := a + 1) (by omega) b
    norm_cast at this
    rw [natAbs_sub_of_nonneg_of_le, this]
    omega
    · exact emod_nonneg _ hb
    · have := emod_lt (a + 1 : Nat) hb
      omega

theorem natAbs_ediv_le_natAbs (a b : Int) : natAbs (a / b) ≤ natAbs a :=
  match b, Int.eq_nat_or_neg b with
  | _, ⟨n, .inl rfl⟩ => aux _ _
  | _, ⟨n, .inr rfl⟩ => by rw [Int.ediv_neg, natAbs_neg]; apply aux
where
  aux : ∀ (a : Int) (n : Nat), natAbs (a / n) ≤ natAbs a
  | ofNat _, _ => Nat.div_le_self ..
  | -[_+1], 0 => Nat.zero_le _
  | -[_+1], succ _ => Nat.succ_le_succ (Nat.div_le_self _ _)

@[deprecated natAbs_ediv_le_natAbs (since := "2025-03-05")]
abbrev natAbs_div_le_natAbs := natAbs_ediv_le_natAbs

theorem ediv_le_self {a : Int} (b : Int) (Ha : 0 ≤ a) : a / b ≤ a := by
  have := Int.le_trans le_natAbs (ofNat_le.2 <| natAbs_ediv_le_natAbs a b)
  rwa [natAbs_of_nonneg Ha] at this

theorem dvd_emod_sub_self {x : Int} {m : Nat} : (m : Int) ∣ x % m - x := by
  apply dvd_of_emod_eq_zero
  simp [sub_emod]

@[simp] theorem neg_mul_emod_left (a b : Int) : -(a * b) % b = 0 := by
  rw [← dvd_iff_emod_eq_zero, Int.dvd_neg]
  exact Int.dvd_mul_left a b

@[simp] theorem neg_mul_emod_right (a b : Int) : -(a * b) % a = 0 := by
  rw [← dvd_iff_emod_eq_zero, Int.dvd_neg]
  exact Int.dvd_mul_right a b

@[deprecated mul_ediv_cancel (since := "2025-03-05")]
theorem neg_mul_ediv_cancel (a b : Int) (h : b ≠ 0) : -(a * b) / b = -a := by
  rw [neg_ediv_of_dvd (Int.dvd_mul_left a b), mul_ediv_cancel _ h]

@[deprecated mul_ediv_cancel (since := "2025-03-05")]
theorem neg_mul_ediv_cancel_left (a b : Int) (h : a ≠ 0) : -(a * b) / a = -b := by
  rw [neg_ediv_of_dvd (Int.dvd_mul_right a b), mul_ediv_cancel_left _ h]

@[simp] theorem ediv_one : ∀ a : Int, a / 1 = a
  | (_:Nat) => congrArg Nat.cast (Nat.div_one _)
  | -[_+1]  => congrArg negSucc (Nat.div_one _)

@[simp] theorem emod_one (a : Int) : a % 1 = 0 := by
  simp [emod_def, Int.one_mul, Int.sub_self]

@[simp]
theorem emod_sub_cancel (x y : Int) : (x - y) % y = x % y := by
  by_cases h : y = 0
  · simp [h]
  · simp only [Int.emod_def, Int.sub_ediv_of_dvd, Int.dvd_refl, Int.ediv_self h, Int.mul_sub]
    simp [Int.mul_one, Int.sub_sub, Int.add_comm y]

@[simp] theorem add_neg_emod_self (a b : Int) : (a + -b) % b = a % b := by
  rw [Int.add_neg_eq_sub, emod_sub_cancel]

@[simp] theorem neg_add_emod_self (a b : Int) : (-a + b) % a = b % a := by
  rw [Int.add_comm, add_neg_emod_self]

/-- If `a % b = c` then `b` divides `a - c`. -/
theorem dvd_sub_of_emod_eq {a b c : Int} (h : a % b = c) : b ∣ a - c := by
  have hx : (a % b) % b = c % b := by
    rw [h]
  rw [Int.emod_emod, ← emod_sub_cancel_right c, Int.sub_self, zero_emod] at hx
  exact dvd_of_emod_eq_zero hx

protected theorem eq_mul_of_ediv_eq_right {a b c : Int}
    (H1 : b ∣ a) (H2 : a / b = c) : a = b * c := by rw [← H2, Int.mul_ediv_cancel' H1]

protected theorem ediv_eq_iff_eq_mul_right {a b c : Int}
    (H : b ≠ 0) (H' : b ∣ a) : a / b = c ↔ a = b * c :=
  ⟨Int.eq_mul_of_ediv_eq_right H', Int.ediv_eq_of_eq_mul_right H⟩

protected theorem ediv_eq_iff_eq_mul_left {a b c : Int}
    (H : b ≠ 0) (H' : b ∣ a) : a / b = c ↔ a = c * b := by
  rw [Int.mul_comm]; exact Int.ediv_eq_iff_eq_mul_right H H'

protected theorem eq_mul_of_ediv_eq_left {a b c : Int}
    (H1 : b ∣ a) (H2 : a / b = c) : a = c * b := by
  rw [Int.mul_comm, Int.eq_mul_of_ediv_eq_right H1 H2]

protected theorem eq_zero_of_ediv_eq_zero {d n : Int} (h : d ∣ n) (H : n / d = 0) : n = 0 := by
  rw [← Int.mul_ediv_cancel' h, H, Int.mul_zero]

theorem sub_ediv_of_dvd_sub {a b c : Int}
    (hcab : c ∣ a - b) : (a - b) / c = a / c - b / c := by
  rw [← Int.add_sub_cancel ((a - b) / c), ← Int.add_ediv_of_dvd_left hcab, Int.sub_add_cancel]

@[simp] protected theorem ediv_left_inj {a b d : Int}
    (hda : d ∣ a) (hdb : d ∣ b) : a / d = b / d ↔ a = b := by
  refine ⟨fun h => ?_, congrArg (ediv · d)⟩
  rw [← Int.mul_ediv_cancel' hda, ← Int.mul_ediv_cancel' hdb, h]

theorem ediv_sign : ∀ a b, a / sign b = a * sign b
  | _, succ _ => by simp [sign, Int.mul_one]
  | _, 0 => by simp [sign, Int.mul_zero]
  | _, -[_+1] => by simp [sign, Int.mul_neg, Int.mul_one]

protected theorem sign_eq_ediv_natAbs (a : Int) : sign a = a / (natAbs a) :=
  if az : a = 0 then by simp [az] else
    (Int.ediv_eq_of_eq_mul_left (ofNat_ne_zero.2 <| natAbs_ne_zero.2 az)
      (sign_mul_natAbs _).symm).symm

/-! ### `/` and ordering -/

protected theorem ediv_mul_le (a : Int) {b : Int} (H : b ≠ 0) : a / b * b ≤ a :=
  Int.le_of_sub_nonneg <| by rw [Int.mul_comm, ← emod_def]; apply emod_nonneg _ H

theorem le_of_mul_le_mul_left {a b c : Int} (w : a * b ≤ a * c) (h : 0 < a) : b ≤ c := by
  have w := Int.sub_nonneg_of_le w
  rw [← Int.mul_sub] at w
  have w := Int.ediv_nonneg w (Int.le_of_lt h)
  rw [Int.mul_ediv_cancel_left _ (Int.ne_of_gt h)] at w
  exact Int.le_of_sub_nonneg w

theorem le_of_mul_le_mul_right {a b c : Int} (w : b * a ≤ c * a) (h : 0 < a) : b ≤ c := by
  rw [Int.mul_comm b, Int.mul_comm c] at w
  exact le_of_mul_le_mul_left w h

protected theorem ediv_le_of_le_mul {a b c : Int} (H : 0 < c) (H' : a ≤ b * c) : a / c ≤ b :=
  le_of_mul_le_mul_right (Int.le_trans (Int.ediv_mul_le _ (Int.ne_of_gt H)) H') H

protected theorem ediv_nonpos_of_nonpos_of_neg {n s : Int} (h : n ≤ 0) (h2 : 0 < s) : n / s ≤ 0 :=
  Int.ediv_le_of_le_mul h2 (by simp [h])

protected theorem mul_lt_of_lt_ediv {a b c : Int} (H : 0 < c) (H3 : a < b / c) : a * c < b :=
  Int.lt_of_not_ge <| mt (Int.ediv_le_of_le_mul H) (Int.not_le_of_gt H3)

protected theorem mul_le_of_le_ediv {a b c : Int} (H1 : 0 < c) (H2 : a ≤ b / c) : a * c ≤ b :=
  Int.le_trans (Int.mul_le_mul_of_nonneg_right H2 (Int.le_of_lt H1))
    (Int.ediv_mul_le _ (Int.ne_of_gt H1))

protected theorem ediv_lt_of_lt_mul {a b c : Int} (H : 0 < c) (H' : a < b * c) : a / c < b :=
  Int.lt_of_not_ge <| mt (Int.mul_le_of_le_ediv H) (Int.not_le_of_gt H')

theorem lt_of_mul_lt_mul_left {a b c : Int} (w : a * b < a * c) (h : 0 ≤ a) : b < c := by
  rcases Int.lt_trichotomy b c with lt | rfl | gt
  · exact lt
  · exact False.elim (Int.lt_irrefl _ w)
  · rcases Int.lt_trichotomy a 0 with a_lt | rfl | a_gt
    · exact False.elim (Int.lt_irrefl _ (Int.lt_of_lt_of_le a_lt h))
    · exact False.elim (Int.lt_irrefl b (by simp at w))
    · have := le_of_mul_le_mul_left (Int.le_of_lt w) a_gt
      exact False.elim (Int.lt_irrefl _ (Int.lt_of_lt_of_le gt this))

theorem lt_of_mul_lt_mul_right {a b c : Int} (w : b * a < c * a) (h : 0 ≤ a) : b < c := by
  rw [Int.mul_comm b, Int.mul_comm c] at w
  exact lt_of_mul_lt_mul_left w h

protected theorem le_ediv_of_mul_le {a b c : Int} (H1 : 0 < c) (H2 : a * c ≤ b) : a ≤ b / c :=
  le_of_lt_add_one <|
    lt_of_mul_lt_mul_right (Int.lt_of_le_of_lt H2 (lt_ediv_add_one_mul_self _ H1)) (Int.le_of_lt H1)

protected theorem le_ediv_iff_mul_le {a b c : Int} (H : 0 < c) : a ≤ b / c ↔ a * c ≤ b :=
  ⟨Int.mul_le_of_le_ediv H, Int.le_ediv_of_mul_le H⟩

protected theorem lt_mul_of_ediv_lt {a b c : Int} (H1 : 0 < c) (H2 : a / c < b) : a < b * c :=
  Int.lt_of_not_ge <| mt (Int.le_ediv_of_mul_le H1) (Int.not_le_of_gt H2)

protected theorem ediv_lt_iff_lt_mul {a b c : Int} (H : 0 < c) : a / c < b ↔ a < b * c :=
  ⟨Int.lt_mul_of_ediv_lt H, Int.ediv_lt_of_lt_mul H⟩

theorem ediv_le_iff_le_mul {k x y : Int} (h : 0 < k) : x / k ≤ y ↔ x < y * k + k := by
  rw [Int.le_iff_lt_add_one, Int.ediv_lt_iff_lt_mul h, Int.add_mul]
  omega

protected theorem le_mul_of_ediv_le {a b c : Int} (H1 : 0 ≤ b) (H2 : b ∣ a) (H3 : a / b ≤ c) :
    a ≤ c * b := by
  rw [← Int.ediv_mul_cancel H2]; exact Int.mul_le_mul_of_nonneg_right H3 H1

protected theorem lt_ediv_of_mul_lt {a b c : Int} (H1 : 0 ≤ b) (H2 : b ∣ c) (H3 : a * b < c) :
    a < c / b :=
  Int.lt_of_not_ge <| mt (Int.le_mul_of_ediv_le H1 H2) (Int.not_le_of_gt H3)

protected theorem lt_ediv_iff_mul_lt {a b : Int} {c : Int} (H : 0 < c) (H' : c ∣ b) :
    a < b / c ↔ a * c < b :=
  ⟨Int.mul_lt_of_lt_ediv H, Int.lt_ediv_of_mul_lt (Int.le_of_lt H) H'⟩

theorem ediv_pos_of_pos_of_dvd {a b : Int} (H1 : 0 < a) (H2 : 0 ≤ b) (H3 : b ∣ a) : 0 < a / b :=
  Int.lt_ediv_of_mul_lt H2 H3 (by rwa [Int.zero_mul])

theorem ediv_eq_ediv_of_mul_eq_mul {a b c d : Int}
    (H2 : d ∣ c) (H3 : b ≠ 0) (H4 : d ≠ 0) (H5 : a * d = b * c) : a / b = c / d :=
  Int.ediv_eq_of_eq_mul_right H3 <| by
    rw [← Int.mul_ediv_assoc _ H2]; exact (Int.ediv_eq_of_eq_mul_left H4 H5.symm).symm

theorem ediv_eq_iff_of_pos {k x y : Int} (h : 0 < k) : x / k = y ↔ y * k ≤ x ∧ x < y * k + k := by
  rw [Int.eq_iff_le_and_ge, and_comm, Int.le_ediv_iff_mul_le h, Int.ediv_le_iff_le_mul h]

theorem add_ediv_of_pos {a b c : Int} (h : 0 < c) :
    (a + b) / c = a / c + b / c + if c ≤ a % c + b % c then 1 else 0 := by
  have h' : c ≠ 0 := by omega
  conv => lhs; rw [← Int.ediv_add_emod a c]
  rw [Int.add_assoc, Int.mul_add_ediv_left _ _ h']
  conv => lhs; rw [← Int.ediv_add_emod b c]
  rw [Int.add_comm (a % c), Int.add_assoc, Int.mul_add_ediv_left _ _ h',
    ← Int.add_assoc, Int.add_comm (b % c)]
  congr
  rw [Int.ediv_eq_iff_of_pos h]
  have := emod_lt_of_pos a h
  have := emod_lt_of_pos b h
  constructor
  · have := emod_nonneg a h'
    have := emod_nonneg b h'
    split <;> · simp; omega
  · split <;> · simp; omega

theorem add_ediv {a b c : Int} (h : c ≠ 0) :
    (a + b) / c = a / c + b / c + if c.natAbs ≤ a % c + b % c then c.sign else 0 := by
  induction c using wlog_sign
  case inv => simp; omega
  rename_i c
  norm_cast at h
  have : 0 < (c : Int) := by omega
  simp [sign_ofNat_of_nonzero h, add_ediv_of_pos this]

protected theorem ediv_le_ediv {a b c : Int} (H : 0 < c) (H' : a ≤ b) : a / c ≤ b / c :=
  Int.le_ediv_of_mul_le H (Int.le_trans (Int.ediv_mul_le _ (Int.ne_of_gt H)) H')

/-! ### tdiv -/

-- `tdiv` analogues of `ediv` lemmas from `Bootstrap.lean`

unseal Nat.div in
@[simp] protected theorem tdiv_neg : ∀ a b : Int, a.tdiv (-b) = -(a.tdiv b)
  | ofNat m, 0 => show ofNat (m / 0) = -↑(m / 0) by rw [Nat.div_zero]; rfl
  | ofNat _, -[_+1] | -[_+1], succ _ => (Int.neg_neg _).symm
  | ofNat _, succ _ | -[_+1], 0 | -[_+1], -[_+1] => rfl

/-!
There are no lemmas
* `add_mul_tdiv_right : c ≠ 0 → (a + b * c).tdiv c = a.tdiv c + b`
* `add_mul_tdiv_left : b ≠ 0 → (a + b * c).tdiv b = a.tdiv b + c`
* (similarly `mul_add_tdiv_right`, `mul_add_tdiv_left`)
* `add_tdiv_of_dvd_right : c ∣ b → (a + b).tdiv c = a.tdiv c + b.tdiv c`
* `add_tdiv_of_dvd_left : c ∣ a → (a + b).tdiv c = a.tdiv c + b.tdiv c`
because these statements are all incorrect, and require awkward conditional off-by-one corrections.
-/

@[simp] theorem mul_tdiv_cancel (a : Int) {b : Int} (H : b ≠ 0) : (a * b).tdiv b = a := by
  rw [tdiv_eq_ediv_of_dvd (Int.dvd_mul_left a b), mul_ediv_cancel _ H]

@[simp] theorem mul_tdiv_cancel_left (b : Int) (H : a ≠ 0) : (a * b).tdiv a = b :=
  Int.mul_comm .. ▸ Int.mul_tdiv_cancel _ H

-- `tdiv` analogues of `ediv` lemmas given above

-- There are no lemmas `tdiv_nonneg_iff_of_pos`, `tdiv_neg_of_neg_of_pos`, or `negSucc_tdiv`
-- corresponding to `ediv_nonneg_iff_of_pos`, `ediv_neg_of_neg_of_pos`, or `negSucc_ediv` as they require awkward corrections.

protected theorem tdiv_nonneg {a b : Int} (Ha : 0 ≤ a) (Hb : 0 ≤ b) : 0 ≤ a.tdiv b :=
  match a, b, eq_ofNat_of_zero_le Ha, eq_ofNat_of_zero_le Hb with
  | _, _, ⟨_, rfl⟩, ⟨_, rfl⟩ => ofNat_zero_le _

theorem tdiv_nonneg_of_nonpos_of_nonpos {a b : Int} (Ha : a ≤ 0) (Hb : b ≤ 0) : 0 ≤ a.tdiv b := by
  rw [tdiv_eq_ediv]
  split <;> rename_i h
  · simpa using ediv_nonneg_of_nonpos_of_nonpos Ha Hb
  · simp at h
    by_cases h' : b = 0
    · subst h'
      simp
    · replace h' : b < 0 := by omega
      rw [sign_eq_neg_one_of_neg h']
      have : 0 < a / b := by
        by_cases h'' : a = 0
        · subst h''
          simp at h
        · replace h'' : a < 0 := by omega
          exact ediv_pos_of_neg_of_neg h'' h'
      omega

protected theorem tdiv_nonpos_of_nonneg_of_nonpos {a b : Int} (Ha : 0 ≤ a) (Hb : b ≤ 0) : a.tdiv b ≤ 0 :=
  Int.nonpos_of_neg_nonneg <| Int.tdiv_neg .. ▸ Int.tdiv_nonneg Ha (Int.neg_nonneg_of_nonpos Hb)

@[deprecated Int.tdiv_nonpos_of_nonneg_of_nonpos (since := "2025-03-04")]
abbrev tdiv_nonpos := @Int.tdiv_nonpos_of_nonneg_of_nonpos

theorem tdiv_eq_zero_of_lt {a b : Int} (H1 : 0 ≤ a) (H2 : a < b) : a.tdiv b = 0 :=
  match a, b, eq_ofNat_of_zero_le H1, eq_succ_of_zero_lt (Int.lt_of_le_of_lt H1 H2) with
  | _, _, ⟨_, rfl⟩, ⟨_, rfl⟩ => congrArg Nat.cast <| Nat.div_eq_of_lt <| ofNat_lt.1 H2

@[simp] theorem mul_tdiv_mul_of_pos {a : Int}
    (b c : Int) (H : 0 < a) : (a * b).tdiv (a * c) = b.tdiv c := by
  rw [tdiv_eq_ediv, mul_ediv_mul_of_pos _ _ H, tdiv_eq_ediv]
  simp only [sign_mul]
  by_cases h : 0 ≤ b
  · rw [if_pos, if_pos (.inl h)]
    left
    exact Int.mul_nonneg (Int.le_of_lt H) h
  · have H' : a ≠ 0 := by omega
    simp only [Int.mul_dvd_mul_iff_left H']
    by_cases h' : c ∣ b
    · simp [h']
    · rw [if_neg, if_neg]
      · simp [sign_eq_one_of_pos H]
      · simp [h']; omega
      · simp_all only [Int.not_le, ne_eq, or_false]
        exact Int.mul_neg_of_pos_of_neg H h

@[simp] theorem mul_tdiv_mul_of_pos_left
    (a : Int) {b : Int} (c : Int) (H : 0 < b) : (a * b).tdiv (c * b) = a.tdiv c := by
  rw [Int.mul_comm, Int.mul_comm c, mul_tdiv_mul_of_pos _ _ H]

protected theorem tdiv_eq_of_eq_mul_right {a b c : Int}
    (H1 : b ≠ 0) (H2 : a = b * c) : a.tdiv b = c := by rw [H2, Int.mul_tdiv_cancel_left _ H1]

protected theorem eq_tdiv_of_mul_eq_right {a b c : Int}
    (H1 : a ≠ 0) (H2 : a * b = c) : b = c.tdiv a :=
  (Int.tdiv_eq_of_eq_mul_right H1 H2.symm).symm

protected theorem tdiv_eq_of_eq_mul_left {a b c : Int}
    (H1 : b ≠ 0) (H2 : a = c * b) : a.tdiv b = c :=
  Int.tdiv_eq_of_eq_mul_right H1 (by rw [Int.mul_comm, H2])

protected theorem eq_tdiv_of_mul_eq_left {a b c : Int}
    (H1 : b ≠ 0) (H2 : a * b = c) : a = c.tdiv b :=
  (Int.tdiv_eq_of_eq_mul_left H1 H2.symm).symm

@[simp] protected theorem tdiv_self {a : Int} (H : a ≠ 0) : a.tdiv a = 1 := by
  have := Int.mul_tdiv_cancel 1 H; rwa [Int.one_mul] at this

unseal Nat.div in
@[simp] protected theorem neg_tdiv : ∀ a b : Int, (-a).tdiv b = -(a.tdiv b)
  | 0, n => by simp [Int.neg_zero]
  | succ _, (n:Nat) | -[_+1], 0 | -[_+1], -[_+1] => rfl
  | succ _, -[_+1] | -[_+1], succ _ => (Int.neg_neg _).symm

protected theorem neg_tdiv_neg (a b : Int) : (-a).tdiv (-b) = a.tdiv b := by
  simp [Int.tdiv_neg, Int.neg_tdiv, Int.neg_neg]

theorem sign_tdiv (a b : Int) : sign (a.tdiv b) = if natAbs a < natAbs b then 0 else sign a * sign b := by
  induction b using wlog_sign
  case inv => simp; split <;> simp
  case w b =>
    induction a using wlog_sign
    case inv => simp; split <;> simp
    case w a =>
      rw [tdiv_eq_ediv_of_nonneg (by simp), sign_ediv]
      simp

@[simp] theorem natAbs_tdiv (a b : Int) : natAbs (a.tdiv b) = (natAbs a).div (natAbs b) :=
  match a, b, Int.eq_nat_or_neg a, Int.eq_nat_or_neg b with
  | _, _, ⟨_, .inl rfl⟩, ⟨_, .inl rfl⟩ => rfl
  | _, _, ⟨_, .inl rfl⟩, ⟨_, .inr rfl⟩ => by rw [Int.tdiv_neg, natAbs_neg, natAbs_neg]; rfl
  | _, _, ⟨_, .inr rfl⟩, ⟨_, .inl rfl⟩ => by rw [Int.neg_tdiv, natAbs_neg, natAbs_neg]; rfl
  | _, _, ⟨_, .inr rfl⟩, ⟨_, .inr rfl⟩ => by rw [Int.neg_tdiv_neg, natAbs_neg, natAbs_neg]; rfl

/-! ### tmod -/

-- `tmod` analogues of `emod` lemmas from `Bootstrap.lean`

theorem ofNat_tmod (m n : Nat) : (↑(m % n) : Int) = tmod m n := rfl

theorem tmod_nonneg : ∀ {a : Int} (b : Int), 0 ≤ a → 0 ≤ tmod a b
  | ofNat _, -[_+1], _ | ofNat _, ofNat _, _ => ofNat_nonneg _

@[simp] theorem tmod_neg (a b : Int) : tmod a (-b) = tmod a b := by
  rw [tmod_def, tmod_def, Int.tdiv_neg, Int.neg_mul_neg]

@[simp] theorem neg_tmod (a b : Int) : tmod (-a) b = -tmod a b := by
  rw [tmod_def, Int.neg_tdiv, Int.mul_neg, tmod_def]
  omega

theorem tmod_lt_of_pos (a : Int) {b : Int} (H : 0 < b) : tmod a b < b :=
  match a, b, eq_succ_of_zero_lt H with
  | ofNat _, _, ⟨n, rfl⟩ => ofNat_lt.2 <| Nat.mod_lt _ n.succ_pos
  | -[_+1], _, ⟨n, rfl⟩ => Int.lt_of_le_of_lt
    (Int.neg_nonpos_of_nonneg <| Int.ofNat_nonneg _) (ofNat_pos.2 n.succ_pos)

theorem lt_tmod_of_pos (a : Int) {b : Int} (H : 0 < b) : -b < tmod a b :=
  match a, b, eq_succ_of_zero_lt H with
  | ofNat _, _, ⟨n, rfl⟩ => by rw [ofNat_eq_coe, ← Int.natCast_succ, ← ofNat_tmod]; omega
  | -[a+1], _, ⟨n, rfl⟩ => by
    rw [negSucc_eq, neg_tmod, ← Int.natCast_succ, ← Int.natCast_succ, ← ofNat_tmod]
    have : (a + 1) % (n + 1) < n + 1 := Nat.mod_lt _ (Nat.zero_lt_succ n)
    omega

-- The following statements for `tmod` are false:
-- `add_mul_tmod_self {a b c : Int} : (a + b * c).tmod c = a.tmod c`
-- `add_mul_tmod_self_left (a b c : Int) : (a + b * c).tmod b = a.tmod b`
-- `tmod_add_tmod (m n k : Int) : (m.tmod n + k).tmod n = (m + k).tmod n`
-- `add_tmod_tmod (m n k : Int) : (m + n.tmod k).tmod k = (m + n).tmod k`
-- `add_tmod (a b n : Int) : (a + b).tmod n = (a.tmod n + b.tmod n).tmod n`
-- `add_tmod_eq_add_tmod_right {m n k : Int} (i : Int) : (m.tmod n = k.tmod n) → (m + i).tmod n = (k + i).tmod n`
-- `tmod_add_cancel_right {m n k : Int} (i) : (m + i).tmod n = (k + i).tmod n ↔ m.tmod n = k.tmod n`
-- `sub_tmod (a b n : Int) : (a - b).tmod n = (a.tmod n - b.tmod n).tmod n`

@[simp] theorem mul_tmod_left (a b : Int) : (a * b).tmod b = 0 :=
  if h : b = 0 then by simp [h, Int.mul_zero] else by
    rw [Int.tmod_def, Int.mul_tdiv_cancel _ h, Int.mul_comm, Int.sub_self]

@[simp] theorem mul_tmod_right (a b : Int) : (a * b).tmod a = 0 := by
  rw [Int.mul_comm, mul_tmod_left]

attribute [local simp] Int.neg_inj

theorem mul_tmod (a b n : Int) : (a * b).tmod n = (a.tmod n * b.tmod n).tmod n := by
  induction a using wlog_sign
  case inv => simp
  induction b using wlog_sign
  case inv => simp
  induction n using wlog_sign
  case inv => simp
  simp only [← Int.natCast_mul, ← ofNat_tmod]
  rw [Nat.mul_mod]

@[simp] theorem tmod_self {a : Int} : a.tmod a = 0 := by
  have := mul_tmod_left 1 a; rwa [Int.one_mul] at this

@[simp] theorem tmod_tmod_of_dvd (n : Int) {m k : Int}
    (h : m ∣ k) : (n.tmod k).tmod m = n.tmod m := by
  induction n using wlog_sign
  case inv => simp
  induction k using wlog_sign
  case inv => simp [Int.dvd_neg]
  induction m using wlog_sign
  case inv => simp
  simp only [← Int.natCast_mul, ← ofNat_tmod]
  norm_cast at h
  rw [Nat.mod_mod_of_dvd _ h]

@[simp] theorem tmod_tmod (a b : Int) : (a.tmod b).tmod b = a.tmod b :=
  tmod_tmod_of_dvd a (Int.dvd_refl b)

theorem tmod_eq_zero_of_dvd : ∀ {a b : Int}, a ∣ b → tmod b a = 0
  | _, _, ⟨_, rfl⟩ => mul_tmod_right ..

-- `tmod` analogues of `emod` lemmas from above

theorem tmod_eq_of_lt {a b : Int} (H1 : 0 ≤ a) (H2 : a < b) : tmod a b = a := by
  rw [tmod_eq_emod_of_nonneg H1, emod_eq_of_lt H1 H2]

theorem sign_tmod (a b : Int) : sign (tmod a b) = if b ∣ a then 0 else sign a := by
  if hb : b = 0 then
    subst hb
    split <;> simp_all
  else
    induction a using wlog_sign
    case inv a => split <;> simp_all
    rename_i a
    match a with
    | 0 => simp
    | (a + 1) =>
      simp
      split
      · simp [tmod_eq_zero_of_dvd, *]
      · norm_cast
        rw [tmod_eq_emod_of_nonneg (by omega)]
        rw [sign_emod _ hb]
        simp_all

@[simp] theorem natAbs_tmod (a b : Int) : natAbs (tmod a b) = natAbs a % natAbs b := by
  induction a using wlog_sign
  case inv => simp
  induction b using wlog_sign
  case inv => simp
  norm_cast

/-! properties of `tdiv` and `tmod` -/

-- Analogues of statements about `ediv` and `emod` from `Bootstrap.lean`

theorem mul_tdiv_cancel_of_tmod_eq_zero {a b : Int} (H : a.tmod b = 0) : b * (a.tdiv b) = a := by
  have := tmod_add_tdiv a b; rwa [H, Int.zero_add] at this

theorem tdiv_mul_cancel_of_tmod_eq_zero {a b : Int} (H : a.tmod b = 0) : a.tdiv b * b = a := by
  rw [Int.mul_comm, mul_tdiv_cancel_of_tmod_eq_zero H]

theorem dvd_of_tmod_eq_zero {a b : Int} (H : tmod b a = 0) : a ∣ b :=
  ⟨b.tdiv a, (mul_tdiv_cancel_of_tmod_eq_zero H).symm⟩

theorem dvd_iff_tmod_eq_zero {a b : Int} : a ∣ b ↔ tmod b a = 0 :=
  ⟨tmod_eq_zero_of_dvd, dvd_of_tmod_eq_zero⟩

protected theorem tdiv_mul_cancel {a b : Int} (H : b ∣ a) : a.tdiv b * b = a :=
  tdiv_mul_cancel_of_tmod_eq_zero (tmod_eq_zero_of_dvd H)

protected theorem mul_tdiv_cancel' {a b : Int} (H : a ∣ b) : a * b.tdiv a = b := by
  rw [Int.mul_comm, Int.tdiv_mul_cancel H]

@[simp] theorem neg_tmod_self (a : Int) : (-a).tmod a = 0 := by
  rw [← dvd_iff_tmod_eq_zero, Int.dvd_neg]
  exact Int.dvd_refl a

theorem lt_tdiv_add_one_mul_self (a : Int) {b : Int} (H : 0 < b) : a < (a.tdiv b + 1) * b := by
  rw [Int.add_mul, Int.one_mul, Int.mul_comm]
  exact Int.lt_add_of_sub_left_lt <| Int.tmod_def .. ▸ tmod_lt_of_pos _ H

protected theorem mul_tdiv_assoc (a : Int) : ∀ {b c : Int}, c ∣ b → (a * b).tdiv c = a * (b.tdiv c)
  | _, c, ⟨d, rfl⟩ =>
    if cz : c = 0 then by simp [cz, Int.mul_zero] else by
      rw [Int.mul_left_comm, Int.mul_tdiv_cancel_left _ cz, Int.mul_tdiv_cancel_left _ cz]

protected theorem mul_tdiv_assoc' (b : Int) {a c : Int} (h : c ∣ a) :
    (a * b).tdiv c = a.tdiv c * b := by
  rw [Int.mul_comm, Int.mul_tdiv_assoc _ h, Int.mul_comm]

theorem neg_tdiv_of_dvd : ∀ {a b : Int}, b ∣ a → (-a).tdiv b = -(a.tdiv b)
  | _, b, ⟨c, rfl⟩ => by
    by_cases bz : b = 0
    · simp [bz]
    · rw [Int.neg_mul_eq_mul_neg, Int.mul_tdiv_cancel_left _ bz, Int.mul_tdiv_cancel_left _ bz]

-- `sub_tdiv_of_dvd (a : Int) {b c : Int} (hcb : c ∣ b) : (a - b).tdiv c = a.tdiv c - b.tdiv c` is false in general

theorem tdiv_dvd_tdiv : ∀ {a b c : Int}, a ∣ b → b ∣ c → b.tdiv a ∣ c.tdiv a
  | a, _, _, ⟨b, rfl⟩, ⟨c, rfl⟩ => by
    by_cases az : a = 0
    · simp [az]
    · rw [Int.mul_tdiv_cancel_left _ az, Int.mul_assoc, Int.mul_tdiv_cancel_left _ az]
      apply Int.dvd_mul_right

-- Analogues of statements about `emod` and `ediv` from above.

theorem mul_tdiv_cancel_of_dvd {a b : Int} (H : b ∣ a) : b * (a.tdiv b) = a :=
  mul_tdiv_cancel_of_tmod_eq_zero (tmod_eq_zero_of_dvd H)

theorem tdiv_mul_cancel_of_dvd {a b : Int} (H : b ∣ a) : a.tdiv b * b = a :=
  tdiv_mul_cancel_of_tmod_eq_zero (tmod_eq_zero_of_dvd H)

theorem tmod_two_eq (x : Int) : x.tmod 2 = -1 ∨ x.tmod 2 = 0 ∨ x.tmod 2 = 1 := by
  have h₁ : -2 < x.tmod 2 := Int.lt_tmod_of_pos x (by decide)
  have h₂ : x.tmod 2 < 2 := Int.tmod_lt_of_pos x (by decide)
  match x.tmod 2, h₁, h₂ with
  | -1, _, _ => simp
  | 0, _, _ => simp
  | 1, _, _ => simp

-- The following statements about `tmod` are false:
-- `add_tmod_eq_add_tmod_left {m n k : Int} (i : Int) (H : m.tmod n = k.tmod n) : (i + m).tmod n = (i + k).tmod n`
-- `tmod_add_cancel_left {m n k i : Int} : (i + m).tmod n = (i + k).tmod n ↔ m.tmod n = k.tmod n`
-- `tmod_sub_cancel_right {m n k : Int} (i) : (m - i).tmod n = (k - i).tmod n ↔ m.tmod n = k.tmod n`
-- `tmod_eq_tmod_iff_tmod_sub_eq_zero {m n k : Int} : m.tmod n = k.tmod n ↔ (m - k).tmod n = 0`

protected theorem tdiv_tmod_unique {a b r q : Int} (ha : 0 ≤ a) (hb : b ≠ 0) :
    a.tdiv b = q ∧ a.tmod b = r ↔ r + b * q = a ∧ 0 ≤ r ∧ r < natAbs b := by
  rw [tdiv_eq_ediv_of_nonneg ha, tmod_eq_emod_of_nonneg ha]
  by_cases hb' : 0 < b
  · rw [Int.ediv_emod_unique hb']
    omega
  · replace hb' : 0 < -b := by omega
    have := Int.ediv_emod_unique (a := a) (q := -q) (r := r) hb'
    simp at this
    simp [this]
    omega

protected theorem tdiv_tmod_unique' {a b r q : Int} (ha : a ≤ 0) (hb : b ≠ 0) :
    a.tdiv b = q ∧ a.tmod b = r ↔ r + b * q = a ∧ -natAbs b < r ∧ r ≤ 0 := by
  have := Int.tdiv_tmod_unique (a := -a) (q := -q) (r := -r) (by omega) hb
  simp at this
  simp [this]
  omega

@[simp] theorem mul_tmod_mul_of_pos
    {a : Int} (b c : Int) (H : 0 < a) : (a * b).tmod (a * c) = a * (b.tmod c) := by
  rw [tmod_def, tmod_def, mul_tdiv_mul_of_pos _ _ H, Int.mul_sub, Int.mul_assoc]

theorem natAbs_tdiv_le_natAbs (a b : Int) : natAbs (a.tdiv b) ≤ natAbs a := by
  induction a using wlog_sign
  case inv => simp
  induction b using wlog_sign
  case inv => simp
  simpa using Nat.div_le_self _ _

theorem tdiv_le_self {a : Int} (b : Int) (Ha : 0 ≤ a) : a.tdiv b ≤ a := by
  have := Int.le_trans le_natAbs (ofNat_le.2 <| natAbs_tdiv_le_natAbs a b)
  rwa [natAbs_of_nonneg Ha] at this

theorem dvd_tmod_sub_self {x : Int} {m : Nat} : (m : Int) ∣ x.tmod m - x := by
  rw [tmod_eq_emod]
  have := dvd_emod_sub_self (x := x) (m := m)
  split
  · simpa
  · rw [Int.sub_sub, Int.add_comm, ← Int.sub_sub]
    apply Int.dvd_sub this
    simp

@[simp] theorem neg_mul_tmod_right (a b : Int) : (-(a * b)).tmod a = 0 := by
  rw [← dvd_iff_tmod_eq_zero, Int.dvd_neg]
  exact Int.dvd_mul_right a b

@[simp] theorem neg_mul_tmod_left (a b : Int) : (-(a * b)).tmod b = 0 := by
  rw [← dvd_iff_tmod_eq_zero, Int.dvd_neg]
  exact Int.dvd_mul_left a b

@[simp] protected theorem tdiv_one : ∀ a : Int, a.tdiv 1 = a
  | (n:Nat) => congrArg ofNat (Nat.div_one _)
  | -[n+1] => by simp [Int.tdiv, neg_ofNat_succ]; rfl

@[simp] theorem tmod_one (a : Int) : tmod a 1 = 0 := by
  simp [tmod_def, Int.tdiv_one, Int.one_mul, Int.sub_self]

-- The following statements about `tmod` are false:
-- `tmod_sub_cancel (x y : Int) : (x - y).tmod y = x.tmod y`
-- `add_neg_tmod_self (a b : Int) : (a + -b).tmod b = a.tmod b`
-- `neg_add_tmod_self (a b : Int) : (-a + b).tmod a = b.tmod a`
-- `dvd_sub_of_tmod_eq {a b c : Int} (h : a.tmod b = c) : b ∣ a - c`

protected theorem eq_mul_of_tdiv_eq_right {a b c : Int}
    (H1 : b ∣ a) (H2 : a.tdiv b = c) : a = b * c := by rw [← H2, Int.mul_tdiv_cancel' H1]

protected theorem tdiv_eq_iff_eq_mul_right {a b c : Int}
    (H : b ≠ 0) (H' : b ∣ a) : a.tdiv b = c ↔ a = b * c :=
  ⟨Int.eq_mul_of_tdiv_eq_right H', Int.tdiv_eq_of_eq_mul_right H⟩

protected theorem tdiv_eq_iff_eq_mul_left {a b c : Int}
    (H : b ≠ 0) (H' : b ∣ a) : a.tdiv b = c ↔ a = c * b := by
  rw [Int.mul_comm]; exact Int.tdiv_eq_iff_eq_mul_right H H'

protected theorem eq_mul_of_tdiv_eq_left {a b c : Int}
    (H1 : b ∣ a) (H2 : a.tdiv b = c) : a = c * b := by
  rw [Int.mul_comm, Int.eq_mul_of_tdiv_eq_right H1 H2]

protected theorem eq_zero_of_tdiv_eq_zero {d n : Int} (h : d ∣ n) (H : n.tdiv d = 0) : n = 0 := by
  rw [← Int.mul_tdiv_cancel' h, H, Int.mul_zero]

-- `sub_tdiv_of_dvd_sub {a b c : Int} (hcab : c ∣ a - b) : (a - b).tdiv c = a.tdiv c - b.tdiv c` is false in general

@[simp] protected theorem tdiv_left_inj {a b d : Int}
    (hda : d ∣ a) (hdb : d ∣ b) : a.tdiv d = b.tdiv d ↔ a = b := by
  refine ⟨fun h => ?_, congrArg (tdiv · d)⟩
  rw [← Int.mul_tdiv_cancel' hda, ← Int.mul_tdiv_cancel' hdb, h]

theorem tdiv_sign : ∀ a b, a.tdiv (sign b) = a * sign b
  | _, succ _ => by simp [sign, Int.mul_one]
  | _, 0 => by simp [sign, Int.mul_zero]
  | _, -[_+1] => by simp [sign, Int.mul_neg, Int.mul_one]

protected theorem sign_eq_tdiv_abs (a : Int) : sign a = a.tdiv (natAbs a) :=
  if az : a = 0 then by simp [az] else
    (Int.tdiv_eq_of_eq_mul_left (ofNat_ne_zero.2 <| natAbs_ne_zero.2 az)
      (sign_mul_natAbs _).symm).symm

/-! ### `tdiv` and ordering -/

-- Theorems about `tdiv` and ordering, whose `ediv` analogues are in `Bootstrap.lean`.

theorem mul_tdiv_self_le {x k : Int} (h : 0 ≤ x) : k * (x.tdiv k) ≤ x := by
  by_cases w : k = 0
  · simp [w, h]
  · rw [tdiv_eq_ediv_of_nonneg h]
    apply mul_ediv_self_le w

theorem lt_mul_tdiv_self_add {x k : Int} (h : 0 < k) : x < k * (x.tdiv k) + k := by
  rw [tdiv_eq_ediv, sign_eq_one_of_pos h]
  have := lt_mul_ediv_self_add (x := x) h
  split <;> simp [Int.mul_add] <;> omega

-- Theorems about `tdiv` and ordering, whose `ediv` analogues proved above.

protected theorem tdiv_mul_le (a : Int) {b : Int} (hb : b ≠ 0) : a.tdiv b * b ≤ a + if 0 ≤ a then 0 else (b.natAbs - 1) :=
  Int.le_of_sub_nonneg <| by
    rw [Int.mul_comm, Int.add_comm, Int.add_sub_assoc, ← tmod_def]
    split
    · simp_all [tmod_nonneg]
    · match b, hb with
      | .ofNat (b + 1), _ =>
        have := lt_tmod_of_pos a (Int.ofNat_pos.2 (b.succ_pos))
        simp_all
        omega
      | .negSucc b, _ =>
        simp only [negSucc_eq, natAbs_neg, tmod_neg]
        have := lt_tmod_of_pos (b := b + 1) a (by omega)
        omega

protected theorem tdiv_le_of_le_mul {a b c : Int} (Hc : 0 < c) (H' : a ≤ b * c) : a.tdiv c ≤ b + if 0 ≤ a then 0 else 1 :=
  le_of_mul_le_mul_right (Int.le_trans (Int.tdiv_mul_le _ (by omega))
    (by
      split
      · simpa using H'
      · simp [Int.add_mul]
        omega)) Hc

-- We don't provide `tdiv` analogues of the lemmas
-- `mul_lt_of_lt_ediv`
-- `mul_le_of_le_ediv`
-- `ediv_lt_of_lt_mul`
-- `le_ediv_iff_mul_le`
-- `ediv_lt_iff_lt_mul`
-- `lt_ediv_iff_mul_lt`
-- as they would require quite awkward statements.

protected theorem le_tdiv_of_mul_le {a b c : Int} (H1 : 0 < c) (H2 : a * c ≤ b) : a ≤ b.tdiv c :=
  le_of_lt_add_one <|
    lt_of_mul_lt_mul_right (Int.lt_of_le_of_lt H2 (lt_tdiv_add_one_mul_self _ H1)) (Int.le_of_lt H1)

protected theorem lt_mul_of_tdiv_lt {a b c : Int} (H1 : 0 < c) (H2 : a.tdiv c < b) : a < b * c :=
  Int.lt_of_not_ge <| mt (Int.le_tdiv_of_mul_le H1) (Int.not_le_of_gt H2)

protected theorem le_mul_of_tdiv_le {a b c : Int} (H1 : 0 ≤ b) (H2 : b ∣ a) (H3 : a.tdiv b ≤ c) :
    a ≤ c * b := by
  rw [← Int.tdiv_mul_cancel H2]; exact Int.mul_le_mul_of_nonneg_right H3 H1

protected theorem lt_tdiv_of_mul_lt {a b c : Int} (H1 : 0 ≤ b) (H2 : b ∣ c) (H3 : a * b < c) :
    a < c.tdiv b :=
  Int.lt_of_not_ge <| mt (Int.le_mul_of_tdiv_le H1 H2) (Int.not_le_of_gt H3)

theorem tdiv_pos_of_pos_of_dvd {a b : Int} (H1 : 0 < a) (H2 : 0 ≤ b) (H3 : b ∣ a) : 0 < a.tdiv b :=
  Int.lt_tdiv_of_mul_lt H2 H3 (by rwa [Int.zero_mul])

theorem tdiv_eq_tdiv_of_mul_eq_mul {a b c d : Int}
    (H2 : d ∣ c) (H3 : b ≠ 0) (H4 : d ≠ 0) (H5 : a * d = b * c) : a.tdiv b = c.tdiv d :=
  Int.tdiv_eq_of_eq_mul_right H3 <| by
    rw [← Int.mul_tdiv_assoc _ H2]; exact (Int.tdiv_eq_of_eq_mul_left H4 H5.symm).symm

theorem le_mod_self_add_one_iff {a b : Int} (h : 0 < b) : b ≤ a % b + 1 ↔ b ∣ a + 1 := by
  match b, h with
  | .ofNat 1, h => simp
  | .ofNat (b + 2), h =>
<<<<<<< HEAD
    simp only [ofNat_eq_coe, Int.natCast_add, Nat.cast_ofNat_Int] at *
=======
    simp only [ofNat_eq_coe, natCast_add, cast_ofNat_Int] at *
>>>>>>> 3a308324
    constructor
    · rw [dvd_iff_emod_eq_zero]
      intro w
      have := emod_lt_of_pos a h
      have : a % (b + 2) = b + 1 := by omega
      rw [add_emod, this, one_emod, if_neg (by omega)]
      have : (b + 1 + 1 : Int) = b + 2 := by omega
      rw [this, emod_self]
    · rintro ⟨d, w⟩
      replace w : a = (b + 2 : Int) * d - 1 := by omega
      subst w
      rw [emod_def, mul_sub_ediv_left _ _ (by omega), neg_one_ediv,
        sign_eq_one_of_pos (by omega), Int.mul_add]
      omega

theorem add_one_tdiv_of_pos {a b : Int} (h : 0 < b) :
    (a + 1).tdiv b = a.tdiv b + if (0 < a + 1 ∧ b ∣ a + 1) ∨ (a < 0 ∧ b ∣ a) then 1 else 0 := by
  match b, h with
  | .ofNat 1, h => simp; omega
  | .ofNat (b + 2), h =>
    simp only [ofNat_eq_coe]
    rw [tdiv_eq_ediv, add_ediv (by omega), tdiv_eq_ediv]
<<<<<<< HEAD
    simp only [Int.natCast_add, Nat.cast_ofNat_Int]
=======
    simp only [natCast_add, cast_ofNat_Int]
>>>>>>> 3a308324
    have : 1 / (b + 2 : Int) = 0 := by rw [one_ediv]; omega
    rw [this]
    have one_mod : 1 % (b + 2 : Int) = 1 := emod_eq_of_lt (by omega) (by omega)
    rw [one_mod]
    have : ↑(b + 2 : Int).natAbs = (b + 2 : Int) := by omega
    rw [this]
    have : (b + 2 : Int).sign = 1 := sign_eq_one_of_pos (by omega)
    rw [this]
    have : (b + 2) ≤ a % (b + 2 : Int) + 1 ↔ (b + 2 : Int) ∣ a + 1 := le_mod_self_add_one_iff (by omega)
    simp only [this]
    simp only [Int.add_zero]
    split <;> rename_i h
    · simp only [h, or_true, ↓reduceIte, and_true]
      omega
    · simp only [h, or_false, and_false]
      by_cases h₂ : 0 ≤ a
      · simp only [Int.add_zero, h₂, true_or, ↓reduceIte, false_or]
        have : 0 ≤ a + 1 := by omega
        have : 0 < a + 1 := by omega
        have : ¬ a < 0 := by omega
        simp [*]
      · simp only [Int.add_zero, h₂, false_or]
        split
        · have : a = -1 := by omega
          simp_all
        · have : a < 0 := by omega
          simp only [true_and, this]
          split <;> simp

theorem add_one_tdiv {a b : Int} :
    (a + 1).tdiv b = a.tdiv b + if (0 < a + 1 ∧ b ∣ a + 1) ∨ (a < 0 ∧ b ∣ a) then b.sign else 0 := by
  if hb : b = 0 then
    simp [hb]
  else
    induction b using wlog_sign
    case inv => simp; omega
    rename_i c
    norm_cast at hb
    have : 0 < (c : Int) := by omega
    simp [sign_ofNat_of_nonzero hb, add_one_tdiv_of_pos this]

-- One could prove a general `add_tdiv` theorem giving `(a + b).tdiv c = a.tdiv c + b.tdiv c + ...`
-- but the error term would be very complicated.

protected theorem tdiv_le_tdiv {a b c : Int} (H : 0 < c) (H' : a ≤ b) : a.tdiv c ≤ b.tdiv c := by
  obtain ⟨d, rfl⟩ := Int.exists_add_of_le H'
  clear H'
  induction d with
  | zero => simp
  | succ d ih =>
<<<<<<< HEAD
    simp only [Int.natCast_add, Nat.cast_ofNat_Int, ← Int.add_assoc]
=======
    simp only [natCast_add, cast_ofNat_Int, ← Int.add_assoc]
>>>>>>> 3a308324
    rw [add_one_tdiv_of_pos (by omega)]
    omega

/-! ### fdiv -/

theorem add_mul_fdiv_right (a b : Int) {c : Int} (H : c ≠ 0) : (a + b * c).fdiv c = a.fdiv c + b := by
  rw [fdiv_eq_ediv, add_mul_ediv_right _ _ H, fdiv_eq_ediv]
  simp only [Int.dvd_add_left (Int.dvd_mul_left _ _)]
  split <;> omega

theorem add_mul_fdiv_left (a : Int) {b : Int}
    (c : Int) (H : b ≠ 0) : (a + b * c).fdiv b = a.fdiv b + c := by
  rw [Int.mul_comm, Int.add_mul_fdiv_right _ _ H]

theorem mul_add_fdiv_right (a c : Int) {b : Int} (H : b ≠ 0) : (a * b + c).fdiv b = c.fdiv b + a := by
  rw [Int.add_comm, add_mul_fdiv_right _ _ H]

theorem mul_add_fdiv_left (b : Int) {a : Int}
    (c : Int) (H : a ≠ 0) : (a * b + c).fdiv a = c.fdiv a + b := by
  rw [Int.add_comm, add_mul_fdiv_left _ _ H]

theorem sub_mul_fdiv_right (a b : Int) {c : Int} (H : c ≠ 0) : (a - b * c).fdiv c = a.fdiv c - b := by
  rw [Int.sub_eq_add_neg, ← Int.neg_mul, add_mul_fdiv_right _ _ H, Int.sub_eq_add_neg]

theorem sub_mul_fdiv_left (a : Int) {b : Int}
    (c : Int) (H : b ≠ 0) : (a - b * c).fdiv b = a.fdiv b - c := by
  rw [Int.sub_eq_add_neg, ← Int.mul_neg, add_mul_fdiv_left _ _ H, Int.sub_eq_add_neg]

theorem mul_sub_fdiv_right (a c : Int) {b : Int} (H : b ≠ 0) : (a * b - c).fdiv b = a + (-c).fdiv b := by
  rw [Int.sub_eq_add_neg, Int.add_comm, add_mul_fdiv_right _ _ H, Int.add_comm]

theorem mul_sub_fdiv_left (b : Int) {a : Int}
    (c : Int) (H : a ≠ 0) : (a * b - c).fdiv a = b + (-c).fdiv a := by
  rw [Int.sub_eq_add_neg, Int.add_comm, add_mul_fdiv_left _ _ H, Int.add_comm]

@[simp] theorem mul_fdiv_cancel (a : Int) {b : Int} (H : b ≠ 0) : fdiv (a * b) b = a :=
  if b0 : 0 ≤ b then by
    rw [fdiv_eq_ediv_of_nonneg _ b0, mul_ediv_cancel _ H]
  else
    match a, b, Int.not_le.1 b0 with
    | 0, _, _ => by simp [Int.zero_mul]
    | succ a, -[b+1], _ => congrArg ofNat <| Nat.mul_div_cancel (succ a) b.succ_pos
    | -[a+1], -[b+1], _ => congrArg negSucc <| Nat.div_eq_of_lt_le
      (Nat.le_of_lt_succ <| Nat.mul_lt_mul_of_pos_right a.lt_succ_self b.succ_pos)
      (Nat.lt_succ_self _)

@[simp] theorem mul_fdiv_cancel_left (b : Int) (H : a ≠ 0) : fdiv (a * b) a = b :=
  Int.mul_comm .. ▸ Int.mul_fdiv_cancel _ H

theorem add_fdiv_of_dvd_right {a b c : Int} (H : c ∣ b) : (a + b).fdiv c = a.fdiv c + b.fdiv c := by
  by_cases h : c = 0
  · simp [h]
  · obtain ⟨d, rfl⟩ := H
    rw [add_mul_fdiv_left _ _ h]
    simp [h]

theorem add_fdiv_of_dvd_left {a b c : Int} (H : c ∣ a) : (a + b).fdiv c = a.fdiv c + b.fdiv c := by
  rw [Int.add_comm, Int.add_fdiv_of_dvd_right H, Int.add_comm]

theorem fdiv_nonneg {a b : Int} (Ha : 0 ≤ a) (Hb : 0 ≤ b) : 0 ≤ a.fdiv b :=
  match a, b, eq_ofNat_of_zero_le Ha, eq_ofNat_of_zero_le Hb with
  | _, _, ⟨_, rfl⟩, ⟨_, rfl⟩ => ofNat_fdiv .. ▸ ofNat_zero_le _

theorem fdiv_nonneg_of_nonpos_of_nonpos {a b : Int} (Ha : a ≤ 0) (Hb : b ≤ 0) : 0 ≤ a.fdiv b := by
  rw [fdiv_eq_ediv]
  by_cases ha : a = 0
  · simp [ha]
  · by_cases hb : b = 0
    · simp [hb]
    · have : 0 < a / b := ediv_pos_of_neg_of_neg (by omega) (by omega)
      split <;> omega

unseal Nat.div in
theorem fdiv_nonpos_of_nonneg_of_nonpos : ∀ {a b : Int}, 0 ≤ a → b ≤ 0 → a.fdiv b ≤ 0
  | 0, 0, _, _ | 0, -[_+1], _, _ | succ _, 0, _, _ | succ _, -[_+1], _, _ => ⟨_⟩

@[deprecated fdiv_nonpos_of_nonneg_of_nonpos (since := "2025-03-04")]
abbrev fdiv_nonpos := @fdiv_nonpos_of_nonneg_of_nonpos

theorem fdiv_neg_of_neg_of_pos : ∀ {a b : Int}, a < 0 → 0 < b → a.fdiv b < 0
  | -[_+1], succ _, _, _ => negSucc_lt_zero _

theorem fdiv_eq_zero_of_lt {a b : Int} (H1 : 0 ≤ a) (H2 : a < b) : a.fdiv b = 0 := by
  rw [fdiv_eq_ediv, if_pos, Int.sub_zero]
  · apply ediv_eq_zero_of_lt (by omega) (by omega)
  · left; omega

@[simp] theorem mul_fdiv_mul_of_pos {a : Int}
    (b c : Int) (H : 0 < a) : (a * b).fdiv (a * c) = b.fdiv c := by
  rw [fdiv_eq_ediv, mul_ediv_mul_of_pos _ _ H, fdiv_eq_ediv]
  congr 2
  simp [Int.mul_dvd_mul_iff_left (Int.ne_of_gt H)]
  constructor
  · rintro (h | h)
    · exact .inl (Int.nonneg_of_mul_nonneg_right h H)
    · exact .inr h
  · rintro (h | h)
    · exact .inl (Int.mul_nonneg (by omega) h)
    · exact .inr h

@[simp] theorem mul_fdiv_mul_of_pos_left
    (a : Int) {b : Int} (c : Int) (H : 0 < b) : (a * b).fdiv (c * b) = a.fdiv c := by
  rw [Int.mul_comm a b, Int.mul_comm c b, Int.mul_fdiv_mul_of_pos _ _ H]

@[simp] theorem fdiv_one : ∀ a : Int, a.fdiv 1 = a
  | 0 => rfl
  | succ _ => congrArg Nat.cast (Nat.div_one _)
  | -[_+1] => congrArg negSucc (Nat.div_one _)

protected theorem fdiv_eq_of_eq_mul_right {a b c : Int}
    (H1 : b ≠ 0) (H2 : a = b * c) : a.fdiv b = c := by rw [H2, Int.mul_fdiv_cancel_left _ H1]

protected theorem eq_fdiv_of_mul_eq_right {a b c : Int}
    (H1 : a ≠ 0) (H2 : a * b = c) : b = c.tdiv a :=
  (Int.tdiv_eq_of_eq_mul_right H1 H2.symm).symm

protected theorem fdiv_eq_of_eq_mul_left {a b c : Int}
    (H1 : b ≠ 0) (H2 : a = c * b) : a.fdiv b = c :=
  Int.fdiv_eq_of_eq_mul_right H1 (by rw [Int.mul_comm, H2])

protected theorem eq_fdiv_of_mul_eq_left {a b c : Int}
    (H1 : b ≠ 0) (H2 : a * b = c) : a = c.fdiv b :=
  (Int.fdiv_eq_of_eq_mul_left H1 H2.symm).symm

@[simp] protected theorem fdiv_self {a : Int} (H : a ≠ 0) : a.fdiv a = 1 := by
  have := Int.mul_fdiv_cancel 1 H; rwa [Int.one_mul] at this

theorem neg_fdiv {a b : Int} : (-a).fdiv b = -(a.fdiv b) - if b = 0 ∨ b ∣ a then 0 else 1 := by
  rw [fdiv_eq_ediv, fdiv_eq_ediv, neg_ediv]
  simp
  by_cases h : b ∣ a
  · simp [h]
  · simp [h]
    by_cases h' : 0 ≤ b
    · by_cases h'' : b = 0
      · simp [h'']
      · simp only [h', ↓reduceIte, Int.sub_zero, h'']
        replace h' : 0 < b := by omega
        rw [sign_eq_one_of_pos (by omega)]
    · simp only [h', ↓reduceIte]
      rw [sign_eq_neg_one_of_neg (by omega), if_neg (by omega)]
      omega

@[simp] protected theorem neg_fdiv_neg (a b : Int) : (-a).fdiv (-b) = a.fdiv b := by
  match a, b with
  | 0, 0 => rfl
  | 0, ofNat b => simp
  | 0, -[b+1] => simp
  | ofNat (a + 1), 0 => simp
  | ofNat (a + 1), ofNat (b + 1) =>
    unfold fdiv
<<<<<<< HEAD
    simp only [ofNat_eq_coe, Int.natCast_add, Nat.cast_ofNat_Int, Nat.succ_eq_add_one]
    rw [← negSucc_eq, ← negSucc_eq]
  | ofNat (a + 1), -[b+1] =>
    unfold fdiv
    simp only [ofNat_eq_coe, Int.natCast_add, Nat.cast_ofNat_Int, Nat.succ_eq_add_one]
=======
    simp only [ofNat_eq_coe, natCast_add, cast_ofNat_Int, Nat.succ_eq_add_one]
    rw [← negSucc_eq, ← negSucc_eq]
  | ofNat (a + 1), -[b+1] =>
    unfold fdiv
    simp only [ofNat_eq_coe, natCast_add, cast_ofNat_Int, Nat.succ_eq_add_one]
>>>>>>> 3a308324
    rw [← negSucc_eq, neg_negSucc]
  | -[a+1], 0 => simp
  | -[a+1], ofNat (b + 1) =>
    unfold fdiv
<<<<<<< HEAD
    simp only [ofNat_eq_coe, Int.natCast_add, Nat.cast_ofNat_Int, Nat.succ_eq_add_one]
    rw [neg_negSucc, ← negSucc_eq]
  | -[a+1], -[b+1] =>
    unfold fdiv
    simp only [ofNat_eq_coe, ofNat_ediv, Nat.succ_eq_add_one, Int.natCast_add, Nat.cast_ofNat_Int]
=======
    simp only [ofNat_eq_coe, natCast_add, cast_ofNat_Int, Nat.succ_eq_add_one]
    rw [neg_negSucc, ← negSucc_eq]
  | -[a+1], -[b+1] =>
    unfold fdiv
    simp only [ofNat_eq_coe, ofNat_ediv, Nat.succ_eq_add_one, natCast_add, cast_ofNat_Int]
>>>>>>> 3a308324
    rw [neg_negSucc, neg_negSucc]
    simp

theorem fdiv_neg {a b : Int} (h : b ≠ 0) : a.fdiv (-b) = if b ∣ a then -(a.fdiv b) else -(a.fdiv b) - 1 := by
  rw [← Int.neg_fdiv_neg, Int.neg_neg, neg_fdiv]
  simp only [h, false_or]
  split <;> omega

/-!
One could prove the following, but as the statements are quite awkward, so far it doesn't seem worthwhile.
```
theorem natAbs_fdiv {a b : Int} (h : b ≠ 0) :
    natAbs (a.fdiv b) = a.natAbs / b.natAbs + if a.sign = b.sign ∨ b ∣ a then 0 else 1 := ...

theorem sign_fdiv (a b : Int) :
    sign (a.fdiv b) = if a.sign = b.sign ∧ natAbs a < natAbs b then 0 else sign a * sign b := ...
```
-/

/-! ### fmod -/

-- `fmod` analogues of `emod` lemmas from `Bootstrap.lean`

theorem ofNat_fmod (m n : Nat) : ↑(m % n) = fmod m n := by
  cases m <;> simp [fmod, Nat.succ_eq_add_one]

theorem fmod_nonneg {a b : Int} (ha : 0 ≤ a) (hb : 0 ≤ b) : 0 ≤ a.fmod b :=
  fmod_eq_tmod_of_nonneg ha hb ▸ tmod_nonneg _ ha

theorem fmod_nonneg_of_pos (a : Int) {b : Int} (hb : 0 < b) : 0 ≤ a.fmod b :=
  fmod_eq_emod_of_nonneg _ (Int.le_of_lt hb) ▸ emod_nonneg _ (Int.ne_of_lt hb).symm

@[deprecated fmod_nonneg_of_pos (since := "2025-03-04")]
abbrev fmod_nonneg' := @fmod_nonneg_of_pos

theorem fmod_lt_of_pos (a : Int) {b : Int} (H : 0 < b) : a.fmod b < b :=
  fmod_eq_emod_of_nonneg _ (Int.le_of_lt H) ▸ emod_lt_of_pos a H

-- There is no `fmod_neg : ∀ {a b : Int}, a.fmod (-b) = -a.fmod b` as this is false.

@[simp] theorem add_mul_fmod_self {a b c : Int} : (a + b * c).fmod c = a.fmod c := by
  rw [fmod_eq_emod, add_mul_emod_self, fmod_eq_emod]
  simp

@[simp] theorem add_mul_fmod_self_left (a b c : Int) : (a + b * c).fmod b = a.fmod b := by
  rw [Int.mul_comm, Int.add_mul_fmod_self]

@[simp] theorem fmod_add_fmod (m n k : Int) : (m.fmod n + k).fmod n = (m + k).fmod n := by
  by_cases h : n = 0
  · simp [h]
  rw [fmod_def, fmod_def]
  conv => rhs; rw [fmod_def]
  have : m - n * m.fdiv n + k = m + k + n * (- m.fdiv n) := by simp [Int.mul_neg]; omega
  rw [this, add_fdiv_of_dvd_right (Int.dvd_mul_right ..), Int.mul_add, mul_fdiv_cancel_left _ h]
  omega

@[simp] theorem add_fmod_fmod (m n k : Int) : (m + n.fmod k).fmod k = (m + n).fmod k := by
  rw [Int.add_comm, Int.fmod_add_fmod, Int.add_comm]

theorem add_fmod (a b n : Int) : (a + b).fmod n = (a.fmod n + b.fmod n).fmod n := by
  simp

theorem add_fmod_eq_add_fmod_right {m n k : Int} (i : Int)
    (H : m.fmod n = k.fmod n) : (m + i).fmod n = (k + i).fmod n := by
  rw [add_fmod]
  conv => rhs; rw [add_fmod]
  rw [H]

theorem fmod_add_cancel_right {m n k : Int} (i) : (m + i).fmod n = (k + i).fmod n ↔ m.fmod n = k.fmod n :=
  ⟨fun H => by
    have := add_fmod_eq_add_fmod_right (-i) H
    rwa [Int.add_neg_cancel_right, Int.add_neg_cancel_right] at this,
  add_fmod_eq_add_fmod_right _⟩

@[simp] theorem mul_fmod_left (a b : Int) : (a * b).fmod b = 0 :=
  if h : b = 0 then by simp [h, Int.mul_zero] else by
    rw [Int.fmod_def, Int.mul_fdiv_cancel _ h, Int.mul_comm, Int.sub_self]

@[simp] theorem mul_fmod_right (a b : Int) : (a * b).fmod a = 0 := by
  rw [Int.mul_comm, mul_fmod_left]

theorem mul_fmod (a b n : Int) : (a * b).fmod n = (a.fmod n * b.fmod n).fmod n := by
  conv => lhs; rw [
    ← fmod_add_fdiv a n, ← fmod_add_fdiv' b n, Int.add_mul, Int.mul_add, Int.mul_add,
    Int.mul_assoc, Int.mul_assoc, ← Int.mul_add n _ _, add_mul_fmod_self_left,
    ← Int.mul_assoc, add_mul_fmod_self]

@[simp] theorem fmod_self {a : Int} : a.fmod a = 0 := by
  have := mul_fmod_left 1 a; rwa [Int.one_mul] at this

@[simp] theorem fmod_fmod_of_dvd (n : Int) {m k : Int}
    (h : m ∣ k) : (n.fmod k).fmod m = n.fmod m := by
  conv => rhs; rw [← fmod_add_fdiv n k]
  match k, h with
  | _, ⟨t, rfl⟩ => rw [Int.mul_assoc, add_mul_fmod_self_left]

@[simp] theorem fmod_fmod (a b : Int) : (a.fmod b).fmod b = a.fmod b :=
  fmod_fmod_of_dvd _ (Int.dvd_refl b)

theorem sub_fmod (a b n : Int) : (a - b).fmod n = (a.fmod n - b.fmod n).fmod n := by
  apply (fmod_add_cancel_right b).mp
  rw [Int.sub_add_cancel, ← Int.add_fmod_fmod, Int.sub_add_cancel, fmod_fmod]

theorem fmod_eq_zero_of_dvd : ∀ {a b : Int}, a ∣ b → b.fmod a = 0
  | _, _, ⟨_, rfl⟩ => mul_fmod_right ..

-- `fmod` analogues of `emod` lemmas from above

theorem fmod_eq_of_lt {a b : Int} (H1 : 0 ≤ a) (H2 : a < b) : a.fmod b = a := by
  rw [fmod_eq_emod_of_nonneg _ (Int.le_trans H1 (Int.le_of_lt H2)), emod_eq_of_lt H1 H2]

@[simp] protected theorem neg_fmod_neg (a b : Int) : (-a).fmod (-b) = -a.fmod b := by
  rw [fmod_def, Int.neg_fdiv_neg, fmod_def, Int.neg_mul]
  omega

-- Are `sign_fmod`, `natAbs_fmod` useful?

/-! ### properties of `fdiv` and `fmod` -/

-- Analogues of properties of `ediv` and `emod` from `Bootstrap.lean`

theorem mul_fdiv_cancel_of_fmod_eq_zero {a b : Int} (H : a.fmod b = 0) : b * (a.fdiv b) = a := by
  have := fmod_add_fdiv a b; rwa [H, Int.zero_add] at this

theorem fdiv_mul_cancel_of_fmod_eq_zero {a b : Int} (H : a.fmod b = 0) : (a.fdiv b) * b= a := by
  rw [Int.mul_comm, mul_fdiv_cancel_of_fmod_eq_zero H]

theorem dvd_of_fmod_eq_zero {a b : Int} (H : b.fmod a = 0) : a ∣ b :=
  ⟨b.fdiv a, (mul_fdiv_cancel_of_fmod_eq_zero H).symm⟩

theorem dvd_iff_fmod_eq_zero {a b : Int} : a ∣ b ↔ b.fmod a = 0 :=
  ⟨fmod_eq_zero_of_dvd, dvd_of_fmod_eq_zero⟩

protected theorem fdiv_mul_cancel {a b : Int} (H : b ∣ a) : a.fdiv b * b = a :=
  fdiv_mul_cancel_of_fmod_eq_zero (fmod_eq_zero_of_dvd H)

protected theorem mul_fdiv_cancel' {a b : Int} (H : a ∣ b) : a * b.fdiv a = b := by
  rw [Int.mul_comm, Int.fdiv_mul_cancel H]

protected theorem eq_mul_of_fdiv_eq_right {a b c : Int}
    (H1 : b ∣ a) (H2 : a.fdiv b = c) : a = b * c := by rw [← H2, Int.mul_fdiv_cancel' H1]

@[simp] theorem neg_fmod_self (a : Int) : (-a).fmod a = 0 := by
  rw [← dvd_iff_fmod_eq_zero, Int.dvd_neg]
  exact Int.dvd_refl a

theorem lt_fdiv_add_one_mul_self (a : Int) {b : Int} (H : 0 < b) : a < (a.fdiv b + 1) * b := by
  rw [Int.add_mul, Int.one_mul, Int.mul_comm]
  exact Int.lt_add_of_sub_left_lt <| Int.fmod_def .. ▸ fmod_lt_of_pos _ H

protected theorem fdiv_eq_iff_eq_mul_right {a b c : Int}
    (H : b ≠ 0) (H' : b ∣ a) : a.fdiv b = c ↔ a = b * c :=
  ⟨Int.eq_mul_of_fdiv_eq_right H', Int.fdiv_eq_of_eq_mul_right H⟩

protected theorem fdiv_eq_iff_eq_mul_left {a b c : Int}
    (H : b ≠ 0) (H' : b ∣ a) : a.fdiv b = c ↔ a = c * b := by
  rw [Int.mul_comm]; exact Int.fdiv_eq_iff_eq_mul_right H H'

protected theorem eq_mul_of_fdiv_eq_left {a b c : Int}
    (H1 : b ∣ a) (H2 : a.fdiv b = c) : a = c * b := by
  rw [Int.mul_comm, Int.eq_mul_of_fdiv_eq_right H1 H2]

protected theorem eq_zero_of_fdiv_eq_zero {d n : Int} (h : d ∣ n) (H : n.fdiv d = 0) : n = 0 := by
  rw [← Int.mul_fdiv_cancel' h, H, Int.mul_zero]

@[simp] protected theorem fdiv_left_inj {a b d : Int}
    (hda : d ∣ a) (hdb : d ∣ b) : a.fdiv d = b.fdiv d ↔ a = b := by
  refine ⟨fun h => ?_, congrArg (fdiv · d)⟩
  rw [← Int.mul_fdiv_cancel' hda, ← Int.mul_fdiv_cancel' hdb, h]

protected theorem mul_fdiv_assoc (a : Int) : ∀ {b c : Int}, c ∣ b → (a * b).fdiv c = a * (b.fdiv c)
  | _, c, ⟨d, rfl⟩ =>
    if cz : c = 0 then by simp [cz, Int.mul_zero] else by
      rw [Int.mul_left_comm, Int.mul_fdiv_cancel_left _ cz, Int.mul_fdiv_cancel_left _ cz]

protected theorem mul_fdiv_assoc' (b : Int) {a c : Int} (h : c ∣ a) :
    (a * b).fdiv c = a.fdiv c * b := by
  rw [Int.mul_comm, Int.mul_fdiv_assoc _ h, Int.mul_comm]

theorem neg_fdiv_of_dvd : ∀ {a b : Int}, b ∣ a → (-a).fdiv b = -(a.fdiv b)
  | _, b, ⟨c, rfl⟩ => by
    by_cases bz : b = 0
    · simp [bz]
    · rw [Int.neg_mul_eq_mul_neg, Int.mul_fdiv_cancel_left _ bz, Int.mul_fdiv_cancel_left _ bz]

theorem sub_fdiv_of_dvd (a : Int) {b c : Int}
    (hcb : c ∣ b) : (a - b).fdiv c = a.fdiv c - b.fdiv c := by
  rw [Int.sub_eq_add_neg, Int.sub_eq_add_neg, Int.add_fdiv_of_dvd_right (Int.dvd_neg.2 hcb)]
  congr; exact Int.neg_fdiv_of_dvd hcb

theorem fdiv_dvd_fdiv : ∀ {a b c : Int}, a ∣ b → b ∣ c → b.fdiv a ∣ c.fdiv a
  | a, _, _, ⟨b, rfl⟩, ⟨c, rfl⟩ => by
    by_cases az : a = 0
    · simp [az]
    · rw [Int.mul_fdiv_cancel_left _ az, Int.mul_assoc, Int.mul_fdiv_cancel_left _ az]
      apply Int.dvd_mul_right

-- Analogues of properties about `ediv` and `emod` from above.

theorem mul_fdiv_cancel_of_dvd {a b : Int} (H : b ∣ a) : b * (a.fdiv b) = a :=
  mul_fdiv_cancel_of_fmod_eq_zero (fmod_eq_zero_of_dvd H)

theorem fdiv_mul_cancel_of_dvd {a b : Int} (H : b ∣ a) : a.fdiv b * b = a :=
  fdiv_mul_cancel_of_fmod_eq_zero (fmod_eq_zero_of_dvd H)

theorem fmod_two_eq (x : Int) : x.fmod 2 = 0 ∨ x.fmod 2 = 1 := by
  have h₁ : 0 ≤ x.fmod 2 := Int.fmod_nonneg_of_pos _ (by decide)
  have h₂ : x.fmod 2 < 2 := Int.fmod_lt_of_pos x (by decide)
  match x.fmod 2, h₁, h₂ with
  | 0, _, _ => simp
  | 1, _, _ => simp

theorem add_fmod_eq_add_fmod_left {m n k : Int} (i : Int)
    (H : m.fmod n = k.fmod n) : (i + m).fmod n = (i + k).fmod n := by
  rw [Int.add_comm, add_fmod_eq_add_fmod_right _ H, Int.add_comm]

theorem fmod_add_cancel_left {m n k i : Int} : (i + m).fmod n = (i + k).fmod n ↔ m.fmod n = k.fmod n := by
  rw [Int.add_comm, Int.add_comm i, fmod_add_cancel_right]

theorem fmod_sub_cancel_right {m n k : Int} (i) : (m - i).fmod n = (k - i).fmod n ↔ m.fmod n = k.fmod n :=
  fmod_add_cancel_right _

theorem fmod_eq_fmod_iff_fmod_sub_eq_zero {m n k : Int} : m.fmod n = k.fmod n ↔ (m - k).fmod n = 0 :=
  (fmod_sub_cancel_right k).symm.trans <| by simp [Int.sub_self]

protected theorem fdiv_fmod_unique {a b r q : Int} (h : 0 < b) :
    a.fdiv b = q ∧ a.fmod b = r ↔ r + b * q = a ∧ 0 ≤ r ∧ r < b := by
  rw [fdiv_eq_ediv_of_nonneg, fmod_eq_emod_of_nonneg, Int.ediv_emod_unique]
  all_goals omega

protected theorem fdiv_fmod_unique' {a b r q : Int} (h : b < 0) :
    a.fdiv b = q ∧ a.fmod b = r ↔ r + b * q = a ∧ b < r ∧ r ≤ 0 := by
  have := Int.fdiv_fmod_unique (a := -a) (b := -b) (r := -r) (q := q) (by omega)
  simp at this
  simp [this]
  omega

@[simp] theorem mul_fmod_mul_of_pos
    {a : Int} (b c : Int) (H : 0 < a) : (a * b).fmod (a * c) = a * (b.fmod c) := by
  rw [fmod_def, fmod_def, mul_fdiv_mul_of_pos _ _ H, Int.mul_sub, Int.mul_assoc]

theorem natAbs_fdiv_le_natAbs (a b : Int) : natAbs (a.fdiv b) ≤ natAbs a := by
  rw [fdiv_eq_ediv]
  split
  · simp [natAbs_ediv_le_natAbs]
  · rename_i h
    simp at h
    match a, b, h with
    | 0, .negSucc b, h => simp at h
    | .ofNat (a + 1), .negSucc 0, h => simp at h
    | .ofNat (a + 1), .negSucc (b + 1), h =>
      rw [negSucc_eq, ofNat_eq_coe]
      norm_cast
      rw [Int.ediv_neg, Int.sub_eq_add_neg, ← Int.neg_add, natAbs_neg]
      norm_cast
      apply Nat.div_lt_self
      omega
      omega
    | .negSucc a, .negSucc b, h =>
      simp [negSucc_eq]
      norm_cast
      rw [Int.neg_ediv, if_neg (by simpa using h.2)]
      norm_cast
      rw [sign_eq_one_of_pos (by omega), Int.sub_eq_add_neg, ← Int.neg_add, natAbs_neg,
        Int.sub_add_cancel, natAbs_neg, natAbs_ofNat]
      apply Nat.div_le_self

theorem fdiv_le_self {a : Int} (b : Int) (Ha : 0 ≤ a) : a.fdiv b ≤ a := by
  have := Int.le_trans le_natAbs (ofNat_le.2 <| natAbs_fdiv_le_natAbs a b)
  rwa [natAbs_of_nonneg Ha] at this

theorem dvd_fmod_sub_self {x : Int} {m : Nat} : (m : Int) ∣ x.fmod m - x := by
  rw [fmod_eq_emod]
  have := dvd_emod_sub_self (x := x) (m := m)
  split
  · simpa
  · have w : x % ↑m + ↑m - x = x % ↑m - x + ↑m := by omega
    rw [w]
    apply Int.dvd_add this (Int.dvd_refl ↑m)

@[simp] theorem neg_mul_fmod_right (a b : Int) : (-(a * b)).fmod a = 0 := by
  rw [← dvd_iff_fmod_eq_zero, Int.dvd_neg]
  exact Int.dvd_mul_right a b

@[simp] theorem neg_mul_fmod_left (a b : Int) : (-(a * b)).fmod b = 0 := by
  rw [← dvd_iff_fmod_eq_zero, Int.dvd_neg]
  exact Int.dvd_mul_left a b

@[simp] theorem fmod_one (a : Int) : a.fmod 1 = 0 := by
  simp [fmod_def, Int.one_mul, Int.sub_self]

@[simp]
theorem fmod_sub_cancel (x y : Int) : (x - y).fmod y = x.fmod y := by
  by_cases h : y = 0
  · simp [h]
  · simp only [Int.fmod_def, Int.sub_fdiv_of_dvd, Int.dvd_refl, Int.fdiv_self h, Int.mul_sub]
    simp [Int.mul_one, Int.sub_sub, Int.add_comm y]

@[simp] theorem add_neg_fmod_self (a b : Int) : (a + -b).fmod b = a.fmod b := by
  rw [Int.add_neg_eq_sub, fmod_sub_cancel]

@[simp] theorem neg_add_fmod_self (a b : Int) : (-a + b).fmod a = b.fmod a := by
  rw [Int.add_comm, add_neg_fmod_self]

/-- If `a.fmod b = c` then `b` divides `a - c`. -/
theorem dvd_sub_of_fmod_eq {a b c : Int} (h : a.fmod b = c) : b ∣ a - c := by
  have hx : (a.fmod b).fmod b = c.fmod b := by
    rw [h]
  rw [Int.fmod_fmod, ← fmod_sub_cancel_right c, Int.sub_self, zero_fmod] at hx
  exact dvd_of_fmod_eq_zero hx

theorem fdiv_sign {a b : Int} : a.fdiv (sign b) = a * sign b := by
  rw [fdiv_eq_ediv]
  rcases sign_trichotomy b with h | h | h <;> simp [h]

protected theorem sign_eq_fdiv_abs (a : Int) : sign a = a.fdiv (natAbs a) :=
  if az : a = 0 then by simp [az] else
    (Int.fdiv_eq_of_eq_mul_left (ofNat_ne_zero.2 <| natAbs_ne_zero.2 az)
      (sign_mul_natAbs _).symm).symm


/-! ### `fdiv` and ordering -/

-- Theorems about `fdiv` and ordering, whose `ediv` analogues are in `Bootstrap.lean`.

theorem mul_fdiv_self_le {x k : Int} (h : 0 < k) : k * (x.fdiv k) ≤ x := by
  rw [fdiv_eq_ediv]
  have := mul_ediv_self_le (x := x) (k := k)
  split <;> simp <;> omega

theorem lt_mul_fdiv_self_add {x k : Int} (h : 0 < k) : x < k * (x.fdiv k) + k := by
  rw [fdiv_eq_ediv]
  have := lt_mul_ediv_self_add (x := x) h
  split <;> simp <;> omega

-- We do not currently prove the theorems about `fdiv` and ordering,
-- whose `ediv` analogues are proved above.

/-! ### bmod -/

@[simp]
theorem emod_bmod_congr (x : Int) (n : Nat) : Int.bmod (x%n) n = Int.bmod x n := by
  simp [bmod, Int.emod_emod]

theorem bdiv_add_bmod (x : Int) (m : Nat) : m * bdiv x m + bmod x m = x := by
  unfold bdiv bmod
  split
  · simp_all only [cast_ofNat_Int, Int.mul_zero, emod_zero, Int.zero_add, Int.sub_zero,
      ite_self]
  · dsimp only
    split
    · exact ediv_add_emod x m
    · rw [Int.mul_add, Int.mul_one, Int.add_assoc, Int.add_comm m, Int.sub_add_cancel]
      exact ediv_add_emod x m

theorem bmod_add_bdiv (x : Int) (m : Nat) : bmod x m + m * bdiv x m = x := by
  rw [Int.add_comm]; exact bdiv_add_bmod x m

theorem bdiv_add_bmod' (x : Int) (m : Nat) : bdiv x m * m + bmod x m = x := by
  rw [Int.mul_comm]; exact bdiv_add_bmod x m

theorem bmod_add_bdiv' (x : Int) (m : Nat) : bmod x m + bdiv x m * m = x := by
  rw [Int.add_comm]; exact bdiv_add_bmod' x m

theorem bmod_eq_self_sub_mul_bdiv (x : Int) (m : Nat) : bmod x m = x - m * bdiv x m := by
  rw [← Int.add_sub_cancel (bmod x m), bmod_add_bdiv]

theorem bmod_eq_self_sub_bdiv_mul (x : Int) (m : Nat) : bmod x m = x - bdiv x m * m := by
  rw [← Int.add_sub_cancel (bmod x m), bmod_add_bdiv']

theorem bmod_pos (x : Int) (m : Nat) (p : x % m < (m + 1) / 2) : bmod x m = x % m := by
  simp [bmod_def, p]

theorem bmod_neg (x : Int) (m : Nat) (p : x % m ≥ (m + 1) / 2) : bmod x m = (x % m) - m := by
  simp [bmod_def, Int.not_lt.mpr p]

@[simp]
theorem bmod_one_is_zero (x : Int) : Int.bmod x 1 = 0 := by
  simp [Int.bmod]

@[simp]
theorem bmod_add_cancel (x : Int) (n : Nat) : Int.bmod (x + n) n = Int.bmod x n := by
  simp [bmod_def]

@[simp]
theorem bmod_add_mul_cancel (x : Int) (n : Nat) (k : Int) : Int.bmod (x + n * k) n = Int.bmod x n := by
  simp [bmod_def]

@[simp]
theorem bmod_sub_cancel (x : Int) (n : Nat) : Int.bmod (x - n) n = Int.bmod x n := by
  simp [bmod_def]

@[simp] theorem Int.bmod_sub_mul_cancel (x : Int) (n : Nat) (k : Int) : (x - n * k).bmod n = x.bmod n := by
  rw [Int.sub_eq_add_neg, Int.neg_mul_eq_mul_neg, Int.bmod_add_mul_cancel]

@[simp]
theorem emod_add_bmod_congr (x : Int) (n : Nat) : Int.bmod (x%n + y) n = Int.bmod (x + y) n := by
  simp [Int.emod_def, Int.sub_eq_add_neg]
  rw [←Int.mul_neg, Int.add_right_comm,  Int.bmod_add_mul_cancel]

@[simp]
theorem emod_sub_bmod_congr (x : Int) (n : Nat) : Int.bmod (x%n - y) n = Int.bmod (x - y) n := by
  simp only [emod_def, Int.sub_eq_add_neg]
  rw [←Int.mul_neg, Int.add_right_comm,  Int.bmod_add_mul_cancel]

@[simp]
theorem sub_emod_bmod_congr (x : Int) (n : Nat) : Int.bmod (x - y%n) n = Int.bmod (x - y) n := by
  simp only [emod_def]
  rw [Int.sub_eq_add_neg, Int.neg_sub, Int.sub_eq_add_neg, ← Int.add_assoc, Int.add_right_comm,
    Int.bmod_add_mul_cancel, Int.sub_eq_add_neg]

@[simp]
theorem emod_mul_bmod_congr (x : Int) (n : Nat) : Int.bmod (x%n * y) n = Int.bmod (x * y) n := by
  simp [Int.emod_def, Int.sub_eq_add_neg]
  rw [←Int.mul_neg, Int.add_mul, Int.mul_assoc, Int.bmod_add_mul_cancel]

@[simp]
theorem bmod_add_bmod_congr : Int.bmod (Int.bmod x n + y) n = Int.bmod (x + y) n := by
  have := (@bmod_add_mul_cancel (Int.bmod x n + y) n (bdiv x n)).symm
  rwa [Int.add_right_comm, bmod_add_bdiv] at this

@[simp]
theorem bmod_sub_bmod_congr : Int.bmod (Int.bmod x n - y) n = Int.bmod (x - y) n :=
  @bmod_add_bmod_congr x n (-y)

theorem add_bmod_eq_add_bmod_right (i : Int)
    (H : bmod x n = bmod y n) : bmod (x + i) n = bmod (y + i) n := by
  rw [← bmod_add_bmod_congr, ← @bmod_add_bmod_congr y, H]

theorem bmod_add_cancel_right (i : Int) : bmod (x + i) n = bmod (y + i) n ↔ bmod x n = bmod y n :=
  ⟨fun H => by
    have := add_bmod_eq_add_bmod_right (-i) H
    rwa [Int.add_neg_cancel_right, Int.add_neg_cancel_right] at this,
  fun H => by rw [← bmod_add_bmod_congr, H, bmod_add_bmod_congr]⟩

@[simp] theorem add_bmod_bmod : Int.bmod (x + Int.bmod y n) n = Int.bmod (x + y) n := by
  rw [Int.add_comm x, Int.bmod_add_bmod_congr, Int.add_comm y]

@[simp] theorem sub_bmod_bmod : Int.bmod (x - Int.bmod y n) n = Int.bmod (x - y) n := by
  apply (bmod_add_cancel_right (bmod y n)).mp
  rw [Int.sub_add_cancel, add_bmod_bmod, Int.sub_add_cancel]

@[simp]
theorem bmod_mul_bmod : Int.bmod (Int.bmod x n * y) n = Int.bmod (x * y) n := by
  rw [bmod_def x n]
  split
  next p =>
    simp
  next p =>
    rw [Int.sub_mul, Int.sub_eq_add_neg, ← Int.mul_neg, bmod_add_mul_cancel, emod_mul_bmod_congr]

@[simp] theorem mul_bmod_bmod : Int.bmod (x * Int.bmod y n) n = Int.bmod (x * y) n := by
  rw [Int.mul_comm x, bmod_mul_bmod, Int.mul_comm x]

theorem add_bmod (a b : Int) (n : Nat) : (a + b).bmod n = (a.bmod n + b.bmod n).bmod n := by
  simp

theorem emod_bmod {x : Int} {m : Nat} : bmod (x % m) m = bmod x m := by
  simp [bmod]

@[simp] theorem bmod_bmod : bmod (bmod x m) m = bmod x m := by
  rw [bmod, bmod_emod]
  rfl

@[simp] theorem bmod_zero : Int.bmod 0 m = 0 := by
  dsimp [bmod]
  simp only [Int.zero_sub, ite_eq_left_iff, Int.neg_eq_zero]
  intro h
  rw [@Int.not_lt] at h
  match m with
  | 0 => rfl
  | (m+1) =>
    exfalso
    rw [Int.natCast_add, ofNat_one, Int.add_assoc, add_ediv_of_dvd_right] at h
    change _ + 2 / 2 ≤ 0 at h
    rw [Int.ediv_self, ← ofNat_two, ← ofNat_ediv, add_one_le_iff, ← @Int.not_le] at h
    exact h (ofNat_nonneg _)
    all_goals decide

theorem dvd_bmod_sub_self {x : Int} {m : Nat} : (m : Int) ∣ bmod x m - x := by
  dsimp [bmod]
  split
  · exact dvd_emod_sub_self
  · rw [Int.sub_sub, Int.add_comm, ← Int.sub_sub]
    exact Int.dvd_sub dvd_emod_sub_self (Int.dvd_refl _)

theorem le_bmod {x : Int} {m : Nat} (h : 0 < m) : - (m/2) ≤ Int.bmod x m := by
  dsimp [bmod]
  have v : (m : Int) % 2 = 0 ∨ (m : Int) % 2 = 1 := emod_two_eq _
  split <;> rename_i w
  · refine Int.le_trans ?_ (Int.emod_nonneg _ ?_)
    · exact Int.neg_nonpos_of_nonneg (Int.ediv_nonneg (Int.ofNat_nonneg _) (by decide))
    · exact Int.ne_of_gt (ofNat_pos.mpr h)
  · simp [Int.not_lt] at w
    refine Int.le_trans ?_ (Int.sub_le_sub_right w _)
    rw [← ediv_add_emod m 2]
    generalize (m : Int) / 2 = q
    generalize h : (m : Int) % 2 = r at *
    rcases v with rfl | rfl
    · rw [Int.add_zero, Int.mul_ediv_cancel_left, Int.add_ediv_of_dvd_left,
        Int.mul_ediv_cancel_left, show (1 / 2 : Int) = 0 by decide, Int.add_zero,
        Int.neg_eq_neg_one_mul]
      conv => rhs; congr; rw [← Int.one_mul q]
      rw [← Int.sub_mul, show (1 - 2 : Int) = -1 by decide]
      apply Int.le_refl
      all_goals try decide
      all_goals apply Int.dvd_mul_right
    · rw [Int.add_ediv_of_dvd_left, Int.mul_ediv_cancel_left,
        show (1 / 2 : Int) = 0 by decide, Int.add_assoc, Int.add_ediv_of_dvd_left,
        Int.mul_ediv_cancel_left, show ((1 + 1) / 2 : Int) = 1 by decide, ← Int.sub_sub,
        Int.sub_eq_add_neg, Int.sub_eq_add_neg, Int.add_right_comm, Int.add_assoc q,
        show (1 + -1 : Int) = 0 by decide, Int.add_zero, ← Int.neg_mul]
      rw [Int.neg_eq_neg_one_mul]
      conv => rhs; congr; rw [← Int.one_mul q]
      rw [← Int.add_mul, show (1 + -2 : Int) = -1 by decide]
      apply Int.le_refl
      all_goals try decide
      all_goals try apply Int.dvd_mul_right

theorem bmod_lt {x : Int} {m : Nat} (h : 0 < m) : bmod x m < (m + 1) / 2 := by
  dsimp [bmod]
  split
  · assumption
  · apply Int.lt_of_lt_of_le
    · show _ < 0
      have : x % m < m := emod_lt_of_pos x (ofNat_pos.mpr h)
      exact Int.sub_neg_of_lt this
    · exact Int.le.intro_sub _ rfl

theorem bmod_eq_emod_of_lt {x : Int} {m : Nat} (hx : x % m < (m + 1) / 2) : bmod x m = x % m := by
  simp [bmod, hx]

theorem bmod_le {x : Int} {m : Nat} (h : 0 < m) : bmod x m ≤ (m - 1) / 2 := by
  refine lt_add_one_iff.mp ?_
  calc
    bmod x m < (m + 1) / 2  := bmod_lt h
    _ = ((m + 1 - 2) + 2)/2 := by simp
    _ = (m - 1) / 2 + 1     := by
      rw [add_ediv_of_dvd_right]
      · simp +decide only [Int.ediv_self]
        congr 2
        rw [Int.add_sub_assoc, ← Int.sub_neg]
        congr
      · trivial

-- This could be strengthed by changing to `w : x ≠ -1` if needed.
theorem bmod_natAbs_plus_one (x : Int) (w : 1 < x.natAbs) : bmod x (x.natAbs + 1) = - x.sign := by
  have t₁ : ∀ (x : Nat), x % (x + 2) = x :=
    fun x => Nat.mod_eq_of_lt (Nat.lt_succ_of_lt (Nat.lt.base x))
  have t₂ : ∀ (x : Int), 0 ≤ x → x % (x + 2) = x := fun x h => by
    match x, h with
    | Int.ofNat x, _ => erw [← Int.ofNat_two, ← ofNat_add, ← ofNat_emod, t₁]; rfl
  cases x with
  | ofNat x =>
    simp only [bmod, ofNat_eq_coe, natAbs_ofNat, Int.natCast_add, ofNat_one,
      emod_self_add_one (ofNat_nonneg x)]
    match x with
    | 0 => rw [if_pos] <;> simp +decide
    | (x+1) =>
      rw [if_neg]
      · simp [← Int.sub_sub]
      · refine Int.not_lt.mpr ?_
        simp only [← Int.natCast_add, ← ofNat_one, ← ofNat_two, ← ofNat_ediv]
        match x with
        | 0 => apply Int.le_refl
        | (x+1) =>
          refine Int.ofNat_le.mpr ?_
          apply Nat.div_le_of_le_mul
          simp only [Nat.two_mul, Nat.add_assoc]
          apply Nat.add_le_add_left (Nat.add_le_add_left (Nat.add_le_add_left (Nat.le_add_left
            _ _) _) _)
  | negSucc x =>
    rw [bmod, natAbs_negSucc, Int.natCast_add, ofNat_one, sign_negSucc, Int.neg_neg,
      Nat.succ_eq_add_one, negSucc_emod]
    erw [t₂]
    · rw [Int.natCast_add, ofNat_one, Int.add_sub_cancel, Int.add_comm, Int.add_sub_cancel, if_pos]
      · match x, w with
        | (x+1), _ =>
          rw [Int.add_assoc, add_ediv_of_dvd_right, show (1 + 1 : Int) = 2 by decide, Int.ediv_self]
          apply Int.lt_add_one_of_le
          rw [Int.add_comm, ofNat_add, Int.add_assoc, add_ediv_of_dvd_right,
            show ((1 : Nat) + 1 : Int) = 2 by decide, Int.ediv_self]
          apply Int.le_add_of_nonneg_left
          exact Int.le.intro_sub _ rfl
          all_goals decide
    · exact ofNat_nonneg x
    · exact succ_ofNat_pos (x + 1)

@[simp]
theorem bmod_neg_bmod : bmod (-(bmod x n)) n = bmod (-x) n := by
  apply (bmod_add_cancel_right x).mp
  rw [Int.add_left_neg, ← add_bmod_bmod, Int.add_left_neg]

/-! Helper theorems for `dvd` simproc -/

protected theorem dvd_eq_true_of_mod_eq_zero {a b : Int} (h : b % a == 0) : (a ∣ b) = True := by
  simp [Int.dvd_of_emod_eq_zero, eq_of_beq h]

protected theorem dvd_eq_false_of_mod_ne_zero {a b : Int} (h : b % a != 0) : (a ∣ b) = False := by
  simp [eq_of_beq] at h
  simp [Int.dvd_iff_emod_eq_zero, h]

end Int<|MERGE_RESOLUTION|>--- conflicted
+++ resolved
@@ -170,11 +170,7 @@
   | ofNat a, -[b+1] => simp [tdiv_eq_ediv_of_nonneg]
   | -[a+1], 0 => simp
   | -[a+1], ofNat (succ b) =>
-<<<<<<< HEAD
-    simp only [tdiv, Nat.succ_eq_add_one, ofNat_eq_coe, Int.natCast_add, Nat.cast_ofNat_Int,
-=======
-    simp only [tdiv, Nat.succ_eq_add_one, ofNat_eq_coe, natCast_add, cast_ofNat_Int,
->>>>>>> 3a308324
+    simp only [tdiv, Nat.succ_eq_add_one, ofNat_eq_coe, Int.natCast_add, cast_ofNat_Int,
       negSucc_not_nonneg, sign_of_add_one]
     simp only [negSucc_emod_ofNat_succ_eq_zero_iff]
     norm_cast
@@ -573,13 +569,8 @@
       | 0 => simp
       | (a + 1 : Nat) =>
         norm_cast
-<<<<<<< HEAD
         simp only [Nat.le_add_left, Nat.add_lt_add_iff_right, true_and, Int.natCast_add,
-          Nat.cast_ofNat_Int, sign_of_add_one, Int.mul_one]
-=======
-        simp only [Nat.le_add_left, Nat.add_lt_add_iff_right, true_and, natCast_add,
           cast_ofNat_Int, sign_of_add_one, Int.mul_one]
->>>>>>> 3a308324
         split
         · rw [Nat.div_eq_of_lt (by omega)]
           simp
@@ -1509,11 +1500,7 @@
   match b, h with
   | .ofNat 1, h => simp
   | .ofNat (b + 2), h =>
-<<<<<<< HEAD
-    simp only [ofNat_eq_coe, Int.natCast_add, Nat.cast_ofNat_Int] at *
-=======
-    simp only [ofNat_eq_coe, natCast_add, cast_ofNat_Int] at *
->>>>>>> 3a308324
+    simp only [ofNat_eq_coe, Int.natCast_add, cast_ofNat_Int] at *
     constructor
     · rw [dvd_iff_emod_eq_zero]
       intro w
@@ -1536,11 +1523,7 @@
   | .ofNat (b + 2), h =>
     simp only [ofNat_eq_coe]
     rw [tdiv_eq_ediv, add_ediv (by omega), tdiv_eq_ediv]
-<<<<<<< HEAD
-    simp only [Int.natCast_add, Nat.cast_ofNat_Int]
-=======
-    simp only [natCast_add, cast_ofNat_Int]
->>>>>>> 3a308324
+    simp only [Int.natCast_add, cast_ofNat_Int]
     have : 1 / (b + 2 : Int) = 0 := by rw [one_ediv]; omega
     rw [this]
     have one_mod : 1 % (b + 2 : Int) = 1 := emod_eq_of_lt (by omega) (by omega)
@@ -1591,11 +1574,7 @@
   induction d with
   | zero => simp
   | succ d ih =>
-<<<<<<< HEAD
-    simp only [Int.natCast_add, Nat.cast_ofNat_Int, ← Int.add_assoc]
-=======
-    simp only [natCast_add, cast_ofNat_Int, ← Int.add_assoc]
->>>>>>> 3a308324
+    simp only [Int.natCast_add, cast_ofNat_Int, ← Int.add_assoc]
     rw [add_one_tdiv_of_pos (by omega)]
     omega
 
@@ -1747,36 +1726,20 @@
   | ofNat (a + 1), 0 => simp
   | ofNat (a + 1), ofNat (b + 1) =>
     unfold fdiv
-<<<<<<< HEAD
-    simp only [ofNat_eq_coe, Int.natCast_add, Nat.cast_ofNat_Int, Nat.succ_eq_add_one]
+    simp only [ofNat_eq_coe, Int.natCast_add, cast_ofNat_Int, Nat.succ_eq_add_one]
     rw [← negSucc_eq, ← negSucc_eq]
   | ofNat (a + 1), -[b+1] =>
     unfold fdiv
-    simp only [ofNat_eq_coe, Int.natCast_add, Nat.cast_ofNat_Int, Nat.succ_eq_add_one]
-=======
-    simp only [ofNat_eq_coe, natCast_add, cast_ofNat_Int, Nat.succ_eq_add_one]
-    rw [← negSucc_eq, ← negSucc_eq]
-  | ofNat (a + 1), -[b+1] =>
-    unfold fdiv
-    simp only [ofNat_eq_coe, natCast_add, cast_ofNat_Int, Nat.succ_eq_add_one]
->>>>>>> 3a308324
+    simp only [ofNat_eq_coe, Int.natCast_add, cast_ofNat_Int, Nat.succ_eq_add_one]
     rw [← negSucc_eq, neg_negSucc]
   | -[a+1], 0 => simp
   | -[a+1], ofNat (b + 1) =>
     unfold fdiv
-<<<<<<< HEAD
-    simp only [ofNat_eq_coe, Int.natCast_add, Nat.cast_ofNat_Int, Nat.succ_eq_add_one]
+    simp only [ofNat_eq_coe, Int.natCast_add, cast_ofNat_Int, Nat.succ_eq_add_one]
     rw [neg_negSucc, ← negSucc_eq]
   | -[a+1], -[b+1] =>
     unfold fdiv
-    simp only [ofNat_eq_coe, ofNat_ediv, Nat.succ_eq_add_one, Int.natCast_add, Nat.cast_ofNat_Int]
-=======
-    simp only [ofNat_eq_coe, natCast_add, cast_ofNat_Int, Nat.succ_eq_add_one]
-    rw [neg_negSucc, ← negSucc_eq]
-  | -[a+1], -[b+1] =>
-    unfold fdiv
-    simp only [ofNat_eq_coe, ofNat_ediv, Nat.succ_eq_add_one, natCast_add, cast_ofNat_Int]
->>>>>>> 3a308324
+    simp only [ofNat_eq_coe, ofNat_ediv, Nat.succ_eq_add_one, Int.natCast_add, cast_ofNat_Int]
     rw [neg_negSucc, neg_negSucc]
     simp
 

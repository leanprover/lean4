--- conflicted
+++ resolved
@@ -46,7 +46,25 @@
   · rw [Int.emod_eq_of_lt xpos (by omega)]; omega
   · rw [Int.add_emod_self.symm, Int.emod_eq_of_lt (by omega) (by omega)]; omega
 
-<<<<<<< HEAD
+@[simp] theorem natCast_le_zero : {n : Nat} → (n : Int) ≤ 0 ↔ n = 0 := by omega
+
+@[simp] theorem toNat_eq_zero : ∀ {n : Int}, n.toNat = 0 ↔ n ≤ 0 := by omega
+
+theorem eq_zero_of_dvd_of_natAbs_lt_natAbs {d n : Int} (h : d ∣ n) (h₁ : n.natAbs < d.natAbs) :
+    n = 0 := by
+  obtain ⟨a, rfl⟩ := h
+  rw [natAbs_mul] at h₁
+  suffices ¬ 0 < a.natAbs by simp [Int.natAbs_eq_zero.1 (Nat.eq_zero_of_not_pos this)]
+  exact fun h => Nat.lt_irrefl _ (Nat.lt_of_le_of_lt (Nat.le_mul_of_pos_right d.natAbs h) h₁)
+
+theorem bmod_eq_self_of_le {n : Int} {m : Nat} (hn' : -(m / 2) ≤ n) (hn : n < (m + 1) / 2) :
+    n.bmod m = n := by
+  rw [← Int.sub_eq_zero]
+  have := le_bmod (x := n) (m := m) (by omega)
+  have := bmod_lt (x := n) (m := m) (by omega)
+  apply eq_zero_of_dvd_of_natAbs_lt_natAbs Int.dvd_bmod_sub_self
+  omega
+
 theorem bmod_eq_of_le_of_lt {x : Int} {y : Nat} (hge : -y ≤ x * 2) (hlt : x * 2 < y) :
     x.bmod y = x := by
   simp only [Int.bmod_def]
@@ -74,25 +92,5 @@
   · rw [← Int.neg_mul, Int.mul_comm (a := x)]; exact Int.mul_le_mul_neg (by omega) (by omega) (by omega) (by omega)
   · rw [← Int.neg_mul]; exact Int.mul_le_mul_neg (by omega) (by omega) (by omega) (by omega)
   · have : 0 < x * y := Int.mul_pos_of_neg_of_neg (by omega) (by omega); omega
-=======
-@[simp] theorem natCast_le_zero : {n : Nat} → (n : Int) ≤ 0 ↔ n = 0 := by omega
-
-@[simp] theorem toNat_eq_zero : ∀ {n : Int}, n.toNat = 0 ↔ n ≤ 0 := by omega
-
-theorem eq_zero_of_dvd_of_natAbs_lt_natAbs {d n : Int} (h : d ∣ n) (h₁ : n.natAbs < d.natAbs) :
-    n = 0 := by
-  obtain ⟨a, rfl⟩ := h
-  rw [natAbs_mul] at h₁
-  suffices ¬ 0 < a.natAbs by simp [Int.natAbs_eq_zero.1 (Nat.eq_zero_of_not_pos this)]
-  exact fun h => Nat.lt_irrefl _ (Nat.lt_of_le_of_lt (Nat.le_mul_of_pos_right d.natAbs h) h₁)
-
-theorem bmod_eq_self_of_le {n : Int} {m : Nat} (hn' : -(m / 2) ≤ n) (hn : n < (m + 1) / 2) :
-    n.bmod m = n := by
-  rw [← Int.sub_eq_zero]
-  have := le_bmod (x := n) (m := m) (by omega)
-  have := bmod_lt (x := n) (m := m) (by omega)
-  apply eq_zero_of_dvd_of_natAbs_lt_natAbs Int.dvd_bmod_sub_self
-  omega
->>>>>>> 6d1bda6f
 
 end Int
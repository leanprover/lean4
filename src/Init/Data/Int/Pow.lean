--- conflicted
+++ resolved
@@ -62,15 +62,8 @@
 
 instance {n : Int} {m : Nat} [NeZero n] : NeZero (n ^ m) := ⟨Int.pow_ne_zero (NeZero.ne _)⟩
 
-<<<<<<< HEAD
 instance {n : Int} : NeZero (n^0) := ⟨Int.one_ne_zero⟩
 
--- This can't be removed until the next update-stage0
-@[deprecated Nat.pow_pos (since := "2025-02-17")]
-abbrev _root_.Nat.pos_pow_of_pos := @Nat.pow_pos
-
-=======
->>>>>>> 1e84b6df
 @[simp, norm_cast]
 protected theorem natCast_pow (b n : Nat) : ((b^n : Nat) : Int) = (b : Int) ^ n := by
   match n with

/-
Copyright (c) 2016 Microsoft Corporation. All rights reserved.
Released under Apache 2.0 license as described in the file LICENSE.
Author: Leonardo de Moura
-/
module

prelude
public import Init.SimpLemmas
public import Init.Data.Nat.Basic
public import Init.Data.List.Notation
public import Init.Data.Nat.Div.Basic

public section

@[expose] section

/-!
# Basic operations on `List`.

We define
* basic operations on `List`,
* simp lemmas for applying the operations on `.nil` and `.cons` arguments
  (in the cases where the right hand side is simple to state; otherwise these are deferred to `Init.Data.List.Lemmas`),
* the minimal lemmas which are required for setting up `Init.Data.Array.Basic`.

In `Init.Data.List.Impl` we give tail-recursive versions of these operations
along with `@[csimp]` lemmas,

In `Init.Data.List.Lemmas` we develop the full API for these functions.

Recall that `length`, `get`, `set`, `foldl`, and `concat` have already been defined in `Init.Prelude`.

The operations are organized as follow:
* Equality: `beq`, `isEqv`.
* Lexicographic ordering: `lt`, `le`, and instances.
* Head and tail operators: `head`, `head?`, `headD?`, `tail`, `tail?`, `tailD`.
* Basic operations:
  `map`, `filter`, `filterMap`, `foldr`, `append`, `flatten`, `pure`, `flatMap`, `replicate`, and
  `reverse`.
* Additional functions defined in terms of these: `leftpad`, `rightPad`, and `reduceOption`.
* Operations using indexes: `mapIdx`.
* List membership: `isEmpty`, `elem`, `contains`, `mem` (and the `∈` notation),
  and decidability for predicates quantifying over membership in a `List`.
* Sublists: `take`, `drop`, `takeWhile`, `dropWhile`, `partition`, `dropLast`,
  `isPrefixOf`, `isPrefixOf?`, `isSuffixOf`, `isSuffixOf?`, `Subset`, `Sublist`,
  `rotateLeft` and `rotateRight`.
* Manipulating elements: `replace`, `modify`, `insert`, `insertIdx`, `erase`, `eraseP`, `eraseIdx`.
* Finding elements: `find?`, `findSome?`, `findIdx`, `indexOf`, `findIdx?`, `indexOf?`,
 `countP`, `count`, and `lookup`.
* Logic: `any`, `all`, `or`, and `and`.
* Zippers: `zipWith`, `zip`, `zipWithAll`, and `unzip`.
* Ranges and enumeration: `range`, `zipIdx`.
* Minima and maxima: `min?` and `max?`.
* Other functions: `intersperse`, `intercalate`, `eraseDups`, `eraseReps`, `span`, `splitBy`,
  `removeAll`
  (currently these functions are mostly only used in meta code,
  and do not have API suitable for verification).

Further operations are defined in `Init.Data.List.BasicAux`
(because they use `Array` in their implementations), namely:
* Variant getters: `get!`, `get?`, `getD`, `getLast`, `getLast!`, `getLast?`, and `getLastD`.
* Head and tail: `head!`, `tail!`.
* Other operations on sublists: `partitionMap`, `rotateLeft`, and `rotateRight`.
-/

set_option linter.missingDocs true -- keep it documented
set_option linter.listVariables true -- Enforce naming conventions for `List`/`Array`/`Vector` variables.
set_option linter.indexVariables true -- Enforce naming conventions for index variables.

open Decidable List

universe u v w

variable {α : Type u} {β : Type v} {γ : Type w}

namespace List

/-! ## Preliminaries from `Init.Prelude` -/

/-! ### length -/

@[simp, grind =] theorem length_nil : length ([] : List α) = 0 :=
  rfl

@[simp] theorem length_singleton {a : α} : length [a] = 1 := rfl

@[simp, grind =] theorem length_cons {a : α} {as : List α} : (cons a as).length = as.length + 1 :=
  rfl

/-! ### set -/

@[simp, grind =] theorem length_set {as : List α} {i : Nat} {a : α} : (as.set i a).length = as.length := by
  induction as generalizing i with
  | nil => rfl
  | cons x xs ih =>
    cases i with
    | zero => rfl
    | succ i => simp [set, ih]

/-! ### foldl -/

-- As `List.foldl` is defined in `Init.Prelude`, we write the basic simplification lemmas here.
@[simp, grind =] theorem foldl_nil : [].foldl f b = b := rfl
@[simp, grind =] theorem foldl_cons {l : List α} {f : β → α → β} {b : β} : (a :: l).foldl f b = l.foldl f (f b a) := rfl

/-! ### concat -/

theorem length_concat {as : List α} {a : α} : (concat as a).length = as.length + 1 := by
  induction as with
  | nil => rfl
  | cons _ xs ih => simp [concat, ih]

theorem of_concat_eq_concat {as bs : List α} {a b : α} (h : as.concat a = bs.concat b) : as = bs ∧ a = b := by
  match as, bs with
  | [], [] => simp [concat] at h; simp [h]
  | [_], [] => simp [concat] at h
  | _::_::_, [] => simp [concat] at h
  | [], [_] => simp [concat] at h
  | [], _::_::_ => simp [concat] at h
  | _::_, _::_ => simp [concat] at h; simp [h]; apply of_concat_eq_concat h.2

/-! ## Equality -/

/--
Checks whether two lists have the same length and their elements are pairwise `BEq`. Normally used
via the `==` operator.
-/
protected def beq [BEq α] : List α → List α → Bool
  | [],    []    => true
  | a::as, b::bs => a == b && List.beq as bs
  | _,     _     => false

@[simp] theorem beq_nil_nil [BEq α] : List.beq ([] : List α) ([] : List α) = true := rfl
@[simp] theorem beq_cons_nil [BEq α] {a : α} {as : List α} : List.beq (a::as) [] = false := rfl
@[simp] theorem beq_nil_cons [BEq α] {a : α} {as : List α} : List.beq [] (a::as) = false := rfl
theorem beq_cons₂ [BEq α] {a b : α} {as bs : List α} : List.beq (a::as) (b::bs) = (a == b && List.beq as bs) := rfl

instance [BEq α] : BEq (List α) := ⟨List.beq⟩

instance [BEq α] [ReflBEq α] : ReflBEq (List α) where
  rfl {as} := by
    induction as with
    | nil => rfl
    | cons a as ih => simp [BEq.beq, List.beq]; exact ih

instance [BEq α] [LawfulBEq α] : LawfulBEq (List α) where
  eq_of_beq {as bs} := by
    induction as generalizing bs with
    | nil => intro h; cases bs <;> first | rfl | contradiction
    | cons a as ih =>
      cases bs with
      | nil => intro h; contradiction
      | cons b bs =>
        simp [show (a::as == b::bs) = (a == b && as == bs) from rfl, -and_imp]
        intro ⟨h₁, h₂⟩
        exact ⟨h₁, ih h₂⟩

/--
Returns `true` if `as` and `bs` have the same length and they are pairwise related by `eqv`.

`O(min |as| |bs|)`. Short-circuits at the first non-related pair of elements.

Examples:
* `[1, 2, 3].isEqv [2, 3, 4] (· < ·) = true`
* `[1, 2, 3].isEqv [2, 2, 4] (· < ·) = false`
* `[1, 2, 3].isEqv [2, 3] (· < ·) = false`
-/
@[specialize] def isEqv : (as bs : List α) → (eqv : α → α → Bool) → Bool
  | [],    [],    _   => true
  | a::as, b::bs, eqv => eqv a b && isEqv as bs eqv
  | _,     _,     _   => false

@[simp] theorem isEqv_nil_nil : isEqv ([] : List α) [] eqv = true := rfl
@[simp] theorem isEqv_nil_cons : isEqv ([] : List α) (a::as) eqv = false := rfl
@[simp] theorem isEqv_cons_nil : isEqv (a::as : List α) [] eqv = false := rfl
theorem isEqv_cons₂ : isEqv (a::as) (b::bs) eqv = (eqv a b && isEqv as bs eqv) := rfl


/-! ## Lexicographic ordering -/

/--
Lexicographic ordering for lists with respect to an ordering of elements.

`as` is lexicographically smaller than `bs` if
 * `as` is empty and `bs` is non-empty, or
 * both `as` and `bs` are non-empty, and the head of `as` is less than the head of `bs` according to
   `r`, or
 * both `as` and `bs` are non-empty, their heads are equal, and the tail of `as` is less than the
   tail of `bs`.
-/
inductive Lex (r : α → α → Prop) : (as : List α) → (bs : List α) → Prop
  /-- `[]` is the smallest element in the lexicographic order. -/
  | nil {a l} : Lex r [] (a :: l)
  /--
  If the head of the first list is smaller than the head of the second, then the first list is
  lexicographically smaller than the second list.
  -/
  | rel {a₁ l₁ a₂ l₂} (h : r a₁ a₂) : Lex r (a₁ :: l₁) (a₂ :: l₂)
  /--
  If two lists have the same head, then their tails determine their lexicographic order. If the tail
  of the first list is lexicographically smaller than the tail of the second list, then the entire
  first list is lexicographically smaller than the entire second list.
  -/
  | cons {a l₁ l₂} (h : Lex r l₁ l₂) : Lex r (a :: l₁) (a :: l₂)


instance decidableLex [DecidableEq α] (r : α → α → Prop) [h : DecidableRel r] :
    (l₁ l₂ : List α) → Decidable (Lex r l₁ l₂)
  | [], [] => isFalse nofun
  | [], _::_ => isTrue Lex.nil
  | _::_, [] => isFalse nofun
  | a::as, b::bs =>
    match h a b with
    | isTrue h₁ => isTrue (Lex.rel h₁)
    | isFalse h₁ =>
      if h₂ : a = b then
        match decidableLex r as bs with
        | isTrue h₃ => isTrue (h₂ ▸ Lex.cons h₃)
        | isFalse h₃ => isFalse (fun h => match h with
          | Lex.rel h₁' => absurd h₁' h₁
          | Lex.cons h₃' => absurd h₃' h₃)
      else
        isFalse (fun h => match h with
          | Lex.rel h₁' => absurd h₁' h₁
          | Lex.cons h₂' => h₂ rfl)

/--
Lexicographic ordering of lists with respect to an ordering on their elements.

`as < bs` if
 * `as` is empty and `bs` is non-empty, or
 * both `as` and `bs` are non-empty, and the head of `as` is less than the head of `bs`, or
 * both `as` and `bs` are non-empty, their heads are equal, and the tail of `as` is less than the
   tail of `bs`.
-/
protected abbrev lt [LT α] : List α → List α → Prop := Lex (· < ·)

instance instLT [LT α] : LT (List α) := ⟨List.lt⟩

/-- Decidability of lexicographic ordering. -/
instance decidableLT [DecidableEq α] [LT α] [DecidableLT α] (l₁ l₂ : List α) :
    Decidable (l₁ < l₂) := decidableLex (· < ·) l₁ l₂



/--
Non-strict ordering of lists with respect to a strict ordering of their elements.

`as ≤ bs` if `¬ bs < as`.

This relation can be treated as a lexicographic order if the underlying `LT α` instance is
well-behaved. In particular, it should be irreflexive, asymmetric, and antisymmetric. These
requirements are precisely formulated in `List.cons_le_cons_iff`. If these hold, then `as ≤ bs` if
and only if:
 * `as` is empty, or
 * both `as` and `bs` are non-empty, and the head of `as` is less than the head of `bs`, or
 * both `as` and `bs` are non-empty, their heads are equal, and the tail of `as` is less than or
   equal to the tail of `bs`.
-/
@[reducible] protected def le [LT α] (as bs : List α) : Prop := ¬ bs < as

instance instLE [LT α] : LE (List α) := ⟨List.le⟩

instance decidableLE [DecidableEq α] [LT α] [DecidableLT α] (l₁ l₂ : List α) :
    Decidable (l₁ ≤ l₂) :=
  inferInstanceAs (Decidable (Not _))

/--
Compares lists lexicographically with respect to a comparison on their elements.

The lexicographic order with respect to `lt` is:
* `[].lex (b :: bs)` is `true`
* `as.lex [] = false` is `false`
* `(a :: as).lex (b :: bs)` is true if `lt a b` or `a == b` and `lex lt as bs` is true.
-/
def lex [BEq α] (l₁ l₂ : List α) (lt : α → α → Bool := by exact (· < ·)) : Bool :=
  match l₁, l₂ with
  | [],      _ :: _  => true
  | _,      []       => false
  | a :: as, b :: bs => lt a b || (a == b && lex as bs lt)

theorem nil_lex_nil [BEq α] : lex ([] : List α) [] lt = false := rfl
@[simp] theorem nil_lex_cons [BEq α] {b} {bs : List α} : lex [] (b :: bs) lt = true := rfl
theorem cons_lex_nil [BEq α] {a} {as : List α} : lex (a :: as) [] lt = false := rfl
@[simp] theorem cons_lex_cons [BEq α] {a b} {as bs : List α} :
    lex (a :: as) (b :: bs) lt = (lt a b || (a == b && lex as bs lt)) := rfl

@[simp] theorem lex_nil [BEq α] {as : List α} : lex as [] lt = false := by
  cases as <;> simp [nil_lex_nil, cons_lex_nil]

@[deprecated nil_lex_nil (since := "2025-02-10")]
theorem lex_nil_nil [BEq α] : lex ([] : List α) [] lt = false := rfl
@[deprecated nil_lex_cons (since := "2025-02-10")]
theorem lex_nil_cons [BEq α] {b} {bs : List α} : lex [] (b :: bs) lt = true := rfl
@[deprecated cons_lex_nil (since := "2025-02-10")]
theorem lex_cons_nil [BEq α] {a} {as : List α} : lex (a :: as) [] lt = false := rfl
@[deprecated cons_lex_cons (since := "2025-02-10")]
theorem lex_cons_cons [BEq α] {a b} {as bs : List α} :
    lex (a :: as) (b :: bs) lt = (lt a b || (a == b && lex as bs lt)) := rfl

/-! ## Alternative getters -/

/-! ### getLast -/

/--
Returns the last element of a non-empty list.

Examples:
 * `["circle", "rectangle"].getLast (by decide) = "rectangle"`
 * `["circle"].getLast (by decide) = "circle"`
-/
def getLast : ∀ (as : List α), as ≠ [] → α
  | [],       h => absurd rfl h
  | [a],      _ => a
  | _::b::as, _ => getLast (b::as) (fun h => List.noConfusion h)

/-! ### getLast? -/

/--
Returns the last element in the list, or `none` if the list is empty.

Alternatives include `List.getLastD`, which takes a fallback value for empty lists, and
`List.getLast!`, which panics on empty lists.

Examples:
 * `["circle", "rectangle"].getLast? = some "rectangle"`
 * `["circle"].getLast? = some "circle"`
 * `([] : List String).getLast? = none`
-/
def getLast? : List α → Option α
  | []    => none
  | a::as => some (getLast (a::as) (fun h => List.noConfusion h))

@[simp, grind =] theorem getLast?_nil : @getLast? α [] = none := rfl

/-! ### getLastD -/

/--
Returns the last element in the list, or `fallback` if the list is empty.

Alternatives include `List.getLast?`, which returns an `Option`, and `List.getLast!`, which panics
on empty lists.

Examples:
 * `["circle", "rectangle"].getLastD "oval" = "rectangle"`
 * `["circle"].getLastD "oval" = "circle"`
 * `([] : List String).getLastD "oval" = "oval"`
-/
def getLastD : (as : List α) → (fallback : α) → α
  | [],   a₀ => a₀
  | a::as, _ => getLast (a::as) (fun h => List.noConfusion h)

-- These aren't `simp` lemmas since we always simplify `getLastD` in terms of `getLast?`.
theorem getLastD_nil {a : α} : getLastD [] a = a := rfl
theorem getLastD_cons {a b : α} {l} : getLastD (b::l) a = getLastD l b := by cases l <;> rfl

/-! ## Head and tail -/

/-! ### head -/

/--
Returns the first element of a non-empty list.
-/
def head : (as : List α) → as ≠ [] → α
  | a::_, _ => a

@[simp, grind =] theorem head_cons {a : α} {l : List α} {h} : head (a::l) h = a := rfl

/-! ### head? -/

/--
Returns the first element in the list, if there is one. Returns `none` if the list is empty.

Use `List.headD` to provide a fallback value for empty lists, or `List.head!` to panic on empty
lists.

Examples:
 * `([] : List Nat).head? = none`
 * `[3, 2, 1].head? = some 3`
-/
def head? : List α → Option α
  | []   => none
  | a::_ => some a

@[simp, grind =] theorem head?_nil : head? ([] : List α) = none := rfl
@[simp, grind =] theorem head?_cons {a : α} {l : List α} : head? (a::l) = some a := rfl

/-! ### headD -/

/--
Returns the first element in the list if there is one, or `fallback` if the list is empty.

Use `List.head?` to return an `Option`, and `List.head!` to panic on empty lists.

Examples:
 * `[].headD "empty" = "empty"`
 * `[].headD 2 = 2`
 * `["head", "shoulders", "knees"].headD "toes" = "head"`
-/
def headD : (as : List α) → (fallback : α) → α
  | [],   fallback => fallback
  | a::_, _  => a

@[simp] theorem headD_nil {d : α} : headD [] d = d := rfl
@[simp] theorem headD_cons {a : α} {l : List α} {d : α} : headD (a::l) d = a := rfl

/-! ### tail -/

/--
Drops the first element of a nonempty list, returning the tail. Returns `[]` when the argument is
empty.

Examples:
 * `["apple", "banana", "grape"].tail = ["banana", "grape"]`
 * `["apple"].tail = []`
 * `([] : List String).tail = []`
-/
def tail : List α → List α
  | []    => []
  | _::as => as

@[simp, grind =] theorem tail_nil : tail ([] : List α) = [] := rfl
@[simp, grind =] theorem tail_cons {a : α} {as : List α} : tail (a::as) = as := rfl

/-! ### tail? -/

/--
Drops the first element of a nonempty list, returning the tail. Returns `none` when the argument is
empty.

Alternatives include `List.tail`, which returns the empty list on failure, `List.tailD`, which
returns an explicit fallback value, and `List.tail!`, which panics on the empty list.

Examples:
 * `["apple", "banana", "grape"].tail? = some ["banana", "grape"]`
 * `["apple"].tail? = some []`
 * `([] : List String).tail = none`
-/
def tail? : List α → Option (List α)
  | []    => none
  | _::as => some as

@[simp, grind =] theorem tail?_nil : tail? ([] : List α) = none := rfl
@[simp, grind =] theorem tail?_cons {a : α} {l : List α} : tail? (a::l) = some l := rfl

/-! ### tailD -/

set_option linter.listVariables false in
/--
Drops the first element of a nonempty list, returning the tail. Returns `none` when the argument is
empty.

Alternatives include `List.tail`, which returns the empty list on failure, `List.tail?`, which
returns an `Option`, and `List.tail!`, which panics on the empty list.

Examples:
 * `["apple", "banana", "grape"].tailD ["orange"] = ["banana", "grape"]`
 * `["apple"].tailD ["orange"] = []`
 * `[].tailD ["orange"] = ["orange"]`
-/
def tailD (l fallback : List α) : List α :=
  match l with
  | [] => fallback
  | _ :: tl => tl

@[simp] theorem tailD_nil {l' : List α} : tailD [] l' = l' := rfl
@[simp] theorem tailD_cons {a : α} {l : List α} {l' : List α} : tailD (a::l) l' = l := rfl

/-! ## Basic `List` operations.

We define the basic functional programming operations on `List`:
`map`, `filter`, `filterMap`, `foldr`, `append`, `flatten`, `pure`, `bind`, `replicate`, and `reverse`.
-/

/-! ### map -/

/--
Applies a function to each element of the list, returning the resulting list of values.

`O(|l|)`.

Examples:
* `[a, b, c].map f = [f a, f b, f c]`
* `[].map Nat.succ = []`
* `["one", "two", "three"].map (·.length) = [3, 3, 5]`
* `["one", "two", "three"].map (·.reverse) = ["eno", "owt", "eerht"]`
-/
@[specialize] def map (f : α → β) : (l : List α) → List β
  | []    => []
  | a::as => f a :: map f as

@[simp, grind =] theorem map_nil {f : α → β} : map f [] = [] := rfl
@[simp, grind =] theorem map_cons {f : α → β} {a : α} {l : List α} : map f (a :: l) = f a :: map f l := rfl

/-! ### filter -/

/--
Returns the list of elements in `l` for which `p` returns `true`.

`O(|l|)`.

Examples:
* `[1, 2, 5, 2, 7, 7].filter (· > 2) = [5, 7, 7]`
* `[1, 2, 5, 2, 7, 7].filter (fun _ => false) = []`
* `[1, 2, 5, 2, 7, 7].filter (fun _ => true) = [1, 2, 5, 2, 7, 7]`
-/
def filter (p : α → Bool) : (l : List α) → List α
  | [] => []
  | a::as => match p a with
    | true => a :: filter p as
    | false => filter p as

@[simp, grind =] theorem filter_nil {p : α → Bool} : filter p [] = [] := rfl

/-! ### filterMap -/

/--
Applies a function that returns an `Option` to each element of a list, collecting the non-`none`
values.

`O(|l|)`.

Example:
```lean example
#eval [1, 2, 5, 2, 7, 7].filterMap fun x =>
  if x > 2 then some (2 * x) else none
```
```output
[10, 14, 14]
```
-/
@[specialize] def filterMap (f : α → Option β) : List α → List β
  | []   => []
  | a::as =>
    match f a with
    | none   => filterMap f as
    | some b => b :: filterMap f as

<<<<<<< HEAD
@[simp, grind] theorem filterMap_nil {f : α → Option β} : filterMap f [] = [] := rfl
@[grind =] theorem filterMap_cons {f : α → Option β} {a : α} {l : List α} :
=======
@[simp, grind =] theorem filterMap_nil {f : α → Option β} : filterMap f [] = [] := rfl
@[grind] theorem filterMap_cons {f : α → Option β} {a : α} {l : List α} :
>>>>>>> f9c7cc31
    filterMap f (a :: l) =
      match f a with
      | none => filterMap f l
      | some b => b :: filterMap f l := rfl

/-! ### foldr -/

/--
Folds a function over a list from the right, accumulating a value starting with `init`. The
accumulated value is combined with the each element of the list in reverse order, using `f`.

`O(|l|)`. Replaced at runtime with `List.foldrTR`.

Examples:
 * `[a, b, c].foldr f init  = f a (f b (f c init))`
 * `[1, 2, 3].foldr (toString · ++ ·) "" = "123"`
 * `[1, 2, 3].foldr (s!"({·} {·})") "!" = "(1 (2 (3 !)))"`
-/
@[specialize] def foldr (f : α → β → β) (init : β) : (l : List α) → β
  | []     => init
  | a :: l => f a (foldr f init l)

@[simp, grind =] theorem foldr_nil : [].foldr f b = b := rfl
@[simp, grind =] theorem foldr_cons {a} {l : List α} {f : α → β → β} {b} :
    (a :: l).foldr f b = f a (l.foldr f b) := rfl

/-! ### reverse -/

/-- Auxiliary for `List.reverse`. `List.reverseAux l r = l.reverse ++ r`, but it is defined directly. -/
def reverseAux : List α → List α → List α
  | [],   r => r
  | a::l, r => reverseAux l (a::r)

@[simp] theorem reverseAux_nil : reverseAux [] r = r := rfl
@[simp] theorem reverseAux_cons : reverseAux (a::l) r = reverseAux l (a::r) := rfl

/--
Reverses a list.

`O(|as|)`.

Because of the “functional but in place” optimization implemented by Lean's compiler, this function
does not allocate a new list when its reference to the input list is unshared: it simply walks the
linked list and reverses all the node pointers.

Examples:
* `[1, 2, 3, 4].reverse = [4, 3, 2, 1]`
* `[].reverse = []`
-/
@[expose] def reverse (as : List α) : List α :=
  reverseAux as []

@[simp, grind =] theorem reverse_nil : reverse ([] : List α) = [] := rfl

theorem reverseAux_reverseAux {as bs cs : List α} :
    reverseAux (reverseAux as bs) cs = reverseAux bs (reverseAux (reverseAux as []) cs) := by
  induction as generalizing bs cs with
  | nil => rfl
  | cons a as ih => simp [reverseAux, ih (bs := a::bs), ih (bs := [a])]

/-! ### append -/

/--
Appends two lists. Normally used via the `++` operator.

Appending lists takes time proportional to the length of the first list: `O(|xs|)`.

Examples:
  * `[1, 2, 3] ++ [4, 5] = [1, 2, 3, 4, 5]`.
  * `[] ++ [4, 5] = [4, 5]`.
  * `[1, 2, 3] ++ [] = [1, 2, 3]`.
-/
protected def append : (xs ys : List α) → List α
  | [],    bs => bs
  | a::as, bs => a :: List.append as bs

/--
Appends two lists. Normally used via the `++` operator.

Appending lists takes time proportional to the length of the first list: `O(|xs|)`.

This is a tail-recursive version of `List.append`.

Examples:
  * `[1, 2, 3] ++ [4, 5] = [1, 2, 3, 4, 5]`.
  * `[] ++ [4, 5] = [4, 5]`.
  * `[1, 2, 3] ++ [] = [1, 2, 3]`.
-/
-- The @[csimp] lemma for `appendTR` must be set up immediately, because otherwise `Append (List α)`
-- instance below will not use it.
def appendTR (as bs : List α) : List α :=
  reverseAux as.reverse bs

@[csimp] theorem append_eq_appendTR : @List.append = @appendTR := by
  apply funext; intro α; apply funext; intro as; apply funext; intro bs
  simp [appendTR, reverse]
  induction as with
  | nil  => rfl
  | cons a as ih =>
    rw [reverseAux, reverseAux_reverseAux]
    simp [List.append, ih, reverseAux]

instance : Append (List α) := ⟨List.append⟩

@[simp] theorem append_eq {as bs : List α} : List.append as bs = as ++ bs := rfl

@[simp, grind =] theorem nil_append (as : List α) : [] ++ as = as := rfl
@[simp, grind _=_] theorem cons_append {a : α} {as bs : List α} : (a::as) ++ bs = a::(as ++ bs) := rfl

@[simp, grind =] theorem append_nil (as : List α) : as ++ [] = as := by
  induction as with
  | nil => rfl
  | cons a as ih =>
    simp_all only [HAppend.hAppend, Append.append, List.append]

instance : Std.LawfulIdentity (α := List α) (· ++ ·) [] where
  left_id := nil_append
  right_id := append_nil

@[simp, grind =] theorem length_append {as bs : List α} : (as ++ bs).length = as.length + bs.length := by
  induction as with
  | nil => simp
  | cons _ as ih => simp [ih, Nat.succ_add]

@[simp, grind _=_] theorem append_assoc (as bs cs : List α) : (as ++ bs) ++ cs = as ++ (bs ++ cs) := by
  induction as with
  | nil => rfl
  | cons a as ih => simp [ih]

instance : Std.Associative (α := List α) (· ++ ·) := ⟨append_assoc⟩

-- Arguments are explicit as there is often ambiguity inferring the arguments.
theorem append_cons (as : List α) (b : α) (bs : List α) : as ++ b :: bs = as ++ [b] ++ bs := by
  simp

@[simp, grind =] theorem concat_eq_append {as : List α} {a : α} : as.concat a = as ++ [a] := by
  induction as <;> simp [concat, *]

theorem reverseAux_eq_append {as bs : List α} : reverseAux as bs = reverseAux as [] ++ bs := by
  induction as generalizing bs with
  | nil => simp [reverseAux]
  | cons a as ih =>
    simp [reverseAux]
    rw [ih (bs := a :: bs), ih (bs := [a]), append_assoc]
    rfl

@[simp, grind =] theorem reverse_cons {a : α} {as : List α} : reverse (a :: as) = reverse as ++ [a] := by
  simp [reverse, reverseAux]
  rw [← reverseAux_eq_append]

/-! ### flatten -/

/--
Concatenates a list of lists into a single list, preserving the order of the elements.

`O(|flatten L|)`.

Examples:
* `[["a"], ["b", "c"]].flatten = ["a", "b", "c"]`
* `[["a"], [], ["b", "c"], ["d", "e", "f"]].flatten = ["a", "b", "c", "d", "e", "f"]`
-/
def flatten : List (List α) → List α
  | []      => []
  | l :: L => l ++ flatten L

@[simp, grind =] theorem flatten_nil : List.flatten ([] : List (List α)) = [] := rfl
@[simp, grind =] theorem flatten_cons : (l :: L).flatten = l ++ L.flatten := rfl

/-! ### singleton -/

/--
Constructs a single-element list.

Examples:
 * `List.singleton 5 = [5]`.
 * `List.singleton "green" = ["green"]`.
 * `List.singleton [1, 2, 3] = [[1, 2, 3]]`
-/
@[inline, expose] protected def singleton {α : Type u} (a : α) : List α := [a]

/-! ### flatMap -/

/--
Applies a function that returns a list to each element of a list, and concatenates the resulting
lists.

Examples:
* `[2, 3, 2].flatMap List.range = [0, 1, 0, 1, 2, 0, 1]`
* `["red", "blue"].flatMap String.toList = ['r', 'e', 'd', 'b', 'l', 'u', 'e']`
-/
@[inline] def flatMap {α : Type u} {β : Type v} (b : α → List β) (as : List α) : List β := flatten (map b as)

@[simp, grind =] theorem flatMap_nil {f : α → List β} : List.flatMap f [] = [] := by simp [List.flatMap]
@[simp, grind =] theorem flatMap_cons {x : α} {xs : List α} {f : α → List β} :
  List.flatMap f (x :: xs) = f x ++ List.flatMap f xs := by simp [List.flatMap]

/-! ### replicate -/

/--
Creates a list that contains `n` copies of `a`.

* `List.replicate 5 "five" = ["five", "five", "five", "five", "five"]`
* `List.replicate 0 "zero" = []`
* `List.replicate 2 ' ' = [' ', ' ']`
-/
def replicate : (n : Nat) → (a : α) → List α
  | 0,   _ => []
  | n+1, a => a :: replicate n a

<<<<<<< HEAD
@[simp, grind] theorem replicate_zero {a : α} : replicate 0 a = [] := rfl
@[grind =] theorem replicate_succ {a : α} {n : Nat} : replicate (n+1) a = a :: replicate n a := rfl
=======
@[simp, grind =] theorem replicate_zero {a : α} : replicate 0 a = [] := rfl
@[grind] theorem replicate_succ {a : α} {n : Nat} : replicate (n+1) a = a :: replicate n a := rfl
>>>>>>> f9c7cc31

@[simp, grind =] theorem length_replicate {n : Nat} {a : α} : (replicate n a).length = n := by
  induction n with
  | zero => simp
  | succ n ih => simp only [ih, replicate_succ, length_cons]

/-! ## Additional functions -/

/-! ### leftpad and rightpad -/

/--
Pads `l : List α` on the left with repeated occurrences of `a : α` until it is of length `n`. If `l`
already has at least `n` elements, it is returned unmodified.

Examples:
 * `[1, 2, 3].leftpad 5 0 = [0, 0, 1, 2, 3]`
 * `["red", "green", "blue"].leftpad 4 "blank" = ["blank", "red", "green", "blue"]`
 * `["red", "green", "blue"].leftpad 3 "blank" = ["red", "green", "blue"]`
 * `["red", "green", "blue"].leftpad 1 "blank" = ["red", "green", "blue"]`
-/
def leftpad (n : Nat) (a : α) (l : List α) : List α := replicate (n - length l) a ++ l


/--
Pads `l : List α` on the right with repeated occurrences of `a : α` until it is of length `n`. If
`l` already has at least `n` elements, it is returned unmodified.

Examples:
 * `[1, 2, 3].rightpad 5 0 = [1, 2, 3, 0, 0]`
 * `["red", "green", "blue"].rightpad 4 "blank" = ["red", "green", "blue", "blank"]`
 * `["red", "green", "blue"].rightpad 3 "blank" = ["red", "green", "blue"]`
 * `["red", "green", "blue"].rightpad 1 "blank" = ["red", "green", "blue"]`
-/
def rightpad (n : Nat) (a : α) (l : List α) : List α := l ++ replicate (n - length l) a

/-! ### reduceOption -/

/-- Drop `none`s from a list, and replace each remaining `some a` with `a`. -/
@[inline] def reduceOption {α} : List (Option α) → List α :=
  List.filterMap id

/-! ## List membership

* `L.contains a : Bool` determines, using a `[BEq α]` instance, whether `L` contains an element `· == a`.
* `a ∈ L : Prop` is the proposition (only decidable if `α` has decidable equality) that `L` contains an element `· = a`.
-/

/-! ### EmptyCollection -/

instance : EmptyCollection (List α) := ⟨List.nil⟩

@[simp] theorem empty_eq : (∅ : List α) = [] := rfl

/-! ### isEmpty -/

/--
Checks whether a list is empty.

`O(1)`.

Examples:
* `[].isEmpty = true`
* `["grape"].isEmpty = false`
* `["apple", "banana"].isEmpty = false`
-/
def isEmpty : List α → Bool
  | []     => true
  | _ :: _ => false

@[simp, grind =] theorem isEmpty_nil : ([] : List α).isEmpty = true := rfl
@[simp, grind =] theorem isEmpty_cons : (x :: xs : List α).isEmpty = false := rfl

/-! ### elem -/

/--
Checks whether `a` is an element of `l`, using `==` to compare elements.

`O(|l|)`. `List.contains` is a synonym that takes the list before the element.

The preferred simp normal form is `l.contains a`. When `LawfulBEq α` is available,
`l.contains a = true ↔ a ∈ l` and `l.contains a = false ↔ a ∉ l`.

Example:
* `List.elem 3 [1, 4, 2, 3, 3, 7] = true`
* `List.elem 5 [1, 4, 2, 3, 3, 7] = false`
-/
def elem [BEq α] (a : α) : (l : List α) → Bool
  | []    => false
  | b::bs => match a == b with
    | true  => true
    | false => elem a bs

@[simp, grind =] theorem elem_nil [BEq α] : ([] : List α).elem a = false := rfl
theorem elem_cons [BEq α] {a : α} :
    (b::bs).elem a = match a == b with | true => true | false => bs.elem a := rfl

/-! ### contains -/

/--
Checks whether `a` is an element of `as`, using `==` to compare elements.

`O(|as|)`. `List.elem` is a synonym that takes the element before the list.

The preferred simp normal form is `l.contains a`, and when `LawfulBEq α` is available,
`l.contains a = true ↔ a ∈ l` and `l.contains a = false ↔ a ∉ l`.

Examples:
* `[1, 4, 2, 3, 3, 7].contains 3 = true`
* `List.contains [1, 4, 2, 3, 3, 7] 5 = false`
-/
abbrev contains [BEq α] (as : List α) (a : α) : Bool :=
  elem a as

@[simp] theorem contains_nil [BEq α] : ([] : List α).contains a = false := rfl

/-! ### Mem -/

/--
List membership, typically accessed via the `∈` operator.

`a ∈ l` means that `a` is an element of the list `l`. Elements are compared according to Lean's
logical equality.

The related function `List.elem` is a Boolean membership test that uses a `BEq α` instance.

Examples:
* `a ∈ [x, y, z] ↔ a = x ∨ a = y ∨ a = z`
-/
inductive Mem (a : α) : List α → Prop
  /-- The head of a list is a member: `a ∈ a :: as`. -/
  | head (as : List α) : Mem a (a::as)
  /-- A member of the tail of a list is a member of the list: `a ∈ l → a ∈ b :: l`. -/
  | tail (b : α) {as : List α} : Mem a as → Mem a (b::as)

instance : Membership α (List α) where
  mem l a := Mem a l

theorem mem_of_elem_eq_true [BEq α] [LawfulBEq α] {a : α} {as : List α} : elem a as = true → a ∈ as := by
  match as with
  | [] => simp [elem]
  | a'::as =>
    simp [elem]
    split
    next h => intros; simp at h; subst h; apply Mem.head
    next _ => intro h; exact Mem.tail _ (mem_of_elem_eq_true h)

theorem elem_eq_true_of_mem [BEq α] [ReflBEq α] {a : α} {as : List α} (h : a ∈ as) : elem a as = true := by
  induction h with
  | head _ => simp [elem]
  | tail _ _ ih => simp only [elem]; split; rfl; assumption

instance [BEq α] [LawfulBEq α] (a : α) (as : List α) : Decidable (a ∈ as) :=
  decidable_of_decidable_of_iff (Iff.intro mem_of_elem_eq_true elem_eq_true_of_mem)

theorem mem_append_left {a : α} {as : List α} (bs : List α) : a ∈ as → a ∈ as ++ bs := by
  intro h
  induction h with
  | head => apply Mem.head
  | tail => apply Mem.tail; assumption

theorem mem_append_right {b : α} (as : List α) {bs : List α} : b ∈ bs → b ∈ as ++ bs := by
  intro h
  induction as with
  | nil  => simp [h]
  | cons => apply Mem.tail; assumption

instance decidableBEx (p : α → Prop) [DecidablePred p] :
    ∀ l : List α, Decidable (Exists fun x => x ∈ l ∧ p x)
  | [] => isFalse nofun
  | x :: xs =>
    if h₁ : p x then isTrue ⟨x, .head .., h₁⟩ else
      match decidableBEx p xs with
      | isTrue h₂ => isTrue <| let ⟨y, hm, hp⟩ := h₂; ⟨y, .tail _ hm, hp⟩
      | isFalse h₂ => isFalse fun
        | ⟨y, .tail _ h, hp⟩ => h₂ ⟨y, h, hp⟩
        | ⟨_, .head .., hp⟩ => h₁ hp

instance decidableBAll (p : α → Prop) [DecidablePred p] :
    ∀ l : List α, Decidable (∀ x, x ∈ l → p x)
  | [] => isTrue nofun
  | x :: xs =>
    if h₁ : p x then
      match decidableBAll p xs with
      | isTrue h₂ => isTrue fun
        | y, .tail _ h => h₂ y h
        | _, .head .. => h₁
      | isFalse h₂ => isFalse fun H => h₂ fun y hm => H y (.tail _ hm)
    else isFalse fun H => h₁ <| H x (.head ..)

/-! ## Sublists -/

/-! ### take -/

/--
Extracts the first `n` elements of `xs`, or the whole list if `n` is greater than `xs.length`.

`O(min n |xs|)`.

Examples:
* `[a, b, c, d, e].take 0 = []`
* `[a, b, c, d, e].take 3 = [a, b, c]`
* `[a, b, c, d, e].take 6 = [a, b, c, d, e]`
-/
def take : (n : Nat) → (xs : List α) → List α
  | 0,   _     => []
  | _+1, []    => []
  | n+1, a::as => a :: take n as

@[simp, grind =] theorem take_nil {i : Nat} : ([] : List α).take i = [] := by cases i <;> rfl
@[simp, grind =] theorem take_zero {l : List α} : l.take 0 = [] := rfl
@[simp, grind =] theorem take_succ_cons {a : α} {as : List α} {i : Nat} : (a::as).take (i+1) = a :: as.take i := rfl

/-! ### drop -/

/--
Removes the first `n` elements of the list `xs`. Returns the empty list if `n` is greater than the
length of the list.

`O(min n |xs|)`.

Examples:
* `[0, 1, 2, 3, 4].drop 0 = [0, 1, 2, 3, 4]`
* `[0, 1, 2, 3, 4].drop 3 = [3, 4]`
* `[0, 1, 2, 3, 4].drop 6 = []`
-/
def drop : (n : Nat) → (xs : List α) → List α
  | 0,   as     => as
  | _+1, []    => []
  | n+1, _::as => drop n as

@[simp, grind =] theorem drop_nil : ([] : List α).drop i = [] := by
  cases i <;> rfl
@[simp, grind =] theorem drop_zero {l : List α} : l.drop 0 = l := rfl
@[simp, grind =] theorem drop_succ_cons {a : α} {l : List α} {i : Nat} : (a :: l).drop (i + 1) = l.drop i := rfl

theorem drop_eq_nil_of_le {as : List α} {i : Nat} (h : as.length ≤ i) : as.drop i = [] := by
  match as, i with
  | [],    i   => simp
  | _::_,  0   => simp at h
  | _::as, i+1 => simp only [length_cons] at h; exact @drop_eq_nil_of_le as i (Nat.le_of_succ_le_succ h)

/-! ### extract -/

/--
Returns the slice of `l` from indices `start` (inclusive) to `stop` (exclusive).

Examples:
* [0, 1, 2, 3, 4, 5].extract 1 2 = [1]
* [0, 1, 2, 3, 4, 5].extract 2 2 = []
* [0, 1, 2, 3, 4, 5].extract 2 4 = [2, 3]
* [0, 1, 2, 3, 4, 5].extract 2 = [2, 3, 4, 5]
* [0, 1, 2, 3, 4, 5].extract (stop := 2) = [0, 1]
-/
-- This is only an abbreviation for the operation in terms of `drop` and `take`.
-- We do not prove properties of extract itself.
abbrev extract (l : List α) (start : Nat := 0) (stop : Nat := l.length) : List α :=
  (l.drop start).take (stop - start)

@[simp] theorem extract_eq_drop_take {l : List α} {start stop : Nat} :
    l.extract start stop = (l.drop start).take (stop - start) := rfl

/-! ### takeWhile -/

/--
 Returns the longest initial segment of `xs` for which `p` returns true.

`O(|xs|)`.

Examples:
* `[7, 6, 4, 8].takeWhile (· > 5) = [7, 6]`
* `[7, 6, 6, 5].takeWhile (· > 5) = [7, 6, 6]`
* `[7, 6, 6, 8].takeWhile (· > 5) = [7, 6, 6, 8]`
-/
def takeWhile (p : α → Bool) : (xs : List α) → List α
  | []       => []
  | hd :: tl => match p hd with
   | true  => hd :: takeWhile p tl
   | false => []

@[simp] theorem takeWhile_nil : ([] : List α).takeWhile p = [] := rfl

/-! ### dropWhile -/

/--
Removes the longest prefix of a list for which `p` returns `true`.

Elements are removed from the list until one is encountered for which `p` returns `false`. This
element and the remainder of the list are returned.

`O(|l|)`.

Examples:
 * `[1, 3, 2, 4, 2, 7, 4].dropWhile (· < 4) = [4, 2, 7, 4]`
 * `[8, 3, 2, 4, 2, 7, 4].dropWhile (· < 4) = [8, 3, 2, 4, 2, 7, 4]`
 * `[8, 3, 2, 4, 2, 7, 4].dropWhile (· < 100) = []`
-/
def dropWhile (p : α → Bool) : List α → List α
  | []   => []
  | a::l => match p a with
    | true  => dropWhile p l
    | false => a::l

@[simp] theorem dropWhile_nil : ([] : List α).dropWhile p = [] := rfl

/-! ### partition -/

/--
Returns a pair of lists that together contain all the elements of `as`. The first list contains
those elements for which `p` returns `true`, and the second contains those for which `p` returns
`false`.

`O(|l|)`. `as.partition p` is equivalent to `(as.filter p, as.filter (not ∘ p))`, but it is slightly
more efficient since it only has to do one pass over the list.

Examples:
 * `[1, 2, 5, 2, 7, 7].partition (· > 2) = ([5, 7, 7], [1, 2, 2])`
 * `[1, 2, 5, 2, 7, 7].partition (fun _ => false) = ([], [1, 2, 5, 2, 7, 7])`
 * `[1, 2, 5, 2, 7, 7].partition (fun _ => true) = ([1, 2, 5, 2, 7, 7], [])`
-/
@[inline] def partition (p : α → Bool) (as : List α) : List α × List α :=
  loop as ([], [])
where
  @[specialize] loop : List α → List α × List α → List α × List α
  | [],    (bs, cs) => (bs.reverse, cs.reverse)
  | a::as, (bs, cs) =>
    match p a with
    | true  => loop as (a::bs, cs)
    | false => loop as (bs, a::cs)

/-! ### dropLast -/

/--
Removes the last element of the list, if one exists.

Examples:
* `[].dropLast = []`
* `["tea"].dropLast = []`
* `["tea", "coffee", "juice"].dropLast = ["tea", "coffee"]`
-/
def dropLast {α} : List α → List α
  | []    => []
  | [_]   => []
  | a::as => a :: dropLast as

@[simp, grind =] theorem dropLast_nil : ([] : List α).dropLast = [] := rfl
@[simp, grind =] theorem dropLast_singleton : [x].dropLast = [] := rfl

@[deprecated dropLast_singleton (since := "2025-04-16")]
theorem dropLast_single : [x].dropLast = [] := dropLast_singleton

@[simp, grind =] theorem dropLast_cons₂ :
    (x::y::zs).dropLast = x :: (y::zs).dropLast := rfl

-- Later this can be proved by `simp` via `[List.length_dropLast, List.length_cons, Nat.add_sub_cancel]`,
-- but we need this while bootstrapping `Array`.
@[simp] theorem length_dropLast_cons {a : α} {as : List α} : (a :: as).dropLast.length = as.length := by
  match as with
  | []       => rfl
  | b::bs => simp [dropLast, length_dropLast_cons]

/-! ### Subset -/

/--
`l₁ ⊆ l₂` means that every element of `l₁` is also an element of `l₂`, ignoring multiplicity.
-/
protected def Subset (l₁ l₂ : List α) := ∀ ⦃a : α⦄, a ∈ l₁ → a ∈ l₂

instance : HasSubset (List α) := ⟨List.Subset⟩

instance [DecidableEq α] : DecidableRel (Subset : List α → List α → Prop) :=
  fun _ _ => decidableBAll _ _

/-! ### Sublist and isSublist -/

/--
The first list is a non-contiguous sub-list of the second list. Typically written with the `<+`
operator.

In other words, `l₁ <+ l₂` means that `l₁` can be transformed into `l₂` by repeatedly inserting new
elements.
-/
inductive Sublist {α} : List α → List α → Prop
  /-- The base case: `[]` is a sublist of `[]` -/
  | slnil : Sublist [] []
  /-- If `l₁` is a subsequence of `l₂`, then it is also a subsequence of `a :: l₂`. -/
  | cons a : Sublist l₁ l₂ → Sublist l₁ (a :: l₂)
  /-- If `l₁` is a subsequence of `l₂`, then `a :: l₁` is a subsequence of `a :: l₂`. -/
  | cons₂ a : Sublist l₁ l₂ → Sublist (a :: l₁) (a :: l₂)

@[inherit_doc] scoped infixl:50 " <+ " => Sublist

/--
True if the first list is a potentially non-contiguous sub-sequence of the second list, comparing
elements with the `==` operator.

The relation `List.Sublist` is a logical characterization of this property.

Examples:
* `[1, 3].isSublist [0, 1, 2, 3, 4] = true`
* `[1, 3].isSublist [0, 1, 2, 4] = false`
-/
def isSublist [BEq α] : List α → List α → Bool
  | [], _ => true
  | _, [] => false
  | l₁@(hd₁::tl₁), hd₂::tl₂ =>
    if hd₁ == hd₂
    then tl₁.isSublist tl₂
    else l₁.isSublist tl₂

/-! ### IsPrefix / isPrefixOf / isPrefixOf? -/

/--
The first list is a prefix of the second.

`IsPrefix l₁ l₂`, written `l₁ <+: l₂`, means that there exists some `t : List α` such that `l₂` has
the form `l₁ ++ t`.

The function `List.isPrefixOf` is a Boolean equivalent.
-/
def IsPrefix (l₁ : List α) (l₂ : List α) : Prop := Exists fun t => l₁ ++ t = l₂

@[inherit_doc] infixl:50 " <+: " => IsPrefix

/-- not `isPrefix` -/
recommended_spelling "prefix" for "<+:" in [IsPrefix, «term_<+:_»]

/--
Checks whether the first list is a prefix of the second.

The relation `List.IsPrefixOf` expresses this property with respect to logical equality.

Examples:
 * `[1, 2].isPrefixOf [1, 2, 3] = true`
 * `[1, 2].isPrefixOf [1, 2] = true`
 * `[1, 2].isPrefixOf [1] = false`
 * `[1, 2].isPrefixOf [1, 1, 2, 3] = false`
-/
def isPrefixOf [BEq α] : List α → List α → Bool
  | [],    _     => true
  | _,     []    => false
  | a::as, b::bs => a == b && isPrefixOf as bs

@[simp, grind =] theorem isPrefixOf_nil_left [BEq α] : isPrefixOf ([] : List α) l = true := by
  simp [isPrefixOf]
@[simp, grind =] theorem isPrefixOf_cons_nil [BEq α] : isPrefixOf (a::as) ([] : List α) = false := rfl
@[grind =] theorem isPrefixOf_cons₂ [BEq α] {a : α} :
    isPrefixOf (a::as) (b::bs) = (a == b && isPrefixOf as bs) := rfl

/--
If the first list is a prefix of the second, returns the result of dropping the prefix.

In other words, `isPrefixOf? l₁ l₂` returns `some t` when `l₂ == l₁ ++ t`.

Examples:
 * `[1, 2].isPrefixOf? [1, 2, 3] = some [3]`
 * `[1, 2].isPrefixOf? [1, 2] = some []`
 * `[1, 2].isPrefixOf? [1] = none`
 * `[1, 2].isPrefixOf? [1, 1, 2, 3] = none`
-/
def isPrefixOf? [BEq α] : (l₁ : List α) → (l₂ : List α) → Option (List α)
  | [], l₂ => some l₂
  | _, [] => none
  | (x₁ :: l₁), (x₂ :: l₂) =>
    if x₁ == x₂ then isPrefixOf? l₁ l₂ else none

/-! ### IsSuffix / isSuffixOf / isSuffixOf? -/

/--
Checks whether the first list is a suffix of the second.

The relation `List.IsSuffixOf` expresses this property with respect to logical equality.

Examples:
 * `[2, 3].isSuffixOf [1, 2, 3] = true`
 * `[2, 3].isSuffixOf [1, 2, 3, 4] = false`
 * `[2, 3].isSuffixOf [1, 2] = false`
 * `[2, 3].isSuffixOf [1, 1, 2, 3] = true`
-/
def isSuffixOf [BEq α] (l₁ l₂ : List α) : Bool :=
  isPrefixOf l₁.reverse l₂.reverse

@[simp, grind =] theorem isSuffixOf_nil_left [BEq α] : isSuffixOf ([] : List α) l = true := by
  simp [isSuffixOf]

/--
If the first list is a suffix of the second, returns the result of dropping the suffix from the
second.

In other words, `isSuffixOf? l₁ l₂` returns `some t` when `l₂ == t ++ l₁`.

Examples:
 * `[2, 3].isSuffixOf? [1, 2, 3] = some [1]`
 * `[2, 3].isSuffixOf? [1, 2, 3, 4] = none`
 * `[2, 3].isSuffixOf? [1, 2] = none`
 * `[2, 3].isSuffixOf? [1, 1, 2, 3] = some [1, 1]`
-/
def isSuffixOf? [BEq α] (l₁ l₂ : List α) : Option (List α) :=
  Option.map List.reverse <| isPrefixOf? l₁.reverse l₂.reverse

/--
The first list is a suffix of the second.

`IsSuffix l₁ l₂`, written `l₁ <:+ l₂`, means that there exists some `t : List α` such that `l₂` has
the form `t ++ l₁`.

The function `List.isSuffixOf` is a Boolean equivalent.
-/
def IsSuffix (l₁ : List α) (l₂ : List α) : Prop := Exists fun t => t ++ l₁ = l₂

@[inherit_doc] infixl:50 " <:+ " => IsSuffix

/-- not `isSuffix` -/
recommended_spelling "suffix" for "<:+" in [IsSuffix, «term_<:+_»]

/-! ### IsInfix -/

/--
The first list is a contiguous sub-list of the second list. Typically written with the `<:+:`
operator.

In other words, `l₁ <:+: l₂` means that there exist lists `s : List α` and `t : List α` such that
`l₂` has the form `s ++ l₁ ++ t`.
-/
def IsInfix (l₁ : List α) (l₂ : List α) : Prop := Exists fun s => Exists fun t => s ++ l₁ ++ t = l₂

@[inherit_doc] infixl:50 " <:+: " => IsInfix

/-- not `isInfix` -/
recommended_spelling "infix" for "<:+:" in [IsInfix, «term_<:+:_»]

/-! ### splitAt -/

/--
Splits a list at an index, resulting in the first `n` elements of `l` paired with the remaining
elements.

If `n` is greater than the length of `l`, then the resulting pair consists of `l` and the empty
list. `List.splitAt` is equivalent to a combination of `List.take` and `List.drop`, but it is more
efficient.

Examples:
* `["red", "green", "blue"].splitAt 2 = (["red", "green"], ["blue"])`
* `["red", "green", "blue"].splitAt 3 = (["red", "green", "blue], [])`
* `["red", "green", "blue"].splitAt 4 = (["red", "green", "blue], [])`
-/
def splitAt (n : Nat) (l : List α) : List α × List α := go l n [] where
  /--
  Auxiliary for `splitAt`:
  `splitAt.go l xs n acc = (acc.reverse ++ take n xs, drop n xs)` if `n < xs.length`,
  and `(l, [])` otherwise.
  -/
  go : List α → Nat → List α → List α × List α
  | [], _, _ => (l, []) -- This branch ensures the pointer equality of the result with the input
                        -- without any runtime branching cost.
  | x :: xs, n+1, acc => go xs n (x :: acc)
  | xs, _, acc => (acc.reverse, xs)

/-! ### rotateLeft -/

/--
Rotates the elements of `xs` to the left, moving `i % xs.length` elements from the start of the list
to the end.

`O(|xs|)`.

Examples:
* `[1, 2, 3, 4, 5].rotateLeft 3 = [4, 5, 1, 2, 3]`
* `[1, 2, 3, 4, 5].rotateLeft 5 = [1, 2, 3, 4, 5]`
* `[1, 2, 3, 4, 5].rotateLeft 1 = [2, 3, 4, 5, 1]`
-/
def rotateLeft (xs : List α) (i : Nat := 1) : List α :=
  let len := xs.length
  if len ≤ 1 then
    xs
  else
    let i := i % len
    let ys := xs.take i
    let zs := xs.drop i
    zs ++ ys

@[simp] theorem rotateLeft_nil : ([] : List α).rotateLeft n = [] := rfl

/-! ### rotateRight -/
/--
Rotates the elements of `xs` to the right, moving `i % xs.length` elements from the end of the list
to the start.

After rotation, the element at `xs[n]` is at index `(i + n) % l.length`. `O(|xs|)`.

Examples:
* `[1, 2, 3, 4, 5].rotateRight 3 = [3, 4, 5, 1, 2]`
* `[1, 2, 3, 4, 5].rotateRight 5 = [1, 2, 3, 4, 5]`
* `[1, 2, 3, 4, 5].rotateRight 1 = [5, 1, 2, 3, 4]`
-/
def rotateRight (xs : List α) (i : Nat := 1) : List α :=
  let len := xs.length
  if len ≤ 1 then
    xs
  else
    let i := len - i % len
    let ys := xs.take i
    let zs := xs.drop i
    zs ++ ys

@[simp] theorem rotateRight_nil : ([] : List α).rotateRight n = [] := rfl

/-! ## Pairwise, Nodup -/

section Pairwise

variable (R : α → α → Prop)

/--
Each element of a list is related to all later elements of the list by `R`.

`Pairwise R l` means that all the elements of `l` with earlier indexes are `R`-related to all the
elements with later indexes.

For example, `Pairwise (· ≠ ·) l` asserts that `l` has no duplicates, and `Pairwise (· < ·) l`
asserts that `l` is (strictly) sorted.

Examples:
 * `Pairwise (· < ·) [1, 2, 3] ↔ (1 < 2 ∧ 1 < 3) ∧ 2 < 3`
 * `Pairwise (· = ·) [1, 2, 3] = False`
 * `Pairwise (· ≠ ·) [1, 2, 3] = True`
-/
inductive Pairwise : List α → Prop
  /-- All elements of the empty list are vacuously pairwise related. -/
  | nil : Pairwise []
  /--
  A nonempty list is pairwise related with `R` if the head is related to every element of the tail
  and the tail is itself pairwise related.

  That is, `a :: l` is `Pairwise R` if:
   * `R` relates `a` to every element of `l`
   * `l` is `Pairwise R`.
  -/
  | cons : ∀ {a : α} {l : List α}, (∀ a', a' ∈ l → R a a') → Pairwise l → Pairwise (a :: l)

attribute [simp] Pairwise.nil

variable {R}

@[simp] theorem pairwise_cons : Pairwise R (a::l) ↔ (∀ a', a' ∈ l → R a a') ∧ Pairwise R l :=
  ⟨fun | .cons h₁ h₂ => ⟨h₁, h₂⟩, fun ⟨h₁, h₂⟩ => h₂.cons h₁⟩

instance instDecidablePairwise [DecidableRel R] :
    (l : List α) → Decidable (Pairwise R l)
  | [] => isTrue .nil
  | hd :: tl =>
    match instDecidablePairwise tl with
    | isTrue ht =>
      match decidableBAll (R hd) tl with
      | isFalse hf => isFalse fun hf' => hf (pairwise_cons.1 hf').1
      | isTrue ht' => isTrue <| pairwise_cons.mpr (And.intro ht' ht)
    | isFalse hf => isFalse fun | .cons _ ih => hf ih

end Pairwise

/--
The list has no duplicates: it contains every element at most once.

It is defined as `Pairwise (· ≠ ·)`: each element is unequal to all other elements.
-/
def Nodup : List α → Prop := Pairwise (· ≠ ·)

instance nodupDecidable [DecidableEq α] : ∀ l : List α, Decidable (Nodup l) :=
  instDecidablePairwise

/-! ## Manipulating elements -/

/-! ### replace -/

/--
Replaces the first element of the list `l` that is equal to `a` with `b`. If no element is equal to
`a`, then the list is returned unchanged.

`O(|l|)`.

Examples:
* `[1, 4, 2, 3, 3, 7].replace 3 6 = [1, 4, 2, 6, 3, 7]`
* `[1, 4, 2, 3, 3, 7].replace 5 6 = [1, 4, 2, 3, 3, 7]`
-/
def replace [BEq α] : (l : List α) → (a : α) → (b : α) → List α
  | [],    _, _ => []
  | a::as, b, c => match b == a with
    | true  => c::as
    | false => a :: replace as b c

<<<<<<< HEAD
@[simp, grind] theorem replace_nil [BEq α] : ([] : List α).replace a b = [] := rfl
@[grind =] theorem replace_cons [BEq α] {a : α} :
=======
@[simp, grind =] theorem replace_nil [BEq α] : ([] : List α).replace a b = [] := rfl
@[grind] theorem replace_cons [BEq α] {a : α} :
>>>>>>> f9c7cc31
    (a::as).replace b c = match b == a with | true => c::as | false => a :: replace as b c :=
  rfl

/-! ### modify -/

/--
Replaces the `n`th tail of `l` with the result of applying `f` to it. Returns the input without
using `f` if the index is larger than the length of the List.

Examples:
```lean example
["circle", "square", "triangle"].modifyTailIdx 1 List.reverse
```
```output
["circle", "triangle", "square"]
```
```lean example
["circle", "square", "triangle"].modifyTailIdx 1 (fun xs => xs ++ xs)
```
```output
["circle", "square", "triangle", "square", "triangle"]
```
```lean example
["circle", "square", "triangle"].modifyTailIdx 2 (fun xs => xs ++ xs)
```
```output
["circle", "square", "triangle", "triangle"]
```
```lean example
["circle", "square", "triangle"].modifyTailIdx 5 (fun xs => xs ++ xs)
```
```output
["circle", "square", "triangle"]
```
-/
def modifyTailIdx (l : List α) (i : Nat) (f : List α → List α) : List α :=
  go i l
where
  go : Nat → List α → List α
  | 0, l => f l
  | _+1, [] => []
  | i+1, a :: l => a :: go i l

@[simp] theorem modifyTailIdx_zero {l : List α} : l.modifyTailIdx 0 f = f l := rfl
@[simp] theorem modifyTailIdx_succ_nil {i : Nat} : ([] : List α).modifyTailIdx (i + 1) f = [] := rfl
@[simp] theorem modifyTailIdx_succ_cons {i : Nat} {a : α} {l : List α} :
    (a :: l).modifyTailIdx (i + 1) f = a :: l.modifyTailIdx i f := rfl

/--
Replace the head of the list with the result of applying `f` to it. Returns the empty list if the
list is empty.

Examples:
 * `[1, 2, 3].modifyHead (· * 10) = [10, 2, 3]`
 * `[].modifyHead (· * 10) = []`
-/
@[inline] def modifyHead (f : α → α) : List α → List α
  | [] => []
  | a :: l => f a :: l

@[simp] theorem modifyHead_nil {f : α → α} : [].modifyHead f = [] := by rw [modifyHead]
@[simp] theorem modifyHead_cons {a : α} {l : List α} {f : α → α} :
    (a :: l).modifyHead f = f a :: l := by rw [modifyHead]

/--
Replaces the element at the given index, if it exists, with the result of applying `f` to it. If the
index is invalid, the list is returned unmodified.

Examples:
 * `[1, 2, 3].modify 0 (· * 10) = [10, 2, 3]`
 * `[1, 2, 3].modify 2 (· * 10) = [1, 2, 30]`
 * `[1, 2, 3].modify 3 (· * 10) = [1, 2, 3]`
-/
def modify (l : List α) (i : Nat) (f : α → α) : List α :=
  l.modifyTailIdx i (modifyHead f)

/-! ### insert -/

/--
Inserts an element into a list without duplication.

If the element is present in the list, the list is returned unmodified. Otherwise, the new element
is inserted at the head of the list.

Examples:
 * `[1, 2, 3].insert 0 = [0, 1, 2, 3]`
 * `[1, 2, 3].insert 4 = [4, 1, 2, 3]`
 * `[1, 2, 3].insert 2 = [1, 2, 3]`
-/
@[inline] protected def insert [BEq α] (a : α) (l : List α) : List α :=
  if l.contains a then l else a :: l

/--
Inserts an element into a list at the specified index. If the index is greater than the length of
the list, then the list is returned unmodified.

In other words, the new element is inserted into the list `l` after the first `i` elements of `l`.

Examples:
 * `["tues", "thur", "sat"].insertIdx 1 "wed" = ["tues", "wed", "thur", "sat"]`
 * `["tues", "thur", "sat"].insertIdx 2 "wed" = ["tues", "thur", "wed", "sat"]`
 * `["tues", "thur", "sat"].insertIdx 3 "wed" = ["tues", "thur", "sat", "wed"]`
 * `["tues", "thur", "sat"].insertIdx 4 "wed" = ["tues", "thur", "sat"]`
-/
def insertIdx (xs : List α) (i : Nat) (a : α) : List α :=
  xs.modifyTailIdx i (cons a)

/-! ### erase -/

/--
Removes the first occurrence of `a` from `l`. If `a` does not occur in `l`, the list is returned
unmodified.

`O(|l|)`.

Examples:
* `[1, 5, 3, 2, 5].erase 5 = [1, 3, 2, 5]`
* `[1, 5, 3, 2, 5].erase 6 = [1, 5, 3, 2, 5]`
-/
protected def erase {α} [BEq α] : List α → α → List α
  | [],    _ => []
  | a::as, b => match a == b with
    | true  => as
    | false => a :: List.erase as b

@[simp, grind =] theorem erase_nil [BEq α] (a : α) : [].erase a = [] := rfl
@[grind =] theorem erase_cons [BEq α] {a b : α} {l : List α} :
    (b :: l).erase a = if b == a then l else b :: l.erase a := by
  simp only [List.erase]; split <;> simp_all

/--
Removes the first element of a list for which `p` returns `true`. If no element satisfies `p`, then
the list is returned unchanged.

Examples:
  * `[2, 1, 2, 1, 3, 4].eraseP (· < 2) = [2, 2, 1, 3, 4]`
  * `[2, 1, 2, 1, 3, 4].eraseP (· > 2) = [2, 1, 2, 1, 4]`
  * `[2, 1, 2, 1, 3, 4].eraseP (· > 8) = [2, 1, 2, 1, 3, 4]`
-/
def eraseP (p : α → Bool) : List α → List α
  | [] => []
  | a :: l => bif p a then l else a :: eraseP p l

/-! ### eraseIdx -/

/--
Removes the element at the specified index. If the index is out of bounds, the list is returned
unmodified.

`O(i)`.

Examples:
* `[0, 1, 2, 3, 4].eraseIdx 0 = [1, 2, 3, 4]`
* `[0, 1, 2, 3, 4].eraseIdx 1 = [0, 2, 3, 4]`
* `[0, 1, 2, 3, 4].eraseIdx 5 = [0, 1, 2, 3, 4]`
-/
def eraseIdx : (l : List α) → (i : Nat) → List α
  | [],    _   => []
  | _::as, 0   => as
  | a::as, n+1 => a :: eraseIdx as n

@[simp] theorem eraseIdx_nil : ([] : List α).eraseIdx i = [] := rfl
@[simp] theorem eraseIdx_cons_zero : (a::as).eraseIdx 0 = as := rfl
@[simp] theorem eraseIdx_cons_succ : (a::as).eraseIdx (i+1) = a :: as.eraseIdx i := rfl

/-! Finding elements -/

/-! ### find? -/

/--
Returns the first element of the list for which the predicate `p` returns `true`, or `none` if no
such element is found.

`O(|l|)`.

Examples:
* `[7, 6, 5, 8, 1, 2, 6].find? (· < 5) = some 1`
* `[7, 6, 5, 8, 1, 2, 6].find? (· < 1) = none`
-/
def find? (p : α → Bool) : List α → Option α
  | []    => none
  | a::as => match p a with
    | true  => some a
    | false => find? p as

@[simp, grind =] theorem find?_nil : ([] : List α).find? p = none := rfl
@[grind =]theorem find?_cons : (a::as).find? p = match p a with | true => some a | false => as.find? p :=
  rfl

/-! ### findSome? -/

/--
Returns the first non-`none` result of applying `f` to each element of the list in order. Returns
`none` if `f` returns `none` for all elements of the list.

`O(|l|)`.

Examples:
 * `[7, 6, 5, 8, 1, 2, 6].findSome? (fun x => if x < 5 then some (10 * x) else none) = some 10`
 * `[7, 6, 5, 8, 1, 2, 6].findSome? (fun x => if x < 1 then some (10 * x) else none) = none`
-/
def findSome? (f : α → Option β) : List α → Option β
  | []    => none
  | a::as => match f a with
    | some b => some b
    | none   => findSome? f as

<<<<<<< HEAD
@[simp, grind] theorem findSome?_nil : ([] : List α).findSome? f = none := rfl
@[grind =] theorem findSome?_cons {f : α → Option β} :
=======
@[simp, grind =] theorem findSome?_nil : ([] : List α).findSome? f = none := rfl
@[grind] theorem findSome?_cons {f : α → Option β} :
>>>>>>> f9c7cc31
    (a::as).findSome? f = match f a with | some b => some b | none => as.findSome? f :=
  rfl

/-! ### findRev? -/

/--
Returns the last element of the list for which the predicate `p` returns `true`, or `none` if no
such element is found.

`O(|l|)`.

Examples:
* `[7, 6, 5, 8, 1, 2, 6].find? (· < 5) = some 2`
* `[7, 6, 5, 8, 1, 2, 6].find? (· < 1) = none`
-/
def findRev? (p : α → Bool) : List α → Option α
  | []    => none
  | a::as => match findRev? p as with
    | some b => some b
    | none   => if p a then some a else none

/-! ### findSomeRev? -/

/--
Returns the last non-`none` result of applying `f` to each element of the list in order. Returns
`none` if `f` returns `none` for all elements of the list.

`O(|l|)`.

Examples:
 * `[7, 6, 5, 8, 1, 2, 6].findSomeRev? (fun x => if x < 5 then some (10 * x) else none) = some 20`
 * `[7, 6, 5, 8, 1, 2, 6].findSomeRev? (fun x => if x < 1 then some (10 * x) else none) = none`
-/
def findSomeRev? (f : α → Option β) : List α → Option β
  | []    => none
  | a::as => match findSomeRev? f as with
    | some b => some b
    | none   => f a

/-! ### findIdx -/

/--
Returns the index of the first element for which `p` returns `true`, or the length of the list if
there is no such element.

Examples:
* `[7, 6, 5, 8, 1, 2, 6].findIdx (· < 5) = 4`
* `[7, 6, 5, 8, 1, 2, 6].findIdx (· < 1) = 7`
-/
@[inline] def findIdx (p : α → Bool) (l : List α) : Nat := go l 0 where
  /-- Auxiliary for `findIdx`: `findIdx.go p l n = findIdx p l + n` -/
  @[specialize] go : List α → Nat → Nat
  | [], n => n
  | a :: l, n => bif p a then n else go l (n + 1)

@[simp] theorem findIdx_nil {p : α → Bool} : [].findIdx p = 0 := rfl

/-! ### idxOf -/

/--
Returns the index of the first element equal to `a`, or the length of the list if no element is
equal to `a`.

Examples:
 * `["carrot", "potato", "broccoli"].idxOf "carrot" = 0`
 * `["carrot", "potato", "broccoli"].idxOf "broccoli" = 2`
 * `["carrot", "potato", "broccoli"].idxOf "tomato" = 3`
 * `["carrot", "potato", "broccoli"].idxOf "anything else" = 3`
-/
def idxOf [BEq α] (a : α) : List α → Nat := findIdx (· == a)

@[simp] theorem idxOf_nil [BEq α] : ([] : List α).idxOf x = 0 := rfl

/-! ### findIdx? -/

/--
Returns the index of the first element for which `p` returns `true`, or `none` if there is no such
element.

Examples:
* `[7, 6, 5, 8, 1, 2, 6].findIdx (· < 5) = some 4`
* `[7, 6, 5, 8, 1, 2, 6].findIdx (· < 1) = none`
-/
def findIdx? (p : α → Bool) (l : List α) : Option Nat :=
  go l 0
where
  go : List α → Nat → Option Nat
  | [], _ => none
  | a :: l, i => if p a then some i else go l (i + 1)

/-! ### idxOf? -/

/--
Returns the index of the first element equal to `a`, or `none` if no element is equal to `a`.

Examples:
 * `["carrot", "potato", "broccoli"].idxOf? "carrot" = some 0`
 * `["carrot", "potato", "broccoli"].idxOf? "broccoli" = some 2`
 * `["carrot", "potato", "broccoli"].idxOf? "tomato" = none`
 * `["carrot", "potato", "broccoli"].idxOf? "anything else" = none`
-/
@[inline] def idxOf? [BEq α] (a : α) : List α → Option Nat := findIdx? (· == a)

/-! ### findFinIdx? -/

/--
Returns the index of the first element for which `p` returns `true`, or `none` if there is no such
element. The index is returned as a `Fin`, which guarantees that it is in bounds.

Examples:
* `[7, 6, 5, 8, 1, 2, 6].findFinIdx? (· < 5) = some (4 : Fin 7)`
* `[7, 6, 5, 8, 1, 2, 6].findFinIdx? (· < 1) = none`
-/
@[inline] def findFinIdx? (p : α → Bool) (l : List α) : Option (Fin l.length) :=
  go l 0 (by simp)
where
  go : (l' : List α) → (i : Nat) → (h : l'.length + i = l.length) → Option (Fin l.length)
  | [], _, _ => none
  | a :: l, i, h =>
    if p a then
      some ⟨i, by
        simp only [Nat.add_comm _ i] at h
        exact Nat.lt_of_add_right_lt (Nat.lt_of_succ_le (Nat.le_of_eq h))⟩
    else
      go l (i + 1) (by simp at h; simpa [← Nat.add_assoc, Nat.add_right_comm] using h)

/-! ### finIdxOf? -/

/--
Returns the index of the first element equal to `a`, or the length of the list if no element is
equal to `a`. The index is returned as a `Fin`, which guarantees that it is in bounds.

Examples:
 * `["carrot", "potato", "broccoli"].finIdxOf? "carrot" = some 0`
 * `["carrot", "potato", "broccoli"].finIdxOf? "broccoli" = some 2`
 * `["carrot", "potato", "broccoli"].finIdxOf? "tomato" = none`
 * `["carrot", "potato", "broccoli"].finIdxOf? "anything else" = none`
-/
@[inline] def finIdxOf? [BEq α] (a : α) : (l : List α) → Option (Fin l.length) :=
  findFinIdx? (· == a)

/-! ### countP -/

/--
Counts the number of elements in the list `l` that satisfy the Boolean predicate `p`.

Examples:
 * `[1, 2, 3, 4, 5].countP (· % 2 == 0) = 2`
 * `[1, 2, 3, 4, 5].countP (· < 5) = 4`
 * `[1, 2, 3, 4, 5].countP (· > 5) = 0`
-/
@[inline] def countP (p : α → Bool) (l : List α) : Nat := go l 0 where
  /-- Auxiliary for `countP`: `countP.go p l acc = countP p l + acc`. -/
  @[specialize] go : List α → Nat → Nat
  | [], acc => acc
  | x :: xs, acc => bif p x then go xs (acc + 1) else go xs acc

/-! ### count -/

/--
Counts the number of times an element occurs in a list.

Examples:
 * `[1, 1, 2, 3, 5].count 1 = 2`
 * `[1, 1, 2, 3, 5].count 5 = 1`
 * `[1, 1, 2, 3, 5].count 4 = 0`
-/
@[inline] def count [BEq α] (a : α) : List α → Nat := countP (· == a)

/-! ### lookup -/

/--
Treats the list as an association list that maps keys to values, returning the first value whose key
is equal to the specified key.

`O(|l|)`.

Examples:
* `[(1, "one"), (3, "three"), (3, "other")].lookup 3 = some "three"`
* `[(1, "one"), (3, "three"), (3, "other")].lookup 2 = none`
-/
def lookup [BEq α] : α → List (α × β) → Option β
  | _, []           => none
  | a, (k, b) :: as => match a == k with
    | true  => some b
    | false => lookup a as

@[simp, grind =] theorem lookup_nil [BEq α] : ([] : List (α × β)).lookup a = none := rfl
@[grind =] theorem lookup_cons [BEq α] {k : α} :
    ((k, b)::as).lookup a = match a == k with | true => some b | false => as.lookup a :=
  rfl

/-! ## Permutations -/

/-! ### Perm -/

/--
Two lists are permutations of each other if they contain the same elements, each occurring the same
number of times but not necessarily in the same order.

One list can be proven to be a permutation of another by showing how to transform one into the other
by repeatedly swapping adjacent elements.

`List.isPerm` is a Boolean equivalent of this relation.
-/
inductive Perm : List α → List α → Prop
  /-- The empty list is a permutation of the empty list: `[] ~ []`. -/
  | nil : Perm [] []
  /--
  If one list is a permutation of the other, adding the same element as the head of each yields
  lists that are permutations of each other: `l₁ ~ l₂ → x::l₁ ~ x::l₂`.
  -/
  | cons (x : α) {l₁ l₂ : List α} : Perm l₁ l₂ → Perm (x :: l₁) (x :: l₂)
  /--
  If two lists are identical except for having their first two elements swapped, then they are
  permutations of each other: `x::y::l ~ y::x::l`.
  -/
  | swap (x y : α) (l : List α) : Perm (y :: x :: l) (x :: y :: l)
  /--
  Permutation is transitive: `l₁ ~ l₂ → l₂ ~ l₃ → l₁ ~ l₃`.
  -/
  | trans {l₁ l₂ l₃ : List α} : Perm l₁ l₂ → Perm l₂ l₃ → Perm l₁ l₃

@[inherit_doc] scoped infixl:50 " ~ " => Perm

/-! ### isPerm -/

/--
Returns `true` if `l₁` and `l₂` are permutations of each other. `O(|l₁| * |l₂|)`.

The relation `List.Perm` is a logical characterization of permutations. When the `BEq α` instance
corresponds to `DecidableEq α`, `isPerm l₁ l₂ ↔ l₁ ~ l₂` (use the theorem `isPerm_iff`).
-/
def isPerm [BEq α] : List α → List α → Bool
  | [], l₂ => l₂.isEmpty
  | a :: l₁, l₂ => l₂.contains a && l₁.isPerm (l₂.erase a)

/-! ## Logical operations -/

/-! ### any -/

/--
Returns `true` if `p` returns `true` for any element of `l`.

`O(|l|)`. Short-circuits upon encountering the first `true`.

Examples:
* `[2, 4, 6].any (· % 2 = 0) = true`
* `[2, 4, 6].any (· % 2 = 1) = false`
* `[2, 4, 5, 6].any (· % 2 = 0) = true`
* `[2, 4, 5, 6].any (· % 2 = 1) = true`
-/
def any : (l : List α) → (p : α → Bool) → Bool
  | [], _ => false
  | h :: t, p => p h || any t p

@[simp, grind =] theorem any_nil : [].any f = false := rfl
@[simp, grind =] theorem any_cons : (a::l).any f = (f a || l.any f) := rfl

/-! ### all -/

/--
Returns `true` if `p` returns `true` for every element of `l`.

`O(|l|)`. Short-circuits upon encountering the first `false`.

Examples:
* `[a, b, c].all p = (p a && (p b && p c))`
* `[2, 4, 6].all (· % 2 = 0) = true`
* `[2, 4, 5, 6].all (· % 2 = 0) = false`
-/
def all : List α → (α → Bool) → Bool
  | [], _ => true
  | h :: t, p => p h && all t p

@[simp, grind =] theorem all_nil : [].all f = true := rfl
@[simp, grind =] theorem all_cons : (a::l).all f = (f a && l.all f) := rfl

/-! ### or -/

/--
Returns `true` if `true` is an element of the list `bs`.

`O(|bs|)`. Short-circuits at the first `true` value.

* `[true, true, true].or = true`
* `[true, false, true].or = true`
* `[false, false, false].or = false`
* `[false, false, true].or = true`
* `[].or = false`
-/
def or (bs : List Bool) : Bool := bs.any id

@[simp] theorem or_nil : [].or = false := rfl
@[simp] theorem or_cons : (a::l).or = (a || l.or) := rfl

/-! ### and -/

/--
Returns `true` if every element of `bs` is the value `true`.

`O(|bs|)`. Short-circuits at the first `false` value.

* `[true, true, true].and = true`
* `[true, false, true].and = false`
* `[true, false, false].and = false`
* `[].and = true`
-/
def and (bs : List Bool) : Bool := bs.all id

@[simp] theorem and_nil : [].and = true := rfl
@[simp] theorem and_cons : (a::l).and = (a && l.and) := rfl

/-! ## Zippers -/

/-! ### zipWith -/

/--
Applies a function to the corresponding elements of two lists, stopping at the end of the shorter
list.

`O(min |xs| |ys|)`.

Examples:
* `[1, 2].zipWith (· + ·) [5, 6] = [6, 8]`
* `[1, 2, 3].zipWith (· + ·) [5, 6, 10] = [6, 8, 13]`
* `[].zipWith (· + ·) [5, 6] = []`
* `[x₁, x₂, x₃].zipWith f [y₁, y₂, y₃, y₄] = [f x₁ y₁, f x₂ y₂, f x₃ y₃]`
-/
@[specialize] def zipWith (f : α → β → γ) : (xs : List α) → (ys : List β) → List γ
  | x::xs, y::ys => f x y :: zipWith f xs ys
  | _,     _     => []

@[simp] theorem zipWith_nil_left {f : α → β → γ} : zipWith f [] l = [] := rfl
@[simp] theorem zipWith_nil_right {f : α → β → γ} : zipWith f l [] = [] := by simp [zipWith]
@[simp] theorem zipWith_cons_cons {f : α → β → γ} :
    zipWith f (a :: as) (b :: bs) = f a b :: zipWith f as bs := rfl

/-! ### zip -/

/--
Combines two lists into a list of pairs in which the first and second components are the
corresponding elements of each list. The resulting list is the length of the shorter of the input
lists.

`O(min |xs| |ys|)`.

Examples:
* `["Mon", "Tue", "Wed"].zip [1, 2, 3] = [("Mon", 1), ("Tue", 2), ("Wed", 3)]`
* `["Mon", "Tue", "Wed"].zip [1, 2] = [("Mon", 1), ("Tue", 2)]`
* `[x₁, x₂, x₃].zip [y₁, y₂, y₃, y₄] = [(x₁, y₁), (x₂, y₂), (x₃, y₃)]`
-/
def zip : List α → List β → List (Prod α β) :=
  zipWith Prod.mk

@[simp] theorem zip_nil_left : zip ([] : List α) (l : List β)  = [] := rfl
@[simp] theorem zip_nil_right : zip (l : List α) ([] : List β)  = [] := by simp [zip]
@[simp] theorem zip_cons_cons : zip (a :: as) (b :: bs) = (a, b) :: zip as bs := rfl

/-! ### zipWithAll -/

/--
Applies a function to the corresponding elements of both lists, stopping when there are no more
elements in either list. If one list is shorter than the other, the function is passed `none` for
the missing elements.

Examples:
* `[1, 6].zipWithAll min [5, 2] = [some 1, some 2]`
* `[1, 2, 3].zipWithAll Prod.mk [5, 6] = [(some 1, some 5), (some 2, some 6), (some 3, none)]`
* `[x₁, x₂].zipWithAll f [y] = [f (some x₁) (some y), f (some x₂) none]`
-/
def zipWithAll (f : Option α → Option β → γ) : List α → List β → List γ
  | [], bs => bs.map fun b => f none (some b)
  | a :: as, [] => (a :: as).map fun a => f (some a) none
  | a :: as, b :: bs => f (some a) (some b) :: zipWithAll f as bs

@[simp] theorem zipWithAll_nil :
    zipWithAll f as [] = as.map fun a => f (some a) none := by
  cases as <;> rfl
@[simp] theorem nil_zipWithAll :
    zipWithAll f [] bs = bs.map fun b => f none (some b) := rfl
@[simp] theorem zipWithAll_cons_cons :
    zipWithAll f (a :: as) (b :: bs) = f (some a) (some b) :: zipWithAll f as bs := rfl

/-! ### unzip -/

/--
Separates a list of pairs into two lists that contain the respective first and second components.

`O(|l|)`.

Examples:
* `[("Monday", 1), ("Tuesday", 2)].unzip = (["Monday", "Tuesday"], [1, 2])`
* `[(x₁, y₁), (x₂, y₂), (x₃, y₃)].unzip = ([x₁, x₂, x₃], [y₁, y₂, y₃])`
* `([] : List (Nat × String)).unzip = (([], []) : List Nat × List String)`
-/
def unzip : (l : List (α × β)) → List α × List β
  | []          => ([], [])
  | (a, b) :: t => match unzip t with | (as, bs) => (a::as, b::bs)

@[simp] theorem unzip_nil : ([] : List (α × β)).unzip = ([], []) := rfl
@[simp] theorem unzip_cons {h : α × β} :
    (h :: t).unzip = match unzip t with | (as, bs) => (h.1::as, h.2::bs) := rfl

/-! ## Ranges and enumeration -/

/--
Computes the sum of the elements of a list.

Examples:
 * `[a, b, c].sum = a + (b + (c + 0))`
 * `[1, 2, 5].sum = 8`
-/
def sum {α} [Add α] [Zero α] : List α → α :=
  foldr (· + ·) 0

@[simp, grind =] theorem sum_nil [Add α] [Zero α] : ([] : List α).sum = 0 := rfl
@[simp, grind =] theorem sum_cons [Add α] [Zero α] {a : α} {l : List α} : (a::l).sum = a + l.sum := rfl

/-! ### range -/

/--
Returns a list of the numbers from `0` to `n` exclusive, in increasing order.

`O(n)`.

Examples:
* `range 5 = [0, 1, 2, 3, 4]`
* `range 0 = []`
* `range 2 = [0, 1]`
-/
def range (n : Nat) : List Nat :=
  loop n []
where
  loop : Nat → List Nat → List Nat
  | 0,   acc => acc
  | n+1, acc => loop n (n::acc)

@[simp, grind =] theorem range_zero : range 0 = [] := rfl

/-! ### range' -/

/--
Returns a list of the numbers with the given length `len`, starting at `start` and increasing by
`step` at each element.

In other words, `List.range' start len step` is `[start, start+step, ..., start+(len-1)*step]`.

Examples:
 * `List.range' 0 3 (step := 1) = [0, 1, 2]`
 * `List.range' 0 3 (step := 2) = [0, 2, 4]`
 * `List.range' 0 4 (step := 2) = [0, 2, 4, 6]`
 * `List.range' 3 4 (step := 2) = [3, 5, 7, 9]`
-/
def range' : (start len : Nat) → (step : Nat := 1) → List Nat
  | _, 0, _ => []
  | s, n+1, step => s :: range' (s+step) n step

@[simp, grind =] theorem range'_zero : range' s 0 step = [] := rfl
@[simp, grind =] theorem range'_one {s step : Nat} : range' s 1 step = [s] := rfl
-- The following theorem is intentionally not a simp lemma.
theorem range'_succ : range' s (n + 1) step = s :: range' (s + step) n step := rfl

/-! ### zipIdx -/

/--
Pairs each element of a list with its index, optionally starting from an index other than `0`.

`O(|l|)`.

Examples:
* `[a, b, c].zipIdx = [(a, 0), (b, 1), (c, 2)]`
* `[a, b, c].zipIdx 5 = [(a, 5), (b, 6), (c, 7)]`
-/
def zipIdx : (l : List α) → (n : Nat := 0) → List (α × Nat)
  | [], _ => nil
  | x :: xs, n => (x, n) :: zipIdx xs (n + 1)

@[simp] theorem zipIdx_nil : ([] : List α).zipIdx i = [] := rfl
@[simp] theorem zipIdx_cons : (a::as).zipIdx i = (a, i) :: as.zipIdx (i+1) := rfl

/-! ## Minima and maxima -/

/-! ### min? -/

/--
Returns the smallest element of the list if it is not empty, or `none` if it is empty.

Examples:
* `[].min? = none`
* `[4].min? = some 4`
* `[1, 4, 2, 10, 6].min? = some 1`
-/
def min? [Min α] : List α → Option α
  | []    => none
  | a::as => some <| as.foldl min a

/-! ### max? -/

/--
Returns the largest element of the list if it is not empty, or `none` if it is empty.

Examples:
* `[].max? = none`
* `[4].max? = some 4`
* `[1, 4, 2, 10, 6].max? = some 10`
-/
def max? [Max α] : List α → Option α
  | []    => none
  | a::as => some <| as.foldl max a

/-! ## Other list operations

The functions are currently mostly used in meta code,
and do not have sufficient API developed for verification work.
-/

/-! ### intersperse -/

/--
Alternates the elements of `l` with `sep`.

`O(|l|)`.

`List.intercalate` is a similar function that alternates a separator list with elements of a list of
lists.

Examples:
* `List.intersperse "then" [] = []`
* `List.intersperse "then" ["walk"] = ["walk"]`
* `List.intersperse "then" ["walk", "run"] = ["walk", "then", "run"]`
* `List.intersperse "then" ["walk", "run", "rest"] = ["walk", "then", "run", "then", "rest"]`
-/
def intersperse (sep : α) : (l : List α) → List α
  | []    => []
  | [x]   => [x]
  | x::xs => x :: sep :: intersperse sep xs

@[simp] theorem intersperse_nil {sep : α} : ([] : List α).intersperse sep = [] := rfl
@[simp] theorem intersperse_single {x : α} {sep : α} : [x].intersperse sep = [x] := rfl
@[simp] theorem intersperse_cons₂ {x : α} {y : α} {zs : List α} {sep : α} :
    (x::y::zs).intersperse sep = x::sep::((y::zs).intersperse sep) := rfl

/-! ### intercalate -/

set_option linter.listVariables false in
/--
Alternates the lists in `xs` with the separator `sep`, appending them. The resulting list is
flattened.

`O(|xs|)`.

`List.intersperse` is a similar function that alternates a separator element with the elements of a
list.

Examples:
* `List.intercalate sep [] = []`
* `List.intercalate sep [a] = a`
* `List.intercalate sep [a, b] = a ++ sep ++ b`
* `List.intercalate sep [a, b, c] = a ++ sep ++ b ++ sep ++ c`
-/
def intercalate (sep : List α) (xs : List (List α)) : List α :=
  (intersperse sep xs).flatten

/-! ### eraseDupsBy -/

/--
Erases duplicated elements in the list, using a given comparison function,
keeping the first occurrence of duplicated elements.

`O(|l|^2)`.

Examples:
 * `[1, 3, 4, 2, 1, 5].eraseDupsBy (· % 3 == · % 3) = [1, 3, 2]`
-/
def eraseDupsBy {α} (r : α → α → Bool) (as : List α) : List α :=
  loop as []
where
  loop : List α → List α → List α
  | [],    bs => bs.reverse
  | a::as, bs => match bs.any (r a) with
    | true  => loop as bs
    | false => loop as (a::bs)

/-! ### eraseDups -/

/--
Erases duplicated elements in the list, keeping the first occurrence of duplicated elements.

`O(|l|^2)`.

Examples:
 * `[1, 3, 2, 2, 3, 5].eraseDups = [1, 3, 2, 5]`
 * `["red", "green", "green", "blue"].eraseDups = ["red", "green", "blue"]`
-/
def eraseDups {α} [BEq α] (as : List α) : List α := eraseDupsBy (· == ·) as

/-! ### eraseRepsBy -/

/--
Erases repeated elements, using a given comparison function,
keeping the first element of each run.

`O(|l|)`.

Example:
* `[1, 3, 2, 2, 2, 3, 3, 7].eraseRepsBy (· % 4 == · % 5) = [1, 3, 2, 3]`
-/
def eraseRepsBy {α} (r : α → α → Bool) : List α → List α
  | []    => []
  | a::as => loop a as []
where
  loop : α → List α → List α → List α
  | a, [], acc => (a::acc).reverse
  | a, a'::as, acc => match r a a' with
    | true  => loop a as acc
    | false => loop a' as (a::acc)

/-! ### eraseReps -/

/--
Erases repeated elements, keeping the first element of each run.

`O(|l|)`.

Example:
* `[1, 3, 2, 2, 2, 3, 3, 5].eraseReps = [1, 3, 2, 3, 5]`
-/
def eraseReps {α} [BEq α] (as : List α) : List α := eraseRepsBy (· == ·) as

/-! ### span -/

/--
Splits a list into the the longest initial segment for which `p` returns `true`, paired with the
remainder of the list.

`O(|l|)`.

Examples:
* `[6, 8, 9, 5, 2, 9].span (· > 5) = ([6, 8, 9], [5, 2, 9])`
* `[6, 8, 9, 5, 2, 9].span (· > 10) = ([], [6, 8, 9, 5, 2, 9])`
* `[6, 8, 9, 5, 2, 9].span (· > 0) = ([6, 8, 9, 5, 2, 9], [])`
-/
@[inline] def span (p : α → Bool) (as : List α) : List α × List α :=
  loop as []
where
  @[specialize] loop : List α → List α → List α × List α
  | [],    acc => (acc.reverse, [])
  | a::as, acc => match p a with
    | true  => loop as (a::acc)
    | false => (acc.reverse, a::as)

/-! ### splitBy -/

/--
Splits a list into the longest segments in which each pair of adjacent elements are related by `R`.

`O(|l|)`.

Examples:
* `[1, 1, 2, 2, 2, 3, 2].splitBy (· == ·) = [[1, 1], [2, 2, 2], [3], [2]]`
* `[1, 2, 5, 4, 5, 1, 4].splitBy (· < ·) = [[1, 2, 5], [4, 5], [1, 4]]`
* `[1, 2, 5, 4, 5, 1, 4].splitBy (fun _ _ => true) = [[1, 2, 5, 4, 5, 1, 4]]`
* `[1, 2, 5, 4, 5, 1, 4].splitBy (fun _ _ => false) = [[1], [2], [5], [4], [5], [1], [4]]`
-/
@[specialize] def splitBy (R : α → α → Bool) : List α → List (List α)
  | []    => []
  | a::as => loop as a [] []
where
  /--
  The arguments of `splitBy.loop l b g gs` represent the following:

  - `l : List α` are the elements which we still need to split.
  - `b : α` is the previous element for which a comparison was performed.
  - `r : List α` is the group currently being assembled, in **reverse order**.
  - `acc : List (List α)` is all of the groups that have been completed, in **reverse order**.
  -/
  @[specialize] loop : List α → α → List α → List (List α) → List (List α)
  | a::as, b, r, acc => match R b a with
    | true  => loop as a (b::r) acc
    | false => loop as a [] ((b::r).reverse::acc)
  | [], ag, r, acc => ((ag::r).reverse::acc).reverse

/-! ### removeAll -/

/--
Removes all elements of `xs` that are present in `ys`.

`O(|xs| * |ys|)`.

Examples:
 * `[1, 1, 5, 1, 2, 4, 5].removeAll [1, 2, 2] = [5, 4, 5]`
 * `[1, 2, 3, 2].removeAll [] = [1, 2, 3, 2]`
 * `[1, 2, 3, 2].removeAll [3] = [1, 2, 2]`
-/
def removeAll [BEq α] (xs ys : List α) : List α :=
  xs.filter (fun x => !ys.elem x)

@[simp] theorem nil_removeAll [BEq α] {ys : List α} : [].removeAll ys = [] := rfl

/-!
# Runtime re-implementations using `@[csimp]`

More of these re-implementations are provided in `Init/Data/List/Impl.lean`.
They can not be here, because the remaining ones required `Array` for their implementation.

This leaves a dangerous situation: if you import this file, but not `Init/Data/List/Impl.lean`,
then at runtime you will get non tail-recursive versions.
-/

/-! ### length -/

theorem length_add_eq_lengthTRAux {as : List α} {n : Nat} : as.length + n = as.lengthTRAux n := by
  induction as generalizing n with
  | nil  => simp [length, lengthTRAux]
  | cons a as ih =>
    simp [length, lengthTRAux, ← ih, Nat.succ_add]
    rfl

@[csimp] theorem length_eq_lengthTR : @List.length = @List.lengthTR := by
  apply funext; intro α; apply funext; intro as
  simp [lengthTR, ← length_add_eq_lengthTRAux]

/-! ### map -/

/--
Applies a function to each element of the list, returning the resulting list of values.

`O(|l|)`. This is the tail-recursive variant of `List.map`, used in runtime code.

Examples:
* `[a, b, c].mapTR f = [f a, f b, f c]`
* `[].mapTR Nat.succ = []`
* `["one", "two", "three"].mapTR (·.length) = [3, 3, 5]`
* `["one", "two", "three"].mapTR (·.reverse) = ["eno", "owt", "eerht"]`
-/
@[inline] def mapTR (f : α → β) (as : List α) : List β :=
  loop as []
where
  @[specialize] loop : List α → List β → List β
  | [],    bs => bs.reverse
  | a::as, bs => loop as (f a :: bs)

theorem mapTR_loop_eq {f : α → β} {as : List α} {bs : List β} :
    mapTR.loop f as bs = bs.reverse ++ map f as := by
  induction as generalizing bs with
  | nil => simp [mapTR.loop, map]
  | cons a as ih =>
    simp only [mapTR.loop, map]
    rw [ih (bs := f a :: bs), reverse_cons, append_assoc]
    rfl

@[csimp] theorem map_eq_mapTR : @map = @mapTR :=
  funext fun α => funext fun β => funext fun f => funext fun as => by
    simp [mapTR, mapTR_loop_eq]

/-! ### filter -/

/--
Returns the list of elements in `l` for which `p` returns `true`.

`O(|l|)`. This is a tail-recursive version of `List.filter`, used at runtime.

Examples:
* `[1, 2, 5, 2, 7, 7].filterTR (· > 2)  = [5, 7, 7]`
* `[1, 2, 5, 2, 7, 7].filterTR (fun _ => false) = []`
* `[1, 2, 5, 2, 7, 7].filterTR (fun _ => true) = * [1, 2, 5, 2, 7, 7]`
-/
@[inline] def filterTR (p : α → Bool) (as : List α) : List α :=
  loop as []
where
  @[specialize] loop : List α → List α → List α
  | [],    acc => acc.reverse
  | a::as, acc => match p a with
     | true  => loop as (a::acc)
     | false => loop as acc

theorem filterTR_loop_eq {p : α → Bool} {as : List α} {bs : List α} :
    filterTR.loop p as bs = bs.reverse ++ filter p as := by
  induction as generalizing bs with
  | nil => simp [filterTR.loop, filter]
  | cons a as ih =>
    simp only [filterTR.loop, filter]
    split <;> simp_all

@[csimp] theorem filter_eq_filterTR : @filter = @filterTR := by
  apply funext; intro α; apply funext; intro p; apply funext; intro as
  simp [filterTR, filterTR_loop_eq]

/-! ### replicate -/

/--
Creates a list that contains `n` copies of `a`.

This is a tail-recursive version of `List.replicate`.

* `List.replicateTR 5 "five" = ["five", "five", "five", "five", "five"]`
* `List.replicateTR 0 "zero" = []`
* `List.replicateTR 2 ' ' = [' ', ' ']`
-/
def replicateTR {α : Type u} (n : Nat) (a : α) : List α :=
  let rec loop : Nat → List α → List α
    | 0, as => as
    | n+1, as => loop n (a::as)
  loop n []

theorem replicateTR_loop_replicate_eq {a : α} {m n : Nat} :
  replicateTR.loop a n (replicate m a) = replicate (n + m) a := by
  induction n generalizing m with simp [replicateTR.loop]
  | succ n ih => simp [Nat.succ_add]; exact ih (m := m+1)

theorem replicateTR_loop_eq : ∀ n, replicateTR.loop a n acc = replicate n a ++ acc
  | 0 => rfl
  | n+1 => by rw [← replicateTR_loop_replicate_eq, replicate, replicate,
    replicateTR.loop, replicateTR_loop_eq n, replicateTR_loop_eq n, append_assoc]; rfl

@[csimp] theorem replicate_eq_replicateTR : @List.replicate = @List.replicateTR := by
  apply funext; intro α; apply funext; intro n; apply funext; intro a
  exact (replicateTR_loop_replicate_eq (m := 0)).symm

/-! ## Additional functions -/

/-! ### leftpad -/

/--
Pads `l : List α` on the left with repeated occurrences of `a : α` until it is of length `n`. If `l`
already has at least `n` elements, it is returned unmodified.

This is a tail-recursive version of `List.leftpad`, used at runtime.

Examples:
 * `[1, 2, 3].leftPadTR 5 0 = [0, 0, 1, 2, 3]`
 * `["red", "green", "blue"].leftPadTR 4 "blank" = ["blank", "red", "green", "blue"]`
 * `["red", "green", "blue"].leftPadTR 3 "blank" = ["red", "green", "blue"]`
 * `["red", "green", "blue"].leftPadTR 1 "blank" = ["red", "green", "blue"]`
-/
@[inline] def leftpadTR (n : Nat) (a : α) (l : List α) : List α :=
  replicateTR.loop a (n - length l) l

@[csimp] theorem leftpad_eq_leftpadTR : @leftpad = @leftpadTR := by
  repeat (apply funext; intro)
  simp [leftpad, leftpadTR, replicateTR_loop_eq]


/-! ## Zippers -/

/-! ### unzip -/

/--
Separates a list of pairs into two lists that contain the respective first and second components.

`O(|l|)`. This is a tail-recursive version of `List.unzip` that's used at runtime.

Examples:
* `[("Monday", 1), ("Tuesday", 2)].unzipTR = (["Monday", "Tuesday"], [1, 2])`
* `[(x₁, y₁), (x₂, y₂), (x₃, y₃)].unzipTR = ([x₁, x₂, x₃], [y₁, y₂, y₃])`
* `([] : List (Nat × String)).unzipTR = (([], []) : List Nat × List String)`
-/
def unzipTR (l : List (α × β)) : List α × List β :=
  l.foldr (fun (a, b) (as, bs) => (a::as, b::bs)) ([], [])

@[csimp] theorem unzip_eq_unzipTR : @unzip = @unzipTR := by
  apply funext; intro α; apply funext; intro β; apply funext; intro l
  simp [unzipTR]; induction l <;> simp [*]

/-! ## Ranges and enumeration -/

/-! ### range' -/

/--
Returns a list of the numbers with the given length `len`, starting at `start` and increasing by
`step` at each element.

In other words, `List.range'TR start len step` is `[start, start+step, ..., start+(len-1)*step]`.

This is a tail-recursive version of `List.range'`.

Examples:
 * `List.range'TR 0 3 (step := 1) = [0, 1, 2]`
 * `List.range'TR 0 3 (step := 2) = [0, 2, 4]`
 * `List.range'TR 0 4 (step := 2) = [0, 2, 4, 6]`
 * `List.range'TR 3 4 (step := 2) = [3, 5, 7, 9]`
-/
@[inline] def range'TR (s n : Nat) (step : Nat := 1) : List Nat := go n (s + step * n) [] where
  /-- Auxiliary for `range'TR`: `range'TR.go n e = [e-n, ..., e-1] ++ acc`. -/
  go : Nat → Nat → List Nat → List Nat
  | 0, _, acc => acc
  | n+1, e, acc => go n (e-step) ((e-step) :: acc)

@[csimp] theorem range'_eq_range'TR : @range' = @range'TR := by
  apply funext; intro s; apply funext; intro n; apply funext; intro step
  let rec go (s) : ∀ n m,
    range'TR.go step n (s + step * n) (range' (s + step * n) m step) = range' s (n + m) step
  | 0, m => by simp [range'TR.go]
  | n+1, m => by
    simp [range'TR.go]
    rw [Nat.mul_succ, ← Nat.add_assoc, Nat.add_sub_cancel, Nat.add_right_comm n]
    exact go s n (m + 1)
  exact (go s n 0).symm

/-! ## Other list operations -/

/-! ### intersperse -/

/--
Alternates the elements of `l` with `sep`.

`O(|l|)`.

This is a tail-recursive version of `List.intersperse`, used at runtime.

Examples:
* `List.intersperseTR "then" [] = []`
* `List.intersperseTR "then" ["walk"] = ["walk"]`
* `List.intersperseTR "then" ["walk", "run"] = ["walk", "then", "run"]`
* `List.intersperseTR "then" ["walk", "run", "rest"] = ["walk", "then", "run", "then", "rest"]`
-/
def intersperseTR (sep : α) : (l : List α) → List α
  | [] => []
  | [x] => [x]
  | x::y::xs => x :: sep :: y :: xs.foldr (fun a r => sep :: a :: r) []

@[csimp] theorem intersperse_eq_intersperseTR : @intersperse = @intersperseTR := by
  apply funext; intro α; apply funext; intro sep; apply funext; intro l
  simp [intersperseTR]
  match l with
  | [] | [_] => rfl
  | x::y::xs => simp [intersperse]; induction xs generalizing y <;> simp [*]

end List<|MERGE_RESOLUTION|>--- conflicted
+++ resolved
@@ -537,13 +537,8 @@
     | none   => filterMap f as
     | some b => b :: filterMap f as
 
-<<<<<<< HEAD
-@[simp, grind] theorem filterMap_nil {f : α → Option β} : filterMap f [] = [] := rfl
+@[simp, grind =] theorem filterMap_nil {f : α → Option β} : filterMap f [] = [] := rfl
 @[grind =] theorem filterMap_cons {f : α → Option β} {a : α} {l : List α} :
-=======
-@[simp, grind =] theorem filterMap_nil {f : α → Option β} : filterMap f [] = [] := rfl
-@[grind] theorem filterMap_cons {f : α → Option β} {a : α} {l : List α} :
->>>>>>> f9c7cc31
     filterMap f (a :: l) =
       match f a with
       | none => filterMap f l
@@ -753,13 +748,8 @@
   | 0,   _ => []
   | n+1, a => a :: replicate n a
 
-<<<<<<< HEAD
-@[simp, grind] theorem replicate_zero {a : α} : replicate 0 a = [] := rfl
+@[simp, grind =] theorem replicate_zero {a : α} : replicate 0 a = [] := rfl
 @[grind =] theorem replicate_succ {a : α} {n : Nat} : replicate (n+1) a = a :: replicate n a := rfl
-=======
-@[simp, grind =] theorem replicate_zero {a : α} : replicate 0 a = [] := rfl
-@[grind] theorem replicate_succ {a : α} {n : Nat} : replicate (n+1) a = a :: replicate n a := rfl
->>>>>>> f9c7cc31
 
 @[simp, grind =] theorem length_replicate {n : Nat} {a : α} : (replicate n a).length = n := by
   induction n with
@@ -1449,13 +1439,8 @@
     | true  => c::as
     | false => a :: replace as b c
 
-<<<<<<< HEAD
-@[simp, grind] theorem replace_nil [BEq α] : ([] : List α).replace a b = [] := rfl
+@[simp, grind =] theorem replace_nil [BEq α] : ([] : List α).replace a b = [] := rfl
 @[grind =] theorem replace_cons [BEq α] {a : α} :
-=======
-@[simp, grind =] theorem replace_nil [BEq α] : ([] : List α).replace a b = [] := rfl
-@[grind] theorem replace_cons [BEq α] {a : α} :
->>>>>>> f9c7cc31
     (a::as).replace b c = match b == a with | true => c::as | false => a :: replace as b c :=
   rfl
 
@@ -1663,13 +1648,8 @@
     | some b => some b
     | none   => findSome? f as
 
-<<<<<<< HEAD
-@[simp, grind] theorem findSome?_nil : ([] : List α).findSome? f = none := rfl
+@[simp, grind =] theorem findSome?_nil : ([] : List α).findSome? f = none := rfl
 @[grind =] theorem findSome?_cons {f : α → Option β} :
-=======
-@[simp, grind =] theorem findSome?_nil : ([] : List α).findSome? f = none := rfl
-@[grind] theorem findSome?_cons {f : α → Option β} :
->>>>>>> f9c7cc31
     (a::as).findSome? f = match f a with | some b => some b | none => as.findSome? f :=
   rfl
 

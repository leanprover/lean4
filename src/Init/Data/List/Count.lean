/-
Copyright (c) 2014 Parikshit Khanna. All rights reserved.
Released under Apache 2.0 license as described in the file LICENSE.
Authors: Parikshit Khanna, Jeremy Avigad, Leonardo de Moura, Floris van Doorn, Mario Carneiro
-/
prelude
import Init.Data.List.Sublist

/-!
# Lemmas about `List.countP` and `List.count`.
-/

namespace List

open Nat

/-! ### countP -/
section countP

variable (p q : α → Bool)

@[simp] theorem countP_nil : countP p [] = 0 := rfl

protected theorem countP_go_eq_add (l) : countP.go p l n = n + countP.go p l 0 := by
  induction l generalizing n with
  | nil => rfl
  | cons head tail ih =>
    unfold countP.go
    rw [ih (n := n + 1), ih (n := n), ih (n := 1)]
    if h : p head then simp [h, Nat.add_assoc] else simp [h]

@[simp] theorem countP_cons_of_pos (l) (pa : p a) : countP p (a :: l) = countP p l + 1 := by
  have : countP.go p (a :: l) 0 = countP.go p l 1 := show cond .. = _ by rw [pa]; rfl
  unfold countP
  rw [this, Nat.add_comm, List.countP_go_eq_add]

@[simp] theorem countP_cons_of_neg (l) (pa : ¬p a) : countP p (a :: l) = countP p l := by
  simp [countP, countP.go, pa]

theorem countP_cons (a : α) (l) : countP p (a :: l) = countP p l + if p a then 1 else 0 := by
  by_cases h : p a <;> simp [h]

theorem length_eq_countP_add_countP (l) : length l = countP p l + countP (fun a => ¬p a) l := by
  induction l with
  | nil => rfl
  | cons x h ih =>
    if h : p x then
      rw [countP_cons_of_pos _ _ h, countP_cons_of_neg _ _ _, length, ih]
      · rw [Nat.add_assoc, Nat.add_comm _ 1, Nat.add_assoc]
      · simp [h]
    else
      rw [countP_cons_of_pos (fun a => ¬p a) _ _, countP_cons_of_neg _ _ h, length, ih]
      · rfl
      · simp [h]

theorem countP_eq_length_filter (l) : countP p l = length (filter p l) := by
  induction l with
  | nil => rfl
  | cons x l ih =>
    if h : p x
    then rw [countP_cons_of_pos p l h, ih, filter_cons_of_pos h, length]
    else rw [countP_cons_of_neg p l h, ih, filter_cons_of_neg h]

theorem countP_le_length : countP p l ≤ l.length := by
  simp only [countP_eq_length_filter]
  apply length_filter_le

@[simp] theorem countP_append (l₁ l₂) : countP p (l₁ ++ l₂) = countP p l₁ + countP p l₂ := by
  simp only [countP_eq_length_filter, filter_append, length_append]

theorem countP_pos {p} : 0 < countP p l ↔ ∃ a ∈ l, p a := by
  simp only [countP_eq_length_filter, length_pos_iff_exists_mem, mem_filter, exists_prop]

<<<<<<< HEAD
theorem countP_eq_zero : countP p l = 0 ↔ ∀ a ∈ l, ¬p a := by
  simp only [countP_eq_length_filter, length_eq_zero, filter_eq_nil_iff]
=======
theorem countP_eq_zero {p} : countP p l = 0 ↔ ∀ a ∈ l, ¬p a := by
  simp only [countP_eq_length_filter, length_eq_zero, filter_eq_nil]
>>>>>>> 795edcf8

theorem countP_eq_length {p} : countP p l = l.length ↔ ∀ a ∈ l, p a := by
  rw [countP_eq_length_filter, filter_length_eq_length]

theorem Sublist.countP_le (s : l₁ <+ l₂) : countP p l₁ ≤ countP p l₂ := by
  simp only [countP_eq_length_filter]
  apply s.filter _ |>.length_le

theorem IsPrefix.countP_le (s : l₁ <+: l₂) : countP p l₁ ≤ countP p l₂ := s.sublist.countP_le _
theorem IsSuffix.countP_le (s : l₁ <:+ l₂) : countP p l₁ ≤ countP p l₂ := s.sublist.countP_le _
theorem IsInfix.countP_le (s : l₁ <:+: l₂) : countP p l₁ ≤ countP p l₂ := s.sublist.countP_le _

theorem countP_filter (l : List α) :
    countP p (filter q l) = countP (fun a => p a ∧ q a) l := by
  simp only [countP_eq_length_filter, filter_filter]

@[simp] theorem countP_true {l : List α} : (l.countP fun _ => true) = l.length := by
  rw [countP_eq_length]
  simp

@[simp] theorem countP_false {l : List α} : (l.countP fun _ => false) = 0 := by
  rw [countP_eq_zero]
  simp

@[simp] theorem countP_map (p : β → Bool) (f : α → β) :
    ∀ l, countP p (map f l) = countP (p ∘ f) l
  | [] => rfl
  | a :: l => by rw [map_cons, countP_cons, countP_cons, countP_map p f l]; rfl

variable {p q}

theorem countP_mono_left (h : ∀ x ∈ l, p x → q x) : countP p l ≤ countP q l := by
  induction l with
  | nil => apply Nat.le_refl
  | cons a l ihl =>
    rw [forall_mem_cons] at h
    have ⟨ha, hl⟩ := h
    simp [countP_cons]
    cases h : p a
    · simp only [Bool.false_eq_true, ↓reduceIte, Nat.add_zero]
      apply Nat.le_trans ?_ (Nat.le_add_right _ _)
      apply ihl hl
    · simp only [↓reduceIte, ha h, succ_le_succ_iff]
      apply ihl hl

theorem countP_congr (h : ∀ x ∈ l, p x ↔ q x) : countP p l = countP q l :=
  Nat.le_antisymm
    (countP_mono_left fun x hx => (h x hx).1)
    (countP_mono_left fun x hx => (h x hx).2)

end countP

/-! ### count -/
section count

variable [BEq α]

@[simp] theorem count_nil (a : α) : count a [] = 0 := rfl

theorem count_cons (a b : α) (l : List α) :
    count a (b :: l) = count a l + if b == a then 1 else 0 := by
  simp [count, countP_cons]

theorem count_tail : ∀ (l : List α) (a : α) (h : l ≠ []),
      l.tail.count a = l.count a - if l.head h == a then 1 else 0
  | head :: tail, a, _ => by simp [count_cons]

theorem count_le_length (a : α) (l : List α) : count a l ≤ l.length := countP_le_length _

theorem Sublist.count_le (h : l₁ <+ l₂) (a : α) : count a l₁ ≤ count a l₂ := h.countP_le _

theorem IsPrefix.count_le (h : l₁ <+: l₂) (a : α) : count a l₁ ≤ count a l₂ := h.sublist.count_le _
theorem IsSuffix.count_le (h : l₁ <:+ l₂) (a : α) : count a l₁ ≤ count a l₂ := h.sublist.count_le _
theorem IsInfix.count_le (h : l₁ <:+: l₂) (a : α) : count a l₁ ≤ count a l₂ := h.sublist.count_le _

theorem count_le_count_cons (a b : α) (l : List α) : count a l ≤ count a (b :: l) :=
  (sublist_cons_self _ _).count_le _

theorem count_singleton (a b : α) : count a [b] = if b == a then 1 else 0 := by
  simp [count_cons]

@[simp] theorem count_append (a : α) : ∀ l₁ l₂, count a (l₁ ++ l₂) = count a l₁ + count a l₂ :=
  countP_append _

variable [LawfulBEq α]

@[simp] theorem count_cons_self (a : α) (l : List α) : count a (a :: l) = count a l + 1 := by
  simp [count_cons]

@[simp] theorem count_cons_of_ne (h : a ≠ b) (l : List α) : count a (b :: l) = count a l := by
  simp only [count_cons, cond_eq_if, beq_iff_eq]
  split <;> simp_all

theorem count_singleton_self (a : α) : count a [a] = 1 := by simp

theorem count_concat_self (a : α) (l : List α) :
    count a (concat l a) = (count a l) + 1 := by simp

@[simp]
theorem count_pos_iff_mem {a : α} {l : List α} : 0 < count a l ↔ a ∈ l := by
  simp only [count, countP_pos, beq_iff_eq, exists_eq_right]

theorem count_eq_zero_of_not_mem {a : α} {l : List α} (h : a ∉ l) : count a l = 0 :=
  Decidable.byContradiction fun h' => h <| count_pos_iff_mem.1 (Nat.pos_of_ne_zero h')

theorem not_mem_of_count_eq_zero {a : α} {l : List α} (h : count a l = 0) : a ∉ l :=
  fun h' => Nat.ne_of_lt (count_pos_iff_mem.2 h') h.symm

theorem count_eq_zero {l : List α} : count a l = 0 ↔ a ∉ l :=
  ⟨not_mem_of_count_eq_zero, count_eq_zero_of_not_mem⟩

theorem count_eq_length {l : List α} : count a l = l.length ↔ ∀ b ∈ l, a = b := by
  rw [count, countP_eq_length]
  refine ⟨fun h b hb => Eq.symm ?_, fun h b hb => ?_⟩
  · simpa using h b hb
  · rw [h b hb, beq_self_eq_true]

@[simp] theorem count_replicate_self (a : α) (n : Nat) : count a (replicate n a) = n :=
  (count_eq_length.2 <| fun _ h => (eq_of_mem_replicate h).symm).trans (length_replicate ..)

theorem count_replicate (a b : α) (n : Nat) : count a (replicate n b) = if b == a then n else 0 := by
  split <;> (rename_i h; simp only [beq_iff_eq] at h)
  · exact ‹b = a› ▸ count_replicate_self ..
  · exact count_eq_zero.2 <| mt eq_of_mem_replicate (Ne.symm h)

theorem filter_beq (l : List α) (a : α) : l.filter (· == a) = replicate (count a l) a := by
  simp only [count, countP_eq_length_filter, eq_replicate_iff, mem_filter, beq_iff_eq]
  exact ⟨trivial, fun _ h => h.2⟩

theorem filter_eq {α} [DecidableEq α] (l : List α) (a : α) : l.filter (· = a) = replicate (count a l) a :=
  filter_beq l a

theorem le_count_iff_replicate_sublist {l : List α} : n ≤ count a l ↔ replicate n a <+ l := by
  refine ⟨fun h => ?_, fun h => ?_⟩
  · exact ((replicate_sublist_replicate a).2 h).trans <| filter_beq l a ▸ filter_sublist _
  · simpa only [count_replicate_self] using h.count_le a

theorem replicate_count_eq_of_count_eq_length {l : List α} (h : count a l = length l) :
    replicate (count a l) a = l :=
  (le_count_iff_replicate_sublist.mp (Nat.le_refl _)).eq_of_length <|
    (length_replicate (count a l) a).trans h

@[simp] theorem count_filter {l : List α} (h : p a) : count a (filter p l) = count a l := by
  rw [count, countP_filter]; congr; funext b
  simp; rintro rfl; exact h

theorem count_le_count_map [DecidableEq β] (l : List α) (f : α → β) (x : α) :
    count x l ≤ count (f x) (map f l) := by
  rw [count, count, countP_map]
  apply countP_mono_left; simp (config := { contextual := true })

theorem count_erase (a b : α) :
    ∀ l : List α, count a (l.erase b) = count a l - if b == a then 1 else 0
  | [] => by simp
  | c :: l => by
    rw [erase_cons]
    if hc : c = b then
      have hc_beq := beq_iff_eq.mpr hc
      rw [if_pos hc_beq, hc, count_cons, Nat.add_sub_cancel]
    else
      have hc_beq := beq_false_of_ne hc
      simp only [hc_beq, if_false, count_cons, count_cons, count_erase a b l, reduceCtorEq]
      if ha : b = a then
        rw [ha, eq_comm] at hc
        rw [if_pos (beq_iff_eq.2 ha), if_neg (by simpa using Ne.symm hc), Nat.add_zero, Nat.add_zero]
      else
        rw [if_neg (by simpa using ha), Nat.sub_zero, Nat.sub_zero]

@[simp] theorem count_erase_self (a : α) (l : List α) :
    count a (List.erase l a) = count a l - 1 := by rw [count_erase, if_pos (by simp)]

@[simp] theorem count_erase_of_ne (ab : a ≠ b) (l : List α) : count a (l.erase b) = count a l := by
  rw [count_erase, if_neg (by simpa using ab.symm), Nat.sub_zero]

end count<|MERGE_RESOLUTION|>--- conflicted
+++ resolved
@@ -71,13 +71,8 @@
 theorem countP_pos {p} : 0 < countP p l ↔ ∃ a ∈ l, p a := by
   simp only [countP_eq_length_filter, length_pos_iff_exists_mem, mem_filter, exists_prop]
 
-<<<<<<< HEAD
-theorem countP_eq_zero : countP p l = 0 ↔ ∀ a ∈ l, ¬p a := by
+theorem countP_eq_zero {p} : countP p l = 0 ↔ ∀ a ∈ l, ¬p a := by
   simp only [countP_eq_length_filter, length_eq_zero, filter_eq_nil_iff]
-=======
-theorem countP_eq_zero {p} : countP p l = 0 ↔ ∀ a ∈ l, ¬p a := by
-  simp only [countP_eq_length_filter, length_eq_zero, filter_eq_nil]
->>>>>>> 795edcf8
 
 theorem countP_eq_length {p} : countP p l = l.length ↔ ∀ a ∈ l, p a := by
   rw [countP_eq_length_filter, filter_length_eq_length]

/-
Copyright (c) 2014 Parikshit Khanna. All rights reserved.
Released under Apache 2.0 license as described in the file LICENSE.
Authors: Parikshit Khanna, Jeremy Avigad, Leonardo de Moura, Floris van Doorn, Mario Carneiro
-/
prelude
import Init.Data.Bool
import Init.Data.Option.Lemmas
import Init.Data.List.BasicAux
import Init.Data.List.Control
import Init.PropLemmas
import Init.Control.Lawful.Basic
import Init.Hints

/-! # Theorems about `List` operations.

For each `List` operation, we would like theorems describing the following, when relevant:
* if it is a "convenience" function, a `@[simp]` lemma reducing it to more basic operations
  (e.g. `List.partition_eq_filter_filter`), and otherwise:
* any special cases of equational lemmas that require additional hypotheses
* lemmas for special cases of the arguments (e.g. `List.map_id`)
* the length of the result `(f L).length`
* the `i`-th element, described via `(f L)[i]` and/or `(f L)[i]?` (these should typically be `@[simp]`)
* consequences for `f L` of the fact `x ∈ L` or `x ∉ L`
* conditions characterising `x ∈ f L` (often but not always `@[simp]`)
* injectivity statements, or congruence statements of the form `p L M → f L = f M`.
* conditions characterising the result, i.e. of the form `f L = M ↔ p M` for some predicate `p`,
  along with special cases of `M` (e.g. `List.append_eq_nil : L ++ M = [] ↔ L = [] ∧ M = []`)
* negative characterisations are also useful, e.g. `List.cons_ne_nil`
* interactions with all previously described `List` operations where possible
  (some of these should be `@[simp]`, particularly if the result can be described by a single operation)
* characterising `(∀ (i) (_ : i ∈ f L), P i)`, for some predicate `P`

Of course for any individual operation, not all of these will be relevant or helpful, so some judgement is required.

General principles for `simp` normal forms for `List` operations:
* Conversion operations (e.g. `toArray`, or `length`) should be moved inwards aggressively,
  to make the conversion effective.
* Similarly, operation which work on elements should be moved inwards in preference to
  "structural" operations on the list, e.g. we prefer to simplify
  `List.map f (L ++ M) ~> (List.map f L) ++ (List.map f M)`,
  `List.map f L.reverse ~> (List.map f L).reverse`, and
  `List.map f (L.take n) ~> (List.map f L).take n`.
* Arithmetic operations are "light", so e.g. we prefer to simplify `drop i (drop j L)` to `drop (i + j) L`,
  rather than the other way round.
* Function compositions are "light", so we prefer to simplify `(L.map f).map g` to `L.map (g ∘ f)`.
* We try to avoid non-linear left hand sides (i.e. with subexpressions appearing multiple times),
  but this is only a weak preference.
* Generally, we prefer that the right hand side does not introduce duplication,
  however generally duplication of higher order arguments (functions, predicates, etc) is allowed,
  as we expect to be able to compute these once they reach ground terms.

-/
namespace List

open Nat

/-! ## Preliminaries -/

-- We may want to replace these `simp` attributes with explicit equational lemmas,
-- as we already have for all the non-monadic functions.
attribute [simp] mapA forA filterAuxM firstM anyM allM findM? findSomeM?

-- Previously `range.loop`, `mapM.loop`, `filterMapM.loop`, `forIn.loop`, `forIn'.loop`
-- had attribute `@[simp]`.
-- We don't currently provide simp lemmas,
-- as this is an internal implementation and they don't seem to be needed.

/-! ### cons -/

theorem cons_ne_nil (a : α) (l : List α) : a :: l ≠ [] := nofun

@[simp]
theorem cons_ne_self (a : α) (l : List α) : a :: l ≠ l := mt (congrArg length) (Nat.succ_ne_self _)

theorem head_eq_of_cons_eq (H : h₁ :: t₁ = h₂ :: t₂) : h₁ = h₂ := (cons.inj H).1

theorem tail_eq_of_cons_eq (H : h₁ :: t₁ = h₂ :: t₂) : t₁ = t₂ := (cons.inj H).2

theorem cons_inj_right (a : α) {l l' : List α} : a :: l = a :: l' ↔ l = l' :=
  ⟨tail_eq_of_cons_eq, congrArg _⟩

@[deprecated (since := "2024-06-15")] abbrev cons_inj := @cons_inj_right

theorem cons_eq_cons {a b : α} {l l' : List α} : a :: l = b :: l' ↔ a = b ∧ l = l' :=
  List.cons.injEq .. ▸ .rfl

theorem exists_cons_of_ne_nil : ∀ {l : List α}, l ≠ [] → ∃ b L, l = b :: L
  | c :: l', _ => ⟨c, l', rfl⟩

/-! ### length -/

theorem eq_nil_of_length_eq_zero (_ : length l = 0) : l = [] := match l with | [] => rfl

theorem ne_nil_of_length_eq_add_one (_ : length l = n + 1) : l ≠ [] := fun _ => nomatch l

@[deprecated ne_nil_of_length_eq_add_one (since := "2024-06-16")]
abbrev ne_nil_of_length_eq_succ := @ne_nil_of_length_eq_add_one

@[simp] theorem length_eq_zero : length l = 0 ↔ l = [] :=
  ⟨eq_nil_of_length_eq_zero, fun h => h ▸ rfl⟩

theorem length_pos_of_mem {a : α} : ∀ {l : List α}, a ∈ l → 0 < length l
  | _::_, _ => Nat.zero_lt_succ _

theorem exists_mem_of_length_pos : ∀ {l : List α}, 0 < length l → ∃ a, a ∈ l
  | _::_, _ => ⟨_, .head ..⟩

theorem length_pos_iff_exists_mem {l : List α} : 0 < length l ↔ ∃ a, a ∈ l :=
  ⟨exists_mem_of_length_pos, fun ⟨_, h⟩ => length_pos_of_mem h⟩

theorem exists_cons_of_length_pos : ∀ {l : List α}, 0 < l.length → ∃ h t, l = h :: t
  | _::_, _ => ⟨_, _, rfl⟩

theorem length_pos_iff_exists_cons :
    ∀ {l : List α}, 0 < l.length ↔ ∃ h t, l = h :: t :=
  ⟨exists_cons_of_length_pos, fun ⟨_, _, eq⟩ => eq ▸ Nat.succ_pos _⟩

theorem exists_cons_of_length_eq_add_one :
    ∀ {l : List α}, l.length = n + 1 → ∃ h t, l = h :: t
  | _::_, _ => ⟨_, _, rfl⟩

theorem length_pos {l : List α} : 0 < length l ↔ l ≠ [] :=
  Nat.pos_iff_ne_zero.trans (not_congr length_eq_zero)

theorem length_eq_one {l : List α} : length l = 1 ↔ ∃ a, l = [a] :=
  ⟨fun h => match l, h with | [_], _ => ⟨_, rfl⟩, fun ⟨_, h⟩ => by simp [h]⟩

/-! ### `isEmpty` -/

theorem isEmpty_iff {l : List α} : l.isEmpty ↔ l = [] := by
  cases l <;> simp

theorem isEmpty_iff_length_eq_zero {l : List α} : l.isEmpty ↔ l.length = 0 := by
  rw [isEmpty_iff, length_eq_zero]

/-! ### L[i] and L[i]? -/

@[simp] theorem get_cons_zero : get (a::l) (0 : Fin (l.length + 1)) = a := rfl

@[simp] theorem get_cons_succ {as : List α} {h : i + 1 < (a :: as).length} :
  (a :: as).get ⟨i+1, h⟩ = as.get ⟨i, Nat.lt_of_succ_lt_succ h⟩ := rfl

@[simp] theorem get_cons_succ' {as : List α} {i : Fin as.length} :
  (a :: as).get i.succ = as.get i := rfl

theorem get?_len_le : ∀ {l : List α} {n}, length l ≤ n → l.get? n = none
  | [], _, _ => rfl
  | _ :: l, _+1, h => get?_len_le (l := l) <| Nat.le_of_succ_le_succ h

theorem get?_eq_get : ∀ {l : List α} {n} (h : n < l.length), l.get? n = some (get l ⟨n, h⟩)
  | _ :: _, 0, _ => rfl
  | _ :: l, _+1, _ => get?_eq_get (l := l) _

theorem get?_eq_some : l.get? n = some a ↔ ∃ h, get l ⟨n, h⟩ = a :=
  ⟨fun e =>
    have : n < length l := Nat.gt_of_not_le fun hn => by cases get?_len_le hn ▸ e
    ⟨this, by rwa [get?_eq_get this, Option.some.injEq] at e⟩,
  fun ⟨h, e⟩ => e ▸ get?_eq_get _⟩

theorem get?_eq_none : l.get? n = none ↔ length l ≤ n :=
  ⟨fun e => Nat.ge_of_not_lt (fun h' => by cases e ▸ get?_eq_some.2 ⟨h', rfl⟩), get?_len_le⟩

@[simp] theorem get?_eq_getElem? (l : List α) (i : Nat) : l.get? i = l[i]? := by
  simp only [getElem?, decidableGetElem?]; split
  · exact (get?_eq_get ‹_›)
  · exact (get?_eq_none.2 <| Nat.not_lt.1 ‹_›)

@[simp] theorem get_eq_getElem (l : List α) (i : Fin l.length) : l.get i = l[i.1]'i.2 := rfl

@[simp] theorem getElem?_eq_getElem {l : List α} {n} (h : n < l.length) : l[n]? = some l[n] := by
  simp only [← get?_eq_getElem?, get?_eq_get, h, get_eq_getElem]

theorem getElem?_eq_some {l : List α} : l[n]? = some a ↔ ∃ h : n < l.length, l[n] = a := by
  simp only [← get?_eq_getElem?, get?_eq_some, get_eq_getElem]

@[simp] theorem getElem?_eq_none_iff : l[n]? = none ↔ length l ≤ n := by
  simp only [← get?_eq_getElem?, get?_eq_none]

theorem getElem?_eq_none (h : length l ≤ n) : l[n]? = none := getElem?_eq_none_iff.mpr h

@[simp] theorem getElem?_nil {n : Nat} : ([] : List α)[n]? = none := rfl

theorem getElem?_cons_zero {l : List α} : (a::l)[0]? = some a := by simp

@[simp] theorem getElem?_cons_succ {l : List α} : (a::l)[n+1]? = l[n]? := by
  simp only [← get?_eq_getElem?]
  rfl

theorem getElem?_len_le : ∀ {l : List α} {n}, length l ≤ n → l[n]? = none
  | [], _, _ => rfl
  | _ :: l, _+1, h => by
    rw [getElem?_cons_succ, getElem?_len_le (l := l) <| Nat.le_of_succ_le_succ h]

@[simp] theorem getElem!_nil [Inhabited α] {n : Nat} : ([] : List α)[n]! = default := rfl

@[simp] theorem getElem!_cons_zero [Inhabited α] {l : List α} : (a::l)[0]! = a := by
  rw [getElem!_pos] <;> simp

@[simp] theorem getElem!_cons_succ [Inhabited α] {l : List α} : (a::l)[n+1]! = l[n]! := by
  by_cases h : n < l.length
  · rw [getElem!_pos, getElem!_pos] <;> simp_all [Nat.succ_lt_succ_iff]
  · rw [getElem!_neg, getElem!_neg] <;> simp_all [Nat.succ_lt_succ_iff]

@[simp] theorem get_cons_cons_one : (a₁ :: a₂ :: as).get (1 : Fin (as.length + 2)) = a₂ := rfl

theorem get!_len_le [Inhabited α] : ∀ {l : List α} {n}, length l ≤ n → l.get! n = (default : α)
  | [], _, _ => rfl
  | _ :: l, _+1, h => get!_len_le (l := l) <| Nat.le_of_succ_le_succ h

theorem get?_zero (l : List α) : l.get? 0 = l.head? := by cases l <;> rfl

/--
If one has `l[i]` in an expression and `h : l = l'`,
`rw [h]` will give a "motive it not type correct" error, as it cannot rewrite the
implicit `i < l.length` to `i < l'.length` directly. The theorem `getElem_of_eq` can be used to make
such a rewrite, with `rw [getElem_of_eq h]`.
-/
theorem getElem_of_eq {l l' : List α} (h : l = l') {i : Nat} (w : i < l.length) :
    l[i] = l'[i]'(h ▸ w) := by cases h; rfl

/--
If one has `l.get i` in an expression (with `i : Fin l.length`) and `h : l = l'`,
`rw [h]` will give a "motive it not type correct" error, as it cannot rewrite the
`i : Fin l.length` to `Fin l'.length` directly. The theorem `get_of_eq` can be used to make
such a rewrite, with `rw [get_of_eq h]`.
-/
theorem get_of_eq {l l' : List α} (h : l = l') (i : Fin l.length) :
    get l i = get l' ⟨i, h ▸ i.2⟩ := by cases h; rfl

@[simp] theorem getElem_singleton (a : α) (h : i < 1) : [a][i] = a :=
  match i, h with
  | 0, _ => rfl

@[deprecated getElem_singleton (since := "2024-06-12")]
theorem get_singleton (a : α) (n : Fin 1) : get [a] n = a := by simp

theorem getElem_zero {l : List α} (h : 0 < l.length) : l[0] = l.head (length_pos.mp h) :=
  match l, h with
  | _ :: _, _ => rfl

theorem get_mk_zero : ∀ {l : List α} (h : 0 < l.length), l.get ⟨0, h⟩ = l.head (length_pos.mp h)
  | _::_, _ => rfl

theorem getElem!_of_getElem? [Inhabited α] : ∀ {l : List α} {n : Nat}, l[n]? = some a → l[n]! = a
  | _a::_, 0, _ => by
    rw [getElem!_pos] <;> simp_all
  | _::l, _+1, e => by
    simp at e
    simp_all [getElem!_of_getElem? (l := l) e]

theorem get!_of_get? [Inhabited α] : ∀ {l : List α} {n}, get? l n = some a → get! l n = a
  | _a::_, 0, rfl => rfl
  | _::l, _+1, e => get!_of_get? (l := l) e

@[simp] theorem get!_eq_getD [Inhabited α] : ∀ (l : List α) n, l.get! n = l.getD n default
  | [], _      => rfl
  | _a::_, 0   => rfl
  | _a::l, n+1 => get!_eq_getD l n

@[ext] theorem ext_getElem? {l₁ l₂ : List α} (h : ∀ n : Nat, l₁[n]? = l₂[n]?) : l₁ = l₂ :=
  ext_get? fun n => by simp_all

theorem ext_getElem {l₁ l₂ : List α} (hl : length l₁ = length l₂)
    (h : ∀ (n : Nat) (h₁ : n < l₁.length) (h₂ : n < l₂.length), l₁[n]'h₁ = l₂[n]'h₂) : l₁ = l₂ :=
  ext_getElem? fun n =>
    if h₁ : n < length l₁ then by
      simp_all [getElem?_eq_getElem]
    else by
      have h₁ := Nat.le_of_not_lt h₁
      rw [getElem?_len_le h₁, getElem?_len_le]; rwa [← hl]

theorem ext_get {l₁ l₂ : List α} (hl : length l₁ = length l₂)
    (h : ∀ n h₁ h₂, get l₁ ⟨n, h₁⟩ = get l₂ ⟨n, h₂⟩) : l₁ = l₂ :=
  ext_getElem hl (by simp_all)

@[simp] theorem getElem_concat_length : ∀ (l : List α) (a : α) (i) (_ : i = l.length) (w), (l ++ [a])[i]'w = a
  | [], a, _, h, _ => by subst h; simp
  | _ :: l, a, _, h, _ => by simp [getElem_concat_length, h]

theorem getElem?_concat_length (l : List α) (a : α) : (l ++ [a])[l.length]? = some a := by
  simp

@[deprecated getElem?_concat_length (since := "2024-06-12")]
theorem get?_concat_length (l : List α) (a : α) : (l ++ [a]).get? l.length = some a := by simp

/-! ### mem -/

@[simp] theorem not_mem_nil (a : α) : ¬ a ∈ [] := nofun

@[simp] theorem mem_cons : a ∈ (b :: l) ↔ a = b ∨ a ∈ l :=
  ⟨fun h => by cases h <;> simp [Membership.mem, *],
   fun | Or.inl rfl => by constructor | Or.inr h => by constructor; assumption⟩

theorem mem_cons_self (a : α) (l : List α) : a ∈ a :: l := .head ..

theorem mem_cons_of_mem (y : α) {a : α} {l : List α} : a ∈ l → a ∈ y :: l := .tail _

theorem exists_mem_of_ne_nil (l : List α) (h : l ≠ []) : ∃ x, x ∈ l :=
  exists_mem_of_length_pos (length_pos.2 h)

theorem eq_nil_iff_forall_not_mem {l : List α} : l = [] ↔ ∀ a, a ∉ l := by
  cases l <;> simp [-not_or]

theorem eq_of_mem_singleton : a ∈ [b] → a = b
  | .head .. => rfl

@[simp 1100] theorem mem_singleton {a b : α} : a ∈ [b] ↔ a = b :=
  ⟨eq_of_mem_singleton, (by simp [·])⟩

theorem forall_mem_cons {p : α → Prop} {a : α} {l : List α} :
    (∀ x, x ∈ a :: l → p x) ↔ p a ∧ ∀ x, x ∈ l → p x :=
  ⟨fun H => ⟨H _ (.head ..), fun _ h => H _ (.tail _ h)⟩,
   fun ⟨H₁, H₂⟩ _ => fun | .head .. => H₁ | .tail _ h => H₂ _ h⟩

@[simp]
theorem forall_mem_ne {a : α} {l : List α} : (∀ a' : α, a' ∈ l → ¬a = a') ↔ a ∉ l :=
  ⟨fun h m => h _ m rfl, fun h _ m e => h (e.symm ▸ m)⟩

theorem exists_mem_nil (p : α → Prop) : ¬ (∃ x, ∃ _ : x ∈ @nil α, p x) := nofun

theorem forall_mem_nil (p : α → Prop) : ∀ (x) (_ : x ∈ @nil α), p x := nofun

theorem exists_mem_cons {p : α → Prop} {a : α} {l : List α} :
    (∃ x, ∃ _ : x ∈ a :: l, p x) ↔ p a ∨ ∃ x, ∃ _ : x ∈ l, p x := by simp

theorem forall_mem_singleton {p : α → Prop} {a : α} : (∀ (x) (_ : x ∈ [a]), p x) ↔ p a := by
  simp only [mem_singleton, forall_eq]

theorem mem_nil_iff (a : α) : a ∈ ([] : List α) ↔ False := by simp

theorem mem_singleton_self (a : α) : a ∈ [a] := mem_cons_self _ _

theorem mem_of_mem_cons_of_mem : ∀ {a b : α} {l : List α}, a ∈ b :: l → b ∈ l → a ∈ l
  | _, _, _, .head .., h | _, _, _, .tail _ h, _ => h

theorem eq_or_ne_mem_of_mem {a b : α} {l : List α} (h' : a ∈ b :: l) : a = b ∨ (a ≠ b ∧ a ∈ l) :=
  (Classical.em _).imp_right fun h => ⟨h, (mem_cons.1 h').resolve_left h⟩

theorem ne_nil_of_mem {a : α} {l : List α} (h : a ∈ l) : l ≠ [] := by cases h <;> nofun

theorem elem_iff [BEq α] [LawfulBEq α] {a : α} {as : List α} :
    elem a as = true ↔ a ∈ as := ⟨mem_of_elem_eq_true, elem_eq_true_of_mem⟩

@[simp] theorem elem_eq_mem [BEq α] [LawfulBEq α] (a : α) (as : List α) :
    elem a as = decide (a ∈ as) := by rw [Bool.eq_iff_iff, elem_iff, decide_eq_true_iff]

theorem mem_of_ne_of_mem {a y : α} {l : List α} (h₁ : a ≠ y) (h₂ : a ∈ y :: l) : a ∈ l :=
  Or.elim (mem_cons.mp h₂) (absurd · h₁) (·)

theorem ne_of_not_mem_cons {a b : α} {l : List α} : a ∉ b::l → a ≠ b := mt (· ▸ .head _)

theorem not_mem_of_not_mem_cons {a b : α} {l : List α} : a ∉ b::l → a ∉ l := mt (.tail _)

theorem not_mem_cons_of_ne_of_not_mem {a y : α} {l : List α} : a ≠ y → a ∉ l → a ∉ y::l :=
  mt ∘ mem_of_ne_of_mem

theorem ne_and_not_mem_of_not_mem_cons {a y : α} {l : List α} : a ∉ y::l → a ≠ y ∧ a ∉ l :=
  fun p => ⟨ne_of_not_mem_cons p, not_mem_of_not_mem_cons p⟩

theorem getElem_of_mem : ∀ {a} {l : List α}, a ∈ l → ∃ (n : Nat) (h : n < l.length), l[n]'h = a
  | _, _ :: _, .head .. => ⟨0, Nat.succ_pos _, rfl⟩
  | _, _ :: _, .tail _ m => let ⟨n, h, e⟩ := getElem_of_mem m; ⟨n+1, Nat.succ_lt_succ h, e⟩

theorem get_of_mem {a} {l : List α} (h : a ∈ l) : ∃ n, get l n = a := by
  obtain ⟨n, h, e⟩ := getElem_of_mem h
  exact ⟨⟨n, h⟩, e⟩

theorem getElem_mem : ∀ (l : List α) n (h : n < l.length), l[n]'h ∈ l
  | _ :: _, 0, _ => .head ..
  | _ :: l, _+1, _ => .tail _ (getElem_mem l ..)

theorem get_mem : ∀ (l : List α) n h, get l ⟨n, h⟩ ∈ l
  | _ :: _, 0, _ => .head ..
  | _ :: l, _+1, _ => .tail _ (get_mem l ..)

theorem mem_iff_getElem {a} {l : List α} : a ∈ l ↔ ∃ (n : Nat) (h : n < l.length), l[n]'h = a :=
  ⟨getElem_of_mem, fun ⟨_, _, e⟩ => e ▸ getElem_mem ..⟩

theorem mem_iff_get {a} {l : List α} : a ∈ l ↔ ∃ n, get l n = a :=
  ⟨get_of_mem, fun ⟨_, e⟩ => e ▸ get_mem ..⟩

theorem getElem?_of_mem {a} {l : List α} (h : a ∈ l) : ∃ n : Nat, l[n]? = some a :=
  let ⟨n, _, e⟩ := getElem_of_mem h; ⟨n, e ▸ getElem?_eq_getElem _⟩

theorem get?_of_mem {a} {l : List α} (h : a ∈ l) : ∃ n, l.get? n = some a :=
  let ⟨⟨n, _⟩, e⟩ := get_of_mem h; ⟨n, e ▸ get?_eq_get _⟩

theorem getElem?_mem {l : List α} {n : Nat} {a : α} (e : l[n]? = some a) : a ∈ l :=
  let ⟨_, e⟩ := getElem?_eq_some.1 e; e ▸ getElem_mem ..

theorem get?_mem {l : List α} {n a} (e : l.get? n = some a) : a ∈ l :=
  let ⟨_, e⟩ := get?_eq_some.1 e; e ▸ get_mem ..

theorem mem_iff_getElem? {a} {l : List α} : a ∈ l ↔ ∃ n : Nat, l[n]? = some a := by
  simp [getElem?_eq_some, mem_iff_getElem]

theorem mem_iff_get? {a} {l : List α} : a ∈ l ↔ ∃ n, l.get? n = some a := by
  simp [getElem?_eq_some, Fin.exists_iff, mem_iff_get]

theorem forall_getElem (l : List α) (p : α → Prop) :
    (∀ (n : Nat) h, p (l[n]'h)) ↔ ∀ a, a ∈ l → p a := by
  induction l with
  | nil => simp
  | cons a l ih =>
    simp only [length_cons, mem_cons, forall_eq_or_imp]
    constructor
    · intro w
      constructor
      · exact w 0 (by simp)
      · apply ih.1
        intro n h
        simpa using w (n+1) (Nat.add_lt_add_right h 1)
    · rintro ⟨h, w⟩
      rintro (_ | n) h
      · simpa
      · apply w
        simp only [getElem_cons_succ]
        exact getElem_mem l n (lt_of_succ_lt_succ h)

@[simp] theorem decide_mem_cons [BEq α] [LawfulBEq α] {l : List α} :
    decide (y ∈ a :: l) = (y == a || decide (y ∈ l)) := by
  cases h : y == a <;> simp_all

/-! ### any / all -/

theorem any_eq {l : List α} : l.any p = decide (∃ x, x ∈ l ∧ p x) := by induction l <;> simp [*]

theorem all_eq {l : List α} : l.all p = decide (∀ x, x ∈ l →  p x) := by induction l <;> simp [*]

@[simp] theorem any_eq_true {l : List α} : l.any p ↔ ∃ x, x ∈ l ∧ p x := by simp [any_eq]

@[simp] theorem all_eq_true {l : List α} : l.all p ↔ ∀ x, x ∈ l →  p x := by simp [all_eq]

/-! ### set -/

-- As `List.set` is defined in `Init.Prelude`, we write the basic simplification lemmas here.
@[simp] theorem set_nil (n : Nat) (a : α) : [].set n a = [] := rfl
@[simp] theorem set_cons_zero (x : α) (xs : List α) (a : α) :
  (x :: xs).set 0 a = a :: xs := rfl
@[simp] theorem set_cons_succ (x : α) (xs : List α) (n : Nat) (a : α) :
  (x :: xs).set (n + 1) a = x :: xs.set n a := rfl

@[simp] theorem getElem_set_eq {l : List α} {i : Nat} {a : α} (h : i < (l.set i a).length) :
    (l.set i a)[i] = a :=
  match l, i with
  | [], _ => by
    simp at h
  | _ :: _, 0 => by simp
  | _ :: l, i + 1 => by simp [getElem_set_eq]

@[deprecated getElem_set_eq (since := "2024-06-12")]
theorem get_set_eq {l : List α} {i : Nat} {a : α} (h : i < (l.set i a).length) :
    (l.set i a).get ⟨i, h⟩ = a := by
  simp

@[simp] theorem getElem?_set_eq {l : List α} {i : Nat} {a : α} (h : i < (l.set i a).length) :
    (l.set i a)[i]? = some a := by
  simp_all [getElem?_eq_some]

@[simp] theorem getElem_set_ne {l : List α} {i j : Nat} (h : i ≠ j) {a : α}
    (hj : j < (l.set i a).length) :
    (l.set i a)[j] = l[j]'(by simp at hj; exact hj) :=
  match l, i, j with
  | [], _, _ => by simp
  | _ :: _, 0, 0 => by contradiction
  | _ :: _, 0, _ + 1 => by simp
  | _ :: _, _ + 1, 0 => by simp
  | _ :: l, i + 1, j + 1 => by
    have g : i ≠ j := h ∘ congrArg (· + 1)
    simp [getElem_set_ne g]

@[deprecated getElem_set_ne (since := "2024-06-12")]
theorem get_set_ne {l : List α} {i j : Nat} (h : i ≠ j) {a : α}
    (hj : j < (l.set i a).length) :
    (l.set i a).get ⟨j, hj⟩ = l.get ⟨j, by simp at hj; exact hj⟩ := by
  simp [h]

@[simp] theorem getElem?_set_ne {l : List α} {i j : Nat} (h : i ≠ j) {a : α}  :
    (l.set i a)[j]? = l[j]? := by
  by_cases hj : j < (l.set i a).length
  · rw [getElem?_eq_getElem hj, getElem?_eq_getElem (by simp_all)]
    simp_all
  · rw [getElem?_eq_none (by simp_all), getElem?_eq_none (by simp_all)]

theorem getElem_set {l : List α} {m n} {a} (h) :
    (set l m a)[n]'h = if m = n then a else l[n]'(length_set .. ▸ h) := by
  if h : m = n then
    subst m; simp only [getElem_set_eq, ↓reduceIte]
  else
    simp [h]

@[deprecated getElem_set (since := "2024-06-12")]
theorem get_set {l : List α} {m n} {a : α} (h) :
    (set l m a).get ⟨n, h⟩ = if m = n then a else l.get ⟨n, length_set .. ▸ h⟩ := by
  simp [getElem_set]

theorem getElem?_set {l : List α} {i j : Nat} {a : α} :
    (l.set i a)[j]? = if i = j then if i < l.length then some a else none else l[j]? := by
  if h : i = j then
    subst h
    rw [if_pos rfl]
    split <;> rename_i h
    · simp only [getElem?_set_eq (by simpa), h]
    · simp_all
  else
    simp [h]

theorem set_eq_of_length_le {l : List α} {n : Nat} (h : l.length ≤ n) {a : α} :
    l.set n a = l := by
  induction l generalizing n with
  | nil => simp_all
  | cons a l ih =>
    induction n
    · simp_all
    · simp only [set_cons_succ, cons.injEq, true_and]
      rw [ih]
      exact Nat.succ_le_succ_iff.mp h

@[simp] theorem set_eq_nil (l : List α) (n : Nat) (a : α) : l.set n a = [] ↔ l = [] := by
  cases l <;> cases n <;> simp only [set]

theorem set_comm (a b : α) : ∀ {n m : Nat} (l : List α), n ≠ m →
    (l.set n a).set m b = (l.set m b).set n a
  | _, _, [], _ => by simp
  | n+1, 0, _ :: _, _ => by simp [set]
  | 0, m+1, _ :: _, _ => by simp [set]
  | n+1, m+1, x :: t, h =>
    congrArg _ <| set_comm a b t fun h' => h <| Nat.succ_inj'.mpr h'

@[simp]
theorem set_set (a b : α) : ∀ (l : List α) (n : Nat), (l.set n a).set n b = l.set n b
  | [], _ => by simp
  | _ :: _, 0 => by simp [set]
  | _ :: _, _+1 => by simp [set, set_set]

theorem mem_set (l : List α) (n : Nat) (h : n < l.length) (a : α) :
    a ∈ l.set n a := by
  simp [mem_iff_getElem]
  exact ⟨n, (by simpa using h), by simp⟩

theorem mem_or_eq_of_mem_set : ∀ {l : List α} {n : Nat} {a b : α}, a ∈ l.set n b → a ∈ l ∨ a = b
  | _ :: _, 0, _, _, h => ((mem_cons ..).1 h).symm.imp_left (.tail _)
  | _ :: _, _+1, _, _, .head .. => .inl (.head ..)
  | _ :: _, _+1, _, _, .tail _ h => (mem_or_eq_of_mem_set h).imp_left (.tail _)

-- See also `set_eq_take_append_cons_drop` in `Init.Data.List.TakeDrop`.

/-! ### Lexicographic ordering -/

theorem lt_irrefl' [LT α] (lt_irrefl : ∀ x : α, ¬x < x) (l : List α) : ¬l < l := by
  induction l with
  | nil => nofun
  | cons a l ih => intro
    | .head _ _ h => exact lt_irrefl _ h
    | .tail _ _ h => exact ih h

theorem lt_trans' [LT α] [DecidableRel (@LT.lt α _)]
    (lt_trans : ∀ {x y z : α}, x < y → y < z → x < z)
    (le_trans : ∀ {x y z : α}, ¬x < y → ¬y < z → ¬x < z)
    {l₁ l₂ l₃ : List α} (h₁ : l₁ < l₂) (h₂ : l₂ < l₃) : l₁ < l₃ := by
  induction h₁ generalizing l₃ with
  | nil => let _::_ := l₃; exact List.lt.nil ..
  | @head a l₁ b l₂ ab =>
    match h₂ with
    | .head l₂ l₃ bc => exact List.lt.head _ _ (lt_trans ab bc)
    | .tail _ cb ih =>
      exact List.lt.head _ _ <| Decidable.by_contra (le_trans · cb ab)
  | @tail a l₁ b l₂ ab ba h₁ ih2 =>
    match h₂ with
    | .head l₂ l₃ bc =>
      exact List.lt.head _ _ <| Decidable.by_contra (le_trans ba · bc)
    | .tail bc cb ih =>
      exact List.lt.tail (le_trans ab bc) (le_trans cb ba) (ih2 ih)

theorem lt_antisymm' [LT α]
    (lt_antisymm : ∀ {x y : α}, ¬x < y → ¬y < x → x = y)
    {l₁ l₂ : List α} (h₁ : ¬l₁ < l₂) (h₂ : ¬l₂ < l₁) : l₁ = l₂ := by
  induction l₁ generalizing l₂ with
  | nil =>
    cases l₂ with
    | nil => rfl
    | cons b l₂ => cases h₁ (.nil ..)
  | cons a l₁ ih =>
    cases l₂ with
    | nil => cases h₂ (.nil ..)
    | cons b l₂ =>
      have ab : ¬a < b := fun ab => h₁ (.head _ _ ab)
      cases lt_antisymm ab (fun ba => h₂ (.head _ _ ba))
      rw [ih (fun ll => h₁ (.tail ab ab ll)) (fun ll => h₂ (.tail ab ab ll))]

/-! ### foldlM and foldrM -/

@[simp] theorem foldlM_reverse [Monad m] (l : List α) (f : β → α → m β) (b) :
    l.reverse.foldlM f b = l.foldrM (fun x y => f y x) b := rfl

@[simp] theorem foldlM_append [Monad m] [LawfulMonad m] (f : β → α → m β) (b) (l l' : List α) :
    (l ++ l').foldlM f b = l.foldlM f b >>= l'.foldlM f := by
  induction l generalizing b <;> simp [*]

@[simp] theorem foldrM_cons [Monad m] [LawfulMonad m] (a : α) (l) (f : α → β → m β) (b) :
    (a :: l).foldrM f b = l.foldrM f b >>= f a := by
  simp only [foldrM]
  induction l <;> simp_all

theorem foldl_eq_foldlM (f : β → α → β) (b) (l : List α) :
    l.foldl f b = l.foldlM (m := Id) f b := by
  induction l generalizing b <;> simp [*, foldl]

theorem foldr_eq_foldrM (f : α → β → β) (b) (l : List α) :
    l.foldr f b = l.foldrM (m := Id) f b := by
  induction l <;> simp [*, foldr]

/-! ### foldl and foldr -/

@[simp] theorem foldrM_append [Monad m] [LawfulMonad m] (f : α → β → m β) (b) (l l' : List α) :
    (l ++ l').foldrM f b = l'.foldrM f b >>= l.foldrM f := by
  induction l <;> simp [*]

@[simp] theorem foldl_append {β : Type _} (f : β → α → β) (b) (l l' : List α) :
    (l ++ l').foldl f b = l'.foldl f (l.foldl f b) := by simp [foldl_eq_foldlM]

@[simp] theorem foldr_append (f : α → β → β) (b) (l l' : List α) :
    (l ++ l').foldr f b = l.foldr f (l'.foldr f b) := by simp [foldr_eq_foldrM]

@[simp] theorem foldr_self_append (l : List α) : l.foldr cons l' = l ++ l' := by
  induction l <;> simp [*]

theorem foldr_self (l : List α) : l.foldr cons [] = l := by simp

theorem foldl_map (f : β₁ → β₂) (g : α → β₂ → α) (l : List β₁) (init : α) :
    (l.map f).foldl g init = l.foldl (fun x y => g x (f y)) init := by
  induction l generalizing init <;> simp [*]

theorem foldr_map (f : α₁ → α₂) (g : α₂ → β → β) (l : List α₁) (init : β) :
    (l.map f).foldr g init = l.foldr (fun x y => g (f x) y) init := by
  induction l generalizing init <;> simp [*]

theorem foldl_map' {α β : Type u} (g : α → β) (f : α → α → α) (f' : β → β → β) (a : α) (l : List α)
    (h : ∀ x y, f' (g x) (g y) = g (f x y)) :
    (l.map g).foldl f' (g a) = g (l.foldl f a) := by
  induction l generalizing a
  · simp
  · simp [*, h]

theorem foldr_map' {α β : Type u} (g : α → β) (f : α → α → α) (f' : β → β → β) (a : α) (l : List α)
    (h : ∀ x y, f' (g x) (g y) = g (f x y)) :
    (l.map g).foldr f' (g a) = g (l.foldr f a) := by
  induction l generalizing a
  · simp
  · simp [*, h]

/-! ### getD -/

@[simp] theorem getD_eq_getElem? (l) (n) (a : α) : getD l n a = (l[n]?).getD a := by
  simp [getD]

@[deprecated getD_eq_getElem? (since := "2024-06-12")]
theorem getD_eq_get? : ∀ l n (a : α), getD l n a = (get? l n).getD a := by simp

/-! ### getLast -/

theorem getLast_eq_get : ∀ (l : List α) (h : l ≠ []),
    getLast l h = l.get ⟨l.length - 1, by
      match l with
      | [] => contradiction
      | a :: l => exact Nat.le_refl _⟩
  | [a], h => rfl
  | a :: b :: l, h => by
    simp [getLast, get, Nat.succ_sub_succ, getLast_eq_get]

theorem getLast_cons' {a : α} {l : List α} : ∀ (h₁ : a :: l ≠ nil) (h₂ : l ≠ nil),
  getLast (a :: l) h₁ = getLast l h₂ := by
  induction l <;> intros; {contradiction}; rfl

theorem getLast_eq_getLastD (a l h) : @getLast α (a::l) h = getLastD l a := by
  cases l <;> rfl

theorem getLastD_eq_getLast? (a l) : @getLastD α l a = (getLast? l).getD a := by
  cases l <;> rfl

@[simp] theorem getLast_singleton (a h) : @getLast α [a] h = a := rfl

theorem getLast!_cons [Inhabited α] : @getLast! α _ (a::l) = getLastD l a := by
  simp [getLast!, getLast_eq_getLastD]

theorem getLast_mem : ∀ {l : List α} (h : l ≠ []), getLast l h ∈ l
  | [], h => absurd rfl h
  | [_], _ => .head ..
  | _::a::l, _ => .tail _ <| getLast_mem (cons_ne_nil a l)

theorem getLastD_mem_cons : ∀ (l : List α) (a : α), getLastD l a ∈ a::l
  | [], _ => .head ..
  | _::_, _ => .tail _ <| getLast_mem _

theorem getElem_cons_length (x : α) (xs : List α) (n : Nat) (h : n = xs.length) :
    (x :: xs)[n]'(by simp [h]) = (x :: xs).getLast (cons_ne_nil x xs) := by
  rw [getLast_eq_get]; cases h; rfl

@[deprecated getElem_cons_length (since := "2024-06-12")]
theorem get_cons_length (x : α) (xs : List α) (n : Nat) (h : n = xs.length) :
    (x :: xs).get ⟨n, by simp [h]⟩ = (x :: xs).getLast (cons_ne_nil x xs) := by
  simp [getElem_cons_length, h]

/-! ### getLast? -/

theorem getLast?_cons : @getLast? α (a::l) = getLastD l a := by
  simp [getLast?, getLast_eq_getLastD]

@[simp] theorem getLast?_singleton (a : α) : getLast? [a] = a := rfl

theorem getLast?_eq_getLast : ∀ l h, @getLast? α l = some (getLast l h)
  | [], h => nomatch h rfl
  | _::_, _ => rfl

theorem getLast?_eq_get? : ∀ (l : List α), getLast? l = l.get? (l.length - 1)
  | [] => rfl
  | a::l => by rw [getLast?_eq_getLast (a::l) nofun, getLast_eq_get, get?_eq_get]

@[simp] theorem getLast?_concat (l : List α) : getLast? (l ++ [a]) = some a := by
  simp [getLast?_eq_get?, Nat.succ_sub_succ]

@[simp] theorem getLastD_concat (a b l) : @getLastD α (l ++ [b]) a = b := by
  rw [getLastD_eq_getLast?, getLast?_concat]; rfl

/-! ## Head and tail -/

/-! ### head -/

theorem head!_of_head? [Inhabited α] : ∀ {l : List α}, head? l = some a → head! l = a
  | _a::_l, rfl => rfl

theorem head?_eq_head : ∀ l h, @head? α l = some (head l h)
  | _::_, _ => rfl

/-! ### tail -/

@[simp] theorem tailD_eq_tail? (l l' : List α) : tailD l l' = (tail? l).getD l' := by
  cases l <;> rfl

/-! ## Basic operations -/

/-! ### map -/

@[simp] theorem map_id (l : List α) : map id l = l := by induction l <;> simp_all

@[simp] theorem map_id' (l : List α) : map (fun a => a) l = l := by induction l <;> simp_all

theorem map_id'' {f : α → α} (h : ∀ x, f x = x) (l : List α) : map f l = l := by
  simp [show f = id from funext h]

theorem map_singleton (f : α → β) (a : α) : map f [a] = [f a] := rfl

@[simp] theorem length_map (as : List α) (f : α → β) : (as.map f).length = as.length := by
  induction as with
  | nil => simp [List.map]
  | cons _ as ih => simp [List.map, ih]

@[simp] theorem getElem?_map (f : α → β) : ∀ (l : List α) (n : Nat), (map f l)[n]? = Option.map f l[n]?
  | [], _ => rfl
  | _ :: _, 0 => by simp
  | _ :: l, n+1 => by simp [getElem?_map f l n]

@[deprecated getElem?_map (since := "2024-06-12")]
theorem get?_map (f : α → β) : ∀ l n, (map f l).get? n = (l.get? n).map f
  | [], _ => rfl
  | _ :: _, 0 => rfl
  | _ :: l, n+1 => get?_map f l n

@[simp] theorem getElem_map (f : α → β) {l} {n : Nat} {h : n < (map f l).length} :
    (map f l)[n] = f (l[n]'(length_map l f ▸ h)) :=
  Option.some.inj <| by rw [← getElem?_eq_getElem, getElem?_map, getElem?_eq_getElem]; rfl

@[deprecated getElem_map (since := "2024-06-12")]
theorem get_map (f : α → β) {l n} :
    get (map f l) n = f (get l ⟨n, length_map l f ▸ n.2⟩) := by
  simp

@[simp] theorem mem_map {f : α → β} : ∀ {l : List α}, b ∈ l.map f ↔ ∃ a, a ∈ l ∧ f a = b
  | [] => by simp
  | _ :: l => by simp [mem_map (l := l), eq_comm (a := b)]

theorem exists_of_mem_map (h : b ∈ map f l) : ∃ a, a ∈ l ∧ f a = b := mem_map.1 h

theorem mem_map_of_mem (f : α → β) (h : a ∈ l) : f a ∈ map f l := mem_map.2 ⟨_, h, rfl⟩

@[simp] theorem map_inj_left {f g : α → β} : map f l = map g l ↔ ∀ a ∈ l, f a = g a := by
  induction l <;> simp_all

theorem map_congr_left (h : ∀ a ∈ l, f a = g a) : map f l = map g l :=
  map_inj_left.2 h

theorem map_inj : map f = map g ↔ f = g := by
  constructor
  · intro h; ext a; replace h := congrFun h [a]; simpa using h
  · intro h; subst h; rfl

@[simp] theorem map_eq_nil {f : α → β} {l : List α} : map f l = [] ↔ l = [] := by
  constructor <;> exact fun _ => match l with | [] => rfl

theorem eq_nil_of_map_eq_nil {f : α → β} {l : List α} (h : map f l = []) : l = [] :=
  map_eq_nil.mp h

theorem map_eq_cons {f : α → β} {l : List α} :
    map f l = b :: l₂ ↔ l.head?.map f = some b ∧ l.tail?.map (map f) = some l₂ := by
  induction l <;> simp_all

theorem map_eq_cons' {f : α → β} {l : List α} :
    map f l = b :: l₂ ↔ ∃ a l₁, l = a :: l₁ ∧ f a = b ∧ map f l₁ = l₂ := by
  cases l
  case nil => simp
  case cons a l₁ =>
    simp only [map_cons, cons.injEq]
    constructor
    · rintro ⟨rfl, rfl⟩
      exact ⟨a, l₁, ⟨rfl, rfl⟩, ⟨rfl, rfl⟩⟩
    · rintro ⟨a, l₁, ⟨rfl, rfl⟩, ⟨rfl, rfl⟩⟩
      constructor <;> rfl

theorem map_eq_foldr (f : α → β) (l : List α) : map f l = foldr (fun a bs => f a :: bs) [] l := by
  induction l <;> simp [*]

@[simp] theorem set_map {f : α → β} {l : List α} {n : Nat} {a : α} :
    (map f l).set n (f a) = map f (l.set n a) := by
  induction l generalizing n with
  | nil => simp
  | cons b l ih => cases n <;> simp_all

@[simp] theorem head_map (f : α → β) (l : List α) (w) :
    head (map f l) w = f (head l (by simpa using w)) := by
  cases l
  · simp at w
  · simp_all

@[simp] theorem head?_map (f : α → β) (l : List α) : head? (map f l) = (head? l).map f := by
  cases l <;> rfl

@[simp] theorem headD_map (f : α → β) (l : List α) (a : α) : headD (map f l) (f a) = f (headD l a) := by
  cases l <;> rfl

@[simp] theorem tail?_map (f : α → β) (l : List α) : tail? (map f l) = (tail? l).map (map f) := by
  cases l <;> rfl

theorem tailD_map (f : α → β) (l : List α) (l' : List α) :
    tailD (map f l) (map f l') = map f (tailD l l') := by simp

@[simp] theorem getLast_map (f : α → β) (l : List α) (h) :
    getLast (map f l) h = f (getLast l (by simpa using h)) := by
  cases l
  · simp at h
  · simp only [← getElem_cons_length _ _ _ rfl]
    simp only [map_cons]
    simp only [← getElem_cons_length _ _ _ rfl]
    simp only [← map_cons, getElem_map]
    simp

@[simp] theorem getLast?_map (f : α → β) (l : List α) : getLast? (map f l) = (getLast? l).map f := by
  cases l
  · simp
  · rw [getLast?_eq_getLast, getLast?_eq_getLast, getLast_map] <;> simp

@[simp] theorem getLastD_map (f : α → β) (l : List α) (a : α) : getLastD (map f l) (f a) = f (getLastD l a) := by
  cases l
  · simp
  · rw [getLastD_eq_getLast?, getLastD_eq_getLast?, getLast?_map] <;> simp

@[simp] theorem map_append (f : α → β) : ∀ l₁ l₂, map f (l₁ ++ l₂) = map f l₁ ++ map f l₂ := by
  intro l₁; induction l₁ <;> intros <;> simp_all

@[simp] theorem map_map (g : β → γ) (f : α → β) (l : List α) :
  map g (map f l) = map (g ∘ f) l := by induction l <;> simp_all

theorem forall_mem_map_iff {f : α → β} {l : List α} {P : β → Prop} :
    (∀ (i) (_ : i ∈ l.map f), P i) ↔ ∀ (j) (_ : j ∈ l), P (f j) := by
  simp

/-! ### filter -/

@[simp] theorem filter_cons_of_pos {p : α → Bool} {a : α} (l) (pa : p a) :
    filter p (a :: l) = a :: filter p l := by rw [filter, pa]

@[simp] theorem filter_cons_of_neg {p : α → Bool} {a : α} (l) (pa : ¬ p a) :
    filter p (a :: l) = filter p l := by rw [filter, eq_false_of_ne_true pa]

theorem filter_cons :
    (x :: xs : List α).filter p = if p x then x :: (xs.filter p) else xs.filter p := by
  split <;> simp [*]

theorem length_filter_le (p : α → Bool) (l : List α) :
    (l.filter p).length ≤ l.length := by
  induction l with
  | nil => simp
  | cons a l ih =>
    simp only [filter_cons, length_cons, succ_eq_add_one]
    split
    · simp only [length_cons, succ_eq_add_one]
      exact Nat.succ_le_succ ih
    · exact Nat.le_trans ih (Nat.le_add_right _ _)

@[simp]
theorem filter_eq_self {l} : filter p l = l ↔ ∀ a ∈ l, p a := by
  induction l with simp
  | cons a l ih =>
    cases h : p a <;> simp [*]
    intro h; exact Nat.lt_irrefl _ (h ▸ length_filter_le p l)

@[simp]
theorem filter_length_eq_length {l} : (filter p l).length = l.length ↔ ∀ a ∈ l, p a := by
  induction l with
  | nil => simp
  | cons a l ih =>
    simp only [filter_cons, length_cons, succ_eq_add_one, mem_cons, forall_eq_or_imp]
    split <;> rename_i h
    · simp_all [Nat.add_one_inj] -- Why does the simproc not fire here?
    · have := Nat.ne_of_lt (Nat.lt_succ.mpr (length_filter_le p l))
      simp_all

theorem mem_filter : x ∈ filter p as ↔ x ∈ as ∧ p x := by
  induction as with
  | nil => simp [filter]
  | cons a as ih =>
    by_cases h : p a
    · simp_all [or_and_left]
    · simp_all [or_and_right]

theorem filter_eq_nil {l} : filter p l = [] ↔ ∀ a, a ∈ l → ¬p a := by
  simp only [eq_nil_iff_forall_not_mem, mem_filter, not_and]

@[simp] theorem filter_filter (q) : ∀ l, filter p (filter q l) = filter (fun a => p a ∧ q a) l
  | [] => rfl
  | a :: l => by by_cases hp : p a <;> by_cases hq : q a <;> simp [hp, hq, filter_filter _ l]

theorem filter_map (f : β → α) (l : List β) : filter p (map f l) = map f (filter (p ∘ f) l) := by
  induction l with
  | nil => rfl
  | cons a l IH => by_cases h : p (f a) <;> simp [*]

@[deprecated filter_map (since := "2024-06-15")] abbrev map_filter := @filter_map

theorem map_filter_eq_foldr (f : α → β) (p : α → Bool) (as : List α) :
    map f (filter p as) = foldr (fun a bs => bif p a then f a :: bs else bs) [] as := by
  induction as with
  | nil => rfl
  | cons head _ ih =>
    simp only [foldr]
    cases hp : p head <;> simp [filter, *]

@[simp] theorem filter_append {p : α → Bool} :
    ∀ (l₁ l₂ : List α), filter p (l₁ ++ l₂) = filter p l₁ ++ filter p l₂
  | [], l₂ => rfl
  | a :: l₁, l₂ => by simp [filter]; split <;> simp [filter_append l₁]

theorem filter_congr {p q : α → Bool} :
    ∀ {l : List α}, (∀ x ∈ l, p x = q x) → filter p l = filter q l
  | [], _ => rfl
  | a :: l, h => by
    rw [forall_mem_cons] at h; by_cases pa : p a
    · simp [pa, h.1 ▸ pa, filter_congr h.2]
    · simp [pa, h.1 ▸ pa, filter_congr h.2]

@[deprecated filter_congr (since := "2024-06-20")] abbrev filter_congr' := @filter_congr

@[simp] theorem filter_sublist {p : α → Bool} : ∀ (l : List α), filter p l <+ l
  | [] => .slnil
  | a :: l => by rw [filter]; split <;> simp [Sublist.cons, Sublist.cons₂, filter_sublist l]

/-! ### filterMap -/

@[simp] theorem filterMap_cons_none {f : α → Option β} (a : α) (l : List α) (h : f a = none) :
    filterMap f (a :: l) = filterMap f l := by simp only [filterMap, h]

@[simp] theorem filterMap_cons_some (f : α → Option β) (a : α) (l : List α) {b : β} (h : f a = some b) :
    filterMap f (a :: l) = b :: filterMap f l := by simp only [filterMap, h]

@[simp]
theorem filterMap_eq_map (f : α → β) : filterMap (some ∘ f) = map f := by
  funext l; induction l <;> simp [*, filterMap_cons]

@[simp] theorem filterMap_some (l : List α) : filterMap some l = l := by
  erw [filterMap_eq_map, map_id]

theorem map_filterMap_some_eq_filter_map_is_some (f : α → Option β) (l : List α) :
    (l.filterMap f).map some = (l.map f).filter fun b => b.isSome := by
  induction l <;> simp [filterMap_cons]; split <;> simp [*]

theorem length_filterMap_le (f : α → Option β) (l : List α) :
    (filterMap f l).length ≤ l.length := by
  rw [← length_map _ some, map_filterMap_some_eq_filter_map_is_some, ← length_map _ f]
  apply length_filter_le

@[simp]
theorem filterMap_length_eq_length {l} :
    (filterMap f l).length = l.length ↔ ∀ a ∈ l, (f a).isSome := by
  induction l with
  | nil => simp
  | cons a l ih =>
    simp only [filterMap_cons, length_cons, succ_eq_add_one, mem_cons, forall_eq_or_imp]
    split <;> rename_i h
    · have := Nat.ne_of_lt (Nat.lt_succ.mpr (length_filterMap_le f l))
      simp_all
    · simp_all [Nat.add_one_inj] -- Why does the simproc not fire here?

@[simp]
theorem filterMap_eq_filter (p : α → Bool) :
    filterMap (Option.guard (p ·)) = filter p := by
  funext l
  induction l with
  | nil => rfl
  | cons a l IH => by_cases pa : p a <;> simp [filterMap_cons, Option.guard, pa, ← IH]

theorem filterMap_filterMap (f : α → Option β) (g : β → Option γ) (l : List α) :
    filterMap g (filterMap f l) = filterMap (fun x => (f x).bind g) l := by
  induction l with
  | nil => rfl
  | cons a l IH => cases h : f a <;> simp [filterMap_cons, *]

theorem map_filterMap (f : α → Option β) (g : β → γ) (l : List α) :
    map g (filterMap f l) = filterMap (fun x => (f x).map g) l := by
  simp only [← filterMap_eq_map, filterMap_filterMap, Option.map_eq_bind]

@[simp]
theorem filterMap_map (f : α → β) (g : β → Option γ) (l : List α) :
    filterMap g (map f l) = filterMap (g ∘ f) l := by
  rw [← filterMap_eq_map, filterMap_filterMap]; rfl

theorem filter_filterMap (f : α → Option β) (p : β → Bool) (l : List α) :
    filter p (filterMap f l) = filterMap (fun x => (f x).filter p) l := by
  rw [← filterMap_eq_filter, filterMap_filterMap]
  congr; funext x; cases f x <;> simp [Option.filter, Option.guard]

theorem filterMap_filter (p : α → Bool) (f : α → Option β) (l : List α) :
    filterMap f (filter p l) = filterMap (fun x => if p x then f x else none) l := by
  rw [← filterMap_eq_filter, filterMap_filterMap]
  congr; funext x; by_cases h : p x <;> simp [Option.guard, h]

@[simp] theorem mem_filterMap (f : α → Option β) (l : List α) {b : β} :
    b ∈ filterMap f l ↔ ∃ a, a ∈ l ∧ f a = some b := by
  induction l <;> simp [filterMap_cons]; split <;> simp [*, eq_comm]

theorem filterMap_append {α β : Type _} (l l' : List α) (f : α → Option β) :
    filterMap f (l ++ l') = filterMap f l ++ filterMap f l' := by
  induction l <;> simp [filterMap_cons]; split <;> simp [*]

@[simp] theorem filterMap_join (f : α → Option β) (L : List (List α)) :
    filterMap f (join L) = join (map (filterMap f) L) := by
  induction L <;> simp [*, filterMap_append]

theorem map_filterMap_of_inv (f : α → Option β) (g : β → α) (H : ∀ x : α, (f x).map g = some x)
    (l : List α) : map g (filterMap f l) = l := by simp only [map_filterMap, H, filterMap_some]

/-! ### append -/

theorem getElem?_append_right : ∀ {l₁ l₂ : List α} {n : Nat}, l₁.length ≤ n →
  (l₁ ++ l₂)[n]? = l₂[n - l₁.length]?
| [], _, n, _ => rfl
| a :: l, _, n+1, h₁ => by
  rw [cons_append]
  simp [Nat.succ_sub_succ_eq_sub, getElem?_append_right (Nat.lt_succ.1 h₁)]

@[deprecated getElem?_append_right (since := "2024-06-12")]
theorem get?_append_right {l₁ l₂ : List α} {n : Nat} (h : l₁.length ≤ n) :
    (l₁ ++ l₂).get? n = l₂.get? (n - l₁.length) := by
  simp [getElem?_append_right, h]

theorem getElem_append_right' {l₁ l₂ : List α} {n : Nat} (h₁ : l₁.length ≤ n) (h₂) :
    (l₁ ++ l₂)[n]'h₂ =
      l₂[n - l₁.length]'(by rw [length_append] at h₂; exact Nat.sub_lt_left_of_lt_add h₁ h₂) :=
  Option.some.inj <| by rw [← getElem?_eq_getElem, ← getElem?_eq_getElem, getElem?_append_right h₁]

theorem getElem_append_right'' (l₁ : List α) {l₂ : List α} {n : Nat} (hn : n < l₂.length) :
    l₂[n] = (l₁ ++ l₂)[n + l₁.length]'(by simpa [Nat.add_comm] using Nat.add_lt_add_left hn _) := by
  rw [getElem_append_right] <;> simp [*, le_add_left]

@[deprecated (since := "2024-06-12")]
theorem get_append_right_aux {l₁ l₂ : List α} {n : Nat}
  (h₁ : l₁.length ≤ n) (h₂ : n < (l₁ ++ l₂).length) : n - l₁.length < l₂.length := by
  rw [length_append] at h₂
  exact Nat.sub_lt_left_of_lt_add h₁ h₂

set_option linter.deprecated false in
@[deprecated getElem_append_right' (since := "2024-06-12")]
theorem get_append_right' {l₁ l₂ : List α} {n : Nat} (h₁ : l₁.length ≤ n) (h₂) :
    (l₁ ++ l₂).get ⟨n, h₂⟩ = l₂.get ⟨n - l₁.length, get_append_right_aux h₁ h₂⟩ :=
  Option.some.inj <| by rw [← get?_eq_get, ← get?_eq_get, get?_append_right h₁]

theorem getElem_of_append {l : List α} (eq : l = l₁ ++ a :: l₂) (h : l₁.length = n) :
    l[n]'(eq ▸ h ▸ by simp_arith) = a := Option.some.inj <| by
  rw [← getElem?_eq_getElem, eq, getElem?_append_right (h ▸ Nat.le_refl _), h]
  simp

@[deprecated (since := "2024-06-12")]
theorem get_of_append_proof {l : List α}
    (eq : l = l₁ ++ a :: l₂) (h : l₁.length = n) : n < length l := eq ▸ h ▸ by simp_arith

set_option linter.deprecated false in
@[deprecated getElem_of_append (since := "2024-06-12")]
theorem get_of_append {l : List α} (eq : l = l₁ ++ a :: l₂) (h : l₁.length = n) :
    l.get ⟨n, get_of_append_proof eq h⟩ = a := Option.some.inj <| by
  rw [← get?_eq_get, eq, get?_append_right (h ▸ Nat.le_refl _), h, Nat.sub_self]; rfl

theorem append_of_mem {a : α} {l : List α} : a ∈ l → ∃ s t : List α, l = s ++ a :: t
  | .head l => ⟨[], l, rfl⟩
  | .tail b h => let ⟨s, t, h'⟩ := append_of_mem h; ⟨b::s, t, by rw [h', cons_append]⟩

@[simp 1100] theorem singleton_append : [x] ++ l = x :: l := rfl

theorem append_inj :
    ∀ {s₁ s₂ t₁ t₂ : List α}, s₁ ++ t₁ = s₂ ++ t₂ → length s₁ = length s₂ → s₁ = s₂ ∧ t₁ = t₂
  | [], [], t₁, t₂, h, _ => ⟨rfl, h⟩
  | a :: s₁, b :: s₂, t₁, t₂, h, hl => by
    simp [append_inj (cons.inj h).2 (Nat.succ.inj hl)] at h ⊢; exact h

theorem append_inj_right (h : s₁ ++ t₁ = s₂ ++ t₂) (hl : length s₁ = length s₂) : t₁ = t₂ :=
  (append_inj h hl).right

theorem append_inj_left (h : s₁ ++ t₁ = s₂ ++ t₂) (hl : length s₁ = length s₂) : s₁ = s₂ :=
  (append_inj h hl).left

theorem append_inj' (h : s₁ ++ t₁ = s₂ ++ t₂) (hl : length t₁ = length t₂) : s₁ = s₂ ∧ t₁ = t₂ :=
  append_inj h <| @Nat.add_right_cancel _ (length t₁) _ <| by
  let hap := congrArg length h; simp only [length_append, ← hl] at hap; exact hap

theorem append_inj_right' (h : s₁ ++ t₁ = s₂ ++ t₂) (hl : length t₁ = length t₂) : t₁ = t₂ :=
  (append_inj' h hl).right

theorem append_inj_left' (h : s₁ ++ t₁ = s₂ ++ t₂) (hl : length t₁ = length t₂) : s₁ = s₂ :=
  (append_inj' h hl).left

theorem append_right_inj {t₁ t₂ : List α} (s) : s ++ t₁ = s ++ t₂ ↔ t₁ = t₂ :=
  ⟨fun h => append_inj_right h rfl, congrArg _⟩

theorem append_left_inj {s₁ s₂ : List α} (t) : s₁ ++ t = s₂ ++ t ↔ s₁ = s₂ :=
  ⟨fun h => append_inj_left' h rfl, congrArg (· ++ _)⟩

@[simp] theorem append_eq_nil : p ++ q = [] ↔ p = [] ∧ q = [] := by
  cases p <;> simp

@[simp] theorem getLast_append {a : α} : ∀ (l : List α) h, getLast (l ++ [a]) h = a
  | [], _ => rfl
  | a::t, h => by
    simp [getLast_cons' _ fun H => cons_ne_nil _ _ (append_eq_nil.1 H).2, getLast_append t]

theorem getLast_concat : getLast (concat l a) h = a := by
  simp [concat_eq_append, getLast_append]

theorem getElem_append : ∀ {l₁ l₂ : List α} (n : Nat) (h : n < l₁.length),
    (l₁ ++ l₂)[n]'(length_append .. ▸ Nat.lt_add_right _ h) = l₁[n]
| a :: l, _, 0, h => rfl
| a :: l, _, n+1, h => by simp only [get, cons_append]; apply getElem_append

@[deprecated getElem_append (since := "2024-06-12")]
theorem get_append {l₁ l₂ : List α} (n : Nat) (h : n < l₁.length) :
    (l₁ ++ l₂).get ⟨n, length_append .. ▸ Nat.lt_add_right _ h⟩ = l₁.get ⟨n, h⟩ := by
  simp [getElem_append, h]

@[deprecated getElem_append_left (since := "2024-06-12")]
theorem get_append_left (as bs : List α) (h : i < as.length) {h'} : (as ++ bs).get ⟨i, h'⟩ = as.get ⟨i, h⟩ := by
  simp [getElem_append_left, h, h']

@[deprecated getElem_append_right (since := "2024-06-12")]
theorem get_append_right (as bs : List α) (h : ¬ i < as.length) {h' h''} : (as ++ bs).get ⟨i, h'⟩ = bs.get ⟨i - as.length, h''⟩ := by
  simp [getElem_append_right, h, h', h'']

theorem getElem?_append {l₁ l₂ : List α} {n : Nat} (hn : n < l₁.length) :
    (l₁ ++ l₂)[n]? = l₁[n]? := by
  have hn' : n < (l₁ ++ l₂).length := Nat.lt_of_lt_of_le hn <|
    length_append .. ▸ Nat.le_add_right ..
  simp_all [getElem?_eq_getElem, getElem_append]

@[deprecated (since := "2024-06-12")]
theorem get?_append {l₁ l₂ : List α} {n : Nat} (hn : n < l₁.length) :
    (l₁ ++ l₂).get? n = l₁.get? n := by
  simp [getElem?_append hn]

theorem append_eq_append : List.append l₁ l₂ = l₁ ++ l₂ := rfl

theorem append_ne_nil_of_ne_nil_left (s t : List α) : s ≠ [] → s ++ t ≠ [] := by simp_all

theorem append_ne_nil_of_ne_nil_right (s t : List α) : t ≠ [] → s ++ t ≠ [] := by simp_all

@[simp] theorem nil_eq_append : [] = a ++ b ↔ a = [] ∧ b = [] := by
  rw [eq_comm, append_eq_nil]

theorem append_ne_nil_of_left_ne_nil (a b : List α) (h0 : a ≠ []) : a ++ b ≠ [] := by simp [*]

theorem append_eq_cons :
    a ++ b = x :: c ↔ (a = [] ∧ b = x :: c) ∨ (∃ a', a = x :: a' ∧ c = a' ++ b) := by
  cases a with simp | cons a as => ?_
  exact ⟨fun h => ⟨as, by simp [h]⟩, fun ⟨a', ⟨aeq, aseq⟩, h⟩ => ⟨aeq, by rw [aseq, h]⟩⟩

theorem cons_eq_append :
    x :: c = a ++ b ↔ (a = [] ∧ b = x :: c) ∨ (∃ a', a = x :: a' ∧ c = a' ++ b) := by
  rw [eq_comm, append_eq_cons]

theorem append_eq_append_iff {a b c d : List α} :
    a ++ b = c ++ d ↔ (∃ a', c = a ++ a' ∧ b = a' ++ d) ∨ ∃ c', a = c ++ c' ∧ d = c' ++ b := by
  induction a generalizing c with
  | nil => simp_all
  | cons a as ih => cases c <;> simp [eq_comm, and_assoc, ih, and_or_left]

@[simp] theorem mem_append {a : α} {s t : List α} : a ∈ s ++ t ↔ a ∈ s ∨ a ∈ t := by
  induction s <;> simp_all [or_assoc]

theorem not_mem_append {a : α} {s t : List α} (h₁ : a ∉ s) (h₂ : a ∉ t) : a ∉ s ++ t :=
  mt mem_append.1 $ not_or.mpr ⟨h₁, h₂⟩

theorem mem_append_eq (a : α) (s t : List α) : (a ∈ s ++ t) = (a ∈ s ∨ a ∈ t) :=
  propext mem_append

theorem mem_append_left {a : α} {l₁ : List α} (l₂ : List α) (h : a ∈ l₁) : a ∈ l₁ ++ l₂ :=
  mem_append.2 (Or.inl h)

theorem mem_append_right {a : α} (l₁ : List α) {l₂ : List α} (h : a ∈ l₂) : a ∈ l₁ ++ l₂ :=
  mem_append.2 (Or.inr h)

theorem mem_iff_append {a : α} {l : List α} : a ∈ l ↔ ∃ s t : List α, l = s ++ a :: t :=
  ⟨append_of_mem, fun ⟨s, t, e⟩ => e ▸ by simp⟩

theorem forall_mem_append {p : α → Prop} {l₁ l₂ : List α} :
    (∀ (x) (_ : x ∈ l₁ ++ l₂), p x) ↔ (∀ (x) (_ : x ∈ l₁), p x) ∧ (∀ (x) (_ : x ∈ l₂), p x) := by
  simp only [mem_append, or_imp, forall_and]

/-! ### concat

Note that `concat_eq_append` is a `@[simp]` lemma, so `concat` should usually not appear in goals.
As such there's no need for a thorough set of lemmas describing `concat`.
-/

-- As `List.concat` is defined in `Init.Prelude`, we write the basic simplification lemmas here.
theorem concat_nil (a : α) : concat [] a = [a] :=
  rfl
theorem concat_cons (a b : α) (l : List α) : concat (a :: l) b = a :: concat l b :=
  rfl

theorem init_eq_of_concat_eq {a b : α} {l₁ l₂ : List α} : concat l₁ a = concat l₂ b → l₁ = l₂ := by
  simp only [concat_eq_append]
  intro h
  apply append_inj_left' h (by simp)

theorem last_eq_of_concat_eq {a b : α} {l₁ l₂ : List α} : concat l₁ a = concat l₂ b → a = b := by
  simp only [concat_eq_append]
  intro h
  simpa using append_inj_right' h (by simp)

theorem concat_inj_left {l l' : List α} (a : α) : concat l a = concat l' a ↔ l = l' :=
  ⟨init_eq_of_concat_eq, by simp⟩

theorem concat_eq_concat {l l' : List α} {a b : α} : concat l a = concat l' b ↔ l = l' ∧ a = b :=
  ⟨fun h => ⟨init_eq_of_concat_eq h, last_eq_of_concat_eq h⟩, by rintro ⟨rfl, rfl⟩; rfl⟩

theorem concat_ne_nil (a : α) (l : List α) : concat l a ≠ [] := by cases l <;> simp

theorem concat_append (a : α) (l₁ l₂ : List α) : concat l₁ a ++ l₂ = l₁ ++ a :: l₂ := by simp

theorem append_concat (a : α) (l₁ l₂ : List α) : l₁ ++ concat l₂ a = concat (l₁ ++ l₂) a := by simp

theorem map_concat (f : α → β) (a : α) (l : List α) : map f (concat l a) = concat (map f l) (f a) := by
  induction l with
  | nil => rfl
  | cons x xs ih => simp [ih]

theorem eq_nil_or_concat : ∀ l : List α, l = [] ∨ ∃ L b, l = concat L b
  | [] => .inl rfl
  | a::l => match l, eq_nil_or_concat l with
    | _, .inl rfl => .inr ⟨[], a, rfl⟩
    | _, .inr ⟨L, b, rfl⟩ => .inr ⟨a::L, b, rfl⟩

/-! ### join -/

@[simp] theorem mem_join : ∀ {L : List (List α)}, a ∈ L.join ↔ ∃ l, l ∈ L ∧ a ∈ l
  | [] => by simp
  | b :: l => by simp [mem_join, or_and_right, exists_or]

@[simp] theorem join_eq_nil_iff {L : List (List α)} : L.join = [] ↔ ∀ l ∈ L, l = [] := by
  induction L <;> simp_all

theorem exists_of_mem_join : a ∈ join L → ∃ l, l ∈ L ∧ a ∈ l := mem_join.1

theorem mem_join_of_mem (lL : l ∈ L) (al : a ∈ l) : a ∈ join L := mem_join.2 ⟨l, lL, al⟩

@[simp] theorem map_join (f : α → β) (L : List (List α)) : map f (join L) = join (map (map f) L) := by
  induction L <;> simp_all

/-! ### bind -/

@[simp] theorem append_bind xs ys (f : α → List β) :
  List.bind (xs ++ ys) f = List.bind xs f ++ List.bind ys f := by
  induction xs; {rfl}; simp_all [bind_cons, append_assoc]

@[simp] theorem bind_id (l : List (List α)) : List.bind l id = l.join := by simp [List.bind]

@[simp] theorem mem_bind {f : α → List β} {b} {l : List α} : b ∈ l.bind f ↔ ∃ a, a ∈ l ∧ b ∈ f a := by
  simp [List.bind, mem_join]
  exact ⟨fun ⟨_, ⟨a, h₁, rfl⟩, h₂⟩ => ⟨a, h₁, h₂⟩, fun ⟨a, h₁, h₂⟩ => ⟨_, ⟨a, h₁, rfl⟩, h₂⟩⟩

theorem exists_of_mem_bind {b : β} {l : List α} {f : α → List β} :
    b ∈ List.bind l f → ∃ a, a ∈ l ∧ b ∈ f a := mem_bind.1

theorem mem_bind_of_mem {b : β} {l : List α} {f : α → List β} {a} (al : a ∈ l) (h : b ∈ f a) :
    b ∈ List.bind l f := mem_bind.2 ⟨a, al, h⟩

theorem bind_singleton (f : α → List β) (x : α) : [x].bind f = f x :=
  append_nil (f x)

@[simp] theorem bind_singleton' (l : List α) : (l.bind fun x => [x]) = l := by
  induction l <;> simp [*]

theorem bind_assoc {α β} (l : List α) (f : α → List β) (g : β → List γ) :
    (l.bind f).bind g = l.bind fun x => (f x).bind g := by
  induction l <;> simp [*]

theorem map_bind (f : β → γ) (g : α → List β) :
    ∀ l : List α, (l.bind g).map f = l.bind fun a => (g a).map f
  | [] => rfl
  | a::l => by simp only [bind_cons, map_append, map_bind _ _ l]

theorem bind_map (f : α → β) (g : β → List γ) (l : List α) : (map f l).bind g = l.bind (fun a => g (f a)) := by
  induction l <;> simp [bind_cons, append_bind, *]

theorem map_eq_bind {α β} (f : α → β) (l : List α) : map f l = l.bind fun x => [f x] := by
  simp only [← map_singleton]
  rw [← bind_singleton' l, map_bind, bind_singleton']

theorem bind_eq_foldl (f : α → List β) (l : List α) :
    l.bind f = l.foldl (fun acc a => acc ++ f a) [] := by
  suffices ∀ l', l' ++ l.bind f = l.foldl (fun acc a => acc ++ f a) l' by simpa using this []
  intro l'
  induction l generalizing l'
  · simp
  · next ih => rw [bind_cons, ← append_assoc, ih, foldl_cons]

/-! ### replicate -/

@[simp] theorem replicate_one : replicate 1 a = [a] := rfl

@[simp] theorem contains_replicate [BEq α] {n : Nat} {a b : α} :
    (replicate n b).contains a = (a == b && !n == 0) := by
  induction n with
  | zero => simp
  | succ n ih =>
    simp only [replicate_succ, elem_cons]
    split <;> simp_all

@[simp] theorem decide_mem_replicate [BEq α] [LawfulBEq α] {a b : α} :
    ∀ {n}, decide (b ∈ replicate n a) = ((¬ n == 0) && b == a)
  | 0 => by simp
  | n+1 => by simp [replicate_succ, decide_mem_replicate, Nat.succ_ne_zero]

@[simp] theorem mem_replicate {a b : α} : ∀ {n}, b ∈ replicate n a ↔ n ≠ 0 ∧ b = a
  | 0 => by simp
  | n+1 => by simp [replicate_succ, mem_replicate, Nat.succ_ne_zero]

theorem eq_of_mem_replicate {a b : α} {n} (h : b ∈ replicate n a) : b = a := (mem_replicate.1 h).2

@[simp] theorem replicate_succ_ne_nil (n : Nat) (a : α) : replicate (n+1) a ≠ [] := by
  simp [replicate_succ]

@[simp] theorem getElem_replicate (a : α) {n : Nat} {m} (h : m < (replicate n a).length) :
    (replicate n a)[m] = a :=
  eq_of_mem_replicate (get_mem _ _ _)

@[deprecated getElem_replicate (since := "2024-06-12")]
theorem get_replicate (a : α) {n : Nat} (m : Fin _) : (replicate n a).get m = a := by
  simp

theorem getElem?_replicate : (replicate n a)[m]? = if m < n then some a else none := by
  by_cases h : m < n
  · rw [getElem?_eq_getElem (by simpa), getElem_replicate, if_pos h]
  · rw [getElem?_eq_none (by simpa using h), if_neg h]

@[simp] theorem getElem?_replicate_of_lt {n : Nat} {m : Nat} (h : m < n) : (replicate n a)[m]? = some a := by
  simp [getElem?_replicate, h]

@[simp] theorem replicate_inj : replicate n a = replicate m b ↔ n = m ∧ (n = 0 ∨ a = b) :=
  ⟨fun h => have eq : n = m := by simpa using congrArg length h
    ⟨eq, by
    subst eq
    by_cases w : n = 0
    · simp_all
    · right
      have p := congrArg (·[0]?) h
      replace w : 0 < n := by exact zero_lt_of_ne_zero w
      simp only [getElem?_replicate, if_pos w] at p
      simp_all⟩,
    by rintro ⟨rfl, rfl | rfl⟩ <;> rfl⟩

theorem eq_replicate_of_mem {a : α} :
    ∀ {l : List α}, (∀ (b) (_ : b ∈ l), b = a) → l = replicate l.length a
  | [], _ => rfl
  | b :: l, H => by
    let ⟨rfl, H₂⟩ := forall_mem_cons (l := l).1 H
    rw [length_cons, replicate, ← eq_replicate_of_mem H₂]

theorem eq_replicate {a : α} {n} {l : List α} :
    l = replicate n a ↔ length l = n ∧ ∀ (b) (_ : b ∈ l), b = a :=
  ⟨fun h => h ▸ ⟨length_replicate .., fun _ => eq_of_mem_replicate⟩,
   fun ⟨e, al⟩ => e ▸ eq_replicate_of_mem al⟩

theorem map_eq_replicate_iff {l : List α} {f : α → β} {b : β} :
    l.map f = replicate l.length b ↔ ∀ x ∈ l, f x = b := by
  simp [eq_replicate]

@[simp] theorem map_const (l : List α) (b : β) : map (Function.const α b) l = replicate l.length b :=
  map_eq_replicate_iff.mpr fun _ _ => rfl

-- This can not be a `@[simp]` lemma because it would fire on every `List.map`.
theorem map_const' (l : List α) (b : β) : map (fun _ => b) l = replicate l.length b :=
  map_const l b

@[simp] theorem append_replicate_replicate : replicate n a ++ replicate m a = replicate (n + m) a := by
  rw [eq_replicate]
  constructor
  · simp
  · intro b
    simp only [mem_append, mem_replicate, ne_eq]
    rintro (⟨-, rfl⟩ | ⟨_, rfl⟩) <;> rfl

@[simp] theorem map_replicate : (replicate n a).map f = replicate n (f a) := by
  ext1 n
  simp only [getElem?_map, getElem?_replicate]
  split <;> simp

theorem filter_replicate : (replicate n a).filter p = if p a then replicate n a else [] := by
  induction n with
  | zero => simp
  | succ n ih =>
    simp only [replicate_succ, filter_cons]
    split <;> simp_all

@[simp] theorem filter_replicate_of_pos (h : p a) : (replicate n a).filter p = replicate n a := by
  simp [filter_replicate, h]

@[simp] theorem filter_replicate_of_neg (h : ¬ p a) : (replicate n a).filter p = [] := by
  simp [filter_replicate, h]

theorem filterMap_replicate {f : α → Option β} :
    (replicate n a).filterMap f = match f a with | none => [] | .some b => replicate n b := by
  induction n with
  | zero => split <;> simp
  | succ n ih =>
    simp only [replicate_succ, filterMap_cons]
    split <;> simp_all

-- This is not a useful `simp` lemma because `b` is unknown.
theorem filterMap_replicate_of_some {f : α → Option β} (h : f a = some b) :
    (replicate n a).filterMap f = replicate n b := by
  simp [filterMap_replicate, h]

@[simp] theorem filterMap_replicate_of_isSome {f : α → Option β} (h : (f a).isSome) :
    (replicate n a).filterMap f = replicate n (Option.get _ h) := by
  rw [Option.isSome_iff_exists] at h
  obtain ⟨b, h⟩ := h
  simp [filterMap_replicate, h]

@[simp] theorem filterMap_replicate_of_none {f : α → Option β} (h : f a = none) :
    (replicate n a).filterMap f = [] := by
  simp [filterMap_replicate, h]

@[simp] theorem join_replicate_nil : (replicate n ([] : List α)).join = [] := by
  induction n <;> simp_all [replicate_succ]

@[simp] theorem join_replicate_singleton : (replicate n [a]).join = replicate n a := by
  induction n <;> simp_all [replicate_succ]

@[simp] theorem join_replicate_replicate : (replicate n (replicate m a)).join = replicate (n * m) a := by
  induction n with
  | zero => simp
  | succ n ih =>
    simp only [replicate_succ, join_cons, ih, append_replicate_replicate, replicate_inj, or_true,
      and_true, add_one_mul, Nat.add_comm]

theorem bind_replicate {β} (f : α → List β) : (replicate n a).bind f = (replicate n (f a)).join := by
  induction n with
  | zero => simp
  | succ n ih => simp only [replicate_succ, bind_cons, ih, join_cons]

@[simp] theorem isEmpty_replicate : (replicate n a).isEmpty = decide (n = 0) := by
  cases n <;> simp [replicate_succ]

/-! ### reverse -/

@[simp] theorem length_reverse (as : List α) : (as.reverse).length = as.length := by
  induction as with
  | nil => rfl
  | cons a as ih => simp [ih]

theorem getElem?_reverse' : ∀ {l : List α} (i j), i + j + 1 = length l →
    l.reverse[i]? = l[j]?
  | [], _, _, _ => rfl
  | a::l, i, 0, h => by simp [Nat.succ.injEq] at h; simp [h, getElem?_append_right, Nat.succ.injEq]
  | a::l, i, j+1, h => by
    have := Nat.succ.inj h; simp at this ⊢
    rw [getElem?_append, getElem?_reverse' _ _ this]
    rw [length_reverse, ← this]; apply Nat.lt_add_of_pos_right (Nat.succ_pos _)

@[deprecated getElem?_reverse' (since := "2024-06-12")]
theorem get?_reverse' {l : List α} (i j) (h : i + j + 1 = length l) : get? l.reverse i = get? l j := by
  simp [getElem?_reverse' _ _ h]

theorem getElem?_reverse {l : List α} {i} (h : i < length l) :
    l.reverse[i]? = l[l.length - 1 - i]? :=
  getElem?_reverse' _ _ <| by
    rw [Nat.add_sub_of_le (Nat.le_sub_one_of_lt h),
      Nat.sub_add_cancel (Nat.lt_of_le_of_lt (Nat.zero_le _) h)]

@[deprecated getElem?_reverse (since := "2024-06-12")]
theorem get?_reverse {l : List α} {i} (h : i < length l) :
    get? l.reverse i = get? l (l.length - 1 - i) := by
  simp [getElem?_reverse h]

theorem reverseAux_reverseAux_nil (as bs : List α) : reverseAux (reverseAux as bs) [] = reverseAux bs as := by
  induction as generalizing bs with
  | nil => rfl
  | cons a as ih => simp [reverseAux, ih]

@[simp] theorem reverse_reverse (as : List α) : as.reverse.reverse = as := by
  simp only [reverse]; rw [reverseAux_reverseAux_nil]; rfl

@[simp] theorem getLast?_reverse (l : List α) : l.reverse.getLast? = l.head? := by cases l <;> simp

@[simp] theorem head?_reverse (l : List α) : l.reverse.head? = l.getLast? := by
  rw [← getLast?_reverse, reverse_reverse]

@[simp] theorem reverse_append (as bs : List α) : (as ++ bs).reverse = bs.reverse ++ as.reverse := by
  induction as <;> simp_all

@[simp] theorem map_reverse (f : α → β) (l : List α) : l.reverse.map f = (l.map f).reverse := by
  induction l <;> simp [*]

@[deprecated map_reverse (since := "2024-06-20")]
theorem reverse_map (f : α → β) (l : List α) : (l.map f).reverse = l.reverse.map f := by
  simp

@[simp] theorem reverse_eq_nil_iff {xs : List α} : xs.reverse = [] ↔ xs = [] := by
  match xs with
  | [] => simp
  | x :: xs => simp

@[simp] theorem mem_reverseAux {x : α} : ∀ {as bs}, x ∈ reverseAux as bs ↔ x ∈ as ∨ x ∈ bs
  | [], _ => ⟨.inr, fun | .inr h => h⟩
  | a :: _, _ => by rw [reverseAux, mem_cons, or_assoc, or_left_comm, mem_reverseAux, mem_cons]

@[simp] theorem mem_reverse {x : α} {as : List α} : x ∈ reverse as ↔ x ∈ as := by simp [reverse]

theorem reverseAux_eq (as bs : List α) : reverseAux as bs = reverse as ++ bs :=
  reverseAux_eq_append ..

@[simp] theorem foldrM_reverse [Monad m] (l : List α) (f : α → β → m β) (b) :
    l.reverse.foldrM f b = l.foldlM (fun x y => f y x) b :=
  (foldlM_reverse ..).symm.trans <| by simp

@[simp] theorem foldl_reverse (l : List α) (f : β → α → β) (b) :
    l.reverse.foldl f b = l.foldr (fun x y => f y x) b := by simp [foldl_eq_foldlM, foldr_eq_foldrM]

@[simp] theorem foldr_reverse (l : List α) (f : α → β → β) (b) :
    l.reverse.foldr f b = l.foldl (fun x y => f y x) b :=
  (foldl_reverse ..).symm.trans <| by simp

@[simp] theorem reverse_replicate (n) (a : α) : reverse (replicate n a) = replicate n a :=
  eq_replicate.2
    ⟨by rw [length_reverse, length_replicate],
     fun b h => eq_of_mem_replicate (mem_reverse.1 h)⟩

/-! ## List membership -/

/-! ### elem / contains -/

theorem elem_cons_self [BEq α] [LawfulBEq α] {a : α} : (a::as).elem a = true := by simp

@[simp] theorem contains_cons [BEq α] :
    (a :: as : List α).contains x = (x == a || as.contains x) := by
  simp only [contains, elem]
  split <;> simp_all

theorem contains_eq_any_beq [BEq α] (l : List α) (a : α) : l.contains a = l.any (a == ·) := by
  induction l with simp | cons b l => cases b == a <;> simp [*]

theorem contains_iff_exists_mem_beq [BEq α] (l : List α) (a : α) :
    l.contains a ↔ ∃ a' ∈ l, a == a' := by
  induction l <;> simp_all

/-! ## Sublists -/

/-! ### take and drop

Further results on `List.take` and `List.drop`, which rely on stronger automation in `Nat`,
are given in `Init.Data.List.TakeDrop`.
-/

@[simp] theorem take_append_drop : ∀ (n : Nat) (l : List α), take n l ++ drop n l = l
  | 0, _ => rfl
  | _+1, [] => rfl
  | n+1, x :: xs => congrArg (cons x) <| take_append_drop n xs

@[simp] theorem length_drop : ∀ (i : Nat) (l : List α), length (drop i l) = length l - i
  | 0, _ => rfl
  | succ i, [] => Eq.symm (Nat.zero_sub (succ i))
  | succ i, x :: l => calc
    length (drop (succ i) (x :: l)) = length l - i := length_drop i l
    _ = succ (length l) - succ i := (Nat.succ_sub_succ_eq_sub (length l) i).symm

theorem drop_length_le {l : List α} (h : l.length ≤ i) : drop i l = [] :=
  length_eq_zero.1 (length_drop .. ▸ Nat.sub_eq_zero_of_le h)

theorem take_length_le {l : List α} (h : l.length ≤ i) : take i l = l := by
  have := take_append_drop i l
  rw [drop_length_le h, append_nil] at this; exact this

@[simp] theorem drop_length (l : List α) : drop l.length l = [] := drop_length_le (Nat.le_refl _)

@[simp] theorem take_length (l : List α) : take l.length l = l := take_length_le (Nat.le_refl _)

theorem take_concat_get (l : List α) (i : Nat) (h : i < l.length) :
    (l.take i).concat l[i] = l.take (i+1) :=
  Eq.symm <| (append_left_inj _).1 <| (take_append_drop (i+1) l).trans <| by
    rw [concat_eq_append, append_assoc, singleton_append, get_drop_eq_drop, take_append_drop]

theorem reverse_concat (l : List α) (a : α) : (l.concat a).reverse = a :: l.reverse := by
  rw [concat_eq_append, reverse_append]; rfl

abbrev take_succ_cons := @take_cons_succ

theorem take_all_of_le {n} {l : List α} (h : length l ≤ n) : take n l = l :=
  take_length_le h

@[simp]
theorem take_left : ∀ l₁ l₂ : List α, take (length l₁) (l₁ ++ l₂) = l₁
  | [], _ => rfl
  | a :: l₁, l₂ => congrArg (cons a) (take_left l₁ l₂)

theorem take_left' {l₁ l₂ : List α} {n} (h : length l₁ = n) : take n (l₁ ++ l₂) = l₁ := by
  rw [← h]; apply take_left

@[simp] theorem map_take (f : α → β) :
    ∀ (L : List α) (i : Nat), (L.take i).map f = (L.map f).take i
  | [], i => by simp
  | _, 0 => by simp
  | h :: t, n + 1 => by dsimp; rw [map_take f t n]

theorem getElem?_take {l : List α} {n m : Nat} (h : m < n) : (l.take n)[m]? = l[m]? := by
  induction n generalizing l m with
  | zero =>
    exact absurd h (Nat.not_lt_of_le m.zero_le)
  | succ _ hn =>
    cases l with
    | nil => simp only [take_nil]
    | cons hd tl =>
      cases m
      · simp
      · simpa using hn (Nat.lt_of_succ_lt_succ h)

@[deprecated getElem?_take (since := "2024-06-12")]
theorem get?_take {l : List α} {n m : Nat} (h : m < n) : (l.take n).get? m = l.get? m := by
  simp [getElem?_take, h]

@[simp]
theorem get?_take_of_succ {l : List α} {n : Nat} : (l.take (n + 1))[n]? = l[n]? :=
  getElem?_take (Nat.lt_succ_self n)

theorem take_succ {l : List α} {n : Nat} : l.take (n + 1) = l.take n ++ l[n]?.toList := by
  induction l generalizing n with
  | nil =>
    simp only [take_nil, Option.toList, getElem?_nil, append_nil]
  | cons hd tl hl =>
    cases n
    · simp only [take, Option.toList, getElem?_cons_zero, nil_append]
    · simp only [take, hl, getElem?_cons_succ, cons_append]

@[simp]
theorem take_eq_nil_iff {l : List α} {k : Nat} : l.take k = [] ↔ l = [] ∨ k = 0 := by
  cases l <;> cases k <;> simp [Nat.succ_ne_zero]

theorem take_eq_nil_of_eq_nil : ∀ {as : List α} {i}, as = [] → as.take i = []
  | _, _, rfl => take_nil

theorem ne_nil_of_take_ne_nil {as : List α} {i : Nat} (h: as.take i ≠ []) : as ≠ [] :=
  mt take_eq_nil_of_eq_nil h

theorem dropLast_eq_take (l : List α) : l.dropLast = l.take l.length.pred := by
  cases l with
  | nil => simp [dropLast]
  | cons x l =>
    induction l generalizing x with
    | nil => simp [dropLast]
    | cons hd tl hl => simp [dropLast, hl]

@[simp]
theorem drop_eq_nil_iff_le {l : List α} {k : Nat} : l.drop k = [] ↔ l.length ≤ k := by
  refine' ⟨fun h => _, drop_eq_nil_of_le⟩
  induction k generalizing l with
  | zero =>
    simp only [drop] at h
    simp [h]
  | succ k hk =>
    cases l
    · simp
    · simp only [drop] at h
      simpa [Nat.succ_le_succ_iff] using hk h

theorem drop_sizeOf_le [SizeOf α] (l : List α) (n : Nat) : sizeOf (l.drop n) ≤ sizeOf l := by
  induction l generalizing n with
  | nil => rw [drop_nil]; apply Nat.le_refl
  | cons _ _ lih =>
    induction n with
    | zero => apply Nat.le_refl
    | succ n =>
      exact Trans.trans (lih _) (Nat.le_add_left _ _)

@[simp] theorem drop_drop (n : Nat) : ∀ (m) (l : List α), drop n (drop m l) = drop (n + m) l
  | m, [] => by simp
  | 0, l => by simp
  | m + 1, a :: l =>
    calc
      drop n (drop (m + 1) (a :: l)) = drop n (drop m l) := rfl
      _ = drop (n + m) l := drop_drop n m l
      _ = drop (n + (m + 1)) (a :: l) := rfl

theorem take_drop : ∀ (m n : Nat) (l : List α), take n (drop m l) = drop m (take (m + n) l)
  | 0, _, _ => by simp
  | _, _, [] => by simp
  | _+1, _, _ :: _ => by simpa [Nat.succ_add, take_succ_cons, drop_succ_cons] using take_drop ..

@[simp] theorem map_drop (f : α → β) :
    ∀ (L : List α) (i : Nat), (L.drop i).map f = (L.map f).drop i
  | [], i => by simp
  | L, 0 => by simp
  | h :: t, n + 1 => by
    dsimp
    rw [map_drop f t]

@[simp]
theorem getElem_cons_drop : ∀ (l : List α) (i : Nat) (h : i < l.length),
    l[i] :: drop (i + 1) l = drop i l
  | _::_, 0, _ => rfl
  | _::_, i+1, _ => getElem_cons_drop _ i _

@[deprecated getElem_cons_drop (since := "2024-06-12")]
theorem get_cons_drop (l : List α) (i) : get l i :: drop (i + 1) l = drop i l := by
  simp

theorem drop_eq_getElem_cons {n} {l : List α} (h) : drop n l = l[n] :: drop (n + 1) l :=
  (getElem_cons_drop _ n h).symm

@[deprecated drop_eq_getElem_cons (since := "2024-06-12")]
theorem drop_eq_get_cons {n} {l : List α} (h) : drop n l = get l ⟨n, h⟩ :: drop (n + 1) l := by
  simp [drop_eq_getElem_cons]

theorem drop_eq_nil_of_eq_nil : ∀ {as : List α} {i}, as = [] → as.drop i = []
  | _, _, rfl => drop_nil

theorem ne_nil_of_drop_ne_nil {as : List α} {i : Nat} (h: as.drop i ≠ []) : as ≠ [] :=
  mt drop_eq_nil_of_eq_nil h

@[deprecated drop_drop (since := "2024-06-15")]
theorem drop_add (m n) (l : List α) : drop (m + n) l = drop m (drop n l) := by
  simp [drop_drop]

@[simp]
theorem drop_left : ∀ l₁ l₂ : List α, drop (length l₁) (l₁ ++ l₂) = l₂
  | [], _ => rfl
  | _ :: l₁, l₂ => drop_left l₁ l₂

theorem drop_left' {l₁ l₂ : List α} {n} (h : length l₁ = n) : drop n (l₁ ++ l₂) = l₂ := by
  rw [← h]; apply drop_left

/-! ### takeWhile and dropWhile -/

theorem takeWhile_cons (p : α → Bool) (a : α) (l : List α) :
    (a :: l).takeWhile p = if p a then a :: l.takeWhile p else [] := by
  simp only [takeWhile]
  by_cases h: p a <;> simp [h]

theorem dropWhile_cons :
    (x :: xs : List α).dropWhile p = if p x then xs.dropWhile p else x :: xs := by
  split <;> simp_all [dropWhile]

theorem takeWhile_map (f : α → β) (p : β → Bool) (l : List α) :
    (l.map f).takeWhile p = (l.takeWhile (p ∘ f)).map f := by
  induction l with
  | nil => rfl
  | cons x xs ih =>
    simp only [map_cons, takeWhile_cons]
    split <;> simp_all

theorem dropWhile_map (f : α → β) (p : β → Bool) (l : List α) :
    (l.map f).dropWhile p = (l.dropWhile (p ∘ f)).map f := by
  induction l with
  | nil => rfl
  | cons x xs ih =>
    simp only [map_cons, dropWhile_cons]
    split <;> simp_all

@[simp] theorem takeWhile_append_dropWhile (p : α → Bool) :
    ∀ (l : List α), takeWhile p l ++ dropWhile p l = l
  | [] => rfl
  | x :: xs => by simp [takeWhile, dropWhile]; cases p x <;> simp [takeWhile_append_dropWhile p xs]

theorem dropWhile_append {xs ys : List α} :
    (xs ++ ys).dropWhile p =
      if (xs.dropWhile p).isEmpty then ys.dropWhile p else xs.dropWhile p ++ ys := by
  induction xs with
  | nil => simp
  | cons h t ih =>
    simp only [cons_append, dropWhile_cons]
    split <;> simp_all

@[simp] theorem takeWhile_replicate_eq_filter (p : α → Bool) :
    (replicate n a).takeWhile p = (replicate n a).filter p := by
  induction n with
  | zero => simp
  | succ n ih =>
    simp only [replicate_succ, takeWhile_cons]
    split <;> simp_all

theorem takeWhile_replicate (p : α → Bool) :
    (replicate n a).takeWhile p = if p a then replicate n a else [] := by
  rw [takeWhile_replicate_eq_filter, filter_replicate]

@[simp] theorem dropWhile_replicate_eq_filter_not (p : α → Bool) :
    (replicate n a).dropWhile p = (replicate n a).filter (fun a => !p a) := by
  induction n with
  | zero => simp
  | succ n ih =>
    simp only [replicate_succ, dropWhile_cons]
    split <;> simp_all

theorem dropWhile_replicate (p : α → Bool) :
    (replicate n a).dropWhile p = if p a then [] else replicate n a := by
  simp only [dropWhile_replicate_eq_filter_not, filter_replicate]
  split <;> simp_all

/-! ### partition -/

@[simp] theorem partition_eq_filter_filter (p : α → Bool) (l : List α) :
    partition p l = (filter p l, filter (not ∘ p) l) := by simp [partition, aux] where
  aux : ∀ l {as bs}, partition.loop p l (as, bs) =
    (as.reverse ++ filter p l, bs.reverse ++ filter (not ∘ p) l)
  | [] => by simp [partition.loop, filter]
  | a :: l => by cases pa : p a <;> simp [partition.loop, pa, aux, filter, append_assoc]

/-! ### dropLast

`dropLast` is the specification for `Array.pop`, so theorems about `List.dropLast`
are often used for theorems about `Array.pop`.
-/

@[simp] theorem length_dropLast : ∀ (xs : List α), xs.dropLast.length = xs.length - 1
  | [] => rfl
  | x::xs => by simp

@[simp] theorem getElem_dropLast : ∀ (xs : List α) (i : Nat) (h : i < xs.dropLast.length),
    xs.dropLast[i] = xs[i]'(Nat.lt_of_lt_of_le h (length_dropLast .. ▸ Nat.pred_le _))
  | _::_::_, 0, _ => rfl
  | _::_::_, i+1, _ => getElem_dropLast _ i _

@[deprecated getElem_dropLast (since := "2024-06-12")]
theorem get_dropLast (xs : List α) (i : Fin xs.dropLast.length) :
    xs.dropLast.get i = xs.get ⟨i, Nat.lt_of_lt_of_le i.isLt (length_dropLast .. ▸ Nat.pred_le _)⟩ := by
  simp

theorem dropLast_cons_of_ne_nil {α : Type u} {x : α}
    {l : List α} (h : l ≠ []) : (x :: l).dropLast = x :: l.dropLast := by
  simp [dropLast, h]

@[simp] theorem dropLast_append_of_ne_nil {α : Type u} {l : List α} :
    ∀ (l' : List α) (_ : l ≠ []), (l' ++ l).dropLast = l' ++ l.dropLast
  | [], _ => by simp only [nil_append]
  | a :: l', h => by
    rw [cons_append, dropLast, dropLast_append_of_ne_nil l' h, cons_append]
    simp [h]

theorem dropLast_append_cons : dropLast (l₁ ++ b::l₂) = l₁ ++ dropLast (b::l₂) := by
  simp only [ne_eq, not_false_eq_true, dropLast_append_of_ne_nil]

@[simp 1100] theorem dropLast_concat : dropLast (l₁ ++ [b]) = l₁ := by simp

@[simp] theorem map_dropLast (f : α → β) (l : List α) : l.dropLast.map f = (l.map f).dropLast := by
  induction l with
  | nil => rfl
  | cons x xs ih => cases xs <;> simp [ih]

@[simp] theorem dropLast_replicate (n) (a : α) : dropLast (replicate n a) = replicate (n - 1) a := by
  match n with
  | 0 => simp
  | 1 => simp [replicate_succ]
  | n+2 =>
    rw [replicate_succ, dropLast_cons_of_ne_nil, dropLast_replicate]
    · simp [replicate_succ]
    · simp

@[simp] theorem dropLast_cons_self_replicate (n) (a : α) :
    dropLast (a :: replicate n a) = replicate n a := by
  rw [← replicate_succ, dropLast_replicate, Nat.add_sub_cancel]

/-! ### isPrefixOf -/
section isPrefixOf
variable [BEq α]

@[simp] theorem isPrefixOf_cons₂_self [LawfulBEq α] {a : α} :
    isPrefixOf (a::as) (a::bs) = isPrefixOf as bs := by simp [isPrefixOf_cons₂]

@[simp] theorem isPrefixOf_length_pos_nil {L : List α} (h : 0 < L.length) : isPrefixOf L [] = false := by
  cases L <;> simp_all [isPrefixOf]

@[simp] theorem isPrefixOf_replicate {a : α} :
    isPrefixOf l (replicate n a) = (decide (l.length ≤ n) && l.all (· == a)) := by
  induction l generalizing n with
  | nil => simp
  | cons h t ih =>
    cases n
    · simp
    · simp [replicate_succ, isPrefixOf_cons₂, ih, Nat.succ_le_succ_iff, Bool.and_left_comm]

end isPrefixOf

/-! ### isSuffixOf -/
section isSuffixOf
variable [BEq α]

@[simp] theorem isSuffixOf_cons_nil : isSuffixOf (a::as) ([] : List α) = false := by
  simp [isSuffixOf]

@[simp] theorem isSuffixOf_replicate {a : α} :
    isSuffixOf l (replicate n a) = (decide (l.length ≤ n) && l.all (· == a)) := by
  simp [isSuffixOf, all_eq]

end isSuffixOf

/-! ### Subset -/

/-! ### List subset -/

theorem subset_def {l₁ l₂ : List α} : l₁ ⊆ l₂ ↔ ∀ {a : α}, a ∈ l₁ → a ∈ l₂ := .rfl

@[simp] theorem nil_subset (l : List α) : [] ⊆ l := nofun

@[simp] theorem Subset.refl (l : List α) : l ⊆ l := fun _ i => i

theorem Subset.trans {l₁ l₂ l₃ : List α} (h₁ : l₁ ⊆ l₂) (h₂ : l₂ ⊆ l₃) : l₁ ⊆ l₃ :=
  fun _ i => h₂ (h₁ i)

instance : Trans (Membership.mem : α → List α → Prop) Subset Membership.mem :=
  ⟨fun h₁ h₂ => h₂ h₁⟩

instance : Trans (Subset : List α → List α → Prop) Subset Subset :=
  ⟨Subset.trans⟩

@[simp] theorem subset_cons (a : α) (l : List α) : l ⊆ a :: l := fun _ => Mem.tail _

theorem subset_of_cons_subset {a : α} {l₁ l₂ : List α} : a :: l₁ ⊆ l₂ → l₁ ⊆ l₂ :=
  fun s _ i => s (mem_cons_of_mem _ i)

theorem subset_cons_of_subset (a : α) {l₁ l₂ : List α} : l₁ ⊆ l₂ → l₁ ⊆ a :: l₂ :=
  fun s _ i => .tail _ (s i)

theorem cons_subset_cons {l₁ l₂ : List α} (a : α) (s : l₁ ⊆ l₂) : a :: l₁ ⊆ a :: l₂ :=
  fun _ => by simp only [mem_cons]; exact Or.imp_right (@s _)

@[simp] theorem subset_append_left (l₁ l₂ : List α) : l₁ ⊆ l₁ ++ l₂ := fun _ => mem_append_left _

@[simp] theorem subset_append_right (l₁ l₂ : List α) : l₂ ⊆ l₁ ++ l₂ := fun _ => mem_append_right _

theorem subset_append_of_subset_left (l₂ : List α) : l ⊆ l₁ → l ⊆ l₁ ++ l₂ :=
fun s => Subset.trans s <| subset_append_left _ _

theorem subset_append_of_subset_right (l₁ : List α) : l ⊆ l₂ → l ⊆ l₁ ++ l₂ :=
fun s => Subset.trans s <| subset_append_right _ _

@[simp] theorem cons_subset : a :: l ⊆ m ↔ a ∈ m ∧ l ⊆ m := by
  simp only [subset_def, mem_cons, or_imp, forall_and, forall_eq]

@[simp] theorem append_subset {l₁ l₂ l : List α} :
    l₁ ++ l₂ ⊆ l ↔ l₁ ⊆ l ∧ l₂ ⊆ l := by simp [subset_def, or_imp, forall_and]

theorem subset_nil {l : List α} : l ⊆ [] ↔ l = [] :=
  ⟨fun h => match l with | [] => rfl | _::_ => (nomatch h (.head ..)), fun | rfl => Subset.refl _⟩

theorem map_subset {l₁ l₂ : List α} (f : α → β) (H : l₁ ⊆ l₂) : map f l₁ ⊆ map f l₂ :=
  fun x => by simp only [mem_map]; exact .imp fun a => .imp_left (@H _)

/-! ### Sublist and isSublist -/

@[simp] theorem nil_sublist : ∀ l : List α, [] <+ l
  | [] => .slnil
  | a :: l => (nil_sublist l).cons a

@[simp] theorem Sublist.refl : ∀ l : List α, l <+ l
  | [] => .slnil
  | a :: l => (Sublist.refl l).cons₂ a

theorem Sublist.trans {l₁ l₂ l₃ : List α} (h₁ : l₁ <+ l₂) (h₂ : l₂ <+ l₃) : l₁ <+ l₃ := by
  induction h₂ generalizing l₁ with
  | slnil => exact h₁
  | cons _ _ IH => exact (IH h₁).cons _
  | @cons₂ l₂ _ a _ IH =>
    generalize e : a :: l₂ = l₂'
    match e ▸ h₁ with
    | .slnil => apply nil_sublist
    | .cons a' h₁' => cases e; apply (IH h₁').cons
    | .cons₂ a' h₁' => cases e; apply (IH h₁').cons₂

instance : Trans (@Sublist α) Sublist Sublist := ⟨Sublist.trans⟩

@[simp] theorem sublist_cons (a : α) (l : List α) : l <+ a :: l := (Sublist.refl l).cons _

theorem sublist_of_cons_sublist : a :: l₁ <+ l₂ → l₁ <+ l₂ :=
  (sublist_cons a l₁).trans

@[simp]
theorem cons_sublist_cons : a :: l₁ <+ a :: l₂ ↔ l₁ <+ l₂ :=
  ⟨fun | .cons _ s => sublist_of_cons_sublist s | .cons₂ _ s => s, .cons₂ _⟩

theorem sublist_or_mem_of_sublist (h : l <+ l₁ ++ a :: l₂) : l <+ l₁ ++ l₂ ∨ a ∈ l := by
  induction l₁ generalizing l with
  | nil => match h with
    | .cons _ h => exact .inl h
    | .cons₂ _ h => exact .inr (.head ..)
  | cons b l₁ IH =>
    match h with
    | .cons _ h => exact (IH h).imp_left (Sublist.cons _)
    | .cons₂ _ h => exact (IH h).imp (Sublist.cons₂ _) (.tail _)

theorem Sublist.subset : l₁ <+ l₂ → l₁ ⊆ l₂
  | .slnil, _, h => h
  | .cons _ s, _, h => .tail _ (s.subset h)
  | .cons₂ .., _, .head .. => .head ..
  | .cons₂ _ s, _, .tail _ h => .tail _ (s.subset h)

instance : Trans (@Sublist α) Subset Subset :=
  ⟨fun h₁ h₂ => trans h₁.subset h₂⟩

instance : Trans Subset (@Sublist α) Subset :=
  ⟨fun h₁ h₂ => trans h₁ h₂.subset⟩

instance : Trans (Membership.mem : α → List α → Prop) Sublist Membership.mem :=
  ⟨fun h₁ h₂ => h₂.subset h₁⟩

theorem mem_of_cons_sublist {a : α} {l₁ l₂ : List α} (s : a :: l₁ <+ l₂) : a ∈ l₂ :=
  (cons_subset.1 s.subset).1

@[simp] theorem sublist_nil {l : List α} : l <+ [] ↔ l = [] :=
  ⟨fun s => subset_nil.1 s.subset, fun H => H ▸ Sublist.refl _⟩

theorem Sublist.length_le : l₁ <+ l₂ → length l₁ ≤ length l₂
  | .slnil => Nat.le_refl 0
  | .cons _l s => le_succ_of_le (length_le s)
  | .cons₂ _ s => succ_le_succ (length_le s)

theorem Sublist.eq_of_length : l₁ <+ l₂ → length l₁ = length l₂ → l₁ = l₂
  | .slnil, _ => rfl
  | .cons a s, h => nomatch Nat.not_lt.2 s.length_le (h ▸ lt_succ_self _)
  | .cons₂ a s, h => by rw [s.eq_of_length (succ.inj h)]

theorem Sublist.eq_of_length_le (s : l₁ <+ l₂) (h : length l₂ ≤ length l₁) : l₁ = l₂ :=
  s.eq_of_length <| Nat.le_antisymm s.length_le h

protected theorem Sublist.map (f : α → β) {l₁ l₂} (s : l₁ <+ l₂) : map f l₁ <+ map f l₂ := by
  induction s with
  | slnil => simp
  | cons a s ih =>
    simpa using cons (f a) ih
  | cons₂ a s ih =>
    simpa using cons₂ (f a) ih

protected theorem Sublist.filterMap (f : α → Option β) (s : l₁ <+ l₂) :
    filterMap f l₁ <+ filterMap f l₂ := by
  induction s <;> simp [filterMap_cons] <;> split <;> simp [*, cons, cons₂]

protected theorem Sublist.filter (p : α → Bool) {l₁ l₂} (s : l₁ <+ l₂) : filter p l₁ <+ filter p l₂ := by
  rw [← filterMap_eq_filter]; apply s.filterMap

theorem sublist_filterMap_iff {l₁ : List β} {f : α → Option β} :
    l₁ <+ l₂.filterMap f ↔ ∃ l', l' <+ l₂ ∧ l₁ = l'.filterMap f := by
  induction l₂ generalizing l₁ with
  | nil => simp
  | cons a l₂ ih =>
    simp only [filterMap_cons]
    split
    · simp only [ih]
      constructor
      · rintro ⟨l', h, rfl⟩
        exact ⟨l', Sublist.cons a h, rfl⟩
      · rintro ⟨l', h, rfl⟩
        cases h with
        | cons _ h =>
          exact ⟨l', h, rfl⟩
        | cons₂ _ h =>
          rename_i l'
          exact ⟨l', h, by simp_all⟩
    · constructor
      · intro w
        cases w with
        | cons _ h =>
          obtain ⟨l', s, rfl⟩ := ih.1 h
          exact ⟨l', Sublist.cons a s, rfl⟩
        | cons₂ _ h =>
          rename_i l'
          obtain ⟨l', s, rfl⟩ := ih.1 h
          refine ⟨a :: l', Sublist.cons₂ a s, ?_⟩
          rwa [filterMap_cons_some]
      · rintro ⟨l', h, rfl⟩
        replace h := h.filterMap f
        rwa [filterMap_cons_some] at h
        assumption

theorem sublist_map_iff {l₁ : List β} {f : α → β} :
    l₁ <+ l₂.map f ↔ ∃ l', l' <+ l₂ ∧ l₁ = l'.map f := by
  simp only [← filterMap_eq_map, sublist_filterMap_iff]

theorem sublist_filter_iff {l₁ : List α} {p : α → Bool} :
    l₁ <+ l₂.filter p ↔ ∃ l', l' <+ l₂ ∧ l₁ = l'.filter p := by
  simp only [← filterMap_eq_filter, sublist_filterMap_iff]

@[simp] theorem sublist_append_left : ∀ l₁ l₂ : List α, l₁ <+ l₁ ++ l₂
  | [], _ => nil_sublist _
  | _ :: l₁, l₂ => (sublist_append_left l₁ l₂).cons₂ _

@[simp] theorem sublist_append_right : ∀ l₁ l₂ : List α, l₂ <+ l₁ ++ l₂
  | [], _ => Sublist.refl _
  | _ :: l₁, l₂ => (sublist_append_right l₁ l₂).cons _

@[simp] theorem singleton_sublist {a : α} {l} : [a] <+ l ↔ a ∈ l := by
  refine ⟨fun h => h.subset (mem_singleton_self _), fun h => ?_⟩
  obtain ⟨_, _, rfl⟩ := append_of_mem h
  exact ((nil_sublist _).cons₂ _).trans (sublist_append_right ..)

theorem sublist_append_of_sublist_left (s : l <+ l₁) : l <+ l₁ ++ l₂ :=
  s.trans <| sublist_append_left ..

theorem sublist_append_of_sublist_right (s : l <+ l₂) : l <+ l₁ ++ l₂ :=
  s.trans <| sublist_append_right ..

@[simp] theorem append_sublist_append_left : ∀ l, l ++ l₁ <+ l ++ l₂ ↔ l₁ <+ l₂
  | [] => Iff.rfl
  | _ :: l => cons_sublist_cons.trans (append_sublist_append_left l)

theorem Sublist.append_left : l₁ <+ l₂ → ∀ l, l ++ l₁ <+ l ++ l₂ :=
  fun h l => (append_sublist_append_left l).mpr h

theorem Sublist.append_right : l₁ <+ l₂ → ∀ l, l₁ ++ l <+ l₂ ++ l
  | .slnil, _ => Sublist.refl _
  | .cons _ h, _ => (h.append_right _).cons _
  | .cons₂ _ h, _ => (h.append_right _).cons₂ _

theorem Sublist.append (hl : l₁ <+ l₂) (hr : r₁ <+ r₂) : l₁ ++ r₁ <+ l₂ ++ r₂ :=
  (hl.append_right _).trans ((append_sublist_append_left _).2 hr)

theorem sublist_cons_iff {a : α} {l l'} :
    l <+ a :: l' ↔ l <+ l' ∨ ∃ r, l = a :: r ∧ r <+ l' := by
  constructor
  · intro h
    cases h with
    | cons _ h => exact Or.inl h
    | cons₂ _ h => exact Or.inr ⟨_, rfl, h⟩
  · rintro (h | ⟨r, rfl, h⟩)
    · exact h.cons _
    · exact h.cons₂ _

theorem cons_sublist_iff {a : α} {l l'} :
    a :: l <+ l' ↔ ∃ r₁ r₂, l' = r₁ ++ r₂ ∧ a ∈ r₁ ∧ l <+ r₂ := by
  induction l' with
  | nil => simp
  | cons a' l' ih =>
    constructor
    · intro w
      cases w with
      | cons _ w =>
        obtain ⟨r₁, r₂, rfl, h₁, h₂⟩ := ih.1 w
        exact ⟨a' :: r₁, r₂, by simp, mem_cons_of_mem a' h₁, h₂⟩
      | cons₂ _ w =>
        exact ⟨[a], l', by simp, mem_singleton_self _, w⟩
    · rintro ⟨r₁, r₂, w, h₁, h₂⟩
      rw [w, ← singleton_append]
      exact Sublist.append (by simpa) h₂

theorem sublist_append_iff {l : List α} :
    l <+ r₁ ++ r₂ ↔ ∃ l₁ l₂, l = l₁ ++ l₂ ∧ l₁ <+ r₁ ∧ l₂ <+ r₂ := by
  induction r₁ generalizing l with
  | nil =>
    constructor
    · intro w
      refine ⟨[], l, by simp_all⟩
    · rintro ⟨l₁, l₂, rfl, w₁, w₂⟩
      simp_all
  | cons r r₁ ih =>
    constructor
    · intro w
      simp only [cons_append] at w
      cases w with
      | cons _ w =>
        obtain ⟨l₁, l₂, rfl, w₁, w₂⟩ := ih.1 w
        exact ⟨l₁, l₂, rfl, Sublist.cons r w₁, w₂⟩
      | cons₂ _ w =>
        rename_i l
        obtain ⟨l₁, l₂, rfl, w₁, w₂⟩ := ih.1 w
        refine ⟨r :: l₁, l₂, by simp, cons_sublist_cons.mpr w₁, w₂⟩
    · rintro ⟨l₁, l₂, rfl, w₁, w₂⟩
      cases w₁ with
      | cons _ w₁ =>
        exact Sublist.cons _ (Sublist.append w₁ w₂)
      | cons₂ _ w₁ =>
        rename_i l
        exact Sublist.cons₂ _ (Sublist.append w₁ w₂)

theorem append_sublist_iff {l₁ l₂ : List α} :
    l₁ ++ l₂ <+ r ↔ ∃ r₁ r₂, r = r₁ ++ r₂ ∧ l₁ <+ r₁ ∧ l₂ <+ r₂ := by
  induction l₁ generalizing r with
  | nil =>
    constructor
    · intro w
      refine ⟨[], r, by simp_all⟩
    · rintro ⟨r₁, r₂, rfl, -, w₂⟩
      simp only [nil_append]
      exact sublist_append_of_sublist_right w₂
  | cons a l₁ ih =>
    constructor
    · rw [cons_append, cons_sublist_iff]
      rintro ⟨r₁, r₂, rfl, h₁, h₂⟩
      obtain ⟨s₁, s₂, rfl, t₁, t₂⟩ := ih.1 h₂
      refine ⟨r₁ ++ s₁, s₂, by simp, ?_, t₂⟩
      rw [← singleton_append]
      exact Sublist.append (by simpa) t₁
    · rintro ⟨r₁, r₂, rfl, h₁, h₂⟩
      exact Sublist.append h₁ h₂

theorem Sublist.reverse : l₁ <+ l₂ → l₁.reverse <+ l₂.reverse
  | .slnil => Sublist.refl _
  | .cons _ h => by rw [reverse_cons]; exact sublist_append_of_sublist_left h.reverse
  | .cons₂ _ h => by rw [reverse_cons, reverse_cons]; exact h.reverse.append_right _

@[simp] theorem reverse_sublist : l₁.reverse <+ l₂.reverse ↔ l₁ <+ l₂ :=
  ⟨fun h => l₁.reverse_reverse ▸ l₂.reverse_reverse ▸ h.reverse, Sublist.reverse⟩

theorem sublist_reverse_iff : l₁ <+ l₂.reverse ↔ l₁.reverse <+ l₂ :=
  by rw [← reverse_sublist, reverse_reverse]

@[simp] theorem append_sublist_append_right (l) : l₁ ++ l <+ l₂ ++ l ↔ l₁ <+ l₂ :=
  ⟨fun h => by
    have := h.reverse
    simp only [reverse_append, append_sublist_append_left, reverse_sublist] at this
    exact this,
   fun h => h.append_right l⟩

@[simp] theorem replicate_sublist_replicate {m n} (a : α) :
    replicate m a <+ replicate n a ↔ m ≤ n := by
  refine ⟨fun h => ?_, fun h => ?_⟩
  · have := h.length_le; simp only [length_replicate] at this ⊢; exact this
  · induction h with
    | refl => apply Sublist.refl
    | step => simp [*, replicate, Sublist.cons]

theorem sublist_replicate_iff : l <+ replicate m a ↔ ∃ n, n ≤ m ∧ l = replicate n a := by
  induction l generalizing m with
  | nil =>
    simp only [nil_sublist, true_iff]
    exact ⟨0, zero_le m, by simp⟩
  | cons b l ih =>
    constructor
    · intro w
      cases m with
      | zero => simp at w
      | succ m =>
        simp [replicate_succ] at w
        cases w with
        | cons _ w =>
          obtain ⟨n, le, rfl⟩ := ih.1 (sublist_of_cons_sublist w)
          obtain rfl := (mem_replicate.1 (mem_of_cons_sublist w)).2
          exact ⟨n+1, Nat.add_le_add_right le 1, rfl⟩
        | cons₂ _ w =>
          obtain ⟨n, le, rfl⟩ := ih.1 w
          refine ⟨n+1, Nat.add_le_add_right le 1, by simp [replicate_succ]⟩
    · rintro ⟨n, le, w⟩
      rw [w]
      exact (replicate_sublist_replicate a).2 le

theorem sublist_join_of_mem {L : List (List α)} {l} (h : l ∈ L) : l <+ L.join := by
  induction L with
  | nil => cases h
  | cons l' L ih =>
    rcases mem_cons.1 h with (rfl | h)
    · simp [h]
    · simp [ih h, join_cons, sublist_append_of_sublist_right]

theorem sublist_join_iff {L : List (List α)} {l} :
    l <+ L.join ↔
      ∃ L' : List (List α), l = L'.join ∧ ∀ i (_ : i < L'.length), L'[i] <+ L[i]?.getD [] := by
  induction L generalizing l with
  | nil =>
    constructor
    · intro w
      simp only [join_nil, sublist_nil] at w
      subst w
      exact ⟨[], by simp, fun i x => by cases x⟩
    · rintro ⟨L', rfl, h⟩
      simp only [join_nil, sublist_nil, join_eq_nil_iff]
      simp only [getElem?_nil, Option.getD_none, sublist_nil] at h
      exact (forall_getElem L' (· = [])).1 h
  | cons l' L ih =>
    simp only [join_cons, sublist_append_iff, ih]
    constructor
    · rintro ⟨l₁, l₂, rfl, s, L', rfl, h⟩
      refine ⟨l₁ :: L', by simp, ?_⟩
      intro i lt
      cases i <;> simp_all
    · rintro ⟨L', rfl, h⟩
      cases L' with
      | nil =>
        exact ⟨[], [], by simp, by simp, [], by simp, fun i x => by cases x⟩
      | cons l₁ L' =>
        exact ⟨l₁, L'.join, by simp, by simpa using h 0 (by simp), L', rfl,
          fun i lt => by simpa using h (i+1) (Nat.add_lt_add_right lt 1)⟩

theorem join_sublist_iff {L : List (List α)} {l} :
    L.join <+ l ↔
      ∃ L' : List (List α), l = L'.join ∧ ∀ i (_ : i < L.length), L[i] <+ L'[i]?.getD [] := by
  induction L generalizing l with
  | nil =>
    constructor
    · intro _
      exact ⟨[l], by simp, fun i x => by cases x⟩
    · rintro ⟨L', rfl, _⟩
      simp only [join_nil, nil_sublist]
  | cons l' L ih =>
    simp only [join_cons, append_sublist_iff, ih]
    constructor
    · rintro ⟨l₁, l₂, rfl, s, L', rfl, h⟩
      refine ⟨l₁ :: L', by simp, ?_⟩
      intro i lt
      cases i <;> simp_all
    · rintro ⟨L', rfl, h⟩
      cases L' with
      | nil =>
        exact ⟨[], [], by simp, by simpa using h 0 (by simp), [], by simp,
          fun i x => by simpa using h (i+1) (Nat.add_lt_add_right x 1)⟩
      | cons l₁ L' =>
        exact ⟨l₁, L'.join, by simp, by simpa using h 0 (by simp), L', rfl,
          fun i lt => by simpa using h (i+1) (Nat.add_lt_add_right lt 1)⟩

@[simp] theorem isSublist_iff_sublist [BEq α] [LawfulBEq α] {l₁ l₂ : List α} :
    l₁.isSublist l₂ ↔ l₁ <+ l₂ := by
  cases l₁ <;> cases l₂ <;> simp [isSublist]
  case cons.cons hd₁ tl₁ hd₂ tl₂ =>
    if h_eq : hd₁ = hd₂ then
      simp [h_eq, cons_sublist_cons, isSublist_iff_sublist]
    else
      simp only [beq_iff_eq, h_eq]
      constructor
      · intro h_sub
        apply Sublist.cons
        exact isSublist_iff_sublist.mp h_sub
      · intro h_sub
        cases h_sub
        case cons h_sub =>
          exact isSublist_iff_sublist.mpr h_sub
        case cons₂ =>
          contradiction

instance [DecidableEq α] (l₁ l₂ : List α) : Decidable (l₁ <+ l₂) :=
  decidable_of_iff (l₁.isSublist l₂) isSublist_iff_sublist

/-! ### rotateLeft -/

@[simp] theorem rotateLeft_zero (l : List α) : rotateLeft l 0 = l := by
  simp [rotateLeft]

-- TODO Batteries defines its own `getElem?_rotate`, which we need to adapt.
-- TODO Prove `map_rotateLeft`, using `ext` and `getElem?_rotateLeft`.

/-! ### rotateRight -/

@[simp] theorem rotateRight_zero (l : List α) : rotateRight l 0 = l := by
  simp [rotateRight]

-- TODO Batteries defines its own `getElem?_rotate`, which we need to adapt.
-- TODO Prove `map_rotateRight`, using `ext` and `getElem?_rotateRight`.

/-! ## Pairwise and Nodup -/

<<<<<<< HEAD
/-! ### Pairwise -/
=======
/-! ### pairwise -/
>>>>>>> 23b893f7

theorem Pairwise.sublist : l₁ <+ l₂ → l₂.Pairwise R → l₁.Pairwise R
  | .slnil, h => h
  | .cons _ s, .cons _ h₂ => h₂.sublist s
  | .cons₂ _ s, .cons h₁ h₂ => (h₂.sublist s).cons fun _ h => h₁ _ (s.subset h)

theorem pairwise_map {l : List α} :
    (l.map f).Pairwise R ↔ l.Pairwise fun a b => R (f a) (f b) := by
  induction l
  · simp
  · simp only [map, pairwise_cons, forall_mem_map_iff, *]

theorem pairwise_append {l₁ l₂ : List α} :
    (l₁ ++ l₂).Pairwise R ↔ l₁.Pairwise R ∧ l₂.Pairwise R ∧ ∀ a ∈ l₁, ∀ b ∈ l₂, R a b := by
  induction l₁ <;> simp [*, or_imp, forall_and, and_assoc, and_left_comm]

theorem pairwise_reverse {l : List α} :
    l.reverse.Pairwise R ↔ l.Pairwise (fun a b => R b a) := by
  induction l <;> simp [*, pairwise_append, and_comm]

<<<<<<< HEAD
@[simp] theorem pairwise_replicate {n : Nat} {a : α} :
    (replicate n a).Pairwise R ↔ n ≤ 1 ∨ R a a := by
  induction n with
  | zero => simp
  | succ n ih =>
    simp only [replicate_succ, pairwise_cons, mem_replicate, ne_eq, and_imp,
      forall_eq_apply_imp_iff, ih]
    constructor
    · rintro ⟨h, h' | h'⟩
      · by_cases w : n = 0
        · left
          subst w
          simp
        · right
          exact h w
      · right
        exact h'
    · rintro (h | h)
      · obtain rfl := eq_zero_of_le_zero (le_of_lt_succ h)
        simp
      · exact ⟨fun _ => h, Or.inr h⟩

=======
>>>>>>> 23b893f7
theorem Pairwise.imp {α R S} (H : ∀ {a b}, R a b → S a b) :
    ∀ {l : List α}, l.Pairwise R → l.Pairwise S
  | _, .nil => .nil
  | _, .cons h₁ h₂ => .cons (H ∘ h₁ ·) (h₂.imp H)

/-! ### Nodup -/

@[simp]
theorem nodup_nil : @Nodup α [] :=
  Pairwise.nil

@[simp]
theorem nodup_cons {a : α} {l : List α} : Nodup (a :: l) ↔ a ∉ l ∧ Nodup l := by
  simp only [Nodup, pairwise_cons, forall_mem_ne]

theorem Nodup.sublist : l₁ <+ l₂ → Nodup l₂ → Nodup l₁ :=
  Pairwise.sublist

theorem Sublist.nodup : l₁ <+ l₂ → Nodup l₂ → Nodup l₁ :=
  Nodup.sublist

theorem getElem?_inj {xs : List α}
    (h₀ : i < xs.length) (h₁ : Nodup xs) (h₂ : xs[i]? = xs[j]?) : i = j := by
  induction xs generalizing i j with
  | nil => cases h₀
  | cons x xs ih =>
    match i, j with
    | 0, 0 => rfl
    | i+1, j+1 =>
      cases h₁ with
      | cons ha h₁ =>
        simp only [getElem?_cons_succ] at h₂
        exact congrArg (· + 1) (ih (Nat.lt_of_succ_lt_succ h₀) h₁ h₂)
    | i+1, 0 => ?_
    | 0, j+1 => ?_
    all_goals
      simp only [get?_eq_getElem?, getElem?_cons_zero, getElem?_cons_succ] at h₂
      cases h₁; rename_i h' h
      have := h x ?_ rfl; cases this
      rw [mem_iff_get?]
      simp only [get?_eq_getElem?]
    exact ⟨_, h₂⟩; exact ⟨_ , h₂.symm⟩

<<<<<<< HEAD
@[simp] theorem nodup_replicate {n : Nat} {a : α} :
    (replicate n a).Nodup ↔ n ≤ 1 := by simp [Nodup]

=======
>>>>>>> 23b893f7
/-! ## Manipulating elements -/

/-! ### replace -/
section replace
variable [BEq α]

@[simp] theorem replace_cons_self [LawfulBEq α] {a : α} : (a::as).replace a b = b::as := by
  simp [replace_cons]

@[simp] theorem replace_of_not_mem {l : List α} (h : !l.elem a) : l.replace a b = l := by
  induction l <;> simp_all [replace_cons]

@[simp] theorem replace_replicate_self [LawfulBEq α] {a : α} (h : 0 < n) :
    (replicate n a).replace a b = b :: replicate (n - 1) a := by
  cases n <;> simp_all [replicate_succ, replace_cons]

@[simp] theorem replace_replicate_ne {a b c : α} (h : !b == a) :
    (replicate n a).replace b c = replicate n a := by
  rw [replace_of_not_mem]
  simp_all

end replace

/-! ### insert -/

section insert
variable [BEq α] [LawfulBEq α]

@[simp] theorem insert_of_mem {l : List α} (h : a ∈ l) : l.insert a = l := by
  simp [List.insert, h]

@[simp] theorem insert_of_not_mem {l : List α} (h : a ∉ l) : l.insert a = a :: l := by
  simp [List.insert, h]

theorem insert_nil (a : α) : [].insert a = [a] := by simp

@[simp] theorem mem_insert_iff {l : List α} : a ∈ l.insert b ↔ a = b ∨ a ∈ l := by
  if h : b ∈ l then
    rw [insert_of_mem h]
    constructor; {apply Or.inr}
    intro
    | Or.inl h' => rw [h']; exact h
    | Or.inr h' => exact h'
  else rw [insert_of_not_mem h, mem_cons]

@[simp 1100] theorem mem_insert_self (a : α) (l : List α) : a ∈ l.insert a :=
  mem_insert_iff.2 (Or.inl rfl)

theorem mem_insert_of_mem {l : List α} (h : a ∈ l) : a ∈ l.insert b :=
  mem_insert_iff.2 (Or.inr h)

theorem eq_or_mem_of_mem_insert {l : List α} (h : a ∈ l.insert b) : a = b ∨ a ∈ l :=
  mem_insert_iff.1 h

@[simp] theorem length_insert_of_mem {l : List α} (h : a ∈ l) :
    length (l.insert a) = length l := by rw [insert_of_mem h]

@[simp] theorem length_insert_of_not_mem {l : List α} (h : a ∉ l) :
    length (l.insert a) = length l + 1 := by rw [insert_of_not_mem h]; rfl

@[simp] theorem insert_replicate_self {a : α} (h : 0 < n) : (replicate n a).insert a = replicate n a := by
  cases n <;> simp_all

@[simp] theorem insert_replicate_ne {a b : α} (h : !b == a) :
    (replicate n a).insert b = b :: replicate n a := by
  rw [insert_of_not_mem]
  simp_all

end insert

/-! ### erase -/
-- Results here can be refactored to use results about `eraseP` if this is later moved to Lean.
section erase
variable [BEq α]

@[simp] theorem erase_cons_head [LawfulBEq α] (a : α) (l : List α) : (a :: l).erase a = l := by
  simp [erase_cons]

@[simp] theorem erase_cons_tail {a b : α} (l : List α) (h : ¬(b == a)) :
    (b :: l).erase a = b :: l.erase a := by simp only [erase_cons, if_neg h]

theorem erase_of_not_mem [LawfulBEq α] {a : α} : ∀ {l : List α}, a ∉ l → l.erase a = l
  | [], _ => rfl
  | b :: l, h => by
    rw [mem_cons, not_or] at h
    simp only [erase_cons, if_neg, erase_of_not_mem h.2, beq_iff_eq, Ne.symm h.1, not_false_eq_true]

@[simp] theorem erase_replicate_self [LawfulBEq α] {a : α} :
    (replicate n a).erase a = replicate (n - 1) a := by
  cases n <;> simp [replicate_succ]

@[simp] theorem erase_replicate_ne [LawfulBEq α] {a b : α} (h : !b == a) :
    (replicate n a).erase b = replicate n a := by
  rw [erase_of_not_mem]
  simp_all

theorem erase_sublist (a : α) (l : List α) : l.erase a <+ l := by
  induction l with
  | nil => simp
  | cons b l ih =>
    simp only [erase_cons]
    split
    · exact sublist_cons b l
    · exact cons_sublist_cons.mpr ih

theorem Nodup.erase_eq_filter [BEq α] [LawfulBEq α] {l} (d : Nodup l) (a : α) : l.erase a = l.filter (· != a) := by
  induction d with
  | nil => rfl
  | cons m _n ih =>
    rename_i b l
    by_cases h : b = a
    · subst h
      rw [erase_cons_head, filter_cons_of_neg _ (by simp)]
      apply Eq.symm
      rw [filter_eq_self]
      simpa [@eq_comm α] using m
    · simp [beq_false_of_ne h, ih, h]

theorem Nodup.mem_erase_iff [BEq α] [LawfulBEq α] {a : α} (d : Nodup l) : a ∈ l.erase b ↔ a ≠ b ∧ a ∈ l := by
  rw [Nodup.erase_eq_filter d, mem_filter, and_comm, bne_iff_ne]

theorem Nodup.not_mem_erase [BEq α] [LawfulBEq α] {a : α} (h : Nodup l) : a ∉ l.erase a := fun H => by
  simpa using ((Nodup.mem_erase_iff h).mp H).left

theorem Nodup.erase [BEq α] [LawfulBEq α] (a : α) : Nodup l → Nodup (l.erase a) :=
  Nodup.sublist <| erase_sublist _ _

end erase

/-! ### find? -/

@[simp] theorem find?_cons_of_pos (l) (h : p a) : find? p (a :: l) = some a := by
  simp [find?, h]

@[simp] theorem find?_cons_of_neg (l) (h : ¬p a) : find? p (a :: l) = find? p l := by
  simp [find?, h]

@[simp] theorem find?_eq_none : find? p l = none ↔ ∀ x ∈ l, ¬ p x := by
  induction l <;> simp [find?_cons]; split <;> simp [*]

theorem find?_some : ∀ {l}, find? p l = some a → p a
  | b :: l, H => by
    by_cases h : p b <;> simp [find?, h] at H
    · exact H ▸ h
    · exact find?_some H

@[simp] theorem mem_of_find?_eq_some : ∀ {l}, find? p l = some a → a ∈ l
  | b :: l, H => by
    by_cases h : p b <;> simp [find?, h] at H
    · exact H ▸ .head _
    · exact .tail _ (mem_of_find?_eq_some H)

@[simp] theorem find?_map (f : β → α) (l : List β) : find? p (l.map f) = (l.find? (p ∘ f)).map f := by
  induction l with
  | nil => simp
  | cons x xs ih =>
    simp only [map_cons, find?]
    by_cases h : p (f x) <;> simp [h, ih]

theorem find?_replicate : find? p (replicate n a) = if n = 0 then none else if p a then some a else none := by
  cases n
  · simp
  · by_cases p a <;> simp_all [replicate_succ]

@[simp] theorem find?_replicate_of_length_pos (h : 0 < n) : find? p (replicate n a) = if p a then some a else none := by
  simp [find?_replicate, Nat.ne_of_gt h]

@[simp] theorem find?_replicate_of_pos (h : p a) : find? p (replicate n a) = if n = 0 then none else some a := by
  simp [find?_replicate, h]

@[simp] theorem find?_replicate_of_neg (h : ¬ p a) : find? p (replicate n a) = none := by
  simp [find?_replicate, h]

/-! ### findSome? -/

@[simp] theorem findSome?_cons_of_isSome (l) (h : (f a).isSome) : findSome? f (a :: l) = f a := by
  simp only [findSome?]
  split <;> simp_all

@[simp] theorem findSome?_cons_of_isNone (l) (h : (f a).isNone) : findSome? f (a :: l) = findSome? f l := by
  simp only [findSome?]
  split <;> simp_all

theorem exists_of_findSome?_eq_some {l : List α} {f : α → Option β} (w : l.findSome? f = some b) :
    ∃ a, a ∈ l ∧ f a = b := by
  induction l with
  | nil => simp_all
  | cons h l ih =>
    simp_all only [findSome?_cons, mem_cons, exists_eq_or_imp]
    split at w <;> simp_all

@[simp] theorem findSome?_map (f : β → γ) (l : List β) : findSome? p (l.map f) = l.findSome? (p ∘ f) := by
  induction l with
  | nil => simp
  | cons x xs ih =>
    simp only [map_cons, findSome?]
    split <;> simp_all

theorem findSome?_replicate : findSome? f (replicate n a) = if n = 0 then none else f a := by
  induction n with
  | zero => simp
  | succ n ih =>
    simp only [replicate_succ, findSome?_cons]
    split <;> simp_all

@[simp] theorem findSome?_replicate_of_pos (h : 0 < n) : findSome? f (replicate n a) = f a := by
  simp [findSome?_replicate, Nat.ne_of_gt h]

-- Argument is unused, but used to decide whether `simp` should unfold.
@[simp] theorem find?_replicate_of_isSome (_ : (f a).isSome) : findSome? f (replicate n a) = if n = 0 then none else f a := by
  simp [findSome?_replicate]

@[simp] theorem find?_replicate_of_isNone (h : (f a).isNone) : findSome? f (replicate n a) = none := by
  rw [Option.isNone_iff_eq_none] at h
  simp [findSome?_replicate, h]

/-! ### lookup -/
section lookup
variable [BEq α] [LawfulBEq α]

@[simp] theorem lookup_cons_self  {k : α} : ((k,b)::es).lookup k = some b := by
  simp [lookup_cons]

theorem lookup_replicate {k : α} :
    (replicate n (a,b)).lookup k = if n = 0 then none else if k == a then some b else none := by
  induction n with
  | zero => simp
  | succ n ih =>
    simp only [replicate_succ, lookup_cons]
    split <;> simp_all

theorem lookup_replicate_of_pos {k : α} (h : 0 < n) :
    (replicate n (a,b)).lookup k = if k == a then some b else none := by
  simp [lookup_replicate, Nat.ne_of_gt h]

theorem lookup_replicate_self {a : α} :
    (replicate n (a, b)).lookup a = if n = 0 then none else some b := by
  simp [lookup_replicate]

@[simp] theorem lookup_replicate_self_of_pos {a : α} (h : 0 < n) :
    (replicate n (a, b)).lookup a = some b := by
  simp [lookup_replicate_self, Nat.ne_of_gt h]

@[simp] theorem lookup_replicate_ne {k : α} (h : !k == a) :
    (replicate n (a,b)).lookup k = none := by
  simp_all [lookup_replicate]

end lookup

/-! ## Logic -/

/-! ### any / all -/

theorem not_any_eq_all_not (l : List α) (p : α → Bool) : (!l.any p) = l.all fun a => !p a := by
  induction l with simp | cons _ _ ih => rw [ih]

theorem not_all_eq_any_not (l : List α) (p : α → Bool) : (!l.all p) = l.any fun a => !p a := by
  induction l with simp | cons _ _ ih => rw [ih]

theorem and_any_distrib_left (l : List α) (p : α → Bool) (q : Bool) :
    (q && l.any p) = l.any fun a => q && p a := by
  induction l with simp | cons _ _ ih => rw [Bool.and_or_distrib_left, ih]

theorem and_any_distrib_right (l : List α) (p : α → Bool) (q : Bool) :
    (l.any p && q) = l.any fun a => p a && q := by
  induction l with simp | cons _ _ ih => rw [Bool.and_or_distrib_right, ih]

theorem or_all_distrib_left (l : List α) (p : α → Bool) (q : Bool) :
    (q || l.all p) = l.all fun a => q || p a := by
  induction l with simp | cons _ _ ih => rw [Bool.or_and_distrib_left, ih]

theorem or_all_distrib_right (l : List α) (p : α → Bool) (q : Bool) :
    (l.all p || q) = l.all fun a => p a || q := by
  induction l with simp | cons _ _ ih => rw [Bool.or_and_distrib_right, ih]

theorem any_eq_not_all_not (l : List α) (p : α → Bool) : l.any p = !l.all (!p .) := by
  simp only [not_all_eq_any_not, Bool.not_not]

theorem all_eq_not_any_not (l : List α) (p : α → Bool) : l.all p = !l.any (!p .) := by
  simp only [not_any_eq_all_not, Bool.not_not]

theorem any_map (f : α → β) (l : List α) (p : β → Bool) : (l.map f).any p = l.any (p ∘ f) := by
  induction l with simp | cons _ _ ih => rw [ih]

theorem all_map (f : α → β) (l : List α) (p : β → Bool) : (l.map f).all p = l.all (p ∘ f) := by
  induction l with simp | cons _ _ ih => rw [ih]

/-! ## Zippers -/

/-! ### zip -/

theorem zip_map (f : α → γ) (g : β → δ) :
    ∀ (l₁ : List α) (l₂ : List β), zip (l₁.map f) (l₂.map g) = (zip l₁ l₂).map (Prod.map f g)
  | [], l₂ => rfl
  | l₁, [] => by simp only [map, zip_nil_right]
  | a :: l₁, b :: l₂ => by
    simp only [map, zip_cons_cons, zip_map, Prod.map]; constructor

theorem zip_map_left (f : α → γ) (l₁ : List α) (l₂ : List β) :
    zip (l₁.map f) l₂ = (zip l₁ l₂).map (Prod.map f id) := by rw [← zip_map, map_id]

theorem zip_map_right (f : β → γ) (l₁ : List α) (l₂ : List β) :
    zip l₁ (l₂.map f) = (zip l₁ l₂).map (Prod.map id f) := by rw [← zip_map, map_id]

theorem zip_append :
    ∀ {l₁ r₁ : List α} {l₂ r₂ : List β} (_h : length l₁ = length l₂),
      zip (l₁ ++ r₁) (l₂ ++ r₂) = zip l₁ l₂ ++ zip r₁ r₂
  | [], r₁, l₂, r₂, h => by simp only [eq_nil_of_length_eq_zero h.symm]; rfl
  | l₁, r₁, [], r₂, h => by simp only [eq_nil_of_length_eq_zero h]; rfl
  | a :: l₁, r₁, b :: l₂, r₂, h => by
    simp only [cons_append, zip_cons_cons, zip_append (Nat.succ.inj h)]

theorem zip_map' (f : α → β) (g : α → γ) :
    ∀ l : List α, zip (l.map f) (l.map g) = l.map fun a => (f a, g a)
  | [] => rfl
  | a :: l => by simp only [map, zip_cons_cons, zip_map']

theorem of_mem_zip {a b} : ∀ {l₁ : List α} {l₂ : List β}, (a, b) ∈ zip l₁ l₂ → a ∈ l₁ ∧ b ∈ l₂
  | _ :: l₁, _ :: l₂, h => by
    cases h
    case head => simp
    case tail h =>
    · have := of_mem_zip h
      exact ⟨Mem.tail _ this.1, Mem.tail _ this.2⟩

theorem map_fst_zip :
    ∀ (l₁ : List α) (l₂ : List β), l₁.length ≤ l₂.length → map Prod.fst (zip l₁ l₂) = l₁
  | [], bs, _ => rfl
  | _ :: as, _ :: bs, h => by
    simp [Nat.succ_le_succ_iff] at h
    show _ :: map Prod.fst (zip as bs) = _ :: as
    rw [map_fst_zip as bs h]
  | a :: as, [], h => by simp at h

theorem map_snd_zip :
    ∀ (l₁ : List α) (l₂ : List β), l₂.length ≤ l₁.length → map Prod.snd (zip l₁ l₂) = l₂
  | _, [], _ => by
    rw [zip_nil_right]
    rfl
  | [], b :: bs, h => by simp at h
  | a :: as, b :: bs, h => by
    simp [Nat.succ_le_succ_iff] at h
    show _ :: map Prod.snd (zip as bs) = _ :: bs
    rw [map_snd_zip as bs h]

/-- See also `List.zip_replicate` in `Init.Data.List.TakeDrop` for a generalization with different lengths. -/
@[simp] theorem zip_replicate' {a : α} {b : β} {n : Nat} :
    zip (replicate n a) (replicate n b) = replicate n (a, b) := by
  induction n with
  | zero => rfl
  | succ n ih => simp [replicate_succ, ih]

/-! ### zipWith -/

theorem getElem?_zipWith {f : α → β → γ} {i : Nat} :
    (List.zipWith f as bs)[i]? = match as[i]?, bs[i]? with
      | some a, some b => some (f a b) | _, _ => none := by
  induction as generalizing bs i with
  | nil => cases bs with
    | nil => simp
    | cons b bs => simp
  | cons a as aih => cases bs with
    | nil => simp
    | cons b bs => cases i <;> simp_all

@[deprecated getElem?_zipWith (since := "2024-06-12")]
theorem get?_zipWith {f : α → β → γ} :
    (List.zipWith f as bs).get? i = match as.get? i, bs.get? i with
      | some a, some b => some (f a b) | _, _ => none := by
  simp [getElem?_zipWith]

set_option linter.deprecated false in
@[deprecated getElem?_zipWith (since := "2024-06-07")] abbrev zipWith_get? := @get?_zipWith

@[simp]
theorem zipWith_map {μ} (f : γ → δ → μ) (g : α → γ) (h : β → δ) (l₁ : List α) (l₂ : List β) :
    zipWith f (l₁.map g) (l₂.map h) = zipWith (fun a b => f (g a) (h b)) l₁ l₂ := by
  induction l₁ generalizing l₂ <;> cases l₂ <;> simp_all

theorem zipWith_map_left (l₁ : List α) (l₂ : List β) (f : α → α') (g : α' → β → γ) :
    zipWith g (l₁.map f) l₂ = zipWith (fun a b => g (f a) b) l₁ l₂ := by
  induction l₁ generalizing l₂ <;> cases l₂ <;> simp_all

theorem zipWith_map_right (l₁ : List α) (l₂ : List β) (f : β → β') (g : α → β' → γ) :
    zipWith g l₁ (l₂.map f) = zipWith (fun a b => g a (f b)) l₁ l₂ := by
  induction l₁ generalizing l₂ <;> cases l₂ <;> simp_all

theorem zipWith_foldr_eq_zip_foldr {f : α → β → γ} (i : δ):
    (zipWith f l₁ l₂).foldr g i = (zip l₁ l₂).foldr (fun p r => g (f p.1 p.2) r) i := by
  induction l₁ generalizing l₂ <;> cases l₂ <;> simp_all

theorem zipWith_foldl_eq_zip_foldl {f : α → β → γ} (i : δ):
    (zipWith f l₁ l₂).foldl g i = (zip l₁ l₂).foldl (fun r p => g r (f p.1 p.2)) i := by
  induction l₁ generalizing i l₂ <;> cases l₂ <;> simp_all

@[simp]
theorem zipWith_eq_nil_iff {f : α → β → γ} {l l'} : zipWith f l l' = [] ↔ l = [] ∨ l' = [] := by
  cases l <;> cases l' <;> simp

theorem map_zipWith {δ : Type _} (f : α → β) (g : γ → δ → α) (l : List γ) (l' : List δ) :
    map f (zipWith g l l') = zipWith (fun x y => f (g x y)) l l' := by
  induction l generalizing l' with
  | nil => simp
  | cons hd tl hl =>
    · cases l'
      · simp
      · simp [hl]

theorem zipWith_distrib_take : (zipWith f l l').take n = zipWith f (l.take n) (l'.take n) := by
  induction l generalizing l' n with
  | nil => simp
  | cons hd tl hl =>
    cases l'
    · simp
    · cases n
      · simp
      · simp [hl]

theorem zipWith_distrib_drop : (zipWith f l l').drop n = zipWith f (l.drop n) (l'.drop n) := by
  induction l generalizing l' n with
  | nil => simp
  | cons hd tl hl =>
    · cases l'
      · simp
      · cases n
        · simp
        · simp [hl]

theorem zipWith_append (f : α → β → γ) (l la : List α) (l' lb : List β)
    (h : l.length = l'.length) :
    zipWith f (l ++ la) (l' ++ lb) = zipWith f l l' ++ zipWith f la lb := by
  induction l generalizing l' with
  | nil =>
    have : l' = [] := eq_nil_of_length_eq_zero (by simpa using h.symm)
    simp [this]
  | cons hl tl ih =>
    cases l' with
    | nil => simp at h
    | cons head tail =>
      simp only [length_cons, Nat.succ.injEq] at h
      simp [ih _ h]

/-- See also `List.zipWith_replicate` in `Init.Data.List.TakeDrop` for a generalization with different lengths. -/
@[simp] theorem zipWith_replicate' {a : α} {b : β} {n : Nat} :
    zipWith f (replicate n a) (replicate n b) = replicate n (f a b) := by
  induction n with
  | zero => rfl
  | succ n ih => simp [replicate_succ, ih]

/-! ### zipWithAll -/

theorem getElem?_zipWithAll {f : Option α → Option β → γ} {i : Nat} :
    (zipWithAll f as bs)[i]? = match as[i]?, bs[i]? with
      | none, none => .none | a?, b? => some (f a? b?) := by
  induction as generalizing bs i with
  | nil => induction bs generalizing i with
    | nil => simp
    | cons b bs bih => cases i <;> simp_all
  | cons a as aih => cases bs with
    | nil =>
      specialize @aih []
      cases i <;> simp_all
    | cons b bs => cases i <;> simp_all

@[deprecated getElem?_zipWithAll (since := "2024-06-12")]
theorem get?_zipWithAll {f : Option α → Option β → γ} :
    (zipWithAll f as bs).get? i = match as.get? i, bs.get? i with
      | none, none => .none | a?, b? => some (f a? b?) := by
  simp [getElem?_zipWithAll]

set_option linter.deprecated false in
@[deprecated getElem?_zipWithAll (since := "2024-06-07")] abbrev zipWithAll_get? := @get?_zipWithAll

theorem zipWithAll_map {μ} (f : Option γ → Option δ → μ) (g : α → γ) (h : β → δ) (l₁ : List α) (l₂ : List β) :
    zipWithAll f (l₁.map g) (l₂.map h) = zipWithAll (fun a b => f (g <$> a) (h <$> b)) l₁ l₂ := by
  induction l₁ generalizing l₂ <;> cases l₂ <;> simp_all

theorem zipWithAll_map_left (l₁ : List α) (l₂ : List β) (f : α → α') (g : Option α' → Option β → γ) :
    zipWithAll g (l₁.map f) l₂ = zipWithAll (fun a b => g (f <$> a) b) l₁ l₂ := by
  induction l₁ generalizing l₂ <;> cases l₂ <;> simp_all

theorem zipWithAll_map_right (l₁ : List α) (l₂ : List β) (f : β → β') (g : Option α → Option β' → γ) :
    zipWithAll g l₁ (l₂.map f) = zipWithAll (fun a b => g a (f <$> b)) l₁ l₂ := by
  induction l₁ generalizing l₂ <;> cases l₂ <;> simp_all

theorem map_zipWithAll {δ : Type _} (f : α → β) (g : Option γ → Option δ → α) (l : List γ) (l' : List δ) :
    map f (zipWithAll g l l') = zipWithAll (fun x y => f (g x y)) l l' := by
  induction l generalizing l' with
  | nil => simp
  | cons hd tl hl =>
    cases l' <;> simp_all

@[simp] theorem zipWithAll_replicate {a : α} {b : β} {n : Nat} :
    zipWithAll f (replicate n a) (replicate n b) = replicate n (f a b) := by
  induction n with
  | zero => rfl
  | succ n ih => simp [replicate_succ, ih]

/-! ### unzip -/

@[simp] theorem unzip_replicate {n : Nat} {a : α} {b : β} :
    unzip (replicate n (a, b)) = (replicate n a, replicate n b) := by
  induction n with
  | zero => rfl
  | succ n ih => simp [replicate_succ, ih]

/-! ## Ranges and enumeration -/

/-! ### enumFrom -/

@[simp] theorem enumFrom_length : ∀ {n} {l : List α}, (enumFrom n l).length = l.length
  | _, [] => rfl
  | _, _ :: _ => congrArg Nat.succ enumFrom_length

theorem map_enumFrom (f : α → β) (n : Nat) (l : List α) :
    map (Prod.map id f) (enumFrom n l) = enumFrom n (map f l) := by
  induction l generalizing n <;> simp_all

/-! ### enum -/

@[simp] theorem enum_length : (enum l).length = l.length :=
  enumFrom_length

theorem enum_cons : (a::as).enum = (0, a) :: as.enumFrom 1 := rfl

theorem map_enum (f : α → β) (l : List α) : map (Prod.map id f) (enum l) = enum (map f l) :=
  map_enumFrom f 0 l

/-! ## Minima and maxima -/

/-! ### minimum? -/

@[simp] theorem minimum?_nil [Min α] : ([] : List α).minimum? = none := rfl

-- We don't put `@[simp]` on `minimum?_cons`,
-- because the definition in terms of `foldl` is not useful for proofs.
theorem minimum?_cons [Min α] {xs : List α} : (x :: xs).minimum? = foldl min x xs := rfl

@[simp] theorem minimum?_eq_none_iff {xs : List α} [Min α] : xs.minimum? = none ↔ xs = [] := by
  cases xs <;> simp [minimum?]

theorem minimum?_mem [Min α] (min_eq_or : ∀ a b : α, min a b = a ∨ min a b = b) :
    {xs : List α} → xs.minimum? = some a → a ∈ xs := by
  intro xs
  match xs with
  | nil => simp
  | x :: xs =>
    simp only [minimum?_cons, Option.some.injEq, List.mem_cons]
    intro eq
    induction xs generalizing x with
    | nil =>
      simp at eq
      simp [eq]
    | cons y xs ind =>
      simp at eq
      have p := ind _ eq
      cases p with
      | inl p =>
        cases min_eq_or x y with | _ q => simp [p, q]
      | inr p => simp [p, mem_cons]

theorem le_minimum?_iff [Min α] [LE α]
    (le_min_iff : ∀ a b c : α, a ≤ min b c ↔ a ≤ b ∧ a ≤ c) :
    {xs : List α} → xs.minimum? = some a → ∀ x, x ≤ a ↔ ∀ b, b ∈ xs → x ≤ b
  | nil => by simp
  | cons x xs => by
    rw [minimum?]
    intro eq y
    simp only [Option.some.injEq] at eq
    induction xs generalizing x with
    | nil =>
      simp at eq
      simp [eq]
    | cons z xs ih =>
      simp at eq
      simp [ih _ eq, le_min_iff, and_assoc]

-- This could be refactored by designing appropriate typeclasses to replace `le_refl`, `min_eq_or`,
-- and `le_min_iff`.
theorem minimum?_eq_some_iff [Min α] [LE α] [anti : Antisymm ((· : α) ≤ ·)]
    (le_refl : ∀ a : α, a ≤ a)
    (min_eq_or : ∀ a b : α, min a b = a ∨ min a b = b)
    (le_min_iff : ∀ a b c : α, a ≤ min b c ↔ a ≤ b ∧ a ≤ c) {xs : List α} :
    xs.minimum? = some a ↔ a ∈ xs ∧ ∀ b, b ∈ xs → a ≤ b := by
  refine ⟨fun h => ⟨minimum?_mem min_eq_or h, (le_minimum?_iff le_min_iff h _).1 (le_refl _)⟩, ?_⟩
  intro ⟨h₁, h₂⟩
  cases xs with
  | nil => simp at h₁
  | cons x xs =>
    exact congrArg some <| anti.1
      ((le_minimum?_iff le_min_iff (xs := x::xs) rfl _).1 (le_refl _) _ h₁)
      (h₂ _ (minimum?_mem min_eq_or (xs := x::xs) rfl))

theorem minimum?_replicate [Min α] {n : Nat} {a : α} (w : min a a = a) :
    (replicate n a).minimum? = if n = 0 then none else some a := by
  induction n with
  | zero => rfl
  | succ n ih => cases n <;> simp_all [replicate_succ, minimum?_cons]

@[simp] theorem minimum?_replicate_of_pos [Min α] {n : Nat} {a : α} (w : min a a = a) (h : 0 < n) :
    (replicate n a).minimum? = some a := by
  simp [minimum?_replicate, Nat.ne_of_gt h, w]

/-! ### maximum? -/

@[simp] theorem maximum?_nil [Max α] : ([] : List α).maximum? = none := rfl

-- We don't put `@[simp]` on `maximum?_cons`,
-- because the definition in terms of `foldl` is not useful for proofs.
theorem maximum?_cons [Max α] {xs : List α} : (x :: xs).maximum? = foldl max x xs := rfl

@[simp] theorem maximum?_eq_none_iff {xs : List α} [Max α] : xs.maximum? = none ↔ xs = [] := by
  cases xs <;> simp [maximum?]

theorem maximum?_mem [Max α] (min_eq_or : ∀ a b : α, max a b = a ∨ max a b = b) :
    {xs : List α} → xs.maximum? = some a → a ∈ xs
  | nil => by simp
  | cons x xs => by
    rw [maximum?]; rintro ⟨⟩
    induction xs generalizing x with simp at *
    | cons y xs ih =>
      rcases ih (max x y) with h | h <;> simp [h]
      simp [← or_assoc, min_eq_or x y]

theorem maximum?_le_iff [Max α] [LE α]
    (max_le_iff : ∀ a b c : α, max b c ≤ a ↔ b ≤ a ∧ c ≤ a) :
    {xs : List α} → xs.maximum? = some a → ∀ x, a ≤ x ↔ ∀ b ∈ xs, b ≤ x
  | nil => by simp
  | cons x xs => by
    rw [maximum?]; rintro ⟨⟩ y
    induction xs generalizing x with
    | nil => simp
    | cons y xs ih => simp [ih, max_le_iff, and_assoc]

-- This could be refactored by designing appropriate typeclasses to replace `le_refl`, `max_eq_or`,
-- and `le_min_iff`.
theorem maximum?_eq_some_iff [Max α] [LE α] [anti : Antisymm ((· : α) ≤ ·)]
    (le_refl : ∀ a : α, a ≤ a)
    (max_eq_or : ∀ a b : α, max a b = a ∨ max a b = b)
    (max_le_iff : ∀ a b c : α, max b c ≤ a ↔ b ≤ a ∧ c ≤ a) {xs : List α} :
    xs.maximum? = some a ↔ a ∈ xs ∧ ∀ b ∈ xs, b ≤ a := by
  refine ⟨fun h => ⟨maximum?_mem max_eq_or h, (maximum?_le_iff max_le_iff h _).1 (le_refl _)⟩, ?_⟩
  intro ⟨h₁, h₂⟩
  cases xs with
  | nil => simp at h₁
  | cons x xs =>
    exact congrArg some <| anti.1
      (h₂ _ (maximum?_mem max_eq_or (xs := x::xs) rfl))
      ((maximum?_le_iff max_le_iff (xs := x::xs) rfl _).1 (le_refl _) _ h₁)

theorem maximum?_replicate [Max α] {n : Nat} {a : α} (w : max a a = a) :
    (replicate n a).maximum? = if n = 0 then none else some a := by
  induction n with
  | zero => rfl
  | succ n ih => cases n <;> simp_all [replicate_succ, maximum?_cons]

@[simp] theorem maximum?_replicate_of_pos [Max α] {n : Nat} {a : α} (w : max a a = a) (h : 0 < n) :
    (replicate n a).maximum? = some a := by
  simp [maximum?_replicate, Nat.ne_of_gt h, w]

/-! ## Monadic operations -/

/-! ### mapM -/

/-- Alternate (non-tail-recursive) form of mapM for proofs. -/
def mapM' [Monad m] (f : α → m β) : List α → m (List β)
  | [] => pure []
  | a :: l => return (← f a) :: (← l.mapM' f)

@[simp] theorem mapM'_nil [Monad m] {f : α → m β} : mapM' f [] = pure [] := rfl
@[simp] theorem mapM'_cons [Monad m] {f : α → m β} :
    mapM' f (a :: l) = return ((← f a) :: (← l.mapM' f)) :=
  rfl

theorem mapM'_eq_mapM [Monad m] [LawfulMonad m] (f : α → m β) (l : List α) :
    mapM' f l = mapM f l := by simp [go, mapM] where
  go : ∀ l acc, mapM.loop f l acc = return acc.reverse ++ (← mapM' f l)
    | [], acc => by simp [mapM.loop, mapM']
    | a::l, acc => by simp [go l, mapM.loop, mapM']

@[simp] theorem mapM_nil [Monad m] (f : α → m β) : [].mapM f = pure [] := rfl

@[simp] theorem mapM_cons [Monad m] [LawfulMonad m] (f : α → m β) :
    (a :: l).mapM f = (return (← f a) :: (← l.mapM f)) := by simp [← mapM'_eq_mapM, mapM']

@[simp] theorem mapM_append [Monad m] [LawfulMonad m] (f : α → m β) {l₁ l₂ : List α} :
    (l₁ ++ l₂).mapM f = (return (← l₁.mapM f) ++ (← l₂.mapM f)) := by induction l₁ <;> simp [*]

/-! ### forM -/

-- We use `List.forM` as the simp normal form, rather that `ForM.forM`.
-- As such we need to replace `List.forM_nil` and `List.forM_cons`:

@[simp] theorem forM_nil' [Monad m] : ([] : List α).forM f = (pure .unit : m PUnit) := rfl

@[simp] theorem forM_cons' [Monad m] :
    (a::as).forM f = (f a >>= fun _ => as.forM f : m PUnit) :=
  List.forM_cons _ _ _

end List<|MERGE_RESOLUTION|>--- conflicted
+++ resolved
@@ -2376,11 +2376,7 @@
 
 /-! ## Pairwise and Nodup -/
 
-<<<<<<< HEAD
 /-! ### Pairwise -/
-=======
-/-! ### pairwise -/
->>>>>>> 23b893f7
 
 theorem Pairwise.sublist : l₁ <+ l₂ → l₂.Pairwise R → l₁.Pairwise R
   | .slnil, h => h
@@ -2401,7 +2397,6 @@
     l.reverse.Pairwise R ↔ l.Pairwise (fun a b => R b a) := by
   induction l <;> simp [*, pairwise_append, and_comm]
 
-<<<<<<< HEAD
 @[simp] theorem pairwise_replicate {n : Nat} {a : α} :
     (replicate n a).Pairwise R ↔ n ≤ 1 ∨ R a a := by
   induction n with
@@ -2424,8 +2419,6 @@
         simp
       · exact ⟨fun _ => h, Or.inr h⟩
 
-=======
->>>>>>> 23b893f7
 theorem Pairwise.imp {α R S} (H : ∀ {a b}, R a b → S a b) :
     ∀ {l : List α}, l.Pairwise R → l.Pairwise S
   | _, .nil => .nil
@@ -2469,12 +2462,9 @@
       simp only [get?_eq_getElem?]
     exact ⟨_, h₂⟩; exact ⟨_ , h₂.symm⟩
 
-<<<<<<< HEAD
 @[simp] theorem nodup_replicate {n : Nat} {a : α} :
     (replicate n a).Nodup ↔ n ≤ 1 := by simp [Nodup]
 
-=======
->>>>>>> 23b893f7
 /-! ## Manipulating elements -/
 
 /-! ### replace -/

--- conflicted
+++ resolved
@@ -892,11 +892,7 @@
 -- are proved later once more `reverse` theorems are available.
 
 @[grind]
-<<<<<<< HEAD
-theorem getLast?_cons {a : α} : (a::l).getLast? = l.getLast?.getD a := by
-=======
 theorem getLast?_cons {a : α} : (a::l).getLast? = some (l.getLast?.getD a) := by
->>>>>>> fab6f0db
   cases l <;> simp [getLast?, getLast]
 
 @[simp] theorem getLast?_cons_cons : (a :: b :: l).getLast? = (b :: l).getLast? := by
@@ -3680,44 +3676,10 @@
 -- attribute [grind] List.getElem_append_left List.getElem_append_right
 -- attribute [grind] List.getElem?_append_left List.getElem?_append_right
 
-<<<<<<< HEAD
 -- Uh oh, Array and Vector use different ext lemmas... Better investigate carefully.
 attribute [grind ext] List.ext_getElem?
 
 -- attribute [grind] List.getLast!_nil -- shouldn't we just be replacing `getLast!`
 
-=======
--- Array.set_push appears to be missing!?
--- Array.isEmpty_empty and Array.isEmpty_push are missing!?
-
--- Uh oh, Array and Vector use different ext lemmas... Better investigate carefully.
-attribute [grind ext] List.ext_getElem?
-
--- attribute [grind] List.getLast!_nil -- shouldn't we jsut be replacing `getLast!`
-
-
-
-
-
-attribute [grind] List.map_nil List.map_cons
-attribute [grind] List.filter_nil List.filter_cons
-attribute [grind] List.any_nil List.any_cons
-attribute [grind] List.all_nil List.all_cons
-
-attribute [grind] List.any_append List.all_append
-attribute [grind] List.any_flatten List.all_flatten
-attribute [grind] List.any_flatMap List.all_flatMap
-
-attribute [grind] List.any_reverse List.all_reverse
-
-attribute [grind] List.tail?_append
-
-attribute [grind] List.flatMap_nil List.flatMap_cons
-
-attribute [grind] List.head_reverse List.getLast_reverse
-attribute [grind] List.head?_flatMap
-
-attribute [grind] List.head?_reverse List.getLast?_reverse
->>>>>>> fab6f0db
 
 end List
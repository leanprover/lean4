--- conflicted
+++ resolved
@@ -2532,13 +2532,10 @@
     ⟨by rw [length_reverse, length_replicate],
      fun _ h => eq_of_mem_replicate (mem_reverse.1 h)⟩
 
-<<<<<<< HEAD
-=======
 @[simp]
 theorem append_singleton_inj {as bs : List α} : as ++ [a] = bs ++ [b] ↔ as = bs ∧ a = b := by
   rw [← List.reverse_inj, And.comm]; simp
 
->>>>>>> 5bd331e8
 /-! ### foldlM and foldrM -/
 
 @[simp] theorem foldlM_append [Monad m] [LawfulMonad m] {f : β → α → m β} {b : β} {l l' : List α} :

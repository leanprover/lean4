--- conflicted
+++ resolved
@@ -2138,11 +2138,7 @@
   | 0 => by simp
   | n+1 => by simp [replicate_succ, mem_replicate, Nat.succ_ne_zero]
 
-<<<<<<< HEAD
 @[simp]
-=======
-@[deprecated mem_replicate (since := "2024-09-05")]
->>>>>>> bfed2233
 theorem contains_replicate [BEq α] {n : Nat} {a b : α} :
     (replicate n b).contains a = (a == b && !n == 0) := by
   induction n with
@@ -2152,16 +2148,9 @@
     split <;> simp_all
 
 @[deprecated mem_replicate (since := "2024-09-05")]
-<<<<<<< HEAD
 theorem decide_mem_replicate [BEq α] [LawfulBEq α] [DecidableEq α] {a b : α} :
     ∀ {n}, decide (b ∈ replicate n a) = ((¬ n == 0) && b == a) := by
   simp [Bool.beq_eq_decide_eq]
-=======
-theorem decide_mem_replicate [BEq α] [LawfulBEq α] {a b : α} :
-    ∀ {n}, decide (b ∈ replicate n a) = ((¬ n == 0) && b == a)
-  | 0 => by simp
-  | n+1 => by simp [replicate_succ, decide_mem_replicate, Nat.succ_ne_zero]
->>>>>>> bfed2233
 
 theorem eq_of_mem_replicate {a b : α} {n} (h : b ∈ replicate n a) : b = a := (mem_replicate.1 h).2
 

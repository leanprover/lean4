/-
Copyright (c) 2014 Parikshit Khanna. All rights reserved.
Released under Apache 2.0 license as described in the file LICENSE.
Authors: Parikshit Khanna, Jeremy Avigad, Leonardo de Moura, Floris van Doorn, Mario Carneiro
-/
module

prelude
import Init.Data.List.Count
import Init.Data.List.Find
import Init.Data.List.MinMax
import Init.Data.Nat.Lemmas

/-!
# Miscellaneous `List` lemmas, that require more `Nat` lemmas than are available in `Init.Data.List.Lemmas`.

In particular, `omega` is available here.
-/

set_option linter.listVariables true -- Enforce naming conventions for `List`/`Array`/`Vector` variables.
set_option linter.indexVariables true -- Enforce naming conventions for index variables.

open Nat

namespace List

/-! ### dropLast -/

@[grind _=_]
theorem tail_dropLast {l : List α} : tail (dropLast l) = dropLast (tail l) := by
  ext1
  simp only [getElem?_tail, getElem?_dropLast, length_tail]
  split <;> split
  · rfl
  · omega
  · omega
  · rfl

@[simp, grind _=_] theorem dropLast_reverse {l : List α} : l.reverse.dropLast = l.tail.reverse := by
  apply ext_getElem
  · simp
  · intro i h₁ h₂
    simp only [getElem_dropLast, getElem_reverse, length_tail, getElem_tail]
    congr
    simp only [length_dropLast, length_reverse, length_tail] at h₁ h₂
    omega

/-! ### filter -/

@[simp]
theorem length_filter_pos_iff {l : List α} {p : α → Bool} :
    0 < (filter p l).length ↔ ∃ x ∈ l, p x := by
  simpa [length_eq_countP_add_countP, countP_eq_length_filter] using
    countP_pos_iff (p := p)

@[simp]
theorem length_filter_lt_length_iff_exists {l} :
    (filter p l).length < l.length ↔ ∃ x ∈ l, ¬p x := by
  simp [length_eq_countP_add_countP p (l := l), countP_eq_length_filter]

/-! ### filterMap -/

@[simp]
theorem length_filterMap_pos_iff {xs : List α} {f : α → Option β} :
    0 < (filterMap f xs).length ↔ ∃ (x : α) (_ : x ∈ xs) (b : β), f x = some b := by
  induction xs with
  | nil => simp
  | cons x xs ih =>
    simp only [filterMap, mem_cons, exists_prop, exists_eq_or_imp]
    split
    · simp_all
    · simp_all

@[simp]
theorem length_filterMap_lt_length_iff_exists {xs : List α} {f : α → Option β} :
    (filterMap f xs).length < xs.length ↔ ∃ (x : α) (_ : x ∈ xs), f x = none := by
  induction xs with
  | nil => simp
  | cons x xs ih =>
    simp only [filterMap, mem_cons, exists_prop, exists_eq_or_imp]
    split
    · simp_all only [exists_prop, length_cons, true_or, iff_true]
      have := length_filterMap_le f xs
      omega
    · simp_all

/-! ### reverse -/

theorem getElem_eq_getElem_reverse {l : List α} {i} (h : i < l.length) :
    l[i] = l.reverse[l.length - 1 - i]'(by simpa using Nat.sub_one_sub_lt_of_lt h) := by
  rw [getElem_reverse]
  congr
  omega

/-! ### leftpad -/

/-- The length of the List returned by `List.leftpad n a l` is equal
  to the larger of `n` and `l.length` -/
-- We don't mark this as a `@[simp]` lemma since we allow `simp` to unfold `leftpad`,
-- so the left hand side simplifies directly to `n - l.length + l.length`.
theorem length_leftpad {n : Nat} {a : α} {l : List α} :
    (leftpad n a l).length = max n l.length := by
  simp only [leftpad, length_append, length_replicate, Nat.sub_add_eq_max]

@[deprecated length_leftpad (since := "2025-02-24")]
abbrev leftpad_length := @length_leftpad

theorem length_rightpad {n : Nat} {a : α} {l : List α} :
    (rightpad n a l).length = max n l.length := by
  simp [rightpad]
  omega

/-! ### intersperse -/
section intersperse

variable {l : List α} {sep : α} {i : Nat}

@[simp, grind =] theorem length_intersperse : (l.intersperse sep).length = 2 * l.length - 1 := by
<<<<<<< HEAD
  fun_induction intersperse <;> simp only [intersperse, length_cons, length_nil] at *
=======
  fun_induction intersperse <;> simp only [length_cons, length_nil] at *
>>>>>>> 0eaa146d
  rename_i h _
  have := length_pos_iff.mpr h
  omega

@[simp] theorem getElem?_intersperse_two_mul : (l.intersperse sep)[2 * i]? = l[i]? := by
  induction l using intersperse.induct_unfolding sep generalizing i <;> cases i
  all_goals simp [mul_succ, *]

theorem getElem?_intersperse_two_mul_add_one (h : i + 1 < l.length) :
    (l.intersperse sep)[2 * i + 1]? = some sep := by
  fun_induction intersperse generalizing i
  · contradiction
  · contradiction
  · rename_i hn _
    have ⟨_, tl, _⟩ := ne_nil_iff_exists_cons.mp hn
    cases tl <;> cases i <;> simp_all +arith

@[grind =]
theorem getElem?_intersperse :
    (l.intersperse sep)[i]? =
      if i % 2 = 0 then
        l[i / 2]?
      else
        if i < 2 * l.length - 1 then some sep else none := by
  split
  · have p : i = 2 * (i / 2) := by omega
    conv => lhs; rw [p]
    rw [getElem?_intersperse_two_mul]
  · split
    · have p : i = 2 * (i / 2) + 1 := by omega
      conv => lhs; rw [p]
      rw [getElem?_intersperse_two_mul_add_one]
      omega
    · rw [getElem?_eq_none_iff]
      simp
      omega

@[simp] theorem getElem_intersperse_two_mul (h : 2 * i < (l.intersperse sep).length) :
    (l.intersperse sep)[2 * i] = l[i]'(by rw [length_intersperse] at h; omega) := by
  rw [← Option.some_inj, ← getElem?_eq_getElem h]
  simp

@[simp] theorem getElem_intersperse_two_mul_add_one (h : 2 * i + 1 < (l.intersperse sep).length) :
    (l.intersperse sep)[2 * i + 1] = sep := by
  rw [← Option.some_inj, ← getElem?_eq_getElem h, getElem?_intersperse_two_mul_add_one]
  rw [length_intersperse] at h
  omega

@[grind =]
theorem getElem_intersperse (h) :
    (l.intersperse sep)[i] =
      if i % 2 = 0 then l[i / 2]'(by simp at h; omega) else sep := by
  split
  · have p : i = 2 * (i / 2) := by omega
    conv => lhs; simp +singlePass only [p]
    rw [getElem_intersperse_two_mul]
  · have p : i = 2 * (i / 2) + 1 := by omega
    conv => lhs; simp +singlePass only [p]
    rw [getElem_intersperse_two_mul_add_one]

theorem getElem_eq_getElem_intersperse_two_mul (h : i < l.length) :
    l[i] = (l.intersperse sep)[2 * i]'(by rw [length_intersperse]; omega) := by
  simp

end intersperse

/-! ### eraseIdx -/

theorem mem_eraseIdx_iff_getElem {x : α} :
    ∀ {l} {k}, x ∈ eraseIdx l k ↔ ∃ i h, i ≠ k ∧ l[i]'h = x
  | [], _ => by
    simp only [eraseIdx, not_mem_nil, false_iff]
    rintro ⟨i, h, -⟩
    exact Nat.not_lt_zero _ h
  | a::l, 0 => by simp [mem_iff_getElem, Nat.succ_lt_succ_iff]
  | a::l, k+1 => by
    rw [← Nat.or_exists_add_one]
    simp [mem_eraseIdx_iff_getElem, @eq_comm _ a, Nat.succ_lt_succ_iff]

theorem mem_eraseIdx_iff_getElem? {x : α} {l} {k} : x ∈ eraseIdx l k ↔ ∃ i ≠ k, l[i]? = some x := by
  simp only [mem_eraseIdx_iff_getElem, getElem_eq_iff, exists_and_left]
  refine exists_congr fun i => and_congr_right' ?_
  constructor
  · rintro ⟨_, h⟩; exact h
  · rintro h;
    obtain ⟨h', -⟩ := getElem?_eq_some_iff.1 h
    exact ⟨h', h⟩

/-! ### min? -/

-- A specialization of `min?_eq_some_iff` to Nat.
theorem min?_eq_some_iff' {xs : List Nat} :
    xs.min? = some a ↔ (a ∈ xs ∧ ∀ b ∈ xs, a ≤ b) :=
  min?_eq_some_iff
    (le_refl := Nat.le_refl)
    (min_eq_or := fun _ _ => Nat.min_def .. ▸ by split <;> simp)
    (le_min_iff := fun _ _ _ => Nat.le_min)

theorem min?_get_le_of_mem {l : List Nat} {a : Nat} (h : a ∈ l) :
    l.min?.get (isSome_min?_of_mem h) ≤ a := by
  induction l with
  | nil => simp at h
  | cons b t ih =>
    simp only [min?_cons, Option.get_some] at ih ⊢
    rcases mem_cons.1 h with (rfl|h)
    · cases t.min? with
      | none => simp
      | some b => simpa using Nat.min_le_left _ _
    · obtain ⟨q, hq⟩ := Option.isSome_iff_exists.1 (isSome_min?_of_mem h)
      simp only [hq, Option.elim_some] at ih ⊢
      exact Nat.le_trans (Nat.min_le_right _ _) (ih h)

theorem min?_getD_le_of_mem {l : List Nat} {a k : Nat} (h : a ∈ l) : l.min?.getD k ≤ a :=
  Option.get_eq_getD _ ▸ min?_get_le_of_mem h

/-! ### max? -/

-- A specialization of `max?_eq_some_iff` to Nat.
theorem max?_eq_some_iff' {xs : List Nat} :
    xs.max? = some a ↔ (a ∈ xs ∧ ∀ b ∈ xs, b ≤ a) :=
  max?_eq_some_iff
    (le_refl := Nat.le_refl)
    (max_eq_or := fun _ _ => Nat.max_def .. ▸ by split <;> simp)
    (max_le_iff := fun _ _ _ => Nat.max_le)

theorem le_max?_get_of_mem {l : List Nat} {a : Nat} (h : a ∈ l) :
    a ≤ l.max?.get (isSome_max?_of_mem h) := by
  induction l with
  | nil => simp at h
  | cons b t ih =>
    simp only [max?_cons, Option.get_some] at ih ⊢
    rcases mem_cons.1 h with (rfl|h)
    · cases t.max? with
      | none => simp
      | some b => simpa using Nat.le_max_left _ _
    · obtain ⟨q, hq⟩ := Option.isSome_iff_exists.1 (isSome_max?_of_mem h)
      simp only [hq, Option.elim_some] at ih ⊢
      exact Nat.le_trans (ih h) (Nat.le_max_right _ _)

theorem le_max?_getD_of_mem {l : List Nat} {a k : Nat} (h : a ∈ l) :
    a ≤ l.max?.getD k :=
  Option.get_eq_getD _ ▸ le_max?_get_of_mem h

end List<|MERGE_RESOLUTION|>--- conflicted
+++ resolved
@@ -116,11 +116,7 @@
 variable {l : List α} {sep : α} {i : Nat}
 
 @[simp, grind =] theorem length_intersperse : (l.intersperse sep).length = 2 * l.length - 1 := by
-<<<<<<< HEAD
-  fun_induction intersperse <;> simp only [intersperse, length_cons, length_nil] at *
-=======
   fun_induction intersperse <;> simp only [length_cons, length_nil] at *
->>>>>>> 0eaa146d
   rename_i h _
   have := length_pos_iff.mpr h
   omega

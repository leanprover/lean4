/-
Copyright (c) 2014 Parikshit Khanna. All rights reserved.
Released under Apache 2.0 license as described in the file LICENSE.
Authors: Parikshit Khanna, Jeremy Avigad, Leonardo de Moura, Floris van Doorn, Mario Carneiro
-/
module

prelude
import Init.Data.List.Nat.Modify

/-!
# insertIdx

Proves various lemmas about `List.insertIdx`.
-/

set_option linter.listVariables true -- Enforce naming conventions for `List`/`Array`/`Vector` variables.
set_option linter.indexVariables true -- Enforce naming conventions for index variables.

open Function Nat

namespace List

universe u

variable {α : Type u}

section InsertIdx

variable {a : α}

@[simp, grind =]
theorem insertIdx_zero {xs : List α} {x : α} : xs.insertIdx 0 x = x :: xs :=
  rfl

@[simp, grind =]
theorem insertIdx_succ_nil {n : Nat} {a : α} : ([] : List α).insertIdx (n + 1) a = [] :=
  rfl

@[simp, grind =]
theorem insertIdx_succ_cons {xs : List α} {hd x : α} {i : Nat} :
    (hd :: xs).insertIdx (i + 1) x = hd :: xs.insertIdx i x :=
  rfl

@[grind =]
theorem length_insertIdx : ∀ {i} {as : List α}, (as.insertIdx i a).length = if i ≤ as.length then as.length + 1 else as.length
  | 0, _ => by simp
  | n + 1, [] => by simp
  | n + 1, a :: as => by
    simp only [insertIdx_succ_cons, length_cons, length_insertIdx, Nat.add_le_add_iff_right]
    split <;> rfl

theorem length_insertIdx_of_le_length (h : i ≤ length as) (a : α) : (as.insertIdx i a).length = as.length + 1 := by
  simp [length_insertIdx, h]

theorem length_insertIdx_of_length_lt (h : length as < i) (a : α) : (as.insertIdx i a).length = as.length := by
  simp [length_insertIdx, h]

theorem insertIdx_eraseIdx_of_ge :
    ∀ {i j as},
      i < length as → i ≤ j → (as.eraseIdx i).insertIdx j a = (as.insertIdx (j + 1) a).eraseIdx i
  | 0, 0, [], has, _ => (Nat.lt_irrefl _ has).elim
  | 0, 0, _ :: as, _, _ => by simp [eraseIdx, insertIdx]
  | 0, _ + 1, _ :: _, _, _ => rfl
  | n + 1, m + 1, a :: as, has, hmn =>
    congrArg (cons a) <|
      insertIdx_eraseIdx_of_ge (Nat.lt_of_succ_lt_succ has) (Nat.le_of_succ_le_succ hmn)

theorem insertIdx_eraseIdx_of_le :
    ∀ {i j as},
      i < length as → j ≤ i → (as.eraseIdx i).insertIdx j a = (as.insertIdx j a).eraseIdx (i + 1)
  | _, 0, _ :: _, _, _ => rfl
  | _ + 1, _ + 1, a :: _, has, hmn =>
    congrArg (cons a) <|
      insertIdx_eraseIdx_of_le (Nat.lt_of_succ_lt_succ has) (Nat.le_of_succ_le_succ hmn)

@[grind =]
theorem insertIdx_eraseIdx (h : i < length as) :
    (as.eraseIdx i).insertIdx j a =
      if i ≤ j then (as.insertIdx (j + 1) a).eraseIdx i else (as.insertIdx j a).eraseIdx (i + 1) := by
  split <;> rename_i h'
  · rw [insertIdx_eraseIdx_of_ge h h']
  · rw [insertIdx_eraseIdx_of_le h (by omega)]

@[grind =]
theorem insertIdx_comm (a b : α) :
    ∀ {i j : Nat} {l : List α} (_ : i ≤ j) (_ : j ≤ length l),
      (l.insertIdx i a).insertIdx (j + 1) b = (l.insertIdx j b).insertIdx i a
  | 0, j, l => by simp [insertIdx]
  | _ + 1, 0, _ => fun h => (Nat.not_lt_zero _ h).elim
  | i + 1, j + 1, [] => by simp
  | i + 1, j + 1, c :: l => fun h₀ h₁ => by
    simp only [insertIdx_succ_cons, cons.injEq, true_and]
    exact insertIdx_comm a b (Nat.le_of_succ_le_succ h₀) (Nat.le_of_succ_le_succ h₁)

theorem mem_insertIdx {a b : α} :
    ∀ {i : Nat} {l : List α} (_ : i ≤ l.length), a ∈ l.insertIdx i b ↔ a = b ∨ a ∈ l
  | 0, as, _ => by simp
  | _ + 1, [], h => (Nat.not_succ_le_zero _ h).elim
  | n + 1, a' :: as, h => by
    rw [List.insertIdx_succ_cons, mem_cons, mem_insertIdx (Nat.le_of_succ_le_succ h),
      ← or_assoc, @or_comm (a = a'), or_assoc, mem_cons]

theorem insertIdx_of_length_lt {l : List α} {x : α} {i : Nat} (h : l.length < i) :
    l.insertIdx i x = l := by
  induction l generalizing i with
  | nil =>
    cases i
    · simp at h
    · simp
  | cons x l ih =>
    cases i
    · simp at h
    · simp only [Nat.succ_lt_succ_iff, length] at h
      simpa using ih h

@[simp, grind =]
theorem eraseIdx_insertIdx_self {i : Nat} {l : List α} (a : α) : (l.insertIdx i a).eraseIdx i = l := by
  rw [eraseIdx_eq_modifyTailIdx, insertIdx, modifyTailIdx_modifyTailIdx_self]
  exact modifyTailIdx_id _ _

<<<<<<< HEAD
=======
@[deprecated eraseIdx_insertIdx_self (since := "2025-06-18")]
abbrev eraseIdx_insertIdx := @eraseIdx_insertIdx_self

>>>>>>> 0eaa146d
@[simp]
theorem insertIdx_length_self {l : List α} {x : α} : l.insertIdx l.length x = l ++ [x] := by
  induction l with
  | nil => simp
  | cons x l ih => simpa using ih

theorem length_le_length_insertIdx {l : List α} {x : α} {i : Nat} :
    l.length ≤ (l.insertIdx i x).length := by
  simp only [length_insertIdx]
  split <;> simp

theorem length_insertIdx_le_succ {l : List α} {x : α} {i : Nat} :
    (l.insertIdx i x).length ≤ l.length + 1 := by
  simp only [length_insertIdx]
  split <;> simp

theorem getElem_insertIdx_of_lt {l : List α} {x : α} {i j : Nat} (hn : j < i)
    (hk : j < (l.insertIdx i x).length) :
    (l.insertIdx i x)[j] = l[j]'(by simp [length_insertIdx] at hk; split at hk <;> omega) := by
  induction i generalizing j l with
  | zero => simp at hn
  | succ n ih =>
    cases l with
    | nil => simp
    | cons _ _=>
      cases j
      · simp
      · rw [Nat.succ_lt_succ_iff] at hn
        simpa using ih hn _

@[simp]
theorem getElem_insertIdx_self {l : List α} {x : α} {i : Nat} (hi : i < (l.insertIdx i x).length) :
    (l.insertIdx i x)[i] = x := by
  induction l generalizing i with
  | nil =>
    simp [length_insertIdx] at hi
    split at hi
    · simp_all
    · omega
  | cons _ _ ih =>
    cases i
    · simp
    · simp only [insertIdx_succ_cons, length_cons, length_insertIdx, Nat.add_lt_add_iff_right] at hi ih
      simpa using ih hi

theorem getElem_insertIdx_of_gt {l : List α} {x : α} {i j : Nat} (hn : i < j)
    (hk : j < (l.insertIdx i x).length) :
    (l.insertIdx i x)[j] = l[j - 1]'(by simp [length_insertIdx] at hk; split at hk <;> omega) := by
  induction l generalizing i j with
  | nil =>
    cases i with
    | zero =>
      simp only [insertIdx_zero, length_singleton, lt_one_iff] at hk
      omega
    | succ n => simp at hk
  | cons _ _ ih =>
    cases i with
    | zero =>
      simp only [insertIdx_zero] at hk
      cases j with
      | zero => omega
      | succ j => simp
    | succ n =>
      cases j with
      | zero => simp
      | succ j =>
        simp only [insertIdx_succ_cons, getElem_cons_succ]
        rw [ih (by omega)]
        cases j with
        | zero => omega
        | succ j => simp

@[deprecated getElem_insertIdx_of_gt (since := "2025-02-04")]
abbrev getElem_insertIdx_of_ge := @getElem_insertIdx_of_gt

@[grind =]
theorem getElem_insertIdx {l : List α} {x : α} {i j : Nat} (h : j < (l.insertIdx i x).length) :
    (l.insertIdx i x)[j] =
      if h₁ : j < i then
        l[j]'(by simp [length_insertIdx] at h; split at h <;> omega)
      else
        if h₂ : j = i then
          x
        else
          l[j-1]'(by simp [length_insertIdx] at h; split at h <;> omega) := by
  split <;> rename_i h₁
  · rw [getElem_insertIdx_of_lt h₁]
  · split <;> rename_i h₂
    · subst h₂
      rw [getElem_insertIdx_self h]
    · rw [getElem_insertIdx_of_gt (by omega)]

@[grind =]
theorem getElem?_insertIdx {l : List α} {x : α} {i j : Nat} :
    (l.insertIdx i x)[j]? =
      if j < i then
        l[j]?
      else
        if j = i then
          if j ≤ l.length then some x else none
        else
          l[j-1]? := by
  rw [getElem?_def]
  split <;> rename_i h
  · rw [getElem_insertIdx h]
    simp only [length_insertIdx] at h
    split <;> rename_i h₁
    · rw [getElem?_def, dif_pos]
    · split <;> rename_i h₂
      · rw [if_pos]
        split at h <;> omega
      · rw [getElem?_def]
        simp only [Option.some_eq_dite_none_right, exists_prop, and_true]
        split at h <;> omega
  · simp only [length_insertIdx] at h
    split <;> rename_i h₁
    · rw [getElem?_eq_none]
      split at h <;> omega
    · split <;> rename_i h₂
      · rw [if_neg]
        split at h <;> omega
      · rw [getElem?_eq_none]
        split at h <;> omega

theorem getElem?_insertIdx_of_lt {l : List α} {x : α} {i j : Nat} (h : j < i) :
    (l.insertIdx i x)[j]? = l[j]? := by
  rw [getElem?_insertIdx, if_pos h]

theorem getElem?_insertIdx_self {l : List α} {x : α} {i : Nat} :
    (l.insertIdx i x)[i]? = if i ≤ l.length then some x else none := by
  rw [getElem?_insertIdx, if_neg (by omega)]
  simp

theorem getElem?_insertIdx_of_gt {l : List α} {x : α} {i j : Nat} (h : i < j) :
    (l.insertIdx i x)[j]? = l[j - 1]? := by
  rw [getElem?_insertIdx, if_neg (by omega), if_neg (by omega)]

@[deprecated getElem?_insertIdx_of_gt (since := "2025-02-04")]
abbrev getElem?_insertIdx_of_ge := @getElem?_insertIdx_of_gt

end InsertIdx

end List<|MERGE_RESOLUTION|>--- conflicted
+++ resolved
@@ -119,12 +119,9 @@
   rw [eraseIdx_eq_modifyTailIdx, insertIdx, modifyTailIdx_modifyTailIdx_self]
   exact modifyTailIdx_id _ _
 
-<<<<<<< HEAD
-=======
 @[deprecated eraseIdx_insertIdx_self (since := "2025-06-18")]
 abbrev eraseIdx_insertIdx := @eraseIdx_insertIdx_self
 
->>>>>>> 0eaa146d
 @[simp]
 theorem insertIdx_length_self {l : List α} {x : α} : l.insertIdx l.length x = l ++ [x] := by
   induction l with

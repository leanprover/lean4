/-
Copyright (c) 2014 Microsoft Corporation. All rights reserved.
Released under Apache 2.0 license as described in the file LICENSE.
Authors: Floris van Doorn, Leonardo de Moura
-/
prelude
import Init.SimpLemmas
set_option linter.missingDocs true -- keep it documented
universe u

namespace Nat

/-- Compiled version of `Nat.rec` so that we can define `Nat.recAux` to be defeq to `Nat.rec`.
This is working around the fact that the compiler does not currently support recursors. -/
private def recCompiled {motive : Nat → Sort u} (zero : motive zero) (succ : (n : Nat) → motive n → motive (Nat.succ n)) : (t : Nat) → motive t
  | .zero => zero
  | .succ n => succ n (recCompiled zero succ n)

@[csimp]
private theorem rec_eq_recCompiled : @Nat.rec = @Nat.recCompiled :=
  funext fun _ => funext fun _ => funext fun succ => funext fun t =>
    Nat.recOn t rfl (fun n ih => congrArg (succ n) ih)

/-- Recursor identical to `Nat.rec` but uses notations `0` for `Nat.zero` and `· + 1` for `Nat.succ`.
Used as the default `Nat` eliminator by the `induction` tactic. -/
@[elab_as_elim, induction_eliminator]
protected abbrev recAux {motive : Nat → Sort u} (zero : motive 0) (succ : (n : Nat) → motive n → motive (n + 1)) (t : Nat) : motive t :=
  Nat.rec zero succ t

/-- Recursor identical to `Nat.casesOn` but uses notations `0` for `Nat.zero` and `· + 1` for `Nat.succ`.
Used as the default `Nat` eliminator by the `cases` tactic. -/
@[elab_as_elim, cases_eliminator]
protected abbrev casesAuxOn {motive : Nat → Sort u} (t : Nat) (zero : motive 0) (succ : (n : Nat) → motive (n + 1)) : motive t :=
  Nat.casesOn t zero succ

/--
`Nat.fold` evaluates `f` on the numbers up to `n` exclusive, in increasing order:
* `Nat.fold f 3 init = init |> f 0 |> f 1 |> f 2`
-/
@[specialize] def fold {α : Type u} (f : Nat → α → α) : (n : Nat) → (init : α) → α
  | 0,      a => a
  | succ n, a => f n (fold f n a)

/-- Tail-recursive version of `Nat.fold`. -/
@[inline] def foldTR {α : Type u} (f : Nat → α → α) (n : Nat) (init : α) : α :=
  let rec @[specialize] loop
    | 0,      a => a
    | succ m, a => loop m (f (n - succ m) a)
  loop n init

/--
`Nat.foldRev` evaluates `f` on the numbers up to `n` exclusive, in decreasing order:
* `Nat.foldRev f 3 init = f 0 <| f 1 <| f 2 <| init`
-/
@[specialize] def foldRev {α : Type u} (f : Nat → α → α) : (n : Nat) → (init : α) → α
  | 0,      a => a
  | succ n, a => foldRev f n (f n a)

/-- `any f n = true` iff there is `i in [0, n-1]` s.t. `f i = true` -/
@[specialize] def any (f : Nat → Bool) : Nat → Bool
  | 0      => false
  | succ n => any f n || f n

/-- Tail-recursive version of `Nat.any`. -/
@[inline] def anyTR (f : Nat → Bool) (n : Nat) : Bool :=
  let rec @[specialize] loop : Nat → Bool
    | 0      => false
    | succ m => f (n - succ m) || loop m
  loop n

/-- `all f n = true` iff every `i in [0, n-1]` satisfies `f i = true` -/
@[specialize] def all (f : Nat → Bool) : Nat → Bool
  | 0      => true
  | succ n => all f n && f n

/-- Tail-recursive version of `Nat.all`. -/
@[inline] def allTR (f : Nat → Bool) (n : Nat) : Bool :=
  let rec @[specialize] loop : Nat → Bool
    | 0      => true
    | succ m => f (n - succ m) && loop m
  loop n

/--
`Nat.repeat f n a` is `f^(n) a`; that is, it iterates `f` `n` times on `a`.
* `Nat.repeat f 3 a = f <| f <| f <| a`
-/
@[specialize] def repeat {α : Type u} (f : α → α) : (n : Nat) → (a : α) → α
  | 0,      a => a
  | succ n, a => f (repeat f n a)

/-- Tail-recursive version of `Nat.repeat`. -/
@[inline] def repeatTR {α : Type u} (f : α → α) (n : Nat) (a : α) : α :=
  let rec @[specialize] loop
    | 0,      a => a
    | succ n, a => loop n (f a)
  loop n a

/-- Boolean less-than of natural numbers. -/
def blt (a b : Nat) : Bool :=
  ble a.succ b

attribute [simp] Nat.zero_le

/-! # Helper "packing" theorems -/

@[simp] theorem zero_eq : Nat.zero = 0 := rfl
@[simp] theorem add_eq : Nat.add x y = x + y := rfl
@[simp] theorem mul_eq : Nat.mul x y = x * y := rfl
@[simp] theorem sub_eq : Nat.sub x y = x - y := rfl
@[simp] theorem lt_eq : Nat.lt x y = (x < y) := rfl
@[simp] theorem le_eq : Nat.le x y = (x ≤ y) := rfl

/-! # Helper Bool relation theorems -/

@[simp] theorem beq_refl (a : Nat) : Nat.beq a a = true := by
  induction a with simp [Nat.beq]
  | succ a ih => simp [ih]

@[simp] theorem beq_eq : (Nat.beq x y = true) = (x = y) := propext <| Iff.intro Nat.eq_of_beq_eq_true (fun h => h ▸ (Nat.beq_refl x))
@[simp] theorem ble_eq : (Nat.ble x y = true) = (x ≤ y) := propext <| Iff.intro Nat.le_of_ble_eq_true Nat.ble_eq_true_of_le
@[simp] theorem blt_eq : (Nat.blt x y = true) = (x < y) := propext <| Iff.intro Nat.le_of_ble_eq_true Nat.ble_eq_true_of_le

instance : LawfulBEq Nat where
  eq_of_beq h := Nat.eq_of_beq_eq_true h
  rfl := by simp [BEq.beq]

@[simp] theorem beq_eq_true_eq (a b : Nat) : ((a == b) = true) = (a = b) := propext <| Iff.intro eq_of_beq (fun h => by subst h; apply LawfulBEq.rfl)
@[simp] theorem not_beq_eq_true_eq (a b : Nat) : ((!(a == b)) = true) = ¬(a = b) :=
  propext <| Iff.intro
    (fun h₁ h₂ => by subst h₂; rw [LawfulBEq.rfl] at h₁; contradiction)
    (fun h =>
      have : ¬ ((a == b) = true) := fun h' => absurd (eq_of_beq h') h
      by simp [this])

/-! # Nat.add theorems -/

@[simp] protected theorem zero_add : ∀ (n : Nat), 0 + n = n
  | 0   => rfl
  | n+1 => congrArg succ (Nat.zero_add n)
instance : Std.LawfulIdentity (α := Nat) (· + ·) 0 where
  left_id := Nat.zero_add
  right_id := Nat.add_zero

theorem succ_add : ∀ (n m : Nat), (succ n) + m = succ (n + m)
  | _, 0   => rfl
  | n, m+1 => congrArg succ (succ_add n m)

theorem add_succ (n m : Nat) : n + succ m = succ (n + m) :=
  rfl

theorem add_one (n : Nat) : n + 1 = succ n :=
  rfl

@[simp] theorem succ_eq_add_one (n : Nat) : succ n = n + 1 :=
  rfl

@[simp] theorem add_one_ne_zero (n : Nat) : n + 1 ≠ 0 := nofun
@[simp] theorem zero_ne_add_one (n : Nat) : 0 ≠ n + 1 := nofun

protected theorem add_comm : ∀ (n m : Nat), n + m = m + n
  | n, 0   => Eq.symm (Nat.zero_add n)
  | n, m+1 => by
    have : succ (n + m) = succ (m + n) := by apply congrArg; apply Nat.add_comm
    rw [succ_add m n]
    apply this
instance : Std.Commutative (α := Nat) (· + ·) := ⟨Nat.add_comm⟩

protected theorem add_assoc : ∀ (n m k : Nat), (n + m) + k = n + (m + k)
  | _, _, 0      => rfl
  | n, m, succ k => congrArg succ (Nat.add_assoc n m k)
instance : Std.Associative (α := Nat) (· + ·) := ⟨Nat.add_assoc⟩

protected theorem add_left_comm (n m k : Nat) : n + (m + k) = m + (n + k) := by
  rw [← Nat.add_assoc, Nat.add_comm n m, Nat.add_assoc]

protected theorem add_right_comm (n m k : Nat) : (n + m) + k = (n + k) + m := by
  rw [Nat.add_assoc, Nat.add_comm m k, ← Nat.add_assoc]

protected theorem add_left_cancel {n m k : Nat} : n + m = n + k → m = k := by
  induction n with
  | zero => simp
  | succ n ih => simp [succ_add, succ.injEq]; intro h; apply ih h

protected theorem add_right_cancel {n m k : Nat} (h : n + m = k + m) : n = k := by
  rw [Nat.add_comm n m, Nat.add_comm k m] at h
  apply Nat.add_left_cancel h

theorem eq_zero_of_add_eq_zero : ∀ {n m}, n + m = 0 → n = 0 ∧ m = 0
  | 0, 0, _ => ⟨rfl, rfl⟩
  | _+1, 0, h => Nat.noConfusion h

protected theorem eq_zero_of_add_eq_zero_left (h : n + m = 0) : m = 0 :=
  (Nat.eq_zero_of_add_eq_zero h).2

/-! # Nat.mul theorems -/

@[simp] protected theorem mul_zero (n : Nat) : n * 0 = 0 :=
  rfl

theorem mul_succ (n m : Nat) : n * succ m = n * m + n :=
  rfl

@[simp] protected theorem zero_mul : ∀ (n : Nat), 0 * n = 0
  | 0      => rfl
  | succ n => mul_succ 0 n ▸ (Nat.zero_mul n).symm ▸ rfl

theorem succ_mul (n m : Nat) : (succ n) * m = (n * m) + m := by
  induction m with
  | zero => rfl
  | succ m ih => rw [mul_succ, add_succ, ih, mul_succ, add_succ, Nat.add_right_comm]

protected theorem mul_comm : ∀ (n m : Nat), n * m = m * n
  | n, 0      => (Nat.zero_mul n).symm ▸ (Nat.mul_zero n).symm ▸ rfl
  | n, succ m => (mul_succ n m).symm ▸ (succ_mul m n).symm ▸ (Nat.mul_comm n m).symm ▸ rfl
instance : Std.Commutative (α := Nat) (· * ·) := ⟨Nat.mul_comm⟩

@[simp] protected theorem mul_one : ∀ (n : Nat), n * 1 = n :=
  Nat.zero_add

@[simp] protected theorem one_mul (n : Nat) : 1 * n = n :=
  Nat.mul_comm n 1 ▸ Nat.mul_one n
instance : Std.LawfulIdentity (α := Nat) (· * ·) 1 where
  left_id := Nat.one_mul
  right_id := Nat.mul_one

protected theorem left_distrib (n m k : Nat) : n * (m + k) = n * m + n * k := by
  induction n with
  | zero      => repeat rw [Nat.zero_mul]
  | succ n ih => simp [succ_mul, ih]; rw [Nat.add_assoc, Nat.add_assoc (n*m)]; apply congrArg; apply Nat.add_left_comm

protected theorem right_distrib (n m k : Nat) : (n + m) * k = n * k + m * k := by
  rw [Nat.mul_comm, Nat.left_distrib]; simp [Nat.mul_comm]

protected theorem mul_add (n m k : Nat) : n * (m + k) = n * m + n * k :=
  Nat.left_distrib n m k

protected theorem add_mul (n m k : Nat) : (n + m) * k = n * k + m * k :=
  Nat.right_distrib n m k

protected theorem mul_assoc : ∀ (n m k : Nat), (n * m) * k = n * (m * k)
  | n, m, 0      => rfl
  | n, m, succ k => by simp [mul_succ, Nat.mul_assoc n m k, Nat.left_distrib]
instance : Std.Associative (α := Nat) (· * ·) := ⟨Nat.mul_assoc⟩

protected theorem mul_left_comm (n m k : Nat) : n * (m * k) = m * (n * k) := by
  rw [← Nat.mul_assoc, Nat.mul_comm n m, Nat.mul_assoc]

protected theorem mul_two (n) : n * 2 = n + n := by rw [Nat.mul_succ, Nat.mul_one]
protected theorem two_mul (n) : 2 * n = n + n := by rw [Nat.succ_mul, Nat.one_mul]

/-! # Inequalities -/

attribute [simp] Nat.le_refl

theorem succ_lt_succ {n m : Nat} : n < m → succ n < succ m := succ_le_succ

theorem lt_succ_of_le {n m : Nat} : n ≤ m → n < succ m := succ_le_succ

@[simp] protected theorem sub_zero (n : Nat) : n - 0 = n := rfl

theorem succ_sub_succ_eq_sub (n m : Nat) : succ n - succ m = n - m := by
  induction m with
  | zero      => exact rfl
  | succ m ih => apply congrArg pred ih

@[simp] theorem pred_le : ∀ (n : Nat), pred n ≤ n
  | zero   => Nat.le.refl
  | succ _ => le_succ _

theorem pred_lt : ∀ {n : Nat}, n ≠ 0 → pred n < n
  | zero,   h => absurd rfl h
  | succ _, _ => lt_succ_of_le (Nat.le_refl _)

theorem sub_le (n m : Nat) : n - m ≤ n := by
  induction m with
  | zero      => exact Nat.le_refl (n - 0)
  | succ m ih => apply Nat.le_trans (pred_le (n - m)) ih

theorem sub_lt : ∀ {n m : Nat}, 0 < n → 0 < m → n - m < n
  | 0,   _,   h1, _  => absurd h1 (Nat.lt_irrefl 0)
  | _+1, 0,   _, h2  => absurd h2 (Nat.lt_irrefl 0)
  | n+1, m+1, _,  _  =>
    Eq.symm (succ_sub_succ_eq_sub n m) ▸
      show n - m < succ n from
      lt_succ_of_le (sub_le n m)

theorem sub_succ (n m : Nat) : n - succ m = pred (n - m) := rfl

theorem succ_sub_succ (n m : Nat) : succ n - succ m = n - m :=
  succ_sub_succ_eq_sub n m

@[simp] protected theorem sub_self : ∀ (n : Nat), n - n = 0
  | 0        => by rw [Nat.sub_zero]
  | (succ n) => by rw [succ_sub_succ, Nat.sub_self n]

theorem sub_add_eq (a b c : Nat) : a - (b + c) = a - b - c := by
  induction c with
  | zero => simp
  | succ c ih => simp only [Nat.add_succ, Nat.sub_succ, ih]

protected theorem lt_of_lt_of_le {n m k : Nat} : n < m → m ≤ k → n < k :=
  Nat.le_trans

protected theorem lt_of_lt_of_eq {n m k : Nat} : n < m → m = k → n < k :=
  fun h₁ h₂ => h₂ ▸ h₁

instance : Trans (. < . : Nat → Nat → Prop) (. < . : Nat → Nat → Prop) (. < . : Nat → Nat → Prop) where
  trans := Nat.lt_trans

instance : Trans (. ≤ . : Nat → Nat → Prop) (. ≤ . : Nat → Nat → Prop) (. ≤ . : Nat → Nat → Prop) where
  trans := Nat.le_trans

instance : Trans (. < . : Nat → Nat → Prop) (. ≤ . : Nat → Nat → Prop) (. < . : Nat → Nat → Prop) where
  trans := Nat.lt_of_lt_of_le

instance : Trans (. ≤ . : Nat → Nat → Prop) (. < . : Nat → Nat → Prop) (. < . : Nat → Nat → Prop) where
  trans := Nat.lt_of_le_of_lt

protected theorem le_of_eq {n m : Nat} (p : n = m) : n ≤ m :=
  p ▸ Nat.le_refl n

theorem lt.step {n m : Nat} : n < m → n < succ m := le_step

theorem le_of_succ_le {n m : Nat} (h : succ n ≤ m) : n ≤ m := Nat.le_trans (le_succ n) h
theorem lt_of_succ_lt      {n m : Nat} : succ n < m → n < m := le_of_succ_le
protected theorem le_of_lt {n m : Nat} : n < m → n ≤ m := le_of_succ_le

theorem lt_of_succ_lt_succ {n m : Nat} : succ n < succ m → n < m := le_of_succ_le_succ

theorem lt_of_succ_le {n m : Nat} (h : succ n ≤ m) : n < m := h
theorem succ_le_of_lt {n m : Nat} (h : n < m) : succ n ≤ m := h

theorem eq_zero_or_pos : ∀ (n : Nat), n = 0 ∨ n > 0
  | 0   => Or.inl rfl
  | _+1 => Or.inr (succ_pos _)

protected theorem pos_of_ne_zero {n : Nat} : n ≠ 0 → 0 < n := (eq_zero_or_pos n).resolve_left

theorem lt.base (n : Nat) : n < succ n := Nat.le_refl (succ n)

@[simp] theorem lt_succ_self (n : Nat) : n < succ n := lt.base n

protected theorem le_total (m n : Nat) : m ≤ n ∨ n ≤ m :=
  match Nat.lt_or_ge m n with
  | Or.inl h => Or.inl (Nat.le_of_lt h)
  | Or.inr h => Or.inr h

theorem eq_zero_of_le_zero {n : Nat} (h : n ≤ 0) : n = 0 := Nat.le_antisymm h (zero_le _)

theorem zero_lt_of_lt : {a b : Nat} → a < b → 0 < b
  | 0,   _, h => h
  | a+1, b, h =>
    have : a < b := Nat.lt_trans (Nat.lt_succ_self _) h
    zero_lt_of_lt this

theorem zero_lt_of_ne_zero {a : Nat} (h : a ≠ 0) : 0 < a := by
  match a with
  | 0 => contradiction
  | a+1 => apply Nat.zero_lt_succ

attribute [simp] Nat.lt_irrefl

theorem ne_of_lt {a b : Nat} (h : a < b) : a ≠ b := fun he => absurd (he ▸ h) (Nat.lt_irrefl a)

theorem le_or_eq_of_le_succ {m n : Nat} (h : m ≤ succ n) : m ≤ n ∨ m = succ n :=
  Decidable.byCases
    (fun (h' : m = succ n) => Or.inr h')
    (fun (h' : m ≠ succ n) =>
       have : m < succ n := Nat.lt_of_le_of_ne h h'
       have : succ m ≤ succ n := succ_le_of_lt this
       Or.inl (le_of_succ_le_succ this))

theorem le_add_right : ∀ (n k : Nat), n ≤ n + k
  | n, 0   => Nat.le_refl n
  | n, k+1 => le_succ_of_le (le_add_right n k)

theorem le_add_left (n m : Nat): n ≤ m + n :=
  Nat.add_comm n m ▸ le_add_right n m

protected theorem lt_add_left (c : Nat) (h : a < b) : a < c + b :=
  Nat.lt_of_lt_of_le h (Nat.le_add_left ..)

protected theorem lt_add_right (c : Nat) (h : a < b) : a < b + c :=
  Nat.lt_of_lt_of_le h (Nat.le_add_right ..)

theorem le.dest : ∀ {n m : Nat}, n ≤ m → Exists (fun k => n + k = m)
  | zero,   zero,   _ => ⟨0, rfl⟩
  | zero,   succ n, _ => ⟨succ n, Nat.add_comm 0 (succ n) ▸ rfl⟩
  | succ _, zero,   h => absurd h (not_succ_le_zero _)
  | succ n, succ m, h =>
    have : n ≤ m := Nat.le_of_succ_le_succ h
    have : Exists (fun k => n + k = m) := dest this
    match this with
    | ⟨k, h⟩ => ⟨k, show succ n + k = succ m from ((succ_add n k).symm ▸ h ▸ rfl)⟩

theorem le.intro {n m k : Nat} (h : n + k = m) : n ≤ m :=
  h ▸ le_add_right n k

protected theorem not_le_of_gt {n m : Nat} (h : n > m) : ¬ n ≤ m := fun h₁ =>
  match Nat.lt_or_ge n m with
  | Or.inl h₂ => absurd (Nat.lt_trans h h₂) (Nat.lt_irrefl _)
  | Or.inr h₂ =>
    have Heq : n = m := Nat.le_antisymm h₁ h₂
    absurd (@Eq.subst _ _ _ _ Heq h) (Nat.lt_irrefl m)
protected theorem not_le_of_lt : ∀{a b : Nat}, a < b → ¬(b ≤ a) := Nat.not_le_of_gt
protected theorem not_lt_of_ge : ∀{a b : Nat}, b ≥ a → ¬(b < a) := flip Nat.not_le_of_gt
protected theorem not_lt_of_le : ∀{a b : Nat}, a ≤ b → ¬(b < a) := flip Nat.not_le_of_gt
protected theorem lt_le_asymm : ∀{a b : Nat}, a < b → ¬(b ≤ a) := Nat.not_le_of_gt
protected theorem le_lt_asymm : ∀{a b : Nat}, a ≤ b → ¬(b < a) := flip Nat.not_le_of_gt

theorem gt_of_not_le {n m : Nat} (h : ¬ n ≤ m) : n > m := (Nat.lt_or_ge m n).resolve_right h
protected theorem lt_of_not_ge : ∀{a b : Nat}, ¬(b ≥ a) → b < a := Nat.gt_of_not_le
protected theorem lt_of_not_le : ∀{a b : Nat}, ¬(a ≤ b) → b < a := Nat.gt_of_not_le

theorem ge_of_not_lt {n m : Nat} (h : ¬ n < m) : n ≥ m := (Nat.lt_or_ge n m).resolve_left h
protected theorem le_of_not_gt : ∀{a b : Nat}, ¬(b > a) → b ≤ a := Nat.ge_of_not_lt
protected theorem le_of_not_lt : ∀{a b : Nat}, ¬(a < b) → b ≤ a := Nat.ge_of_not_lt

theorem ne_of_gt {a b : Nat} (h : b < a) : a ≠ b := (ne_of_lt h).symm
protected theorem ne_of_lt' : ∀{a b : Nat}, a < b → b ≠ a := ne_of_gt

@[simp] protected theorem not_le {a b : Nat} : ¬ a ≤ b ↔ b < a :=
  Iff.intro Nat.gt_of_not_le Nat.not_le_of_gt
@[simp] protected theorem not_lt {a b : Nat} : ¬ a < b ↔ b ≤ a :=
  Iff.intro Nat.ge_of_not_lt (flip Nat.not_le_of_gt)

protected theorem le_of_not_le {a b : Nat} (h : ¬ b ≤ a) : a ≤ b := Nat.le_of_lt (Nat.not_le.1 h)
protected theorem le_of_not_ge : ∀{a b : Nat}, ¬(a ≥ b) → a ≤ b:= @Nat.le_of_not_le

protected theorem lt_trichotomy (a b : Nat) : a < b ∨ a = b ∨ b < a :=
  match Nat.lt_or_ge a b with
  | .inl h => .inl h
  | .inr h =>
    match Nat.eq_or_lt_of_le h with
    | .inl h => .inr (.inl h.symm)
    | .inr h => .inr (.inr h)

protected theorem lt_or_gt_of_ne {a b : Nat} (ne : a ≠ b) : a < b ∨ a > b :=
  match Nat.lt_trichotomy a b with
  | .inl h => .inl h
  | .inr (.inl e) => False.elim (ne e)
  | .inr (.inr h) => .inr h

protected theorem lt_or_lt_of_ne : ∀{a b : Nat}, a ≠ b → a < b ∨ b < a := Nat.lt_or_gt_of_ne

protected theorem le_antisymm_iff {a b : Nat} : a = b ↔ a ≤ b ∧ b ≤ a :=
  Iff.intro (fun p => And.intro (Nat.le_of_eq p) (Nat.le_of_eq p.symm))
            (fun ⟨hle, hge⟩ => Nat.le_antisymm hle hge)
protected theorem eq_iff_le_and_ge : ∀{a b : Nat}, a = b ↔ a ≤ b ∧ b ≤ a := @Nat.le_antisymm_iff

instance : Antisymm ( . ≤ . : Nat → Nat → Prop) where
  antisymm h₁ h₂ := Nat.le_antisymm h₁ h₂

instance : Antisymm (¬ . < . : Nat → Nat → Prop) where
  antisymm h₁ h₂ := Nat.le_antisymm (Nat.ge_of_not_lt h₂) (Nat.ge_of_not_lt h₁)

protected theorem add_le_add_left {n m : Nat} (h : n ≤ m) (k : Nat) : k + n ≤ k + m :=
  match le.dest h with
  | ⟨w, hw⟩ =>
    have h₁ : k + n + w = k + (n + w) := Nat.add_assoc ..
    have h₂ : k + (n + w) = k + m     := congrArg _ hw
    le.intro <| h₁.trans h₂

protected theorem add_le_add_right {n m : Nat} (h : n ≤ m) (k : Nat) : n + k ≤ m + k := by
  rw [Nat.add_comm n k, Nat.add_comm m k]
  apply Nat.add_le_add_left
  assumption

protected theorem add_lt_add_left {n m : Nat} (h : n < m) (k : Nat) : k + n < k + m :=
  lt_of_succ_le (add_succ k n ▸ Nat.add_le_add_left (succ_le_of_lt h) k)

protected theorem add_lt_add_right {n m : Nat} (h : n < m) (k : Nat) : n + k < m + k :=
  Nat.add_comm k m ▸ Nat.add_comm k n ▸ Nat.add_lt_add_left h k

protected theorem lt_add_of_pos_right (h : 0 < k) : n < n + k :=
  Nat.add_lt_add_left h n

protected theorem zero_lt_one : 0 < (1:Nat) :=
  zero_lt_succ 0

protected theorem pos_iff_ne_zero : 0 < n ↔ n ≠ 0 := ⟨ne_of_gt, Nat.pos_of_ne_zero⟩

theorem add_le_add {a b c d : Nat} (h₁ : a ≤ b) (h₂ : c ≤ d) : a + c ≤ b + d :=
  Nat.le_trans (Nat.add_le_add_right h₁ c) (Nat.add_le_add_left h₂ b)

theorem add_lt_add {a b c d : Nat} (h₁ : a < b) (h₂ : c < d) : a + c < b + d :=
  Nat.lt_trans (Nat.add_lt_add_right h₁ c) (Nat.add_lt_add_left h₂ b)

protected theorem le_of_add_le_add_left {a b c : Nat} (h : a + b ≤ a + c) : b ≤ c := by
  match le.dest h with
  | ⟨d, hd⟩ =>
    apply @le.intro _ _ d
    rw [Nat.add_assoc] at hd
    apply Nat.add_left_cancel hd

protected theorem le_of_add_le_add_right {a b c : Nat} : a + b ≤ c + b → a ≤ c := by
  rw [Nat.add_comm _ b, Nat.add_comm _ b]
  apply Nat.le_of_add_le_add_left

protected theorem add_le_add_iff_right {n : Nat} : m + n ≤ k + n ↔ m ≤ k :=
  ⟨Nat.le_of_add_le_add_right, fun h => Nat.add_le_add_right h _⟩

/-! ### le/lt -/

protected theorem lt_asymm {a b : Nat} (h : a < b) : ¬ b < a := Nat.not_lt.2 (Nat.le_of_lt h)
/-- Alias for `Nat.lt_asymm`. -/
protected abbrev not_lt_of_gt := @Nat.lt_asymm
/-- Alias for `Nat.lt_asymm`. -/
protected abbrev not_lt_of_lt := @Nat.lt_asymm

protected theorem lt_iff_le_not_le {m n : Nat} : m < n ↔ m ≤ n ∧ ¬ n ≤ m :=
  ⟨fun h => ⟨Nat.le_of_lt h, Nat.not_le_of_gt h⟩, fun ⟨_, h⟩ => Nat.lt_of_not_ge h⟩
/-- Alias for `Nat.lt_iff_le_not_le`. -/
protected abbrev lt_iff_le_and_not_ge := @Nat.lt_iff_le_not_le

protected theorem lt_iff_le_and_ne {m n : Nat} : m < n ↔ m ≤ n ∧ m ≠ n :=
  ⟨fun h => ⟨Nat.le_of_lt h, Nat.ne_of_lt h⟩, fun h => Nat.lt_of_le_of_ne h.1 h.2⟩

protected theorem ne_iff_lt_or_gt {a b : Nat} : a ≠ b ↔ a < b ∨ b < a :=
  ⟨Nat.lt_or_gt_of_ne, fun | .inl h => Nat.ne_of_lt h | .inr h => Nat.ne_of_gt h⟩
/-- Alias for `Nat.ne_iff_lt_or_gt`. -/
protected abbrev lt_or_gt := @Nat.ne_iff_lt_or_gt

/-- Alias for `Nat.le_total`. -/
protected abbrev le_or_ge := @Nat.le_total
/-- Alias for `Nat.le_total`. -/
protected abbrev le_or_le := @Nat.le_total

protected theorem eq_or_lt_of_not_lt {a b : Nat} (hnlt : ¬ a < b) : a = b ∨ b < a :=
  (Nat.lt_trichotomy ..).resolve_left hnlt

protected theorem lt_or_eq_of_le {n m : Nat} (h : n ≤ m) : n < m ∨ n = m :=
  (Nat.lt_or_ge ..).imp_right (Nat.le_antisymm h)

protected theorem le_iff_lt_or_eq {n m : Nat} : n ≤ m ↔ n < m ∨ n = m :=
  ⟨Nat.lt_or_eq_of_le, fun | .inl h => Nat.le_of_lt h | .inr rfl => Nat.le_refl _⟩

protected theorem lt_succ_iff : m < succ n ↔ m ≤ n := ⟨le_of_lt_succ, lt_succ_of_le⟩

protected theorem lt_succ_iff_lt_or_eq : m < succ n ↔ m < n ∨ m = n :=
  Nat.lt_succ_iff.trans Nat.le_iff_lt_or_eq

protected theorem eq_of_lt_succ_of_not_lt (hmn : m < n + 1) (h : ¬ m < n) : m = n :=
  (Nat.lt_succ_iff_lt_or_eq.1 hmn).resolve_left h

protected theorem eq_of_le_of_lt_succ (h₁ : n ≤ m) (h₂ : m < n + 1) : m = n :=
  Nat.le_antisymm (le_of_succ_le_succ h₂) h₁


/-! ## zero/one/two -/

theorem le_zero : i ≤ 0 ↔ i = 0 := ⟨Nat.eq_zero_of_le_zero, fun | rfl => Nat.le_refl _⟩

/-- Alias for `Nat.zero_lt_one`. -/
protected abbrev one_pos := @Nat.zero_lt_one

protected theorem two_pos : 0 < 2 := Nat.zero_lt_succ _

protected theorem ne_zero_iff_zero_lt : n ≠ 0 ↔ 0 < n := Nat.pos_iff_ne_zero.symm

protected theorem zero_lt_two : 0 < 2 := Nat.zero_lt_succ _

protected theorem one_lt_two : 1 < 2 := Nat.succ_lt_succ Nat.zero_lt_one

protected theorem eq_zero_of_not_pos (h : ¬0 < n) : n = 0 :=
  Nat.eq_zero_of_le_zero (Nat.not_lt.1 h)

/-! ## succ/pred -/

attribute [simp] zero_lt_succ

theorem succ_ne_self (n) : succ n ≠ n := Nat.ne_of_gt (lt_succ_self n)

theorem succ_le : succ n ≤ m ↔ n < m := .rfl

theorem lt_succ : m < succ n ↔ m ≤ n := ⟨le_of_lt_succ, lt_succ_of_le⟩

theorem lt_succ_of_lt (h : a < b) : a < succ b := le_succ_of_le h

theorem succ_pred_eq_of_ne_zero : ∀ {n}, n ≠ 0 → succ (pred n) = n
  | _+1, _ => rfl

theorem eq_zero_or_eq_succ_pred : ∀ n, n = 0 ∨ n = succ (pred n)
  | 0 => .inl rfl
  | _+1 => .inr rfl

theorem succ_inj' : succ a = succ b ↔ a = b := (Nat.succ.injEq a b).to_iff

theorem succ_le_succ_iff : succ a ≤ succ b ↔ a ≤ b := ⟨le_of_succ_le_succ, succ_le_succ⟩

theorem succ_lt_succ_iff : succ a < succ b ↔ a < b := ⟨lt_of_succ_lt_succ, succ_lt_succ⟩

<<<<<<< HEAD
@[simp] theorem add_one_inj : a + 1 = b + 1 ↔ a = b := succ_inj'

@[simp]
=======
>>>>>>> 5addd99d
theorem add_one_inj : a + 1 = b + 1 ↔ a = b := succ_inj'

theorem add_one_le_add_one_iff : a + 1 ≤ b + 1 ↔ a ≤ b := succ_le_succ_iff

theorem add_one_lt_add_one_iff : a + 1 < b + 1 ↔ a < b := succ_lt_succ_iff

theorem pred_inj : ∀ {a b}, 0 < a → 0 < b → pred a = pred b → a = b
  | _+1, _+1, _, _ => congrArg _

theorem pred_ne_self : ∀ {a}, a ≠ 0 → pred a ≠ a
  | _+1, _ => (succ_ne_self _).symm

theorem pred_lt_self : ∀ {a}, 0 < a → pred a < a
  | _+1, _ => lt_succ_self _

theorem pred_lt_pred : ∀ {n m}, n ≠ 0 → n < m → pred n < pred m
  | _+1, _+1, _, h => lt_of_succ_lt_succ h

theorem pred_le_iff_le_succ : ∀ {n m}, pred n ≤ m ↔ n ≤ succ m
  | 0, _ => ⟨fun _ => Nat.zero_le _, fun _ => Nat.zero_le _⟩
  | _+1, _ => Nat.succ_le_succ_iff.symm

theorem le_succ_of_pred_le : pred n ≤ m → n ≤ succ m := pred_le_iff_le_succ.1

theorem pred_le_of_le_succ : n ≤ succ m → pred n ≤ m := pred_le_iff_le_succ.2

theorem lt_pred_iff_succ_lt : ∀ {n m}, n < pred m ↔ succ n < m
  | _, 0 => ⟨nofun, nofun⟩
  | _, _+1 => Nat.succ_lt_succ_iff.symm

theorem succ_lt_of_lt_pred : n < pred m → succ n < m := lt_pred_iff_succ_lt.1

theorem lt_pred_of_succ_lt : succ n < m → n < pred m := lt_pred_iff_succ_lt.2

theorem le_pred_iff_lt : ∀ {n m}, 0 < m → (n ≤ pred m ↔ n < m)
  | 0, _+1, _ => ⟨fun _ => Nat.zero_lt_succ _, fun _ => Nat.zero_le _⟩
  | _+1, _+1, _ => Nat.lt_pred_iff_succ_lt

theorem le_pred_of_lt (h : n < m) : n ≤ pred m := (le_pred_iff_lt (Nat.zero_lt_of_lt h)).2 h

theorem le_sub_one_of_lt : a < b → a ≤ b - 1 := Nat.le_pred_of_lt

theorem lt_of_le_pred (h : 0 < m) : n ≤ pred m → n < m := (le_pred_iff_lt h).1

theorem exists_eq_succ_of_ne_zero : ∀ {n}, n ≠ 0 → Exists fun k => n = succ k
  | _+1, _ => ⟨_, rfl⟩

/-! # Basic theorems for comparing numerals -/

theorem ctor_eq_zero : Nat.zero = 0 :=
  rfl

protected theorem one_ne_zero : 1 ≠ (0 : Nat) :=
  fun h => Nat.noConfusion h

protected theorem zero_ne_one : 0 ≠ (1 : Nat) :=
  fun h => Nat.noConfusion h

@[simp] theorem succ_ne_zero (n : Nat) : succ n ≠ 0 :=
  fun h => Nat.noConfusion h

/-! # mul + order -/

theorem mul_le_mul_left {n m : Nat} (k : Nat) (h : n ≤ m) : k * n ≤ k * m :=
  match le.dest h with
  | ⟨l, hl⟩ =>
    have : k * n + k * l = k * m := Nat.left_distrib k n l ▸ hl.symm ▸ rfl
    le.intro this

theorem mul_le_mul_right {n m : Nat} (k : Nat) (h : n ≤ m) : n * k ≤ m * k :=
  Nat.mul_comm k m ▸ Nat.mul_comm k n ▸ mul_le_mul_left k h

protected theorem mul_le_mul {n₁ m₁ n₂ m₂ : Nat} (h₁ : n₁ ≤ n₂) (h₂ : m₁ ≤ m₂) : n₁ * m₁ ≤ n₂ * m₂ :=
  Nat.le_trans (mul_le_mul_right _ h₁) (mul_le_mul_left _ h₂)

protected theorem mul_lt_mul_of_pos_left {n m k : Nat} (h : n < m) (hk : k > 0) : k * n < k * m :=
  Nat.lt_of_lt_of_le (Nat.add_lt_add_left hk _) (Nat.mul_succ k n ▸ Nat.mul_le_mul_left k (succ_le_of_lt h))

protected theorem mul_lt_mul_of_pos_right {n m k : Nat} (h : n < m) (hk : k > 0) : n * k < m * k :=
  Nat.mul_comm k m ▸ Nat.mul_comm k n ▸ Nat.mul_lt_mul_of_pos_left h hk

protected theorem mul_pos {n m : Nat} (ha : n > 0) (hb : m > 0) : n * m > 0 :=
  have h : 0 * m < n * m := Nat.mul_lt_mul_of_pos_right ha hb
  Nat.zero_mul m ▸ h

protected theorem le_of_mul_le_mul_left {a b c : Nat} (h : c * a ≤ c * b) (hc : 0 < c) : a ≤ b :=
  Nat.ge_of_not_lt fun hlt : b < a =>
    have h' : c * b < c * a := Nat.mul_lt_mul_of_pos_left hlt hc
    absurd h (Nat.not_le_of_gt h')

protected theorem eq_of_mul_eq_mul_left {m k n : Nat} (hn : 0 < n) (h : n * m = n * k) : m = k :=
  Nat.le_antisymm (Nat.le_of_mul_le_mul_left (Nat.le_of_eq h) hn)
                  (Nat.le_of_mul_le_mul_left (Nat.le_of_eq h.symm) hn)

theorem eq_of_mul_eq_mul_right {n m k : Nat} (hm : 0 < m) (h : n * m = k * m) : n = k := by
  rw [Nat.mul_comm n m, Nat.mul_comm k m] at h; exact Nat.eq_of_mul_eq_mul_left hm h

/-! # power -/

protected theorem pow_succ (n m : Nat) : n^(succ m) = n^m * n :=
  rfl

protected theorem pow_zero (n : Nat) : n^0 = 1 := rfl

theorem pow_le_pow_of_le_left {n m : Nat} (h : n ≤ m) : ∀ (i : Nat), n^i ≤ m^i
  | 0      => Nat.le_refl _
  | succ i => Nat.mul_le_mul (pow_le_pow_of_le_left h i) h

theorem pow_le_pow_of_le_right {n : Nat} (hx : n > 0) {i : Nat} : ∀ {j}, i ≤ j → n^i ≤ n^j
  | 0,      h =>
    have : i = 0 := eq_zero_of_le_zero h
    this.symm ▸ Nat.le_refl _
  | succ j, h =>
    match le_or_eq_of_le_succ h with
    | Or.inl h => show n^i ≤ n^j * n from
      have : n^i * 1 ≤ n^j * n := Nat.mul_le_mul (pow_le_pow_of_le_right hx h) hx
      Nat.mul_one (n^i) ▸ this
    | Or.inr h =>
      h.symm ▸ Nat.le_refl _

theorem pos_pow_of_pos {n : Nat} (m : Nat) (h : 0 < n) : 0 < n^m :=
  pow_le_pow_of_le_right h (Nat.zero_le _)

/-! # min/max -/

/--
`Nat.min a b` is the minimum of `a` and `b`:
* if `a ≤ b` then `Nat.min a b = a`
* if `b ≤ a` then `Nat.min a b = b`
-/
protected abbrev min (n m : Nat) := min n m

protected theorem min_def {n m : Nat} : min n m = if n ≤ m then n else m := rfl

instance : Max Nat := maxOfLe

/--
`Nat.max a b` is the maximum of `a` and `b`:
* if `a ≤ b` then `Nat.max a b = b`
* if `b ≤ a` then `Nat.max a b = a`
-/
protected abbrev max (n m : Nat) := max n m

protected theorem max_def {n m : Nat} : max n m = if n ≤ m then m else n := rfl


/-! # Auxiliary theorems for well-founded recursion -/

theorem not_eq_zero_of_lt (h : b < a) : a ≠ 0 := by
  cases a
  exact absurd h (Nat.not_lt_zero _)
  apply Nat.noConfusion

theorem pred_lt' {n m : Nat} (h : m < n) : pred n < n :=
  pred_lt (not_eq_zero_of_lt h)

/-! # pred theorems -/

@[simp] protected theorem pred_zero : pred 0 = 0 := rfl
@[simp] protected theorem pred_succ (n : Nat) : pred n.succ = n := rfl

theorem succ_pred {a : Nat} (h : a ≠ 0) : a.pred.succ = a := by
  induction a with
  | zero => contradiction
  | succ => rfl

theorem succ_pred_eq_of_pos : ∀ {n}, 0 < n → succ (pred n) = n
  | _+1, _ => rfl

theorem sub_one_add_one_eq_of_pos : ∀ {n}, 0 < n → (n - 1) + 1 = n
  | _+1, _ => rfl

@[simp] theorem pred_eq_sub_one : pred n = n - 1 := rfl

/-! # sub theorems -/

theorem add_sub_self_left (a b : Nat) : (a + b) - a = b := by
  induction a with
  | zero => simp
  | succ a ih =>
    rw [Nat.succ_add, Nat.succ_sub_succ]
    apply ih

theorem add_sub_self_right (a b : Nat) : (a + b) - b = a := by
  rw [Nat.add_comm]; apply add_sub_self_left

theorem sub_le_succ_sub (a i : Nat) : a - i ≤ a.succ - i := by
  cases i with
  | zero => apply Nat.le_of_lt; apply Nat.lt_succ_self
  | succ i => rw [Nat.sub_succ, Nat.succ_sub_succ]; apply Nat.pred_le

theorem zero_lt_sub_of_lt (h : i < a) : 0 < a - i := by
  induction a with
  | zero => contradiction
  | succ a ih =>
    match Nat.eq_or_lt_of_le h with
    | Or.inl h => injection h with h; subst h; rw [Nat.add_sub_self_left]; decide
    | Or.inr h =>
      have : 0 < a - i := ih (Nat.lt_of_succ_lt_succ h)
      exact Nat.lt_of_lt_of_le this (Nat.sub_le_succ_sub _ _)

theorem sub_succ_lt_self (a i : Nat) (h : i < a) : a - (i + 1) < a - i := by
  rw [Nat.add_succ, Nat.sub_succ]
  apply Nat.pred_lt
  apply Nat.not_eq_zero_of_lt
  apply Nat.zero_lt_sub_of_lt
  assumption

theorem sub_ne_zero_of_lt : {a b : Nat} → a < b → b - a ≠ 0
  | 0, 0, h      => absurd h (Nat.lt_irrefl 0)
  | 0, succ b, _ => by simp only [Nat.sub_zero, ne_eq, not_false_eq_true]
  | succ a, 0, h => absurd h (Nat.not_lt_zero a.succ)
  | succ a, succ b, h => by rw [Nat.succ_sub_succ]; exact sub_ne_zero_of_lt (Nat.lt_of_succ_lt_succ h)

theorem add_sub_of_le {a b : Nat} (h : a ≤ b) : a + (b - a) = b := by
  induction a with
  | zero => simp
  | succ a ih =>
    have hne : b - a ≠ 0 := Nat.sub_ne_zero_of_lt h
    have : a ≤ b := Nat.le_of_succ_le h
    rw [sub_succ, Nat.succ_add, ← Nat.add_succ, Nat.succ_pred hne, ih this]

@[simp] protected theorem sub_add_cancel {n m : Nat} (h : m ≤ n) : n - m + m = n := by
  rw [Nat.add_comm, Nat.add_sub_of_le h]

protected theorem add_sub_add_right (n k m : Nat) : (n + k) - (m + k) = n - m := by
  induction k with
  | zero => simp
  | succ k ih => simp [← Nat.add_assoc, succ_sub_succ_eq_sub, ih]

protected theorem add_sub_add_left (k n m : Nat) : (k + n) - (k + m) = n - m := by
  rw [Nat.add_comm k n, Nat.add_comm k m, Nat.add_sub_add_right]

@[simp] protected theorem add_sub_cancel (n m : Nat) : n + m - m = n :=
  suffices n + m - (0 + m) = n by rw [Nat.zero_add] at this; assumption
  by rw [Nat.add_sub_add_right, Nat.sub_zero]

protected theorem add_sub_cancel_left (n m : Nat) : n + m - n = m :=
  show n + m - (n + 0) = m from
  by rw [Nat.add_sub_add_left, Nat.sub_zero]

protected theorem add_sub_assoc {m k : Nat} (h : k ≤ m) (n : Nat) : n + m - k = n + (m - k) := by
 cases Nat.le.dest h
 rename_i l hl
 rw [← hl, Nat.add_sub_cancel_left, Nat.add_comm k, ← Nat.add_assoc, Nat.add_sub_cancel]

protected theorem eq_add_of_sub_eq {a b c : Nat} (hle : b ≤ a) (h : a - b = c) : a = c + b := by
  rw [h.symm, Nat.sub_add_cancel hle]

protected theorem sub_eq_of_eq_add {a b c : Nat} (h : a = c + b) : a - b = c := by
  rw [h, Nat.add_sub_cancel]

theorem le_add_of_sub_le {a b c : Nat} (h : a - b ≤ c) : a ≤ c + b := by
  match le.dest h, Nat.le_total a b with
  | _, Or.inl hle =>
    exact Nat.le_trans hle (Nat.le_add_left ..)
  | ⟨d, hd⟩, Or.inr hge =>
    apply @le.intro _ _ d
    rw [Nat.add_comm, ← Nat.add_sub_assoc hge] at hd
    have hd := Nat.eq_add_of_sub_eq (Nat.le_trans hge (Nat.le_add_left ..)) hd
    rw [Nat.add_comm, hd]

protected theorem sub_lt_sub_left : ∀ {k m n : Nat}, k < m → k < n → m - n < m - k
  | 0, m+1, n+1, _, _ => by rw [Nat.add_sub_add_right]; exact lt_succ_of_le (Nat.sub_le _ _)
  | k+1, m+1, n+1, h1, h2 => by
    rw [Nat.add_sub_add_right, Nat.add_sub_add_right]
    exact Nat.sub_lt_sub_left (Nat.lt_of_succ_lt_succ h1) (Nat.lt_of_succ_lt_succ h2)

@[simp] protected theorem zero_sub (n : Nat) : 0 - n = 0 := by
  induction n with
  | zero => rfl
  | succ n ih => simp only [ih, Nat.sub_succ]; decide

protected theorem sub_self_add (n m : Nat) : n - (n + m) = 0 := by
  show (n + 0) - (n + m) = 0
  rw [Nat.add_sub_add_left, Nat.zero_sub]

protected theorem sub_eq_zero_of_le {n m : Nat} (h : n ≤ m) : n - m = 0 := by
  match le.dest h with
  | ⟨k, hk⟩ => rw [← hk, Nat.sub_self_add]

theorem sub_le_of_le_add {a b c : Nat} (h : a ≤ c + b) : a - b ≤ c := by
  match le.dest h, Nat.le_total a b with
  | _, Or.inl hle =>
    rw [Nat.sub_eq_zero_of_le hle]
    apply Nat.zero_le
  | ⟨d, hd⟩, Or.inr hge =>
    apply @le.intro _ _ d
    have hd := Nat.sub_eq_of_eq_add hd
    rw [Nat.add_comm, ← Nat.add_sub_assoc hge, Nat.add_comm]
    exact hd

theorem add_le_of_le_sub {a b c : Nat} (hle : b ≤ c) (h : a ≤ c - b) : a + b ≤ c := by
  match le.dest h with
  | ⟨d, hd⟩ =>
    apply @le.intro _ _ d
    rw [Nat.eq_add_of_sub_eq hle hd.symm]
    simp [Nat.add_comm, Nat.add_assoc, Nat.add_left_comm]

theorem le_sub_of_add_le {a b c : Nat} (h : a + b ≤ c) : a ≤ c - b := by
  match le.dest h with
  | ⟨d, hd⟩ =>
    apply @le.intro _ _ d
    have hd : a + d + b = c := by simp [← hd, Nat.add_comm, Nat.add_assoc, Nat.add_left_comm]
    have hd := Nat.sub_eq_of_eq_add hd.symm
    exact hd.symm

theorem add_lt_of_lt_sub {a b c : Nat} (h : a < c - b) : a + b < c := by
  have hle : b ≤ c := by
    apply Nat.ge_of_not_lt
    intro hgt
    apply Nat.not_lt_zero a
    rw [Nat.sub_eq_zero_of_le (Nat.le_of_lt hgt)] at h
    exact h
  have : a.succ + b ≤ c := add_le_of_le_sub hle h
  simp [Nat.succ_add] at this
  exact this

theorem lt_sub_of_add_lt {a b c : Nat} (h : a + b < c) : a < c - b :=
  have : a.succ + b ≤ c := by simp [Nat.succ_add]; exact h
  le_sub_of_add_le this

theorem sub.elim {motive : Nat → Prop}
    (x y : Nat)
    (h₁ : y ≤ x → (k : Nat) → x = y + k → motive k)
    (h₂ : x < y → motive 0)
    : motive (x - y) := by
  cases Nat.lt_or_ge x y with
  | inl hlt => rw [Nat.sub_eq_zero_of_le (Nat.le_of_lt hlt)]; exact h₂ hlt
  | inr hle => exact h₁ hle (x - y) (Nat.add_sub_of_le hle).symm

theorem succ_sub {m n : Nat} (h : n ≤ m) : succ m - n = succ (m - n) := by
  let ⟨k, hk⟩ := Nat.le.dest h
  rw [← hk, Nat.add_sub_cancel_left, ← add_succ, Nat.add_sub_cancel_left]

protected theorem sub_pos_of_lt (h : m < n) : 0 < n - m :=
  Nat.pos_iff_ne_zero.2 (Nat.sub_ne_zero_of_lt h)

protected theorem sub_sub (n m k : Nat) : n - m - k = n - (m + k) := by
  induction k with
  | zero => simp
  | succ k ih => rw [Nat.add_succ, Nat.sub_succ, Nat.add_succ, Nat.sub_succ, ih]

protected theorem sub_le_sub_left (h : n ≤ m) (k : Nat) : k - m ≤ k - n :=
  match m, le.dest h with
  | _, ⟨a, rfl⟩ => by rw [← Nat.sub_sub]; apply sub_le

protected theorem sub_le_sub_right {n m : Nat} (h : n ≤ m) : ∀ k, n - k ≤ m - k
  | 0   => h
  | z+1 => pred_le_pred (Nat.sub_le_sub_right h z)

protected theorem lt_of_sub_ne_zero (h : n - m ≠ 0) : m < n :=
  Nat.not_le.1 (mt Nat.sub_eq_zero_of_le h)

protected theorem sub_ne_zero_iff_lt : n - m ≠ 0 ↔ m < n :=
  ⟨Nat.lt_of_sub_ne_zero, Nat.sub_ne_zero_of_lt⟩

protected theorem lt_of_sub_pos (h : 0 < n - m) : m < n :=
  Nat.lt_of_sub_ne_zero (Nat.pos_iff_ne_zero.1 h)

protected theorem lt_of_sub_eq_succ (h : m - n = succ l) : n < m :=
  Nat.lt_of_sub_pos (h ▸ Nat.zero_lt_succ _)

protected theorem sub_lt_left_of_lt_add {n k m : Nat} (H : n ≤ k) (h : k < n + m) : k - n < m := by
  have := Nat.sub_le_sub_right (succ_le_of_lt h) n
  rwa [Nat.add_sub_cancel_left, Nat.succ_sub H] at this

protected theorem sub_lt_right_of_lt_add {n k m : Nat} (H : n ≤ k) (h : k < m + n) : k - n < m :=
  Nat.sub_lt_left_of_lt_add H (Nat.add_comm .. ▸ h)

protected theorem le_of_sub_eq_zero : ∀ {n m}, n - m = 0 → n ≤ m
  | 0, _, _ => Nat.zero_le ..
  | _+1, _+1, h => Nat.succ_le_succ <| Nat.le_of_sub_eq_zero (Nat.succ_sub_succ .. ▸ h)

protected theorem le_of_sub_le_sub_right : ∀ {n m k : Nat}, k ≤ m → n - k ≤ m - k → n ≤ m
  | 0, _, _, _, _ => Nat.zero_le ..
  | _+1, _, 0, _, h₁ => h₁
  | _+1, _+1, _+1, h₀, h₁ => by
    simp only [Nat.succ_sub_succ] at h₁
    exact succ_le_succ <| Nat.le_of_sub_le_sub_right (le_of_succ_le_succ h₀) h₁

protected theorem sub_le_sub_iff_right {n : Nat} (h : k ≤ m) : n - k ≤ m - k ↔ n ≤ m :=
  ⟨Nat.le_of_sub_le_sub_right h, fun h => Nat.sub_le_sub_right h _⟩

protected theorem sub_eq_iff_eq_add {c : Nat} (h : b ≤ a) : a - b = c ↔ a = c + b :=
  ⟨fun | rfl => by rw [Nat.sub_add_cancel h], fun heq => by rw [heq, Nat.add_sub_cancel]⟩

protected theorem sub_eq_iff_eq_add' {c : Nat} (h : b ≤ a) : a - b = c ↔ a = b + c := by
  rw [Nat.add_comm, Nat.sub_eq_iff_eq_add h]

theorem mul_pred_left (n m : Nat) : pred n * m = n * m - m := by
  cases n with
  | zero   => simp
  | succ n => rw [Nat.pred_succ, succ_mul, Nat.add_sub_cancel]

/-! ## Mul sub distrib -/

theorem mul_pred_right (n m : Nat) : n * pred m = n * m - n := by
  rw [Nat.mul_comm, mul_pred_left, Nat.mul_comm]


protected theorem mul_sub_right_distrib (n m k : Nat) : (n - m) * k = n * k - m * k := by
  induction m with
  | zero => simp
  | succ m ih => rw [Nat.sub_succ, Nat.mul_pred_left, ih, succ_mul, Nat.sub_sub]; done

protected theorem mul_sub_left_distrib (n m k : Nat) : n * (m - k) = n * m - n * k := by
  rw [Nat.mul_comm, Nat.mul_sub_right_distrib, Nat.mul_comm m n, Nat.mul_comm n k]

/-! # Helper normalization theorems -/

theorem not_le_eq (a b : Nat) : (¬ (a ≤ b)) = (b + 1 ≤ a) :=
  Eq.propIntro Nat.gt_of_not_le Nat.not_le_of_gt
theorem not_ge_eq (a b : Nat) : (¬ (a ≥ b)) = (a + 1 ≤ b) :=
  not_le_eq b a

theorem not_lt_eq (a b : Nat) : (¬ (a < b)) = (b ≤ a) :=
  Eq.propIntro Nat.le_of_not_lt Nat.not_lt_of_le
theorem not_gt_eq (a b : Nat) : (¬ (a > b)) = (a ≤ b) :=
  not_lt_eq b a

/-! # csimp theorems -/

@[csimp] theorem fold_eq_foldTR : @fold = @foldTR :=
  funext fun α => funext fun f => funext fun n => funext fun init =>
  let rec go : ∀ m n, foldTR.loop f (m + n) m (fold f n init) = fold f (m + n) init
    | 0,      n => by simp [foldTR.loop]
    | succ m, n => by rw [foldTR.loop, add_sub_self_left, succ_add]; exact go m (succ n)
  (go n 0).symm

@[csimp] theorem any_eq_anyTR : @any = @anyTR :=
  funext fun f => funext fun n =>
  let rec go : ∀ m n,  (any f n || anyTR.loop f (m + n) m) = any f (m + n)
    | 0,      n => by simp [anyTR.loop]
    | succ m, n => by
      rw [anyTR.loop, add_sub_self_left, ← Bool.or_assoc, succ_add]
      exact go m (succ n)
  (go n 0).symm

@[csimp] theorem all_eq_allTR : @all = @allTR :=
  funext fun f => funext fun n =>
  let rec go : ∀ m n,  (all f n && allTR.loop f (m + n) m) = all f (m + n)
    | 0,      n => by simp [allTR.loop]
    | succ m, n => by
      rw [allTR.loop, add_sub_self_left, ← Bool.and_assoc, succ_add]
      exact go m (succ n)
  (go n 0).symm

@[csimp] theorem repeat_eq_repeatTR : @repeat = @repeatTR :=
  funext fun α => funext fun f => funext fun n => funext fun init =>
  let rec go : ∀ m n, repeatTR.loop f m (repeat f n init) = repeat f (m + n) init
    | 0,      n => by simp [repeatTR.loop]
    | succ m, n => by rw [repeatTR.loop, succ_add]; exact go m (succ n)
  (go n 0).symm

end Nat

namespace Prod

/--
`(start, stop).foldI f a` evaluates `f` on all the numbers
from `start` (inclusive) to `stop` (exclusive) in increasing order:
* `(5, 8).foldI f init = init |> f 5 |> f 6 |> f 7`
-/
@[inline] def foldI {α : Type u} (f : Nat → α → α) (i : Nat × Nat) (a : α) : α :=
  Nat.foldTR.loop f i.2 (i.2 - i.1) a

/--
`(start, stop).anyI f a` returns true if `f` is true for some natural number
from `start` (inclusive) to `stop` (exclusive):
* `(5, 8).anyI f = f 5 || f 6 || f 7`
-/
@[inline] def anyI (f : Nat → Bool) (i : Nat × Nat) : Bool :=
  Nat.anyTR.loop f i.2 (i.2 - i.1)

/--
`(start, stop).allI f a` returns true if `f` is true for all natural numbers
from `start` (inclusive) to `stop` (exclusive):
* `(5, 8).anyI f = f 5 && f 6 && f 7`
-/
@[inline] def allI (f : Nat → Bool) (i : Nat × Nat) : Bool :=
  Nat.allTR.loop f i.2 (i.2 - i.1)

end Prod<|MERGE_RESOLUTION|>--- conflicted
+++ resolved
@@ -590,12 +590,6 @@
 
 theorem succ_lt_succ_iff : succ a < succ b ↔ a < b := ⟨lt_of_succ_lt_succ, succ_lt_succ⟩
 
-<<<<<<< HEAD
-@[simp] theorem add_one_inj : a + 1 = b + 1 ↔ a = b := succ_inj'
-
-@[simp]
-=======
->>>>>>> 5addd99d
 theorem add_one_inj : a + 1 = b + 1 ↔ a = b := succ_inj'
 
 theorem add_one_le_add_one_iff : a + 1 ≤ b + 1 ↔ a ≤ b := succ_le_succ_iff

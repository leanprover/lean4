--- conflicted
+++ resolved
@@ -20,7 +20,10 @@
 theorem div_rec_lemma {x y : Nat} : 0 < y ∧ y ≤ x → x - y < x :=
   fun ⟨ypos, ylex⟩ => sub_lt (Nat.lt_of_lt_of_le ypos ylex) ypos
 
-<<<<<<< HEAD
+theorem div_rec_fuel_lemma {x y fuel : Nat} (hy : 0 < y) (hle : y ≤ x) (hfuel : x < fuel + 1) :
+    x - y < fuel :=
+  Nat.lt_of_lt_of_le (div_rec_lemma ⟨hy, hle⟩) (Nat.le_of_lt_succ hfuel)
+
 /--
 Division of natural numbers, discarding the remainder. Division by `0` returns `0`. Usually accessed
 via the `/` operator.
@@ -34,12 +37,6 @@
  * `0 / 22 = 0`
  * `5 / 0 = 0`
 -/
-=======
-theorem div_rec_fuel_lemma {x y fuel : Nat} (hy : 0 < y) (hle : y ≤ x) (hfuel : x < fuel + 1) :
-    x - y < fuel :=
-  Nat.lt_of_lt_of_le (div_rec_lemma ⟨hy, hle⟩) (Nat.le_of_lt_succ hfuel)
-
->>>>>>> 10f0adc9
 @[extern "lean_nat_div"]
 protected def div (x y : @& Nat) : Nat :=
   if hy : 0 < y then
@@ -128,21 +125,20 @@
     have := Nat.add_le_of_le_sub hKN this
     exact Nat.lt_of_lt_of_le (Nat.add_lt_add_left hLtK _) this
 
-<<<<<<< HEAD
 /--
 The modulo operator, which computes the remainder when dividing one natural number by another.
 Usually accessed via the `%` operator. When the divisor is `0`, the result is the dividend rather
 than an error.
 
-This is the core implementation of `Nat.mod`. It does not reduce definitionally, which is desired in
-some cases. `Nat.mod` handles those cases specially and then calls `Nat.modCore`.
+This is the core implementation of `Nat.mod`. It computes the correct result for any two closed
+natural numbers, but it does not have some convenient [definitional
+reductions](lean-manual://section/type-system) when the `Nat`s contain free variables. The wrapper
+`Nat.mod` handles those cases specially and then calls `Nat.modCore`.
 
 This function is overridden at runtime with an efficient implementation. This definition is the
 logical model.
 -/
 @[extern "lean_nat_mod"]
-protected def modCore (x y : @& Nat) : Nat :=
-=======
 protected noncomputable def modCore (x y : Nat) : Nat :=
   if hy : 0 < y then
     let rec
@@ -172,7 +168,6 @@
 termination_by structural fuel1
 
 protected theorem modCore_eq (x y : Nat) : Nat.modCore x y =
->>>>>>> 10f0adc9
   if 0 < y ∧ y ≤ x then
     Nat.modCore (x - y) y
   else
@@ -196,9 +191,14 @@
 Usually accessed via the `%` operator. When the divisor is `0`, the result is the dividend rather
 than an error.
 
-`Nat.mod` is a wrapper around `Nat.modCore` that allows certain cases to reduce definitionally, even
-though `Nat.modCore` is defined using [well-founded
-recursion](lean-manual://section/well-founded-recursion) and thus does not.
+`Nat.mod` is a wrapper around `Nat.modCore` that special-cases two situations, giving better
+definitional reductions:
+ * `Nat.mod 0 m` should reduce to `m`, for all terms `m : Nat`.
+ * `Nat.mod n (m + n + 1)` should reduce to `n` for concrete `Nat` literals `n`.
+
+These reductions help `Fin n` literals work well, because the `OfNat` instance for `Fin` uses
+`Nat.mod`. In particular, `(0 : Fin (n + 1)).val` should reduce definitionally to `0`. `Nat.modCore`
+can handle all numbers, but its definitional reductions are not as convenient.
 
 This function is overridden at runtime with an efficient implementation. This definition is the
 logical model.
@@ -208,6 +208,8 @@
  * `9 % 3 = 0`
  * `5 % 7 = 5`
  * `5 % 0 = 5`
+ * `show ∀ (n : Nat), 0 % n = 0 from fun _ => rfl`
+ * `show ∀ (m : Nat), 5 % (m + 6) = 5 from fun _ => rfl`
 -/
 @[extern "lean_nat_mod"]
 protected def mod : @& Nat → @& Nat → Nat
@@ -215,7 +217,7 @@
   Nat.modCore is defined with fuel and thus does not reduce with open terms very well.
   Nevertheless it is desirable for trivial `Nat.mod` calculations, namely
   * `Nat.mod 0 m` for all `m`
-  * `Nat.mod n (m+n)` for concrete literals `n`,
+  * `Nat.mod n (m + n + 1)` for concrete literals `n`,
   to reduce definitionally.
   This property is desirable for `Fin n` literals, as it means `(ofNat 0 : Fin n).val = 0` by
   definition.

--- conflicted
+++ resolved
@@ -49,12 +49,11 @@
   have : x % k < k := mod_lt x h
   omega
 
-<<<<<<< HEAD
 theorem div_pos (hba : b ≤ a) (hb : 0 < b) : 0 < a / b := by
   cases b
   · contradiction
   · simp [Nat.pos_iff_ne_zero, div_eq_zero_iff_lt, hba]
-=======
+
 theorem div_le_div_left (hcb : c ≤ b) (hc : 0 < c) : a / b ≤ a / c :=
   (Nat.le_div_iff_mul_le hc).2 <|
     Nat.le_trans (Nat.mul_le_mul_left _ hcb) (Nat.div_mul_le_self a b)
@@ -62,6 +61,5 @@
 theorem div_add_le_right {z : Nat} (h : 0 < z) (x y : Nat) :
     x / (y + z) ≤ x / z :=
   div_le_div_left (Nat.le_add_left z y) h
->>>>>>> 0b5d9772
 
 end Nat
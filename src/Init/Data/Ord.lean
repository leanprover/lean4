/-
Copyright (c) 2021 Microsoft Corporation. All rights reserved.
Released under Apache 2.0 license as described in the file LICENSE.
Authors: Dany Fabian, Sebastian Ullrich
-/
module

prelude
import Init.Data.String.Basic
import Init.Data.Array.Basic
import Init.Data.SInt.Basic
import all Init.Data.Vector.Basic

/--
The result of a comparison according to a total order.

The relationship between the compared items may be:
 * `Ordering.lt`: less than
 * `Ordering.eq`: equal
 * `Ordering.gt`: greater than
-/
inductive Ordering where
  /-- Less than. -/
  | lt
  /-- Equal. -/
  | eq
  /-- Greater than. -/
  | gt
deriving Inhabited, DecidableEq, Repr

namespace Ordering

/--
Swaps less-than and greater-than ordering results.

Examples:
 * `Ordering.lt.swap = Ordering.gt`
 * `Ordering.eq.swap = Ordering.eq`
 * `Ordering.gt.swap = Ordering.lt`
-/
@[inline]
def swap : Ordering → Ordering
  | .lt => .gt
  | .eq => .eq
  | .gt => .lt

/--
If `a` and `b` are `Ordering`, then `a.then b` returns `a` unless it is `.eq`, in which case it
returns `b`. Additionally, it has “short-circuiting” behavior similar to boolean `&&`: if `a` is not
`.eq` then the expression for `b` is not evaluated.

This is a useful primitive for constructing lexicographic comparator functions. The `deriving Ord`
syntax on a structure uses the `Ord` instance to compare each field in order, combining the results
equivalently to `Ordering.then`.

Use `compareLex` to lexicographically combine two comparison functions.

Examples:
```lean example
structure Person where
  name : String
  age : Nat

-- Sort people first by name (in ascending order), and people with the same name by age (in
-- descending order)
instance : Ord Person where
  compare a b := (compare a.name b.name).then (compare b.age a.age)
```

```lean example
#eval Ord.compare (⟨"Gert", 33⟩ : Person) ⟨"Dana", 50⟩
```
```output
Ordering.gt
```

```lean example
#eval Ord.compare (⟨"Gert", 33⟩ : Person) ⟨"Gert", 50⟩
```
```output
Ordering.gt
```

```lean example
#eval Ord.compare (⟨"Gert", 33⟩ : Person) ⟨"Gert", 20⟩
```
```output
Ordering.lt
```
-/
@[macro_inline, expose] def «then» (a b : Ordering) : Ordering :=
  match a with
  | .eq => b
  | a => a

/--
Checks whether the ordering is `eq`.
-/
@[inline]
def isEq : Ordering → Bool
  | eq => true
  | _ => false

/--
Checks whether the ordering is not `eq`.
-/
@[inline]
def isNe : Ordering → Bool
  | eq => false
  | _ => true

/--
Checks whether the ordering is `lt` or `eq`.
-/
@[inline]
def isLE : Ordering → Bool
  | gt => false
  | _ => true

/--
Checks whether the ordering is `lt`.
-/
@[inline]
def isLT : Ordering → Bool
  | lt => true
  | _ => false

/--
Checks whether the ordering is `gt`.
-/
@[inline]
def isGT : Ordering → Bool
  | gt => true
  | _ => false

/--
Checks whether the ordering is `gt` or `eq`.
-/
@[inline]
def isGE : Ordering → Bool
  | lt => false
  | _ => true

section Lemmas

protected theorem «forall» {p : Ordering → Prop} : (∀ o, p o) ↔ p .lt ∧ p .eq ∧ p .gt := by
  constructor
  · intro h
    exact ⟨h _, h _, h _⟩
  · rintro ⟨h₁, h₂, h₃⟩ (_ | _ | _) <;> assumption

protected theorem «exists» {p : Ordering → Prop} : (∃ o, p o) ↔ p .lt ∨ p .eq ∨ p .gt := by
  constructor
  · rintro ⟨(_ | _ | _), h⟩
    · exact .inl h
    · exact .inr (.inl h)
    · exact .inr (.inr h)
  · rintro (h | h | h) <;> exact ⟨_, h⟩

instance [DecidablePred p] : Decidable (∀ o : Ordering, p o) :=
  decidable_of_decidable_of_iff Ordering.«forall».symm

instance [DecidablePred p] : Decidable (∃ o : Ordering, p o) :=
  decidable_of_decidable_of_iff Ordering.«exists».symm

@[simp] theorem isLT_lt : lt.isLT := rfl
@[simp] theorem isLE_lt : lt.isLE := rfl
@[simp] theorem isEq_lt : lt.isEq = false := rfl
@[simp] theorem isNe_lt : lt.isNe = true := rfl
@[simp] theorem isGE_lt : lt.isGE = false := rfl
@[simp] theorem isGT_lt : lt.isGT = false := rfl

@[simp] theorem isLT_eq : eq.isLT = false := rfl
@[simp] theorem isLE_eq : eq.isLE := rfl
@[simp] theorem isEq_eq : eq.isEq := rfl
@[simp] theorem isNe_eq : eq.isNe = false := rfl
@[simp] theorem isGE_eq : eq.isGE := rfl
@[simp] theorem isGT_eq : eq.isGT = false := rfl

@[simp] theorem isLT_gt : gt.isLT = false := rfl
@[simp] theorem isLE_gt : gt.isLE = false := rfl
@[simp] theorem isEq_gt : gt.isEq = false := rfl
@[simp] theorem isNe_gt : gt.isNe = true := rfl
@[simp] theorem isGE_gt : gt.isGE := rfl
@[simp] theorem isGT_gt : gt.isGT := rfl

@[simp] theorem lt_beq_eq : (lt == eq) = false := rfl
@[simp] theorem lt_beq_gt : (lt == gt) = false := rfl
@[simp] theorem eq_beq_lt : (eq == lt) = false := rfl
@[simp] theorem eq_beq_gt : (eq == gt) = false := rfl
@[simp] theorem gt_beq_lt : (gt == lt) = false := rfl
@[simp] theorem gt_beq_eq : (gt == eq) = false := rfl

@[simp] theorem swap_lt : lt.swap = .gt := rfl
@[simp] theorem swap_eq : eq.swap = .eq := rfl
@[simp] theorem swap_gt : gt.swap = .lt := rfl

theorem eq_eq_of_isLE_of_isLE_swap : ∀ {o : Ordering}, o.isLE → o.swap.isLE → o = .eq := by decide
theorem eq_eq_of_isGE_of_isGE_swap : ∀ {o : Ordering}, o.isGE → o.swap.isGE → o = .eq := by decide
theorem eq_eq_of_isLE_of_isGE : ∀ {o : Ordering}, o.isLE → o.isGE → o = .eq := by decide
theorem eq_swap_iff_eq_eq : ∀ {o : Ordering}, o = o.swap ↔ o = .eq := by decide
theorem eq_eq_of_eq_swap : ∀ {o : Ordering}, o = o.swap → o = .eq := eq_swap_iff_eq_eq.mp

@[simp] theorem isLE_eq_false : ∀ {o : Ordering}, o.isLE = false ↔ o = .gt := by decide
@[simp] theorem isGE_eq_false : ∀ {o : Ordering}, o.isGE = false ↔ o = .lt := by decide
@[simp] theorem isNe_eq_false : ∀ {o : Ordering}, o.isNe = false ↔ o = .eq := by decide
@[simp] theorem isEq_eq_false : ∀ {o : Ordering}, o.isEq = false ↔ ¬o = .eq := by decide

@[simp] theorem swap_eq_gt : ∀ {o : Ordering}, o.swap = .gt ↔ o = .lt := by decide
@[simp] theorem swap_eq_lt : ∀ {o : Ordering}, o.swap = .lt ↔ o = .gt := by decide
@[simp] theorem swap_eq_eq : ∀ {o : Ordering}, o.swap = .eq ↔ o = .eq := by decide

@[simp] theorem isLT_swap : ∀ {o : Ordering}, o.swap.isLT = o.isGT := by decide
@[simp] theorem isLE_swap : ∀ {o : Ordering}, o.swap.isLE = o.isGE := by decide
@[simp] theorem isEq_swap : ∀ {o : Ordering}, o.swap.isEq = o.isEq := by decide
@[simp] theorem isNe_swap : ∀ {o : Ordering}, o.swap.isNe = o.isNe := by decide
@[simp] theorem isGE_swap : ∀ {o : Ordering}, o.swap.isGE = o.isLE := by decide
@[simp] theorem isGT_swap : ∀ {o : Ordering}, o.swap.isGT = o.isLT := by decide

theorem isLE_of_eq_lt : ∀ {o : Ordering}, o = .lt → o.isLE := by decide
theorem isLE_of_eq_eq : ∀ {o : Ordering}, o = .eq → o.isLE := by decide
theorem isGE_of_eq_gt : ∀ {o : Ordering}, o = .gt → o.isGE := by decide
theorem isGE_of_eq_eq : ∀ {o : Ordering}, o = .eq → o.isGE := by decide

theorem ne_eq_of_eq_lt : ∀ {o : Ordering}, o = .lt → o ≠ .eq := by decide
theorem ne_eq_of_eq_gt : ∀ {o : Ordering}, o = .gt → o ≠ .eq := by decide

@[simp] theorem isLT_iff_eq_lt : ∀ {o : Ordering}, o.isLT ↔ o = .lt := by decide
@[simp] theorem isGT_iff_eq_gt : ∀ {o : Ordering}, o.isGT ↔ o = .gt := by decide
@[simp] theorem isEq_iff_eq_eq : ∀ {o : Ordering}, o.isEq ↔ o = .eq := by decide
@[simp] theorem isNe_iff_ne_eq : ∀ {o : Ordering}, o.isNe ↔ ¬o = .eq := by decide

theorem isLE_iff_ne_gt : ∀ {o : Ordering}, o.isLE ↔ ¬o = .gt := by decide
theorem isGE_iff_ne_lt : ∀ {o : Ordering}, o.isGE ↔ ¬o = .lt := by decide
theorem isLE_iff_eq_lt_or_eq_eq : ∀ {o : Ordering}, o.isLE ↔ o = .lt ∨ o = .eq := by decide
theorem isGE_iff_eq_gt_or_eq_eq : ∀ {o : Ordering}, o.isGE ↔ o = .gt ∨ o = .eq := by decide

theorem isLT_eq_beq_lt : ∀ {o : Ordering}, o.isLT = (o == .lt) := by decide
theorem isLE_eq_not_beq_gt : ∀ {o : Ordering}, o.isLE = (!o == .gt) := by decide
theorem isLE_eq_isLT_or_isEq : ∀ {o : Ordering}, o.isLE = (o.isLT || o.isEq) := by decide
theorem isGT_eq_beq_gt : ∀ {o : Ordering}, o.isGT = (o == .gt) := by decide
theorem isGE_eq_not_beq_lt : ∀ {o : Ordering}, o.isGE = (!o == .lt) := by decide
theorem isGE_eq_isGT_or_isEq : ∀ {o : Ordering}, o.isGE = (o.isGT || o.isEq) := by decide
theorem isEq_eq_beq_eq : ∀ {o : Ordering}, o.isEq = (o == .eq) := by decide
theorem isNe_eq_not_beq_eq : ∀ {o : Ordering}, o.isNe = (!o == .eq) := by decide
theorem isNe_eq_isLT_or_isGT : ∀ {o : Ordering}, o.isNe = (o.isLT || o.isGT) := by decide

@[simp] theorem not_isLT_eq_isGE : ∀ {o : Ordering}, !o.isLT = o.isGE := by decide
@[simp] theorem not_isLE_eq_isGT : ∀ {o : Ordering}, !o.isLE = o.isGT := by decide
@[simp] theorem not_isGT_eq_isLE : ∀ {o : Ordering}, !o.isGT = o.isLE := by decide
@[simp] theorem not_isGE_eq_isLT : ∀ {o : Ordering}, !o.isGE = o.isLT := by decide
@[simp] theorem not_isNe_eq_isEq : ∀ {o : Ordering}, !o.isNe = o.isEq := by decide
theorem not_isEq_eq_isNe : ∀ {o : Ordering}, !o.isEq = o.isNe := by decide

theorem ne_lt_iff_isGE : ∀ {o : Ordering}, ¬o = .lt ↔ o.isGE := by decide
theorem ne_gt_iff_isLE : ∀ {o : Ordering}, ¬o = .gt ↔ o.isLE := by decide

@[simp] theorem swap_swap : ∀ {o : Ordering}, o.swap.swap = o := by decide
@[simp] theorem swap_inj : ∀ {o₁ o₂ : Ordering}, o₁.swap = o₂.swap ↔ o₁ = o₂ := by decide

theorem swap_then : ∀ (o₁ o₂ : Ordering), (o₁.then o₂).swap = o₁.swap.then o₂.swap := by decide

theorem then_eq_lt : ∀ {o₁ o₂ : Ordering}, o₁.then o₂ = lt ↔ o₁ = lt ∨ o₁ = eq ∧ o₂ = lt := by decide
theorem then_eq_gt : ∀ {o₁ o₂ : Ordering}, o₁.then o₂ = gt ↔ o₁ = gt ∨ o₁ = eq ∧ o₂ = gt := by decide
@[simp] theorem then_eq_eq : ∀ {o₁ o₂ : Ordering}, o₁.then o₂ = eq ↔ o₁ = eq ∧ o₂ = eq := by decide

theorem isLT_then : ∀ {o₁ o₂ : Ordering}, (o₁.then o₂).isLT = (o₁.isLT || o₁.isEq && o₂.isLT) := by decide
theorem isEq_then : ∀ {o₁ o₂ : Ordering}, (o₁.then o₂).isEq = (o₁.isEq && o₂.isEq) := by decide
theorem isNe_then : ∀ {o₁ o₂ : Ordering}, (o₁.then o₂).isNe = (o₁.isNe || o₂.isNe) := by decide
theorem isGT_then : ∀ {o₁ o₂ : Ordering}, (o₁.then o₂).isGT = (o₁.isGT || o₁.isEq && o₂.isGT) := by decide

@[simp] theorem lt_then {o : Ordering} : lt.then o = lt := rfl
@[simp] theorem gt_then {o : Ordering} : gt.then o = gt := rfl
@[simp] theorem eq_then {o : Ordering} : eq.then o = o := rfl

@[simp] theorem then_eq : ∀ {o : Ordering}, o.then eq = o := by decide
@[simp] theorem then_self : ∀ {o : Ordering}, o.then o = o := by decide
theorem then_assoc : ∀ (o₁ o₂ o₃ : Ordering), (o₁.then o₂).then o₃ = o₁.then (o₂.then o₃) := by decide

theorem isLE_then_iff_or : ∀ {o₁ o₂ : Ordering}, (o₁.then o₂).isLE ↔ o₁ = lt ∨ (o₁ = eq ∧ o₂.isLE) := by decide
theorem isLE_then_iff_and : ∀ {o₁ o₂ : Ordering}, (o₁.then o₂).isLE ↔ o₁.isLE ∧ (o₁ = lt ∨ o₂.isLE) := by decide
theorem isLE_left_of_isLE_then : ∀ {o₁ o₂ : Ordering}, (o₁.then o₂).isLE → o₁.isLE := by decide
theorem isGE_left_of_isGE_then : ∀ {o₁ o₂ : Ordering}, (o₁.then o₂).isGE → o₁.isGE := by decide

instance : Std.Associative Ordering.then := ⟨then_assoc⟩
instance : Std.IdempotentOp Ordering.then := ⟨fun _ => then_self⟩

instance : Std.LawfulIdentity Ordering.then eq where
  left_id _ := eq_then
  right_id _ := then_eq

end Lemmas

end Ordering

/--
Uses decidable less-than and equality relations to find an `Ordering`.

In particular, if `x < y` then the result is `Ordering.lt`. If `x = y` then the result is
`Ordering.eq`. Otherwise, it is `Ordering.gt`.

`compareOfLessAndBEq` uses `BEq` instead of `DecidableEq`.
-/
@[inline] def compareOfLessAndEq {α} (x y : α) [LT α] [Decidable (x < y)] [DecidableEq α] : Ordering :=
  if x < y then Ordering.lt
  else if x = y then Ordering.eq
  else Ordering.gt

/--
Uses a decidable less-than relation and Boolean equality to find an `Ordering`.

In particular, if `x < y` then the result is `Ordering.lt`. If `x == y` then the result is
`Ordering.eq`. Otherwise, it is `Ordering.gt`.

`compareOfLessAndEq` uses `DecidableEq` instead of `BEq`.
-/
@[inline] def compareOfLessAndBEq {α} (x y : α) [LT α] [Decidable (x < y)] [BEq α] : Ordering :=
  if x < y then .lt
  else if x == y then .eq
  else .gt

/--
Compares `a` and `b` lexicographically by `cmp₁` and `cmp₂`.

`a` and `b` are first compared by `cmp₁`. If this returns `Ordering.eq`, `a` and `b` are compared
by `cmp₂` to break the tie.

To lexicographically combine two `Ordering`s, use `Ordering.then`.
-/
@[inline] def compareLex (cmp₁ cmp₂ : α → β → Ordering) (a : α) (b : β) : Ordering :=
  (cmp₁ a b).then (cmp₂ a b)

section Lemmas

@[simp]
theorem compareLex_eq_eq {α} {cmp₁ cmp₂} {a b : α} :
    compareLex cmp₁ cmp₂ a b = .eq ↔ cmp₁ a b = .eq ∧ cmp₂ a b = .eq := by
  simp [compareLex]

theorem compareOfLessAndEq_eq_swap_of_lt_iff_not_gt_and_ne {α : Type u} [LT α] [DecidableLT α] [DecidableEq α]
    (h : ∀ x y : α, x < y ↔ ¬ y < x ∧ x ≠ y) {x y : α} :
    compareOfLessAndEq x y = (compareOfLessAndEq y x).swap := by
  simp only [compareOfLessAndEq]
  split
  · rename_i h'
    rw [h] at h'
    simp only [h'.1, h'.2.symm, ↓reduceIte, Ordering.swap_gt]
  · split
    · rename_i h'
      have : ¬ y < y := Not.imp (·.2 rfl) <| (h y y).mp
      simp only [h', this, ↓reduceIte, Ordering.swap_eq]
    · rename_i h' h''
      replace h' := (h y x).mpr ⟨h', Ne.symm h''⟩
      simp only [h', Ne.symm h'', ↓reduceIte, Ordering.swap_lt]

theorem lt_iff_not_gt_and_ne_of_antisymm_of_total_of_not_le
    {α : Type u} [LT α] [LE α] [DecidableLT α] [DecidableEq α]
    (antisymm : ∀ {x y : α}, x ≤ y → y ≤ x → x = y)
    (total : ∀ (x y : α), x ≤ y ∨ y ≤ x) (not_le : ∀ {x y : α}, ¬ x ≤ y ↔ y < x) (x y : α) :
    x < y ↔ ¬ y < x ∧ x ≠ y := by
  simp only [← not_le, Classical.not_not]
  constructor
  · intro h
    have refl := by cases total y y <;> assumption
    exact ⟨(total _ _).resolve_left h, fun h' => (h' ▸ h) refl⟩
  · intro ⟨h₁, h₂⟩ h₃
    exact h₂ (antisymm h₁ h₃)

theorem compareOfLessAndEq_eq_swap
    {α : Type u} [LT α] [LE α] [DecidableLT α] [DecidableEq α]
    (antisymm : ∀ {x y : α}, x ≤ y → y ≤ x → x = y)
    (total : ∀ (x y : α), x ≤ y ∨ y ≤ x) (not_le : ∀ {x y : α}, ¬ x ≤ y ↔ y < x) {x y : α} :
    compareOfLessAndEq x y = (compareOfLessAndEq y x).swap := by
  apply compareOfLessAndEq_eq_swap_of_lt_iff_not_gt_and_ne
  exact lt_iff_not_gt_and_ne_of_antisymm_of_total_of_not_le antisymm total not_le

@[simp]
theorem compareOfLessAndEq_eq_lt
    {α : Type u} [LT α] [LE α] [DecidableLT α] [DecidableEq α] {x y : α} :
    compareOfLessAndEq x y = .lt ↔ x < y := by
  rw [compareOfLessAndEq]
  repeat' split <;> simp_all

theorem compareOfLessAndEq_eq_eq
    {α : Type u} [LT α] [LE α] [DecidableLT α] [DecidableLE α] [DecidableEq α]
    (refl : ∀ (x : α), x ≤ x) (not_le : ∀ {x y : α}, ¬ x ≤ y ↔ y < x) {x y : α} :
    compareOfLessAndEq x y = .eq ↔ x = y := by
  rw [compareOfLessAndEq]
  repeat' split <;> try (simp_all; done)
  simp only [reduceCtorEq, false_iff]
  rintro rfl
  rename_i hlt
  simp [← not_le] at hlt
  exact hlt (refl x)

theorem compareOfLessAndEq_eq_gt_of_lt_iff_not_gt_and_ne
    {α : Type u} [LT α] [LE α] [DecidableLT α] [DecidableEq α] {x y : α}
    (h : ∀ x y : α, x < y ↔ ¬ y < x ∧ x ≠ y) :
    compareOfLessAndEq x y = .gt ↔ y < x := by
  rw [compareOfLessAndEq_eq_swap_of_lt_iff_not_gt_and_ne h, Ordering.swap_eq_gt]
  exact compareOfLessAndEq_eq_lt

theorem compareOfLessAndEq_eq_gt
    {α : Type u} [LT α] [LE α] [DecidableLT α] [DecidableEq α]
    (antisymm : ∀ {x y : α}, x ≤ y → y ≤ x → x = y)
    (total : ∀ (x y : α), x ≤ y ∨ y ≤ x) (not_le : ∀ {x y : α}, ¬ x ≤ y ↔ y < x) (x y : α) :
    compareOfLessAndEq x y = .gt ↔ y < x := by
  apply compareOfLessAndEq_eq_gt_of_lt_iff_not_gt_and_ne
  exact lt_iff_not_gt_and_ne_of_antisymm_of_total_of_not_le antisymm total not_le

theorem isLE_compareOfLessAndEq
    {α : Type u} [LT α] [LE α] [DecidableLT α] [DecidableLE α] [DecidableEq α]
    (antisymm : ∀ {x y : α}, x ≤ y → y ≤ x → x = y)
    (not_le : ∀ {x y : α}, ¬ x ≤ y ↔ y < x) (total : ∀ (x y : α), x ≤ y ∨ y ≤ x) {x y : α} :
    (compareOfLessAndEq x y).isLE ↔ x ≤ y := by
  have refl (a : α) := by cases total a a <;> assumption
  rw [Ordering.isLE_iff_eq_lt_or_eq_eq, compareOfLessAndEq_eq_lt,
    compareOfLessAndEq_eq_eq refl not_le]
  constructor
  · rintro (h | rfl)
    · rw [← not_le] at h
      exact total _ _ |>.resolve_left h
    · exact refl x
  · intro hle
    by_cases hge : x ≥ y
    · exact Or.inr <| antisymm hle hge
    · exact Or.inl <| not_le.mp hge

end Lemmas

/--
`Ord α` provides a computable total order on `α`, in terms of the
`compare : α → α → Ordering` function.

Typically instances will be transitive, reflexive, and antisymmetric,
but this is not enforced by the typeclass.

There is a derive handler, so appending `deriving Ord` to an inductive type or structure
will attempt to create an `Ord` instance.
-/
@[ext]
class Ord (α : Type u) where
  /-- Compare two elements in `α` using the comparator contained in an `[Ord α]` instance. -/
  compare : α → α → Ordering

export Ord (compare)

/--
Compares two values by comparing the results of applying a function.

In particular, `x` is compared to `y` by comparing `f x` and `f y`.

Examples:
 * `compareOn (·.length) "apple" "banana" = .lt`
 * `compareOn (· % 3) 5 6 = .gt`
 * `compareOn (·.foldl max 0) [1, 2, 3] [3, 2, 1] = .eq`
-/
@[inline] def compareOn [ord : Ord β] (f : α → β) (x y : α) : Ordering :=
  compare (f x) (f y)

instance : Ord Nat where
  compare x y := compareOfLessAndEq x y

instance : Ord Int where
  compare x y := compareOfLessAndEq x y

instance : Ord Bool where
  compare
  | false, true => Ordering.lt
  | true, false => Ordering.gt
  | _, _ => Ordering.eq

instance : Ord String where
  compare x y := compareOfLessAndEq x y

instance (n : Nat) : Ord (Fin n) where
  compare x y := compare x.val y.val

instance : Ord UInt8 where
  compare x y := compareOfLessAndEq x y

instance : Ord UInt16 where
  compare x y := compareOfLessAndEq x y

instance : Ord UInt32 where
  compare x y := compareOfLessAndEq x y

instance : Ord UInt64 where
  compare x y := compareOfLessAndEq x y

instance : Ord USize where
  compare x y := compareOfLessAndEq x y

instance : Ord Char where
  compare x y := compareOfLessAndEq x y

instance : Ord Int8 where
  compare x y := compareOfLessAndEq x y

instance : Ord Int16 where
  compare x y := compareOfLessAndEq x y

instance : Ord Int32 where
  compare x y := compareOfLessAndEq x y

instance : Ord Int64 where
  compare x y := compareOfLessAndEq x y

instance : Ord ISize where
  compare x y := compareOfLessAndEq x y

instance {n} : Ord (BitVec n) where
  compare x y := compareOfLessAndEq x y

instance [Ord α] : Ord (Option α) where
  compare
  | none,   none   => .eq
  | none,   some _ => .lt
  | some _, none   => .gt
  | some x, some y => compare x y

instance : Ord Ordering where
  compare := compareOn (·.toCtorIdx)

namespace List

@[specialize]
protected def compareLex {α} (cmp : α → α → Ordering) :
    List α → List α → Ordering
  | [], [] => .eq
  | [], _ => .lt
  | _, [] => .gt
  | x :: xs, y :: ys => match cmp x y with
    | .lt => .lt
    | .eq => xs.compareLex cmp ys
    | .gt => .gt

instance {α} [Ord α] : Ord (List α) where
  compare := List.compareLex compare

protected theorem compare_eq_compareLex {α} [Ord α] :
    compare (α := List α) = List.compareLex compare := rfl

protected theorem compareLex_cons_cons {α} {cmp} {x y : α} {xs ys : List α} :
    (x :: xs).compareLex cmp (y :: ys) = (cmp x y).then (xs.compareLex cmp ys) := by
  rw [List.compareLex]
  split <;> simp_all

@[simp]
protected theorem compare_cons_cons {α} [Ord α] {x y : α} {xs ys : List α} :
    compare (x :: xs) (y :: ys) = (compare x y).then (compare xs ys) :=
  List.compareLex_cons_cons

protected theorem compareLex_nil_cons {α} {cmp} {x : α} {xs : List α} :
    [].compareLex cmp (x :: xs) = .lt :=
  rfl

@[simp]
protected theorem compare_nil_cons {α} [Ord α] {x : α} {xs : List α} :
    compare [] (x :: xs) = .lt :=
  rfl

protected theorem compareLex_cons_nil {α} {cmp} {x : α} {xs : List α} :
    (x :: xs).compareLex cmp [] = .gt :=
  rfl

@[simp]
protected theorem compare_cons_nil {α} [Ord α] {x : α} {xs : List α} :
    compare (x :: xs) [] = .gt :=
  rfl

protected theorem compareLex_nil_nil {α} {cmp} :
    [].compareLex (α := α) cmp [] = .eq :=
  rfl

@[simp]
protected theorem compare_nil_nil {α} [Ord α] :
    compare (α := List α) [] [] = .eq :=
  rfl

protected theorem isLE_compareLex_nil_left {α} {cmp} {xs : List α} :
    (List.compareLex (cmp := cmp) [] xs).isLE := by
  cases xs <;> simp [List.compareLex_nil_nil, List.compareLex_nil_cons]

protected theorem isLE_compare_nil_left {α} [Ord α] {xs : List α} :
    (compare [] xs).isLE :=
  List.isLE_compareLex_nil_left

protected theorem isLE_compareLex_nil_right {α} {cmp} {xs : List α} :
    (List.compareLex (cmp := cmp) xs []).isLE ↔ xs = [] := by
  cases xs <;> simp [List.compareLex_nil_nil, List.compareLex_cons_nil]

@[simp]
protected theorem isLE_compare_nil_right {α} [Ord α] {xs : List α} :
    (compare xs []).isLE ↔ xs = [] :=
  List.isLE_compareLex_nil_right

protected theorem isGE_compareLex_nil_left {α} {cmp} {xs : List α} :
    (List.compareLex (cmp := cmp) [] xs).isGE ↔ xs = [] := by
  cases xs <;> simp [List.compareLex_nil_nil, List.compareLex_nil_cons]

@[simp]
protected theorem isGE_compare_nil_left {α} [Ord α] {xs : List α} :
    (compare [] xs).isGE ↔ xs = [] :=
  List.isGE_compareLex_nil_left

protected theorem isGE_compareLex_nil_right {α} {cmp} {xs : List α} :
    (List.compareLex (cmp := cmp) xs []).isGE := by
  cases xs <;> simp [List.compareLex_nil_nil, List.compareLex_cons_nil]

protected theorem isGE_compare_nil_right {α} [Ord α] {xs : List α} :
    (compare xs []).isGE :=
  List.isGE_compareLex_nil_right

protected theorem compareLex_nil_left_eq_eq {α} {cmp} {xs : List α} :
    List.compareLex cmp [] xs = .eq ↔ xs = [] := by
  cases xs <;> simp [List.compareLex_nil_nil, List.compareLex_nil_cons]

@[simp]
protected theorem compare_nil_left_eq_eq {α} [Ord α] {xs : List α} :
    compare [] xs = .eq ↔ xs = [] :=
  List.compareLex_nil_left_eq_eq

protected theorem compareLex_nil_right_eq_eq {α} {cmp} {xs : List α} :
    xs.compareLex cmp [] = .eq ↔ xs = [] := by
  cases xs <;> simp [List.compareLex_nil_nil, List.compareLex_cons_nil]

@[simp]
protected theorem compare_nil_right_eq_eq {α} [Ord α] {xs : List α} :
    compare xs [] = .eq ↔ xs = [] :=
  List.compareLex_nil_right_eq_eq

end List

namespace Array

@[specialize]
protected def compareLex {α} (cmp : α → α → Ordering) (a₁ a₂ : Array α) : Ordering :=
  go 0
where go i :=
  if h₁ : a₁.size <= i then
    if a₂.size <= i then .eq else .lt
  else
    if h₂ : a₂.size <= i then
      .gt
    else match cmp a₁[i] a₂[i] with
      | .lt => .lt
      | .eq => go (i + 1)
      | .gt => .gt
termination_by a₁.size - i

instance {α} [Ord α] : Ord (Array α) where
  compare := Array.compareLex compare

protected theorem compare_eq_compareLex {α} [Ord α] :
    compare (α := Array α) = Array.compareLex compare := rfl

private theorem compareLex.go_succ {α} {cmp} {x₁ x₂} {a₁ a₂ : List α} {i} :
    compareLex.go cmp (x₁ :: a₁).toArray (x₂ :: a₂).toArray (i + 1) =
      compareLex.go cmp a₁.toArray a₂.toArray i := by
  induction i using Array.compareLex.go.induct cmp a₁.toArray a₂.toArray
  all_goals try
    conv => congr <;> rw [compareLex.go]
    simp
    repeat' split <;> (try simp_all; done)

protected theorem _root_.List.compareLex_eq_compareLex_toArray {α} {cmp} {l₁ l₂ : List α} :
    List.compareLex cmp l₁ l₂ = Array.compareLex cmp l₁.toArray l₂.toArray := by
  simp only [Array.compareLex]
  induction l₁ generalizing l₂ with
  | nil =>
    cases l₂
    · simp [Array.compareLex.go, List.compareLex_nil_nil]
    · simp [Array.compareLex.go, List.compareLex_nil_cons]
  | cons x xs ih =>
    cases l₂
    · simp [Array.compareLex.go, List.compareLex_cons_nil]
    · rw [Array.compareLex.go, List.compareLex_cons_cons]
      simp only [List.size_toArray, List.length_cons, Nat.le_zero_eq, Nat.add_one_ne_zero,
        ↓reduceDIte, List.getElem_toArray, List.getElem_cons_zero, Nat.zero_add]
      split <;> simp_all [compareLex.go_succ]

protected theorem _root_.List.compare_eq_compare_toArray {α} [Ord α] {l₁ l₂ : List α} :
    compare l₁ l₂ = compare l₁.toArray l₂.toArray :=
  List.compareLex_eq_compareLex_toArray

protected theorem compareLex_eq_compareLex_toList {α} {cmp} {a₁ a₂ : Array α} :
    Array.compareLex cmp a₁ a₂ = List.compareLex cmp a₁.toList a₂.toList := by
  rw [List.compareLex_eq_compareLex_toArray]

protected theorem compare_eq_compare_toList {α} [Ord α] {a₁ a₂ : Array α} :
    compare a₁ a₂ = compare a₁.toList a₂.toList :=
  Array.compareLex_eq_compareLex_toList

end Array

namespace Vector

protected def compareLex {α n} (cmp : α → α → Ordering) (a b : Vector α n) : Ordering :=
  Array.compareLex cmp a.toArray b.toArray

instance {α n} [Ord α] : Ord (Vector α n) where
  compare := Vector.compareLex compare

protected theorem compareLex_eq_compareLex_toArray {α n cmp} {a b : Vector α n} :
    Vector.compareLex cmp a b = Array.compareLex cmp a.toArray b.toArray :=
  rfl

protected theorem compareLex_eq_compareLex_toList {α n cmp} {a b : Vector α n} :
    Vector.compareLex cmp a b = List.compareLex cmp a.toList b.toList :=
  Array.compareLex_eq_compareLex_toList

protected theorem compare_eq_compare_toArray {α n} [Ord α] {a b : Vector α n} :
    compare a b = compare a.toArray b.toArray :=
  rfl

protected theorem compare_eq_compare_toList {α n} [Ord α] {a b : Vector α n} :
    compare a b = compare a.toList b.toList :=
  Array.compare_eq_compare_toList

end Vector

/-- The lexicographic order on pairs. -/
def lexOrd [Ord α] [Ord β] : Ord (α × β) where
  compare := compareLex (compareOn (·.1)) (compareOn (·.2))

/--
Constructs an `BEq` instance from an `Ord` instance that asserts that the result of `compare` is
`Ordering.eq`.
-/
<<<<<<< HEAD
def beqOfOrd [Ord α] : BEq α where
=======
@[expose] def beqOfOrd [Ord α] : BEq α where
>>>>>>> 6afa8208
  beq a b := (compare a b).isEq

/--
Constructs an `LT` instance from an `Ord` instance that asserts that the result of `compare` is
`Ordering.lt`.
-/
@[expose] def ltOfOrd [Ord α] : LT α where
  lt a b := compare a b = Ordering.lt

@[inline]
instance [Ord α] : DecidableRel (@LT.lt α ltOfOrd) := fun a b =>
  decidable_of_bool (compare a b).isLT Ordering.isLT_iff_eq_lt

/--
Constructs an `LT` instance from an `Ord` instance that asserts that the result of `compare`
satisfies `Ordering.isLE`.
-/
@[expose] def leOfOrd [Ord α] : LE α where
  le a b := (compare a b).isLE

@[inline]
instance [Ord α] : DecidableRel (@LE.le α leOfOrd) := fun _ _ => instDecidableEqBool ..

namespace Ord

/--
Constructs a `BEq` instance from an `Ord` instance.
-/
<<<<<<< HEAD
protected abbrev toBEq (ord : Ord α) : BEq α :=
=======
@[expose] protected abbrev toBEq (ord : Ord α) : BEq α :=
>>>>>>> 6afa8208
  beqOfOrd

/--
Constructs an `LT` instance from an `Ord` instance.
-/
@[expose] protected abbrev toLT (ord : Ord α) : LT α :=
  ltOfOrd

/--
Constructs an `LE` instance from an `Ord` instance.
-/
@[expose] protected abbrev toLE (ord : Ord α) : LE α :=
  leOfOrd

/--
Inverts the order of an `Ord` instance.

The result is an `Ord α` instance that returns `Ordering.lt` when `ord` would return `Ordering.gt`
and that returns `Ordering.gt` when `ord` would return `Ordering.lt`.
-/
protected def opposite (ord : Ord α) : Ord α where
  compare x y := ord.compare y x

/--
Constructs an `Ord` instance that compares values according to the results of `f`.

In particular, `ord.on f` compares `x` and `y` by comparing `f x` and `f y` according to `ord`.

The function `compareOn` can be used to perform this comparison without constructing an intermediate
`Ord` instance.
-/
protected def on (_ : Ord β) (f : α → β) : Ord α where
  compare := compareOn f

/--
Constructs the lexicographic order on products `α × β` from orders for `α` and `β`.
-/
protected abbrev lex (_ : Ord α) (_ : Ord β) : Ord (α × β) :=
  lexOrd

/--
Constructs an `Ord` instance from two existing instances by combining them lexicographically.

The resulting instance compares elements first by `ord₁` and then, if this returns `Ordering.eq`, by
`ord₂`.

The function `compareLex` can be used to perform this comparison without constructing an
intermediate `Ord` instance. `Ordering.then` can be used to lexicographically combine the results of
comparisons.
-/
protected def lex' (ord₁ ord₂ : Ord α) : Ord α where
  compare := compareLex ord₁.compare ord₂.compare

end Ord<|MERGE_RESOLUTION|>--- conflicted
+++ resolved
@@ -728,11 +728,7 @@
 Constructs an `BEq` instance from an `Ord` instance that asserts that the result of `compare` is
 `Ordering.eq`.
 -/
-<<<<<<< HEAD
-def beqOfOrd [Ord α] : BEq α where
-=======
 @[expose] def beqOfOrd [Ord α] : BEq α where
->>>>>>> 6afa8208
   beq a b := (compare a b).isEq
 
 /--
@@ -761,11 +757,7 @@
 /--
 Constructs a `BEq` instance from an `Ord` instance.
 -/
-<<<<<<< HEAD
-protected abbrev toBEq (ord : Ord α) : BEq α :=
-=======
 @[expose] protected abbrev toBEq (ord : Ord α) : BEq α :=
->>>>>>> 6afa8208
   beqOfOrd
 
 /--

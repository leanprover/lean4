--- conflicted
+++ resolved
@@ -2076,13 +2076,7 @@
 theorem Slice.Pos.prevAux_lt_rawEndPos {s : Slice} {p : s.Pos} {h} : p.prevAux h < s.rawEndPos :=
   Pos.Raw.lt_of_lt_of_le prevAux_lt_self p.isValidForSlice.le_utf8ByteSize
 
-<<<<<<< HEAD
-theorem Pos.Raw.ne_of_lt {a b : Pos.Raw} : a < b → a ≠ b := by
-  simpa [lt_iff, Pos.Raw.ext_iff] using Nat.ne_of_lt
-
-@[simp]
-=======
->>>>>>> 63c06725
+@[simp]
 theorem Slice.Pos.prev_ne_endPos {s : Slice} {p : s.Pos} {h} : p.prev h ≠ s.endPos := by
   simpa [Pos.ext_iff, prev] using Pos.Raw.ne_of_lt prevAux_lt_rawEndPos
 

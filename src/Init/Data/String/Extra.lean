--- conflicted
+++ resolved
@@ -6,16 +6,11 @@
 module
 
 prelude
-<<<<<<< HEAD
-import Init.Data.ByteArray.Basic
-import Init.Data.UInt.Lemmas
-=======
 public import all Init.Data.ByteArray.Basic
 public import all Init.Data.String.Basic
 public import Init.Data.UInt.Lemmas
 
 public section
->>>>>>> d353a25a
 
 namespace String
 

--- conflicted
+++ resolved
@@ -47,19 +47,11 @@
 @[simp, grind =] theorem inr_getRight : ∀ (x : α ⊕ β) (h : x.isRight), inr (x.getRight h) = x
   | inr _, _ => rfl
 
-<<<<<<< HEAD
-@[simp] theorem getLeft?_eq_none_iff {x : α ⊕ β} : x.getLeft? = none ↔ x.isRight := by
-  cases x <;> simp only [getLeft?, isRight, reduceCtorEq]
-
-@[simp] theorem getRight?_eq_none_iff {x : α ⊕ β} : x.getRight? = none ↔ x.isLeft := by
-  cases x <;> simp only [getRight?, isLeft, reduceCtorEq]
-=======
 @[simp, grind =] theorem getLeft?_eq_none_iff {x : α ⊕ β} : x.getLeft? = none ↔ x.isRight := by
   cases x <;> simp only [getLeft?, isRight, eq_self_iff_true, reduceCtorEq]
 
 @[simp, grind =] theorem getRight?_eq_none_iff {x : α ⊕ β} : x.getRight? = none ↔ x.isLeft := by
   cases x <;> simp only [getRight?, isLeft, eq_self_iff_true, reduceCtorEq]
->>>>>>> 92ac564f
 
 theorem eq_left_getLeft_of_isLeft : ∀ {x : α ⊕ β} (h : x.isLeft), x = inl (x.getLeft h)
   | inl _, _ => rfl

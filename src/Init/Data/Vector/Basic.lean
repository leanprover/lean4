/-
Copyright (c) 2024 Shreyas Srinivas. All rights reserved.
Released under Apache 2.0 license as described in the file LICENSE.
Authors: Shreyas Srinivas, François G. Dorais, Kim Morrison
-/

module

prelude
import Init.Data.Array.Lemmas
import Init.Data.Array.MapIdx
import Init.Data.Array.InsertIdx
import Init.Data.Array.Range
import Init.Data.Range
import Init.Data.Stream

/-!
# Vectors

`Vector α n` is a thin wrapper around `Array α` for arrays of fixed size `n`.
-/

set_option linter.listVariables true -- Enforce naming conventions for `List`/`Array`/`Vector` variables.
set_option linter.indexVariables true -- Enforce naming conventions for index variables.

/-- `Vector α n` is an `Array α` with size `n`. -/
structure Vector (α : Type u) (n : Nat) where
  /-- The underlying array. -/
  toArray : Array α
  /-- Array size. -/
  size_toArray : toArray.size = n
deriving Repr, DecidableEq

attribute [simp, grind] Vector.size_toArray

/--
Converts an array to a vector. The resulting vector's size is the array's size.
-/
abbrev Array.toVector (xs : Array α) : Vector α xs.size := .mk xs rfl

namespace Vector

/-- The size of a vector. -/
abbrev size {α n} (_ : Vector α n) : Nat := n

/-- Syntax for `Vector α n` -/
syntax (name := «term#v[_,]») "#v[" withoutPosition(term,*,?) "]" : term

open Lean in
macro_rules
  | `(#v[ $elems,* ]) => `(Vector.mk (n := $(quote elems.getElems.size)) #[$elems,*] rfl)

recommended_spelling "empty" for "#v[]" in [Vector.mk, «term#v[_,]»]
recommended_spelling "singleton" for "#v[x]" in [Vector.mk, «term#v[_,]»]

/-- Convert a vector to a list. -/
@[expose]
def toList (xs : Vector α n) : List α := xs.toArray.toList

/-- Custom eliminator for `Vector α n` through `Array α` -/
@[elab_as_elim]
def elimAsArray {motive : Vector α n → Sort u}
    (mk : ∀ (xs : Array α) (ha : xs.size = n), motive ⟨xs, ha⟩) :
    (xs : Vector α n) → motive xs
  | ⟨xs, h⟩ => mk xs h

/-- Custom eliminator for `Vector α n` through `List α` -/
@[elab_as_elim]
def elimAsList {motive : Vector α n → Sort u}
    (mk : ∀ (l : List α) (ha : l.length = n), motive ⟨⟨l⟩, ha⟩) :
    (xs : Vector α n) → motive xs
  | ⟨⟨xs⟩, ha⟩ => mk xs ha

/-- Make an empty vector with pre-allocated capacity. -/
@[inline, expose] def emptyWithCapacity (capacity : Nat) : Vector α 0 := ⟨.emptyWithCapacity capacity, by simp⟩

@[deprecated emptyWithCapacity (since := "2025-03-12"), inherit_doc emptyWithCapacity]
abbrev mkEmpty := @emptyWithCapacity

/-- Makes a vector of size `n` with all cells containing `v`. -/
@[inline, expose] def replicate (n) (v : α) : Vector α n := ⟨Array.replicate n v, by simp⟩

@[deprecated replicate (since := "2025-03-18")]
abbrev mkVector := @replicate

instance : Nonempty (Vector α 0) := ⟨#v[]⟩
instance [Nonempty α] : Nonempty (Vector α n) := ⟨replicate _ Classical.ofNonempty⟩

/-- Returns a vector of size `1` with element `v`. -/
@[inline, expose] def singleton (v : α) : Vector α 1 := ⟨#[v], rfl⟩

instance [Inhabited α] : Inhabited (Vector α n) where
  default := replicate n default

/-- Get an element of a vector using a `Fin` index. -/
@[inline, expose] def get (xs : Vector α n) (i : Fin n) : α :=
  xs.toArray[(i.cast xs.size_toArray.symm).1]

/-- Get an element of a vector using a `USize` index and a proof that the index is within bounds. -/
@[inline, expose] def uget (xs : Vector α n) (i : USize) (h : i.toNat < n) : α :=
  xs.toArray.uget i (xs.size_toArray.symm ▸ h)

instance : GetElem (Vector α n) Nat α fun _ i => i < n where
  getElem xs i h := get xs ⟨i, h⟩

/-- Check if there is an element which satisfies `a == ·`. -/
@[expose]
def contains [BEq α] (xs : Vector α n) (a : α) : Bool := xs.toArray.contains a

/-- `a ∈ v` is a predicate which asserts that `a` is in the vector `v`. -/
structure Mem (xs : Vector α n) (a : α) : Prop where
  val : a ∈ xs.toArray

instance : Membership α (Vector α n) where
  mem := Mem

/--
Get an element of a vector using a `Nat` index. Returns the given default value if the index is out
of bounds.
-/
@[inline, expose] def getD (xs : Vector α n) (i : Nat) (default : α) : α := xs.toArray.getD i default

/-- The last element of a vector. Panics if the vector is empty. -/
@[inline, expose] def back! [Inhabited α] (xs : Vector α n) : α := xs.toArray.back!

/-- The last element of a vector, or `none` if the vector is empty. -/
@[inline, expose] def back? (xs : Vector α n) : Option α := xs.toArray.back?

/-- The last element of a non-empty vector. -/
@[inline, expose] def back [NeZero n] (xs : Vector α n) : α :=
  xs[n - 1]'(Nat.sub_one_lt (NeZero.ne n))

/-- The first element of a non-empty vector.  -/
@[inline, expose] def head [NeZero n] (xs : Vector α n) := xs[0]'(Nat.pos_of_neZero n)

/-- Push an element `x` to the end of a vector. -/
@[inline, expose] def push (xs : Vector α n) (x : α) : Vector α (n + 1) :=
  ⟨xs.toArray.push x, by simp⟩

/-- Remove the last element of a vector. -/
@[inline, expose] def pop (xs : Vector α n) : Vector α (n - 1) :=
  ⟨Array.pop xs.toArray, by simp⟩

/--
Set an element in a vector using a `Nat` index, with a tactic provided proof that the index is in
bounds.

This will perform the update destructively provided that the vector has a reference count of 1.
-/
@[inline, expose] def set (xs : Vector α n) (i : Nat) (x : α) (h : i < n := by get_elem_tactic): Vector α n :=
  ⟨xs.toArray.set i x (by simp [*]), by simp⟩

/--
Set an element in a vector using a `Nat` index. Returns the vector unchanged if the index is out of
bounds.

This will perform the update destructively provided that the vector has a reference count of 1.
-/
@[inline, expose] def setIfInBounds (xs : Vector α n) (i : Nat) (x : α) : Vector α n :=
  ⟨xs.toArray.setIfInBounds i x, by simp⟩

/--
Set an element in a vector using a `Nat` index. Panics if the index is out of bounds.

This will perform the update destructively provided that the vector has a reference count of 1.
-/
@[inline, expose] def set! (xs : Vector α n) (i : Nat) (x : α) : Vector α n :=
  ⟨xs.toArray.set! i x, by simp⟩

@[inline, expose] def foldlM [Monad m] (f : β → α → m β) (b : β) (xs : Vector α n) : m β :=
  xs.toArray.foldlM f b

@[inline, expose] def foldrM [Monad m] (f : α → β → m β) (b : β) (xs : Vector α n) : m β :=
  xs.toArray.foldrM f b

@[inline, expose] def foldl (f : β → α → β) (b : β) (xs : Vector α n) : β :=
  xs.toArray.foldl f b

@[inline, expose] def foldr (f : α → β → β) (b : β) (xs : Vector α n) : β :=
  xs.toArray.foldr f b

/-- Append two vectors. -/
@[inline, expose] def append (xs : Vector α n) (ys : Vector α m) : Vector α (n + m) :=
  ⟨xs.toArray ++ ys.toArray, by simp⟩

instance : HAppend (Vector α n) (Vector α m) (Vector α (n + m)) where
  hAppend := append

/-- Creates a vector from another with a provably equal length. -/
@[inline, expose] protected def cast (h : n = m) (xs : Vector α n) : Vector α m :=
  ⟨xs.toArray, by simp [*]⟩

/--
Extracts the slice of a vector from indices `start` to `stop` (exclusive). If `start ≥ stop`, the
result is empty. If `stop` is greater than the size of the vector, the size is used instead.
-/
@[inline, expose] def extract (xs : Vector α n) (start : Nat := 0) (stop : Nat := n) : Vector α (min stop n - start) :=
  ⟨xs.toArray.extract start stop, by simp⟩

/--
Extract the first `i` elements of a vector. If `i` is greater than or equal to the size of the
vector then the vector is returned unchanged.

We immediately simplify this to the `extract` operation, so there is no verification API for this function.
-/
@[inline, expose] def take (xs : Vector α n) (i : Nat) : Vector α (min i n) :=
  ⟨xs.toArray.take i, by simp⟩

@[simp] theorem take_eq_extract (xs : Vector α n) (i : Nat) : xs.take i = xs.extract 0 i := rfl

/--
Deletes the first `i` elements of a vector. If `i` is greater than or equal to the size of the
vector then the empty vector is returned.

We immediately simplify this to the `extract` operation, so there is no verification API for this function.
-/
@[inline, expose] def drop (xs : Vector α n) (i : Nat) : Vector α (n - i) :=
  ⟨xs.toArray.drop i, by simp⟩

set_option linter.indexVariables false in
@[simp] theorem drop_eq_cast_extract (xs : Vector α n) (i : Nat) :
    xs.drop i = (xs.extract i).cast (by simp) := by
  simp [drop, extract, Vector.cast]

<<<<<<< HEAD
/-- Shrinks a vector to the first `m` elements, by repeatedly popping the last element. -/
@[inline, expose] def shrink (xs : Vector α n) (i : Nat) : Vector α (min i n) :=
=======
/--
Shrinks a vector to the first `m` elements, by repeatedly popping the last element.

We immediately simplify this to the `extract` operation, so there is no verification API for this function.
-/
@[inline] def shrink (xs : Vector α n) (i : Nat) : Vector α (min i n) :=
>>>>>>> 3af9ab64
  ⟨xs.toArray.shrink i, by simp⟩

@[simp] theorem shrink_eq_take (xs : Vector α n) (i : Nat) : xs.shrink i = xs.take i := by
  simp [shrink, take]

/-- Maps elements of a vector using the function `f`. -/
@[inline, expose] def map (f : α → β) (xs : Vector α n) : Vector β n :=
  ⟨xs.toArray.map f, by simp⟩

/-- Maps elements of a vector using the function `f`, which also receives the index of the element. -/
@[inline, expose] def mapIdx (f : Nat → α → β) (xs : Vector α n) : Vector β n :=
  ⟨xs.toArray.mapIdx f, by simp⟩

/-- Maps elements of a vector using the function `f`,
which also receives the index of the element, and the fact that the index is less than the size of the vector. -/
@[inline, expose] def mapFinIdx (xs : Vector α n) (f : (i : Nat) → α → (h : i < n) → β) : Vector β n :=
  ⟨xs.toArray.mapFinIdx (fun i a h => f i a (by simpa [xs.size_toArray] using h)), by simp⟩

/-- Map a monadic function over a vector. -/
@[inline] def mapM [Monad m] (f : α → m β) (xs : Vector α n) : m (Vector β n) := do
  go 0 (Nat.zero_le n) #v[]
where
  go (k : Nat) (h : k ≤ n) (acc : Vector β k) : m (Vector β n) := do
    if h' : k < n then
      go (k+1) (by omega) (acc.push (← f xs[k]))
    else
      return acc.cast (by omega)

@[inline, expose] protected def forM [Monad m] (xs : Vector α n) (f : α → m PUnit) : m PUnit :=
  xs.toArray.forM f

@[inline] def flatMapM [Monad m] (xs : Vector α n) (f : α → m (Vector β k)) : m (Vector β (n * k)) := do
  go 0 (Nat.zero_le n) (#v[].cast (by omega))
where
  go (i : Nat) (h : i ≤ n) (acc : Vector β (i * k)) : m (Vector β (n * k)) := do
    if h' : i < n then
      go (i+1) (by omega) ((acc ++ (← f xs[i])).cast (Nat.succ_mul i k).symm)
    else
      return acc.cast (by congr; omega)

/-- Variant of `mapIdxM` which receives the index `i` along with the bound `i < n. -/
@[inline, expose]
def mapFinIdxM {α : Type u} {β : Type v} {m : Type v → Type w} [Monad m]
    (xs : Vector α n) (f : (i : Nat) → α → (h : i < n) → m β) : m (Vector β n) :=
  let rec @[specialize] map (i : Nat) (j : Nat) (inv : i + j = n) (ys : Vector β (n - i)) : m (Vector β n) := do
    match i, inv with
    | 0,    _  => pure ys
    | i+1, inv =>
      have j_lt : j < n := by
        rw [← inv, Nat.add_assoc, Nat.add_comm 1 j, Nat.add_comm]
        apply Nat.le_add_right
      have : i + (j + 1) = n := by rw [← inv, Nat.add_comm j 1, Nat.add_assoc]
      map i (j+1) this ((ys.push (← f j xs[j] j_lt)).cast (by omega))
  map n 0 rfl (#v[].cast (by simp))

@[inline, expose]
def mapIdxM {α : Type u} {β : Type v} {m : Type v → Type w} [Monad m] (f : Nat → α → m β) (xs : Vector α n) : m (Vector β n) :=
  xs.mapFinIdxM fun i a _ => f i a

@[inline, expose] def firstM {α : Type u} {m : Type v → Type w} [Alternative m] (f : α → m β) (xs : Vector α n) : m β :=
  xs.toArray.firstM f

@[inline, expose] def flatten (xs : Vector (Vector α n) m) : Vector α (m * n) :=
  ⟨(xs.toArray.map Vector.toArray).flatten,
    by rcases xs; simp_all [Function.comp_def, Array.map_const']⟩

@[inline, expose] def flatMap (xs : Vector α n) (f : α → Vector β m) : Vector β (n * m) :=
  ⟨xs.toArray.flatMap fun a => (f a).toArray, by simp [Array.map_const']⟩

@[inline, expose] def zipIdx (xs : Vector α n) (k : Nat := 0) : Vector (α × Nat) n :=
  ⟨xs.toArray.zipIdx k, by simp⟩

@[deprecated zipIdx (since := "2025-01-21")]
abbrev zipWithIndex := @zipIdx

@[inline, expose] def zip (as : Vector α n) (bs : Vector β n) : Vector (α × β) n :=
  ⟨as.toArray.zip bs.toArray, by simp⟩

/-- Maps corresponding elements of two vectors of equal size using the function `f`. -/
@[inline, expose] def zipWith (f : α → β → φ) (as : Vector α n) (bs : Vector β n) : Vector φ n :=
  ⟨as.toArray.zipWith f bs.toArray, by simp⟩

@[inline, expose] def unzip (xs : Vector (α × β) n) : Vector α n × Vector β n :=
  ⟨⟨xs.toArray.unzip.1, by simp⟩, ⟨xs.toArray.unzip.2, by simp⟩⟩

/-- The vector of length `n` whose `i`-th element is `f i`. -/
@[inline, expose] def ofFn (f : Fin n → α) : Vector α n :=
  ⟨Array.ofFn f, by simp⟩

/-! See also `Vector.ofFnM` defined in `Init.Data.Vector.OfFn`. -/

/--
Swap two elements of a vector using `Fin` indices.

This will perform the update destructively provided that the vector has a reference count of 1.
-/
@[inline, expose] def swap (xs : Vector α n) (i j : Nat)
    (hi : i < n := by get_elem_tactic) (hj : j < n := by get_elem_tactic) : Vector α n :=
  ⟨xs.toArray.swap i j (by simpa using hi) (by simpa using hj), by simp⟩

/--
Swap two elements of a vector using `Nat` indices. Panics if either index is out of bounds.

This will perform the update destructively provided that the vector has a reference count of 1.
-/
@[inline, expose] def swapIfInBounds (xs : Vector α n) (i j : Nat) : Vector α n :=
  ⟨xs.toArray.swapIfInBounds i j, by simp⟩

/--
Swaps an element of a vector with a given value using a `Fin` index. The original value is returned
along with the updated vector.

This will perform the update destructively provided that the vector has a reference count of 1.
-/
@[inline, expose] def swapAt (xs : Vector α n) (i : Nat) (x : α) (hi : i < n := by get_elem_tactic) :
    α × Vector α n :=
  let a := xs.toArray.swapAt i x (by simpa using hi)
  ⟨a.fst, a.snd, by simp [a]⟩

/--
Swaps an element of a vector with a given value using a `Nat` index. Panics if the index is out of
bounds. The original value is returned along with the updated vector.

This will perform the update destructively provided that the vector has a reference count of 1.
-/
@[inline, expose] def swapAt! (xs : Vector α n) (i : Nat) (x : α) : α × Vector α n :=
  let a := xs.toArray.swapAt! i x
  ⟨a.fst, a.snd, by simp [a]⟩

/-- The vector `#v[0, 1, 2, ..., n-1]`. -/
@[inline, expose] def range (n : Nat) : Vector Nat n := ⟨Array.range n, by simp⟩

/-- The vector `#v[start, start + step, start + 2 * step, ..., start + (size - 1) * step]`. -/
@[inline, expose] def range' (start size : Nat) (step : Nat := 1) : Vector Nat size :=
  ⟨Array.range' start size step, by simp⟩

/--
Compares two vectors of the same size using a given boolean relation `r`. `isEqv v w r` returns
`true` if and only if `r v[i] w[i]` is true for all indices `i`.
-/
@[inline, expose] def isEqv (xs ys : Vector α n) (r : α → α → Bool) : Bool :=
  Array.isEqvAux xs.toArray ys.toArray (by simp) r n (by simp)

instance [BEq α] : BEq (Vector α n) where
  beq xs ys := isEqv xs ys (· == ·)

/-- Reverse the elements of a vector. -/
@[inline, expose] def reverse (xs : Vector α n) : Vector α n :=
  ⟨xs.toArray.reverse, by simp⟩

/-- Delete an element of a vector using a `Nat` index and a tactic provided proof. -/
@[inline, expose] def eraseIdx (xs : Vector α n) (i : Nat) (h : i < n := by get_elem_tactic) :
    Vector α (n-1) :=
  ⟨xs.toArray.eraseIdx i (xs.size_toArray.symm ▸ h), by simp [Array.size_eraseIdx]⟩

/-- Delete an element of a vector using a `Nat` index. Panics if the index is out of bounds. -/
@[inline, expose] def eraseIdx! (xs : Vector α n) (i : Nat) : Vector α (n-1) :=
  if _ : i < n then
    xs.eraseIdx i
  else
    have : Inhabited (Vector α (n-1)) := ⟨xs.pop⟩
    panic! "index out of bounds"

/-- Insert an element into a vector using a `Nat` index and a tactic provided proof. -/
@[inline, expose] def insertIdx (xs : Vector α n) (i : Nat) (x : α) (h : i ≤ n := by get_elem_tactic) :
    Vector α (n+1) :=
  ⟨xs.toArray.insertIdx i x (xs.size_toArray.symm ▸ h), by simp [Array.size_insertIdx]⟩

/-- Insert an element into a vector using a `Nat` index. Panics if the index is out of bounds. -/
@[inline, expose] def insertIdx! (xs : Vector α n) (i : Nat) (x : α) : Vector α (n+1) :=
  if _ : i ≤ n then
    xs.insertIdx i x
  else
    have : Inhabited (Vector α (n+1)) := ⟨xs.push x⟩
    panic! "index out of bounds"

<<<<<<< HEAD
/-- Delete the first element of a vector. Returns the empty vector if the input vector is empty. -/
@[inline, expose] def tail (xs : Vector α n) : Vector α (n-1) :=
  if _ : 0 < n then
    xs.eraseIdx 0
  else
    xs.cast (by omega)
=======
/--
Delete the first element of a vector. Returns the empty vector if the input vector is empty.

We immediately simplify this to the `extract` operation, so there is no verification API for this function.
-/
@[inline]
def tail (xs : Vector α n) : Vector α (n-1) :=
  (xs.extract 1).cast (by omega)

@[simp] theorem tail_eq_cast_extract (xs : Vector α n) :
    xs.tail = (xs.extract 1).cast (by omega) := rfl
>>>>>>> 3af9ab64

/--
Finds the first index of a given value in a vector using `==` for comparison. Returns `none` if the
no element of the index matches the given value.
-/
@[inline, expose] def finIdxOf? [BEq α] (xs : Vector α n) (x : α) : Option (Fin n) :=
  (xs.toArray.finIdxOf? x).map (Fin.cast xs.size_toArray)

@[deprecated finIdxOf? (since := "2025-01-29")]
abbrev indexOf? := @finIdxOf?

/-- Finds the first index of a given value in a vector using a predicate. Returns `none` if the
no element of the index matches the given value. -/
@[inline, expose] def findFinIdx? (p : α → Bool) (xs : Vector α n) : Option (Fin n) :=
  (xs.toArray.findFinIdx? p).map (Fin.cast xs.size_toArray)

/--
Note that the universe level is constrained to `Type` here,
to avoid having to have the predicate live in `p : α → m (ULift Bool)`.
-/
@[inline, expose] def findM? {α : Type} {m : Type → Type} [Monad m] (f : α → m Bool) (as : Vector α n) : m (Option α) :=
  as.toArray.findM? f

@[inline, expose] def findSomeM? [Monad m] (f : α → m (Option β)) (as : Vector α n) : m (Option β) :=
  as.toArray.findSomeM? f

/--
Note that the universe level is constrained to `Type` here,
to avoid having to have the predicate live in `p : α → m (ULift Bool)`.
-/
@[inline, expose] def findRevM? {α : Type} {m : Type → Type} [Monad m] (f : α → m Bool) (as : Vector α n) : m (Option α) :=
  as.toArray.findRevM? f

@[inline, expose] def findSomeRevM? [Monad m] (f : α → m (Option β)) (as : Vector α n) : m (Option β) :=
  as.toArray.findSomeRevM? f

@[inline, expose] def find? {α : Type} (f : α → Bool) (as : Vector α n) : Option α :=
  as.toArray.find? f

@[inline, expose] def findRev? {α : Type} (f : α → Bool) (as : Vector α n) : Option α :=
  as.toArray.findRev? f

@[inline, expose] def findSome? (f : α → Option β) (as : Vector α n) : Option β :=
  as.toArray.findSome? f

@[inline, expose] def findSomeRev? (f : α → Option β) (as : Vector α n) : Option β :=
  as.toArray.findSomeRev? f

/-- Returns `true` when `xs` is a prefix of the vector `ys`. -/
@[inline, expose] def isPrefixOf [BEq α] (xs : Vector α m) (ys : Vector α n) : Bool :=
  xs.toArray.isPrefixOf ys.toArray

/-- Returns `true` with the monad if `p` returns `true` for any element of the vector. -/
@[inline, expose] def anyM [Monad m] (p : α → m Bool) (xs : Vector α n) : m Bool :=
  xs.toArray.anyM p

/-- Returns `true` with the monad if `p` returns `true` for all elements of the vector. -/
@[inline, expose] def allM [Monad m] (p : α → m Bool) (xs : Vector α n) : m Bool :=
  xs.toArray.allM p

/-- Returns `true` if `p` returns `true` for any element of the vector. -/
@[inline, expose] def any (xs : Vector α n) (p : α → Bool) : Bool :=
  xs.toArray.any p

/-- Returns `true` if `p` returns `true` for all elements of the vector. -/
@[inline, expose] def all (xs : Vector α n) (p : α → Bool) : Bool :=
  xs.toArray.all p

/-- Count the number of elements of a vector that satisfy the predicate `p`. -/
@[inline, expose] def countP (p : α → Bool) (xs : Vector α n) : Nat :=
  xs.toArray.countP p

/-- Count the number of elements of a vector that are equal to `a`. -/
@[inline, expose] def count [BEq α] (a : α) (xs : Vector α n) : Nat :=
  xs.toArray.count a

@[inline, expose] def replace [BEq α] (xs : Vector α n) (a b : α) : Vector α n :=
  ⟨xs.toArray.replace a b, by simp⟩

/--
Computes the sum of the elements of a vector.

Examples:
 * `#v[a, b, c].sum = a + (b + (c + 0))`
 * `#v[1, 2, 5].sum = 8`
-/
@[inline, expose] def sum [Add α] [Zero α] (xs : Vector α n) : α :=
  xs.toArray.sum

/--
Pad a vector on the left with a given element.

Note that we immediately simplify this to an `++` operation,
and do not provide separate verification theorems.
-/
@[inline, simp] def leftpad (n : Nat) (a : α) (xs : Vector α m) : Vector α (max n m) :=
  (replicate (n - m) a ++ xs).cast (by omega)

/--
Pad a vector on the right with a given element.

Note that we immediately simplify this to an `++` operation,
and do not provide separate verification theorems.
-/
@[inline, simp] def rightpad (n : Nat) (a : α) (xs : Vector α m) : Vector α (max n m) :=
  (xs ++ replicate (n - m) a).cast (by omega)

/-! ### ForIn instance -/

@[simp] theorem mem_toArray_iff (a : α) (xs : Vector α n) : a ∈ xs.toArray ↔ a ∈ xs :=
  ⟨fun h => ⟨h⟩, fun ⟨h⟩ => h⟩

instance : ForIn' m (Vector α n) α inferInstance where
  forIn' xs b f := Array.forIn' xs.toArray b (fun a h b => f a (by simpa using h) b)

/-! ### ForM instance -/

instance : ForM m (Vector α n) α where
  forM := Vector.forM

-- We simplify `Vector.forM` to `forM`.
@[simp] theorem forM_eq_forM [Monad m] (f : α → m PUnit) :
    Vector.forM v f = forM v f := rfl

/-! ### ToStream instance -/

instance : ToStream (Vector α n) (Subarray α) where
  toStream xs := xs.toArray[:n]

/-! ### Lexicographic ordering -/

instance instLT [LT α] : LT (Vector α n) := ⟨fun xs ys => xs.toArray < ys.toArray⟩
instance instLE [LT α] : LE (Vector α n) := ⟨fun xs ys => xs.toArray ≤ ys.toArray⟩

/--
Lexicographic comparator for vectors.

`lex v w lt` is true if
- `v` is pairwise equivalent via `==` to `w`, or
- there is an index `i` such that `lt v[i] w[i]`, and for all `j < i`, `v[j] == w[j]`.
-/
def lex [BEq α] (xs ys : Vector α n) (lt : α → α → Bool := by exact (· < ·)) : Bool := Id.run do
  for h : i in [0 : n] do
    if lt xs[i] ys[i] then
      return true
    else if xs[i] != ys[i] then
      return false
  return false<|MERGE_RESOLUTION|>--- conflicted
+++ resolved
@@ -222,17 +222,12 @@
     xs.drop i = (xs.extract i).cast (by simp) := by
   simp [drop, extract, Vector.cast]
 
-<<<<<<< HEAD
-/-- Shrinks a vector to the first `m` elements, by repeatedly popping the last element. -/
+/--
+Shrinks a vector to the first `m` elements, by repeatedly popping the last element.
+
+We immediately simplify this to the `extract` operation, so there is no verification API for this function.
+-/
 @[inline, expose] def shrink (xs : Vector α n) (i : Nat) : Vector α (min i n) :=
-=======
-/--
-Shrinks a vector to the first `m` elements, by repeatedly popping the last element.
-
-We immediately simplify this to the `extract` operation, so there is no verification API for this function.
--/
-@[inline] def shrink (xs : Vector α n) (i : Nat) : Vector α (min i n) :=
->>>>>>> 3af9ab64
   ⟨xs.toArray.shrink i, by simp⟩
 
 @[simp] theorem shrink_eq_take (xs : Vector α n) (i : Nat) : xs.shrink i = xs.take i := by
@@ -409,26 +404,17 @@
     have : Inhabited (Vector α (n+1)) := ⟨xs.push x⟩
     panic! "index out of bounds"
 
-<<<<<<< HEAD
-/-- Delete the first element of a vector. Returns the empty vector if the input vector is empty. -/
-@[inline, expose] def tail (xs : Vector α n) : Vector α (n-1) :=
-  if _ : 0 < n then
-    xs.eraseIdx 0
-  else
-    xs.cast (by omega)
-=======
 /--
 Delete the first element of a vector. Returns the empty vector if the input vector is empty.
 
 We immediately simplify this to the `extract` operation, so there is no verification API for this function.
 -/
-@[inline]
+@[inline, expose]
 def tail (xs : Vector α n) : Vector α (n-1) :=
   (xs.extract 1).cast (by omega)
 
 @[simp] theorem tail_eq_cast_extract (xs : Vector α n) :
     xs.tail = (xs.extract 1).cast (by omega) := rfl
->>>>>>> 3af9ab64
 
 /--
 Finds the first index of a given value in a vector using `==` for comparison. Returns `none` if the

--- conflicted
+++ resolved
@@ -584,16 +584,11 @@
 @[simp] theorem toList_take {xs : Vector α n} {i} : (xs.take i).toList = xs.toList.take i := by
   simp [List.take_of_length_le]
 
-<<<<<<< HEAD
-theorem toList_zipWith (f : α → β → γ) (as : Vector α n) (bs : Vector β n) :
-    (Vector.zipWith f as bs).toList = List.zipWith f as.toList bs.toList := by simp
-=======
 @[simp] theorem toList_zipWith {f : α → β → γ} {as : Vector α n} {bs : Vector β n} :
     (Vector.zipWith f as bs).toList = List.zipWith f as.toList bs.toList := by
   rcases as with ⟨as, rfl⟩
   rcases bs with ⟨bs, h⟩
   simp
->>>>>>> 17c18752
 
 @[simp] theorem anyM_toList [Monad m] {p : α → m Bool} {xs : Vector α n} :
     xs.toList.anyM p = xs.anyM p := by
@@ -665,23 +660,15 @@
   cases ys
   simp [Array.toList_inj]
 
-<<<<<<< HEAD
-@[simp] theorem toList_eq_nil_iff (xs : Vector α n) : xs.toList = [] ↔ n = 0 := by
-=======
-@[simp] theorem toList_eq_empty_iff {xs : Vector α n} : xs.toList = [] ↔ n = 0 := by
->>>>>>> 17c18752
+@[simp] theorem toList_eq_nil_iff {xs : Vector α n} : xs.toList = [] ↔ n = 0 := by
   rcases xs with ⟨xs, h⟩
   simp only [Array.toList_eq_nil_iff]
   exact ⟨by rintro rfl; simp_all, by rintro rfl; simpa using h⟩
 
-<<<<<<< HEAD
 @[deprecated toList_eq_nil_iff (since := "2025-03-15")]
-abbrev toList_eq_empty_iff := @toList_eq_nil_iff
-
-@[simp] theorem mem_toList_iff (a : α) (xs : Vector α n) : a ∈ xs.toList ↔ a ∈ xs := by
-=======
+abbrev toList_eq_empty_iff {α n} (xs) := @toList_eq_nil_iff α n xs
+
 @[simp] theorem mem_toList_iff {a : α} {xs : Vector α n} : a ∈ xs.toList ↔ a ∈ xs := by
->>>>>>> 17c18752
   simp
 
 theorem length_toList {α n} (xs : Vector α n) : xs.toList.length = n := by simp

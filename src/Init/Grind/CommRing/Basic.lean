--- conflicted
+++ resolved
@@ -151,15 +151,9 @@
 theorem intCast_neg_one : ((-1 : Int) : α) = -1 := by rw [intCast_neg, intCast_ofNat]
 theorem intCast_natCast (n : Nat) : ((n : Int) : α) = (n : α) := intCast_ofNat n
 theorem intCast_natCast_add_one (n : Nat) : ((n + 1 : Int) : α) = (n : α) + 1 := by
-<<<<<<< HEAD
-  rw [← Int.natCast_succ, intCast_natCast, natCast_add, ofNat_eq_natCast]
-theorem intCast_negSucc (n : Nat) : ((-(n + 1) : Int) : α) = -((n : α) + 1) := by
-  rw [intCast_neg, ← Int.natCast_succ, intCast_natCast, ofNat_eq_natCast, natCast_add]
-=======
   rw [← Int.natCast_add_one, intCast_natCast, natCast_add, ofNat_eq_natCast]
 theorem intCast_negSucc (n : Nat) : ((-(n + 1) : Int) : α) = -((n : α) + 1) := by
   rw [intCast_neg, ← Int.natCast_add_one, intCast_natCast, ofNat_eq_natCast, natCast_add]
->>>>>>> 30d9b71b
 theorem intCast_nat_add {x y : Nat} : ((x + y : Int) : α) = ((x : α) + (y : α)) := by
   rw [Int.ofNat_add_ofNat, intCast_natCast, natCast_add]
 theorem intCast_nat_sub {x y : Nat} (h : x ≥ y) : (((x - y : Nat) : Int) : α) = ((x : α) - (y : α)) := by
@@ -286,11 +280,7 @@
 
 theorem ofNat_ext_iff {x y : Nat} : OfNat.ofNat (α := α) x = OfNat.ofNat (α := α) y ↔ x % p = y % p := by
   have := intCast_ext_iff (α := α) p (x := x) (y := y)
-<<<<<<< HEAD
-  simp only [intCast_natCast, ← Int.ofNat_emod] at this
-=======
   simp only [intCast_natCast, ← Int.natCast_emod] at this
->>>>>>> 30d9b71b
   simp only [ofNat_eq_natCast]
   norm_cast at this
 
@@ -306,11 +296,7 @@
 
 theorem natCast_emod (x : Nat) : ((x % p : Nat) : α) = (x : α) := by
   simp only [← intCast_natCast]
-<<<<<<< HEAD
-  rw [Int.ofNat_emod, intCast_emod]
-=======
   rw [Int.natCast_emod, intCast_emod]
->>>>>>> 30d9b71b
 
 theorem ofNat_emod (x : Nat) : OfNat.ofNat (α := α) (x % p) = OfNat.ofNat x :=
   natCast_emod _ _

--- conflicted
+++ resolved
@@ -22,12 +22,7 @@
   sub_eq_add_neg := BitVec.sub_eq_add_neg
   pow_zero _ := BitVec.pow_zero
   pow_succ _ _ := BitVec.pow_succ
-<<<<<<< HEAD
-  ofNat_add := BitVec.ofNat_add
-  ofNat_mul := BitVec.ofNat_mul
-=======
   ofNat_succ x := BitVec.ofNat_add x 1
->>>>>>> cac25721
 
 instance : IsCharP (BitVec w) (2 ^ w) where
   ofNat_eq_zero_iff {x} := by simp [BitVec.ofInt, BitVec.toNat_eq]

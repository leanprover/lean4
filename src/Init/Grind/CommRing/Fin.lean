/-
Copyright (c) 2025 Amazon.com, Inc. or its affiliates. All Rights Reserved.
Released under Apache 2.0 license as described in the file LICENSE.
Authors: Leonardo de Moura
-/
module

prelude
import all Init.Data.Zero
import Init.Grind.CommRing.Basic
import Init.Data.Fin.Lemmas

namespace Lean.Grind

namespace Fin

<<<<<<< HEAD
instance (n : Nat) [NeZero n] : NatCast (Fin n) where
  natCast a := Fin.ofNat' n a

@[expose]
def intCast [NeZero n] (a : Int) : Fin n :=
  if 0 ≤ a then
    Fin.ofNat' n a.natAbs
  else
    - Fin.ofNat' n a.natAbs

instance (n : Nat) [NeZero n] : IntCast (Fin n) where
  intCast := Fin.intCast

theorem intCast_def {n : Nat} [NeZero n] (x : Int) :
    (x : Fin n) = if 0 ≤ x then Fin.ofNat' n x.natAbs else -Fin.ofNat' n x.natAbs := rfl

=======
>>>>>>> b9243e19
-- TODO: we should replace this at runtime with either repeated squaring,
-- or a GMP accelerated function.
@[expose]
def npow [NeZero n] (x : Fin n) (y : Nat) : Fin n := npowRec y x

instance [NeZero n] : HPow (Fin n) Nat (Fin n) where
  hPow := Fin.npow

@[simp] theorem pow_zero [NeZero n] (a : Fin n) : a ^ 0 = 1 := rfl
@[simp] theorem pow_succ [NeZero n] (a : Fin n) (n : Nat) : a ^ (n+1) = a ^ n * a := rfl

theorem add_assoc (a b c : Fin n) : a + b + c = a + (b + c) := by
  cases a; cases b; cases c; simp [Fin.add_def, Nat.add_assoc]

theorem add_comm (a b : Fin n) : a + b = b + a := by
  cases a; cases b; simp [Fin.add_def, Nat.add_comm]

theorem add_zero [NeZero n] (a : Fin n) : a + 0 = a := by
  cases a; simp [Fin.add_def]
  next h => rw [Nat.mod_eq_of_lt h]

theorem neg_add_cancel [NeZero n] (a : Fin n) : -a + a = 0 := by
  cases a; simp [Fin.add_def, Fin.neg_def, Fin.sub_def]
  next h => rw [Nat.sub_add_cancel (Nat.le_of_lt h), Nat.mod_self]

theorem mul_assoc (a b c : Fin n) : a * b * c = a * (b * c) := by
  cases a; cases b; cases c; simp [Fin.mul_def, Nat.mul_assoc]

theorem mul_comm (a b : Fin n) : a * b = b * a := by
  cases a; cases b; simp [Fin.mul_def, Nat.mul_comm]

theorem zero_mul [NeZero n] (a : Fin n) : 0 * a = 0 := by
  cases a; simp [Fin.mul_def]

theorem mul_one [NeZero n] (a : Fin n) : a * 1 = a := by
  cases a; simp [Fin.mul_def, OfNat.ofNat]
  next h => rw [Nat.mod_eq_of_lt h]

theorem left_distrib (a b c : Fin n) : a * (b + c) = a * b + a * c := by
  cases a; cases b; cases c; simp [Fin.mul_def, Fin.add_def, Nat.left_distrib]

theorem ofNat_succ [NeZero n] (a : Nat) : OfNat.ofNat (α := Fin n) (a+1) = OfNat.ofNat a + 1 := by
  simp [OfNat.ofNat, Fin.add_def, Fin.ofNat]

theorem sub_eq_add_neg [NeZero n] (a b : Fin n) : a - b = a + -b := by
  cases a; cases b; simp [Fin.neg_def, Fin.sub_def, Fin.add_def, Nat.add_comm]

private theorem neg_neg [NeZero n] (a : Fin n) : - - a = a := by
  cases a; simp [Fin.neg_def, Fin.sub_def]
  next a h => cases a; simp; next a =>
   rw [Nat.self_sub_mod n (a+1)]
   have : NeZero (n - (a + 1)) := ⟨by omega⟩
   rw [Nat.self_sub_mod, Nat.sub_sub_eq_min, Nat.min_eq_right (Nat.le_of_lt h)]

open Fin.NatCast Fin.IntCast in
theorem intCast_neg [NeZero n] (i : Int) : Int.cast (R := Fin n) (-i) = - Int.cast (R := Fin n) i := by
  simp [Int.cast, IntCast.intCast, Fin.intCast]
  split <;> split <;> try omega
  next h₁ h₂ => simp [Int.le_antisymm h₁ h₂, Fin.neg_def]
  next => simp [Fin.neg_neg]

instance (n : Nat) [NeZero n] : CommRing (Fin n) where
  natCast := Fin.NatCast.instNatCast n
  intCast := Fin.IntCast.instIntCast n
  add_assoc := Fin.add_assoc
  add_comm := Fin.add_comm
  add_zero := Fin.add_zero
  neg_add_cancel := Fin.neg_add_cancel
  mul_assoc := Fin.mul_assoc
  mul_comm := Fin.mul_comm
  mul_one := Fin.mul_one
  left_distrib := Fin.left_distrib
  zero_mul := Fin.zero_mul
  pow_zero _ := by rfl
  pow_succ _ _ := by rfl
  ofNat_succ := Fin.ofNat_succ
  sub_eq_add_neg := Fin.sub_eq_add_neg
  intCast_neg := Fin.intCast_neg

instance (n : Nat) [NeZero n] : IsCharP (Fin n) n where
  ofNat_eq_zero_iff x := by
    change Fin.ofNat _ _ = Fin.ofNat _ _ ↔ _
    simp only [Fin.ofNat]
    simp only [Nat.zero_mod]
    simp only [Fin.mk.injEq]

end Fin

end Lean.Grind<|MERGE_RESOLUTION|>--- conflicted
+++ resolved
@@ -14,25 +14,6 @@
 
 namespace Fin
 
-<<<<<<< HEAD
-instance (n : Nat) [NeZero n] : NatCast (Fin n) where
-  natCast a := Fin.ofNat' n a
-
-@[expose]
-def intCast [NeZero n] (a : Int) : Fin n :=
-  if 0 ≤ a then
-    Fin.ofNat' n a.natAbs
-  else
-    - Fin.ofNat' n a.natAbs
-
-instance (n : Nat) [NeZero n] : IntCast (Fin n) where
-  intCast := Fin.intCast
-
-theorem intCast_def {n : Nat} [NeZero n] (x : Int) :
-    (x : Fin n) = if 0 ≤ x then Fin.ofNat' n x.natAbs else -Fin.ofNat' n x.natAbs := rfl
-
-=======
->>>>>>> b9243e19
 -- TODO: we should replace this at runtime with either repeated squaring,
 -- or a GMP accelerated function.
 @[expose]

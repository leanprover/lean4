/-
Copyright (c) 2025 Amazon.com, Inc. or its affiliates. All Rights Reserved.
Released under Apache 2.0 license as described in the file LICENSE.
Authors: Leonardo de Moura
-/
module

prelude
import Init.Grind.CommRing.Basic
import Init.Data.Fin.Lemmas

namespace Lean.Grind

namespace Fin

instance (n : Nat) [NeZero n] : NatCast (Fin n) where
  natCast a := Fin.ofNat' n a

instance (n : Nat) [NeZero n] : Neg (Fin n) where
  neg a := 0 - a

theorem neg_def [NeZero n] (a : Fin n) : -a = 0 - a := by
  rfl

def intCast [NeZero n] (a : Int) : Fin n :=
  if a >= 0 then
    Fin.ofNat' n a.natAbs
  else
    - Fin.ofNat' n a.natAbs

instance (n : Nat) [NeZero n] : IntCast (Fin n) where
  intCast := Fin.intCast

<<<<<<< HEAD
-- TODO: we should replace this at runtime with either repeated squaring,
-- or a GMP accelerated function.
def Fin.npow [NeZero n] (x : Fin n) (y : Nat) : Fin n := npowRec y x
=======
def npow [NeZero n] : Fin n → Nat → Fin n
  | _, 0   => 1
  | a, n+1 => npow a n * a
>>>>>>> bd629fb6

instance [NeZero n] : HPow (Fin n) Nat (Fin n) where
  hPow := Fin.npow

@[simp] theorem pow_zero [NeZero n] (a : Fin n) : a ^ 0 = 1 := rfl
@[simp] theorem pow_succ [NeZero n] (a : Fin n) (n : Nat) : a ^ (n+1) = a ^ n * a := rfl

theorem add_assoc (a b c : Fin n) : a + b + c = a + (b + c) := by
  cases a; cases b; cases c; simp [Fin.add_def, Nat.add_assoc]

theorem add_comm (a b : Fin n) : a + b = b + a := by
  cases a; cases b; simp [Fin.add_def, Nat.add_comm]

theorem add_zero [NeZero n] (a : Fin n) : a + 0 = a := by
  cases a; simp [Fin.add_def]
  next h => rw [Nat.mod_eq_of_lt h]

theorem neg_add_cancel [NeZero n] (a : Fin n) : -a + a = 0 := by
  cases a; simp [Fin.add_def, Fin.neg_def, Fin.sub_def]
  next h => rw [Nat.sub_add_cancel (Nat.le_of_lt h), Nat.mod_self]

theorem mul_assoc (a b c : Fin n) : a * b * c = a * (b * c) := by
  cases a; cases b; cases c; simp [Fin.mul_def, Nat.mul_assoc]

theorem mul_comm (a b : Fin n) : a * b = b * a := by
  cases a; cases b; simp [Fin.mul_def, Nat.mul_comm]

theorem zero_mul [NeZero n] (a : Fin n) : 0 * a = 0 := by
  cases a; simp [Fin.mul_def]

theorem mul_one [NeZero n] (a : Fin n) : a * 1 = a := by
  cases a; simp [Fin.mul_def, OfNat.ofNat]
  next h => rw [Nat.mod_eq_of_lt h]

theorem left_distrib (a b c : Fin n) : a * (b + c) = a * b + a * c := by
  cases a; cases b; cases c; simp [Fin.mul_def, Fin.add_def, Nat.left_distrib]

theorem ofNat_succ [NeZero n] (a : Nat) : OfNat.ofNat (α := Fin n) (a+1) = OfNat.ofNat a + 1 := by
  simp [OfNat.ofNat, Fin.add_def, Fin.ofNat']

theorem sub_eq_add_neg [NeZero n] (a b : Fin n) : a - b = a + -b := by
  cases a; cases b; simp [Fin.neg_def, Fin.sub_def, Fin.add_def, Nat.add_comm]

private theorem neg_neg [NeZero n] (a : Fin n) : - - a = a := by
  cases a; simp [Fin.neg_def, Fin.sub_def];
  next a h => cases a; simp; next a =>
   rw [Nat.self_sub_mod n (a+1)]
   have : NeZero (n - (a + 1)) := ⟨by omega⟩
   rw [Nat.self_sub_mod, Nat.sub_sub_eq_min, Nat.min_eq_right (Nat.le_of_lt h)]

theorem intCast_neg [NeZero n] (i : Int) : Int.cast (R := Fin n) (-i) = - Int.cast (R := Fin n) i := by
  simp [Int.cast, IntCast.intCast, Fin.intCast]; split <;> split <;> try omega
  next h₁ h₂ => simp [Int.le_antisymm h₁ h₂, Fin.neg_def]
  next => simp [Fin.neg_neg]

instance (n : Nat) [NeZero n] : CommRing (Fin n) where
  add_assoc := Fin.add_assoc
  add_comm := Fin.add_comm
  add_zero := Fin.add_zero
  neg_add_cancel := Fin.neg_add_cancel
  mul_assoc := Fin.mul_assoc
  mul_comm := Fin.mul_comm
  mul_one := Fin.mul_one
  left_distrib := Fin.left_distrib
  zero_mul := Fin.zero_mul
  pow_zero _ := rfl
  pow_succ _ _ := rfl
  ofNat_succ := Fin.ofNat_succ
  sub_eq_add_neg := Fin.sub_eq_add_neg
  intCast_neg := Fin.intCast_neg

instance (n : Nat) [NeZero n] : IsCharP (Fin n) n where
  ofNat_eq_zero_iff x := by simp only [OfNat.ofNat, Fin.ofNat']; simp

end Fin

end Lean.Grind<|MERGE_RESOLUTION|>--- conflicted
+++ resolved
@@ -31,15 +31,9 @@
 instance (n : Nat) [NeZero n] : IntCast (Fin n) where
   intCast := Fin.intCast
 
-<<<<<<< HEAD
 -- TODO: we should replace this at runtime with either repeated squaring,
 -- or a GMP accelerated function.
-def Fin.npow [NeZero n] (x : Fin n) (y : Nat) : Fin n := npowRec y x
-=======
-def npow [NeZero n] : Fin n → Nat → Fin n
-  | _, 0   => 1
-  | a, n+1 => npow a n * a
->>>>>>> bd629fb6
+def npow [NeZero n] (x : Fin n) (y : Nat) : Fin n := npowRec y x
 
 instance [NeZero n] : HPow (Fin n) Nat (Fin n) where
   hPow := Fin.npow

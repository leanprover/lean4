/-
Copyright (c) 2025 Lean FRO, LLC. or its affiliates. All Rights Reserved.
Released under Apache 2.0 license as described in the file LICENSE.
Authors: Kim Morrison
-/
prelude
import Init.Grind.CommRing.Basic
import Init.Data.Int.Lemmas

namespace Lean.Grind

instance : CommRing Int where
  add_assoc := Int.add_assoc
  add_comm := Int.add_comm
  add_zero := Int.add_zero
  neg_add_cancel := Int.add_left_neg
  mul_assoc := Int.mul_assoc
  mul_comm := Int.mul_comm
  mul_one := Int.mul_one
  left_distrib := Int.mul_add
  zero_mul := Int.zero_mul
  pow_zero _ := rfl
  pow_succ _ _ := rfl
<<<<<<< HEAD
  ofNat_add _ _ := rfl
  ofNat_mul _ _ := rfl
=======
  ofNat_succ _ := rfl
>>>>>>> cac25721
  sub_eq_add_neg _ _ := Int.sub_eq_add_neg

instance : IsCharP Int 0 where
  ofNat_eq_zero_iff {x} := by erw [Int.ofNat_eq_zero]; simp

end Lean.Grind<|MERGE_RESOLUTION|>--- conflicted
+++ resolved
@@ -21,12 +21,7 @@
   zero_mul := Int.zero_mul
   pow_zero _ := rfl
   pow_succ _ _ := rfl
-<<<<<<< HEAD
-  ofNat_add _ _ := rfl
-  ofNat_mul _ _ := rfl
-=======
   ofNat_succ _ := rfl
->>>>>>> cac25721
   sub_eq_add_neg _ _ := Int.sub_eq_add_neg
 
 instance : IsCharP Int 0 where

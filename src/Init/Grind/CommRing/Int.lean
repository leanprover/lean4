/-
Copyright (c) 2025 Lean FRO, LLC. or its affiliates. All Rights Reserved.
Released under Apache 2.0 license as described in the file LICENSE.
Authors: Kim Morrison
-/
module

prelude
import Init.Grind.CommRing.Basic
import Init.Data.Int.Lemmas

namespace Lean.Grind

instance : CommRing Int where
  add_assoc := Int.add_assoc
  add_comm := Int.add_comm
  add_zero := Int.add_zero
  neg_add_cancel := Int.add_left_neg
  mul_assoc := Int.mul_assoc
  mul_comm := Int.mul_comm
  mul_one := Int.mul_one
  one_mul := Int.one_mul
  left_distrib := Int.mul_add
  right_distrib := Int.add_mul
  zero_mul := Int.zero_mul
<<<<<<< HEAD
  pow_zero _ := by rfl
  pow_succ _ _ := by rfl
  ofNat_succ _ := by rfl
=======
  mul_zero := Int.mul_zero
  pow_zero _ := rfl
  pow_succ _ _ := rfl
  ofNat_succ _ := rfl
>>>>>>> 8154aaa1
  sub_eq_add_neg _ _ := Int.sub_eq_add_neg

instance : IsCharP Int 0 where
  ofNat_eq_zero_iff {x} := by erw [Int.ofNat_eq_zero]; simp

instance : NoNatZeroDivisors Int where
  no_nat_zero_divisors k a h₁ h₂ := by
    cases Int.mul_eq_zero.mp h₂
    next h =>
      rw [← Int.natCast_zero] at h
      have h : (k : Int).toNat = (↑0 : Int).toNat := congrArg Int.toNat h;
      simp at h
      contradiction
    next => assumption

end Lean.Grind<|MERGE_RESOLUTION|>--- conflicted
+++ resolved
@@ -23,16 +23,10 @@
   left_distrib := Int.mul_add
   right_distrib := Int.add_mul
   zero_mul := Int.zero_mul
-<<<<<<< HEAD
+  mul_zero := Int.mul_zero
   pow_zero _ := by rfl
   pow_succ _ _ := by rfl
   ofNat_succ _ := by rfl
-=======
-  mul_zero := Int.mul_zero
-  pow_zero _ := rfl
-  pow_succ _ _ := rfl
-  ofNat_succ _ := rfl
->>>>>>> 8154aaa1
   sub_eq_add_neg _ _ := Int.sub_eq_add_neg
 
 instance : IsCharP Int 0 where

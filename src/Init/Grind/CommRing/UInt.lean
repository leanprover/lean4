--- conflicted
+++ resolved
@@ -69,12 +69,7 @@
   sub_eq_add_neg := UInt8.sub_eq_add_neg
   pow_zero := UInt8.pow_zero
   pow_succ := UInt8.pow_succ
-<<<<<<< HEAD
-  ofNat_add := UInt8.ofNat_add
-  ofNat_mul := UInt8.ofNat_mul
-=======
   ofNat_succ x := UInt8.ofNat_add x 1
->>>>>>> cac25721
 
 instance : IsCharP UInt8 (2 ^ 8) where
   ofNat_eq_zero_iff {x} := by
@@ -94,12 +89,7 @@
   sub_eq_add_neg := UInt16.sub_eq_add_neg
   pow_zero := UInt16.pow_zero
   pow_succ := UInt16.pow_succ
-<<<<<<< HEAD
-  ofNat_add := UInt16.ofNat_add
-  ofNat_mul := UInt16.ofNat_mul
-=======
   ofNat_succ x := UInt16.ofNat_add x 1
->>>>>>> cac25721
 
 instance : IsCharP UInt16 (2 ^ 16) where
   ofNat_eq_zero_iff {x} := by
@@ -119,12 +109,7 @@
   sub_eq_add_neg := UInt32.sub_eq_add_neg
   pow_zero := UInt32.pow_zero
   pow_succ := UInt32.pow_succ
-<<<<<<< HEAD
-  ofNat_add := UInt32.ofNat_add
-  ofNat_mul := UInt32.ofNat_mul
-=======
   ofNat_succ x := UInt32.ofNat_add x 1
->>>>>>> cac25721
 
 instance : IsCharP UInt32 (2 ^ 32) where
   ofNat_eq_zero_iff {x} := by
@@ -144,12 +129,7 @@
   sub_eq_add_neg := UInt64.sub_eq_add_neg
   pow_zero := UInt64.pow_zero
   pow_succ := UInt64.pow_succ
-<<<<<<< HEAD
-  ofNat_add := UInt64.ofNat_add
-  ofNat_mul := UInt64.ofNat_mul
-=======
   ofNat_succ x := UInt64.ofNat_add x 1
->>>>>>> cac25721
 
 instance : IsCharP UInt64 (2 ^ 64) where
   ofNat_eq_zero_iff {x} := by
@@ -169,12 +149,7 @@
   sub_eq_add_neg := USize.sub_eq_add_neg
   pow_zero := USize.pow_zero
   pow_succ := USize.pow_succ
-<<<<<<< HEAD
-  ofNat_add := USize.ofNat_add
-  ofNat_mul := USize.ofNat_mul
-=======
   ofNat_succ x := USize.ofNat_add x 1
->>>>>>> cac25721
 
 open System.Platform
 

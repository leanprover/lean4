/-
Copyright (c) 2024 Amazon.com, Inc. or its affiliates. All Rights Reserved.
Released under Apache 2.0 license as described in the file LICENSE.
Authors: Leonardo de Moura
-/
module
prelude
public import Init.ByCases
public import Init.Grind.Util
public import Init.Grind.Ring.Basic
public section
namespace Lean.Grind

theorem rfl_true : true = true :=
  rfl

def intro_with_eq (p p' : Prop) (q : Sort u) (he : p = p') (h : p' → q) : p → q :=
  fun hp => h (he.mp hp)

def intro_with_eq' (p p' : Prop) (q : p → Sort u) (he : p = p') (h : (h : p') → q (he.mpr_prop h)) : (h : p) → q h :=
  fun hp => h (he.mp hp)

/-! And -/

theorem and_eq_of_eq_true_left {a b : Prop} (h : a = True) : (a ∧ b) = b := by simp [h]
theorem and_eq_of_eq_true_right {a b : Prop} (h : b = True) : (a ∧ b) = a := by simp [h]
theorem and_eq_of_eq_false_left {a b : Prop} (h : a = False) : (a ∧ b) = False := by simp [h]
theorem and_eq_of_eq_false_right {a b : Prop} (h : b = False) : (a ∧ b) = False := by simp [h]

theorem eq_true_of_and_eq_true_left {a b : Prop} (h : (a ∧ b) = True) : a = True := by simp_all
theorem eq_true_of_and_eq_true_right {a b : Prop} (h : (a ∧ b) = True) : b = True := by simp_all

theorem or_of_and_eq_false {a b : Prop} (h : (a ∧ b) = False) : (¬a ∨ ¬b) := by
  by_cases a <;> by_cases b <;> simp_all

/-! Or -/

theorem or_eq_of_eq_true_left {a b : Prop} (h : a = True) : (a ∨ b) = True := by simp [h]
theorem or_eq_of_eq_true_right {a b : Prop} (h : b = True) : (a ∨ b) = True := by simp [h]
theorem or_eq_of_eq_false_left {a b : Prop} (h : a = False) : (a ∨ b) = b := by simp [h]
theorem or_eq_of_eq_false_right {a b : Prop} (h : b = False) : (a ∨ b) = a := by simp [h]

theorem eq_false_of_or_eq_false_left {a b : Prop} (h : (a ∨ b) = False) : a = False := by simp_all
theorem eq_false_of_or_eq_false_right {a b : Prop} (h : (a ∨ b) = False) : b = False := by simp_all

/-! Implies -/

theorem imp_eq_of_eq_false_left {a b : Prop} (h : a = False) : (a → b) = True := by simp [h]
theorem imp_eq_of_eq_true_right {a b : Prop} (h : b = True) : (a → b) = True := by simp [h]
theorem imp_eq_of_eq_true_left {a b : Prop} (h : a = True) : (a → b) = b := by simp [h]
theorem eq_false_of_imp_eq_true {a b : Prop} (h₁ : (a → b) = True) (h₂ : b = False) : a = False := by
  simp at *; intro h; exact h₂ (h₁ h)

theorem eq_true_of_imp_eq_false {a b : Prop} (h : (a → b) = False) : a = True := by simp_all
theorem eq_false_of_imp_eq_false {a b : Prop} (h : (a → b) = False) : b = False := by simp_all

/-! Not -/

theorem not_eq_of_eq_true {a : Prop} (h : a = True) : (Not a) = False := by simp [h]
theorem not_eq_of_eq_false {a : Prop} (h : a = False) : (Not a) = True := by simp [h]

theorem eq_false_of_not_eq_true {a : Prop} (h : (Not a) = True) : a = False := by simp_all
theorem eq_true_of_not_eq_false {a : Prop} (h : (Not a) = False) : a = True := by simp_all

theorem false_of_not_eq_self {a : Prop} (h : (Not a) = a) : False := by
  by_cases a <;> simp_all

/-! Eq -/

theorem eq_eq_of_eq_true_left {a b : Prop} (h : a = True) : (a = b) = b := by simp [h]
theorem eq_eq_of_eq_true_right {a b : Prop} (h : b = True) : (a = b) = a := by simp [h]

theorem eq_congr  {α : Sort u} {a₁ b₁ a₂ b₂ : α} (h₁ : a₁ = a₂) (h₂ : b₁ = b₂) : (a₁ = b₁) = (a₂ = b₂) := by simp [*]
theorem eq_congr' {α : Sort u} {a₁ b₁ a₂ b₂ : α} (h₁ : a₁ = b₂) (h₂ : b₁ = a₂) : (a₁ = b₁) = (a₂ = b₂) := by rw [h₁, h₂, Eq.comm (a := a₂)]

theorem heq_congr  {α : Sort u} {β : Sort u} {a₁ b₁ : α} {a₂ b₂ : β} (h₁ : a₁ ≍ a₂) (h₂ : b₁ ≍ b₂) : (a₁ = b₁) = (a₂ = b₂) := by cases h₁; cases h₂; rfl
theorem heq_congr' {α : Sort u} {β : Sort u} {a₁ b₁ : α} {a₂ b₂ : β} (h₁ : a₁ ≍ b₂) (h₂ : b₁ ≍ a₂) : (a₁ = b₁) = (a₂ = b₂) := by cases h₁; cases h₂; rw [@Eq.comm _ a₁]

/-! Ne -/

theorem ne_of_ne_of_eq_left {α : Sort u} {a b c : α} (h₁ : a = b) (h₂ : b ≠ c) : a ≠ c := by simp [*]
theorem ne_of_ne_of_eq_right {α : Sort u} {a b c : α} (h₁ : a = c) (h₂ : b ≠ c) : b ≠ a := by simp [*]

/-! BEq -/

theorem beq_eq_true_of_eq {α : Type u} {_ : BEq α} {_ : LawfulBEq α} {a b : α} (h : a = b) : (a == b) = true := by
  simp[*]

theorem beq_eq_false_of_diseq {α : Type u} {_ : BEq α} {_ : LawfulBEq α} {a b : α} (h : ¬ a = b) : (a == b) = false := by
  simp[*]

theorem eq_of_beq_eq_true {α : Type u} {_ : BEq α} {_ : LawfulBEq α} {a b : α} (h : (a == b) = true) : a = b := by
  simp [beq_iff_eq.mp h]

theorem ne_of_beq_eq_false {α : Type u} {_ : BEq α} {_ : LawfulBEq α} {a b : α} (h : (a == b) = false) : (a = b) = False := by
  simp [beq_eq_false_iff_ne.mp h]

/-! Bool.and -/

theorem Bool.and_eq_of_eq_true_left {a b : Bool} (h : a = true) : (a && b) = b := by simp [h]
theorem Bool.and_eq_of_eq_true_right {a b : Bool} (h : b = true) : (a && b) = a := by simp [h]
theorem Bool.and_eq_of_eq_false_left {a b : Bool} (h : a = false) : (a && b) = false := by simp [h]
theorem Bool.and_eq_of_eq_false_right {a b : Bool} (h : b = false) : (a && b) = false := by simp [h]

theorem Bool.eq_true_of_and_eq_true_left {a b : Bool} (h : (a && b) = true) : a = true := by simp_all
theorem Bool.eq_true_of_and_eq_true_right {a b : Bool} (h : (a && b) = true) : b = true := by simp_all

/-! Bool.or -/

theorem Bool.or_eq_of_eq_true_left {a b : Bool} (h : a = true) : (a || b) = true := by simp [h]
theorem Bool.or_eq_of_eq_true_right {a b : Bool} (h : b = true) : (a || b) = true := by simp [h]
theorem Bool.or_eq_of_eq_false_left {a b : Bool} (h : a = false) : (a || b) = b := by simp [h]
theorem Bool.or_eq_of_eq_false_right {a b : Bool} (h : b = false) : (a || b) = a := by simp [h]
theorem Bool.eq_false_of_or_eq_false_left {a b : Bool} (h : (a || b) = false) : a = false := by
  cases a <;> simp_all
theorem Bool.eq_false_of_or_eq_false_right {a b : Bool} (h : (a || b) = false) : b = false := by
  cases a <;> simp_all

/-! Bool.not -/

theorem Bool.not_eq_of_eq_true {a : Bool} (h : a = true) : (!a) = false := by simp [h]
theorem Bool.not_eq_of_eq_false {a : Bool} (h : a = false) : (!a) = true := by simp [h]
theorem Bool.eq_false_of_not_eq_true {a : Bool} (h : (!a) = true) : a = false := by simp_all
theorem Bool.eq_true_of_not_eq_false {a : Bool} (h : (!a) = false) : a = true := by simp_all

theorem Bool.eq_false_of_not_eq_true' {a : Bool} (h : ¬ a = true) : a = false := by simp_all
theorem Bool.eq_true_of_not_eq_false' {a : Bool} (h : ¬ a = false) : a = true := by simp_all

theorem Bool.false_of_not_eq_self {a : Bool} (h : (!a) = a) : False := by
  by_cases a <;> simp_all

theorem Bool.ne_of_eq_true_of_eq_false {a b : Bool} (h₁ : a = true) (h₂ : b = false) : (a = b) = False := by
  cases a <;> cases b <;> simp_all
theorem Bool.ne_of_eq_false_of_eq_true {a b : Bool} (h₁ : a = false) (h₂ : b = true) : (a = b) = False := by
  cases a <;> cases b <;> simp_all

/- The following two helper theorems are used to case-split `a = b` representing `iff`. -/
theorem of_eq_eq_true {a b : Prop} (h : (a = b) = True) : (a ∧ b) ∨ (¬ a ∧ ¬ b) := by
  by_cases a <;> by_cases b <;> simp_all
theorem of_eq_eq_false {a b : Prop} (h : (a = b) = False) : (a ∧ ¬b) ∨ (¬ a ∧ b) := by
  by_cases a <;> by_cases b <;> simp_all

/-! Forall -/

theorem forall_propagator (p : Prop) (q : p → Prop) (q' : Prop) (h₁ : p = True) (h₂ : q (of_eq_true h₁) = q') : (∀ hp : p, q hp) = q' := by
  apply propext; apply Iff.intro
  · intro h'; exact Eq.mp h₂ (h' (of_eq_true h₁))
  · intro h'; intros; exact Eq.mpr h₂ h'

theorem of_forall_eq_false (α : Sort u) (p : α → Prop) (h : (∀ x : α, p x) = False) : ∃ x : α, ¬ p x := by simp_all

/-! dite -/

theorem dite_cond_eq_true' {α : Sort u} {c : Prop} {_ : Decidable c} {a : c → α} {b : ¬ c → α} {r : α} (h₁ : c = True) (h₂ : a (of_eq_true h₁) = r) : (dite c a b) = r := by simp [h₁, h₂]
theorem dite_cond_eq_false' {α : Sort u} {c : Prop} {_ : Decidable c} {a : c → α} {b : ¬ c → α} {r : α} (h₁ : c = False) (h₂ : b (of_eq_false h₁) = r) : (dite c a b) = r := by simp [h₁, h₂]

/-! Casts -/

theorem eqRec_heq.{u_1, u_2} {α : Sort u_2} {a : α}
        {motive : (x : α) → a = x → Sort u_1} (v : motive a (Eq.refl a)) {b : α} (h : a = b)
        : @Eq.rec α a motive v b h ≍ v := by
 subst h; rfl

theorem eqRecOn_heq.{u_1, u_2} {α : Sort u_2} {a : α}
        {motive : (x : α) → a = x → Sort u_1} {b : α} (h : a = b) (v : motive a (Eq.refl a))
        : @Eq.recOn α a motive b h v ≍ v := by
 subst h; rfl

theorem eqNDRec_heq.{u_1, u_2} {α : Sort u_2} {a : α}
        {motive : α → Sort u_1} (v : motive a) {b : α} (h : a = b)
        : @Eq.ndrec α a motive v b h ≍ v := by
 subst h; rfl

/-! decide -/

theorem of_decide_eq_true {p : Prop} {_ : Decidable p} : decide p = true → p = True := by simp
theorem of_decide_eq_false {p : Prop} {_ : Decidable p} : decide p = false → p = False := by simp
theorem decide_eq_true {p : Prop} {_ : Decidable p} : p = True → decide p = true := by simp
theorem decide_eq_false {p : Prop} {_ : Decidable p} : p = False → decide p = false := by simp

/-! Lookahead -/

theorem of_lookahead (p : Prop) (h : (¬ p) → False) : p = True := by
  simp at h; simp [h]

/-! Nat propagators -/

theorem Nat.and_congr {a b : Nat} {k₁ k₂ k : Nat} (h₁ : a = k₁) (h₂ : b = k₂) : k == k₁ &&& k₂ → a &&& b = k := by simp_all
theorem Nat.xor_congr {a b : Nat} {k₁ k₂ k : Nat} (h₁ : a = k₁) (h₂ : b = k₂) : k == k₁ ^^^ k₂ → a ^^^ b = k := by simp_all
theorem Nat.or_congr {a b : Nat} {k₁ k₂ k : Nat} (h₁ : a = k₁) (h₂ : b = k₂) : k == k₁ ||| k₂ → a ||| b = k := by simp_all
theorem Nat.shiftLeft_congr {a b : Nat} {k₁ k₂ k : Nat} (h₁ : a = k₁) (h₂ : b = k₂) : k == k₁ <<< k₂ → a <<< b = k := by simp_all
theorem Nat.shiftRight_congr {a b : Nat} {k₁ k₂ k : Nat} (h₁ : a = k₁) (h₂ : b = k₂) : k == k₁ >>> k₂ → a >>> b = k := by simp_all

<<<<<<< HEAD
theorem Nat.hasNotBit_congr {a b : Nat} {k₁ k₂ : Nat} {k : Bool} (h₁ : a = k₁) (h₂ : b = k₂) : k == Nat.hasNotBit k₁ k₂ → Nat.hasNotBit a b = k := by simp_all
=======
/-! Semiring propagators -/

theorem Semiring.one_mul_congr {α} [Semiring α] {a b : α} (h : a = 1) : a*b = b := by
  simp [h, Semiring.one_mul]
theorem Semiring.zero_mul_congr {α} [Semiring α] {a b : α} (h : a = 0) : a*b = 0 := by
  simp [h, Semiring.zero_mul]
theorem Semiring.mul_one_congr {α} [Semiring α] {a b : α} (h : b = 1) : a*b = a := by
  simp [h, Semiring.mul_one]
theorem Semiring.mul_zero_congr {α} [Semiring α] {a b : α} (h : b = 0) : a*b = 0 := by
  simp [h, Semiring.mul_zero]
>>>>>>> fb6c96e5

end Lean.Grind<|MERGE_RESOLUTION|>--- conflicted
+++ resolved
@@ -191,9 +191,6 @@
 theorem Nat.shiftLeft_congr {a b : Nat} {k₁ k₂ k : Nat} (h₁ : a = k₁) (h₂ : b = k₂) : k == k₁ <<< k₂ → a <<< b = k := by simp_all
 theorem Nat.shiftRight_congr {a b : Nat} {k₁ k₂ k : Nat} (h₁ : a = k₁) (h₂ : b = k₂) : k == k₁ >>> k₂ → a >>> b = k := by simp_all
 
-<<<<<<< HEAD
-theorem Nat.hasNotBit_congr {a b : Nat} {k₁ k₂ : Nat} {k : Bool} (h₁ : a = k₁) (h₂ : b = k₂) : k == Nat.hasNotBit k₁ k₂ → Nat.hasNotBit a b = k := by simp_all
-=======
 /-! Semiring propagators -/
 
 theorem Semiring.one_mul_congr {α} [Semiring α] {a b : α} (h : a = 1) : a*b = b := by
@@ -204,6 +201,5 @@
   simp [h, Semiring.mul_one]
 theorem Semiring.mul_zero_congr {α} [Semiring α] {a b : α} (h : b = 0) : a*b = 0 := by
   simp [h, Semiring.mul_zero]
->>>>>>> fb6c96e5
 
 end Lean.Grind
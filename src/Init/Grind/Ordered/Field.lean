--- conflicted
+++ resolved
@@ -185,57 +185,4 @@
 
 end Field.IsOrdered
 
-<<<<<<< HEAD
-theorem Field.zero_lt_one [Field α] [LinearOrder α] [Ring.IsOrdered α] : (0 : α) < 1 := by
-  cases LinearOrder.trichotomy (0:α) 1
-  next => assumption
-  next h =>
-    cases h
-    next => have := Field.zero_ne_one (α := α); contradiction
-    next h =>
-      have := Ring.IsOrdered.mul_pos_of_neg_of_neg h h
-      simp [Semiring.one_mul] at this
-      assumption
-
-theorem Field.minus_one_lt_zero [Field α] [LinearOrder α] [Ring.IsOrdered α] : (-1 : α) < 0 := by
-  have h := Field.zero_lt_one (α := α)
-  have := IntModule.IsOrdered.add_lt_left h (-1)
-  rw [Semiring.zero_add, Ring.add_neg_cancel] at this
-  assumption
-
-theorem ofNat_nonneg [Field α] [LinearOrder α] [Ring.IsOrdered α] (x : Nat) : (OfNat.ofNat x : α) ≥ 0 := by
-  induction x
-  next => simp [OfNat.ofNat, Zero.zero]; apply Preorder.le_refl
-  next n ih =>
-    have := Field.zero_lt_one (α := α)
-    rw [Semiring.ofNat_succ]
-    replace ih := IntModule.IsOrdered.add_le_left ih 1
-    rw [Semiring.zero_add] at ih
-    have := Preorder.lt_of_lt_of_le this ih
-    exact Preorder.le_of_lt this
-
-instance [Field α] [LinearOrder α] [Ring.IsOrdered α] : IsCharP α 0 := IsCharP.mk' _ _
-  (ofNat_eq_zero_iff := by
-    intro x
-    simp only [Nat.mod_zero]; constructor
-    next =>
-      intro h
-      cases x
-      next => rfl
-      next x =>
-        rw [Semiring.ofNat_succ] at h
-        replace h := congrArg (· - 1) h; simp at h
-        rw [Ring.sub_eq_add_neg, Semiring.add_assoc, Ring.add_neg_cancel,
-            Ring.sub_eq_add_neg, Semiring.zero_add, Semiring.add_zero] at h
-        have h₁ : (OfNat.ofNat x : α) < 0 := by
-          have := Field.minus_one_lt_zero (α := α)
-          rw [h]; assumption
-        have h₂ := ofNat_nonneg (α := α) x
-        have : (0 : α) < 0 := Preorder.lt_of_le_of_lt h₂ h₁
-        simp
-        exact (Preorder.lt_irrefl 0) this
-    next => intro h; rw [OfNat.ofNat, h]; rfl)
-
-=======
->>>>>>> bec538cc
 end Lean.Grind
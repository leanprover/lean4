--- conflicted
+++ resolved
@@ -30,7 +30,7 @@
   | neg  (a : Expr)
   | natMul  (k : Nat) (a : Expr)
   | intMul  (k : Int) (a : Expr)
-  deriving Inhabited, BEq
+  deriving Inhabited, BEq, Repr
 
 abbrev Context (α : Type u) := RArray α
 
@@ -49,7 +49,7 @@
 inductive Poly where
   | nil
   | add (k : Int) (v : Var) (p : Poly)
-  deriving BEq
+  deriving BEq, Repr
 
 def Poly.denote {α} [IntModule α] (ctx : Context α) (p : Poly) : α :=
   match p with
@@ -477,24 +477,14 @@
 theorem no_nat_zero_divisors' [IntModule α] [NoNatZeroDivisors α] (k : Nat) (a : α)
     : k ≠ 0 → k * a = 0 → a = 0 := by
   intro h₁ h₂
-<<<<<<< HEAD
   have : k * a = k * (0 : α) → a = 0 := no_nat_zero_divisors k a 0 h₁
   rw [NatModule.hmul_zero] at this
-=======
-  have : k * a = (↑k : Int) * (0 : α) → a = 0 := no_nat_zero_divisors k a 0 h₁
-  rw [IntModule.hmul_zero] at this
->>>>>>> 9ece4e46
   exact this h₂
 
 theorem eq_coeff {α} [IntModule α] [NoNatZeroDivisors α] (ctx : Context α) (p₁ p₂ : Poly) (k : Nat)
     : eq_coeff_cert p₁ p₂ k → p₁.denote' ctx = 0 → p₂.denote' ctx = 0 := by
-<<<<<<< HEAD
   simp [eq_coeff_cert]; intro h _; subst p₁; simp [*, hmul_nat]
   exact NoNatZeroDivisors.eq_zero_of_mul_eq_zero h
-=======
-  simp [eq_coeff_cert]; intro h _; subst p₁; simp [*]
-  exact no_nat_zero_divisors' k (p₂.denote ctx) h
->>>>>>> 9ece4e46
 
 def coeff_cert (p₁ p₂ : Poly) (k : Nat) :=
   k > 0 && p₁ == p₂.mul k
@@ -538,13 +528,8 @@
       cases Int.natAbs_eq_iff.mp (Eq.refl k₁.natAbs)
       next h => rw [← h]; assumption
       next h => replace h := congrArg (- ·) h; simp at h; rw [← h, IntModule.neg_hmul, h₃, IntModule.neg_zero]
-<<<<<<< HEAD
     simpa [hmul_nat] using this
   have := NoNatZeroDivisors.eq_zero_of_mul_eq_zero hne this
-=======
-    exact this
-  have := no_nat_zero_divisors' (k₁.natAbs) (p₂.denote ctx) hne this
->>>>>>> 9ece4e46
   contradiction
 
 def eq_diseq_subst1_cert (k : Int) (p₁ p₂ p₃ : Poly) : Bool :=

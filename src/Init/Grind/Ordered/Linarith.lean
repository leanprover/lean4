/-
Copyright (c) 2025 Amazon.com, Inc. or its affiliates. All Rights Reserved.
Released under Apache 2.0 license as described in the file LICENSE.
Authors: Leonardo de Moura
-/
module
prelude
import Init.Grind.Ordered.Module
import Init.Grind.Ordered.Ring
import Init.Grind.Ring.Field
import all Init.Data.Ord
import all Init.Data.AC
import Init.Data.RArray

/-!
Support for the linear arithmetic module for `IntModule` in `grind`
-/

namespace Lean.Grind.Linarith
abbrev Var := Nat
open IntModule

attribute [local simp] add_zero zero_add zero_hmul nat_zero_hmul hmul_zero one_hmul

inductive Expr where
  | zero
  | var  (i : Var)
  | add  (a b : Expr)
  | sub  (a b : Expr)
  | neg  (a : Expr)
  | natMul  (k : Nat) (a : Expr)
  | intMul  (k : Int) (a : Expr)
  deriving Inhabited, BEq, Repr

abbrev Context (α : Type u) := RArray α

def Var.denote {α} (ctx : Context α) (v : Var) : α :=
  ctx.get v

def Expr.denote {α} [IntModule α] (ctx : Context α) : Expr → α
  | zero      => 0
  | .var v    => v.denote ctx
  | .add a b  => denote ctx a + denote ctx b
  | .sub a b  => denote ctx a - denote ctx b
  | .natMul k a  => k * denote ctx a
  | .intMul k a  => k * denote ctx a
  | .neg a    => -denote ctx a

inductive Poly where
  | nil
  | add (k : Int) (v : Var) (p : Poly)
  deriving BEq, Repr

def Poly.denote {α} [IntModule α] (ctx : Context α) (p : Poly) : α :=
  match p with
  | .nil => 0
  | .add k v p => k * v.denote ctx + denote ctx p

/--
Similar to `Poly.denote`, but produces a denotation better for normalization.
-/
def Poly.denote' {α} [IntModule α] (ctx : Context α) (p : Poly) : α :=
  match p with
  | .nil => 0
  | .add 1 v p => go (v.denote ctx) p
  | .add k v p => go (k * v.denote ctx) p
where
  go (r : α)  (p : Poly) : α :=
    match p with
    | .nil => r
    | .add 1 v p => go (r + v.denote ctx) p
    | .add k v p => go (r + k * v.denote ctx) p

-- Helper instance for `ac_rfl`
local instance {α} [IntModule α] : Std.Associative (· + · : α → α → α) where
  assoc := IntModule.add_assoc
-- Helper instance for `ac_rfl`
local instance {α} [IntModule α] : Std.Commutative (· + · : α → α → α) where
  comm := IntModule.add_comm

theorem Poly.denote'_go_eq_denote {α} [IntModule α] (ctx : Context α) (p : Poly) (r : α) : denote'.go ctx r p = p.denote ctx + r := by
  induction r, p using denote'.go.induct ctx <;> simp [denote'.go, denote]
  next ih => rw [ih]; ac_rfl
  next ih => rw [ih]; ac_rfl

theorem Poly.denote'_eq_denote {α} [IntModule α] (ctx : Context α) (p : Poly) : p.denote' ctx = p.denote ctx := by
  unfold denote' <;> split <;> simp [denote, denote'_go_eq_denote] <;> ac_rfl

def Poly.coeff (p : Poly) (x : Var) : Int :=
  match p with
  | .add a y p => bif x == y then a else coeff p x
  | .nil => 0

def Poly.insert (k : Int) (v : Var) (p : Poly) : Poly :=
  match p with
  | .nil => .add k v .nil
  | .add k' v' p =>
    bif Nat.blt v' v then
      .add k v <| .add k' v' p
    else bif Nat.beq v v' then
      if Int.add k k' == 0 then
        p
      else
        .add (Int.add k k') v' p
    else
      .add k' v' (insert k v p)

/-- Normalizes the given polynomial by fusing monomial and constants. -/
def Poly.norm (p : Poly) : Poly :=
  match p with
  | .nil => .nil
  | .add k v p => (norm p).insert k v

def Poly.append (p₁ p₂ : Poly) : Poly :=
  match p₁ with
  | .nil => p₂
  | .add k x p₁ => .add k x (append p₁ p₂)

def Poly.combine' (fuel : Nat) (p₁ p₂ : Poly) : Poly :=
  match fuel with
  | 0 => p₁.append p₂
  | fuel + 1 => match p₁, p₂ with
    | .nil, p₂ => p₂
    | p₁, .nil => p₁
    | .add a₁ x₁ p₁, .add a₂ x₂ p₂ =>
      bif Nat.beq x₁ x₂ then
        let a := a₁ + a₂
        bif a == 0 then
          combine' fuel p₁ p₂
        else
          .add a x₁ (combine' fuel p₁ p₂)
      else bif Nat.blt x₂ x₁ then
        .add a₁ x₁ (combine' fuel p₁ (.add a₂ x₂ p₂))
      else
        .add a₂ x₂ (combine' fuel (.add a₁ x₁ p₁) p₂)

def Poly.combine (p₁ p₂ : Poly) : Poly :=
  combine' 100000000 p₁ p₂

/-- Converts the given expression into a polynomial. -/
def Expr.toPoly' (e : Expr) : Poly :=
  go 1 e .nil
where
  go (coeff : Int) : Expr → (Poly → Poly)
    | .zero     => id
    | .var v    => (.add coeff v ·)
    | .add a b  => go coeff a ∘ go coeff b
    | .sub a b  => go coeff a ∘ go (-coeff) b
    | .natMul k a  => bif k == 0 then id else go (Int.mul coeff k) a
    | .intMul k a  => bif k == 0 then id else go (Int.mul coeff k) a
    | .neg a    => go (-coeff) a

/-- Converts the given expression into a polynomial, and then normalizes it. -/
def Expr.norm (e : Expr) : Poly :=
  e.toPoly'.norm

/--
`p.mul k` multiplies all coefficients and constant of the polynomial `p` by `k`.
-/
def Poly.mul' (p : Poly) (k : Int) : Poly :=
  match p with
  | .nil => .nil
  | .add k' v p => .add (k*k') v (mul' p k)

def Poly.mul (p : Poly) (k : Int) : Poly :=
  if k == 0 then
    .nil
  else
    p.mul' k

@[simp] theorem Poly.denote_mul {α} [IntModule α] (ctx : Context α) (p : Poly) (k : Int) : (p.mul k).denote ctx = k * p.denote ctx := by
  simp [mul]
  split
  next => simp [*, denote]
  next =>
    induction p <;> simp [mul', denote, *]
    rw [mul_hmul, hmul_add]

theorem Poly.denote_insert {α} [IntModule α] (ctx : Context α) (k : Int) (v : Var) (p : Poly) :
    (p.insert k v).denote ctx = p.denote ctx + k * v.denote ctx := by
  fun_induction p.insert k v <;> simp [denote]
  next => ac_rfl
  next h₁ h₂ h₃ =>
    simp at h₃; simp at h₂; subst h₂
    rw [add_comm, ← add_assoc, ← add_hmul, h₃, zero_hmul, zero_add]
  next h _ => simp at h; subst h; rw [add_hmul]; ac_rfl
  next ih => rw [ih]; ac_rfl

attribute [local simp] Poly.denote_insert

theorem Poly.denote_norm {α} [IntModule α] (ctx : Context α) (p : Poly) : p.norm.denote ctx = p.denote ctx := by
  induction p <;> simp [denote, norm, add_comm, *]

attribute [local simp] Poly.denote_norm

theorem Poly.denote_append {α} [IntModule α] (ctx : Context α) (p₁ p₂ : Poly) : (p₁.append p₂).denote ctx = p₁.denote ctx + p₂.denote ctx := by
  induction p₁ <;> simp [append, denote, *]; ac_rfl

attribute [local simp] Poly.denote_append

theorem Poly.denote_combine' {α} [IntModule α] (ctx : Context α) (fuel : Nat) (p₁ p₂ : Poly) : (p₁.combine' fuel p₂).denote ctx = p₁.denote ctx + p₂.denote ctx := by
  fun_induction p₁.combine' fuel p₂ <;>
    simp_all +zetaDelta [denote]
  next h _ =>
    rw [Int.add_comm] at h
    rw [add_left_comm, add_assoc, ← add_assoc, ← add_hmul, h, zero_hmul, zero_add]
  next => rw [add_hmul]; ac_rfl
  all_goals ac_rfl

theorem Poly.denote_combine {α} [IntModule α] (ctx : Context α) (p₁ p₂ : Poly) : (p₁.combine p₂).denote ctx = p₁.denote ctx + p₂.denote ctx := by
  simp [combine, denote_combine']

attribute [local simp] Poly.denote_combine

theorem Expr.denote_toPoly'_go {α} [IntModule α] {k p} (ctx : Context α) (e : Expr)
    : (toPoly'.go k e p).denote ctx = k * e.denote ctx + p.denote ctx := by
  induction k, e using Expr.toPoly'.go.induct generalizing p <;> simp [toPoly'.go, denote, Poly.denote, *, hmul_add]
  next => ac_rfl
  next => rw [sub_eq_add_neg, neg_hmul, hmul_add, hmul_neg]; ac_rfl
  next h => simp at h; subst h; simp
  next ih => simp at ih; rw [ih, mul_hmul, IntModule.hmul_nat]
  next ih => simp at ih; simp [ih]
  next ih => simp at ih; rw [ih, mul_hmul]
  next => rw [hmul_neg, neg_hmul]

theorem Expr.denote_norm {α} [IntModule α] (ctx : Context α) (e : Expr) : e.norm.denote ctx = e.denote ctx := by
  simp [norm, toPoly', Expr.denote_toPoly'_go, Poly.denote]

attribute [local simp] Expr.denote_norm

instance : LawfulBEq Poly where
  eq_of_beq {a} := by
    induction a <;> intro b <;> cases b <;> simp_all! [BEq.beq]
    next ih =>
      intro _ _ h
      exact ih h
  rfl := by
    intro a
    induction a <;> simp! [BEq.beq]
    assumption

attribute [local simp] Poly.denote'_eq_denote

def Poly.leadCoeff (p : Poly) : Int :=
  match p with
  | .add a _ _ => a
  | _ => 1

open IntModule.IsOrdered

/-!
Helper theorems for conflict resolution during model construction.
-/

private theorem le_add_le {α} [IntModule α] [Preorder α] [IntModule.IsOrdered α] {a b : α}
    (h₁ : a ≤ 0) (h₂ : b ≤ 0) : a + b ≤ 0 := by
  replace h₁ := add_le_left h₁ b; simp at h₁
  exact Preorder.le_trans h₁ h₂

private theorem le_add_lt {α} [IntModule α] [Preorder α] [IntModule.IsOrdered α] {a b : α}
    (h₁ : a ≤ 0) (h₂ : b < 0) : a + b < 0 := by
  replace h₁ := add_le_left h₁ b; simp at h₁
  exact Preorder.lt_of_le_of_lt h₁ h₂

private theorem lt_add_lt {α} [IntModule α] [Preorder α] [IntModule.IsOrdered α] {a b : α}
    (h₁ : a < 0) (h₂ : b < 0) : a + b < 0 := by
  replace h₁ := add_lt_left h₁ b; simp at h₁
  exact Preorder.lt_trans h₁ h₂

private theorem coe_natAbs_nonneg (a : Int) : (a.natAbs : Int) ≥ 0 := by
  exact Int.natCast_nonneg a.natAbs

def le_le_combine_cert (p₁ p₂ p₃ : Poly) : Bool :=
  let a₁ := p₁.leadCoeff.natAbs
  let a₂ := p₂.leadCoeff.natAbs
  p₃ == (p₁.mul a₂ |>.combine (p₂.mul a₁))

theorem le_le_combine {α} [IntModule α] [Preorder α] [IntModule.IsOrdered α] (ctx : Context α) (p₁ p₂ p₃ : Poly)
    : le_le_combine_cert p₁ p₂ p₃ → p₁.denote' ctx ≤ 0 → p₂.denote' ctx ≤ 0 → p₃.denote' ctx ≤ 0 := by
  simp [le_le_combine_cert]; intro _ h₁ h₂; subst p₃; simp
  replace h₁ := hmul_nonpos (coe_natAbs_nonneg p₂.leadCoeff) h₁
  replace h₂ := hmul_nonpos (coe_natAbs_nonneg p₁.leadCoeff) h₂
  exact le_add_le h₁ h₂

def le_lt_combine_cert (p₁ p₂ p₃ : Poly) : Bool :=
  let a₁ := p₁.leadCoeff.natAbs
  let a₂ := p₂.leadCoeff.natAbs
  a₁ > (0 : Int) && p₃ == (p₁.mul a₂ |>.combine (p₂.mul a₁))

theorem le_lt_combine {α} [IntModule α] [Preorder α] [IntModule.IsOrdered α] (ctx : Context α) (p₁ p₂ p₃ : Poly)
    : le_lt_combine_cert p₁ p₂ p₃ → p₁.denote' ctx ≤ 0 → p₂.denote' ctx < 0 → p₃.denote' ctx < 0 := by
  simp [-Int.natAbs_pos, -Int.ofNat_pos, le_lt_combine_cert]; intro hp _ h₁ h₂; subst p₃; simp
  replace h₁ := hmul_nonpos (coe_natAbs_nonneg p₂.leadCoeff) h₁
  replace h₂ := hmul_neg_iff (↑p₁.leadCoeff.natAbs) h₂ |>.mpr hp
  exact le_add_lt h₁ h₂

def lt_lt_combine_cert (p₁ p₂ p₃ : Poly) : Bool :=
  let a₁ := p₁.leadCoeff.natAbs
  let a₂ := p₂.leadCoeff.natAbs
  a₂ > (0 : Int) && a₁ > (0 : Int) && p₃ == (p₁.mul a₂ |>.combine (p₂.mul a₁))

theorem lt_lt_combine {α} [IntModule α] [Preorder α] [IntModule.IsOrdered α] (ctx : Context α) (p₁ p₂ p₃ : Poly)
    : lt_lt_combine_cert p₁ p₂ p₃ → p₁.denote' ctx < 0 → p₂.denote' ctx < 0 → p₃.denote' ctx < 0 := by
  simp [-Int.natAbs_pos, -Int.ofNat_pos, lt_lt_combine_cert]; intro hp₁ hp₂ _ h₁ h₂; subst p₃; simp
  replace h₁ := hmul_neg_iff (↑p₂.leadCoeff.natAbs) h₁ |>.mpr hp₁
  replace h₂ := hmul_neg_iff (↑p₁.leadCoeff.natAbs) h₂ |>.mpr hp₂
  exact lt_add_lt h₁ h₂

def diseq_split_cert (p₁ p₂ : Poly) : Bool :=
  p₂ == p₁.mul (-1)

-- We need `LinearOrder` to use `trichotomy`
theorem diseq_split {α} [IntModule α] [LinearOrder α] [IntModule.IsOrdered α] (ctx : Context α) (p₁ p₂ : Poly)
    : diseq_split_cert p₁ p₂ → p₁.denote' ctx ≠ 0 → p₁.denote' ctx < 0 ∨ p₂.denote' ctx < 0 := by
  simp [diseq_split_cert]; intro _ h₁; subst p₂; simp
  cases LinearOrder.trichotomy (p₁.denote ctx) 0
  next h => exact Or.inl h
  next h =>
    apply Or.inr
    simp [h₁] at h
    rw [← neg_pos_iff, neg_hmul, neg_neg, one_hmul]; assumption

theorem diseq_split_resolve {α} [IntModule α] [LinearOrder α] [IntModule.IsOrdered α] (ctx : Context α) (p₁ p₂ : Poly)
    : diseq_split_cert p₁ p₂ → p₁.denote' ctx ≠ 0 → ¬p₁.denote' ctx < 0 → p₂.denote' ctx < 0 := by
  intro h₁ h₂ h₃
  exact (diseq_split ctx p₁ p₂ h₁ h₂).resolve_left h₃

/-!
Helper theorems for internalizing facts into the linear arithmetic procedure
-/

def norm_cert (lhs rhs : Expr) (p : Poly) :=
  p == (lhs.sub rhs).norm

theorem eq_norm {α} [IntModule α] (ctx : Context α) (lhs rhs : Expr) (p : Poly)
    : norm_cert lhs rhs p → lhs.denote ctx = rhs.denote ctx → p.denote' ctx = 0 := by
  simp [norm_cert]; intro _ h₁; subst p; simp [Expr.denote, h₁, sub_self]

theorem le_of_eq {α} [IntModule α] [Preorder α] [IntModule.IsOrdered α] (ctx : Context α) (lhs rhs : Expr) (p : Poly)
    : norm_cert lhs rhs p → lhs.denote ctx = rhs.denote ctx → p.denote' ctx ≤ 0 := by
  simp [norm_cert]; intro _ h₁; subst p; simp [Expr.denote, h₁, sub_self]
  apply Preorder.le_refl

theorem diseq_norm {α} [IntModule α] (ctx : Context α) (lhs rhs : Expr) (p : Poly)
    : norm_cert lhs rhs p → lhs.denote ctx ≠ rhs.denote ctx → p.denote' ctx ≠ 0 := by
  simp [norm_cert]; intro _ h₁; subst p; simp [Expr.denote]
  intro h
  replace h := congrArg (rhs.denote ctx + ·) h; simp [sub_eq_add_neg] at h
  rw [add_left_comm, ← sub_eq_add_neg, sub_self, add_zero] at h
  contradiction

theorem le_norm {α} [IntModule α] [Preorder α] [IntModule.IsOrdered α] (ctx : Context α) (lhs rhs : Expr) (p : Poly)
    : norm_cert lhs rhs p → lhs.denote ctx ≤ rhs.denote ctx → p.denote' ctx ≤ 0 := by
  simp [norm_cert]; intro _ h₁; subst p; simp [Expr.denote]
  replace h₁ := add_le_left h₁ (-rhs.denote ctx)
  simp [← sub_eq_add_neg, sub_self] at h₁
  assumption

theorem lt_norm {α} [IntModule α] [Preorder α] [IntModule.IsOrdered α] (ctx : Context α) (lhs rhs : Expr) (p : Poly)
    : norm_cert lhs rhs p → lhs.denote ctx < rhs.denote ctx → p.denote' ctx < 0 := by
  simp [norm_cert]; intro _ h₁; subst p; simp [Expr.denote]
  replace h₁ := add_lt_left h₁ (-rhs.denote ctx)
  simp [← sub_eq_add_neg, sub_self] at h₁
  assumption

theorem not_le_norm {α} [IntModule α] [LinearOrder α] [IntModule.IsOrdered α] (ctx : Context α) (lhs rhs : Expr) (p : Poly)
    : norm_cert rhs lhs p → ¬ lhs.denote ctx ≤ rhs.denote ctx → p.denote' ctx < 0 := by
  simp [norm_cert]; intro _ h₁; subst p; simp [Expr.denote]
  replace h₁ := LinearOrder.lt_of_not_le h₁
  replace h₁ := add_lt_left h₁ (-lhs.denote ctx)
  simp [← sub_eq_add_neg, sub_self] at h₁
  assumption

theorem not_lt_norm {α} [IntModule α] [LinearOrder α] [IntModule.IsOrdered α] (ctx : Context α) (lhs rhs : Expr) (p : Poly)
    : norm_cert rhs lhs p → ¬ lhs.denote ctx < rhs.denote ctx → p.denote' ctx ≤ 0 := by
  simp [norm_cert]; intro _ h₁; subst p; simp [Expr.denote]
  replace h₁ := LinearOrder.le_of_not_lt h₁
  replace h₁ := add_le_left h₁ (-lhs.denote ctx)
  simp [← sub_eq_add_neg, sub_self] at h₁
  assumption

-- If the module does not have a linear order, we can still put the expressions in polynomial forms

theorem not_le_norm' {α} [IntModule α] [Preorder α] [IntModule.IsOrdered α] (ctx : Context α) (lhs rhs : Expr) (p : Poly)
    : norm_cert lhs rhs p → ¬ lhs.denote ctx ≤ rhs.denote ctx → ¬ p.denote' ctx ≤ 0 := by
  simp [norm_cert]; intro _ h₁; subst p; simp [Expr.denote]; intro h
  replace h := add_le_right (rhs.denote ctx) h
  rw [sub_eq_add_neg, add_left_comm, ← sub_eq_add_neg, sub_self] at h; simp at h
  contradiction

theorem not_lt_norm' {α} [IntModule α] [Preorder α] [IntModule.IsOrdered α] (ctx : Context α) (lhs rhs : Expr) (p : Poly)
    : norm_cert lhs rhs p → ¬ lhs.denote ctx < rhs.denote ctx → ¬ p.denote' ctx < 0 := by
  simp [norm_cert]; intro _ h₁; subst p; simp [Expr.denote]; intro h
  replace h := add_lt_right (rhs.denote ctx) h
  rw [sub_eq_add_neg, add_left_comm, ← sub_eq_add_neg, sub_self] at h; simp at h
  contradiction

/-!
Equality detection
-/
def eq_of_le_ge_cert (p₁ p₂ : Poly) : Bool :=
  p₂ == p₁.mul (-1)

theorem eq_of_le_ge {α} [IntModule α] [PartialOrder α] [IntModule.IsOrdered α] (ctx : Context α) (p₁ : Poly) (p₂ : Poly)
    : eq_of_le_ge_cert p₁ p₂ → p₁.denote' ctx ≤ 0 → p₂.denote' ctx ≤ 0 → p₁.denote' ctx = 0 := by
  simp [eq_of_le_ge_cert]
  intro; subst p₂; simp
  intro h₁ h₂
  replace h₂ := add_le_left h₂ (p₁.denote ctx)
  rw [add_comm, neg_hmul, one_hmul, ← sub_eq_add_neg, sub_self, zero_add] at h₂
  exact PartialOrder.le_antisymm h₁ h₂

/-!
Helper theorems for closing the goal
-/

theorem diseq_unsat {α} [IntModule α] (ctx : Context α) : (Poly.nil).denote ctx ≠ 0 → False := by
  simp [Poly.denote]

theorem lt_unsat {α} [IntModule α] [Preorder α] (ctx : Context α) : (Poly.nil).denote ctx < 0 → False := by
  simp [Poly.denote]; intro h
  have := Preorder.lt_iff_le_not_le.mp h
  simp at this

def zero_lt_one_cert (p : Poly) : Bool :=
  p == .add (-1) 0 .nil

theorem zero_lt_one {α} [Ring α] [Preorder α] [Ring.IsOrdered α] (ctx : Context α) (p : Poly)
    : zero_lt_one_cert p → (0 : Var).denote ctx = One.one → p.denote' ctx < 0 := by
  simp [zero_lt_one_cert]; intro _ h; subst p; simp [Poly.denote, h, One.one, neg_hmul]
  rw [neg_lt_iff, neg_zero]; apply Ring.IsOrdered.zero_lt_one

def zero_ne_one_cert (p : Poly) : Bool :=
  p == .add 1 0 .nil

theorem zero_ne_one_of_ord_ring {α} [Ring α] [Preorder α] [Ring.IsOrdered α] (ctx : Context α) (p : Poly)
    : zero_ne_one_cert p → (0 : Var).denote ctx = One.one → p.denote' ctx ≠ 0 := by
  simp [zero_ne_one_cert]; intro _ h; subst p; simp [Poly.denote, h, One.one]
  intro h; have := Ring.IsOrdered.zero_lt_one (R := α); simp [h, Preorder.lt_irrefl] at this

theorem zero_ne_one_of_field {α} [Field α] (ctx : Context α) (p : Poly)
    : zero_ne_one_cert p → (0 : Var).denote ctx = One.one → p.denote' ctx ≠ 0 := by
  simp [zero_ne_one_cert]; intro _ h; subst p; simp [Poly.denote, h, One.one]
  intro h; have := Field.zero_ne_one (α := α); simp [h] at this

theorem zero_ne_one_of_char0 {α} [Ring α] [IsCharP α 0] (ctx : Context α) (p : Poly)
    : zero_ne_one_cert p → (0 : Var).denote ctx = One.one → p.denote' ctx ≠ 0 := by
  simp [zero_ne_one_cert]; intro _ h; subst p; simp [Poly.denote, h, One.one]
  intro h; have := IsCharP.intCast_eq_zero_iff (α := α) 0 1; simp [Ring.intCast_one] at this
  contradiction

def zero_ne_one_of_charC_cert (c : Nat) (p : Poly) : Bool :=
  (c:Int) > 1 && p == .add 1 0 .nil

theorem zero_ne_one_of_charC {α c} [Ring α] [IsCharP α c] (ctx : Context α) (p : Poly)
    : zero_ne_one_of_charC_cert c p → (0 : Var).denote ctx = One.one → p.denote' ctx ≠ 0 := by
  simp [zero_ne_one_of_charC_cert]; intro hc _ h; subst p; simp [Poly.denote, h, One.one]
  intro h; have h' := IsCharP.intCast_eq_zero_iff (α := α) c 1; simp [Ring.intCast_one] at h'
  replace h' := h'.mp h
  have := Int.emod_eq_of_lt (by decide) hc
  simp [this] at h'

/-!
Coefficient normalization
-/

def eq_neg_cert (p₁ p₂ : Poly) :=
  p₂ == p₁.mul (-1)

theorem eq_neg {α} [IntModule α] (ctx : Context α) (p₁ p₂ : Poly)
    : eq_neg_cert p₁ p₂ → p₁.denote' ctx = 0 → p₂.denote' ctx = 0 := by
  simp [eq_neg_cert]; intros; simp [*]

def eq_coeff_cert (p₁ p₂ : Poly) (k : Nat) :=
  k != 0 && p₁ == p₂.mul k

theorem eq_coeff {α} [IntModule α] [NoNatZeroDivisors α] (ctx : Context α) (p₁ p₂ : Poly) (k : Nat)
    : eq_coeff_cert p₁ p₂ k → p₁.denote' ctx = 0 → p₂.denote' ctx = 0 := by
<<<<<<< HEAD
  simp [eq_coeff_cert]; intro h _; subst p₁; simp [*]
  exact no_nat_zero_divisors k (p₂.denote ctx) h
=======
  simp [eq_coeff_cert]; intro h _; subst p₁; simp [*, hmul_nat]
  exact NoNatZeroDivisors.eq_zero_of_mul_eq_zero h
>>>>>>> 0eaa146d

def coeff_cert (p₁ p₂ : Poly) (k : Nat) :=
  k > 0 && p₁ == p₂.mul k

theorem le_coeff {α} [IntModule α] [LinearOrder α] [IntModule.IsOrdered α] (ctx : Context α) (p₁ p₂ : Poly) (k : Nat)
    : coeff_cert p₁ p₂ k → p₁.denote' ctx ≤ 0 → p₂.denote' ctx ≤ 0 := by
  simp [coeff_cert]; intro h _; subst p₁; simp
  have : ↑k > (0 : Int) := Int.natCast_pos.mpr h
  intro h₁; apply Classical.byContradiction
  intro h₂; replace h₂ := LinearOrder.lt_of_not_le h₂
  replace h₂ := IsOrdered.hmul_pos_iff (↑k) h₂ |>.mpr this
  exact Preorder.lt_irrefl 0 (Preorder.lt_of_lt_of_le h₂ h₁)

theorem lt_coeff {α} [IntModule α] [LinearOrder α] [IntModule.IsOrdered α] (ctx : Context α) (p₁ p₂ : Poly) (k : Nat)
    : coeff_cert p₁ p₂ k → p₁.denote' ctx < 0 → p₂.denote' ctx < 0 := by
  simp [coeff_cert]; intro h _; subst p₁; simp
  have : ↑k > (0 : Int) := Int.natCast_pos.mpr h
  intro h₁; apply Classical.byContradiction
  intro h₂; replace h₂ := LinearOrder.le_of_not_lt h₂
  replace h₂ := IsOrdered.hmul_nonneg (Int.le_of_lt this) h₂
  exact Preorder.lt_irrefl 0 (Preorder.lt_of_le_of_lt h₂ h₁)

theorem diseq_neg {α} [IntModule α] (ctx : Context α) (p p' : Poly) : p' == p.mul (-1) → p.denote' ctx ≠ 0 → p'.denote' ctx ≠ 0 := by
  simp; intro _ _; subst p'; simp [neg_hmul]
  intro h; replace h := congrArg (- ·) h; simp [neg_neg, neg_zero] at h
  contradiction

/-!
Substitution
-/

def eq_diseq_subst_cert (k₁ k₂ : Int) (p₁ p₂ p₃ : Poly) : Bool :=
  k₁.natAbs ≠ 0 && p₃ == (p₁.mul k₂ |>.combine (p₂.mul k₁))

theorem eq_diseq_subst {α} [IntModule α] [NoNatZeroDivisors α] (ctx : Context α) (k₁ k₂ : Int) (p₁ p₂ p₃ : Poly)
    : eq_diseq_subst_cert k₁ k₂ p₁ p₂ p₃ → p₁.denote' ctx = 0 → p₂.denote' ctx ≠ 0 → p₃.denote' ctx ≠ 0 := by
  simp [eq_diseq_subst_cert, - Int.natAbs_eq_zero, -Int.natCast_eq_zero]; intro hne _ h₁ h₂; subst p₃
<<<<<<< HEAD
  simp [h₁, h₂]; intro h₃
=======
  simp [h₁]; intro h₃
>>>>>>> 0eaa146d
  have :  k₁.natAbs * Poly.denote ctx p₂ = 0 := by
    have : (k₁.natAbs : Int) * Poly.denote ctx p₂ = 0 := by
      cases Int.natAbs_eq_iff.mp (Eq.refl k₁.natAbs)
      next h => rw [← h]; assumption
      next h => replace h := congrArg (- ·) h; simp at h; rw [← h, IntModule.neg_hmul, h₃, IntModule.neg_zero]
<<<<<<< HEAD
    exact this
  have := no_nat_zero_divisors (k₁.natAbs) (p₂.denote ctx) hne this
=======
    simpa [hmul_nat] using this
  have := NoNatZeroDivisors.eq_zero_of_mul_eq_zero hne this
>>>>>>> 0eaa146d
  contradiction

def eq_diseq_subst1_cert (k : Int) (p₁ p₂ p₃ : Poly) : Bool :=
  p₃ == (p₁.mul k |>.combine p₂)

/-
Special case of `diseq_eq_subst` where leading coefficient `c₁` of `p₁` is `-k*c₂`, where
`c₂` is the leading coefficient of `p₂`.
-/
theorem eq_diseq_subst1 {α} [IntModule α] (ctx : Context α) (k : Int) (p₁ p₂ p₃ : Poly)
    : eq_diseq_subst1_cert k p₁ p₂ p₃ → p₁.denote' ctx = 0 → p₂.denote' ctx ≠ 0 → p₃.denote' ctx ≠ 0 := by
  simp [eq_diseq_subst1_cert]; intro _ h₁ h₂; subst p₃
  simp [h₁, h₂]

def eq_le_subst_cert (x : Var) (p₁ p₂ p₃ : Poly) :=
  let a := p₁.coeff x
  let b := p₂.coeff x
  a ≥ 0 && p₃ == (p₂.mul a |>.combine (p₁.mul (-b)))

theorem eq_le_subst {α} [IntModule α] [Preorder α] [IntModule.IsOrdered α] (ctx : Context α) (x : Var) (p₁ p₂ p₃ : Poly)
    : eq_le_subst_cert x p₁ p₂ p₃ → p₁.denote' ctx = 0 → p₂.denote' ctx ≤ 0 → p₃.denote' ctx ≤ 0 := by
  simp [eq_le_subst_cert]; intro h _ h₁ h₂; subst p₃; simp [h₁]
  exact hmul_nonpos h h₂

def eq_lt_subst_cert (x : Var) (p₁ p₂ p₃ : Poly) :=
  let a := p₁.coeff x
  let b := p₂.coeff x
  a > 0 && p₃ == (p₂.mul a |>.combine (p₁.mul (-b)))

theorem eq_lt_subst {α} [IntModule α] [Preorder α] [IntModule.IsOrdered α] (ctx : Context α) (x : Var) (p₁ p₂ p₃ : Poly)
    : eq_lt_subst_cert x p₁ p₂ p₃ → p₁.denote' ctx = 0 → p₂.denote' ctx < 0 → p₃.denote' ctx < 0 := by
  simp [eq_lt_subst_cert]; intro h _ h₁ h₂; subst p₃; simp [h₁]
  exact IsOrdered.hmul_neg_iff (p₁.coeff x) h₂ |>.mpr h

def eq_eq_subst_cert (x : Var) (p₁ p₂ p₃ : Poly) :=
  let a := p₁.coeff x
  let b := p₂.coeff x
  p₃ == (p₂.mul a |>.combine (p₁.mul (-b)))

theorem eq_eq_subst {α} [IntModule α] (ctx : Context α) (x : Var) (p₁ p₂ p₃ : Poly)
    : eq_eq_subst_cert x p₁ p₂ p₃ → p₁.denote' ctx = 0 → p₂.denote' ctx = 0 → p₃.denote' ctx = 0 := by
  simp [eq_eq_subst_cert]; intro _ h₁ h₂; subst p₃; simp [h₁, h₂]

end Lean.Grind.Linarith<|MERGE_RESOLUTION|>--- conflicted
+++ resolved
@@ -476,13 +476,8 @@
 
 theorem eq_coeff {α} [IntModule α] [NoNatZeroDivisors α] (ctx : Context α) (p₁ p₂ : Poly) (k : Nat)
     : eq_coeff_cert p₁ p₂ k → p₁.denote' ctx = 0 → p₂.denote' ctx = 0 := by
-<<<<<<< HEAD
-  simp [eq_coeff_cert]; intro h _; subst p₁; simp [*]
-  exact no_nat_zero_divisors k (p₂.denote ctx) h
-=======
   simp [eq_coeff_cert]; intro h _; subst p₁; simp [*, hmul_nat]
   exact NoNatZeroDivisors.eq_zero_of_mul_eq_zero h
->>>>>>> 0eaa146d
 
 def coeff_cert (p₁ p₂ : Poly) (k : Nat) :=
   k > 0 && p₁ == p₂.mul k
@@ -520,23 +515,14 @@
 theorem eq_diseq_subst {α} [IntModule α] [NoNatZeroDivisors α] (ctx : Context α) (k₁ k₂ : Int) (p₁ p₂ p₃ : Poly)
     : eq_diseq_subst_cert k₁ k₂ p₁ p₂ p₃ → p₁.denote' ctx = 0 → p₂.denote' ctx ≠ 0 → p₃.denote' ctx ≠ 0 := by
   simp [eq_diseq_subst_cert, - Int.natAbs_eq_zero, -Int.natCast_eq_zero]; intro hne _ h₁ h₂; subst p₃
-<<<<<<< HEAD
-  simp [h₁, h₂]; intro h₃
-=======
   simp [h₁]; intro h₃
->>>>>>> 0eaa146d
   have :  k₁.natAbs * Poly.denote ctx p₂ = 0 := by
     have : (k₁.natAbs : Int) * Poly.denote ctx p₂ = 0 := by
       cases Int.natAbs_eq_iff.mp (Eq.refl k₁.natAbs)
       next h => rw [← h]; assumption
       next h => replace h := congrArg (- ·) h; simp at h; rw [← h, IntModule.neg_hmul, h₃, IntModule.neg_zero]
-<<<<<<< HEAD
-    exact this
-  have := no_nat_zero_divisors (k₁.natAbs) (p₂.denote ctx) hne this
-=======
     simpa [hmul_nat] using this
   have := NoNatZeroDivisors.eq_zero_of_mul_eq_zero hne this
->>>>>>> 0eaa146d
   contradiction
 
 def eq_diseq_subst1_cert (k : Int) (p₁ p₂ p₃ : Poly) : Bool :=

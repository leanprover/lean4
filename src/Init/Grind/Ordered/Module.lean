/-
Copyright (c) 2025 Lean FRO, LLC. or its affiliates. All Rights Reserved.
Released under Apache 2.0 license as described in the file LICENSE.
Authors: Kim Morrison
-/
module

prelude
import Init.Data.Int.Order
import Init.Grind.Module.Basic
import Init.Grind.Ordered.Order

namespace Lean.Grind

<<<<<<< HEAD
class NatModule.IsOrdered (M : Type u) [Preorder M] [NatModule M] where
  add_le_left_iff : ∀ {a b : M} (c : M), a ≤ b ↔ a + c ≤ b + c
  hmul_lt_hmul_iff : ∀ (k : Nat) {a b : M}, a < b → (k * a < k * b ↔ 0 < k)
  hmul_le_hmul : ∀ {k : Nat} {a b : M}, a ≤ b → k * a ≤ k * b

=======
/--
A module over the natural numbers which is also equipped with a preorder is considered an
ordered module if addition is compatible with the preorder.
-/
class NatModule.IsOrdered (M : Type u) [Preorder M] [NatModule M] where
  /-- `a + c ≤ b + c` iff `a ≤ b`. -/
  add_le_left_iff : ∀ {a b : M} (c : M), a ≤ b ↔ a + c ≤ b + c

-- This class is actually redundant; it is available automatically when we have an
-- `IntModule` satisfying `NatModule.IsOrdered`.
-- Replace with a custom constructor?
/--
A module over the integers which is also equipped with a preorder is considered an
ordered module if addition and negation are compatible with the preorder.
-/
>>>>>>> 0eaa146d
class IntModule.IsOrdered (M : Type u) [Preorder M] [IntModule M] where
  /-- `-a ≤ b` iff `-b ≤ a`. -/
  neg_le_iff : ∀ a b : M, -a ≤ b ↔ -b ≤ a
  /-- `a + c ≤ b + c` iff `a ≤ b`. -/
  add_le_left : ∀ {a b : M}, a ≤ b → (c : M) → a + c ≤ b + c
<<<<<<< HEAD
  hmul_pos_iff : ∀ (k : Int) {a : M}, 0 < a → (0 < k * a ↔ 0 < k)
=======
  /-- -/
  hmul_pos_iff : ∀ (k : Int) {a : M}, 0 < a → (0 < k * a ↔ 0 < k)
  /-- -/
>>>>>>> 0eaa146d
  hmul_nonneg : ∀ {k : Int} {a : M}, 0 ≤ k → 0 ≤ a → 0 ≤ k * a

namespace NatModule.IsOrdered

<<<<<<< HEAD
=======
section

>>>>>>> 0eaa146d
variable {M : Type u} [Preorder M] [NatModule M] [NatModule.IsOrdered M]

theorem add_le_right_iff {a b : M} (c : M) : a ≤ b ↔ c + a ≤ c + b := by
  rw [add_comm c a, add_comm c b, add_le_left_iff]

<<<<<<< HEAD
=======
theorem hmul_le_hmul {k : Nat} {a b : M} (h : a ≤ b) : k * a ≤ k * b := by
  induction k with
  | zero => simp [zero_hmul, Preorder.le_refl]
  | succ k ih =>
    rw [add_hmul, one_hmul, add_hmul, one_hmul]
    exact Preorder.le_trans ((add_le_left_iff a).mp ih) ((add_le_right_iff (k * b)).mp h)

>>>>>>> 0eaa146d
theorem add_le_left {a b : M} (h : a ≤ b) (c : M) : a + c ≤ b + c :=
  (add_le_left_iff c).mp h

theorem add_le_right {a b : M} (c : M) (h : a ≤ b) : c + a ≤ c + b :=
  (add_le_right_iff c).mp h

theorem add_lt_left {a b : M} (h : a < b) (c : M) : a + c < b + c := by
  simp only [Preorder.lt_iff_le_not_le] at h ⊢
  constructor
  · exact add_le_left h.1 _
  · intro w
    apply h.2
    exact (add_le_left_iff c).mpr w

theorem add_lt_right {a b : M} (c : M) (h : a < b) : c + a < c + b := by
  rw [add_comm c a, add_comm c b]
  exact add_lt_left h c

theorem add_lt_left_iff {a b : M} (c : M) : a < b ↔ a + c < b + c := by
  constructor
  · exact fun h => add_lt_left h c
  · intro w
    simp only [Preorder.lt_iff_le_not_le] at w ⊢
    constructor
    · exact (add_le_left_iff c).mpr w.1
    · intro h
      exact w.2 ((add_le_left_iff c).mp h)

theorem add_lt_right_iff {a b : M} (c : M) : a < b ↔ c + a < c + b := by
  rw [add_comm c a, add_comm c b, add_lt_left_iff]

<<<<<<< HEAD
=======
theorem hmul_lt_hmul_iff (k : Nat) {a b : M} (h : a < b) : k * a < k * b ↔ 0 < k := by
  induction k with
  | zero => simp [zero_hmul, Preorder.lt_irrefl]
  | succ k ih =>
    rw [add_hmul, one_hmul, add_hmul, one_hmul]
    simp only [Nat.zero_lt_succ, iff_true]
    by_cases hk : 0 < k
    · simp only [hk, iff_true] at ih
      exact Preorder.lt_trans ((add_lt_left_iff a).mp ih) ((add_lt_right_iff (k * b)).mp h)
    · simp [Nat.eq_zero_of_not_pos hk, zero_hmul, zero_add, h]

>>>>>>> 0eaa146d
theorem hmul_pos_iff {k : Nat} {a : M} (h : 0 < a) : 0 < k * a ↔ 0 < k:= by
  rw [← hmul_lt_hmul_iff k h, hmul_zero]

theorem hmul_nonneg {k : Nat} {a : M} (h : 0 ≤ a) : 0 ≤ k * a := by
  have := hmul_le_hmul (k := k) h
  rwa [hmul_zero] at this

theorem hmul_le_hmul_of_le_of_le_of_nonneg
    {k₁ k₂ : Nat} {x y : M} (hk : k₁ ≤ k₂) (h : x ≤ y) (w : 0 ≤ x) :
    k₁ * x ≤ k₂ * y := by
  apply Preorder.le_trans
  · change k₁ * x ≤ k₂ * x
    obtain ⟨k', rfl⟩ := Nat.exists_eq_add_of_le hk
    rw [add_hmul]
    conv => lhs; rw [← add_zero (k₁ * x)]
    rw [← add_le_right_iff]
    exact hmul_nonneg w
  · exact hmul_le_hmul h

theorem add_le_add {a b c d : M} (hab : a ≤ b) (hcd : c ≤ d) : a + c ≤ b + d :=
  Preorder.le_trans (add_le_right a hcd) (add_le_left hab d)

<<<<<<< HEAD
=======
end

section

variable {M : Type u} [Preorder M] [IntModule M] [NatModule.IsOrdered M]

theorem neg_le_iff {a b : M} : -a ≤ b ↔ -b ≤ a := by
  rw [NatModule.IsOrdered.add_le_left_iff a, IntModule.neg_add_cancel]
  conv => rhs; rw [NatModule.IsOrdered.add_le_left_iff b, IntModule.neg_add_cancel]
  rw [add_comm]

end

>>>>>>> 0eaa146d
end NatModule.IsOrdered

namespace IntModule.IsOrdered

section

variable {M : Type u} [Preorder M] [IntModule M] [NatModule.IsOrdered M]

open NatModule.IsOrdered in
instance : IntModule.IsOrdered M where
  neg_le_iff a b := NatModule.IsOrdered.neg_le_iff
  add_le_left := NatModule.IsOrdered.add_le_left
  hmul_pos_iff k x :=
    match k with
    | (k + 1 : Nat) => by
      intro h
      simpa [hmul_zero, ← hmul_nat] using hmul_lt_hmul_iff (k := k + 1) h
    | (0 : Nat) => by simp [zero_hmul]; intro h; exact Preorder.lt_irrefl 0
    | -(k + 1 : Nat) => by
      intro h
      have : ¬ (k : Int) + 1 < 0 := by omega
      simp [this]; clear this
      rw [neg_hmul]
      rw [Preorder.lt_iff_le_not_le]
      simp
      intro h'
      rw [NatModule.IsOrdered.neg_le_iff, neg_zero]
      simpa [hmul_zero, ← hmul_nat] using hmul_le_hmul (k := k + 1) (Preorder.le_of_lt h)
  hmul_nonneg {k a} h :=
    match k, h with
    | (k : Nat), _ => by
      simpa [hmul_nat] using NatModule.IsOrdered.hmul_nonneg

end

variable {M : Type u} [Preorder M] [IntModule M] [IntModule.IsOrdered M]

theorem le_neg_iff {a b : M} : a ≤ -b ↔ b ≤ -a := by
  conv => lhs; rw [← neg_neg a]
  rw [neg_le_iff, neg_neg]

theorem neg_lt_iff {a b : M} : -a < b ↔ -b < a := by
  simp [Preorder.lt_iff_le_not_le]
  rw [neg_le_iff, le_neg_iff]

theorem lt_neg_iff {a b : M} : a < -b ↔ b < -a := by
  conv => lhs; rw [← neg_neg a]
  rw [neg_lt_iff, neg_neg]

theorem neg_nonneg_iff {a : M} : 0 ≤ -a ↔ a ≤ 0 := by
  rw [le_neg_iff, neg_zero]

theorem neg_pos_iff {a : M} : 0 < -a ↔ a < 0 := by
  rw [lt_neg_iff, neg_zero]

theorem add_lt_left {a b : M} (h : a < b) (c : M) : a + c < b + c := by
  simp only [Preorder.lt_iff_le_not_le] at h ⊢
  constructor
  · exact add_le_left h.1 _
  · intro w
    apply h.2
    replace w := add_le_left w (-c)
    rw [add_assoc, add_assoc, add_neg_cancel, add_zero, add_zero] at w
    exact w

theorem add_le_right (a : M) {b c : M} (h : b ≤ c) : a + b ≤ a + c := by
  rw [add_comm a b, add_comm a c]
  exact add_le_left h a

theorem add_lt_right (a : M) {b c : M} (h : b < c) : a + b < a + c := by
  rw [add_comm a b, add_comm a c]
  exact add_lt_left h a

theorem add_le_left_iff {a b : M} (c : M) : a ≤ b ↔ a + c ≤ b + c := by
  constructor
  · intro w
    exact add_le_left w c
  · intro w
    have := add_le_left w (-c)
    rwa [add_assoc, add_neg_cancel, add_zero, add_assoc, add_neg_cancel, add_zero] at this

theorem add_le_right_iff {a b : M} (c : M) : a ≤ b ↔ c + a ≤ c + b := by
  constructor
  · intro w
    exact add_le_right c w
  · intro w
    have := add_le_right (-c) w
    rwa [← add_assoc, neg_add_cancel, zero_add, ← add_assoc, neg_add_cancel, zero_add] at this

theorem add_lt_left_iff {a b : M} (c : M) : a < b ↔ a + c < b + c := by
  constructor
  · intro w
    exact add_lt_left w c
  · intro w
    have := add_lt_left w (-c)
    rwa [add_assoc, add_neg_cancel, add_zero, add_assoc, add_neg_cancel, add_zero] at this

theorem add_lt_right_iff {a b : M} (c : M) : a < b ↔ c + a < c + b := by
  constructor
  · intro w
    exact add_lt_right c w
  · intro w
    have := add_lt_right (-c) w
    rwa [← add_assoc, neg_add_cancel, zero_add, ← add_assoc, neg_add_cancel, zero_add] at this

theorem sub_nonneg_iff {a b : M} : 0 ≤ a - b ↔ b ≤ a := by
  rw [add_le_left_iff b, zero_add, sub_add_cancel]

<<<<<<< HEAD
=======
theorem sub_pos_iff {a b : M} : 0 < a - b ↔ b < a := by
  rw [add_lt_left_iff b, zero_add, sub_add_cancel]

>>>>>>> 0eaa146d
theorem hmul_neg_iff (k : Int) {a : M} (h : a < 0) : k * a < 0 ↔ 0 < k := by
  simpa [IntModule.hmul_neg, neg_pos_iff] using hmul_pos_iff k (neg_pos_iff.mpr h)

theorem hmul_nonpos {k : Int} {a : M} (hk : 0 ≤ k) (ha : a ≤ 0) : k * a ≤ 0 := by
  simpa [IntModule.hmul_neg, neg_nonneg_iff] using hmul_nonneg hk (neg_nonneg_iff.mpr ha)

<<<<<<< HEAD
=======
theorem hmul_le_hmul {a b : M} {k : Int} (hk : 0 ≤ k) (h : a ≤ b) : k * a ≤ k * b := by
  simpa [hmul_sub, sub_nonneg_iff] using hmul_nonneg hk (sub_nonneg_iff.mpr h)

theorem hmul_lt_hmul_iff (k : Int) {a b : M} (h : a < b) : k * a < k * b ↔ 0 < k := by
  simpa [hmul_sub, sub_pos_iff] using hmul_pos_iff k (sub_pos_iff.mpr h)

>>>>>>> 0eaa146d
theorem hmul_le_hmul_of_le_of_le_of_nonneg_of_nonneg
    {k₁ k₂ : Int} {x y : M} (hk : k₁ ≤ k₂) (h : x ≤ y) (w : 0 ≤ k₁) (w' : 0 ≤ x) :
    k₁ * x ≤ k₂ * y := by
  apply Preorder.le_trans
  · have : 0 ≤ k₁ * (y - x) := hmul_nonneg w (sub_nonneg_iff.mpr h)
    rwa [IntModule.hmul_sub, sub_nonneg_iff] at this
  · have : 0 ≤ (k₂ - k₁) * y := hmul_nonneg (Int.sub_nonneg.mpr hk) (Preorder.le_trans w' h)
    rwa [IntModule.sub_hmul, sub_nonneg_iff] at this

theorem add_le_add {a b c d : M} (hab : a ≤ b) (hcd : c ≤ d) : a + c ≤ b + d :=
  Preorder.le_trans (add_le_right a hcd) (add_le_left hab d)

<<<<<<< HEAD
=======
instance : NatModule.IsOrdered M where
  add_le_left_iff := add_le_left_iff

>>>>>>> 0eaa146d
end IntModule.IsOrdered

end Lean.Grind<|MERGE_RESOLUTION|>--- conflicted
+++ resolved
@@ -12,13 +12,6 @@
 
 namespace Lean.Grind
 
-<<<<<<< HEAD
-class NatModule.IsOrdered (M : Type u) [Preorder M] [NatModule M] where
-  add_le_left_iff : ∀ {a b : M} (c : M), a ≤ b ↔ a + c ≤ b + c
-  hmul_lt_hmul_iff : ∀ (k : Nat) {a b : M}, a < b → (k * a < k * b ↔ 0 < k)
-  hmul_le_hmul : ∀ {k : Nat} {a b : M}, a ≤ b → k * a ≤ k * b
-
-=======
 /--
 A module over the natural numbers which is also equipped with a preorder is considered an
 ordered module if addition is compatible with the preorder.
@@ -34,35 +27,25 @@
 A module over the integers which is also equipped with a preorder is considered an
 ordered module if addition and negation are compatible with the preorder.
 -/
->>>>>>> 0eaa146d
 class IntModule.IsOrdered (M : Type u) [Preorder M] [IntModule M] where
   /-- `-a ≤ b` iff `-b ≤ a`. -/
   neg_le_iff : ∀ a b : M, -a ≤ b ↔ -b ≤ a
   /-- `a + c ≤ b + c` iff `a ≤ b`. -/
   add_le_left : ∀ {a b : M}, a ≤ b → (c : M) → a + c ≤ b + c
-<<<<<<< HEAD
-  hmul_pos_iff : ∀ (k : Int) {a : M}, 0 < a → (0 < k * a ↔ 0 < k)
-=======
   /-- -/
   hmul_pos_iff : ∀ (k : Int) {a : M}, 0 < a → (0 < k * a ↔ 0 < k)
   /-- -/
->>>>>>> 0eaa146d
   hmul_nonneg : ∀ {k : Int} {a : M}, 0 ≤ k → 0 ≤ a → 0 ≤ k * a
 
 namespace NatModule.IsOrdered
 
-<<<<<<< HEAD
-=======
 section
 
->>>>>>> 0eaa146d
 variable {M : Type u} [Preorder M] [NatModule M] [NatModule.IsOrdered M]
 
 theorem add_le_right_iff {a b : M} (c : M) : a ≤ b ↔ c + a ≤ c + b := by
   rw [add_comm c a, add_comm c b, add_le_left_iff]
 
-<<<<<<< HEAD
-=======
 theorem hmul_le_hmul {k : Nat} {a b : M} (h : a ≤ b) : k * a ≤ k * b := by
   induction k with
   | zero => simp [zero_hmul, Preorder.le_refl]
@@ -70,7 +53,6 @@
     rw [add_hmul, one_hmul, add_hmul, one_hmul]
     exact Preorder.le_trans ((add_le_left_iff a).mp ih) ((add_le_right_iff (k * b)).mp h)
 
->>>>>>> 0eaa146d
 theorem add_le_left {a b : M} (h : a ≤ b) (c : M) : a + c ≤ b + c :=
   (add_le_left_iff c).mp h
 
@@ -102,8 +84,6 @@
 theorem add_lt_right_iff {a b : M} (c : M) : a < b ↔ c + a < c + b := by
   rw [add_comm c a, add_comm c b, add_lt_left_iff]
 
-<<<<<<< HEAD
-=======
 theorem hmul_lt_hmul_iff (k : Nat) {a b : M} (h : a < b) : k * a < k * b ↔ 0 < k := by
   induction k with
   | zero => simp [zero_hmul, Preorder.lt_irrefl]
@@ -115,7 +95,6 @@
       exact Preorder.lt_trans ((add_lt_left_iff a).mp ih) ((add_lt_right_iff (k * b)).mp h)
     · simp [Nat.eq_zero_of_not_pos hk, zero_hmul, zero_add, h]
 
->>>>>>> 0eaa146d
 theorem hmul_pos_iff {k : Nat} {a : M} (h : 0 < a) : 0 < k * a ↔ 0 < k:= by
   rw [← hmul_lt_hmul_iff k h, hmul_zero]
 
@@ -138,8 +117,6 @@
 theorem add_le_add {a b c d : M} (hab : a ≤ b) (hcd : c ≤ d) : a + c ≤ b + d :=
   Preorder.le_trans (add_le_right a hcd) (add_le_left hab d)
 
-<<<<<<< HEAD
-=======
 end
 
 section
@@ -153,7 +130,6 @@
 
 end
 
->>>>>>> 0eaa146d
 end NatModule.IsOrdered
 
 namespace IntModule.IsOrdered
@@ -262,27 +238,21 @@
 theorem sub_nonneg_iff {a b : M} : 0 ≤ a - b ↔ b ≤ a := by
   rw [add_le_left_iff b, zero_add, sub_add_cancel]
 
-<<<<<<< HEAD
-=======
 theorem sub_pos_iff {a b : M} : 0 < a - b ↔ b < a := by
   rw [add_lt_left_iff b, zero_add, sub_add_cancel]
 
->>>>>>> 0eaa146d
 theorem hmul_neg_iff (k : Int) {a : M} (h : a < 0) : k * a < 0 ↔ 0 < k := by
   simpa [IntModule.hmul_neg, neg_pos_iff] using hmul_pos_iff k (neg_pos_iff.mpr h)
 
 theorem hmul_nonpos {k : Int} {a : M} (hk : 0 ≤ k) (ha : a ≤ 0) : k * a ≤ 0 := by
   simpa [IntModule.hmul_neg, neg_nonneg_iff] using hmul_nonneg hk (neg_nonneg_iff.mpr ha)
 
-<<<<<<< HEAD
-=======
 theorem hmul_le_hmul {a b : M} {k : Int} (hk : 0 ≤ k) (h : a ≤ b) : k * a ≤ k * b := by
   simpa [hmul_sub, sub_nonneg_iff] using hmul_nonneg hk (sub_nonneg_iff.mpr h)
 
 theorem hmul_lt_hmul_iff (k : Int) {a b : M} (h : a < b) : k * a < k * b ↔ 0 < k := by
   simpa [hmul_sub, sub_pos_iff] using hmul_pos_iff k (sub_pos_iff.mpr h)
 
->>>>>>> 0eaa146d
 theorem hmul_le_hmul_of_le_of_le_of_nonneg_of_nonneg
     {k₁ k₂ : Int} {x y : M} (hk : k₁ ≤ k₂) (h : x ≤ y) (w : 0 ≤ k₁) (w' : 0 ≤ x) :
     k₁ * x ≤ k₂ * y := by
@@ -295,12 +265,9 @@
 theorem add_le_add {a b c d : M} (hab : a ≤ b) (hcd : c ≤ d) : a + c ≤ b + d :=
   Preorder.le_trans (add_le_right a hcd) (add_le_left hab d)
 
-<<<<<<< HEAD
-=======
 instance : NatModule.IsOrdered M where
   add_le_left_iff := add_le_left_iff
 
->>>>>>> 0eaa146d
 end IntModule.IsOrdered
 
 end Lean.Grind
/-
Copyright (c) 2025 Lean FRO, LLC. or its affiliates. All Rights Reserved.
Released under Apache 2.0 license as described in the file LICENSE.
Authors: Kim Morrison
-/
module

prelude
import Init.Data.Int.Order
import Init.Grind.Module.Basic
import Init.Grind.Ordered.Order

namespace Lean.Grind

/--
A module over the natural numbers which is also equipped with a preorder is considered an
ordered module if addition is compatible with the preorder.
-/
class NatModule.IsOrdered (M : Type u) [Preorder M] [NatModule M] where
  /-- `a + c ≤ b + c` iff `a ≤ b`. -/
  add_le_left_iff : ∀ {a b : M} (c : M), a ≤ b ↔ a + c ≤ b + c

-- This class is actually redundant; it is available automatically when we have an
-- `IntModule` satisfying `NatModule.IsOrdered`.
-- Replace with a custom constructor?
/--
A module over the integers which is also equipped with a preorder is considered an
ordered module if addition and negation are compatible with the preorder.
-/
class IntModule.IsOrdered (M : Type u) [Preorder M] [IntModule M] where
  /-- `-a ≤ b` iff `-b ≤ a`. -/
  neg_le_iff : ∀ a b : M, -a ≤ b ↔ -b ≤ a
  /-- `a + c ≤ b + c` iff `a ≤ b`. -/
  add_le_left : ∀ {a b : M}, a ≤ b → (c : M) → a + c ≤ b + c
  /-- -/
  hmul_pos_iff : ∀ (k : Int) {a : M}, 0 < a → (0 < k * a ↔ 0 < k)
  /-- -/
  hmul_nonneg : ∀ {k : Int} {a : M}, 0 ≤ k → 0 ≤ a → 0 ≤ k * a

namespace NatModule.IsOrdered

section

variable {M : Type u} [Preorder M] [NatModule M] [NatModule.IsOrdered M]

theorem add_le_right_iff {a b : M} (c : M) : a ≤ b ↔ c + a ≤ c + b := by
  rw [add_comm c a, add_comm c b, add_le_left_iff]

theorem hmul_le_hmul {k : Nat} {a b : M} (h : a ≤ b) : k * a ≤ k * b := by
  induction k with
  | zero => simp [zero_hmul, Preorder.le_refl]
  | succ k ih =>
    rw [add_hmul, one_hmul, add_hmul, one_hmul]
    exact Preorder.le_trans ((add_le_left_iff a).mp ih) ((add_le_right_iff (k * b)).mp h)

theorem add_le_left {a b : M} (h : a ≤ b) (c : M) : a + c ≤ b + c :=
  (add_le_left_iff c).mp h

theorem add_le_right {a b : M} (c : M) (h : a ≤ b) : c + a ≤ c + b :=
  (add_le_right_iff c).mp h

theorem add_lt_left {a b : M} (h : a < b) (c : M) : a + c < b + c := by
  simp only [Preorder.lt_iff_le_not_le] at h ⊢
  constructor
  · exact add_le_left h.1 _
  · intro w
    apply h.2
    exact (add_le_left_iff c).mpr w

theorem add_lt_right {a b : M} (c : M) (h : a < b) : c + a < c + b := by
  rw [add_comm c a, add_comm c b]
  exact add_lt_left h c

theorem add_lt_left_iff {a b : M} (c : M) : a < b ↔ a + c < b + c := by
  constructor
  · exact fun h => add_lt_left h c
  · intro w
    simp only [Preorder.lt_iff_le_not_le] at w ⊢
    constructor
    · exact (add_le_left_iff c).mpr w.1
    · intro h
      exact w.2 ((add_le_left_iff c).mp h)

theorem add_lt_right_iff {a b : M} (c : M) : a < b ↔ c + a < c + b := by
  rw [add_comm c a, add_comm c b, add_lt_left_iff]

theorem hmul_lt_hmul_iff (k : Nat) {a b : M} (h : a < b) : k * a < k * b ↔ 0 < k := by
  induction k with
  | zero => simp [zero_hmul, Preorder.lt_irrefl]
  | succ k ih =>
    rw [add_hmul, one_hmul, add_hmul, one_hmul]
    simp only [Nat.zero_lt_succ, iff_true]
    by_cases hk : 0 < k
    · simp only [hk, iff_true] at ih
      exact Preorder.lt_trans ((add_lt_left_iff a).mp ih) ((add_lt_right_iff (k * b)).mp h)
    · simp [Nat.eq_zero_of_not_pos hk, zero_hmul, zero_add, h]

theorem hmul_pos_iff {k : Nat} {a : M} (h : 0 < a) : 0 < k * a ↔ 0 < k:= by
  rw [← hmul_lt_hmul_iff k h, hmul_zero]

theorem hmul_nonneg {k : Nat} {a : M} (h : 0 ≤ a) : 0 ≤ k * a := by
  have := hmul_le_hmul (k := k) h
  rwa [hmul_zero] at this

theorem hmul_le_hmul_of_le_of_le_of_nonneg
    {k₁ k₂ : Nat} {x y : M} (hk : k₁ ≤ k₂) (h : x ≤ y) (w : 0 ≤ x) :
    k₁ * x ≤ k₂ * y := by
  apply Preorder.le_trans
  · change k₁ * x ≤ k₂ * x
    obtain ⟨k', rfl⟩ := Nat.exists_eq_add_of_le hk
    rw [add_hmul]
    conv => lhs; rw [← add_zero (k₁ * x)]
    rw [← add_le_right_iff]
    exact hmul_nonneg w
  · exact hmul_le_hmul h

theorem add_le_add {a b c d : M} (hab : a ≤ b) (hcd : c ≤ d) : a + c ≤ b + d :=
  Preorder.le_trans (add_le_right a hcd) (add_le_left hab d)

end

section

variable {M : Type u} [Preorder M] [IntModule M] [NatModule.IsOrdered M]

theorem neg_le_iff {a b : M} : -a ≤ b ↔ -b ≤ a := by
  rw [NatModule.IsOrdered.add_le_left_iff a, IntModule.neg_add_cancel]
  conv => rhs; rw [NatModule.IsOrdered.add_le_left_iff b, IntModule.neg_add_cancel]
  rw [add_comm]

end

end NatModule.IsOrdered

namespace IntModule.IsOrdered

section

variable {M : Type u} [Preorder M] [IntModule M] [NatModule.IsOrdered M]

open NatModule.IsOrdered in
instance : IntModule.IsOrdered M where
  neg_le_iff a b := NatModule.IsOrdered.neg_le_iff
  add_le_left := NatModule.IsOrdered.add_le_left
  hmul_pos_iff k x :=
    match k with
    | (k + 1 : Nat) => by
      intro h
      simpa [hmul_zero, ← hmul_nat] using hmul_lt_hmul_iff (k := k + 1) h
    | (0 : Nat) => by simp [zero_hmul]; intro h; exact Preorder.lt_irrefl 0
    | -(k + 1 : Nat) => by
      intro h
      have : ¬ (k : Int) + 1 < 0 := by omega
      simp [this]; clear this
      rw [neg_hmul]
      rw [Preorder.lt_iff_le_not_le]
      simp
      intro h'
      rw [NatModule.IsOrdered.neg_le_iff, neg_zero]
      simpa [hmul_zero, ← hmul_nat] using hmul_le_hmul (k := k + 1) (Preorder.le_of_lt h)
  hmul_nonneg {k a} h :=
    match k, h with
    | (k : Nat), _ => by
      simpa [hmul_nat] using NatModule.IsOrdered.hmul_nonneg

end

variable {M : Type u} [Preorder M] [IntModule M] [IntModule.IsOrdered M]

theorem le_neg_iff {a b : M} : a ≤ -b ↔ b ≤ -a := by
  conv => lhs; rw [← neg_neg a]
  rw [neg_le_iff, neg_neg]

theorem neg_lt_iff {a b : M} : -a < b ↔ -b < a := by
  simp [Preorder.lt_iff_le_not_le]
  rw [neg_le_iff, le_neg_iff]

theorem lt_neg_iff {a b : M} : a < -b ↔ b < -a := by
  conv => lhs; rw [← neg_neg a]
  rw [neg_lt_iff, neg_neg]

theorem neg_nonneg_iff {a : M} : 0 ≤ -a ↔ a ≤ 0 := by
  rw [le_neg_iff, neg_zero]

theorem neg_pos_iff {a : M} : 0 < -a ↔ a < 0 := by
  rw [lt_neg_iff, neg_zero]

theorem add_lt_left {a b : M} (h : a < b) (c : M) : a + c < b + c := by
  simp only [Preorder.lt_iff_le_not_le] at h ⊢
  constructor
  · exact add_le_left h.1 _
  · intro w
    apply h.2
    replace w := add_le_left w (-c)
    rw [add_assoc, add_assoc, add_neg_cancel, add_zero, add_zero] at w
    exact w

theorem add_le_right (a : M) {b c : M} (h : b ≤ c) : a + b ≤ a + c := by
  rw [add_comm a b, add_comm a c]
  exact add_le_left h a

theorem add_lt_right (a : M) {b c : M} (h : b < c) : a + b < a + c := by
  rw [add_comm a b, add_comm a c]
  exact add_lt_left h a

theorem add_le_left_iff {a b : M} (c : M) : a ≤ b ↔ a + c ≤ b + c := by
  constructor
  · intro w
    exact add_le_left w c
  · intro w
    have := add_le_left w (-c)
    rwa [add_assoc, add_neg_cancel, add_zero, add_assoc, add_neg_cancel, add_zero] at this

theorem add_le_right_iff {a b : M} (c : M) : a ≤ b ↔ c + a ≤ c + b := by
  constructor
  · intro w
    exact add_le_right c w
  · intro w
    have := add_le_right (-c) w
    rwa [← add_assoc, neg_add_cancel, zero_add, ← add_assoc, neg_add_cancel, zero_add] at this

theorem add_lt_left_iff {a b : M} (c : M) : a < b ↔ a + c < b + c := by
  constructor
  · intro w
    exact add_lt_left w c
  · intro w
    have := add_lt_left w (-c)
    rwa [add_assoc, add_neg_cancel, add_zero, add_assoc, add_neg_cancel, add_zero] at this

theorem add_lt_right_iff {a b : M} (c : M) : a < b ↔ c + a < c + b := by
  constructor
  · intro w
    exact add_lt_right c w
  · intro w
    have := add_lt_right (-c) w
    rwa [← add_assoc, neg_add_cancel, zero_add, ← add_assoc, neg_add_cancel, zero_add] at this

theorem sub_nonneg_iff {a b : M} : 0 ≤ a - b ↔ b ≤ a := by
  rw [add_le_left_iff b, zero_add, sub_add_cancel]

theorem sub_pos_iff {a b : M} : 0 < a - b ↔ b < a := by
  rw [add_lt_left_iff b, zero_add, sub_add_cancel]

theorem hmul_neg_iff (k : Int) {a : M} (h : a < 0) : k * a < 0 ↔ 0 < k := by
  simpa [IntModule.hmul_neg, neg_pos_iff] using hmul_pos_iff k (neg_pos_iff.mpr h)

theorem hmul_nonpos {k : Int} {a : M} (hk : 0 ≤ k) (ha : a ≤ 0) : k * a ≤ 0 := by
  simpa [IntModule.hmul_neg, neg_nonneg_iff] using hmul_nonneg hk (neg_nonneg_iff.mpr ha)

theorem hmul_le_hmul {a b : M} {k : Int} (hk : 0 ≤ k) (h : a ≤ b) : k * a ≤ k * b := by
  simpa [hmul_sub, sub_nonneg_iff] using hmul_nonneg hk (sub_nonneg_iff.mpr h)

theorem hmul_lt_hmul_iff (k : Int) {a b : M} (h : a < b) : k * a < k * b ↔ 0 < k := by
  simpa [hmul_sub, sub_pos_iff] using hmul_pos_iff k (sub_pos_iff.mpr h)

theorem hmul_le_hmul_of_le_of_le_of_nonneg_of_nonneg
    {k₁ k₂ : Int} {x y : M} (hk : k₁ ≤ k₂) (h : x ≤ y) (w : 0 ≤ k₁) (w' : 0 ≤ x) :
    k₁ * x ≤ k₂ * y := by
  apply Preorder.le_trans
  · have : 0 ≤ k₁ * (y - x) := hmul_nonneg w (sub_nonneg_iff.mpr h)
    rwa [IntModule.hmul_sub, sub_nonneg_iff] at this
  · have : 0 ≤ (k₂ - k₁) * y := hmul_nonneg (Int.sub_nonneg.mpr hk) (Preorder.le_trans w' h)
    rwa [IntModule.sub_hmul, sub_nonneg_iff] at this

theorem add_le_add {a b c d : M} (hab : a ≤ b) (hcd : c ≤ d) : a + c ≤ b + d :=
  Preorder.le_trans (add_le_right a hcd) (add_le_left hab d)

instance : NatModule.IsOrdered M where
  add_le_left_iff := add_le_left_iff
<<<<<<< HEAD
  hmul_lt_hmul_iff k {a b} h := by
    simpa [hmul_nat] using hmul_lt_hmul_iff k h
  hmul_le_hmul {k a b} h := by
    simpa [hmul_nat] using hmul_le_hmul (Int.natCast_nonneg k) h

=======
>>>>>>> 1e69d88d

end IntModule.IsOrdered

end Lean.Grind<|MERGE_RESOLUTION|>--- conflicted
+++ resolved
@@ -267,14 +267,6 @@
 
 instance : NatModule.IsOrdered M where
   add_le_left_iff := add_le_left_iff
-<<<<<<< HEAD
-  hmul_lt_hmul_iff k {a b} h := by
-    simpa [hmul_nat] using hmul_lt_hmul_iff k h
-  hmul_le_hmul {k a b} h := by
-    simpa [hmul_nat] using hmul_le_hmul (Int.natCast_nonneg k) h
-
-=======
->>>>>>> 1e69d88d
 
 end IntModule.IsOrdered
 

/-
Copyright (c) 2025 Lean FRO, LLC. or its affiliates. All Rights Reserved.
Released under Apache 2.0 license as described in the file LICENSE.
Authors: Kim Morrison
-/
module

prelude
import Init.Grind.Ring.Basic
import Init.Grind.Ordered.Module

namespace Lean.Grind

<<<<<<< HEAD
=======
/--
A ring which is also equipped with a preorder is considered a strict ordered ring if addition, negation,
and multiplication are compatible with the preorder, and `0 < 1`.
-/
>>>>>>> 1e69d88d
class Ring.IsOrdered (R : Type u) [Ring R] [Preorder R] extends NatModule.IsOrdered R where
  /-- In a strict ordered semiring, we have `0 < 1`. -/
  zero_lt_one : (0 : R) < 1
  /-- In a strict ordered semiring, we can multiply an inequality `a < b` on the left
  by a positive element `0 < c` to obtain `c * a < c * b`. -/
  mul_lt_mul_of_pos_left : ∀ {a b c : R}, a < b → 0 < c → c * a < c * b
  /-- In a strict ordered semiring, we can multiply an inequality `a < b` on the right
  by a positive element `0 < c` to obtain `a * c < b * c`. -/
  mul_lt_mul_of_pos_right : ∀ {a b c : R}, a < b → 0 < c → a * c < b * c

namespace Ring.IsOrdered

variable {R : Type u} [Ring R]

section Preorder

variable [Preorder R] [Ring.IsOrdered R]

theorem neg_one_lt_zero : (-1 : R) < 0 := by
  have h := zero_lt_one (R := R)
  have := NatModule.IsOrdered.add_lt_left h (-1)
  rw [Semiring.zero_add, Ring.add_neg_cancel] at this
  assumption

theorem ofNat_nonneg (x : Nat) : (OfNat.ofNat x : R) ≥ 0 := by
  induction x
  next => simp [OfNat.ofNat, Zero.zero]; apply Preorder.le_refl
  next n ih =>
    have := Ring.IsOrdered.zero_lt_one (R := R)
    rw [Semiring.ofNat_succ]
    replace ih := NatModule.IsOrdered.add_le_left ih 1
    rw [Semiring.zero_add] at ih
    have := Preorder.lt_of_lt_of_le this ih
    exact Preorder.le_of_lt this

instance [Ring α] [Preorder α] [Ring.IsOrdered α] : IsCharP α 0 := IsCharP.mk' _ _ <| by
  intro x
  simp only [Nat.mod_zero]; constructor
  next =>
    intro h
    cases x
    next => rfl
    next x =>
      rw [Semiring.ofNat_succ] at h
      replace h := congrArg (· - 1) h; simp at h
      rw [Ring.sub_eq_add_neg, Semiring.add_assoc, Ring.add_neg_cancel,
          Ring.sub_eq_add_neg, Semiring.zero_add, Semiring.add_zero] at h
      have h₁ : (OfNat.ofNat x : α) < 0 := by
        have := Ring.IsOrdered.neg_one_lt_zero (R := α)
        rw [h]; assumption
      have h₂ := Ring.IsOrdered.ofNat_nonneg (R := α) x
      have : (0 : α) < 0 := Preorder.lt_of_le_of_lt h₂ h₁
      simp
      exact (Preorder.lt_irrefl 0) this
  next => intro h; rw [OfNat.ofNat, h]; rfl

end Preorder

section PartialOrder

variable [PartialOrder R] [i : Ring.IsOrdered R]

theorem zero_le_one : (0 : R) ≤ 1 := Preorder.le_of_lt zero_lt_one

theorem not_one_lt_zero : ¬ ((1 : R) < 0) :=
  fun h => Preorder.lt_irrefl (0 : R) (Preorder.lt_trans zero_lt_one h)

theorem mul_le_mul_of_nonneg_left {a b c : R} (h : a ≤ b) (h' : 0 ≤ c) : c * a ≤ c * b := by
  rw [PartialOrder.le_iff_lt_or_eq] at h'
  cases h' with
  | inl h' =>
    have p := mul_lt_mul_of_pos_left (a := a) (b := b) (c := c)
    rw [PartialOrder.le_iff_lt_or_eq] at h
    cases h with
    | inl h => exact Preorder.le_of_lt (p h h')
    | inr h => subst h; exact Preorder.le_refl (c * a)
  | inr h' => subst h'; simp [Semiring.zero_mul, Preorder.le_refl]

theorem mul_le_mul_of_nonneg_right {a b c : R} (h : a ≤ b) (h' : 0 ≤ c) : a * c ≤ b * c := by
  rw [PartialOrder.le_iff_lt_or_eq] at h'
  cases h' with
  | inl h' =>
    have p := mul_lt_mul_of_pos_right (a := a) (b := b) (c := c)
    rw [PartialOrder.le_iff_lt_or_eq] at h
    cases h with
    | inl h => exact Preorder.le_of_lt (p h h')
    | inr h => subst h; exact Preorder.le_refl (a * c)
  | inr h' => subst h'; simp [Semiring.mul_zero, Preorder.le_refl]

theorem mul_le_mul_of_nonpos_left {a b c : R} (h : a ≤ b) (h' : c ≤ 0) : c * b ≤ c * a := by
  have := mul_le_mul_of_nonneg_left h (IntModule.IsOrdered.neg_nonneg_iff.mpr h')
  rwa [Ring.neg_mul, Ring.neg_mul, IntModule.IsOrdered.neg_le_iff, IntModule.neg_neg] at this

theorem mul_le_mul_of_nonpos_right {a b c : R} (h : a ≤ b) (h' : c ≤ 0) : b * c ≤ a * c := by
  have := mul_le_mul_of_nonneg_right h (IntModule.IsOrdered.neg_nonneg_iff.mpr h')
  rwa [Ring.mul_neg, Ring.mul_neg, IntModule.IsOrdered.neg_le_iff, IntModule.neg_neg] at this

theorem mul_lt_mul_of_neg_left {a b c : R} (h : a < b) (h' : c < 0) : c * b < c * a := by
  have := mul_lt_mul_of_pos_left h (IntModule.IsOrdered.neg_pos_iff.mpr h')
  rwa [Ring.neg_mul, Ring.neg_mul, IntModule.IsOrdered.neg_lt_iff, IntModule.neg_neg] at this

theorem mul_lt_mul_of_neg_right {a b c : R} (h : a < b) (h' : c < 0) : b * c < a * c := by
  have := mul_lt_mul_of_pos_right h (IntModule.IsOrdered.neg_pos_iff.mpr h')
  rwa [Ring.mul_neg, Ring.mul_neg, IntModule.IsOrdered.neg_lt_iff, IntModule.neg_neg] at this

theorem mul_nonneg {a b : R} (h₁ : 0 ≤ a) (h₂ : 0 ≤ b) : 0 ≤ a * b := by
  simpa [Semiring.zero_mul] using mul_le_mul_of_nonneg_right h₁ h₂

theorem mul_nonneg_of_nonpos_of_nonpos {a b : R} (h₁ : a ≤ 0) (h₂ : b ≤ 0) : 0 ≤ a * b := by
  have := mul_nonneg (IntModule.IsOrdered.neg_nonneg_iff.mpr h₁) (IntModule.IsOrdered.neg_nonneg_iff.mpr h₂)
  simpa [Ring.neg_mul, Ring.mul_neg, Ring.neg_neg] using this

theorem mul_nonpos_of_nonneg_of_nonpos {a b : R} (h₁ : 0 ≤ a) (h₂ : b ≤ 0) : a * b ≤ 0 := by
  rw [← IntModule.IsOrdered.neg_nonneg_iff, ← Ring.mul_neg]
  apply mul_nonneg h₁ (IntModule.IsOrdered.neg_nonneg_iff.mpr h₂)

theorem mul_nonpos_of_nonpos_of_nonneg {a b : R} (h₁ : a ≤ 0) (h₂ : 0 ≤ b) : a * b ≤ 0 := by
  rw [← IntModule.IsOrdered.neg_nonneg_iff, ← Ring.neg_mul]
  apply mul_nonneg (IntModule.IsOrdered.neg_nonneg_iff.mpr h₁) h₂

theorem mul_pos {a b : R} (h₁ : 0 < a) (h₂ : 0 < b) : 0 < a * b := by
  simpa [Semiring.zero_mul] using mul_lt_mul_of_pos_right h₁ h₂

theorem mul_pos_of_neg_of_neg {a b : R} (h₁ : a < 0) (h₂ : b < 0) : 0 < a * b := by
  have := mul_pos (IntModule.IsOrdered.neg_pos_iff.mpr h₁) (IntModule.IsOrdered.neg_pos_iff.mpr h₂)
  simpa [Ring.neg_mul, Ring.mul_neg, Ring.neg_neg] using this

theorem mul_neg_of_pos_of_neg {a b : R} (h₁ : 0 < a) (h₂ : b < 0) : a * b < 0 := by
  rw [← IntModule.IsOrdered.neg_pos_iff, ← Ring.mul_neg]
  apply mul_pos h₁ (IntModule.IsOrdered.neg_pos_iff.mpr h₂)

theorem mul_neg_of_neg_of_pos {a b : R} (h₁ : a < 0) (h₂ : 0 < b) : a * b < 0 := by
  rw [← IntModule.IsOrdered.neg_pos_iff, ← Ring.neg_mul]
  apply mul_pos (IntModule.IsOrdered.neg_pos_iff.mpr h₁) h₂

end PartialOrder

section LinearOrder

variable [LinearOrder R] [Ring.IsOrdered R]

theorem mul_nonneg_iff {a b : R} : 0 ≤ a * b ↔ 0 ≤ a ∧ 0 ≤ b ∨ a ≤ 0 ∧ b ≤ 0 := by
  rcases LinearOrder.trichotomy 0 a with (ha | rfl | ha)
  · rcases LinearOrder.trichotomy 0 b with (hb | rfl | hb)
    · simp [Preorder.le_of_lt ha, Preorder.le_of_lt hb, mul_nonneg]
    · simp [Semiring.mul_zero, Preorder.le_refl, LinearOrder.le_total]
    · have m : a * b < 0 := mul_neg_of_pos_of_neg ha hb
      simp [Preorder.le_of_lt ha, Preorder.le_of_lt hb, Preorder.not_ge_of_lt m,
        Preorder.not_ge_of_lt ha, Preorder.not_ge_of_lt hb]
  · simp [Semiring.zero_mul, Preorder.le_refl, LinearOrder.le_total]
  · rcases LinearOrder.trichotomy 0 b with (hb | rfl | hb)
    · have m : a * b < 0 := mul_neg_of_neg_of_pos ha hb
      simp [Preorder.le_of_lt ha, Preorder.le_of_lt hb, Preorder.not_ge_of_lt m,
        Preorder.not_ge_of_lt ha, Preorder.not_ge_of_lt hb]
    · simp [Semiring.mul_zero, Preorder.le_refl, LinearOrder.le_total]
    · simp [Preorder.le_of_lt ha, Preorder.le_of_lt hb, mul_nonneg_of_nonpos_of_nonpos]

theorem mul_pos_iff {a b : R} : 0 < a * b ↔ 0 < a ∧ 0 < b ∨ a < 0 ∧ b < 0 := by
  rcases LinearOrder.trichotomy 0 a with (ha | rfl | ha)
  · rcases LinearOrder.trichotomy 0 b with (hb | rfl | hb)
    · simp [ha, hb, mul_pos]
    · simp [Preorder.lt_irrefl, Semiring.mul_zero]
    · have m : a * b < 0 := mul_neg_of_pos_of_neg ha hb
      simp [ha, hb, Preorder.not_gt_of_lt m,
        Preorder.not_gt_of_lt ha, Preorder.not_gt_of_lt hb]
  · simp [Preorder.lt_irrefl, Semiring.zero_mul]
  · rcases LinearOrder.trichotomy 0 b with (hb | rfl | hb)
    · have m : a * b < 0 := mul_neg_of_neg_of_pos ha hb
      simp [ha, hb, Preorder.not_gt_of_lt m,
        Preorder.not_gt_of_lt ha, Preorder.not_gt_of_lt hb]
    · simp [Preorder.lt_irrefl, Semiring.mul_zero]
    · simp [ha, hb, mul_pos_of_neg_of_neg]

theorem sq_nonneg {a : R} : 0 ≤ a^2 := by
  rw [Semiring.pow_two, mul_nonneg_iff]
  rcases LinearOrder.le_total 0 a with (h | h)
  · exact .inl ⟨h, h⟩
  · exact .inr ⟨h, h⟩

theorem sq_pos {a : R} (h : a ≠ 0) : 0 < a^2 := by
  rw [Semiring.pow_two, mul_pos_iff]
  rcases LinearOrder.trichotomy 0 a with (h' | rfl | h')
  · exact .inl ⟨h', h'⟩
  · simp at h
  · exact .inr ⟨h', h'⟩

end LinearOrder

end Ring.IsOrdered

end Lean.Grind<|MERGE_RESOLUTION|>--- conflicted
+++ resolved
@@ -11,13 +11,10 @@
 
 namespace Lean.Grind
 
-<<<<<<< HEAD
-=======
 /--
 A ring which is also equipped with a preorder is considered a strict ordered ring if addition, negation,
 and multiplication are compatible with the preorder, and `0 < 1`.
 -/
->>>>>>> 1e69d88d
 class Ring.IsOrdered (R : Type u) [Ring R] [Preorder R] extends NatModule.IsOrdered R where
   /-- In a strict ordered semiring, we have `0 < 1`. -/
   zero_lt_one : (0 : R) < 1

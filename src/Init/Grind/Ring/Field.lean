--- conflicted
+++ resolved
@@ -71,21 +71,20 @@
 theorem zero_eq_inv_iff {a : α} : 0 = a⁻¹ ↔ 0 = a := by
   rw [eq_comm, inv_eq_zero_iff, eq_comm]
 
-<<<<<<< HEAD
-instance [IsCharP α 0] : NoNatZeroDivisors α := NoNatZeroDivisors.mk' <| by
-  intro a b h w
-  have := IsCharP.natCast_eq_zero_iff (α := α) 0 a
-  simp only [Nat.mod_zero, h, iff_false] at this
-  if h : b = 0 then
-    exact h
-  else
-    rw [Semiring.ofNat_eq_natCast] at w
-    replace w := congrArg (fun x => x * b⁻¹) w
-    dsimp only [] at w
-    rw [Semiring.hmul_eq_ofNat_mul, Semiring.mul_assoc, Field.mul_inv_cancel h, Semiring.mul_one,
-      Semiring.natCast_zero, Semiring.zero_mul, Semiring.ofNat_eq_natCast] at w
-    contradiction
-=======
+-- TODO cleanup merge
+-- instance [IsCharP α 0] : NoNatZeroDivisors α := NoNatZeroDivisors.mk' <| by
+--   intro a b h w
+--   have := IsCharP.natCast_eq_zero_iff (α := α) 0 a
+--   simp only [Nat.mod_zero, h, iff_false] at this
+--   if h : b = 0 then
+--     exact h
+--   else
+--     rw [Semiring.ofNat_eq_natCast] at w
+--     replace w := congrArg (fun x => x * b⁻¹) w
+--     dsimp only [] at w
+--     rw [Semiring.hmul_eq_ofNat_mul, Semiring.mul_assoc, Field.mul_inv_cancel h, Semiring.mul_one,
+--       Semiring.natCast_zero, Semiring.zero_mul, Semiring.ofNat_eq_natCast] at w
+--     contradiction
 attribute [local instance] Semiring.natCast
 
 instance [IsCharP α 0] : NoNatZeroDivisors α where
@@ -104,7 +103,6 @@
     rw [Semiring.mul_assoc, CommRing.mul_comm (a - b), ← Semiring.mul_assoc,
         Field.mul_inv_cancel this, Semiring.one_mul] at h₂
     exact Ring.sub_eq_zero_iff.mp h₂
->>>>>>> 070e622f
 
 end Field
 

--- conflicted
+++ resolved
@@ -1518,32 +1518,21 @@
 
 namespace TSyntax
 
-<<<<<<< HEAD
 def expandInterpolatedStrChunks (chunks : Array Syntax) (mkAppend : Syntax → Syntax → MacroM Syntax)
   (mkElem : Syntax → MacroM Syntax) (mkLit : String → MacroM Syntax) : MacroM Syntax := do
-  let mut i := 0
-  let mut result := Syntax.missing
-  for elem in chunks do
-    let elem ← withRef elem <| match elem.isInterpolatedStrLit? with
-      | none     => mkElem elem
-      | some str => mkLit str
-    if i == 0 then
-=======
-def expandInterpolatedStrChunks (chunks : Array Syntax) (mkAppend : Syntax → Syntax → MacroM Syntax) (mkElem : Syntax → MacroM Syntax) : MacroM Syntax := do
   let mut result := Syntax.missing
   for elem in chunks do
     let elem ← match elem.isInterpolatedStrLit? with
       | none     => withRef elem <| mkElem elem
       | some str =>
         if String.Internal.isEmpty str then continue
-        else withRef elem <| mkElem (Syntax.mkStrLit str)
+        else withRef elem <| mkLit str
     if result.isMissing then
->>>>>>> 0a6bd5c0
       result := elem
     else
       result ← mkAppend result elem
   if result.isMissing then
-    mkElem (Syntax.mkStrLit "")
+    mkLit ""
   else
     return result
 

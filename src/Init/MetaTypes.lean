--- conflicted
+++ resolved
@@ -261,17 +261,6 @@
   -/
   catchRuntime : Bool := true
   /--
-<<<<<<< HEAD
-  When `true` (default: `true`), simp will try to detect rewrite rules that are likely to loop.
-
-  Before applying a simp theorem, it simplifies the theorem's uninstantiated right-hand side.
-  If during that process, the theorem can be applied again, the theorem is considered to be
-  looping and (with a warning) ignored.
-
-  Local hypotheses and permutating theorems not considered during this process.
-  -/
-  loopProtection : Bool := true
-=======
   (Unimplemented)
   When `false` (default: `true`), then disables zeta reduction of `have` expressions.
   If `zeta` is `false`, then this option has no effect.
@@ -284,7 +273,16 @@
   if they are non-dependent. This only applies when `zeta := false`.
   -/
   letToHave : Bool := true
->>>>>>> 7f47d19e
+  /--
+  When `true` (default: `true`), simp will try to detect rewrite rules that are likely to loop.
+
+  Before applying a simp theorem, it simplifies the theorem's uninstantiated right-hand side.
+  If during that process, the theorem can be applied again, the theorem is considered to be
+  looping and (with a warning) ignored.
+
+  Local hypotheses and permutating theorems not considered during this process.
+  -/
+  loopProtection : Bool := true
   deriving Inhabited, BEq
 
 -- Configuration object for `simp_all`

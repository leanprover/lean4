--- conflicted
+++ resolved
@@ -1178,11 +1178,7 @@
 
 export Bool (or and not)
 
-<<<<<<< HEAD
-set_option genCtorIdx false
-=======
 set_option genCtorIdx false in
->>>>>>> 252a7693
 /--
 The natural numbers, starting at zero.
 

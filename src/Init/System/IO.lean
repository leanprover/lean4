--- conflicted
+++ resolved
@@ -1678,7 +1678,6 @@
   isTty   := pure false
 
 /--
-<<<<<<< HEAD
 Reads the entire remaining contents of the stream until an end-of-file marker (EOF) is
 encountered.
 
@@ -1707,22 +1706,24 @@
 /--
 Reads the entire remaining contents of the stream as a UTF-8-encoded string. An exception is
 thrown if the contents are not valid UTF-8.
-=======
-Reads the entire remaining contents of the stream as a UTF-8-encoded array of lines.
-
-Newline markers are not included in the lines.
->>>>>>> 52bdc9bc
 
 The underlying stream is not automatically closed, and subsequent reads from the stream may block
 and/or return data.
 -/
-<<<<<<< HEAD
 def readToEnd (s : Stream) : IO String := do
   let data ← s.readBinToEnd
   match String.fromUTF8? data with
   | some s => return s
   | none => throw <| .userError s!"Tried to read from stream containing non UTF-8 data."
-=======
+  
+/--
+Reads the entire remaining contents of the stream as a UTF-8-encoded array of lines.
+
+Newline markers are not included in the lines.
+
+The underlying stream is not automatically closed, and subsequent reads from the stream may block
+and/or return data.
+-/
 partial def lines (s : Stream) : IO (Array String) := do
   let rec read (lines : Array String) := do
     let line ← s.getLine
@@ -1735,7 +1736,6 @@
     else
       pure <| lines.push line
   read #[]
->>>>>>> 52bdc9bc
 
 end Stream
 

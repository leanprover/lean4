--- conflicted
+++ resolved
@@ -829,16 +829,8 @@
 
 end Process
 
-<<<<<<< HEAD
-/--
-Returns an ID identifying the current thread. May not be identical to the operating system's thread
-id.
--/
-@[extern "lean_io_get_thread_id"] opaque getLeanThreadID : BaseIO UInt64
-=======
 /-- Returns the thread ID of the calling thread. -/
 @[extern "lean_io_get_tid"] opaque getTID : BaseIO UInt64
->>>>>>> 3c7dc4bb
 
 structure AccessRight where
   read : Bool := false

/-
Copyright (c) 2024 Amazon.com, Inc. or its affiliates. All Rights Reserved.
Released under Apache 2.0 license as described in the file LICENSE.
Authors: Leonardo de Moura
-/
prelude
import Lean.CoreM
import Lean.Language.Basic
import Lean.Elab.Exception

namespace Lean

register_builtin_option debug.skipKernelTC : Bool := {
  defValue := false
  group    := "debug"
  descr    := "skip kernel type checker. WARNING: setting this option to true may compromise soundness because your proofs will not be checked by the Lean kernel"
}

/-- Adds given declaration to the environment, respecting `debug.skipKernelTC`. -/
def Kernel.Environment.addDecl (env : Environment) (opts : Options) (decl : Declaration)
    (cancelTk? : Option IO.CancelToken := none) : Except Exception Environment :=
  if debug.skipKernelTC.get opts then
    addDeclWithoutChecking env decl
  else
    addDeclCore env (Core.getMaxHeartbeats opts).toUSize decl cancelTk?

private def Environment.addDeclAux (env : Environment) (opts : Options) (decl : Declaration)
    (cancelTk? : Option IO.CancelToken := none) : Except Kernel.Exception Environment :=
  env.addDeclCore (Core.getMaxHeartbeats opts).toUSize decl cancelTk? (!debug.skipKernelTC.get opts)

@[deprecated "use `Lean.addDecl` instead to ensure new namespaces are registered" (since := "2024-12-03")]
def Environment.addDecl (env : Environment) (opts : Options) (decl : Declaration)
    (cancelTk? : Option IO.CancelToken := none) : Except Kernel.Exception Environment :=
  Environment.addDeclAux env opts decl cancelTk?

private def isNamespaceName : Name → Bool
  | .str .anonymous _ => true
  | .str p _          => isNamespaceName p
  | _                 => false

private def registerNamePrefixes (env : Environment) (name : Name) : Environment :=
  match name with
    | .str _ s =>
      if s.get 0 == '_' then
        -- Do not register namespaces that only contain internal declarations.
        env
      else
        go env name
    | _ => env
where go env
  | .str p _ => if isNamespaceName p then go (env.registerNamespace p) p else env
  | _        => env

def addDecl (decl : Declaration) : CoreM Unit := do
  let mut env ← getEnv
  -- register namespaces for newly added constants; this used to be done by the kernel itself
  -- but that is incompatible with moving it to a separate task
  env := decl.getNames.foldl registerNamePrefixes env
  if let .inductDecl _ _ types _ := decl then
    env := types.foldl (registerNamePrefixes · <| ·.name ++ `rec) env

  if !Elab.async.get (← getOptions) then
    setEnv env
    return (← doAdd)

  -- convert `Declaration` to `ConstantInfo` to use as a preliminary value in the environment until
  -- kernel checking has finished; not all cases are supported yet
  let (name, info, kind) ← match decl with
    | .thmDecl thm => pure (thm.name, .thmInfo thm, .thm)
    | .defnDecl defn => pure (defn.name, .defnInfo defn, .defn)
    | .mutualDefnDecl [defn] => pure (defn.name, .defnInfo defn, .defn)
<<<<<<< HEAD
=======
    | .axiomDecl ax => pure (ax.name, .axiomInfo ax, .axiom)
>>>>>>> 1248a55d
    | _ => return (← doAdd)

  -- no environment extension changes to report after kernel checking; ensures we do not
  -- accidentally wait for this snapshot when querying extension states
  let async ← env.addConstAsync (reportExts := false) name kind
  -- report preliminary constant info immediately
  async.commitConst async.asyncEnv (some info)
  setEnv async.mainEnv
  let checkAct ← Core.wrapAsyncAsSnapshot fun _ => do
    try
      setEnv async.asyncEnv
      doAdd
      async.commitCheckEnv (← getEnv)
    finally
      async.commitFailure
  let t ← BaseIO.mapTask (fun _ => checkAct) env.checked
  let endRange? := (← getRef).getTailPos?.map fun pos => ⟨pos, pos⟩
  Core.logSnapshotTask { range? := endRange?, task := t }
where doAdd := do
  profileitM Exception "type checking" (← getOptions) do
    withTraceNode `Kernel (fun _ => return m!"typechecking declarations {decl.getNames}") do
      if !(← MonadLog.hasErrors) && decl.hasSorry then
        logWarning m!"declaration uses 'sorry'"
      let env ← (← getEnv).addDeclAux (← getOptions) decl (← read).cancelTk?
        |> ofExceptKernelException
      setEnv env

def addAndCompile (decl : Declaration) : CoreM Unit := do
  addDecl decl
  compileDecl decl

end Lean<|MERGE_RESOLUTION|>--- conflicted
+++ resolved
@@ -69,10 +69,7 @@
     | .thmDecl thm => pure (thm.name, .thmInfo thm, .thm)
     | .defnDecl defn => pure (defn.name, .defnInfo defn, .defn)
     | .mutualDefnDecl [defn] => pure (defn.name, .defnInfo defn, .defn)
-<<<<<<< HEAD
-=======
     | .axiomDecl ax => pure (ax.name, .axiomInfo ax, .axiom)
->>>>>>> 1248a55d
     | _ => return (← doAdd)
 
   -- no environment extension changes to report after kernel checking; ensures we do not

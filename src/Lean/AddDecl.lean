/-
Copyright (c) 2024 Amazon.com, Inc. or its affiliates. All Rights Reserved.
Released under Apache 2.0 license as described in the file LICENSE.
Authors: Leonardo de Moura
-/
prelude
import Lean.CoreM

namespace Lean

/-- Adds given declaration to the environment, respecting `debug.skipKernelTC`. -/
def Kernel.Environment.addDecl (env : Environment) (opts : Options) (decl : Declaration)
    (cancelTk? : Option IO.CancelToken := none) : Except Exception Environment :=
  if debug.skipKernelTC.get opts then
    addDeclWithoutChecking env decl
  else
    addDeclCore env (Core.getMaxHeartbeats opts).toUSize decl cancelTk?

private def Environment.addDeclAux (env : Environment) (opts : Options) (decl : Declaration)
    (cancelTk? : Option IO.CancelToken := none) : Except Kernel.Exception Environment :=
  env.addDeclCore (Core.getMaxHeartbeats opts).toUSize decl cancelTk? (!debug.skipKernelTC.get opts)

@[deprecated "use `Lean.addDecl` instead to ensure new namespaces are registered" (since := "2024-12-03")]
def Environment.addDecl (env : Environment) (opts : Options) (decl : Declaration)
    (cancelTk? : Option IO.CancelToken := none) : Except Kernel.Exception Environment :=
  Environment.addDeclAux env opts decl cancelTk?

private def isNamespaceName : Name → Bool
  | .str .anonymous _ => true
  | .str p _          => isNamespaceName p
  | _                 => false

private def registerNamePrefixes (env : Environment) (name : Name) : Environment :=
  match name with
    | .str _ s =>
      if s.get 0 == '_' then
        -- Do not register namespaces that only contain internal declarations.
        env
      else
        go env name
    | _ => env
where go env
  | .str p _ => if isNamespaceName p then go (env.registerNamespace p) p else env
  | _        => env

def addDecl (decl : Declaration) : CoreM Unit := do
  -- register namespaces for newly added constants; this used to be done by the kernel itself
  -- but that is incompatible with moving it to a separate task
  modifyEnv (decl.getNames.foldl registerNamePrefixes)
  if let .inductDecl _ _ types _ := decl then
<<<<<<< HEAD
    env := types.foldl (registerNamePrefixes · <| ·.name ++ `rec) env
  setEnv env
=======
    modifyEnv (types.foldl (registerNamePrefixes · <| ·.name ++ `rec))
>>>>>>> c934e6c2

  if !Elab.async.get (← getOptions) then
    return (← doAdd)

  -- convert `Declaration` to `ConstantInfo` to use as a preliminary value in the environment until
  -- kernel checking has finished; not all cases are supported yet
  let (name, info, kind) ← match decl with
    | .thmDecl thm => pure (thm.name, .thmInfo thm, .thm)
    | .defnDecl defn => pure (defn.name, .defnInfo defn, .defn)
    | .mutualDefnDecl [defn] => pure (defn.name, .defnInfo defn, .defn)
    | .axiomDecl ax => pure (ax.name, .axiomInfo ax, .axiom)
    | _ => return (← doAdd)

  let env ← getEnv
  -- no environment extension changes to report after kernel checking; ensures we do not
  -- accidentally wait for this snapshot when querying extension states
  let async ← env.addConstAsync (reportExts := false) name kind
  -- report preliminary constant info immediately
  async.commitConst async.asyncEnv (some info)
  setEnv async.mainEnv
  let cancelTk ← IO.CancelToken.new
  let checkAct ← Core.wrapAsyncAsSnapshot (cancelTk? := cancelTk) fun _ => do
    setEnv async.asyncEnv
    doAdd
    async.commitCheckEnv (← getEnv)
  let t ← BaseIO.mapTask (fun _ => checkAct) env.checked
  let endRange? := (← getRef).getTailPos?.map fun pos => ⟨pos, pos⟩
  Core.logSnapshotTask { stx? := none, reportingRange? := endRange?, task := t, cancelTk? := cancelTk }
where doAdd := do
  profileitM Exception "type checking" (← getOptions) do
    withTraceNode `Kernel (fun _ => return m!"typechecking declarations {decl.getNames}") do
      if !(← MonadLog.hasErrors) && decl.hasSorry then
        logWarning m!"declaration uses 'sorry'"
      let env ← (← getEnv).addDeclAux (← getOptions) decl (← read).cancelTk?
        |> ofExceptKernelException
      setEnv env

def addAndCompile (decl : Declaration) : CoreM Unit := do
  addDecl decl
  compileDecl decl

end Lean<|MERGE_RESOLUTION|>--- conflicted
+++ resolved
@@ -48,12 +48,7 @@
   -- but that is incompatible with moving it to a separate task
   modifyEnv (decl.getNames.foldl registerNamePrefixes)
   if let .inductDecl _ _ types _ := decl then
-<<<<<<< HEAD
-    env := types.foldl (registerNamePrefixes · <| ·.name ++ `rec) env
-  setEnv env
-=======
     modifyEnv (types.foldl (registerNamePrefixes · <| ·.name ++ `rec))
->>>>>>> c934e6c2
 
   if !Elab.async.get (← getOptions) then
     return (← doAdd)

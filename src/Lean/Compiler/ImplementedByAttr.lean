/-
Copyright (c) 2019 Microsoft Corporation. All rights reserved.
Released under Apache 2.0 license as described in the file LICENSE.
Authors: Leonardo de Moura
-/
module

prelude
public import Lean.Attributes
public import Lean.Declaration
public import Lean.MonadEnv
public import Lean.Elab.InfoTree
public import Lean.Compiler.LCNF.PhaseExt

public section

namespace Lean.Compiler

/--
Instructs the compiler to use a different function as the implementation of a function. With the
exception of tactics that call native code such as `native_decide`, the kernel and type checking
are unaffected. When this attribute is used on a function, the function is not compiled and all
compiler-related attributes (e.g. `noncomputable`, `@[inline]`) are ignored. Calls to this
function are replaced by calls to its implementation.

The most common use cases of `@[implemented_by]` are to provide an efficient unsafe implementation
and to make an unsafe function accessible in safe code through an opaque function:

```
unsafe def testEqImpl (as bs : Array Nat) : Bool :=
  ptrEq as bs || as == bs

@[implemented_by testEqImpl]
def testEq (as bs : Array Nat) : Bool :=
  as == bs

unsafe def printAddrImpl {α : Type u} (x : α) : IO Unit :=
  IO.println s!"Address: {ptrAddrUnsafe x}"

@[implemented_by printAddrImpl]
opaque printAddr {α : Type u} (x : α) : IO Unit
```

The provided implementation is not checked to be equivalent to the original definition. This makes
it possible to prove `False` with `native_decide` using incorrect implementations. For a safer
variant of this attribute that however doesn't work for unsafe implementations, see `@[csimp]`,
which requires a proof that the two functions are equal.
-/
@[builtin_doc]
builtin_initialize implementedByAttr : ParametricAttribute Name ← registerParametricAttribute {
  name := `implemented_by
  descr := "name of the Lean (probably unsafe) function that implements opaque constant"
  getParam := fun declName stx => do
    let decl ← getConstInfo declName
    let fnNameStx ← Attribute.Builtin.getIdent stx
    -- IR is (currently) exported always, so access to private decls is fine here.
    withoutExporting do
      let fnName ← Elab.realizeGlobalConstNoOverloadWithInfo fnNameStx
      let fnDecl ← getConstVal fnName
      unless decl.levelParams.length == fnDecl.levelParams.length do
        throwError "Invalid `implemented_by` argument `{fnName}`: `{fnName}` has {fnDecl.levelParams.length} universe level parameter(s), but `{declName}` has {decl.levelParams.length}"
      let declType := decl.type
      let fnType ← Core.instantiateTypeLevelParams fnDecl (decl.levelParams.map mkLevelParam)
      unless declType == fnType do
        throwError "Invalid `implemented_by` argument `{fnName}`: `{fnName}` has type{indentExpr fnType}\nbut `{declName}` has type{indentExpr declType}"
      if decl.name == fnDecl.name then
<<<<<<< HEAD
        throwError "Invalid `implemented_by` argument `{fnName}`: Definition cannot be implemented by itself"
      trace[Compiler.inferVisibility] m!"Marking {fnName} as opaque because it implements {decl.name}"
      modifyEnv (LCNF.setDeclPublic · fnName)
=======
        throwError "invalid 'implemented_by' argument '{fnName}', function cannot be implemented by itself"
>>>>>>> bc5526ca
      return fnName
}

def getImplementedBy? (env : Environment) (declName : Name) : Option Name :=
  implementedByAttr.getParam? env declName

def setImplementedBy (env : Environment) (declName : Name) (impName : Name) : Except String Environment :=
  implementedByAttr.setParam env declName impName

end Compiler

def setImplementedBy {m} [Monad m] [MonadEnv m] [MonadError m] (declName : Name) (impName : Name) : m Unit := do
  let env ← getEnv
  match Compiler.setImplementedBy env declName impName with
  | Except.ok env   => setEnv env
  | Except.error ex => throwError ex

end Lean<|MERGE_RESOLUTION|>--- conflicted
+++ resolved
@@ -64,13 +64,7 @@
       unless declType == fnType do
         throwError "Invalid `implemented_by` argument `{fnName}`: `{fnName}` has type{indentExpr fnType}\nbut `{declName}` has type{indentExpr declType}"
       if decl.name == fnDecl.name then
-<<<<<<< HEAD
         throwError "Invalid `implemented_by` argument `{fnName}`: Definition cannot be implemented by itself"
-      trace[Compiler.inferVisibility] m!"Marking {fnName} as opaque because it implements {decl.name}"
-      modifyEnv (LCNF.setDeclPublic · fnName)
-=======
-        throwError "invalid 'implemented_by' argument '{fnName}', function cannot be implemented by itself"
->>>>>>> bc5526ca
       return fnName
 }
 

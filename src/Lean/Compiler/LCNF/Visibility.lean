--- conflicted
+++ resolved
@@ -63,10 +63,6 @@
   let irPhases := getIRPhases (← getEnv) origDecl.name
   if irPhases == .all then
     return
-<<<<<<< HEAD
-  let isMeta := irPhases == .comptime
-=======
->>>>>>> ac6ae51b
   -- If the meta decl is public, we want to ensure it can only refer to public meta imports so that
   -- references to private imports cannot escape the current module. In particular, we check that
   -- decls with relevant global attrs are public (`Lean.ensureAttrDeclIsMeta`).

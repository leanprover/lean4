--- conflicted
+++ resolved
@@ -11,11 +11,7 @@
 import Lean.Elab.InfoTree.Types
 import Lean.MonadEnv
 import Lean.Elab.Exception
-<<<<<<< HEAD
-import Lean.Language.Types
-=======
 import Lean.Language.Basic
->>>>>>> 3c7dc4bb
 
 namespace Lean
 register_builtin_option diagnostics : Bool := {
@@ -376,9 +372,28 @@
     let msg := { msg with data := MessageData.withNamingContext { currNamespace := ctx.currNamespace, openDecls := ctx.openDecls } msg.data };
     modify fun s => { s with messages := s.messages.add msg }
 
-<<<<<<< HEAD
+/--
+Includes a given task (such as from `wrapAsyncAsSnapshot`) in the overall snapshot tree for this
+command's elaboration, making its result available to reporting and the language server. The
+reporter will not know about this snapshot tree node until the main elaboration thread for this
+command has finished so this function is not useful for incremental reporting within a longer
+elaboration thread but only for tasks that outlive it such as background kernel checking or proof
+elaboration.
+-/
 def logSnapshotTask (task : Language.SnapshotTask Language.SnapshotTree) : CoreM Unit :=
   modify fun s => { s with snapshotTasks := s.snapshotTasks.push task }
+
+/-- Wraps the given action for use in `EIO.asTask` etc., discarding its final monadic state. -/
+def wrapAsync (act : Unit → CoreM α) : CoreM (EIO Exception α) := do
+  let st ← get
+  let ctx ← read
+  let heartbeats := (← IO.getNumHeartbeats) - ctx.initHeartbeats
+  return withCurrHeartbeats (do
+      -- include heartbeats since start of elaboration in new thread as well such that forking off
+      -- an action doesn't suddenly allow it to succeed from a lower heartbeat count
+      IO.addHeartbeats heartbeats.toUInt64
+      act () : CoreM _)
+    |>.run' ctx st
 
 /-- Option for capturing output to stderr during elaboration. -/
 register_builtin_option stderrAsMessages : Bool := {
@@ -387,47 +402,6 @@
   descr    := "(server) capture output to the Lean stderr channel (such as from `dbg_trace`) during elaboration of a command as a diagnostic message"
 }
 
-=======
-/--
-Includes a given task (such as from `wrapAsyncAsSnapshot`) in the overall snapshot tree for this
-command's elaboration, making its result available to reporting and the language server. The
-reporter will not know about this snapshot tree node until the main elaboration thread for this
-command has finished so this function is not useful for incremental reporting within a longer
-elaboration thread but only for tasks that outlive it such as background kernel checking or proof
-elaboration.
--/
-def logSnapshotTask (task : Language.SnapshotTask Language.SnapshotTree) : CoreM Unit :=
-  modify fun s => { s with snapshotTasks := s.snapshotTasks.push task }
-
->>>>>>> 3c7dc4bb
-/-- Wraps the given action for use in `EIO.asTask` etc., discarding its final monadic state. -/
-def wrapAsync (act : Unit → CoreM α) : CoreM (EIO Exception α) := do
-  let st ← get
-  let ctx ← read
-  let heartbeats := (← IO.getNumHeartbeats) - ctx.initHeartbeats
-  return withCurrHeartbeats (do
-<<<<<<< HEAD
-      IO.addHeartbeats heartbeats.toUInt64
-      -- Reset log so as not to report messages twice, from either thread
-      modify ({ · with messages := {} })
-      act () : CoreM _)
-    |>.run' ctx st
-
-=======
-      -- include heartbeats since start of elaboration in new thread as well such that forking off
-      -- an action doesn't suddenly allow it to succeed from a lower heartbeat count
-      IO.addHeartbeats heartbeats.toUInt64
-      act () : CoreM _)
-    |>.run' ctx st
-
-/-- Option for capturing output to stderr during elaboration. -/
-register_builtin_option stderrAsMessages : Bool := {
-  defValue := true
-  group    := "server"
-  descr    := "(server) capture output to the Lean stderr channel (such as from `dbg_trace`) during elaboration of a command as a diagnostic message"
-}
-
->>>>>>> 3c7dc4bb
 open Language in
 /--
 Wraps the given action for use in `BaseIO.asTask` etc., discarding its final state except for
@@ -437,14 +411,9 @@
     CoreM (BaseIO SnapshotTree) := do
   let t ← wrapAsync fun _ => do
     IO.FS.withIsolatedStreams (isolateStderr := stderrAsMessages.get (← getOptions)) do
-<<<<<<< HEAD
-      let tid ← IO.getLeanThreadID
-      modifyTraceState fun _ => { tid }
-=======
       let tid ← IO.getTID
       -- reset trace state and message log so as not to report them twice
       modify ({ · with messages := {}, traceState := { tid } })
->>>>>>> 3c7dc4bb
       try
         withTraceNode `Elab.async (fun _ => return desc) do
           act ()

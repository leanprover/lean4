--- conflicted
+++ resolved
@@ -423,6 +423,11 @@
     IO.FS.withIsolatedStreams (isolateStderr := stderrAsMessages.get (← getOptions)) do
       let tid ← IO.getTID
       -- reset trace state and message log so as not to report them twice
+      modify fun st => { st with
+        messages := st.messages.markAllReported
+        traceState := { tid }
+        snapshotTasks := #[]
+      }
       modify fun st => { st with
         messages := st.messages.markAllReported
         traceState := { tid }
@@ -521,23 +526,6 @@
 @[extern "lean_compile_decls"]
 opaque compileDeclsOld (env : Environment) (opt : @& Options) (decls : @& List Name) : Except Kernel.Exception Environment
 
-<<<<<<< HEAD
-partial def compileDecls (decls : List Name) : CoreM Unit := do
-  if Elab.async.get (← getOptions) then
-    let env ← getEnv
-    let (postEnv, prom) ← env.promiseChecked
-    let checkAct ← Core.wrapAsyncAsSnapshot fun _ => do
-      try
-        doCompile
-      finally
-        prom.resolve (← getEnv)
-    let _ ← BaseIO.mapTask (fun _ => checkAct) env.checked
-    setEnv postEnv
-    return
-  doCompile
-where doCompile := do
-  -- don't compile if kernel errored
-=======
 -- `ref?` is used for error reporting if available
 partial def compileDecls (decls : List Name) (ref? : Option Declaration := none)
     (logErrors := true) : CoreM Unit := do
@@ -558,20 +546,15 @@
 where doCompile := do
   -- don't compile if kernel errored; should be converted into a task dependency when compilation
   -- is made async as well
->>>>>>> 1248a55d
   if !decls.all (← getEnv).constants.contains then
     return
   let opts ← getOptions
   if compiler.enableNew.get opts then
     compileDeclsNew decls
-<<<<<<< HEAD
-  match compileDeclsOld (← getEnv) opts decls with
-=======
 
   let res ← withTraceNode `compiler (fun _ => return m!"compiling old: {decls}") do
     return compileDeclsOld (← getEnv) opts decls
   match res with
->>>>>>> 1248a55d
   | Except.ok env   => setEnv env
   | Except.error (.other msg) =>
     if logErrors then

/-
Copyright (c) 2020 Microsoft Corporation. All rights reserved.
Released under Apache 2.0 license as described in the file LICENSE.
Authors: Leonardo de Moura
-/
module

prelude
public import Lean.Util.RecDepth
public import Lean.ResolveName
public import Lean.Language.Basic
import Lean.Compiler.MetaAttr
import Lean.Util.ForEachExpr

public section

namespace Lean
register_builtin_option diagnostics : Bool := {
  defValue := false
  group    := "diagnostics"
  descr    := "collect diagnostic information"
}

register_builtin_option diagnostics.threshold : Nat := {
  defValue := 20
  group    := "diagnostics"
  descr    := "only diagnostic counters above this threshold are reported by the definitional equality"
}

register_builtin_option maxHeartbeats : Nat := {
  defValue := 200000
  descr := "maximum amount of heartbeats per command. A heartbeat is number of (small) memory allocations (in thousands), 0 means no limit"
}

register_builtin_option Elab.async : Bool := {
  defValue := false
  descr := "perform elaboration using multiple threads where possible\
    \n\
    \nThis option defaults to `false` but (when not explicitly set) is overridden to `true` in \
      the Lean language server and cmdline. \
      Metaprogramming users driving elaboration directly via e.g. \
      `Lean.Elab.Command.elabCommandTopLevel` can opt into asynchronous elaboration by setting \
      this option but then are responsible for processing messages and other data not only in the \
      resulting command state but also from async tasks in `Lean.Command.Context.snap?` and \
      `Lean.Command.State.snapshotTasks`."
}

register_builtin_option Elab.inServer : Bool := {
  defValue := false
  descr := "true if elaboration is being run inside the Lean language server\
    \n\
    \nThis option is set by the file worker and should not be modified otherwise."
}

/-- Performance option used by cmdline driver. -/
register_builtin_option internal.cmdlineSnapshots : Bool := {
  defValue := false
  descr    := "reduce information stored in snapshots to the minimum necessary \
    for the cmdline driver: diagnostics per command and final full snapshot"
}

/--
If the `diagnostics` option is not already set, gives a message explaining this option.
Begins with a `\n\n`, so an error message can look like `m!"some error occurred{useDiagnosticMsg}"`.
The double newline gives better visual separation from the main error message
-/
def useDiagnosticMsg : MessageData :=
  MessageData.lazy fun ctx =>
    if diagnostics.get ctx.opts then
      pure ""
    else
      pure <| .hint' s!"Additional diagnostic information may be available using the `set_option {diagnostics.name} true` command."

/-- Name generator that creates user-accessible names. -/
structure DeclNameGenerator where
  namePrefix : Name := .anonymous
  -- We use a non-nil list instead of changing `namePrefix` as we want to distinguish between
  -- numeric components in the original name (e.g. from macro scopes) and ones added by `mkChild`.
  idx        : Nat := 1
  parentIdxs : List Nat := .nil
  deriving Inhabited

namespace DeclNameGenerator

def ofPrefix (namePrefix : Name) : DeclNameGenerator :=
  { namePrefix }

private def idxs (g : DeclNameGenerator) : List Nat :=
  g.idx :: g.parentIdxs

def next (g : DeclNameGenerator) : DeclNameGenerator :=
  { g with idx := g.idx + 1 }

/--
Creates a user-accessible unique name of the following structure:
```
<name prefix>.<infix>_<numeric components>_...
```
Uniqueness is guaranteed for the current branch of elaboration. When entering parallelism and other
branching elaboration steps, `mkChild` must be used (automatically done in `wrapAsync*`).
-/
partial def mkUniqueName (env : Environment) (g : DeclNameGenerator) («infix» : Name) :
    (Name × DeclNameGenerator) := Id.run do
  -- `Name.append` does not allow macro scopes on both operands; as the result of this function is
  -- unlikely to be referenced in a macro; the choice doesn't really matter.
  let «infix» := if g.namePrefix.hasMacroScopes && infix.hasMacroScopes then infix.eraseMacroScopes else «infix»
  let base := g.namePrefix ++ «infix»
  let mut g := g
  while isConflict (curr g base) do
    g := g.next
  return (curr g base, g)
where
  -- Check whether the name conflicts with an existing one. Conflicts ignore privacy.
  -- NOTE: We only check the current branch and rely on the documented invariant instead because we
  -- do not want to block here and because it would not solve the issue for completely separated
  -- threads of elaboration such as in Aesop's backtracking search.
  isConflict (n : Name) : Bool :=
    (env.setExporting false).containsOnBranch n ||
    isPrivateName n && (env.setExporting false).containsOnBranch (privateToUserName n) ||
    !isPrivateName n && (env.setExporting false).containsOnBranch (mkPrivateName env n)
  curr (g : DeclNameGenerator) (base : Name) : Name := Id.run do
    let mut n := g.idxs.foldr (fun i n => n.appendIndexAfter i) base
    if env.header.isModule && !env.isExporting && !isPrivateName n then
      n := mkPrivateName env n
    return n

def mkChild (g : DeclNameGenerator) : DeclNameGenerator × DeclNameGenerator :=
  ({ g with parentIdxs := g.idx :: g.parentIdxs, idx := 1 },
   { g with idx := g.idx + 1 })

end DeclNameGenerator

class MonadDeclNameGenerator (m : Type → Type) where
  getDeclNGen : m DeclNameGenerator
  setDeclNGen : DeclNameGenerator → m Unit

export MonadDeclNameGenerator (getDeclNGen setDeclNGen)

instance [MonadLift m n] [MonadDeclNameGenerator m] : MonadDeclNameGenerator n where
  getDeclNGen := liftM (getDeclNGen : m _)
  setDeclNGen := fun ngen => liftM (setDeclNGen ngen : m _)

/--
Creates a new name for use as an auxiliary declaration that can be assumed to be globally unique.

Uniqueness is guaranteed for the current branch of elaboration. When entering parallelism and other
branching elaboration steps, `mkChild` must be used (automatically done in `wrapAsync*`).
-/
def mkAuxDeclName [Monad m] [MonadEnv m] [MonadDeclNameGenerator m] (kind : Name := `_aux) : m Name := do
  let ngen ← getDeclNGen
  let (n, ngen) := ngen.mkUniqueName (← getEnv) («infix» := kind)
  setDeclNGen ngen
  return n

/--
Adjusts the `namePrefix` of `getDeclNGen` to the given name and resets the nested counter.
-/
def withDeclNameForAuxNaming [Monad m] [MonadFinally m] [MonadDeclNameGenerator m]
    (name : Name) (x : m α) : m α := do
  let ngen ← getDeclNGen
  -- do not reset index if prefix unchanged
  if ngen.namePrefix != name then
    try
      setDeclNGen { namePrefix := name }
      x
    finally
      setDeclNGen ngen
  else
    x

namespace Core

builtin_initialize registerTraceClass `Kernel

def getMaxHeartbeats (opts : Options) : Nat :=
  maxHeartbeats.get opts * 1000

abbrev InstantiateLevelCache := PersistentHashMap Name (List Level × Expr)

/-- Cache for the `CoreM` monad -/
structure Cache where
  instLevelType  : InstantiateLevelCache := {}
  instLevelValue : InstantiateLevelCache := {}
  deriving Inhabited

/-- State for the CoreM monad. -/
structure State where
  /-- Current environment. -/
  env             : Environment
  /-- Next macro scope. We use macro scopes to avoid accidental name capture. -/
  nextMacroScope  : MacroScope     := firstFrontendMacroScope + 1
  /-- Name generator for producing unique `FVarId`s, `MVarId`s, and `LMVarId`s -/
  ngen            : NameGenerator  := {}
  /--
  Name generator for creating persistent auxiliary declarations. Separate from `ngen` to keep
  numbers smaller and create user-accessible names.
  -/
  auxDeclNGen     : DeclNameGenerator := {}
  /-- Trace messages -/
  traceState      : TraceState     := {}
  /-- Cache for instantiating universe polymorphic declarations. -/
  cache           : Cache          := {}
  /-- Message log. -/
  messages        : MessageLog     := {}
  /-- Info tree. We have the info tree here because we want to update it while adding attributes. -/
  infoState       : Elab.InfoState := {}
  /--
  Snapshot trees of asynchronous subtasks. As these are untyped and reported only at the end of the
  command's main elaboration thread, they are only useful for basic message log reporting; for
  incremental reporting and reuse within a long-running elaboration thread, types rooted in
  `CommandParsedSnapshot` need to be adjusted.
  -/
  snapshotTasks : Array (Language.SnapshotTask Language.SnapshotTree) := #[]
  deriving Nonempty

/-- Context for the CoreM monad. -/
structure Context where
  /-- Name of the file being compiled. -/
  fileName       : String
  /-- Auxiliary datastructure for converting `String.Pos` into Line/Column number. -/
  fileMap        : FileMap
  options        : Options := {}
  currRecDepth   : Nat := 0
  maxRecDepth    : Nat := 1000
  ref            : Syntax := Syntax.missing
  currNamespace  : Name := Name.anonymous
  openDecls      : List OpenDecl := []
  initHeartbeats : Nat := 0
  maxHeartbeats  : Nat := getMaxHeartbeats options
  quotContext    : Name := .anonymous
  currMacroScope : MacroScope := firstFrontendMacroScope
  /--
  If `diag := true`, different parts of the system collect diagnostics.
  Use the `set_option diag true` to set it to true.
  -/
  diag           : Bool := false
  /-- If set, used to cancel elaboration from outside when results are not needed anymore. -/
  cancelTk?      : Option IO.CancelToken := none
  /--
  If set (when `showPartialSyntaxErrors` is not set and parsing failed), suppresses most elaboration
  errors; see also `logMessage` below.
  -/
  suppressElabErrors : Bool := false
  /-- Cache of `Lean.inheritedTraceOptions`. -/
  inheritedTraceOptions : Std.HashSet Name := {}
  deriving Nonempty

/-- CoreM is a monad for manipulating the Lean environment.
It is the base monad for `MetaM`.
The main features it provides are:
- name generator state
- environment state
- Lean options context
- the current open namespace
-/
abbrev CoreM := ReaderT Context <| StateRefT State (EIO Exception)

-- Make the compiler generate specialized `pure`/`bind` so we do not have to optimize through the
-- whole monad stack at every use site. May eventually be covered by `deriving`.
@[always_inline]
instance : Monad CoreM := let i := inferInstanceAs (Monad CoreM); { pure := i.pure, bind := i.bind }

instance : Inhabited (CoreM α) where
  default := fun _ _ => throw default

instance : MonadRef CoreM where
  getRef := return (← read).ref
  withRef ref x := withReader (fun ctx => { ctx with ref := ref }) x

instance : MonadEnv CoreM where
  getEnv := return (← get).env
  modifyEnv f := modify fun s => { s with env := f s.env, cache := {} }

instance : MonadOptions CoreM where
  getOptions := return (← read).options

instance : MonadWithOptions CoreM where
  withOptions f x := do
    let options := f (← read).options
    let diag := diagnostics.get options
    if Kernel.isDiagnosticsEnabled (← getEnv) != diag then
      modifyEnv fun env => Kernel.enableDiag env diag
    withReader
      (fun ctx =>
        { ctx with
          options
          diag
          maxRecDepth := maxRecDepth.get options })
      x

-- Helper function for ensuring fields derived from e.g. options have the correct value.
@[inline] private def withConsistentCtx (x : CoreM α) : CoreM α := do
  let inheritedTraceOptions ← inheritedTraceOptions.get
  withReader (fun ctx => { ctx with inheritedTraceOptions }) do
    withOptions id x

instance : AddMessageContext CoreM where
  addMessageContext := addMessageContextPartial

instance : MonadNameGenerator CoreM where
  getNGen := return (← get).ngen
  setNGen ngen := modify fun s => { s with ngen := ngen }

instance : MonadDeclNameGenerator CoreM where
  getDeclNGen := return (← get).auxDeclNGen
  setDeclNGen ngen := modify fun s => { s with auxDeclNGen := ngen }

instance : MonadRecDepth CoreM where
  withRecDepth d x := withReader (fun ctx => { ctx with currRecDepth := d }) x
  getRecDepth := return (← read).currRecDepth
  getMaxRecDepth := return (← read).maxRecDepth

instance : MonadResolveName CoreM where
  getCurrNamespace := return (← read).currNamespace
  getOpenDecls := return (← read).openDecls

protected def withFreshMacroScope (x : CoreM α) : CoreM α := do
  let fresh ← modifyGetThe Core.State (fun st => (st.nextMacroScope, { st with nextMacroScope := st.nextMacroScope + 1 }))
  withReader (fun ctx => { ctx with currMacroScope := fresh }) x

instance : MonadQuotation CoreM where
  getCurrMacroScope   := return (← read).currMacroScope
  getContext          := return (← read).quotContext
  withFreshMacroScope := Core.withFreshMacroScope

instance : Elab.MonadInfoTree CoreM where
  getInfoState      := return (← get).infoState
  modifyInfoState f := modify fun s => { s with infoState := f s.infoState }

@[inline] def modifyCache (f : Cache → Cache) : CoreM Unit :=
  modify fun ⟨env, next, ngen, auxDeclNGen, trace, cache, messages, infoState, snaps⟩ =>
   ⟨env, next, ngen, auxDeclNGen, trace, f cache, messages, infoState, snaps⟩

@[inline] def modifyInstLevelTypeCache (f : InstantiateLevelCache → InstantiateLevelCache) : CoreM Unit :=
  modifyCache fun ⟨c₁, c₂⟩ => ⟨f c₁, c₂⟩

@[inline] def modifyInstLevelValueCache (f : InstantiateLevelCache → InstantiateLevelCache) : CoreM Unit :=
  modifyCache fun ⟨c₁, c₂⟩ => ⟨c₁, f c₂⟩

def instantiateTypeLevelParams (c : ConstantVal) (us : List Level) : CoreM Expr := do
  if let some (us', r) := (← get).cache.instLevelType.find? c.name then
    if us == us' then
      return r
  let r := c.instantiateTypeLevelParams us
  modifyInstLevelTypeCache fun s => s.insert c.name (us, r)
  return r

def instantiateValueLevelParams (c : ConstantInfo) (us : List Level) : CoreM Expr := do
  if let some (us', r) := (← get).cache.instLevelValue.find? c.name then
    if us == us' then
      return r
  unless c.hasValue do
    throwError "Not a definition or theorem: {.ofConstName c.name}"
  let r := c.instantiateValueLevelParams! us
  modifyInstLevelValueCache fun s => s.insert c.name (us, r)
  return r

@[inline] def liftIOCore (x : IO α) : CoreM α := do
  let ref ← getRef
  IO.toEIO (fun (err : IO.Error) => Exception.error ref (toString err)) x

instance : MonadLift IO CoreM where
  monadLift := liftIOCore

instance : MonadTrace CoreM where
  getTraceState := return (← get).traceState
  modifyTraceState f := modify fun s => { s with traceState := f s.traceState }
  getInheritedTraceOptions := return (← read).inheritedTraceOptions

structure SavedState extends State where
  /-- Number of heartbeats passed inside `withRestoreOrSaveFull`, not used otherwise. -/
  passedHeartbeats : Nat
deriving Nonempty

def saveState : CoreM SavedState := do
  let s ← get
  return { toState := s, passedHeartbeats := 0 }

/--
Incremental reuse primitive: if `reusableResult?` is `none`, runs `act` and returns its result
together with the saved monadic state after `act` including the heartbeats used by it. If
`reusableResult?` on the other hand is `some (a, state)`, restores full `state` including heartbeats
used and returns `(a, state)`.

The intention is for steps that support incremental reuse to initially pass `none` as
`reusableResult?` and store the result and state in a snapshot. In a further run, if reuse is
possible, `reusableResult?` should be set to the previous result and state, ensuring that the state
after running `withRestoreOrSaveFull` is identical in both runs. Note however that necessarily this
is only an approximation in the case of heartbeats as heartbeats used by `withRestoreOrSaveFull`
itself after calling `act` as well as by reuse-handling code such as the one supplying
`reusableResult?` are not accounted for.
-/
@[specialize] def withRestoreOrSaveFull (reusableResult? : Option (α × SavedState))
    (act : CoreM α) : CoreM (α × SavedState) := do
  if let some (val, state) := reusableResult? then
    set state.toState
    IO.addHeartbeats state.passedHeartbeats
    return (val, state)

  let startHeartbeats ← IO.getNumHeartbeats
  let a ← act
  let s ← get
  let stopHeartbeats ← IO.getNumHeartbeats
  return (a, { toState := s, passedHeartbeats := stopHeartbeats - startHeartbeats })

/-- Restore backtrackable parts of the state. -/
def SavedState.restore (b : SavedState) : CoreM Unit :=
  modify fun s => { s with
      env := b.env, messages := b.messages, infoState := b.infoState
      snapshotTasks := b.snapshotTasks }

private def mkFreshNameImp (n : Name) : CoreM Name := do
  withFreshMacroScope do
    MonadQuotation.addMacroScope n

/--
Creates a name from `n` that is guaranteed to be unique.
This is intended to be used for creating inaccessible user names for free variables and constants.

It works by adding a fresh macro scope to `n`.
Applying `Lean.Name.eraseMacroScopes` to the resulting name yields `n`.

See also `Lean.LocalContext.getUnusedName` (for creating a new accessible user name that is
unused in the local context) and `Lean.Meta.mkFreshBinderNameForTactic` (for creating names
that are conditionally inaccessible, depending on the current value of the `tactic.hygiene` option).
-/
def mkFreshUserName (n : Name) : CoreM Name :=
  mkFreshNameImp n

@[inline] def CoreM.run (x : CoreM α) (ctx : Context) (s : State) : EIO Exception (α × State) :=
  ((withConsistentCtx x) ctx).run s

@[inline] def CoreM.run' (x : CoreM α) (ctx : Context) (s : State) : EIO Exception α :=
  Prod.fst <$> x.run ctx s

@[inline] def CoreM.toIO (x : CoreM α) (ctx : Context) (s : State) : IO (α × State) := do
  match (← (x.run { ctx with initHeartbeats := (← IO.getNumHeartbeats) } s).toIO') with
  | Except.error (Exception.error _ msg)   => throw <| IO.userError (← msg.toString)
  | Except.error (Exception.internal id _) => throw <| IO.userError <| "internal exception #" ++ toString id.idx
  | Except.ok a                            => return a

-- withIncRecDepth for a monad `m` such that `[MonadControlT CoreM n]`
protected def withIncRecDepth [Monad m] [MonadControlT CoreM m] (x : m α) : m α :=
  controlAt CoreM fun runInBase => withIncRecDepth (runInBase x)

/--
Throws an internal interrupt exception if cancellation has been requested. The exception is not
caught by `try catch` but is intended to be caught by `Command.withLoggingExceptions` at the top
level of elaboration. In particular, we want to skip producing further incremental snapshots after
the exception has been thrown.
 -/
@[inline] def checkInterrupted : CoreM Unit := do
  if let some tk := (← read).cancelTk? then
    if (← tk.isSet) then
      throwInterruptException

register_builtin_option debug.moduleNameAtTimeout : Bool := {
  defValue := true
  group    := "debug"
  descr    := "include module name in deterministic timeout error messages.\nRemark: we set this option to false to increase the stability of our test suite"
}

def throwMaxHeartbeat (moduleName : Name) (optionName : Name) (max : Nat) : CoreM Unit := do
  let includeModuleName := debug.moduleNameAtTimeout.get (← getOptions)
  let atModuleName := if includeModuleName then s!" at `{moduleName}`" else ""
  throw <| Exception.error (← getRef) <| .tagged `runtime.maxHeartbeats m!"\
    (deterministic) timeout{atModuleName}, maximum number of heartbeats ({max/1000}) has been reached\
    {.note m!"Use `set_option {optionName} <num>` to set the limit."}\
    {useDiagnosticMsg}"

def checkMaxHeartbeatsCore (moduleName : String) (optionName : Name) (max : Nat) : CoreM Unit := do
  unless max == 0 do
    let numHeartbeats ← IO.getNumHeartbeats
    if numHeartbeats - (← read).initHeartbeats > max then
      throwMaxHeartbeat (.mkSimple moduleName) optionName max

def checkMaxHeartbeats (moduleName : String) : CoreM Unit := do
  checkMaxHeartbeatsCore moduleName `maxHeartbeats (← read).maxHeartbeats

def checkSystem (moduleName : String) : CoreM Unit := do
  -- TODO: bring back more checks from the C++ implementation
  checkInterrupted
  checkMaxHeartbeats moduleName

private def withCurrHeartbeatsImp (x : CoreM α) : CoreM α := do
  let heartbeats ← IO.getNumHeartbeats
  withReader (fun ctx => { ctx with initHeartbeats := heartbeats }) x

def withCurrHeartbeats [Monad m] [MonadControlT CoreM m] (x : m α) : m α :=
  controlAt CoreM fun runInBase => withCurrHeartbeatsImp (runInBase x)

def setMessageLog (messages : MessageLog) : CoreM Unit :=
  modify fun s => { s with messages := messages }

def resetMessageLog : CoreM Unit :=
  setMessageLog {}

def getMessageLog : CoreM MessageLog :=
  return (← get).messages

/--
Returns the current log and then resets its messages while adjusting `MessageLog.hadErrors`. Used
for incremental reporting during elaboration of a single command.
-/
def getAndEmptyMessageLog : CoreM MessageLog :=
  modifyGet fun s => (s.messages, { s with messages := s.messages.markAllReported })

/--
Returns the current set of tasks added by `logSnapshotTask` and then resets it. When
saving/restoring state of an action that may have logged such tasks during incremental reuse, this
function must be used to store them in the corresponding snapshot tree; otherwise, they will leak
outside and may be cancelled by a later step, potentially leading to inconsistent state being
reused.
-/
def getAndEmptySnapshotTasks : CoreM (Array (Language.SnapshotTask Language.SnapshotTree)) :=
  modifyGet fun s => (s.snapshotTasks, { s with snapshotTasks := #[] })

instance : MonadLog CoreM where
  getRef      := getRef
  getFileMap  := return (← read).fileMap
  getFileName := return (← read).fileName
  hasErrors   := return (← get).messages.hasErrors
  logMessage msg := do
    if (← read).suppressElabErrors then
      -- discard elaboration errors, except for a few important and unlikely misleading ones, on
      -- parse error
      unless msg.data.hasTag (· matches `Elab.synthPlaceholder | `Tactic.unsolvedGoals | `trace) do
        return

    let ctx ← read
    let msg := { msg with data := MessageData.withNamingContext { currNamespace := ctx.currNamespace, openDecls := ctx.openDecls } msg.data };
    modify fun s => { s with messages := s.messages.add msg }

/--
Includes a given task (such as from `wrapAsyncAsSnapshot`) in the overall snapshot tree for this
command's elaboration, making its result available to reporting and the language server. The
reporter will not know about this snapshot tree node until the main elaboration thread for this
command has finished so this function is not useful for incremental reporting within a longer
elaboration thread but only for tasks that outlive it such as background kernel checking or proof
elaboration.
-/
def logSnapshotTask (task : Language.SnapshotTask Language.SnapshotTree) : CoreM Unit :=
  modify fun s => { s with snapshotTasks := s.snapshotTasks.push task }

/-- Wraps the given action for use in `EIO.asTask` etc., discarding its final monadic state. -/
def wrapAsync {α : Type} (act : α → CoreM β) (cancelTk? : Option IO.CancelToken) :
    CoreM (α → EIO Exception β) := do
  let (childNGen, parentNGen) := (← getDeclNGen).mkChild
  setDeclNGen parentNGen
  let st ← get
  let st := { st with auxDeclNGen := childNGen }
  let ctx ← read
  let ctx := { ctx with cancelTk? }
  let heartbeats := (← IO.getNumHeartbeats) - ctx.initHeartbeats
  return fun a => withCurrHeartbeats (do
      -- include heartbeats since start of elaboration in new thread as well such that forking off
      -- an action doesn't suddenly allow it to succeed from a lower heartbeat count
      IO.addHeartbeats heartbeats
      act a : CoreM _)
    |>.run' ctx st

/-- Option for capturing output to stderr during elaboration. -/
register_builtin_option stderrAsMessages : Bool := {
  defValue := true
  group    := "server"
  descr    := "(server) capture output to the Lean stderr channel (such as from `dbg_trace`) during elaboration of a command as a diagnostic message"
}

/--
Creates snapshot reporting given `withIsolatedStreams` output and diagnostics and traces from the
given state.
-/
def mkSnapshot? (output : String) (ctx : Context) (st : State)
    (desc : String := by exact decl_name%.toString) : BaseIO (Option Language.SnapshotTree) := do
  let mut msgs := st.messages
  if !output.isEmpty then
    msgs := msgs.add {
      fileName := ctx.fileName
      severity := MessageSeverity.information
      pos      := ctx.fileMap.toPosition <| ctx.ref.getPos?.getD 0
      data     := output
    }
  if !msgs.hasUnreported && st.traceState.traces.isEmpty && st.snapshotTasks.isEmpty then
    return none
  return some <| .mk {
    desc
    diagnostics := (← Language.Snapshot.Diagnostics.ofMessageLog msgs)
    traces := st.traceState
  } st.snapshotTasks

open Language in
/--
Wraps the given action for use in `BaseIO.asTask` etc., discarding its final state except for
`logSnapshotTask` tasks, which are reported as part of the returned tree. The given cancellation
token, if any, should be stored in a `SnapshotTask` for the server to trigger it when the result is
no longer needed.
-/
def wrapAsyncAsSnapshot {α : Type} (act : α → CoreM Unit) (cancelTk? : Option IO.CancelToken)
    (desc : String := by exact decl_name%.toString) : CoreM (α → BaseIO SnapshotTree) := do
  let f ← wrapAsync (cancelTk? := cancelTk?) fun a => do
    IO.FS.withIsolatedStreams (isolateStderr := stderrAsMessages.get (← getOptions)) do
      let tid ← IO.getTID
      -- reset trace/info state and message log so as not to report them twice
      modify fun st => { st with
        messages := st.messages.markAllReported
        traceState := { tid }
        snapshotTasks := #[]
        infoState := {}
      }
      try
        withTraceNode `Elab.async (fun _ => return desc) do
          act a
      catch e =>
        unless e.isInterrupt do
          logError e.toMessageData
      finally
        addTraceAsMessages
      get
  let ctx ← readThe Core.Context
  return fun a => do
    match (← (f a).toBaseIO) with
    | .ok (output, st) =>
      return (← mkSnapshot? output ctx st desc).getD (toSnapshotTree (default : SnapshotLeaf))
    -- interrupt or abort exception as `try catch` above should have caught any others
    | .error _ => default

end Core

export Core (CoreM mkFreshUserName checkSystem withCurrHeartbeats)

@[inline] def withAtLeastMaxRecDepth [MonadFunctorT CoreM m] (max : Nat) : m α → m α :=
  monadMap (m := CoreM) <| withReader (fun ctx => { ctx with maxRecDepth := Nat.max max ctx.maxRecDepth })

@[inline] def catchInternalId [Monad m] [MonadExcept Exception m] (id : InternalExceptionId) (x : m α) (h : Exception → m α) : m α := do
  try
    x
  catch ex => match ex with
    | .error ..       => throw ex
    | .internal id' _ => if id == id' then h ex else throw ex

@[inline] def catchInternalIds [Monad m] [MonadExcept Exception m] (ids : List InternalExceptionId) (x : m α) (h : Exception → m α) : m α := do
  try
    x
  catch ex => match ex with
    | .error ..      => throw ex
    | .internal id _ => if ids.contains id then h ex else throw ex

/--
  Return true if `ex` was generated by `throwMaxHeartbeat`.
  This function is a bit hackish. The heartbeat exception should probably be an internal exception.
  We used a similar hack at `Exception.isMaxRecDepth` -/
def Exception.isMaxHeartbeat (ex : Exception) : Bool :=
  ex matches Exception.error _ (.tagged `runtime.maxHeartbeats _)

/-- Creates the expression `d → b` -/
def mkArrow (d b : Expr) : CoreM Expr :=
  return Lean.mkForall (← mkFreshUserName `x) BinderInfo.default d b

/-- Iterated `mkArrow`, creates the expression `a₁ → a₂ → … → aₙ → b`. Also see `arrowDomainsN`. -/
def mkArrowN (ds : Array Expr) (e : Expr) : CoreM Expr := ds.foldrM mkArrow e

private def supportedRecursors :=
  #[``Empty.rec, ``False.rec, ``Eq.ndrec, ``Eq.rec, ``Eq.recOn, ``Eq.casesOn, ``False.casesOn, ``Empty.casesOn, ``And.rec, ``And.casesOn]

/-- This is a temporary workaround for generating better error messages for the compiler. It can be deleted after we
   rewrite the remaining parts of the compiler in Lean.  -/
private def checkUnsupported [Monad m] [MonadEnv m] [MonadError m] (decl : Declaration) : m Unit := do
  let env ← getEnv
  decl.forExprM fun e =>
    let unsupportedRecursor? := e.find? fun
      | Expr.const declName .. =>
        ((isAuxRecursor env declName && !isCasesOnRecursor env declName) || isRecCore env declName)
        && !supportedRecursors.contains declName
      | _ => false
    match unsupportedRecursor? with
    | some (Expr.const declName ..) => throwError "code generator does not support recursor `{.ofConstName declName}` yet, consider using `match ... with` and/or structural recursion"
    | _ => pure ()

/--
If `t` has not finished yet, waits for it under an `Elab.block` trace node. Returns `t`'s result.
-/
def traceBlock (tag : String) (t : Task α) : CoreM α := do
  if (← IO.hasFinished t) then
    return t.get
  withTraceNode `Elab.block (tag := tag) (fun _ => pure tag) do
    profileitM Exception "blocked" (← getOptions) do
      IO.wait t

<<<<<<< HEAD
structure PostponedCompileDecl where
  declName : Name
  logErrors : Bool
deriving BEq, Hashable

builtin_initialize postponedCompileDeclsExt : SimplePersistentEnvExtension PostponedCompileDecl (NameMap PostponedCompileDecl) ←
  registerSimplePersistentEnvExtension {
    addImportedFn := fun _ => {}
    addEntryFn    := fun s e => s.insert e.declName e
    toArrayFn     := fun es => es.toArray
    asyncMode     := .sync
    replay?       := some <| SimplePersistentEnvExtension.replayOfFilter
      (!·.contains ·.declName) (fun s e => s.insert e.declName e)
  }

-- Forward declaration
@[extern "lean_lcnf_compile_decls"]
opaque compileDeclsImpl (declNames : Array Name) : CoreM Unit
=======
/--
This ref exists to break a linking cycle that goes as follows:
- We start in `Environment.lean`, there we have functions referencing the compiler such as
  `evalConst`
- This pulls in the entire compiler transitively as well as all of its dependents
- The compiler relies on things like WHNF to inspect types
- WHNF in turn imports Environment

On Windows this causes a large amount of symbols to be included in one DLL as everything that
imports the Environment instantly requires a large chunk of the Meta stack to be linked. This ref
breaks the cycle by making `compileDeclsImpl` a "dynamic" call through the ref that is not visible
to the linker. In the compiler there is a matching `builtin_initialize` to set this ref to the
actual implementation of compileDeclsRef.
-/
builtin_initialize compileDeclsRef : IO.Ref (Array Name → CoreM Unit) ←
  IO.mkRef (fun _ => throwError m!"call to compileDecls with uninitialized compileDeclsRef")

def compileDeclsImpl (declNames : Array Name) : CoreM Unit := do
  (← compileDeclsRef.get) declNames
>>>>>>> 4887eeb7

-- `ref?` is used for error reporting if available
def compileDecls (decls : Array Name) (logErrors := true) (mayPostpone := true) : CoreM Unit := do
  let env ← getEnv
  if mayPostpone && env.header.isModule && !decls.any (isMeta env) then
    for decl in decls do
      trace[Compiler.init] "postponing compilation of {decl}"
      modifyEnv (postponedCompileDeclsExt.addEntry · { declName := decl, logErrors })
    return

  -- When inside `realizeConst`, do compilation synchronously so that `_cstage*` constants are found
  -- by the replay code
  if !Elab.async.get (← getOptions) || (← getEnv).isRealizing then
    let _ ← traceBlock "compiler env" (← getEnv).checked
    doCompile
    return
  let env ← getEnv
  let res ← env.promiseChecked
  setEnv res.mainEnv
  let cancelTk ← IO.CancelToken.new
  let checkAct ← Core.wrapAsyncAsSnapshot (cancelTk? := cancelTk) fun _ => do
    setEnv res.asyncEnv
    try
      doCompile
    finally
      res.commitChecked (← getEnv)
  let t ← BaseIO.mapTask checkAct env.checked
  -- Do not display reporting range; most uses of `addDecl` are for registering auxiliary decls
  -- users should not worry about and other callers can add a separate task with ranges
  -- themselves, see `MutualDef`.
  Core.logSnapshotTask { stx? := none, reportingRange := .skip, task := t, cancelTk? := cancelTk }
where doCompile := do
  -- don't compile if kernel errored; should be converted into a task dependency when compilation
  -- is made async as well
  if !decls.all (← getEnv).constants.contains then
    return
  withoutExporting do
    let state ← Core.saveState
    try
      compileDeclsImpl decls
    catch e =>
      state.restore
      if logErrors then
        throw e

def compileDecl (decl : Declaration) (logErrors mayPostpone := true) : CoreM Unit := do
  compileDecls (Compiler.getDeclNamesForCodeGen decl) logErrors mayPostpone

def getDiag (opts : Options) : Bool :=
  diagnostics.get opts

/-- Return `true` if diagnostic information collection is enabled. -/
def isDiagnosticsEnabled : CoreM Bool :=
  return (← read).diag

def ImportM.runCoreM (x : CoreM α) : ImportM α := do
  let ctx ← read
  let (a, _) ← (withOptions (fun _ => ctx.opts) x).toIO { fileName := "<ImportM>", fileMap := default } { env := ctx.env }
  return a

/-- Return `true` if the exception was generated by one of our resource limits. -/
def Exception.isRuntime (ex : Exception) : Bool :=
  ex.isMaxHeartbeat || ex.isMaxRecDepth

/--
Custom `try-catch` for all monads based on `CoreM`. We usually don't want to catch "runtime
exceptions" these monads, but on `CommandElabM` or, in specific cases, using `tryCatchRuntimeEx`.
See issues #2775 and #2744 as well as `MonadAlwaysExcept`. Also, we never want to catch interrupt
exceptions inside the elaborator.
-/
@[inline] protected def Core.tryCatch (x : CoreM α) (h : Exception → CoreM α) : CoreM α := do
  try
    x
  catch ex =>
    if ex.isInterrupt || ex.isRuntime then
      throw ex
    else
      h ex

/--
A variant of `tryCatch` that also catches runtime exception (see also `tryCatch` documentation).
Like `tryCatch`, this function does not catch interrupt exceptions, which are not considered runtime
exceptions.
-/
@[inline] protected def Core.tryCatchRuntimeEx (x : CoreM α) (h : Exception → CoreM α) : CoreM α := do
  try
    x
  catch ex =>
    if ex.isInterrupt then
      throw ex
    h ex

instance : MonadExceptOf Exception CoreM where
  throw    := throw
  tryCatch := Core.tryCatch

class MonadRuntimeException (m : Type → Type) where
  tryCatchRuntimeEx (body : m α) (handler : Exception → m α) : m α

export MonadRuntimeException (tryCatchRuntimeEx)

instance : MonadRuntimeException CoreM where
  tryCatchRuntimeEx := Core.tryCatchRuntimeEx

@[inline] instance [MonadRuntimeException m] : MonadRuntimeException (ReaderT ρ m) where
  tryCatchRuntimeEx := fun x c r => tryCatchRuntimeEx (x r) (fun e => (c e) r)

@[inline] instance [MonadRuntimeException m] : MonadRuntimeException (StateRefT' ω σ m) where
  tryCatchRuntimeEx := fun x c s => tryCatchRuntimeEx (x s) (fun e => c e s)

@[inline] def mapCoreM [MonadControlT CoreM m] [Monad m] (f : forall {α}, CoreM α → CoreM α) {α} (x : m α) : m α :=
  controlAt CoreM fun runInBase => f <| runInBase x

/--
Returns `true` if the given message kind has not been reported in the message log,
and then mark it as logged. Otherwise, returns `false`.
We use this API to ensure we don't log the same kind of warning multiple times.
-/
def logMessageKind (kind : Name) : CoreM Bool := do
  if (← get).messages.loggedKinds.contains kind then
    return false
  else
    modify fun s => { s with messages.loggedKinds := s.messages.loggedKinds.insert kind }
    return true

@[inherit_doc Environment.enableRealizationsForConst]
def enableRealizationsForConst (n : Name) : CoreM Unit := do
  let env ← (← getEnv).enableRealizationsForConst (← getOptions) n
  setEnv env

builtin_initialize
  registerTraceClass `Elab.async
  registerTraceClass `Elab.block

end Lean<|MERGE_RESOLUTION|>--- conflicted
+++ resolved
@@ -686,7 +686,6 @@
     profileitM Exception "blocked" (← getOptions) do
       IO.wait t
 
-<<<<<<< HEAD
 structure PostponedCompileDecl where
   declName : Name
   logErrors : Bool
@@ -702,10 +701,6 @@
       (!·.contains ·.declName) (fun s e => s.insert e.declName e)
   }
 
--- Forward declaration
-@[extern "lean_lcnf_compile_decls"]
-opaque compileDeclsImpl (declNames : Array Name) : CoreM Unit
-=======
 /--
 This ref exists to break a linking cycle that goes as follows:
 - We start in `Environment.lean`, there we have functions referencing the compiler such as
@@ -725,7 +720,6 @@
 
 def compileDeclsImpl (declNames : Array Name) : CoreM Unit := do
   (← compileDeclsRef.get) declNames
->>>>>>> 4887eeb7
 
 -- `ref?` is used for error reporting if available
 def compileDecls (decls : Array Name) (logErrors := true) (mayPostpone := true) : CoreM Unit := do

/-
Copyright (c) 2021 Microsoft Corporation. All rights reserved.
Released under Apache 2.0 license as described in the file LICENSE.
Authors: Leonardo de Moura
-/
prelude
import Lean.Util.CollectLevelParams
import Lean.Util.CollectAxioms
import Lean.Meta.Reduce
import Lean.Elab.DeclarationRange
import Lean.Elab.Eval
import Lean.Elab.Command
import Lean.Elab.Open
import Lean.Elab.SetOption
import Init.System.Platform

namespace Lean.Elab.Command

@[builtin_command_elab moduleDoc] def elabModuleDoc : CommandElab := fun stx => do
  match stx[1] with
  | Syntax.atom _ val =>
    let doc := val.extract 0 (val.endPos - ⟨2⟩)
    let some range ← Elab.getDeclarationRange? stx
      | return  -- must be from partial syntax, ignore
    modifyEnv fun env => addMainModuleDoc env ⟨doc, range⟩
  | _ => throwErrorAt stx "unexpected module doc string{indentD stx[1]}"

private def addScope (isNewNamespace : Bool) (isNoncomputable : Bool) (header : String) (newNamespace : Name) : CommandElabM Unit := do
  modify fun s => { s with
    env    := s.env.registerNamespace newNamespace,
    scopes := { s.scopes.head! with header := header, currNamespace := newNamespace, isNoncomputable := s.scopes.head!.isNoncomputable || isNoncomputable } :: s.scopes
  }
  pushScope
  if isNewNamespace then
    activateScoped newNamespace

private def addScopes (isNewNamespace : Bool) (isNoncomputable : Bool) : Name → CommandElabM Unit
  | .anonymous => pure ()
  | .str p header => do
    addScopes isNewNamespace isNoncomputable p
    let currNamespace ← getCurrNamespace
    addScope isNewNamespace isNoncomputable header (if isNewNamespace then Name.mkStr currNamespace header else currNamespace)
  | _ => throwError "invalid scope"

private def addNamespace (header : Name) : CommandElabM Unit :=
  addScopes (isNewNamespace := true) (isNoncomputable := false) header

def withNamespace {α} (ns : Name) (elabFn : CommandElabM α) : CommandElabM α := do
  addNamespace ns
  let a ← elabFn
  modify fun s => { s with scopes := s.scopes.drop ns.getNumParts }
  pure a

private def popScopes (numScopes : Nat) : CommandElabM Unit :=
  for _ in [0:numScopes] do
    popScope

private def checkAnonymousScope : List Scope → Option Name
  | { header := "", .. } :: _ => none
  | { header := h, .. }  :: _ => some <| .mkSimple h
  | _                         => some .anonymous -- should not happen

private def checkEndHeader : Name → List Scope → Option Name
  | .anonymous, _ => none
  | .str p s, { header := h, .. } :: scopes =>
    if h == s then
      (.str · s) <$> checkEndHeader p scopes
    else
      some <| .mkSimple h
  | _, _ => some .anonymous -- should not happen

@[builtin_command_elab «namespace»] def elabNamespace : CommandElab := fun stx =>
  match stx with
  | `(namespace $n) => addNamespace n.getId
  | _               => throwUnsupportedSyntax

@[builtin_command_elab «section»] def elabSection : CommandElab := fun stx => do
  match stx with
  | `(section $header:ident) => addScopes (isNewNamespace := false) (isNoncomputable := false) header.getId
  | `(section)               => addScope (isNewNamespace := false) (isNoncomputable := false) "" (← getCurrNamespace)
  | _                        => throwUnsupportedSyntax

@[builtin_command_elab noncomputableSection] def elabNonComputableSection : CommandElab := fun stx => do
  match stx with
  | `(noncomputable section $header:ident) => addScopes (isNewNamespace := false) (isNoncomputable := true) header.getId
  | `(noncomputable section)               => addScope (isNewNamespace := false) (isNoncomputable := true) "" (← getCurrNamespace)
  | _                        => throwUnsupportedSyntax

@[builtin_command_elab «end»] def elabEnd : CommandElab := fun stx => do
  let header? := (stx.getArg 1).getOptionalIdent?;
  let endSize := match header? with
    | none   => 1
    | some n => n.getNumParts
  let scopes ← getScopes
  if endSize < scopes.length then
    modify fun s => { s with scopes := s.scopes.drop endSize }
    popScopes endSize
  else -- we keep "root" scope
    let n := (← get).scopes.length - 1
    modify fun s => { s with scopes := s.scopes.drop n }
    popScopes n
    throwError "invalid 'end', insufficient scopes"
  match header? with
  | none        =>
    if let some name := checkAnonymousScope scopes then
      throwError "invalid 'end', name is missing (expected {name})"
  | some header =>
    if let some name := checkEndHeader header scopes then
      addCompletionInfo <| CompletionInfo.endSection stx (scopes.map fun scope => scope.header)
      throwError "invalid 'end', name mismatch (expected {if name == `«» then `nothing else name})"

private partial def elabChoiceAux (cmds : Array Syntax) (i : Nat) : CommandElabM Unit :=
  if h : i < cmds.size then
    catchInternalId unsupportedSyntaxExceptionId
      (elabCommand cmds[i])
      (fun _ => elabChoiceAux cmds (i+1))
  else
    throwUnsupportedSyntax

@[builtin_command_elab choice] def elabChoice : CommandElab := fun stx =>
  elabChoiceAux stx.getArgs 0

@[builtin_command_elab «universe»] def elabUniverse : CommandElab := fun n => do
  n[1].forArgsM addUnivLevel

@[builtin_command_elab «init_quot»] def elabInitQuot : CommandElab := fun _ => do
<<<<<<< HEAD
  match (← getEnv).addDecl (← getOptions) Declaration.quotDecl with
  | Except.ok env   => setEnv env
  | Except.error ex => throwError (ex.toMessageData (← getEnv) (← getOptions))
=======
  liftCoreM <| addDecl Declaration.quotDecl
>>>>>>> e04a5fba

@[builtin_command_elab «export»] def elabExport : CommandElab := fun stx => do
  let `(export $ns ($ids*)) := stx | throwUnsupportedSyntax
  let nss ← resolveNamespace ns
  let currNamespace ← getCurrNamespace
  if nss == [currNamespace] then throwError "invalid 'export', self export"
  let mut aliases := #[]
  for idStx in ids do
    let id := idStx.getId
    let declName ← resolveNameUsingNamespaces nss idStx
    if (← getInfoState).enabled then
      addConstInfo idStx declName
    aliases := aliases.push (currNamespace ++ id, declName)
  modify fun s => { s with env := aliases.foldl (init := s.env) fun env p => addAlias env p.1 p.2 }

@[builtin_command_elab «open»] def elabOpen : CommandElab
  | `(open $decl:openDecl) => do
    let openDecls ← elabOpenDecl decl
    modifyScope fun scope => { scope with openDecls := openDecls }
  | _ => throwUnsupportedSyntax

open Lean.Parser.Term

private def typelessBinder? : Syntax → Option (Array (TSyntax [`ident, `Lean.Parser.Term.hole]) × Bool)
  | `(bracketedBinderF|($ids*)) => some (ids, true)
  | `(bracketedBinderF|{$ids*}) => some (ids, false)
  | _                          => none

/--  If `id` is an identifier, return true if `ids` contains `id`. -/
private def containsId (ids : Array (TSyntax [`ident, ``Parser.Term.hole])) (id : TSyntax [`ident, ``Parser.Term.hole]) : Bool :=
  id.raw.isIdent && ids.any fun id' => id'.raw.getId == id.raw.getId

/--
  Auxiliary method for processing binder annotation update commands: `variable (α)` and `variable {α}`.
  The argument `binder` is the binder of the `variable` command.
  The method returns an array containing the "residue", that is, variables that do not correspond to updates.
  Recall that a `bracketedBinder` can be of the form `(x y)`.
  ```
  variable {α β : Type}
  variable (α γ)
  ```
  The second `variable` command updates the binder annotation for `α`, and returns "residue" `γ`.
-/
private def replaceBinderAnnotation (binder : TSyntax ``Parser.Term.bracketedBinder) : CommandElabM (Array (TSyntax ``Parser.Term.bracketedBinder)) := do
  let some (binderIds, explicit) := typelessBinder? binder | return #[binder]
  let varDecls := (← getScope).varDecls
  let mut varDeclsNew := #[]
  let mut binderIds := binderIds
  let mut binderIdsIniSize := binderIds.size
  let mut modifiedVarDecls := false
  -- Go through declarations in reverse to respect shadowing
  for varDecl in varDecls.reverse do
    let (ids, ty?, explicit') ← match varDecl with
      | `(bracketedBinderF|($ids* $[: $ty?]? $(annot?)?)) =>
        if annot?.isSome then
          for binderId in binderIds do
            if containsId ids binderId then
              throwErrorAt binderId "cannot update binder annotation of variables with default values/tactics"
        pure (ids, ty?, true)
      | `(bracketedBinderF|{$ids* $[: $ty?]?}) =>
        pure (ids, ty?, false)
      | `(bracketedBinderF|[$id : $_]) =>
        for binderId in binderIds do
          if binderId.raw.isIdent && binderId.raw.getId == id.getId then
            throwErrorAt binderId "cannot change the binder annotation of the previously declared local instance `{id.getId}`"
        varDeclsNew := varDeclsNew.push varDecl; continue
      | _ =>
        varDeclsNew := varDeclsNew.push varDecl; continue
    if explicit == explicit' then
      -- no update, ensure we don't have redundant annotations.
      for binderId in binderIds do
        if containsId ids binderId then
          throwErrorAt binderId "redundant binder annotation update"
      varDeclsNew := varDeclsNew.push varDecl
    else if binderIds.all fun binderId => !containsId ids binderId then
      -- `binderIds` and `ids` are disjoint
      varDeclsNew := varDeclsNew.push varDecl
    else
      let mkBinder (id : TSyntax [`ident, ``Parser.Term.hole]) (explicit : Bool) : CommandElabM (TSyntax ``Parser.Term.bracketedBinder) :=
        if explicit then
          `(bracketedBinderF| ($id $[: $ty?]?))
        else
          `(bracketedBinderF| {$id $[: $ty?]?})
      for id in ids.reverse do
        if let some idx := binderIds.findFinIdx? fun binderId => binderId.raw.isIdent && binderId.raw.getId == id.raw.getId then
          binderIds := binderIds.eraseIdx idx
          modifiedVarDecls := true
          varDeclsNew := varDeclsNew.push (← mkBinder id explicit)
        else
          varDeclsNew := varDeclsNew.push (← mkBinder id explicit')
  if modifiedVarDecls then
    modifyScope fun scope => { scope with varDecls := varDeclsNew.reverse }
  if binderIds.size != binderIdsIniSize then
    binderIds.mapM fun binderId =>
      if explicit then
        `(bracketedBinderF| ($binderId))
      else
        `(bracketedBinderF| {$binderId})
  else
    return #[binder]

@[builtin_command_elab «variable»] def elabVariable : CommandElab
  | `(variable $binders*) => do
    let binders ← binders.flatMapM replaceBinderAnnotation
    -- Try to elaborate `binders` for sanity checking
    runTermElabM fun _ => Term.withSynthesize <| Term.withAutoBoundImplicit <|
      Term.elabBinders binders fun _ => pure ()
    -- Remark: if we want to produce error messages when variables shadow existing ones, here is the place to do it.
    for binder in binders do
      let varUIds ← (← getBracketedBinderIds binder) |>.mapM (withFreshMacroScope ∘ MonadQuotation.addMacroScope)
      modifyScope fun scope => { scope with varDecls := scope.varDecls.push binder, varUIds := scope.varUIds ++ varUIds }
  | _ => throwUnsupportedSyntax

open Meta

def elabCheckCore (ignoreStuckTC : Bool) : CommandElab
  | `(#check%$tk $term) => withoutModifyingEnv <| runTermElabM fun _ => Term.withDeclName `_check do
    -- show signature for `#check id`/`#check @id`
    if let `($id:ident) := term then
      try
        for c in (← realizeGlobalConstWithInfos term) do
          addCompletionInfo <| .id term id.getId (danglingDot := false) {} none
          logInfoAt tk <| .signature c
          return
      catch _ => pure ()  -- identifier might not be a constant but constant + projection
    let e ← Term.elabTerm term none
    Term.synthesizeSyntheticMVarsNoPostponing (ignoreStuckTC := ignoreStuckTC)
    -- Users might be testing out buggy elaborators. Let's typecheck before proceeding:
    withRef tk <| Meta.check e
    let e ← Term.levelMVarToParam (← instantiateMVars e)
    if e.isSyntheticSorry then
      return
    let type ← inferType e
    logInfoAt tk m!"{e} : {type}"
  | _ => throwUnsupportedSyntax

@[builtin_command_elab Lean.Parser.Command.check] def elabCheck : CommandElab := elabCheckCore (ignoreStuckTC := true)

@[builtin_command_elab Lean.reduceCmd] def elabReduce : CommandElab
  | `(#reduce%$tk $term) => go tk term
  | `(#reduce%$tk (proofs := true) $term) => go tk term (skipProofs := false)
  | `(#reduce%$tk (types := true) $term) => go tk term (skipTypes := false)
  | `(#reduce%$tk (proofs := true) (types := true) $term) => go tk term (skipProofs := false) (skipTypes := false)
  | _ => throwUnsupportedSyntax
where
  go (tk : Syntax) (term : Syntax) (skipProofs := true) (skipTypes := true) : CommandElabM Unit :=
    withoutModifyingEnv <| runTermElabM fun _ => Term.withDeclName `_reduce do
      let e ← Term.elabTerm term none
      Term.synthesizeSyntheticMVarsNoPostponing
      -- Users might be testing out buggy elaborators. Let's typecheck before proceeding:
      withRef tk <| Meta.check e
      let e ← Term.levelMVarToParam (← instantiateMVars e)
      -- TODO: add options or notation for setting the following parameters
      withTheReader Core.Context (fun ctx => { ctx with options := ctx.options.setBool `smartUnfolding false }) do
        let e ← withTransparency (mode := TransparencyMode.all) <| reduce e (skipProofs := skipProofs) (skipTypes := skipTypes)
        logInfoAt tk e

def hasNoErrorMessages : CommandElabM Bool := do
  return !(← get).messages.hasErrors

def failIfSucceeds (x : CommandElabM Unit) : CommandElabM Unit := do
  let resetMessages : CommandElabM MessageLog := do
    let s ← get
    let messages := s.messages;
    modify fun s => { s with messages := {} };
    pure messages
  let restoreMessages (prevMessages : MessageLog) : CommandElabM Unit := do
    modify fun s => { s with messages := prevMessages ++ s.messages.errorsToInfos }
  let prevMessages ← resetMessages
  let succeeded ← try
    x
    hasNoErrorMessages
  catch
    | ex@(Exception.error _ _) => do logException ex; pure false
    | Exception.internal id _  => do logError (← id.getName); pure false
  finally
    restoreMessages prevMessages
  if succeeded then
    throwError "unexpected success"

@[builtin_command_elab «check_failure»] def elabCheckFailure : CommandElab
  | `(#check_failure $term) => do
    failIfSucceeds <| elabCheckCore (ignoreStuckTC := false) (← `(#check $term))
  | _ => throwUnsupportedSyntax

@[builtin_command_elab «synth»] def elabSynth : CommandElab := fun stx => do
  let term := stx[1]
  withoutModifyingEnv <| runTermElabM fun _ => Term.withDeclName `_synth_cmd do
    let inst ← Term.elabTerm term none
    Term.synthesizeSyntheticMVarsNoPostponing
    let inst ← instantiateMVars inst
    let val  ← synthInstance inst
    logInfo val
    pure ()

@[builtin_command_elab «set_option»] def elabSetOption : CommandElab := fun stx => do
  let options ← Elab.elabSetOption stx[1] stx[3]
  modify fun s => { s with maxRecDepth := maxRecDepth.get options }
  modifyScope fun scope => { scope with opts := options }

@[builtin_macro Lean.Parser.Command.«in»] def expandInCmd : Macro
  | `($cmd₁ in%$tk $cmd₂) =>
    -- Limit ref variability for incrementality; see Note [Incremental Macros]
    withRef tk `(section $cmd₁:command $cmd₂ end)
  | _                 => Macro.throwUnsupported

@[builtin_command_elab Parser.Command.addDocString] def elabAddDeclDoc : CommandElab := fun stx => do
  match stx with
  | `($doc:docComment add_decl_doc $id) =>
    let declName ← liftCoreM <| realizeGlobalConstNoOverloadWithInfo id
    unless ((← getEnv).getModuleIdxFor? declName).isNone do
      throwError "invalid 'add_decl_doc', declaration is in an imported module"
    if let .none ← findDeclarationRangesCore? declName then
      -- this is only relevant for declarations added without a declaration range
      -- in particular `Quot.mk` et al which are added by `init_quot`
      addDeclarationRangesFromSyntax declName stx id
    addDocString declName (← getDocStringText doc)
  | _ => throwUnsupportedSyntax

@[builtin_command_elab Lean.Parser.Command.include] def elabInclude : CommandElab
  | `(Lean.Parser.Command.include| include $ids*) => do
    let sc ← getScope
    let vars ← sc.varDecls.flatMapM getBracketedBinderIds
    let mut uids := #[]
    for id in ids do
      if let some idx := vars.findIdx? (· == id.getId) then
        uids := uids.push sc.varUIds[idx]!
      else
        throwError "invalid 'include', variable '{id}' has not been declared in the current scope"
    modifyScope fun sc => { sc with
      includedVars := sc.includedVars ++ uids.toList
      omittedVars := sc.omittedVars.filter (!uids.contains ·) }
  | _ => throwUnsupportedSyntax

@[builtin_command_elab Lean.Parser.Command.omit] def elabOmit : CommandElab
  | `(Lean.Parser.Command.omit| omit $omits*) => do
    -- TODO: this really shouldn't have to re-elaborate section vars... they should come
    -- pre-elaborated
    let omittedVars ← runTermElabM fun vars => do
      Term.synthesizeSyntheticMVarsNoPostponing
      -- We don't want to store messages produced when elaborating `(getVarDecls s)` because they have already been saved when we elaborated the `variable`(s) command.
      -- So, we use `Core.resetMessageLog`.
      Core.resetMessageLog
      -- resolve each omit to variable user name or type pattern
      let elaboratedOmits : Array (Sum Name Expr) ← omits.mapM fun
        | `(ident| $id:ident) => pure <| Sum.inl id.getId
        | `(Lean.Parser.Term.instBinder| [$id : $_]) => pure <| Sum.inl id.getId
        | `(Lean.Parser.Term.instBinder| [$ty]) =>
          Sum.inr <$> Term.withoutErrToSorry (Term.elabTermAndSynthesize ty none)
        | _ => throwUnsupportedSyntax
      -- check that each omit is actually used in the end
      let mut omitsUsed := omits.map fun _ => false
      let mut omittedVars := #[]
      let mut revSectionFVars : Std.HashMap FVarId Name := {}
      for (uid, var) in (← read).sectionFVars do
        revSectionFVars := revSectionFVars.insert var.fvarId! uid
      for var in vars do
        let ldecl ← var.fvarId!.getDecl
        if let some idx := (← elaboratedOmits.findIdxM? fun
            | .inl id => return ldecl.userName == id
            | .inr ty => do
              let mctx ← getMCtx
              isDefEq ty ldecl.type <* setMCtx mctx) then
          if let some uid := revSectionFVars[var.fvarId!]? then
            omittedVars := omittedVars.push uid
            omitsUsed := omitsUsed.set! idx true
          else
            throwError "invalid 'omit', '{ldecl.userName}' has not been declared in the current scope"
      for o in omits, used in omitsUsed do
        unless used do
          throwError "'{o}' did not match any variables in the current scope"
      return omittedVars
    modifyScope fun sc => { sc with
      omittedVars := sc.omittedVars ++ omittedVars.toList
      includedVars := sc.includedVars.filter (!omittedVars.contains ·) }
  | _ => throwUnsupportedSyntax

@[builtin_command_elab version] def elabVersion : CommandElab := fun _ => do
  let mut target := System.Platform.target
  if target.isEmpty then target := "unknown"
  -- Only one should be set, but good to know if multiple are set in error.
  let platforms :=
    (if System.Platform.isWindows then [" Windows"] else [])
    ++ (if System.Platform.isOSX then [" macOS"] else [])
    ++ (if System.Platform.isEmscripten then [" Emscripten"] else [])
  logInfo m!"Lean {Lean.versionString}\nTarget: {target}{String.join platforms}"

@[builtin_command_elab Parser.Command.exit] def elabExit : CommandElab := fun _ =>
  logWarning "using 'exit' to interrupt Lean"

@[builtin_command_elab Parser.Command.import] def elabImport : CommandElab := fun _ =>
  throwError "invalid 'import' command, it must be used in the beginning of the file"

@[builtin_command_elab Parser.Command.eoi] def elabEoi : CommandElab := fun _ =>
  return

@[builtin_command_elab Parser.Command.where] def elabWhere : CommandElab := fun _ => do
  let scope ← getScope
  let mut msg : Array MessageData := #[]
  -- Noncomputable
  if scope.isNoncomputable then
    msg := msg.push <| ← `(command| noncomputable section)
  -- Namespace
  if !scope.currNamespace.isAnonymous then
    msg := msg.push <| ← `(command| namespace $(mkIdent scope.currNamespace))
  -- Open namespaces
  if let some openMsg ← describeOpenDecls scope.openDecls.reverse then
    msg := msg.push openMsg
  -- Universe levels
  if !scope.levelNames.isEmpty then
    let levels := scope.levelNames.reverse.map mkIdent
    msg := msg.push <| ← `(command| universe $levels.toArray*)
  -- Variables
  if !scope.varDecls.isEmpty then
    let varDecls : Array (TSyntax `Lean.Parser.Term.bracketedBinder) := scope.varDecls.map (⟨·.raw.unsetTrailing⟩)
    msg := msg.push <| ← `(command| variable $varDecls*)
  -- Included variables
  if !scope.includedVars.isEmpty then
    msg := msg.push <| ← `(command| include $(scope.includedVars.toArray.map (mkIdent ·.eraseMacroScopes))*)
  -- Options
  if let some optionsMsg ← describeOptions scope.opts then
    msg := msg.push optionsMsg
  if msg.isEmpty then
    logInfo m!"-- In root namespace with initial scope"
  else
    logInfo <| MessageData.joinSep msg.toList "\n\n"
where
  /--
  'Delaborate' open declarations.
  Current limitations:
  - does not check whether or not successive namespaces need `_root_`
  - does not combine commands with `renaming` clauses into a single command
  -/
  describeOpenDecls (ds : List OpenDecl) : CommandElabM (Option MessageData) := do
    let mut lines : Array MessageData := #[]
    let mut simple : Array Name := #[]
    let flush (lines : Array MessageData) (simple : Array Name) : CommandElabM (Array MessageData × Array Name) := do
      if simple.isEmpty then
        return (lines, simple)
      else
        return (lines.push <| ← `(command| open $(simple.map mkIdent)*), #[])
    for d in ds do
      match d with
      | .explicit id decl =>
        (lines, simple) ← flush lines simple
        let ns := decl.getPrefix
        let «from» := Name.mkSimple decl.getString!
        lines := lines.push <| ← `(command| open $(mkIdent ns) renaming $(mkIdent «from») → $(mkIdent id))
      | .simple ns ex =>
        if ex == [] then
          simple := simple.push ns
        else
          (lines, simple) ← flush lines simple
          lines := lines.push <| ← `(command| open $(mkIdent ns) hiding $[$(ex.toArray.map mkIdent)]*)
    (lines, _) ← flush lines simple
    return if lines.isEmpty then none else MessageData.joinSep lines.toList "\n"

  describeOptions (opts : Options) : CommandElabM (Option MessageData) := do
    let mut lines : Array MessageData := #[]
    let decls ← getOptionDecls
    for (name, val) in opts do
      -- `#guard_msgs` sets this option internally, we don't want it to end up in its output
      if name == `Elab.async then
        continue
      let (isSet, isUnknown) :=
        match decls.find? name with
        | some decl => (decl.defValue != val, false)
        | none      => (true, true)
      if isSet then
        let cmd : TSyntax `command ←
          match val with
          | .ofBool true  => `(set_option $(mkIdent name) true)
          | .ofBool false => `(set_option $(mkIdent name) false)
          | .ofString str => `(set_option $(mkIdent name) $(Syntax.mkStrLit str))
          | .ofNat n      => `(set_option $(mkIdent name) $(Syntax.mkNatLit n))
          | _             => `(set_option $(mkIdent name) 0 /- unrepresentable value -/)
        if isUnknown then
          lines := lines.push m!"-- {cmd} -- unknown option"
        else
          lines := lines.push cmd
    return if lines.isEmpty then none else MessageData.joinSep lines.toList "\n"

end Lean.Elab.Command<|MERGE_RESOLUTION|>--- conflicted
+++ resolved
@@ -124,13 +124,7 @@
   n[1].forArgsM addUnivLevel
 
 @[builtin_command_elab «init_quot»] def elabInitQuot : CommandElab := fun _ => do
-<<<<<<< HEAD
-  match (← getEnv).addDecl (← getOptions) Declaration.quotDecl with
-  | Except.ok env   => setEnv env
-  | Except.error ex => throwError (ex.toMessageData (← getEnv) (← getOptions))
-=======
   liftCoreM <| addDecl Declaration.quotDecl
->>>>>>> e04a5fba
 
 @[builtin_command_elab «export»] def elabExport : CommandElab := fun stx => do
   let `(export $ns ($ids*)) := stx | throwUnsupportedSyntax

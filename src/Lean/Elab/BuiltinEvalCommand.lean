/-
Copyright (c) 2024 Lean FRO, LLC. All rights reserved.
Released under Apache 2.0 license as described in the file LICENSE.
Authors: Kyle Miller
-/
prelude
import Lean.Util.CollectAxioms
import Lean.Elab.Deriving.Basic
import Lean.Elab.MutualDef

/-!
# Implementation of `#eval` command
-/

namespace Lean.Elab.Command
open Meta

register_builtin_option eval.pp : Bool := {
  defValue := true
  descr    := "('#eval' command) enables using 'ToExpr' instances to pretty print the result, \
               otherwise uses 'Repr' or 'ToString' instances"
}

register_builtin_option eval.type : Bool := {
  defValue := false -- TODO: set to 'true'
  descr    := "('#eval' command) enables pretty printing the type of the result"
}

register_builtin_option eval.derive.repr : Bool := {
  defValue := true
  descr    := "('#eval' command) enables auto-deriving 'Repr' instances as a fallback"
}

builtin_initialize
  registerTraceClass `Elab.eval

/--
Elaborates the term, ensuring the result has no expression metavariables.
If there would be unsolved-for metavariables, tries hinting that the resulting type
is a monadic value with the `CommandElabM`, `TermElabM`, or `IO` monads.
Throws errors if the term is a proof or a type, but lifts props to `Bool` using `mkDecide`.
-/
private def elabTermForEval (term : Syntax) (expectedType? : Option Expr) : TermElabM Expr := do
  let ty ← expectedType?.getDM mkFreshTypeMVar
  let e ← Term.elabTermEnsuringType term ty
  synthesizeWithHinting ty
  let e ← instantiateMVars e
  if (← Term.logUnassignedUsingErrorInfos (← getMVars e)) then throwAbortTerm
  if ← isProof e then
    throwError m!"cannot evaluate, proofs are not computationally relevant"
  let e ← if (← isProp e) then mkDecide e else pure e
  if ← isType e then
    throwError m!"cannot evaluate, types are not computationally relevant"
  trace[Elab.eval] "elaborated term:{indentExpr e}"
  return e
where
  /-- Try different strategies to make `Term.synthesizeSyntheticMVarsNoPostponing` succeed. -/
  synthesizeWithHinting (ty : Expr) : TermElabM Unit := do
    Term.synthesizeSyntheticMVarsUsingDefault
    let s ← saveState
    try
      Term.synthesizeSyntheticMVarsNoPostponing
    catch ex =>
      let exS ← saveState
      -- Try hinting that `ty` is a monad application.
      for m in #[``CommandElabM, ``TermElabM, ``IO] do
        s.restore true
        try
          if ← isDefEq ty (← mkFreshMonadApp m) then
            Term.synthesizeSyntheticMVarsNoPostponing
            return
        catch _ => pure ()
      -- None of the hints worked, so throw the original error.
      exS.restore true
      throw ex
  mkFreshMonadApp (n : Name) : MetaM Expr := do
    let m ← mkConstWithFreshMVarLevels n
    let (args, _, _) ← forallMetaBoundedTelescope (← inferType m) 1
    return mkAppN m args

private def addAndCompileExprForEval (declName : Name) (value : Expr) (allowSorry := false) : TermElabM Unit := do
  -- Use the `elabMutualDef` machinery to be able to support `let rec`.
  -- Hack: since we are using the `TermElabM` version, we can insert the `value` as a metavariable via `exprToSyntax`.
  -- An alternative design would be to make `elabTermForEval` into a term elaborator and elaborate the command all at once
  -- with `unsafe def _eval := term_for_eval% $t`, which we did try, but unwanted error messages
  -- such as "failed to infer definition type" can surface.
  let defView := mkDefViewOfDef { isUnsafe := true }
    (← `(Parser.Command.definition|
          def $(mkIdent <| `_root_ ++ declName) := $(← Term.exprToSyntax value)))
  Term.elabMutualDef #[] { header := "" } #[defView]
  unless allowSorry do
    let axioms ← collectAxioms declName
    if axioms.contains ``sorryAx then
      throwError "\
        aborting evaluation since the expression depends on the 'sorry' axiom, \
        which can lead to runtime instability and crashes.\n\n\
        To attempt to evaluate anyway despite the risks, use the '#eval!' command."

/--
Try to make a `@projFn ty inst e` application, even if it takes unfolding the type `ty` of `e` to synthesize the instance `inst`.
-/
private partial def mkDeltaInstProj (inst projFn : Name) (e : Expr) (ty? : Option Expr := none) (tryReduce : Bool := true) : MetaM Expr := do
  let ty ← ty?.getDM (inferType e)
  if let .some inst ← trySynthInstance (← mkAppM inst #[ty]) then
    mkAppOptM projFn #[ty, inst, e]
  else
    let ty ← whnfCore ty
    let some ty ← unfoldDefinition? ty
      | guard tryReduce
        -- Reducing the type is a strategy `#eval` used before the refactor of #5627.
        -- The test lean/run/hlistOverload.lean depends on it, so we preserve the behavior.
        let ty ← reduce (skipTypes := false) ty
        mkDeltaInstProj inst projFn e ty (tryReduce := false)
    mkDeltaInstProj inst projFn e ty tryReduce

/-- Try to make a `toString e` application, even if it takes unfolding the type of `e` to find a `ToString` instance. -/
private def mkToString (e : Expr) (ty? : Option Expr := none) : MetaM Expr := do
  mkDeltaInstProj ``ToString ``toString e ty?

/-- Try to make a `repr e` application, even if it takes unfolding the type of `e` to find a `Repr` instance. -/
private def mkRepr (e : Expr) (ty? : Option Expr := none) : MetaM Expr := do
  mkDeltaInstProj ``Repr ``repr e ty?

/-- Try to make a `toExpr e` application, even if it takes unfolding the type of `e` to find a `ToExpr` instance. -/
private def mkToExpr (e : Expr) (ty? : Option Expr := none) : MetaM Expr := do
  mkDeltaInstProj ``ToExpr ``toExpr e ty?

/--
Returns a representation of `e` using `Format`, or else fails.
If the `eval.derive.repr` option is true, then tries automatically deriving a `Repr` instance first.
Currently auto-derivation does not attempt to derive recursively.
-/
private def mkFormat (e : Expr) : MetaM Expr := do
  mkRepr e <|> (do mkAppM ``Std.Format.text #[← mkToString e])
  <|> do
    if eval.derive.repr.get (← getOptions) then
      if let .const name _ := (← whnf (← inferType e)).getAppFn then
        try
<<<<<<< HEAD
          trace[Elab.eval] "Attempting to derive a 'Repr' instance for '{MessageData.ofConstName name}'"
          liftCommandElabM do applyDerivingHandlers ``Repr #[name]
=======
          trace[Elab.eval] "Attempting to derive a 'Repr' instance for '{.ofConstName name}'"
          liftCommandElabM do applyDerivingHandlers ``Repr #[name] none
>>>>>>> 16e5e09f
          resetSynthInstanceCache
          return ← mkRepr e
        catch ex =>
          trace[Elab.eval] "Failed to use derived 'Repr' instance. Exception: {ex.toMessageData}"
    throwError m!"could not synthesize a 'Repr' or 'ToString' instance for type{indentExpr (← inferType e)}"

/--
Returns a representation of `e` using `MessageData`, or else fails.
Tries `mkFormat` if a `ToExpr` instance can't be synthesized.
-/
private def mkMessageData (e : Expr) : MetaM Expr := do
  (do guard <| eval.pp.get (← getOptions); mkAppM ``MessageData.ofExpr #[← mkToExpr e])
  <|> (return mkApp (mkConst ``MessageData.ofFormat) (← mkFormat e))
  <|> do throwError m!"could not synthesize a 'ToExpr', 'Repr', or 'ToString' instance for type{indentExpr (← inferType e)}"

private structure EvalAction where
  eval : CommandElabM MessageData
  /-- Whether to print the result of evaluation.
  If `some`, the expression is what type to use for the type ascription when `pp.type` is true. -/
  printVal : Option Expr

unsafe def elabEvalCoreUnsafe (bang : Bool) (tk term : Syntax) (expectedType? : Option Expr) : CommandElabM Unit := withRef tk do
  let declName := `_eval
  -- `t` is either `MessageData` or `Format`, and `mkT` is for synthesizing an expression that yields a `t`.
  -- The `toMessageData` function adapts `t` to `MessageData`.
  let mkAct {t : Type} [Inhabited t] (toMessageData : t → MessageData) (mkT : Expr → MetaM Expr) (e : Expr) : TermElabM EvalAction := do
    -- Create a monadic action given the name of the monad `mc`, the monad `m` itself,
    -- and an expression `e` to evaluate in this monad.
    -- A trick here is that `mkMAct?` makes use of `MonadEval` instances are currently available in this stage,
    -- and we do not need them to be available in the target environment.
    let mkMAct? (mc : Name) (m : Type → Type) [Monad m] [MonadEvalT m CommandElabM] (e : Expr) : TermElabM (Option EvalAction) := do
      let some e ← observing? (mkAppOptM ``MonadEvalT.monadEval #[none, mkConst mc, none, none, e])
        | return none
      let eType := e.appFn!.appArg!
      if ← isDefEq eType (mkConst ``Unit) then
        addAndCompileExprForEval declName e (allowSorry := bang)
        let mf : m Unit ← evalConst (m Unit) declName
        return some { eval := do MonadEvalT.monadEval mf; pure "", printVal := none }
      else
        let rf ← withLocalDeclD `x eType fun x => do mkLambdaFVars #[x] (← mkT x)
        let r ← mkAppM ``Functor.map #[rf, e]
        addAndCompileExprForEval declName r (allowSorry := bang)
        let mf : m t ← evalConst (m t) declName
        return some { eval := toMessageData <$> MonadEvalT.monadEval mf, printVal := some eType }
    if let some act ← mkMAct? ``CommandElabM CommandElabM e
                    -- Fallbacks in case we are in the Lean package but don't have `CommandElabM` yet
                    <||> mkMAct? ``TermElabM TermElabM e <||> mkMAct? ``MetaM MetaM e <||> mkMAct? ``CoreM CoreM e
                    -- Fallback in case nothing is imported
                    <||> mkMAct? ``IO IO e then
      return act
    else
      -- Otherwise, assume this is a pure value.
      -- There is no need to adapt pure values to `CommandElabM`.
      -- This enables `#eval` to work on pure values even when `CommandElabM` is not available.
      let r ← try mkT e catch ex => do
        -- Diagnose whether the value is monadic for a representable value, since it's better to mention `MonadEval` in that case.
        try
          let some (m, ty) ← isTypeApp? (← inferType e) | failure
          guard <| (← isMonad? m).isSome
          -- Verify that there is a way to form some representation:
          discard <| withLocalDeclD `x ty fun x => mkT x
        catch _ =>
          throw ex
        throwError m!"unable to synthesize '{.ofConstName ``MonadEval}' instance \
          to adapt{indentExpr (← inferType e)}\n\
          to '{.ofConstName ``IO}' or '{.ofConstName ``CommandElabM}'."
      addAndCompileExprForEval declName r (allowSorry := bang)
      -- `evalConst` may emit IO, but this is collected by `withIsolatedStreams` below.
      let r ← toMessageData <$> evalConst t declName
      return { eval := pure r, printVal := some (← inferType e) }
  let (output, exOrRes) ← IO.FS.withIsolatedStreams do
    try
      -- Generate an action without executing it. We use `withoutModifyingEnv` to ensure
      -- we don't pollute the environment with auxiliary declarations.
      let act : EvalAction ← liftTermElabM do Term.withDeclName declName do withoutModifyingEnv do
        let e ← elabTermForEval term expectedType?
        -- If there is an elaboration error, don't evaluate!
        if e.hasSyntheticSorry then throwAbortTerm
        -- We want `#eval` to work even in the core library, so if `ofFormat` isn't available,
        -- we fall back on a `Format`-based approach.
        if (← getEnv).contains ``Lean.MessageData.ofFormat then
          mkAct id (mkMessageData ·) e
        else
          mkAct Lean.MessageData.ofFormat (mkFormat ·) e
      let res ← act.eval
      return Sum.inr (res, act.printVal)
    catch ex =>
      return Sum.inl ex
  if !output.isEmpty then logInfoAt tk output
  match exOrRes with
  | .inl ex => logException ex
  | .inr (_, none) => pure ()
  | .inr (res, some type) =>
    if eval.type.get (← getOptions) then
      logInfo m!"{res} : {type}"
    else
      logInfo res

@[implemented_by elabEvalCoreUnsafe]
opaque elabEvalCore (bang : Bool) (tk term : Syntax) (expectedType? : Option Expr) : CommandElabM Unit

@[builtin_command_elab «eval»]
def elabEval : CommandElab
  | `(#eval%$tk $term) => elabEvalCore false tk term none
  | _ => throwUnsupportedSyntax

@[builtin_command_elab evalBang]
def elabEvalBang : CommandElab
  | `(#eval!%$tk $term) => elabEvalCore true tk term none
  | _ => throwUnsupportedSyntax

@[builtin_command_elab runCmd]
def elabRunCmd : CommandElab
  | `(run_cmd%$tk $elems:doSeq) => do
    unless (← getEnv).contains ``CommandElabM do
      throwError "to use this command, include `import Lean.Elab.Command`"
    elabEvalCore false tk (← `(discard do $elems)) (mkApp (mkConst ``CommandElabM) (mkConst ``Unit))
  | _ => throwUnsupportedSyntax

@[builtin_command_elab runElab]
def elabRunElab : CommandElab
  | `(run_elab%$tk $elems:doSeq) => do
    unless (← getEnv).contains ``TermElabM do
      throwError "to use this command, include `import Lean.Elab.Term`"
    elabEvalCore false tk (← `(discard do $elems)) (mkApp (mkConst ``TermElabM) (mkConst ``Unit))
  | _ => throwUnsupportedSyntax

@[builtin_command_elab runMeta]
def elabRunMeta : CommandElab := fun stx =>
  match stx with
  | `(run_meta%$tk $elems:doSeq) => do
    unless (← getEnv).contains ``MetaM do
      throwError "to use this command, include `import Lean.Meta.Basic`"
    elabEvalCore false tk (← `(discard do $elems)) (mkApp (mkConst ``MetaM) (mkConst ``Unit))
  | _ => throwUnsupportedSyntax

end Lean.Elab.Command<|MERGE_RESOLUTION|>--- conflicted
+++ resolved
@@ -136,13 +136,8 @@
     if eval.derive.repr.get (← getOptions) then
       if let .const name _ := (← whnf (← inferType e)).getAppFn then
         try
-<<<<<<< HEAD
-          trace[Elab.eval] "Attempting to derive a 'Repr' instance for '{MessageData.ofConstName name}'"
+          trace[Elab.eval] "Attempting to derive a 'Repr' instance for '{.ofConstName name}'"
           liftCommandElabM do applyDerivingHandlers ``Repr #[name]
-=======
-          trace[Elab.eval] "Attempting to derive a 'Repr' instance for '{.ofConstName name}'"
-          liftCommandElabM do applyDerivingHandlers ``Repr #[name] none
->>>>>>> 16e5e09f
           resetSynthInstanceCache
           return ← mkRepr e
         catch ex =>

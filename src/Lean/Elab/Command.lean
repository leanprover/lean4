--- conflicted
+++ resolved
@@ -305,25 +305,6 @@
 def elabCommandTopLevel (stx : Syntax) : CommandElabM Unit := withRef stx do profileitM Exception "elaboration" (← getOptions) do
   let initMsgs ← modifyGet fun st => (st.messages, { st with messages := {} })
   let initInfoTrees ← getResetInfoTrees
-<<<<<<< HEAD
-  -- We should *not* factor out `elabCommand`'s `withLogging` to here since it would make its error
-  -- recovery more coarse. In particular, If `c` in `set_option ... in $c` fails, the remaining
-  -- `end` command of the `in` macro would be skipped and the option would be leaked to the outside!
-  elabCommand stx
-  withLogging do
-    runLinters stx
-
-  -- note the order: first process current messages & info trees, then add back old messages & trees,
-  -- then convert new traces to messages
-  let mut msgs := (← get).messages
-  for tree in (← getInfoTrees) do
-    trace[Elab.info] (← tree.format)
-  modify fun st => { st with
-    messages := initMsgs ++ msgs
-    infoState := { st.infoState with trees := initInfoTrees ++ st.infoState.trees }
-  }
-  addTraceAsMessages
-=======
   try
     -- We should *not* factor out `elabCommand`'s `withLogging` to here since it would make its error
     -- recovery more coarse. In particular, If `c` in `set_option ... in $c` fails, the remaining
@@ -335,11 +316,6 @@
     -- note the order: first process current messages & info trees, then add back old messages & trees,
     -- then convert new traces to messages
     let mut msgs := (← get).messages
-    -- `stx.hasMissing` should imply `initMsgs.hasErrors`, but the latter should be cheaper to check in general
-    if !showPartialSyntaxErrors.get (← getOptions) && initMsgs.hasErrors && stx.hasMissing then
-      -- discard elaboration errors, except for a few important and unlikely misleading ones, on parse error
-      msgs := ⟨msgs.msgs.filter fun msg =>
-        msg.data.hasTag (fun tag => tag == `Elab.synthPlaceholder || tag == `Tactic.unsolvedGoals || (`_traceMsg).isSuffixOf tag)⟩
     for tree in (← getInfoTrees) do
       trace[Elab.info] (← tree.format)
     modify fun st => { st with
@@ -347,7 +323,6 @@
       infoState := { st.infoState with trees := initInfoTrees ++ st.infoState.trees }
     }
     addTraceAsMessages
->>>>>>> ea665de4
 
 /-- Adapt a syntax transformation to a regular, command-producing elaborator. -/
 def adaptExpander (exp : Syntax → CommandElabM Syntax) : CommandElab := fun stx => do

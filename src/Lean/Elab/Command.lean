--- conflicted
+++ resolved
@@ -101,11 +101,8 @@
   (mutual) defs and contained tactics, in which case the `DynamicSnapshot` is a
   `HeadersParsedSnapshot`.
 
-<<<<<<< HEAD
-=======
   Definitely resolved in `Lean.Elab.Command.elabCommandTopLevel`.
 
->>>>>>> 6e60d130
   Invariant: if the bundle's `old?` is set, the context and state at the beginning of current and
   old elaboration are identical.
   -/

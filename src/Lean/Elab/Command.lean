/-
Copyright (c) 2019 Microsoft Corporation. All rights reserved.
Released under Apache 2.0 license as described in the file LICENSE.
Authors: Leonardo de Moura, Gabriel Ebner
-/
prelude
import Lean.Meta.Diagnostics
import Lean.Elab.Binders
import Lean.Elab.SyntheticMVars
import Lean.Elab.SetOption
import Lean.Language.Basic

namespace Lean.Elab.Command

/--
A `Scope` records the part of the `CommandElabM` state that respects scoping,
such as the data for `universe`, `open`, and `variable` declarations, the current namespace,
and currently enabled options.
The `CommandElabM` state contains a stack of scopes, and only the top `Scope`
on the stack is read from or modified. There is always at least one `Scope` on the stack,
even outside any `section` or `namespace`, and each new pushed `Scope`
starts as a modified copy of the previous top scope.
-/
structure Scope where
  /--
  The component of the `namespace` or `section` that this scope is associated to.
  For example, `section a.b.c` and `namespace a.b.c` each create three scopes with headers
  named `a`, `b`, and `c`.
  This is used for checking the `end` command. The "base scope" has `""` as its header.
  -/
  header        : String
  /--
  The current state of all set options at this point in the scope. Note that this is the
  full current set of options and does *not* simply contain the options set
  while this scope has been active.
  -/
  opts          : Options := {}
  /-- The current namespace. The top-level namespace is represented by `Name.anonymous`. -/
  currNamespace : Name := Name.anonymous
  /-- All currently `open`ed namespaces and names. -/
  openDecls     : List OpenDecl := []
  /-- The current list of names for universe level variables to use for new declarations. This is managed by the `universe` command. -/
  levelNames    : List Name := []
  /--
  The current list of binders to use for new declarations.
  This is managed by the `variable` command.
  Each binder is represented in `Syntax` form, and it is re-elaborated
  within each command that uses this information.

  This is also used by commands, such as `#check`, to create an initial local context,
  even if they do not work with binders per se.
  -/
  varDecls      : Array (TSyntax ``Parser.Term.bracketedBinder) := #[]
  /--
  Globally unique internal identifiers for the `varDecls`.
  There is one identifier per variable introduced by the binders
  (recall that a binder such as `(a b c : Ty)` can produce more than one variable),
  and each identifier is the user-provided variable name with a macro scope.
  This is used by `TermElabM` in `Lean.Elab.Term.Context` to help with processing macros
  that capture these variables.
  -/
  varUIds       : Array Name := #[]
  /-- `include`d section variable names (from `varUIds`) -/
  includedVars  : List Name := []
  /-- `omit`ted section variable names (from `varUIds`) -/
  omittedVars  : List Name := []
  /--
  If true (default: false), all declarations that fail to compile
  automatically receive the `noncomputable` modifier.
  A scope with this flag set is created by `noncomputable section`.

  Recall that a new scope inherits all values from its parent scope,
  so all sections and namespaces nested within a `noncomputable` section also have this flag set.
  -/
  isNoncomputable : Bool := false
  deriving Inhabited

structure State where
  env            : Environment
  messages       : MessageLog := {}
  scopes         : List Scope := [{ header := "" }]
  nextMacroScope : Nat := firstFrontendMacroScope + 1
  maxRecDepth    : Nat
  ngen           : NameGenerator := {}
  infoState      : InfoState := {}
  traceState     : TraceState := {}
  deriving Nonempty

structure Context where
  fileName       : String
  fileMap        : FileMap
  currRecDepth   : Nat := 0
  cmdPos         : String.Pos := 0
  macroStack     : MacroStack := []
  currMacroScope : MacroScope := firstFrontendMacroScope
  ref            : Syntax := Syntax.missing
  tacticCache?   : Option (IO.Ref Tactic.Cache)
  /--
  Snapshot for incremental reuse and reporting of command elaboration. Currently only used for
  (mutual) defs and contained tactics, in which case the `DynamicSnapshot` is a
  `HeadersParsedSnapshot`.

  Invariant: if the bundle's `old?` is set, the context and state at the beginning of current and
  old elaboration are identical.
  -/
  snap?          : Option (Language.SnapshotBundle Language.DynamicSnapshot) := none
  /-- Cancellation token forwarded to `Core.cancelTk?`. -/
  cancelTk?      : Option IO.CancelToken
  /--
  If set (when `showPartialSyntaxErrors` is not set and parsing failed), suppresses most elaboration
  errors; see also `logMessage` below.
  -/
  suppressElabErrors : Bool := false

abbrev CommandElabM := ReaderT Context <| StateRefT State (EIO Exception)
abbrev CommandElab  := Syntax → CommandElabM Unit
structure Linter where
  run : Syntax → CommandElabM Unit
  name : Name := by exact decl_name%

/-
Make the compiler generate specialized `pure`/`bind` so we do not have to optimize through the
whole monad stack at every use site. May eventually be covered by `deriving`.

Remark: see comment at TermElabM
-/
@[always_inline]
instance : Monad CommandElabM := let i := inferInstanceAs (Monad CommandElabM); { pure := i.pure, bind := i.bind }

/--
Like `Core.tryCatchRuntimeEx`; runtime errors are generally used to abort term elaboration, so we do
want to catch and process them at the command level.
-/
@[inline] protected def tryCatch (x : CommandElabM α) (h : Exception → CommandElabM α) :
    CommandElabM α := do
  try
    x
  catch ex =>
    if ex.isInterrupt then
      throw ex
    else
      h ex

instance : MonadExceptOf Exception CommandElabM where
  throw    := throw
  tryCatch := Command.tryCatch

def mkState (env : Environment) (messages : MessageLog := {}) (opts : Options := {}) : State := {
  env         := env
  messages    := messages
  scopes      := [{ header := "", opts := opts }]
  maxRecDepth := maxRecDepth.get opts
}

/- Linters should be loadable as plugins, so store in a global IO ref instead of an attribute managed by the
    environment (which only contains `import`ed objects). -/
builtin_initialize lintersRef : IO.Ref (Array Linter) ← IO.mkRef #[]
builtin_initialize registerTraceClass `Elab.lint

def addLinter (l : Linter) : IO Unit := do
  let ls ← lintersRef.get
  lintersRef.set (ls.push l)

instance : MonadInfoTree CommandElabM where
  getInfoState      := return (← get).infoState
  modifyInfoState f := modify fun s => { s with infoState := f s.infoState }

instance : MonadEnv CommandElabM where
  getEnv := do pure (← get).env
  modifyEnv f := modify fun s => { s with env := f s.env }

@[always_inline]
instance : MonadOptions CommandElabM where
  getOptions := do pure (← get).scopes.head!.opts

protected def getRef : CommandElabM Syntax :=
  return (← read).ref

instance : AddMessageContext CommandElabM where
  addMessageContext := addMessageContextPartial

instance : MonadRef CommandElabM where
  getRef := Command.getRef
  withRef ref x := withReader (fun ctx => { ctx with ref := ref }) x

instance : MonadTrace CommandElabM where
  getTraceState := return (← get).traceState
  modifyTraceState f := modify fun s => { s with traceState := f s.traceState }

instance : AddErrorMessageContext CommandElabM where
  add ref msg := do
    let ctx ← read
    let ref := getBetterRef ref ctx.macroStack
    let msg ← addMessageContext msg
    let msg ← addMacroStack msg ctx.macroStack
    return (ref, msg)

def mkMessageAux (ctx : Context) (ref : Syntax) (msgData : MessageData) (severity : MessageSeverity) : Message :=
  let pos := ref.getPos?.getD ctx.cmdPos
  let endPos := ref.getTailPos?.getD pos
  mkMessageCore ctx.fileName ctx.fileMap msgData severity pos endPos

private def addTraceAsMessagesCore (ctx : Context) (log : MessageLog) (traceState : TraceState) : MessageLog := Id.run do
  if traceState.traces.isEmpty then return log
  let mut traces : Std.HashMap (String.Pos × String.Pos) (Array MessageData) := ∅
  for traceElem in traceState.traces do
    let ref := replaceRef traceElem.ref ctx.ref
    let pos := ref.getPos?.getD 0
    let endPos := ref.getTailPos?.getD pos
    traces := traces.insert (pos, endPos) <| traces.getD (pos, endPos) #[] |>.push traceElem.msg
  let mut log := log
  let traces' := traces.toArray.qsort fun ((a, _), _) ((b, _), _) => a < b
  for ((pos, endPos), traceMsg) in traces' do
    let data := .tagged `_traceMsg <| .joinSep traceMsg.toList "\n"
    log := log.add <| mkMessageCore ctx.fileName ctx.fileMap data .information pos endPos
  return log

def addTraceAsMessages : CommandElabM Unit := do
  let ctx ← read
  -- do not add trace messages if `trace.profiler.output` is set as it would be redundant and
  -- pretty printing the trace messages is expensive
  if trace.profiler.output.get? (← getOptions) |>.isNone then
    modify fun s => { s with
      messages          := addTraceAsMessagesCore ctx s.messages s.traceState
      traceState.traces := {}
    }

private def runCore (x : CoreM α) : CommandElabM α := do
  let s ← get
  let ctx ← read
  let heartbeats ← IO.getNumHeartbeats
  let env := Kernel.resetDiag s.env
  let scope := s.scopes.head!
  let coreCtx : Core.Context := {
    fileName           := ctx.fileName
    fileMap            := ctx.fileMap
    currRecDepth       := ctx.currRecDepth
    maxRecDepth        := s.maxRecDepth
    ref                := ctx.ref
    currNamespace      := scope.currNamespace
    openDecls          := scope.openDecls
    initHeartbeats     := heartbeats
    currMacroScope     := ctx.currMacroScope
    options            := scope.opts
    cancelTk?          := ctx.cancelTk?
    suppressElabErrors := ctx.suppressElabErrors }
  let x : EIO _ _ := x.run coreCtx {
    env
    ngen := s.ngen
    nextMacroScope := s.nextMacroScope
    infoState.enabled := s.infoState.enabled
    traceState := s.traceState
  }
  let (ea, coreS) ← liftM x
  modify fun s => { s with
    env               := coreS.env
    nextMacroScope    := coreS.nextMacroScope
    ngen              := coreS.ngen
    infoState.trees   := s.infoState.trees.append coreS.infoState.trees
    traceState.traces := coreS.traceState.traces.map fun t => { t with ref := replaceRef t.ref ctx.ref }
    messages          := s.messages ++ coreS.messages
  }
  return ea

def liftCoreM (x : CoreM α) : CommandElabM α := do
  MonadExcept.ofExcept (← runCore (observing x))

private def ioErrorToMessage (ctx : Context) (ref : Syntax) (err : IO.Error) : Message :=
  let ref := getBetterRef ref ctx.macroStack
  mkMessageAux ctx ref (toString err) MessageSeverity.error

@[inline] def liftIO {α} (x : IO α) : CommandElabM α := do
  let ctx ← read
  IO.toEIO (fun (ex : IO.Error) => Exception.error ctx.ref ex.toString) x

instance : MonadLiftT IO CommandElabM where
  monadLift := liftIO

/-- Return the current scope. -/
def getScope : CommandElabM Scope := do pure (← get).scopes.head!

instance : MonadResolveName CommandElabM where
  getCurrNamespace := return (← getScope).currNamespace
  getOpenDecls     := return (← getScope).openDecls

instance : MonadLog CommandElabM where
  getRef      := getRef
  getFileMap  := return (← read).fileMap
  getFileName := return (← read).fileName
  hasErrors   := return (← get).messages.hasErrors
  logMessage msg := do
    if (← read).suppressElabErrors then
      -- discard elaboration errors on parse error
      -- NOTE: unlike `CoreM`'s `logMessage`, we do not currently have any command-level errors that
      -- we want to allowlist
      return
    let currNamespace ← getCurrNamespace
    let openDecls ← getOpenDecls
    let msg := { msg with data := MessageData.withNamingContext { currNamespace := currNamespace, openDecls := openDecls } msg.data }
    modify fun s => { s with messages := s.messages.add msg }

def runLinters (stx : Syntax) : CommandElabM Unit := do
  profileitM Exception "linting" (← getOptions) do
    withTraceNode `Elab.lint (fun _ => return m!"running linters") do
      let linters ← lintersRef.get
      unless linters.isEmpty do
        for linter in linters do
          withTraceNode `Elab.lint (fun _ => return m!"running linter: {linter.name}")
              (tag := linter.name.toString) do
            let savedState ← get
            try
              linter.run stx
            catch ex =>
              match ex with
              | Exception.error ref msg =>
                logException (.error ref m!"linter {linter.name} failed: {msg}")
              | Exception.internal _ _ =>
                logException ex
            finally
              modify fun s => { savedState with messages := s.messages }

/--
Catches and logs exceptions occurring in `x`. Unlike `try catch` in `CommandElabM`, this function
catches interrupt exceptions as well and thus is intended for use at the top level of elaboration.
Interrupt and abort exceptions are caught but not logged.
-/
@[inline] def withLoggingExceptions (x : CommandElabM Unit) : CommandElabM Unit := fun ctx ref =>
  EIO.catchExceptions (withLogging x ctx ref) (fun _ => pure ())

/-- Runs the given action in a separate task, discarding its final state. -/
def runAsync (act : CommandElabM α) : CommandElabM (Task (Except Exception α)) := do
  let mut st ← get
  if Language.internal.cmdlineSnapshots.get (← getOptions) then
    st := { st with
      env := Runtime.markPersistent st.env, infoState := Runtime.markPersistent st.infoState }
  EIO.asTask (act.run (← read) |>.run' st)

/--
Runs the given action in a separate task, discarding its final state except for the message log,
which is reported in the returned snapshot.
-/
def runAsyncAsSnapshot (act : CommandElabM Unit) : CommandElabM (Task Language.SnapshotTree) := do
  let t ← runAsync do
    -- Reset log so as not to report messages twice, from either thread
    modify ({ · with messages := {} })
    withLoggingExceptions act
    get
  BaseIO.mapTask (t := t) fun
    | .ok st =>
      return .mk { diagnostics := (← Language.Snapshot.Diagnostics.ofMessageLog st.messages) } #[]
    | .error _ => unreachable!

def runLintersAsync (stx : Syntax) (lintPromise : IO.Promise Language.SnapshotTree) :
    CommandElabM Unit := do
  let opts ← getOptions
  let hasLintTrace := opts.entries.any ((`trace.Elab.lint).isPrefixOf ·.1)
  -- TODO: `runAsync` introduces too much overhead for now compared to the actual linters execution,
  -- re-evaluate once we do more async elaboration anyway
  if Language.internal.cmdlineSnapshots.get opts || hasLintTrace || trace.profiler.get opts then
    -- NOTE: can't currently report traces from tasks
    runLinters stx
    lintPromise.resolve default
  else
    -- We only start one task for all linters for now as most linters are fast and we simply want
    -- to unblock elaboration of the next command
    lintPromise.resolve <| .mk {
      diagnostics := .empty
    } #[{
      range? := none
      task   := (← runAsyncAsSnapshot <| runLinters stx)
    }]


protected def getCurrMacroScope : CommandElabM Nat  := do pure (← read).currMacroScope
protected def getMainModule     : CommandElabM Name := do pure (← getEnv).mainModule

protected def withFreshMacroScope {α} (x : CommandElabM α) : CommandElabM α := do
  let fresh ← modifyGet (fun st => (st.nextMacroScope, { st with nextMacroScope := st.nextMacroScope + 1 }))
  withReader (fun ctx => { ctx with currMacroScope := fresh }) x

instance : MonadQuotation CommandElabM where
  getCurrMacroScope   := Command.getCurrMacroScope
  getMainModule       := Command.getMainModule
  withFreshMacroScope := Command.withFreshMacroScope

unsafe def mkCommandElabAttributeUnsafe (ref : Name) : IO (KeyedDeclsAttribute CommandElab) :=
  mkElabAttribute CommandElab `builtin_command_elab `command_elab `Lean.Parser.Command `Lean.Elab.Command.CommandElab "command" ref

@[implemented_by mkCommandElabAttributeUnsafe]
opaque mkCommandElabAttribute (ref : Name) : IO (KeyedDeclsAttribute CommandElab)

builtin_initialize commandElabAttribute : KeyedDeclsAttribute CommandElab ← mkCommandElabAttribute decl_name%

private def mkInfoTree (elaborator : Name) (stx : Syntax) (trees : PersistentArray InfoTree) : CommandElabM InfoTree := do
  let ctx ← read
  let s ← get
  let scope := s.scopes.head!
  let tree := InfoTree.node (Info.ofCommandInfo { elaborator, stx }) trees
  let ctx := PartialContextInfo.commandCtx {
    env := s.env, fileMap := ctx.fileMap, mctx := {}, currNamespace := scope.currNamespace,
    openDecls := scope.openDecls, options := scope.opts, ngen := s.ngen
  }
  return InfoTree.context ctx tree

/--
Disables incremental command reuse *and* reporting for `act` if `cond` is true by setting
`Context.snap?` to `none`.
-/
def withoutCommandIncrementality (cond : Bool) (act : CommandElabM α) : CommandElabM α := do
  let opts ← getOptions
  withReader (fun ctx => { ctx with snap? := ctx.snap?.filter fun snap => Id.run do
    if let some old := snap.old? then
      if cond && opts.getBool `trace.Elab.reuse then
        dbg_trace "reuse stopped: guard failed at {old.stx}"
    return !cond
  }) act

private def elabCommandUsing (s : State) (stx : Syntax) : List (KeyedDeclsAttribute.AttributeEntry CommandElab) → CommandElabM Unit
  | []                => withInfoTreeContext (mkInfoTree := mkInfoTree `no_elab stx) <| throwError "unexpected syntax{indentD stx}"
  | (elabFn::elabFns) =>
    catchInternalId unsupportedSyntaxExceptionId
      (do
        -- prevent unsupported commands from accidentally accessing `Context.snap?` (e.g. by nested
        -- supported commands)
        withoutCommandIncrementality (!(← isIncrementalElab elabFn.declName)) do
        withInfoTreeContext (mkInfoTree := mkInfoTree elabFn.declName stx) do
         elabFn.value stx)
      (fun _ => do set s; elabCommandUsing s stx elabFns)

/-- Elaborate `x` with `stx` on the macro stack -/
def withMacroExpansion (beforeStx afterStx : Syntax) (x : CommandElabM α) : CommandElabM α :=
  withInfoContext (mkInfo := pure <| .ofMacroExpansionInfo { stx := beforeStx, output := afterStx, lctx := .empty }) do
    withReader (fun ctx => { ctx with macroStack := { before := beforeStx, after := afterStx } :: ctx.macroStack }) x

instance : MonadMacroAdapter CommandElabM where
  getCurrMacroScope := getCurrMacroScope
  getNextMacroScope := return (← get).nextMacroScope
  setNextMacroScope next := modify fun s => { s with nextMacroScope := next }

instance : MonadRecDepth CommandElabM where
  withRecDepth d x := withReader (fun ctx => { ctx with currRecDepth := d }) x
  getRecDepth      := return (← read).currRecDepth
  getMaxRecDepth   := return (← get).maxRecDepth

builtin_initialize registerTraceClass `Elab.command

open Language in
/-- Snapshot after macro expansion of a command. -/
structure MacroExpandedSnapshot extends Snapshot where
  /-- The declaration name of the macro. -/
  macroDecl : Name
  /-- The expanded syntax tree. -/
  newStx    : Syntax
  /-- `State.nextMacroScope` after expansion. -/
  newNextMacroScope : Nat
  /-- Whether any traces were present after expansion. -/
  hasTraces : Bool
  /--
  Follow-up elaboration snapshots, one per command if `newStx` is a sequence of commands.
  -/
  next : Array (SnapshotTask DynamicSnapshot)
deriving TypeName
open Language in
instance : ToSnapshotTree MacroExpandedSnapshot where
  toSnapshotTree s := ⟨s.toSnapshot, s.next.map (·.map (sync := true) toSnapshotTree)⟩

partial def elabCommand (stx : Syntax) : CommandElabM Unit := do
  withLogging <| withRef stx <| withIncRecDepth <| withFreshMacroScope do
    match stx with
    | Syntax.node _ k args =>
      if k == nullKind then
        -- list of commands => elaborate in order
        -- The parser will only ever return a single command at a time, but syntax quotations can return multiple ones
        -- Incrementality is currently limited to the common case where the sequence is the direct
        -- output of a macro, see below.
        withoutCommandIncrementality true do
          args.forM elabCommand
      else withTraceNode `Elab.command (fun _ => return stx) (tag :=
        -- special case: show actual declaration kind for `declaration` commands
        (if stx.isOfKind ``Parser.Command.declaration then stx[1] else stx).getKind.toString) do
        let s ← get
        match (← liftMacroM <| expandMacroImpl? s.env stx) with
        | some (decl, stxNew?) =>
          withInfoTreeContext (mkInfoTree := mkInfoTree decl stx) do
            let stxNew ← liftMacroM <| liftExcept stxNew?
            withMacroExpansion stx stxNew do
              -- Support incrementality; see also Note [Incremental Macros]
              if let some snap := (←read).snap? then
                -- Unpack nested commands; see `MacroExpandedSnapshot.next`
                let cmds := if stxNew.isOfKind nullKind then stxNew.getArgs else #[stxNew]
                let nextMacroScope := (← get).nextMacroScope
                let hasTraces := (← getTraceState).traces.size > 0
                let oldSnap? := do
                  let oldSnap ← snap.old?
                  let oldSnap ← oldSnap.val.get.toTyped? MacroExpandedSnapshot
                  guard <| oldSnap.macroDecl == decl && oldSnap.newNextMacroScope == nextMacroScope
                  -- check absence of traces; see Note [Incremental Macros]
                  guard <| !oldSnap.hasTraces && !hasTraces
                  return oldSnap
                let oldCmds? := oldSnap?.map fun old =>
                  if old.newStx.isOfKind nullKind then old.newStx.getArgs else #[old.newStx]
                Language.withAlwaysResolvedPromises cmds.size fun cmdPromises => do
                  snap.new.resolve <| .ofTyped {
                    diagnostics := .empty
                    macroDecl := decl
                    newStx := stxNew
                    newNextMacroScope := nextMacroScope
                    hasTraces
                    next := cmdPromises.zipWith cmds fun cmdPromise cmd =>
                      { range? := cmd.getRange?, task := cmdPromise.result }
                    : MacroExpandedSnapshot
                  }
                  -- After the first command whose syntax tree changed, we must disable
                  -- incremental reuse
                  let mut reusedCmds := true
                  let opts ← getOptions
                  -- For each command, associate it with new promise and old snapshot, if any, and
                  -- elaborate recursively
                  for cmd in cmds, cmdPromise in cmdPromises, i in [0:cmds.size] do
                    let oldCmd? := oldCmds?.bind (·[i]?)
                    withReader ({ · with snap? := some {
                      new := cmdPromise
                      old? := do
                        guard reusedCmds
                        let old ← oldSnap?
                        return { stx := (← oldCmd?), val := (← old.next[i]?) }
                    } }) do
                      elabCommand cmd
                      -- Resolve promise for commands not supporting incrementality; waiting for
                      -- `withAlwaysResolvedPromises` to do this could block reporting by later
                      -- commands
                      cmdPromise.resolve default
                    reusedCmds := reusedCmds && oldCmd?.any (·.eqWithInfoAndTraceReuse opts cmd)
              else
                elabCommand stxNew
        | _ =>
          match commandElabAttribute.getEntries s.env k with
          | []      =>
            withInfoTreeContext (mkInfoTree := mkInfoTree `no_elab stx) <|
              throwError "elaboration function for '{k}' has not been implemented"
          | elabFns => elabCommandUsing s stx elabFns
    | _ =>
      withInfoTreeContext (mkInfoTree := mkInfoTree `no_elab stx) <|
        throwError "unexpected command"

builtin_initialize registerTraceClass `Elab.input

/-- Option for showing elaboration errors from partial syntax errors. -/
register_builtin_option showPartialSyntaxErrors : Bool := {
  defValue := false
  descr    := "show elaboration errors from partial syntax trees (i.e. after parser recovery)"
}

open Language in
/--
State at the beginning of elaboration of a command, after snapshot tasks for subtasks have been
allocated.
-/
structure CommandProcessingSnapshot extends Snapshot where
  /--
  Snapshot task for incrementality in the specific command elaborator called, stored in
  `Context.snap?`.
  -/
  elabSnap : SnapshotTask DynamicSnapshot
  /-- Snapshot task for async linting. -/
  lintSnap : SnapshotTask SnapshotTree
deriving Inhabited
open Language in
instance : ToSnapshotTree CommandProcessingSnapshot where
  toSnapshotTree s := .mk s.toSnapshot #[
    s.elabSnap.map (sync := true) toSnapshotTree,
    s.lintSnap.map (sync := true) toSnapshotTree]

builtin_initialize
  registerTraceClass `Elab.info
  registerTraceClass `Elab.snapshotTree

/--
`elabCommand` wrapper that should be used for the initial invocation, not for recursive calls after
macro expansion etc.
-/
def elabCommandTopLevel (stx : Syntax)
    (snap? : Option (Language.SnapshotBundle CommandProcessingSnapshot) := none) :
    CommandElabM Unit :=
  withRef stx do
  profileitM Exception "elaboration" (← getOptions) do
  withReader ({ · with suppressElabErrors :=
    stx.hasMissing && !showPartialSyntaxErrors.get (← getOptions) }) do
  let initMsgs ← modifyGet fun st => (st.messages, { st with messages := {} })
  let initInfoTrees ← getResetInfoTrees
  try
<<<<<<< HEAD
    if let some snap := snap? then
      Language.withAlwaysResolvedPromise fun elabPromise =>
      Language.withPromiseResolvedOnException fun lintPromise => do
        let endRange? := (fun endPos => ⟨endPos, endPos⟩) <$> stx.getTailPos?
        snap.new.resolve {
          diagnostics := .empty
          elabSnap := { range? := none, task := elabPromise.result }
          lintSnap := { range? := endRange?, task := lintPromise.result }}
        withReader ({ · with snap? := some {
          old? := snap.old?.map (·.mapVal (·.bind (·.elabSnap)))
          new := elabPromise
        }}) do
          -- We should *not* factor out `elabCommand`'s `withLogging` to here since it would make its error
          -- recovery more coarse. In particular, If `c` in `set_option ... in $c` fails, the remaining
          -- `end` command of the `in` macro would be skipped and the option would be leaked to the outside!
          elabCommand stx
        withLogging do
          runLintersAsync stx lintPromise
      else
        elabCommand stx
        withLogging do
          runLinters stx
=======
    -- We should *not* factor out `elabCommand`'s `withLogging` to here since it would make its error
    -- recovery more coarse. In particular, If `c` in `set_option ... in $c` fails, the remaining
    -- `end` command of the `in` macro would be skipped and the option would be leaked to the outside!
    elabCommand stx
    -- Run the linters, unless `#guard_msgs` is present, which is special and runs `elabCommandTopLevel` itself,
    -- so it is a "super-top-level" command. This is the only command that does this, so we just special case it here
    -- rather than engineer a general solution.
    unless (stx.find? (·.isOfKind ``Lean.guardMsgsCmd)).isSome do
      withLogging do
        runLinters stx
>>>>>>> 07ea6265
  finally
    -- note the order: first process current messages & info trees, then add back old messages & trees,
    -- then convert new traces to messages
    let mut msgs := (← get).messages
    for tree in (← getInfoTrees) do
      trace[Elab.info] (← tree.format)
<<<<<<< HEAD
=======
    if (← isTracingEnabledFor `Elab.snapshotTree) then
      if let some snap := (← read).snap? then
        -- We can assume that the root command snapshot is not involved in parallelism yet, so this
        -- should be true iff the command supports incrementality
        if (← IO.hasFinished snap.new.result) then
          liftCoreM <| Language.ToSnapshotTree.toSnapshotTree snap.new.result.get |>.trace
>>>>>>> 07ea6265
    modify fun st => { st with
      messages := initMsgs ++ msgs
      infoState := { st.infoState with trees := initInfoTrees ++ st.infoState.trees }
    }
    addTraceAsMessages

/-- Adapt a syntax transformation to a regular, command-producing elaborator. -/
def adaptExpander (exp : Syntax → CommandElabM Syntax) : CommandElab := fun stx => do
  let stx' ← exp stx
  withMacroExpansion stx stx' <| elabCommand stx'

private def getVarDecls (s : State) : Array Syntax :=
  s.scopes.head!.varDecls

instance {α} : Inhabited (CommandElabM α) where
  default := throw default

private def mkMetaContext : Meta.Context := {
  config := { foApprox := true, ctxApprox := true, quasiPatternApprox := true }
}

open Lean.Parser.Term in
/-- Return identifier names in the given bracketed binder. -/
def getBracketedBinderIds : Syntax → CommandElabM (Array Name)
  | `(bracketedBinderF|($ids* $[: $ty?]? $(_annot?)?)) => return ids.map Syntax.getId
  | `(bracketedBinderF|{$ids* $[: $ty?]?})             => return ids.map Syntax.getId
  | `(bracketedBinderF|⦃$ids* : $_⦄)                   => return ids.map Syntax.getId
  | `(bracketedBinderF|[$id : $_])                     => return #[id.getId]
  | `(bracketedBinderF|[$_])                           => return #[Name.anonymous]
  | _                                                  => throwUnsupportedSyntax

private def mkTermContext (ctx : Context) (s : State) : CommandElabM Term.Context := do
  let scope      := s.scopes.head!
  let mut sectionVars := {}
  for id in (← scope.varDecls.flatMapM getBracketedBinderIds), uid in scope.varUIds do
    sectionVars := sectionVars.insert id uid
  return {
    macroStack             := ctx.macroStack
    sectionVars            := sectionVars
    isNoncomputableSection := scope.isNoncomputable
    tacticCache?           := ctx.tacticCache? }

/--
Lift the `TermElabM` monadic action `x` into a `CommandElabM` monadic action.

Note that `x` is executed with an empty message log. Thus, `x` cannot modify/view messages produced by
previous commands.

If you need to access the free variables corresponding to the ones declared using the `variable` command,
consider using `runTermElabM`.

Recall that `TermElabM` actions can automatically lift `MetaM` and `CoreM` actions.
Example:
```
import Lean

open Lean Elab Command Meta

def printExpr (e : Expr) : MetaM Unit := do
  IO.println s!"{← ppExpr e} : {← ppExpr (← inferType e)}"

#eval
  liftTermElabM do
    printExpr (mkConst ``Nat)
```
-/
def liftTermElabM (x : TermElabM α) : CommandElabM α := do
  let ctx ← read
  let s   ← get
  -- dbg_trace "heartbeats: {heartbeats}"
  let scope := s.scopes.head!
  -- We execute `x` with an empty message log. Thus, `x` cannot modify/view messages produced by previous commands.
  -- This is useful for implementing `runTermElabM` where we use `Term.resetMessageLog`
  let x : TermElabM _  := withSaveInfoContext x
  -- make sure `observing` below also catches runtime exceptions (like we do by default in
  -- `CommandElabM`)
  let _ := MonadAlwaysExcept.except (m := TermElabM)
  let x : MetaM _ := (observing (try x finally Meta.reportDiag)).run (← mkTermContext ctx s) { levelNames := scope.levelNames }
  let x : CoreM _ := x.run mkMetaContext {}
  let ((ea, _), _) ← runCore x
  MonadExcept.ofExcept ea

instance : MonadEval TermElabM CommandElabM where
  monadEval := liftTermElabM

/--
Execute the monadic action `elabFn xs` as a `CommandElabM` monadic action, where `xs` are free variables
corresponding to all active scoped variables declared using the `variable` command.

This method is similar to `liftTermElabM`, but it elaborates all scoped variables declared using the `variable`
command.

Example:
```
import Lean

open Lean Elab Command Meta

variable {α : Type u} {f : α → α}
variable (n : Nat)

#eval
  runTermElabM fun xs => do
    for x in xs do
      IO.println s!"{← ppExpr x} : {← ppExpr (← inferType x)}"
```
-/
def runTermElabM (elabFn : Array Expr → TermElabM α) : CommandElabM α := do
  let scope ← getScope
  liftTermElabM <|
    Term.withAutoBoundImplicit <|
      Term.elabBinders scope.varDecls fun xs => do
        -- We need to synthesize postponed terms because this is a checkpoint for the auto-bound implicit feature
        -- If we don't use this checkpoint here, then auto-bound implicits in the postponed terms will not be handled correctly.
        Term.synthesizeSyntheticMVarsNoPostponing
        let mut sectionFVars := {}
        for uid in scope.varUIds, x in xs do
          sectionFVars := sectionFVars.insert uid x
        withReader ({ · with sectionFVars := sectionFVars }) do
          -- We don't want to store messages produced when elaborating `(getVarDecls s)` because they have already been saved when we elaborated the `variable`(s) command.
          -- So, we use `Core.resetMessageLog`.
          Core.resetMessageLog
          let someType := mkSort levelZero
          Term.addAutoBoundImplicits' xs someType fun xs _ =>
            Term.withoutAutoBoundImplicit <| elabFn xs

private def liftAttrM {α} (x : AttrM α) : CommandElabM α := do
  liftCoreM x

/--
Return the stack of all currently active scopes:
the base scope always comes last; new scopes are prepended in the front.
In particular, the current scope is always the first element.
-/
def getScopes : CommandElabM (List Scope) := do
  pure (← get).scopes

def modifyScope (f : Scope → Scope) : CommandElabM Unit :=
  modify fun s => { s with
    scopes := match s.scopes with
      | h::t => f h :: t
      | []   => unreachable!
  }

def withScope (f : Scope → Scope) (x : CommandElabM α) : CommandElabM α := do
  match (← get).scopes with
  | [] => x
  | h :: t =>
    try
      modify fun s => { s with scopes := f h :: t }
      x
    finally
      modify fun s => { s with scopes := h :: t }

def getLevelNames : CommandElabM (List Name) :=
  return (← getScope).levelNames

def addUnivLevel (idStx : Syntax) : CommandElabM Unit := withRef idStx do
  let id := idStx.getId
  let levelNames ← getLevelNames
  if levelNames.elem id then
    throwAlreadyDeclaredUniverseLevel id
  else
    modifyScope fun scope => { scope with levelNames := id :: scope.levelNames }

end Elab.Command

open Elab Command MonadRecDepth

private def liftCommandElabMCore (cmd : CommandElabM α) (throwOnError : Bool) : CoreM α := do
  let s : Core.State ← get
  let ctx : Core.Context ← read
  let (a, commandState) ←
    cmd.run {
      fileName := ctx.fileName
      fileMap := ctx.fileMap
      currRecDepth := ctx.currRecDepth
      currMacroScope := ctx.currMacroScope
      ref := ctx.ref
      tacticCache? := none
      snap? := none
      cancelTk? := ctx.cancelTk?
      suppressElabErrors := ctx.suppressElabErrors
    } |>.run {
      env := s.env
      nextMacroScope := s.nextMacroScope
      maxRecDepth := ctx.maxRecDepth
      ngen := s.ngen
      scopes := [{ header := "", opts := ctx.options }]
      infoState.enabled := s.infoState.enabled
    }
  modify fun coreState => { coreState with
    env := commandState.env
    nextMacroScope := commandState.nextMacroScope
    ngen := commandState.ngen
    traceState.traces := coreState.traceState.traces ++ commandState.traceState.traces
  }
  if throwOnError then
    if let some err := commandState.messages.toArray.find? (·.severity matches .error) then
      throwError err.data
  modify fun coreState => { coreState with
    infoState.trees := coreState.infoState.trees.append commandState.infoState.trees
    messages := coreState.messages ++ commandState.messages
  }
  return a

/--
Lifts an action in `CommandElabM` into `CoreM`, updating the environment,
messages, info trees, traces, the name generator, and macro scopes.
The action is run in a context with an empty message log, empty trace state, and empty info trees.

If `throwOnError` is true, then if the command produces an error message, it is converted into an exception.
In this case, info trees and messages are not carried over.

Commands that modify the processing of subsequent commands,
such as `open` and `namespace` commands,
only have an effect for the remainder of the `CommandElabM` computation passed here,
and do not affect subsequent commands.

*Warning:* when using this from `MetaM` monads, the caches are *not* reset.
If the command defines new instances for example, you should use `Lean.Meta.resetSynthInstanceCache`
to reset the instance cache.
While the `modifyEnv` function for `MetaM` clears its caches entirely,
`liftCommandElabM` has no way to reset these caches.
-/
def liftCommandElabM (cmd : CommandElabM α) (throwOnError : Bool := true) : CoreM α := do
  -- `observing` ensures that if `cmd` throws an exception we still thread state back to `CoreM`.
  MonadExcept.ofExcept (← liftCommandElabMCore (observing cmd) throwOnError)

/--
Given a command elaborator `cmd`, returns a new command elaborator that
first evaluates any local `set_option ... in ...` clauses and then invokes `cmd` on what remains.
-/
partial def withSetOptionIn (cmd : CommandElab) : CommandElab := fun stx => do
  if stx.getKind == ``Lean.Parser.Command.in &&
     stx[0].getKind == ``Lean.Parser.Command.set_option then
      let opts ← Elab.elabSetOption stx[0][1] stx[0][3]
      Command.withScope (fun scope => { scope with opts }) do
        withSetOptionIn cmd stx[2]
  else
    cmd stx

export Elab.Command (Linter addLinter)

end Lean<|MERGE_RESOLUTION|>--- conflicted
+++ resolved
@@ -589,7 +589,6 @@
   let initMsgs ← modifyGet fun st => (st.messages, { st with messages := {} })
   let initInfoTrees ← getResetInfoTrees
   try
-<<<<<<< HEAD
     if let some snap := snap? then
       Language.withAlwaysResolvedPromise fun elabPromise =>
       Language.withPromiseResolvedOnException fun lintPromise => do
@@ -606,39 +605,20 @@
           -- recovery more coarse. In particular, If `c` in `set_option ... in $c` fails, the remaining
           -- `end` command of the `in` macro would be skipped and the option would be leaked to the outside!
           elabCommand stx
-        withLogging do
-          runLintersAsync stx lintPromise
+        -- Run the linters, unless `#guard_msgs` is present, which is special and runs `elabCommandTopLevel` itself,
+        -- so it is a "super-top-level" command. This is the only command that does this, so we just special case it here
+        -- rather than engineer a general solution.
+        unless (stx.find? (·.isOfKind ``Lean.guardMsgsCmd)).isSome do
+          withLogging do
+            runLintersAsync stx lintPromise
       else
         elabCommand stx
-        withLogging do
-          runLinters stx
-=======
-    -- We should *not* factor out `elabCommand`'s `withLogging` to here since it would make its error
-    -- recovery more coarse. In particular, If `c` in `set_option ... in $c` fails, the remaining
-    -- `end` command of the `in` macro would be skipped and the option would be leaked to the outside!
-    elabCommand stx
-    -- Run the linters, unless `#guard_msgs` is present, which is special and runs `elabCommandTopLevel` itself,
-    -- so it is a "super-top-level" command. This is the only command that does this, so we just special case it here
-    -- rather than engineer a general solution.
-    unless (stx.find? (·.isOfKind ``Lean.guardMsgsCmd)).isSome do
-      withLogging do
-        runLinters stx
->>>>>>> 07ea6265
   finally
     -- note the order: first process current messages & info trees, then add back old messages & trees,
     -- then convert new traces to messages
     let mut msgs := (← get).messages
     for tree in (← getInfoTrees) do
       trace[Elab.info] (← tree.format)
-<<<<<<< HEAD
-=======
-    if (← isTracingEnabledFor `Elab.snapshotTree) then
-      if let some snap := (← read).snap? then
-        -- We can assume that the root command snapshot is not involved in parallelism yet, so this
-        -- should be true iff the command supports incrementality
-        if (← IO.hasFinished snap.new.result) then
-          liftCoreM <| Language.ToSnapshotTree.toSnapshotTree snap.new.result.get |>.trace
->>>>>>> 07ea6265
     modify fun st => { st with
       messages := initMsgs ++ msgs
       infoState := { st.infoState with trees := initInfoTrees ++ st.infoState.trees }

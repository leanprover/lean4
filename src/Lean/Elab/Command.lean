/-
Copyright (c) 2019 Microsoft Corporation. All rights reserved.
Released under Apache 2.0 license as described in the file LICENSE.
Authors: Leonardo de Moura, Gabriel Ebner
-/
prelude
import Lean.Meta.Diagnostics
import Lean.Elab.Binders
import Lean.Elab.SyntheticMVars
import Lean.Elab.SetOption
import Lean.Language.Basic

namespace Lean.Elab.Command

/--
A `Scope` records the part of the `CommandElabM` state that respects scoping,
such as the data for `universe`, `open`, and `variable` declarations, the current namespace,
and currently enabled options.
The `CommandElabM` state contains a stack of scopes, and only the top `Scope`
on the stack is read from or modified. There is always at least one `Scope` on the stack,
even outside any `section` or `namespace`, and each new pushed `Scope`
starts as a modified copy of the previous top scope.
-/
structure Scope where
  /--
  The component of the `namespace` or `section` that this scope is associated to.
  For example, `section a.b.c` and `namespace a.b.c` each create three scopes with headers
  named `a`, `b`, and `c`.
  This is used for checking the `end` command. The "base scope" has `""` as its header.
  -/
  header        : String
  /--
  The current state of all set options at this point in the scope. Note that this is the
  full current set of options and does *not* simply contain the options set
  while this scope has been active.
  -/
  opts          : Options := {}
  /-- The current namespace. The top-level namespace is represented by `Name.anonymous`. -/
  currNamespace : Name := Name.anonymous
  /-- All currently `open`ed namespaces and names. -/
  openDecls     : List OpenDecl := []
  /-- The current list of names for universe level variables to use for new declarations. This is managed by the `universe` command. -/
  levelNames    : List Name := []
  /--
  The current list of binders to use for new declarations.
  This is managed by the `variable` command.
  Each binder is represented in `Syntax` form, and it is re-elaborated
  within each command that uses this information.

  This is also used by commands, such as `#check`, to create an initial local context,
  even if they do not work with binders per se.
  -/
  varDecls      : Array (TSyntax ``Parser.Term.bracketedBinder) := #[]
  /--
  Globally unique internal identifiers for the `varDecls`.
  There is one identifier per variable introduced by the binders
  (recall that a binder such as `(a b c : Ty)` can produce more than one variable),
  and each identifier is the user-provided variable name with a macro scope.
  This is used by `TermElabM` in `Lean.Elab.Term.Context` to help with processing macros
  that capture these variables.
  -/
  varUIds       : Array Name := #[]
  /-- `include`d section variable names (from `varUIds`) -/
  includedVars  : List Name := []
  /-- `omit`ted section variable names (from `varUIds`) -/
  omittedVars  : List Name := []
  /--
  If true (default: false), all declarations that fail to compile
  automatically receive the `noncomputable` modifier.
  A scope with this flag set is created by `noncomputable section`.

  Recall that a new scope inherits all values from its parent scope,
  so all sections and namespaces nested within a `noncomputable` section also have this flag set.
  -/
  isNoncomputable : Bool := false
  deriving Inhabited

structure State where
  env            : Environment
  messages       : MessageLog := {}
  scopes         : List Scope := [{ header := "" }]
  nextMacroScope : Nat := firstFrontendMacroScope + 1
  maxRecDepth    : Nat
  ngen           : NameGenerator := {}
  infoState      : InfoState := {}
  traceState     : TraceState := {}
  snapshotTasks  : Array (Language.SnapshotTask Language.SnapshotTree) := #[]
  deriving Nonempty

structure Context where
  fileName       : String
  fileMap        : FileMap
  currRecDepth   : Nat := 0
  cmdPos         : String.Pos := 0
  macroStack     : MacroStack := []
  currMacroScope : MacroScope := firstFrontendMacroScope
  ref            : Syntax := Syntax.missing
  tacticCache?   : Option (IO.Ref Tactic.Cache)
  /--
  Snapshot for incremental reuse and reporting of command elaboration. Currently only used for
  (mutual) defs and contained tactics, in which case the `DynamicSnapshot` is a
  `HeadersParsedSnapshot`.

  Definitely resolved in `Lean.Elab.Command.elabCommandTopLevel`.

  Invariant: if the bundle's `old?` is set, the context and state at the beginning of current and
  old elaboration are identical.
  -/
  snap?          : Option (Language.SnapshotBundle Language.DynamicSnapshot)
  /-- Cancellation token forwarded to `Core.cancelTk?`. -/
  cancelTk?      : Option IO.CancelToken
  /--
  If set (when `showPartialSyntaxErrors` is not set and parsing failed), suppresses most elaboration
  errors; see also `logMessage` below.
  -/
  suppressElabErrors : Bool := false

abbrev CommandElabM := ReaderT Context $ StateRefT State $ EIO Exception
abbrev CommandElab  := Syntax → CommandElabM Unit
structure Linter where
  run : Syntax → CommandElabM Unit
  name : Name := by exact decl_name%

/-
Make the compiler generate specialized `pure`/`bind` so we do not have to optimize through the
whole monad stack at every use site. May eventually be covered by `deriving`.

Remark: see comment at TermElabM
-/
@[always_inline]
instance : Monad CommandElabM := let i := inferInstanceAs (Monad CommandElabM); { pure := i.pure, bind := i.bind }

/--
Like `Core.tryCatchRuntimeEx`; runtime errors are generally used to abort term elaboration, so we do
want to catch and process them at the command level.
-/
@[inline] protected def tryCatch (x : CommandElabM α) (h : Exception → CommandElabM α) :
    CommandElabM α := do
  try
    x
  catch ex =>
    if ex.isInterrupt then
      throw ex
    else
      h ex

instance : MonadExceptOf Exception CommandElabM where
  throw    := throw
  tryCatch := Command.tryCatch

def mkState (env : Environment) (messages : MessageLog := {}) (opts : Options := {}) : State := {
  env         := env
  messages    := messages
  scopes      := [{ header := "", opts := opts }]
  maxRecDepth := maxRecDepth.get opts
}

/- Linters should be loadable as plugins, so store in a global IO ref instead of an attribute managed by the
    environment (which only contains `import`ed objects). -/
builtin_initialize lintersRef : IO.Ref (Array Linter) ← IO.mkRef #[]
builtin_initialize registerTraceClass `Elab.lint

def addLinter (l : Linter) : IO Unit := do
  let ls ← lintersRef.get
  lintersRef.set (ls.push l)

instance : MonadInfoTree CommandElabM where
  getInfoState      := return (← get).infoState
  modifyInfoState f := modify fun s => { s with infoState := f s.infoState }

instance : MonadEnv CommandElabM where
  getEnv := do pure (← get).env
  modifyEnv f := modify fun s => { s with env := f s.env }

@[always_inline]
instance : MonadOptions CommandElabM where
  getOptions := do pure (← get).scopes.head!.opts

protected def getRef : CommandElabM Syntax :=
  return (← read).ref

instance : AddMessageContext CommandElabM where
  addMessageContext := addMessageContextPartial

instance : MonadRef CommandElabM where
  getRef := Command.getRef
  withRef ref x := withReader (fun ctx => { ctx with ref := ref }) x

instance : MonadTrace CommandElabM where
  getTraceState := return (← get).traceState
  modifyTraceState f := modify fun s => { s with traceState := f s.traceState }

instance : AddErrorMessageContext CommandElabM where
  add ref msg := do
    let ctx ← read
    let ref := getBetterRef ref ctx.macroStack
    let msg ← addMessageContext msg
    let msg ← addMacroStack msg ctx.macroStack
    return (ref, msg)

private def runCore (x : CoreM α) : CommandElabM α := do
  let s ← get
  let ctx ← read
  let heartbeats ← IO.getNumHeartbeats
  let env := Kernel.resetDiag s.env
  let scope := s.scopes.head!
  let coreCtx : Core.Context := {
    fileName           := ctx.fileName
    fileMap            := ctx.fileMap
    currRecDepth       := ctx.currRecDepth
    maxRecDepth        := s.maxRecDepth
    ref                := ctx.ref
    currNamespace      := scope.currNamespace
    openDecls          := scope.openDecls
    initHeartbeats     := heartbeats
    currMacroScope     := ctx.currMacroScope
    options            := scope.opts
    cancelTk?          := ctx.cancelTk?
    suppressElabErrors := ctx.suppressElabErrors }
  let x : EIO _ _ := x.run coreCtx {
    env
    ngen := s.ngen
    nextMacroScope := s.nextMacroScope
    infoState.enabled := s.infoState.enabled
    traceState := s.traceState
    snapshotTasks := s.snapshotTasks
  }
  let (ea, coreS) ← liftM x
  modify fun s => { s with
    env               := coreS.env
    nextMacroScope    := coreS.nextMacroScope
    ngen              := coreS.ngen
    infoState.trees   := s.infoState.trees.append coreS.infoState.trees
    traceState.traces := coreS.traceState.traces.map fun t => { t with ref := replaceRef t.ref ctx.ref }
    snapshotTasks     := coreS.snapshotTasks
    messages          := s.messages ++ coreS.messages
  }
  return ea

def liftCoreM (x : CoreM α) : CommandElabM α := do
  MonadExcept.ofExcept (← runCore (observing x))

@[inline] def liftIO {α} (x : IO α) : CommandElabM α := do
  let ctx ← read
  IO.toEIO (fun (ex : IO.Error) => Exception.error ctx.ref ex.toString) x

instance : MonadLiftT IO CommandElabM where
  monadLift := liftIO

/-- Return the current scope. -/
def getScope : CommandElabM Scope := do pure (← get).scopes.head!

instance : MonadResolveName CommandElabM where
  getCurrNamespace := return (← getScope).currNamespace
  getOpenDecls     := return (← getScope).openDecls

instance : MonadLog CommandElabM where
  getRef      := getRef
  getFileMap  := return (← read).fileMap
  getFileName := return (← read).fileName
  hasErrors   := return (← get).messages.hasErrors
  logMessage msg := do
    if (← read).suppressElabErrors then
      -- discard elaboration errors on parse error
      unless msg.data.hasTag (· matches `trace) do
        return
    let currNamespace ← getCurrNamespace
    let openDecls ← getOpenDecls
    let msg := { msg with data := MessageData.withNamingContext { currNamespace := currNamespace, openDecls := openDecls } msg.data }
    modify fun s => { s with messages := s.messages.add msg }

def runLinters (stx : Syntax) : CommandElabM Unit := do
  profileitM Exception "linting" (← getOptions) do
    withTraceNode `Elab.lint (fun _ => return m!"running linters") do
      let linters ← lintersRef.get
      unless linters.isEmpty do
        for linter in linters do
          withTraceNode `Elab.lint (fun _ => return m!"running linter: {linter.name}")
              (tag := linter.name.toString) do
            let savedState ← get
            try
              linter.run stx
            catch ex =>
              match ex with
              | Exception.error ref msg =>
                logException (.error ref m!"linter {linter.name} failed: {msg}")
              | Exception.internal _ _ =>
                logException ex
            finally
              -- TODO: it would be good to preserve even more state (#4363) but preserving info
              -- trees currently breaks from linters adding context-less info nodes
              modify fun s => { savedState with messages := s.messages, traceState := s.traceState }

/--
Catches and logs exceptions occurring in `x`. Unlike `try catch` in `CommandElabM`, this function
catches interrupt exceptions as well and thus is intended for use at the top level of elaboration.
Interrupt and abort exceptions are caught but not logged.
-/
@[inline] def withLoggingExceptions (x : CommandElabM Unit) : CommandElabM Unit := fun ctx ref =>
  EIO.catchExceptions (withLogging x ctx ref) (fun _ => pure ())

@[inherit_doc Core.wrapAsync]
def wrapAsync (act : Unit → CommandElabM α) : CommandElabM (EIO Exception α) := do
  return act () |>.run (← read) |>.run' (← get)

open Language in
@[inherit_doc Core.wrapAsyncAsSnapshot]
-- `CoreM` and `CommandElabM` are too different to meaningfully share this code
def wrapAsyncAsSnapshot (act : Unit → CommandElabM Unit)
    (desc : String := by exact decl_name%.toString) :
    CommandElabM (BaseIO SnapshotTree) := do
  let t ← wrapAsync fun _ => do
    IO.FS.withIsolatedStreams (isolateStderr := Core.stderrAsMessages.get (← getOptions)) do
      let tid ← IO.getTID
      -- reset trace state and message log so as not to report them twice
<<<<<<< HEAD
      modify fun st => { st with messages := st.messages.markAllReported, traceState := { tid }, snapshotTasks := #[] }
=======
      modify fun st => { st with
        messages := st.messages.markAllReported
        traceState := { tid }
        snapshotTasks := #[]
      }
>>>>>>> e04a5fba
      try
        withTraceNode `Elab.async (fun _ => return desc) do
          act ()
      catch e =>
        logError e.toMessageData
      finally
        addTraceAsMessages
      get
  let ctx ← read
  return do
    match (← t.toBaseIO) with
    | .ok (output, st) =>
      let mut msgs := st.messages
      if !output.isEmpty then
        msgs := msgs.add {
          fileName := ctx.fileName
          severity := MessageSeverity.information
          pos      := ctx.fileMap.toPosition <| ctx.ref.getPos?.getD 0
          data     := output
        }
      return .mk {
        desc
        diagnostics := (← Language.Snapshot.Diagnostics.ofMessageLog msgs)
        traces := st.traceState
      } st.snapshotTasks
    -- interrupt or abort exception as `try catch` above should have caught any others
    | .error _ => default

@[inherit_doc Core.logSnapshotTask]
def logSnapshotTask (task : Language.SnapshotTask Language.SnapshotTree) : CommandElabM Unit :=
  modify fun s => { s with snapshotTasks := s.snapshotTasks.push task }

def runLintersAsync (stx : Syntax) : CommandElabM Unit := do
  if !Elab.async.get (← getOptions) then
    withoutModifyingEnv do
      runLinters stx
    return

  -- We only start one task for all linters for now as most linters are fast and we simply want
  -- to unblock elaboration of the next command
  let lintAct ← wrapAsyncAsSnapshot fun _ => runLinters stx
  logSnapshotTask { range? := none, task := (← BaseIO.asTask lintAct) }

protected def getCurrMacroScope : CommandElabM Nat  := do pure (← read).currMacroScope
protected def getMainModule     : CommandElabM Name := do pure (← getEnv).mainModule

protected def withFreshMacroScope {α} (x : CommandElabM α) : CommandElabM α := do
  let fresh ← modifyGet (fun st => (st.nextMacroScope, { st with nextMacroScope := st.nextMacroScope + 1 }))
  withReader (fun ctx => { ctx with currMacroScope := fresh }) x

instance : MonadQuotation CommandElabM where
  getCurrMacroScope   := Command.getCurrMacroScope
  getMainModule       := Command.getMainModule
  withFreshMacroScope := Command.withFreshMacroScope

unsafe def mkCommandElabAttributeUnsafe (ref : Name) : IO (KeyedDeclsAttribute CommandElab) :=
  mkElabAttribute CommandElab `builtin_command_elab `command_elab `Lean.Parser.Command `Lean.Elab.Command.CommandElab "command" ref

@[implemented_by mkCommandElabAttributeUnsafe]
opaque mkCommandElabAttribute (ref : Name) : IO (KeyedDeclsAttribute CommandElab)

builtin_initialize commandElabAttribute : KeyedDeclsAttribute CommandElab ← mkCommandElabAttribute decl_name%

private def mkInfoTree (elaborator : Name) (stx : Syntax) (trees : PersistentArray InfoTree) : CommandElabM InfoTree := do
  let ctx ← read
  let s ← get
  let scope := s.scopes.head!
  let tree := InfoTree.node (Info.ofCommandInfo { elaborator, stx }) trees
  let ctx := PartialContextInfo.commandCtx {
    env := s.env, fileMap := ctx.fileMap, mctx := {}, currNamespace := scope.currNamespace,
    openDecls := scope.openDecls, options := scope.opts, ngen := s.ngen
  }
  return InfoTree.context ctx tree

/--
Disables incremental command reuse *and* reporting for `act` if `cond` is true by setting
`Context.snap?` to `none`.
-/
def withoutCommandIncrementality (cond : Bool) (act : CommandElabM α) : CommandElabM α := do
  let opts ← getOptions
  withReader (fun ctx => { ctx with snap? := ctx.snap?.filter fun snap => Id.run do
    if let some old := snap.old? then
      if cond && opts.getBool `trace.Elab.reuse then
        dbg_trace "reuse stopped: guard failed at {old.stx}"
    return !cond
  }) act

private def elabCommandUsing (s : State) (stx : Syntax) : List (KeyedDeclsAttribute.AttributeEntry CommandElab) → CommandElabM Unit
  | []                => withInfoTreeContext (mkInfoTree := mkInfoTree `no_elab stx) <| throwError "unexpected syntax{indentD stx}"
  | (elabFn::elabFns) =>
    catchInternalId unsupportedSyntaxExceptionId
      (do
        -- prevent unsupported commands from accidentally accessing `Context.snap?` (e.g. by nested
        -- supported commands)
        withoutCommandIncrementality (!(← isIncrementalElab elabFn.declName)) do
        withInfoTreeContext (mkInfoTree := mkInfoTree elabFn.declName stx) do
         elabFn.value stx)
      (fun _ => do set s; elabCommandUsing s stx elabFns)

/-- Elaborate `x` with `stx` on the macro stack -/
def withMacroExpansion (beforeStx afterStx : Syntax) (x : CommandElabM α) : CommandElabM α :=
  withInfoContext (mkInfo := pure <| .ofMacroExpansionInfo { stx := beforeStx, output := afterStx, lctx := .empty }) do
    withReader (fun ctx => { ctx with macroStack := { before := beforeStx, after := afterStx } :: ctx.macroStack }) x

instance : MonadMacroAdapter CommandElabM where
  getCurrMacroScope := getCurrMacroScope
  getNextMacroScope := return (← get).nextMacroScope
  setNextMacroScope next := modify fun s => { s with nextMacroScope := next }

instance : MonadRecDepth CommandElabM where
  withRecDepth d x := withReader (fun ctx => { ctx with currRecDepth := d }) x
  getRecDepth      := return (← read).currRecDepth
  getMaxRecDepth   := return (← get).maxRecDepth

builtin_initialize registerTraceClass `Elab.command

open Language in
/-- Snapshot after macro expansion of a command. -/
structure MacroExpandedSnapshot extends Snapshot where
  /-- The declaration name of the macro. -/
  macroDecl : Name
  /-- The expanded syntax tree. -/
  newStx    : Syntax
  /-- `State.nextMacroScope` after expansion. -/
  newNextMacroScope : Nat
  /-- Whether any traces were present after expansion. -/
  hasTraces : Bool
  /--
  Follow-up elaboration snapshots, one per command if `newStx` is a sequence of commands.
  -/
  next : Array (SnapshotTask DynamicSnapshot)
deriving TypeName
open Language in
instance : ToSnapshotTree MacroExpandedSnapshot where
  toSnapshotTree s := ⟨s.toSnapshot, s.next.map (·.map (sync := true) toSnapshotTree)⟩

partial def elabCommand (stx : Syntax) : CommandElabM Unit := do
  withLogging <| withRef stx <| withIncRecDepth <| withFreshMacroScope do
    match stx with
    | Syntax.node _ k args =>
      if k == nullKind then
        -- list of commands => elaborate in order
        -- The parser will only ever return a single command at a time, but syntax quotations can return multiple ones
        -- Incrementality is currently limited to the common case where the sequence is the direct
        -- output of a macro, see below.
        withoutCommandIncrementality true do
          args.forM elabCommand
      else withTraceNode `Elab.command (fun _ => return stx) (tag :=
        -- special case: show actual declaration kind for `declaration` commands
        (if stx.isOfKind ``Parser.Command.declaration then stx[1] else stx).getKind.toString) do
        let s ← get
        match (← liftMacroM <| expandMacroImpl? s.env stx) with
        | some (decl, stxNew?) =>
          withInfoTreeContext (mkInfoTree := mkInfoTree decl stx) do
            let stxNew ← liftMacroM <| liftExcept stxNew?
            withMacroExpansion stx stxNew do
              -- Support incrementality; see also Note [Incremental Macros]
              if let some snap := (←read).snap? then
                -- Unpack nested commands; see `MacroExpandedSnapshot.next`
                let cmds := if stxNew.isOfKind nullKind then stxNew.getArgs else #[stxNew]
                let nextMacroScope := (← get).nextMacroScope
                let hasTraces := (← getTraceState).traces.size > 0
                let oldSnap? := do
                  let oldSnap ← snap.old?
                  let oldSnap ← oldSnap.val.get.toTyped? MacroExpandedSnapshot
                  guard <| oldSnap.macroDecl == decl && oldSnap.newNextMacroScope == nextMacroScope
                  -- check absence of traces; see Note [Incremental Macros]
                  guard <| !oldSnap.hasTraces && !hasTraces
                  return oldSnap
                let oldCmds? := oldSnap?.map fun old =>
                  if old.newStx.isOfKind nullKind then old.newStx.getArgs else #[old.newStx]
                Language.withAlwaysResolvedPromises cmds.size fun cmdPromises => do
                  snap.new.resolve <| .ofTyped {
                    diagnostics := .empty
                    macroDecl := decl
                    newStx := stxNew
                    newNextMacroScope := nextMacroScope
                    hasTraces
                    next := cmdPromises.zipWith cmds fun cmdPromise cmd =>
                      { range? := cmd.getRange?, task := cmdPromise.result }
                    : MacroExpandedSnapshot
                  }
                  -- After the first command whose syntax tree changed, we must disable
                  -- incremental reuse
                  let mut reusedCmds := true
                  let opts ← getOptions
                  -- For each command, associate it with new promise and old snapshot, if any, and
                  -- elaborate recursively
                  for cmd in cmds, cmdPromise in cmdPromises, i in [0:cmds.size] do
                    let oldCmd? := oldCmds?.bind (·[i]?)
                    withReader ({ · with snap? := some {
                      new := cmdPromise
                      old? := do
                        guard reusedCmds
                        let old ← oldSnap?
                        return { stx := (← oldCmd?), val := (← old.next[i]?) }
                    } }) do
                      elabCommand cmd
                      -- Resolve promise for commands not supporting incrementality; waiting for
                      -- `withAlwaysResolvedPromises` to do this could block reporting by later
                      -- commands
                      cmdPromise.resolve default
                    reusedCmds := reusedCmds && oldCmd?.any (·.eqWithInfoAndTraceReuse opts cmd)
              else
                elabCommand stxNew
        | _ =>
          match commandElabAttribute.getEntries s.env k with
          | []      =>
            withInfoTreeContext (mkInfoTree := mkInfoTree `no_elab stx) <|
              throwError "elaboration function for '{k}' has not been implemented"
          | elabFns => elabCommandUsing s stx elabFns
    | _ =>
      withInfoTreeContext (mkInfoTree := mkInfoTree `no_elab stx) <|
        throwError "unexpected command"

builtin_initialize registerTraceClass `Elab.input

/-- Option for showing elaboration errors from partial syntax errors. -/
register_builtin_option showPartialSyntaxErrors : Bool := {
  defValue := false
  descr    := "show elaboration errors from partial syntax trees (i.e. after parser recovery)"
}

builtin_initialize
  registerTraceClass `Elab.info
  registerTraceClass `Elab.snapshotTree

/--
`elabCommand` wrapper that should be used for the initial invocation, not for recursive calls after
macro expansion etc.
-/
def elabCommandTopLevel (stx : Syntax) : CommandElabM Unit := withRef stx do profileitM Exception "elaboration" (← getOptions) do
  withReader ({ · with suppressElabErrors :=
    stx.hasMissing && !showPartialSyntaxErrors.get (← getOptions) }) do
  let initMsgs ← modifyGet fun st => (st.messages, { st with messages := {} })
  let initInfoTrees ← getResetInfoTrees
  try
    -- We should *not* factor out `elabCommand`'s `withLogging` to here since it would make its error
    -- recovery more coarse. In particular, If `c` in `set_option ... in $c` fails, the remaining
    -- `end` command of the `in` macro would be skipped and the option would be leaked to the outside!
    elabCommand stx
    -- Run the linters, unless `#guard_msgs` is present, which is special and runs `elabCommandTopLevel` itself,
    -- so it is a "super-top-level" command. This is the only command that does this, so we just special case it here
    -- rather than engineer a general solution.
    unless (stx.find? (·.isOfKind ``Lean.guardMsgsCmd)).isSome do
      withLogging do
        runLintersAsync stx
  finally
    -- Make sure `snap?` is definitely resolved; we do not use it for reporting as `#guard_msgs` may
    -- be the caller of this function and add new messages and info trees
    if let some snap := (← read).snap? then
      snap.new.resolve default

    -- note the order: first process current messages & info trees, then add back old messages & trees,
    -- then convert new traces to messages
    let mut msgs := (← get).messages
    for tree in (← getInfoTrees) do
      trace[Elab.info] (← tree.format)
    modify fun st => { st with
      messages := initMsgs ++ msgs
      infoState := { st.infoState with trees := initInfoTrees ++ st.infoState.trees }
    }
    addTraceAsMessages

/-- Adapt a syntax transformation to a regular, command-producing elaborator. -/
def adaptExpander (exp : Syntax → CommandElabM Syntax) : CommandElab := fun stx => do
  let stx' ← exp stx
  withMacroExpansion stx stx' <| elabCommand stx'

private def getVarDecls (s : State) : Array Syntax :=
  s.scopes.head!.varDecls

instance {α} : Inhabited (CommandElabM α) where
  default := throw default

/--
The environment linter framework needs to be able to run linters with the same context
as `liftTermElabM`, so we expose that context as a public function here.
-/
def mkMetaContext : Meta.Context := {
  config := { foApprox := true, ctxApprox := true, quasiPatternApprox := true }
}

open Lean.Parser.Term in
/-- Return identifier names in the given bracketed binder. -/
def getBracketedBinderIds : Syntax → CommandElabM (Array Name)
  | `(bracketedBinderF|($ids* $[: $ty?]? $(_annot?)?)) => return ids.map Syntax.getId
  | `(bracketedBinderF|{$ids* $[: $ty?]?})             => return ids.map Syntax.getId
  | `(bracketedBinderF|⦃$ids* : $_⦄)                   => return ids.map Syntax.getId
  | `(bracketedBinderF|[$id : $_])                     => return #[id.getId]
  | `(bracketedBinderF|[$_])                           => return #[Name.anonymous]
  | _                                                  => throwUnsupportedSyntax

private def mkTermContext (ctx : Context) (s : State) : CommandElabM Term.Context := do
  let scope      := s.scopes.head!
  let mut sectionVars := {}
  for id in (← scope.varDecls.flatMapM getBracketedBinderIds), uid in scope.varUIds do
    sectionVars := sectionVars.insert id uid
  return {
    macroStack             := ctx.macroStack
    sectionVars            := sectionVars
    isNoncomputableSection := scope.isNoncomputable
    tacticCache?           := ctx.tacticCache? }

/--
Lift the `TermElabM` monadic action `x` into a `CommandElabM` monadic action.

Note that `x` is executed with an empty message log. Thus, `x` cannot modify/view messages produced by
previous commands.

If you need to access the free variables corresponding to the ones declared using the `variable` command,
consider using `runTermElabM`.

Recall that `TermElabM` actions can automatically lift `MetaM` and `CoreM` actions.
Example:
```
import Lean

open Lean Elab Command Meta

def printExpr (e : Expr) : MetaM Unit := do
  IO.println s!"{← ppExpr e} : {← ppExpr (← inferType e)}"

#eval
  liftTermElabM do
    printExpr (mkConst ``Nat)
```
-/
def liftTermElabM (x : TermElabM α) : CommandElabM α := do
  let ctx ← read
  let s   ← get
  -- dbg_trace "heartbeats: {heartbeats}"
  let scope := s.scopes.head!
  -- We execute `x` with an empty message log. Thus, `x` cannot modify/view messages produced by previous commands.
  -- This is useful for implementing `runTermElabM` where we use `Term.resetMessageLog`
  let x : TermElabM _  := withSaveInfoContext x
  -- make sure `observing` below also catches runtime exceptions (like we do by default in
  -- `CommandElabM`)
  let _ := MonadAlwaysExcept.except (m := TermElabM)
  let x : MetaM _ := (observing (try x finally Meta.reportDiag)).run (← mkTermContext ctx s) { levelNames := scope.levelNames }
  let x : CoreM _ := x.run mkMetaContext {}
  let ((ea, _), _) ← runCore x
  MonadExcept.ofExcept ea

instance : MonadEval TermElabM CommandElabM where
  monadEval := liftTermElabM

/--
Execute the monadic action `elabFn xs` as a `CommandElabM` monadic action, where `xs` are free variables
corresponding to all active scoped variables declared using the `variable` command.

This method is similar to `liftTermElabM`, but it elaborates all scoped variables declared using the `variable`
command.

Example:
```
import Lean

open Lean Elab Command Meta

variable {α : Type u} {f : α → α}
variable (n : Nat)

#eval
  runTermElabM fun xs => do
    for x in xs do
      IO.println s!"{← ppExpr x} : {← ppExpr (← inferType x)}"
```
-/
def runTermElabM (elabFn : Array Expr → TermElabM α) : CommandElabM α := do
  let scope ← getScope
  liftTermElabM <|
    Term.withAutoBoundImplicit <|
      Term.elabBinders scope.varDecls fun xs => do
        -- We need to synthesize postponed terms because this is a checkpoint for the auto-bound implicit feature
        -- If we don't use this checkpoint here, then auto-bound implicits in the postponed terms will not be handled correctly.
        Term.synthesizeSyntheticMVarsNoPostponing
        let mut sectionFVars := {}
        for uid in scope.varUIds, x in xs do
          sectionFVars := sectionFVars.insert uid x
        withReader ({ · with sectionFVars := sectionFVars }) do
          -- We don't want to store messages produced when elaborating `(getVarDecls s)` because they have already been saved when we elaborated the `variable`(s) command.
          -- So, we use `Core.resetMessageLog`.
          Core.resetMessageLog
          let someType := mkSort levelZero
          Term.addAutoBoundImplicits' xs someType fun xs _ =>
            Term.withoutAutoBoundImplicit <| elabFn xs

private def liftAttrM {α} (x : AttrM α) : CommandElabM α := do
  liftCoreM x

/--
Return the stack of all currently active scopes:
the base scope always comes last; new scopes are prepended in the front.
In particular, the current scope is always the first element.
-/
def getScopes : CommandElabM (List Scope) := do
  pure (← get).scopes

def modifyScope (f : Scope → Scope) : CommandElabM Unit :=
  modify fun s => { s with
    scopes := match s.scopes with
      | h::t => f h :: t
      | []   => unreachable!
  }

def withScope (f : Scope → Scope) (x : CommandElabM α) : CommandElabM α := do
  match (← get).scopes with
  | [] => x
  | h :: t =>
    try
      modify fun s => { s with scopes := f h :: t }
      x
    finally
      modify fun s => { s with scopes := h :: t }

def getLevelNames : CommandElabM (List Name) :=
  return (← getScope).levelNames

def addUnivLevel (idStx : Syntax) : CommandElabM Unit := withRef idStx do
  let id := idStx.getId
  let levelNames ← getLevelNames
  if levelNames.elem id then
    throwAlreadyDeclaredUniverseLevel id
  else
    modifyScope fun scope => { scope with levelNames := id :: scope.levelNames }

end Elab.Command

open Elab Command MonadRecDepth

private def liftCommandElabMCore (cmd : CommandElabM α) (throwOnError : Bool) : CoreM α := do
  let s : Core.State ← get
  let ctx : Core.Context ← read
  let (a, commandState) ←
    cmd.run {
      fileName := ctx.fileName
      fileMap := ctx.fileMap
      currRecDepth := ctx.currRecDepth
      currMacroScope := ctx.currMacroScope
      ref := ctx.ref
      tacticCache? := none
      snap? := none
      cancelTk? := ctx.cancelTk?
      suppressElabErrors := ctx.suppressElabErrors
    } |>.run {
      env := s.env
      nextMacroScope := s.nextMacroScope
      maxRecDepth := ctx.maxRecDepth
      ngen := s.ngen
      scopes := [{ header := "", opts := ctx.options }]
      infoState.enabled := s.infoState.enabled
    }
  modify fun coreState => { coreState with
    env := commandState.env
    nextMacroScope := commandState.nextMacroScope
    ngen := commandState.ngen
    traceState.traces := coreState.traceState.traces ++ commandState.traceState.traces
  }
  if throwOnError then
    if let some err := commandState.messages.toArray.find? (·.severity matches .error) then
      throwError err.data
  modify fun coreState => { coreState with
    infoState.trees := coreState.infoState.trees.append commandState.infoState.trees
    messages := coreState.messages ++ commandState.messages
  }
  return a

/--
Lifts an action in `CommandElabM` into `CoreM`, updating the environment,
messages, info trees, traces, the name generator, and macro scopes.
The action is run in a context with an empty message log, empty trace state, and empty info trees.

If `throwOnError` is true, then if the command produces an error message, it is converted into an exception.
In this case, info trees and messages are not carried over.

Commands that modify the processing of subsequent commands,
such as `open` and `namespace` commands,
only have an effect for the remainder of the `CommandElabM` computation passed here,
and do not affect subsequent commands.

*Warning:* when using this from `MetaM` monads, the caches are *not* reset.
If the command defines new instances for example, you should use `Lean.Meta.resetSynthInstanceCache`
to reset the instance cache.
While the `modifyEnv` function for `MetaM` clears its caches entirely,
`liftCommandElabM` has no way to reset these caches.
-/
def liftCommandElabM (cmd : CommandElabM α) (throwOnError : Bool := true) : CoreM α := do
  -- `observing` ensures that if `cmd` throws an exception we still thread state back to `CoreM`.
  MonadExcept.ofExcept (← liftCommandElabMCore (observing cmd) throwOnError)

/--
Given a command elaborator `cmd`, returns a new command elaborator that
first evaluates any local `set_option ... in ...` clauses and then invokes `cmd` on what remains.
-/
partial def withSetOptionIn (cmd : CommandElab) : CommandElab := fun stx => do
  if stx.getKind == ``Lean.Parser.Command.in &&
     stx[0].getKind == ``Lean.Parser.Command.set_option then
      let opts ← Elab.elabSetOption stx[0][1] stx[0][3]
      Command.withScope (fun scope => { scope with opts }) do
        withSetOptionIn cmd stx[2]
  else
    cmd stx

export Elab.Command (Linter addLinter)

end Lean<|MERGE_RESOLUTION|>--- conflicted
+++ resolved
@@ -313,15 +313,11 @@
     IO.FS.withIsolatedStreams (isolateStderr := Core.stderrAsMessages.get (← getOptions)) do
       let tid ← IO.getTID
       -- reset trace state and message log so as not to report them twice
-<<<<<<< HEAD
-      modify fun st => { st with messages := st.messages.markAllReported, traceState := { tid }, snapshotTasks := #[] }
-=======
       modify fun st => { st with
         messages := st.messages.markAllReported
         traceState := { tid }
         snapshotTasks := #[]
       }
->>>>>>> e04a5fba
       try
         withTraceNode `Elab.async (fun _ => return desc) do
           act ()

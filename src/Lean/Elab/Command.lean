/-
Copyright (c) 2019 Microsoft Corporation. All rights reserved.
Released under Apache 2.0 license as described in the file LICENSE.
Authors: Leonardo de Moura, Gabriel Ebner
-/
prelude
import Lean.Meta.Diagnostics
import Lean.Elab.Binders
import Lean.Elab.SyntheticMVars
import Lean.Elab.SetOption
import Lean.Language.Basic

namespace Lean.Elab.Command

/--
A `Scope` records the part of the `CommandElabM` state that respects scoping,
such as the data for `universe`, `open`, and `variable` declarations, the current namespace,
and currently enabled options.
The `CommandElabM` state contains a stack of scopes, and only the top `Scope`
on the stack is read from or modified. There is always at least one `Scope` on the stack,
even outside any `section` or `namespace`, and each new pushed `Scope`
starts as a modified copy of the previous top scope.
-/
structure Scope where
  /--
  The component of the `namespace` or `section` that this scope is associated to.
  For example, `section a.b.c` and `namespace a.b.c` each create three scopes with headers
  named `a`, `b`, and `c`.
  This is used for checking the `end` command. The "base scope" has `""` as its header.
  -/
  header        : String
  /--
  The current state of all set options at this point in the scope. Note that this is the
  full current set of options and does *not* simply contain the options set
  while this scope has been active.
  -/
  opts          : Options := {}
  /-- The current namespace. The top-level namespace is represented by `Name.anonymous`. -/
  currNamespace : Name := Name.anonymous
  /-- All currently `open`ed namespaces and names. -/
  openDecls     : List OpenDecl := []
  /-- The current list of names for universe level variables to use for new declarations. This is managed by the `universe` command. -/
  levelNames    : List Name := []
  /--
  The current list of binders to use for new declarations.
  This is managed by the `variable` command.
  Each binder is represented in `Syntax` form, and it is re-elaborated
  within each command that uses this information.

  This is also used by commands, such as `#check`, to create an initial local context,
  even if they do not work with binders per se.
  -/
  varDecls      : Array (TSyntax ``Parser.Term.bracketedBinder) := #[]
  /--
  Globally unique internal identifiers for the `varDecls`.
  There is one identifier per variable introduced by the binders
  (recall that a binder such as `(a b c : Ty)` can produce more than one variable),
  and each identifier is the user-provided variable name with a macro scope.
  This is used by `TermElabM` in `Lean.Elab.Term.Context` to help with processing macros
  that capture these variables.
  -/
  varUIds       : Array Name := #[]
  /-- `include`d section variable names (from `varUIds`) -/
  includedVars  : List Name := []
  /-- `omit`ted section variable names (from `varUIds`) -/
  omittedVars  : List Name := []
  /--
  If true (default: false), all declarations that fail to compile
  automatically receive the `noncomputable` modifier.
  A scope with this flag set is created by `noncomputable section`.

  Recall that a new scope inherits all values from its parent scope,
  so all sections and namespaces nested within a `noncomputable` section also have this flag set.
  -/
  isNoncomputable : Bool := false
  deriving Inhabited

structure State where
  env            : Environment
  messages       : MessageLog := {}
  scopes         : List Scope := [{ header := "" }]
  nextMacroScope : Nat := firstFrontendMacroScope + 1
  maxRecDepth    : Nat
  ngen           : NameGenerator := {}
  infoState      : InfoState := {}
  traceState     : TraceState := {}
  snapshotTasks  : Array (Language.SnapshotTask Language.SnapshotTree) := #[]
  deriving Nonempty

structure Context where
  fileName       : String
  fileMap        : FileMap
  currRecDepth   : Nat := 0
  cmdPos         : String.Pos := 0
  macroStack     : MacroStack := []
  currMacroScope : MacroScope := firstFrontendMacroScope
  ref            : Syntax := Syntax.missing
  tacticCache?   : Option (IO.Ref Tactic.Cache)
  /--
  Snapshot for incremental reuse and reporting of command elaboration. Currently only used for
  (mutual) defs and contained tactics, in which case the `DynamicSnapshot` is a
  `HeadersParsedSnapshot`.

  Invariant: if the bundle's `old?` is set, the context and state at the beginning of current and
  old elaboration are identical.
  -/
  snap?          : Option (Language.SnapshotBundle Language.DynamicSnapshot) := none
  /-- Cancellation token forwarded to `Core.cancelTk?`. -/
  cancelTk?      : Option IO.CancelToken
  /--
  If set (when `showPartialSyntaxErrors` is not set and parsing failed), suppresses most elaboration
  errors; see also `logMessage` below.
  -/
  suppressElabErrors : Bool := false

abbrev CommandElabM := ReaderT Context $ StateRefT State $ EIO Exception
abbrev CommandElab  := Syntax → CommandElabM Unit
structure Linter where
  run : Syntax → CommandElabM Unit
  name : Name := by exact decl_name%

/-
Make the compiler generate specialized `pure`/`bind` so we do not have to optimize through the
whole monad stack at every use site. May eventually be covered by `deriving`.

Remark: see comment at TermElabM
-/
@[always_inline]
instance : Monad CommandElabM := let i := inferInstanceAs (Monad CommandElabM); { pure := i.pure, bind := i.bind }

/--
Like `Core.tryCatchRuntimeEx`; runtime errors are generally used to abort term elaboration, so we do
want to catch and process them at the command level.
-/
@[inline] protected def tryCatch (x : CommandElabM α) (h : Exception → CommandElabM α) :
    CommandElabM α := do
  try
    x
  catch ex =>
    if ex.isInterrupt then
      throw ex
    else
      h ex

instance : MonadExceptOf Exception CommandElabM where
  throw    := throw
  tryCatch := Command.tryCatch

def mkState (env : Environment) (messages : MessageLog := {}) (opts : Options := {}) : State := {
  env         := env
  messages    := messages
  scopes      := [{ header := "", opts := opts }]
  maxRecDepth := maxRecDepth.get opts
}

/- Linters should be loadable as plugins, so store in a global IO ref instead of an attribute managed by the
    environment (which only contains `import`ed objects). -/
builtin_initialize lintersRef : IO.Ref (Array Linter) ← IO.mkRef #[]
builtin_initialize registerTraceClass `Elab.lint

def addLinter (l : Linter) : IO Unit := do
  let ls ← lintersRef.get
  lintersRef.set (ls.push l)

instance : MonadInfoTree CommandElabM where
  getInfoState      := return (← get).infoState
  modifyInfoState f := modify fun s => { s with infoState := f s.infoState }

instance : MonadEnv CommandElabM where
  getEnv := do pure (← get).env
  modifyEnv f := modify fun s => { s with env := f s.env }

@[always_inline]
instance : MonadOptions CommandElabM where
  getOptions := do pure (← get).scopes.head!.opts

protected def getRef : CommandElabM Syntax :=
  return (← read).ref

instance : AddMessageContext CommandElabM where
  addMessageContext := addMessageContextPartial

instance : MonadRef CommandElabM where
  getRef := Command.getRef
  withRef ref x := withReader (fun ctx => { ctx with ref := ref }) x

instance : MonadTrace CommandElabM where
  getTraceState := return (← get).traceState
  modifyTraceState f := modify fun s => { s with traceState := f s.traceState }

instance : AddErrorMessageContext CommandElabM where
  add ref msg := do
    let ctx ← read
    let ref := getBetterRef ref ctx.macroStack
    let msg ← addMessageContext msg
    let msg ← addMacroStack msg ctx.macroStack
    return (ref, msg)

private def runCore (x : CoreM α) : CommandElabM α := do
  let s ← get
  let ctx ← read
  let heartbeats ← IO.getNumHeartbeats
  let env := Kernel.resetDiag s.env
  let scope := s.scopes.head!
  let coreCtx : Core.Context := {
    fileName           := ctx.fileName
    fileMap            := ctx.fileMap
    currRecDepth       := ctx.currRecDepth
    maxRecDepth        := s.maxRecDepth
    ref                := ctx.ref
    currNamespace      := scope.currNamespace
    openDecls          := scope.openDecls
    initHeartbeats     := heartbeats
    currMacroScope     := ctx.currMacroScope
    options            := scope.opts
    cancelTk?          := ctx.cancelTk?
    suppressElabErrors := ctx.suppressElabErrors }
  let x : EIO _ _ := x.run coreCtx {
    env
    ngen := s.ngen
    nextMacroScope := s.nextMacroScope
    infoState.enabled := s.infoState.enabled
    traceState := s.traceState
    snapshotTasks := s.snapshotTasks
  }
  let (ea, coreS) ← liftM x
  modify fun s => { s with
    env               := coreS.env
    nextMacroScope    := coreS.nextMacroScope
    ngen              := coreS.ngen
    infoState.trees   := s.infoState.trees.append coreS.infoState.trees
    traceState.traces := coreS.traceState.traces.map fun t => { t with ref := replaceRef t.ref ctx.ref }
    snapshotTasks     := coreS.snapshotTasks
    messages          := s.messages ++ coreS.messages
  }
  return ea

def liftCoreM (x : CoreM α) : CommandElabM α := do
  MonadExcept.ofExcept (← runCore (observing x))

@[inline] def liftIO {α} (x : IO α) : CommandElabM α := do
  let ctx ← read
  IO.toEIO (fun (ex : IO.Error) => Exception.error ctx.ref ex.toString) x

instance : MonadLiftT IO CommandElabM where
  monadLift := liftIO

/-- Return the current scope. -/
def getScope : CommandElabM Scope := do pure (← get).scopes.head!

instance : MonadResolveName CommandElabM where
  getCurrNamespace := return (← getScope).currNamespace
  getOpenDecls     := return (← getScope).openDecls

instance : MonadLog CommandElabM where
  getRef      := getRef
  getFileMap  := return (← read).fileMap
  getFileName := return (← read).fileName
  hasErrors   := return (← get).messages.hasErrors
  logMessage msg := do
    if (← read).suppressElabErrors then
      -- discard elaboration errors on parse error
      unless msg.data.hasTag (· matches `trace) do
        return
    let currNamespace ← getCurrNamespace
    let openDecls ← getOpenDecls
    let msg := { msg with data := MessageData.withNamingContext { currNamespace := currNamespace, openDecls := openDecls } msg.data }
    modify fun s => { s with messages := s.messages.add msg }

def runLinters (stx : Syntax) : CommandElabM Unit := do
  profileitM Exception "linting" (← getOptions) do
    withTraceNode `Elab.lint (fun _ => return m!"running linters") do
      let linters ← lintersRef.get
      unless linters.isEmpty do
        for linter in linters do
          withTraceNode `Elab.lint (fun _ => return m!"running linter: {linter.name}")
              (tag := linter.name.toString) do
            let savedState ← get
            try
              linter.run stx
            catch ex =>
              match ex with
              | Exception.error ref msg =>
                logException (.error ref m!"linter {linter.name} failed: {msg}")
              | Exception.internal _ _ =>
                logException ex
            finally
              -- TODO: it would be good to preserve even more state (#4363) but preserving info
              -- trees currently breaks from linters adding context-less info nodes
              modify fun s => { savedState with messages := s.messages, traceState := s.traceState }

/--
Catches and logs exceptions occurring in `x`. Unlike `try catch` in `CommandElabM`, this function
catches interrupt exceptions as well and thus is intended for use at the top level of elaboration.
Interrupt and abort exceptions are caught but not logged.
-/
@[inline] def withLoggingExceptions (x : CommandElabM Unit) : CommandElabM Unit := fun ctx ref =>
  EIO.catchExceptions (withLogging x ctx ref) (fun _ => pure ())

@[inherit_doc Core.wrapAsync]
def wrapAsync (act : Unit → CommandElabM α) : CommandElabM (EIO Exception α) := do
  return act () |>.run (← read) |>.run' (← get)

open Language in
@[inherit_doc Core.wrapAsyncAsSnapshot]
-- `CoreM` and `CommandElabM` are too different to meaningfully share this code
def wrapAsyncAsSnapshot (act : Unit → CommandElabM Unit)
    (desc : String := by exact decl_name%.toString) :
    CommandElabM (BaseIO SnapshotTree) := do
  let t ← wrapAsync fun _ => do
    IO.FS.withIsolatedStreams (isolateStderr := Core.stderrAsMessages.get (← getOptions)) do
      let tid ← IO.getTID
      -- reset trace state and message log so as not to report them twice
      modify fun st => { st with messages := st.messages.markAllReported, traceState := { tid } }
      try
        withTraceNode `Elab.async (fun _ => return desc) do
          act ()
      catch e =>
        logError e.toMessageData
      finally
        addTraceAsMessages
      get
  let ctx ← read
  return do
    match (← t.toBaseIO) with
    | .ok (output, st) =>
      let mut msgs := st.messages
      if !output.isEmpty then
        msgs := msgs.add {
          fileName := ctx.fileName
          severity := MessageSeverity.information
          pos      := ctx.fileMap.toPosition <| ctx.ref.getPos?.getD 0
          data     := output
        }
      return .mk {
        desc
        diagnostics := (← Language.Snapshot.Diagnostics.ofMessageLog msgs)
        traces := st.traceState
      } st.snapshotTasks
    -- interrupt or abort exception as `try catch` above should have caught any others
    | .error _ => default

@[inherit_doc Core.logSnapshotTask]
def logSnapshotTask (task : Language.SnapshotTask Language.SnapshotTree) : CommandElabM Unit :=
  modify fun s => { s with snapshotTasks := s.snapshotTasks.push task }

def runLintersAsync (stx : Syntax) : CommandElabM Unit := do
<<<<<<< HEAD
  let opts ← getOptions
  -- TODO: `runAsync` introduces too much overhead for now compared to the actual linters execution,
  -- re-evaluate once we do more async elaboration anyway
  if Language.internal.cmdlineSnapshots.get opts then
    runLinters stx
  else
    -- We only start one task for all linters for now as most linters are fast and we simply want
    -- to unblock elaboration of the next command
    let lintAct ← wrapAsyncAsSnapshot fun _ => runLinters stx
    logSnapshotTask { range? := none, task := (← BaseIO.asTask lintAct) }
=======
  if !Elab.async.get (← getOptions) then
    withoutModifyingEnv do
      runLinters stx
    return

  -- We only start one task for all linters for now as most linters are fast and we simply want
  -- to unblock elaboration of the next command
  let lintAct ← wrapAsyncAsSnapshot fun _ => runLinters stx
  logSnapshotTask { range? := none, task := (← BaseIO.asTask lintAct) }
>>>>>>> 3c348d45

protected def getCurrMacroScope : CommandElabM Nat  := do pure (← read).currMacroScope
protected def getMainModule     : CommandElabM Name := do pure (← getEnv).mainModule

protected def withFreshMacroScope {α} (x : CommandElabM α) : CommandElabM α := do
  let fresh ← modifyGet (fun st => (st.nextMacroScope, { st with nextMacroScope := st.nextMacroScope + 1 }))
  withReader (fun ctx => { ctx with currMacroScope := fresh }) x

instance : MonadQuotation CommandElabM where
  getCurrMacroScope   := Command.getCurrMacroScope
  getMainModule       := Command.getMainModule
  withFreshMacroScope := Command.withFreshMacroScope

unsafe def mkCommandElabAttributeUnsafe (ref : Name) : IO (KeyedDeclsAttribute CommandElab) :=
  mkElabAttribute CommandElab `builtin_command_elab `command_elab `Lean.Parser.Command `Lean.Elab.Command.CommandElab "command" ref

@[implemented_by mkCommandElabAttributeUnsafe]
opaque mkCommandElabAttribute (ref : Name) : IO (KeyedDeclsAttribute CommandElab)

builtin_initialize commandElabAttribute : KeyedDeclsAttribute CommandElab ← mkCommandElabAttribute decl_name%

private def mkInfoTree (elaborator : Name) (stx : Syntax) (trees : PersistentArray InfoTree) : CommandElabM InfoTree := do
  let ctx ← read
  let s ← get
  let scope := s.scopes.head!
  let tree := InfoTree.node (Info.ofCommandInfo { elaborator, stx }) trees
  let ctx := PartialContextInfo.commandCtx {
    env := s.env, fileMap := ctx.fileMap, mctx := {}, currNamespace := scope.currNamespace,
    openDecls := scope.openDecls, options := scope.opts, ngen := s.ngen
  }
  return InfoTree.context ctx tree

/--
Disables incremental command reuse *and* reporting for `act` if `cond` is true by setting
`Context.snap?` to `none`.
-/
def withoutCommandIncrementality (cond : Bool) (act : CommandElabM α) : CommandElabM α := do
  let opts ← getOptions
  withReader (fun ctx => { ctx with snap? := ctx.snap?.filter fun snap => Id.run do
    if let some old := snap.old? then
      if cond && opts.getBool `trace.Elab.reuse then
        dbg_trace "reuse stopped: guard failed at {old.stx}"
    return !cond
  }) act

private def elabCommandUsing (s : State) (stx : Syntax) : List (KeyedDeclsAttribute.AttributeEntry CommandElab) → CommandElabM Unit
  | []                => withInfoTreeContext (mkInfoTree := mkInfoTree `no_elab stx) <| throwError "unexpected syntax{indentD stx}"
  | (elabFn::elabFns) =>
    catchInternalId unsupportedSyntaxExceptionId
      (do
        -- prevent unsupported commands from accidentally accessing `Context.snap?` (e.g. by nested
        -- supported commands)
        withoutCommandIncrementality (!(← isIncrementalElab elabFn.declName)) do
        withInfoTreeContext (mkInfoTree := mkInfoTree elabFn.declName stx) do
         elabFn.value stx)
      (fun _ => do set s; elabCommandUsing s stx elabFns)

/-- Elaborate `x` with `stx` on the macro stack -/
def withMacroExpansion (beforeStx afterStx : Syntax) (x : CommandElabM α) : CommandElabM α :=
  withInfoContext (mkInfo := pure <| .ofMacroExpansionInfo { stx := beforeStx, output := afterStx, lctx := .empty }) do
    withReader (fun ctx => { ctx with macroStack := { before := beforeStx, after := afterStx } :: ctx.macroStack }) x

instance : MonadMacroAdapter CommandElabM where
  getCurrMacroScope := getCurrMacroScope
  getNextMacroScope := return (← get).nextMacroScope
  setNextMacroScope next := modify fun s => { s with nextMacroScope := next }

instance : MonadRecDepth CommandElabM where
  withRecDepth d x := withReader (fun ctx => { ctx with currRecDepth := d }) x
  getRecDepth      := return (← read).currRecDepth
  getMaxRecDepth   := return (← get).maxRecDepth

builtin_initialize registerTraceClass `Elab.command

open Language in
/-- Snapshot after macro expansion of a command. -/
structure MacroExpandedSnapshot extends Snapshot where
  /-- The declaration name of the macro. -/
  macroDecl : Name
  /-- The expanded syntax tree. -/
  newStx    : Syntax
  /-- `State.nextMacroScope` after expansion. -/
  newNextMacroScope : Nat
  /-- Whether any traces were present after expansion. -/
  hasTraces : Bool
  /--
  Follow-up elaboration snapshots, one per command if `newStx` is a sequence of commands.
  -/
  next : Array (SnapshotTask DynamicSnapshot)
deriving TypeName
open Language in
instance : ToSnapshotTree MacroExpandedSnapshot where
  toSnapshotTree s := ⟨s.toSnapshot, s.next.map (·.map (sync := true) toSnapshotTree)⟩

partial def elabCommand (stx : Syntax) : CommandElabM Unit := do
  withLogging <| withRef stx <| withIncRecDepth <| withFreshMacroScope do
    match stx with
    | Syntax.node _ k args =>
      if k == nullKind then
        -- list of commands => elaborate in order
        -- The parser will only ever return a single command at a time, but syntax quotations can return multiple ones
        -- Incrementality is currently limited to the common case where the sequence is the direct
        -- output of a macro, see below.
        withoutCommandIncrementality true do
          args.forM elabCommand
      else withTraceNode `Elab.command (fun _ => return stx) (tag :=
        -- special case: show actual declaration kind for `declaration` commands
        (if stx.isOfKind ``Parser.Command.declaration then stx[1] else stx).getKind.toString) do
        let s ← get
        match (← liftMacroM <| expandMacroImpl? s.env stx) with
        | some (decl, stxNew?) =>
          withInfoTreeContext (mkInfoTree := mkInfoTree decl stx) do
            let stxNew ← liftMacroM <| liftExcept stxNew?
            withMacroExpansion stx stxNew do
              -- Support incrementality; see also Note [Incremental Macros]
              if let some snap := (←read).snap? then
                -- Unpack nested commands; see `MacroExpandedSnapshot.next`
                let cmds := if stxNew.isOfKind nullKind then stxNew.getArgs else #[stxNew]
                let nextMacroScope := (← get).nextMacroScope
                let hasTraces := (← getTraceState).traces.size > 0
                let oldSnap? := do
                  let oldSnap ← snap.old?
                  let oldSnap ← oldSnap.val.get.toTyped? MacroExpandedSnapshot
                  guard <| oldSnap.macroDecl == decl && oldSnap.newNextMacroScope == nextMacroScope
                  -- check absence of traces; see Note [Incremental Macros]
                  guard <| !oldSnap.hasTraces && !hasTraces
                  return oldSnap
                let oldCmds? := oldSnap?.map fun old =>
                  if old.newStx.isOfKind nullKind then old.newStx.getArgs else #[old.newStx]
                Language.withAlwaysResolvedPromises cmds.size fun cmdPromises => do
                  snap.new.resolve <| .ofTyped {
                    diagnostics := .empty
                    macroDecl := decl
                    newStx := stxNew
                    newNextMacroScope := nextMacroScope
                    hasTraces
                    next := cmdPromises.zipWith cmds fun cmdPromise cmd =>
                      { range? := cmd.getRange?, task := cmdPromise.result }
                    : MacroExpandedSnapshot
                  }
                  -- After the first command whose syntax tree changed, we must disable
                  -- incremental reuse
                  let mut reusedCmds := true
                  let opts ← getOptions
                  -- For each command, associate it with new promise and old snapshot, if any, and
                  -- elaborate recursively
                  for cmd in cmds, cmdPromise in cmdPromises, i in [0:cmds.size] do
                    let oldCmd? := oldCmds?.bind (·[i]?)
                    withReader ({ · with snap? := some {
                      new := cmdPromise
                      old? := do
                        guard reusedCmds
                        let old ← oldSnap?
                        return { stx := (← oldCmd?), val := (← old.next[i]?) }
                    } }) do
                      elabCommand cmd
                      -- Resolve promise for commands not supporting incrementality; waiting for
                      -- `withAlwaysResolvedPromises` to do this could block reporting by later
                      -- commands
                      cmdPromise.resolve default
                    reusedCmds := reusedCmds && oldCmd?.any (·.eqWithInfoAndTraceReuse opts cmd)
              else
                elabCommand stxNew
        | _ =>
          match commandElabAttribute.getEntries s.env k with
          | []      =>
            withInfoTreeContext (mkInfoTree := mkInfoTree `no_elab stx) <|
              throwError "elaboration function for '{k}' has not been implemented"
          | elabFns => elabCommandUsing s stx elabFns
    | _ =>
      withInfoTreeContext (mkInfoTree := mkInfoTree `no_elab stx) <|
        throwError "unexpected command"

builtin_initialize registerTraceClass `Elab.input

/-- Option for showing elaboration errors from partial syntax errors. -/
register_builtin_option showPartialSyntaxErrors : Bool := {
  defValue := false
  descr    := "show elaboration errors from partial syntax trees (i.e. after parser recovery)"
}

open Language in
/--
State at the beginning of elaboration of a command, after snapshot tasks for subtasks have been
allocated.
-/
structure CommandProcessingSnapshot extends Snapshot where
  /--
  Snapshot task for incrementality in the specific command elaborator called, stored in
  `Context.snap?`.
  -/
  elabSnap : SnapshotTask DynamicSnapshot

deriving Inhabited
open Language in
instance : ToSnapshotTree CommandProcessingSnapshot where
  toSnapshotTree s := .mk s.toSnapshot #[s.elabSnap.map (sync := true) toSnapshotTree]

builtin_initialize
  registerTraceClass `Elab.info
  registerTraceClass `Elab.snapshotTree

/--
`elabCommand` wrapper that should be used for the initial invocation, not for recursive calls after
macro expansion etc.
-/
def elabCommandTopLevel (stx : Syntax)
    (snap? : Option (Language.SnapshotBundle CommandProcessingSnapshot) := none) :
    CommandElabM Unit :=
  withRef stx do
  profileitM Exception "elaboration" (← getOptions) do
  withReader ({ · with suppressElabErrors :=
    stx.hasMissing && !showPartialSyntaxErrors.get (← getOptions) }) do
  let initMsgs ← modifyGet fun st => (st.messages, { st with messages := {} })
  let initInfoTrees ← getResetInfoTrees
  try
<<<<<<< HEAD
    if let some snap := snap? then
      Language.withAlwaysResolvedPromise fun elabPromise => do
        snap.new.resolve {
          diagnostics := .empty
          elabSnap := { range? := none, task := elabPromise.result }}
        withReader ({ · with snap? := some {
          old? := snap.old?.map (·.mapVal (·.bind (·.elabSnap)))
          new := elabPromise
        }}) do
          -- We should *not* factor out `elabCommand`'s `withLogging` to here since it would make its error
          -- recovery more coarse. In particular, If `c` in `set_option ... in $c` fails, the remaining
          -- `end` command of the `in` macro would be skipped and the option would be leaked to the outside!
          elabCommand stx
        -- Run the linters, unless `#guard_msgs` is present, which is special and runs `elabCommandTopLevel` itself,
        -- so it is a "super-top-level" command. This is the only command that does this, so we just special case it here
        -- rather than engineer a general solution.
        if (stx.find? (·.isOfKind ``Lean.guardMsgsCmd)).isNone then
          withLogging do
            runLintersAsync stx
      else
        elabCommand stx
=======
    -- We should *not* factor out `elabCommand`'s `withLogging` to here since it would make its error
    -- recovery more coarse. In particular, If `c` in `set_option ... in $c` fails, the remaining
    -- `end` command of the `in` macro would be skipped and the option would be leaked to the outside!
    elabCommand stx
    -- Run the linters, unless `#guard_msgs` is present, which is special and runs `elabCommandTopLevel` itself,
    -- so it is a "super-top-level" command. This is the only command that does this, so we just special case it here
    -- rather than engineer a general solution.
    unless (stx.find? (·.isOfKind ``Lean.guardMsgsCmd)).isSome do
      withLogging do
        runLintersAsync stx
>>>>>>> 3c348d45
  finally
    -- note the order: first process current messages & info trees, then add back old messages & trees,
    -- then convert new traces to messages
    let mut msgs := (← get).messages
    for tree in (← getInfoTrees) do
      trace[Elab.info] (← tree.format)
    modify fun st => { st with
      messages := initMsgs ++ msgs
      infoState := { st.infoState with trees := initInfoTrees ++ st.infoState.trees }
    }
    addTraceAsMessages

/-- Adapt a syntax transformation to a regular, command-producing elaborator. -/
def adaptExpander (exp : Syntax → CommandElabM Syntax) : CommandElab := fun stx => do
  let stx' ← exp stx
  withMacroExpansion stx stx' <| elabCommand stx'

private def getVarDecls (s : State) : Array Syntax :=
  s.scopes.head!.varDecls

instance {α} : Inhabited (CommandElabM α) where
  default := throw default

/--
The environment linter framework needs to be able to run linters with the same context
as `liftTermElabM`, so we expose that context as a public function here.
-/
def mkMetaContext : Meta.Context := {
  config := { foApprox := true, ctxApprox := true, quasiPatternApprox := true }
}

open Lean.Parser.Term in
/-- Return identifier names in the given bracketed binder. -/
def getBracketedBinderIds : Syntax → CommandElabM (Array Name)
  | `(bracketedBinderF|($ids* $[: $ty?]? $(_annot?)?)) => return ids.map Syntax.getId
  | `(bracketedBinderF|{$ids* $[: $ty?]?})             => return ids.map Syntax.getId
  | `(bracketedBinderF|⦃$ids* : $_⦄)                   => return ids.map Syntax.getId
  | `(bracketedBinderF|[$id : $_])                     => return #[id.getId]
  | `(bracketedBinderF|[$_])                           => return #[Name.anonymous]
  | _                                                  => throwUnsupportedSyntax

private def mkTermContext (ctx : Context) (s : State) : CommandElabM Term.Context := do
  let scope      := s.scopes.head!
  let mut sectionVars := {}
  for id in (← scope.varDecls.flatMapM getBracketedBinderIds), uid in scope.varUIds do
    sectionVars := sectionVars.insert id uid
  return {
    macroStack             := ctx.macroStack
    sectionVars            := sectionVars
    isNoncomputableSection := scope.isNoncomputable
    tacticCache?           := ctx.tacticCache? }

/--
Lift the `TermElabM` monadic action `x` into a `CommandElabM` monadic action.

Note that `x` is executed with an empty message log. Thus, `x` cannot modify/view messages produced by
previous commands.

If you need to access the free variables corresponding to the ones declared using the `variable` command,
consider using `runTermElabM`.

Recall that `TermElabM` actions can automatically lift `MetaM` and `CoreM` actions.
Example:
```
import Lean

open Lean Elab Command Meta

def printExpr (e : Expr) : MetaM Unit := do
  IO.println s!"{← ppExpr e} : {← ppExpr (← inferType e)}"

#eval
  liftTermElabM do
    printExpr (mkConst ``Nat)
```
-/
def liftTermElabM (x : TermElabM α) : CommandElabM α := do
  let ctx ← read
  let s   ← get
  -- dbg_trace "heartbeats: {heartbeats}"
  let scope := s.scopes.head!
  -- We execute `x` with an empty message log. Thus, `x` cannot modify/view messages produced by previous commands.
  -- This is useful for implementing `runTermElabM` where we use `Term.resetMessageLog`
  let x : TermElabM _  := withSaveInfoContext x
  -- make sure `observing` below also catches runtime exceptions (like we do by default in
  -- `CommandElabM`)
  let _ := MonadAlwaysExcept.except (m := TermElabM)
  let x : MetaM _ := (observing (try x finally Meta.reportDiag)).run (← mkTermContext ctx s) { levelNames := scope.levelNames }
  let x : CoreM _ := x.run mkMetaContext {}
  let ((ea, _), _) ← runCore x
  MonadExcept.ofExcept ea

instance : MonadEval TermElabM CommandElabM where
  monadEval := liftTermElabM

/--
Execute the monadic action `elabFn xs` as a `CommandElabM` monadic action, where `xs` are free variables
corresponding to all active scoped variables declared using the `variable` command.

This method is similar to `liftTermElabM`, but it elaborates all scoped variables declared using the `variable`
command.

Example:
```
import Lean

open Lean Elab Command Meta

variable {α : Type u} {f : α → α}
variable (n : Nat)

#eval
  runTermElabM fun xs => do
    for x in xs do
      IO.println s!"{← ppExpr x} : {← ppExpr (← inferType x)}"
```
-/
def runTermElabM (elabFn : Array Expr → TermElabM α) : CommandElabM α := do
  let scope ← getScope
  liftTermElabM <|
    Term.withAutoBoundImplicit <|
      Term.elabBinders scope.varDecls fun xs => do
        -- We need to synthesize postponed terms because this is a checkpoint for the auto-bound implicit feature
        -- If we don't use this checkpoint here, then auto-bound implicits in the postponed terms will not be handled correctly.
        Term.synthesizeSyntheticMVarsNoPostponing
        let mut sectionFVars := {}
        for uid in scope.varUIds, x in xs do
          sectionFVars := sectionFVars.insert uid x
        withReader ({ · with sectionFVars := sectionFVars }) do
          -- We don't want to store messages produced when elaborating `(getVarDecls s)` because they have already been saved when we elaborated the `variable`(s) command.
          -- So, we use `Core.resetMessageLog`.
          Core.resetMessageLog
          let someType := mkSort levelZero
          Term.addAutoBoundImplicits' xs someType fun xs _ =>
            Term.withoutAutoBoundImplicit <| elabFn xs

private def liftAttrM {α} (x : AttrM α) : CommandElabM α := do
  liftCoreM x

/--
Return the stack of all currently active scopes:
the base scope always comes last; new scopes are prepended in the front.
In particular, the current scope is always the first element.
-/
def getScopes : CommandElabM (List Scope) := do
  pure (← get).scopes

def modifyScope (f : Scope → Scope) : CommandElabM Unit :=
  modify fun s => { s with
    scopes := match s.scopes with
      | h::t => f h :: t
      | []   => unreachable!
  }

def withScope (f : Scope → Scope) (x : CommandElabM α) : CommandElabM α := do
  match (← get).scopes with
  | [] => x
  | h :: t =>
    try
      modify fun s => { s with scopes := f h :: t }
      x
    finally
      modify fun s => { s with scopes := h :: t }

def getLevelNames : CommandElabM (List Name) :=
  return (← getScope).levelNames

def addUnivLevel (idStx : Syntax) : CommandElabM Unit := withRef idStx do
  let id := idStx.getId
  let levelNames ← getLevelNames
  if levelNames.elem id then
    throwAlreadyDeclaredUniverseLevel id
  else
    modifyScope fun scope => { scope with levelNames := id :: scope.levelNames }

end Elab.Command

open Elab Command MonadRecDepth

private def liftCommandElabMCore (cmd : CommandElabM α) (throwOnError : Bool) : CoreM α := do
  let s : Core.State ← get
  let ctx : Core.Context ← read
  let (a, commandState) ←
    cmd.run {
      fileName := ctx.fileName
      fileMap := ctx.fileMap
      currRecDepth := ctx.currRecDepth
      currMacroScope := ctx.currMacroScope
      ref := ctx.ref
      tacticCache? := none
      snap? := none
      cancelTk? := ctx.cancelTk?
      suppressElabErrors := ctx.suppressElabErrors
    } |>.run {
      env := s.env
      nextMacroScope := s.nextMacroScope
      maxRecDepth := ctx.maxRecDepth
      ngen := s.ngen
      scopes := [{ header := "", opts := ctx.options }]
      infoState.enabled := s.infoState.enabled
    }
  modify fun coreState => { coreState with
    env := commandState.env
    nextMacroScope := commandState.nextMacroScope
    ngen := commandState.ngen
    traceState.traces := coreState.traceState.traces ++ commandState.traceState.traces
  }
  if throwOnError then
    if let some err := commandState.messages.toArray.find? (·.severity matches .error) then
      throwError err.data
  modify fun coreState => { coreState with
    infoState.trees := coreState.infoState.trees.append commandState.infoState.trees
    messages := coreState.messages ++ commandState.messages
  }
  return a

/--
Lifts an action in `CommandElabM` into `CoreM`, updating the environment,
messages, info trees, traces, the name generator, and macro scopes.
The action is run in a context with an empty message log, empty trace state, and empty info trees.

If `throwOnError` is true, then if the command produces an error message, it is converted into an exception.
In this case, info trees and messages are not carried over.

Commands that modify the processing of subsequent commands,
such as `open` and `namespace` commands,
only have an effect for the remainder of the `CommandElabM` computation passed here,
and do not affect subsequent commands.

*Warning:* when using this from `MetaM` monads, the caches are *not* reset.
If the command defines new instances for example, you should use `Lean.Meta.resetSynthInstanceCache`
to reset the instance cache.
While the `modifyEnv` function for `MetaM` clears its caches entirely,
`liftCommandElabM` has no way to reset these caches.
-/
def liftCommandElabM (cmd : CommandElabM α) (throwOnError : Bool := true) : CoreM α := do
  -- `observing` ensures that if `cmd` throws an exception we still thread state back to `CoreM`.
  MonadExcept.ofExcept (← liftCommandElabMCore (observing cmd) throwOnError)

/--
Given a command elaborator `cmd`, returns a new command elaborator that
first evaluates any local `set_option ... in ...` clauses and then invokes `cmd` on what remains.
-/
partial def withSetOptionIn (cmd : CommandElab) : CommandElab := fun stx => do
  if stx.getKind == ``Lean.Parser.Command.in &&
     stx[0].getKind == ``Lean.Parser.Command.set_option then
      let opts ← Elab.elabSetOption stx[0][1] stx[0][3]
      Command.withScope (fun scope => { scope with opts }) do
        withSetOptionIn cmd stx[2]
  else
    cmd stx

export Elab.Command (Linter addLinter)

end Lean<|MERGE_RESOLUTION|>--- conflicted
+++ resolved
@@ -345,18 +345,6 @@
   modify fun s => { s with snapshotTasks := s.snapshotTasks.push task }
 
 def runLintersAsync (stx : Syntax) : CommandElabM Unit := do
-<<<<<<< HEAD
-  let opts ← getOptions
-  -- TODO: `runAsync` introduces too much overhead for now compared to the actual linters execution,
-  -- re-evaluate once we do more async elaboration anyway
-  if Language.internal.cmdlineSnapshots.get opts then
-    runLinters stx
-  else
-    -- We only start one task for all linters for now as most linters are fast and we simply want
-    -- to unblock elaboration of the next command
-    let lintAct ← wrapAsyncAsSnapshot fun _ => runLinters stx
-    logSnapshotTask { range? := none, task := (← BaseIO.asTask lintAct) }
-=======
   if !Elab.async.get (← getOptions) then
     withoutModifyingEnv do
       runLinters stx
@@ -366,7 +354,6 @@
   -- to unblock elaboration of the next command
   let lintAct ← wrapAsyncAsSnapshot fun _ => runLinters stx
   logSnapshotTask { range? := none, task := (← BaseIO.asTask lintAct) }
->>>>>>> 3c348d45
 
 protected def getCurrMacroScope : CommandElabM Nat  := do pure (← read).currMacroScope
 protected def getMainModule     : CommandElabM Name := do pure (← getEnv).mainModule
@@ -583,29 +570,6 @@
   let initMsgs ← modifyGet fun st => (st.messages, { st with messages := {} })
   let initInfoTrees ← getResetInfoTrees
   try
-<<<<<<< HEAD
-    if let some snap := snap? then
-      Language.withAlwaysResolvedPromise fun elabPromise => do
-        snap.new.resolve {
-          diagnostics := .empty
-          elabSnap := { range? := none, task := elabPromise.result }}
-        withReader ({ · with snap? := some {
-          old? := snap.old?.map (·.mapVal (·.bind (·.elabSnap)))
-          new := elabPromise
-        }}) do
-          -- We should *not* factor out `elabCommand`'s `withLogging` to here since it would make its error
-          -- recovery more coarse. In particular, If `c` in `set_option ... in $c` fails, the remaining
-          -- `end` command of the `in` macro would be skipped and the option would be leaked to the outside!
-          elabCommand stx
-        -- Run the linters, unless `#guard_msgs` is present, which is special and runs `elabCommandTopLevel` itself,
-        -- so it is a "super-top-level" command. This is the only command that does this, so we just special case it here
-        -- rather than engineer a general solution.
-        if (stx.find? (·.isOfKind ``Lean.guardMsgsCmd)).isNone then
-          withLogging do
-            runLintersAsync stx
-      else
-        elabCommand stx
-=======
     -- We should *not* factor out `elabCommand`'s `withLogging` to here since it would make its error
     -- recovery more coarse. In particular, If `c` in `set_option ... in $c` fails, the remaining
     -- `end` command of the `in` macro would be skipped and the option would be leaked to the outside!
@@ -616,7 +580,6 @@
     unless (stx.find? (·.isOfKind ``Lean.guardMsgsCmd)).isSome do
       withLogging do
         runLintersAsync stx
->>>>>>> 3c348d45
   finally
     -- note the order: first process current messages & info trees, then add back old messages & trees,
     -- then convert new traces to messages

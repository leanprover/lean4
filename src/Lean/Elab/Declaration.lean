/-
Copyright (c) 2020 Microsoft Corporation. All rights reserved.
Released under Apache 2.0 license as described in the file LICENSE.
Authors: Leonardo de Moura, Sebastian Ullrich
-/
prelude
import Lean.Util.CollectLevelParams
import Lean.Elab.DeclUtil
import Lean.Elab.DefView
import Lean.Elab.Inductive
import Lean.Elab.Structure
import Lean.Elab.MutualDef
import Lean.Elab.DeclarationRange
namespace Lean.Elab.Command

open Meta

private def ensureValidNamespace (name : Name) : MacroM Unit := do
  match name with
  | .str p s =>
    if s == "_root_" then
      Macro.throwError s!"invalid namespace '{name}', '_root_' is a reserved namespace"
    ensureValidNamespace p
  | .num .. => Macro.throwError s!"invalid namespace '{name}', it must not contain numeric parts"
  | .anonymous => return ()

private def setDeclIdName (declId : Syntax) (nameNew : Name) : Syntax :=
  let (id, _) := expandDeclIdCore declId
  -- We should not update the name of `def _root_.` declarations
  assert! !(`_root_).isPrefixOf id
  let idStx := mkIdent nameNew |>.raw.setInfo declId.getHeadInfo
  if declId.isIdent then
    idStx
  else
    declId.setArg 0 idStx

/-- Return `true` if `stx` is a `Command.declaration`, and it is a definition that always has a name. -/
private def isNamedDef (stx : Syntax) : Bool :=
  if !stx.isOfKind ``Lean.Parser.Command.declaration then
    false
  else
    let decl := stx[1]
    let k := decl.getKind
    k == ``Lean.Parser.Command.abbrev ||
    k == ``Lean.Parser.Command.definition ||
    k == ``Lean.Parser.Command.theorem ||
    k == ``Lean.Parser.Command.opaque ||
    k == ``Lean.Parser.Command.axiom ||
    k == ``Lean.Parser.Command.inductive ||
    k == ``Lean.Parser.Command.classInductive ||
    k == ``Lean.Parser.Command.structure

/-- Return `true` if `stx` is an `instance` declaration command -/
private def isInstanceDef (stx : Syntax) : Bool :=
  stx.isOfKind ``Lean.Parser.Command.declaration &&
  stx[1].getKind == ``Lean.Parser.Command.instance

/-- Return `some name` if `stx` is a definition named `name` -/
private def getDefName? (stx : Syntax) : Option Name := do
  if isNamedDef stx then
    let (id, _) := expandDeclIdCore stx[1][1]
    some id
  else if isInstanceDef stx then
    let optDeclId := stx[1][3]
    if optDeclId.isNone then none
    else
      let (id, _) := expandDeclIdCore optDeclId[0]
      some id
  else
    none

/--
Update the name of the given definition.
This function assumes `stx` is not a nameless instance.
-/
private def setDefName (stx : Syntax) (name : Name) : Syntax :=
  if isNamedDef stx then
    stx.setArg 1 <| stx[1].setArg 1 <| setDeclIdName stx[1][1] name
  else if isInstanceDef stx then
    -- We never set the name of nameless instance declarations
    assert! !stx[1][3].isNone
    stx.setArg 1 <| stx[1].setArg 3 <| stx[1][3].setArg 0 <| setDeclIdName stx[1][3][0] name
  else
    stx

/--
  Given declarations such as `@[...] def Foo.Bla.f ...` return `some (Foo.Bla, @[...] def f ...)`
  Remark: if the id starts with `_root_`, we return `none`.
-/
private def expandDeclNamespace? (stx : Syntax) : MacroM (Option (Name × Syntax)) := do
  let some name := getDefName? stx | return none
  if (`_root_).isPrefixOf name then
    ensureValidNamespace (name.replacePrefix `_root_ Name.anonymous)
    return none
  let scpView := extractMacroScopes name
  match scpView.name with
  | .str .anonymous _ => return none
  | .str pre shortName => return some (pre, setDefName stx { scpView with name := .mkSimple shortName }.review)
  | _ => return none

def elabAxiom (modifiers : Modifiers) (stx : Syntax) : CommandElabM Unit := do
  -- leading_parser "axiom " >> declId >> declSig
  let declId             := stx[1]
  let (binders, typeStx) := expandDeclSig stx[2]
<<<<<<< HEAD
  let scopeLevelNames ← getLevelNames
  let ⟨_, declName, allUserLevelNames⟩ ← expandDeclId declId modifiers
  addDeclarationRangesForBuiltin declName modifiers.stx stx
  runTermElabM fun vars =>
=======
  runTermElabM fun vars => do
    let scopeLevelNames ← Term.getLevelNames
    let ⟨shortName, declName, allUserLevelNames⟩ ← Term.expandDeclId (← getCurrNamespace) scopeLevelNames declId modifiers
    addDeclarationRanges declName modifiers.stx stx
    Term.withAutoBoundImplicitForbiddenPred (fun n => shortName == n) do
>>>>>>> 45b1b367
    Term.withDeclName declName <| Term.withLevelNames allUserLevelNames <| Term.elabBinders binders.getArgs fun xs => do
      Term.applyAttributesAt declName modifiers.attrs AttributeApplicationTime.beforeElaboration
      let type ← Term.elabType typeStx
      Term.synthesizeSyntheticMVarsNoPostponing
      let xs ← Term.addAutoBoundImplicits xs
      let type ← instantiateMVars type
      let type ← mkForallFVars xs type
      let type ← mkForallFVars vars type (usedOnly := true)
      let type ← Term.levelMVarToParam type
      let usedParams  := collectLevelParams {} type |>.params
      match sortDeclLevelParams scopeLevelNames allUserLevelNames usedParams with
      | Except.error msg      => throwErrorAt stx msg
      | Except.ok levelParams =>
        let type ← instantiateMVars type
        let decl := Declaration.axiomDecl {
          name        := declName,
          levelParams := levelParams,
          type        := type,
          isUnsafe    := modifiers.isUnsafe
        }
        trace[Elab.axiom] "{declName} : {type}"
        Term.ensureNoUnassignedMVars decl
        addDecl decl
        withSaveInfoContext do  -- save new env
          Term.addTermInfo' declId (← mkConstWithLevelParams declName) (isBinder := true)
        Term.applyAttributesAt declName modifiers.attrs AttributeApplicationTime.afterTypeChecking
        if isExtern (← getEnv) declName then
          compileDecl decl
        Term.applyAttributesAt declName modifiers.attrs AttributeApplicationTime.afterCompilation

<<<<<<< HEAD
/-
leading_parser "inductive " >> declId >> optDeclSig >> optional ("where" <|> ":=") >> many ctor
leading_parser atomic (group ("class " >> "inductive ")) >> declId >> optDeclSig >> optional ("where" <|> ":=") >> many ctor >> optDeriving
-/
private def inductiveSyntaxToView (modifiers : Modifiers) (decl : Syntax) : CommandElabM InductiveView := do
  checkValidInductiveModifier modifiers
  let (binders, type?) := expandOptDeclSig decl[2]
  let declId           := decl[1]
  let ⟨name, declName, levelNames⟩ ← expandDeclId declId modifiers
  addDeclarationRangesForBuiltin declName modifiers.stx decl
  let ctors      ← decl[4].getArgs.mapM fun ctor => withRef ctor do
    -- def ctor := leading_parser optional docComment >> "\n| " >> declModifiers >> rawIdent >> optDeclSig
    let mut ctorModifiers ← elabModifiers ⟨ctor[2]⟩
    if let some leadingDocComment := ctor[0].getOptional? then
      if ctorModifiers.docString?.isSome then
        logErrorAt leadingDocComment "duplicate doc string"
      ctorModifiers := { ctorModifiers with docString? := TSyntax.getDocString ⟨leadingDocComment⟩ }
    if ctorModifiers.isPrivate && modifiers.isPrivate then
      throwError "invalid 'private' constructor in a 'private' inductive datatype"
    if ctorModifiers.isProtected && modifiers.isPrivate then
      throwError "invalid 'protected' constructor in a 'private' inductive datatype"
    checkValidCtorModifier ctorModifiers
    let ctorName := ctor.getIdAt 3
    let ctorName := declName ++ ctorName
    let ctorName ← withRef ctor[3] <| applyVisibility ctorModifiers.visibility ctorName
    let (binders, type?) := expandOptDeclSig ctor[4]
    addDocString' ctorName ctorModifiers.docString?
    addDeclarationRangesFromSyntax ctorName ctor ctor[3]
    return { ref := ctor, modifiers := ctorModifiers, declName := ctorName, binders := binders, type? := type? : CtorView }
  let computedFields ← (decl[5].getOptional?.map (·[1].getArgs) |>.getD #[]).mapM fun cf => withRef cf do
    return { ref := cf, modifiers := cf[0], fieldId := cf[1].getId, type := ⟨cf[3]⟩, matchAlts := ⟨cf[4]⟩ }
  let classes ← liftCoreM <| getOptDerivingClasses decl[6]
  if decl[3][0].isToken ":=" then
    -- https://github.com/leanprover/lean4/issues/5236
    withRef decl[0] <| Linter.logLintIf Linter.linter.deprecated decl[3]
      "'inductive ... :=' has been deprecated in favor of 'inductive ... where'."
  return {
    ref             := decl
    shortDeclName   := name
    derivingClasses := classes
    declId, modifiers, declName, levelNames
    binders, type?, ctors
    computedFields
  }

private def classInductiveSyntaxToView (modifiers : Modifiers) (decl : Syntax) : CommandElabM InductiveView :=
  inductiveSyntaxToView modifiers decl

def elabInductive (modifiers : Modifiers) (stx : Syntax) : CommandElabM Unit := do
  let v ← inductiveSyntaxToView modifiers stx
  elabInductiveViews #[v]

def elabClassInductive (modifiers : Modifiers) (stx : Syntax) : CommandElabM Unit := do
  let modifiers := modifiers.addAttr { name := `class }
  let v ← classInductiveSyntaxToView modifiers stx
  elabInductiveViews #[v]

=======
>>>>>>> 45b1b367
/--
Macro that expands a declaration with a complex name into an explicit `namespace` block.
Implementing this step as a macro means that reuse checking is handled by `elabCommand`.
 -/
@[builtin_macro Lean.Parser.Command.declaration]
def expandNamespacedDeclaration : Macro := fun stx => do
  match (← expandDeclNamespace? stx) with
  | some (ns, newStx) => do
    -- Limit ref variability for incrementality; see Note [Incremental Macros]
    let declTk := stx[1][0]
    let ns := mkIdentFrom declTk ns
    withRef declTk `(namespace $ns $(⟨newStx⟩) end $ns)
  | none => Macro.throwUnsupported

@[builtin_command_elab declaration, builtin_incremental]
def elabDeclaration : CommandElab := fun stx => do
  let decl     := stx[1]
  let declKind := decl.getKind
  if isDefLike decl then
    -- only case implementing incrementality currently
    elabMutualDef #[stx]
  else withoutCommandIncrementality true do
    let modifiers : TSyntax ``Parser.Command.declModifiers := ⟨stx[0]⟩
    if declKind == ``Lean.Parser.Command.«axiom» then
      let modifiers ← elabModifiers modifiers
      elabAxiom modifiers decl
    else if declKind == ``Lean.Parser.Command.«inductive» then
      let modifiers ← elabModifiers modifiers
      elabInductive modifiers decl
    else if declKind == ``Lean.Parser.Command.classInductive then
      let modifiers ← elabModifiers modifiers
      elabClassInductive modifiers decl
    else if declKind == ``Lean.Parser.Command.«structure» then
      let modifiers ← elabModifiers modifiers
      elabStructure modifiers decl
    else
      throwError "unexpected declaration"

/-- Return true if all elements of the mutual-block are definitions/theorems/abbrevs. -/
private def isMutualDef (stx : Syntax) : Bool :=
  stx[1].getArgs.all fun elem =>
    let decl := elem[1]
    isDefLike decl

private def isMutualPreambleCommand (stx : Syntax) : Bool :=
  let k := stx.getKind
  k == ``Lean.Parser.Command.variable ||
  k == ``Lean.Parser.Command.universe ||
  k == ``Lean.Parser.Command.check ||
  k == ``Lean.Parser.Command.set_option ||
  k == ``Lean.Parser.Command.open

private partial def splitMutualPreamble (elems : Array Syntax) : Option (Array Syntax × Array Syntax) :=
  let rec loop (i : Nat) : Option (Array Syntax × Array Syntax) :=
    if h : i < elems.size then
      let elem := elems.get ⟨i, h⟩
      if isMutualPreambleCommand elem then
        loop (i+1)
      else if i == 0 then
        none -- `mutual` block does not contain any preamble commands
      else
        some (elems[0:i], elems[i:elems.size])
    else
      none -- a `mutual` block containing only preamble commands is not a valid `mutual` block
  loop 0

/--
Find the common namespace for the given names.
Example:
```
findCommonPrefix [`Lean.Elab.eval, `Lean.mkConst, `Lean.Elab.Tactic.evalTactic]
-- `Lean
```
-/
def findCommonPrefix (ns : List Name) : Name :=
  match ns with
  | [] => .anonymous
  | n :: ns => go n ns
where
  go (n : Name) (ns : List Name) : Name :=
    match n with
    | .anonymous => .anonymous
    | _ => match ns with
      | [] => n
      | n' :: ns => go (findCommon n.components n'.components) ns
  findCommon (as bs : List Name) : Name :=
    match as, bs with
    | a :: as, b :: bs => if a == b then a ++ findCommon as bs else .anonymous
    | _, _ => .anonymous


@[builtin_macro Lean.Parser.Command.mutual]
def expandMutualNamespace : Macro := fun stx => do
  let mut nss := #[]
  for elem in stx[1].getArgs do
    match (← expandDeclNamespace? elem) with
    | none        => Macro.throwUnsupported
    | some (n, _) => nss := nss.push n
  let common := findCommonPrefix nss.toList
  if common.isAnonymous then Macro.throwUnsupported
  let elemsNew ← stx[1].getArgs.mapM fun elem => do
    let some name := getDefName? elem | unreachable!
    let view := extractMacroScopes name
    let nameNew := { view with name := view.name.replacePrefix common .anonymous }.review
    return setDefName elem nameNew
  let ns := mkIdentFrom stx common
  let stxNew := stx.setArg 1 (mkNullNode elemsNew)
  `(namespace $ns $(⟨stxNew⟩) end $ns)

@[builtin_macro Lean.Parser.Command.mutual]
def expandMutualElement : Macro := fun stx => do
  let mut elemsNew := #[]
  let mut modified := false
  for elem in stx[1].getArgs do
    -- Don't trigger the `expandNamespacedDecl` macro, the namespace is handled by the mutual def
    -- elaborator directly instead
    if elem.isOfKind ``Parser.Command.declaration then
      continue
    match (← expandMacro? elem) with
    | some elemNew => elemsNew := elemsNew.push elemNew; modified := true
    | none         => elemsNew := elemsNew.push elem
  if modified then
    return stx.setArg 1 (mkNullNode elemsNew)
  else
    Macro.throwUnsupported

@[builtin_macro Lean.Parser.Command.mutual]
def expandMutualPreamble : Macro := fun stx =>
  match splitMutualPreamble stx[1].getArgs with
  | none => Macro.throwUnsupported
  | some (preamble, rest) => do
    let secCmd    ← `(section)
    let newMutual := stx.setArg 1 (mkNullNode rest)
    let endCmd    ← `(end)
    return mkNullNode (#[secCmd] ++ preamble ++ #[newMutual] ++ #[endCmd])

@[builtin_command_elab «mutual», builtin_incremental]
def elabMutual : CommandElab := fun stx => do
  if isMutualDef stx then
    -- only case implementing incrementality currently
    elabMutualDef stx[1].getArgs
  else withoutCommandIncrementality true do
    if isMutualInductive stx then
      elabMutualInductive stx[1].getArgs
    else
      throwError "invalid mutual block: either all elements of the block must be inductive declarations, or they must all be definitions/theorems/abbrevs"

/- leading_parser "attribute " >> "[" >> sepBy1 (eraseAttr <|> Term.attrInstance) ", " >> "]" >> many1 ident -/
@[builtin_command_elab «attribute»] def elabAttr : CommandElab := fun stx => do
  let mut attrInsts := #[]
  let mut toErase := #[]
  for attrKindStx in stx[2].getSepArgs do
    if attrKindStx.getKind == ``Lean.Parser.Command.eraseAttr then
      let attrName := attrKindStx[1].getId.eraseMacroScopes
      if isAttribute (← getEnv) attrName then
        toErase := toErase.push attrName
      else
        logErrorAt attrKindStx m!"unknown attribute [{attrName}]"
    else
      attrInsts := attrInsts.push attrKindStx
  let attrs ← elabAttrs attrInsts
  let idents := stx[4].getArgs
  for ident in idents do withRef ident <| liftTermElabM do
    /-
    HACK to allow `attribute` command to disable builtin simprocs.
    TODO: find a better solution. Example: have some "fake" declaration
    for builtin simprocs.
    -/
    let declNames ←
      try
        realizeGlobalConstWithInfos ident
      catch _ =>
        let name := ident.getId.eraseMacroScopes
        if (← Simp.isBuiltinSimproc name) then
          pure [name]
        else
          throwUnknownConstant name
    let declName ← ensureNonAmbiguous ident declNames
    Term.applyAttributes declName attrs
    for attrName in toErase do
      Attribute.erase declName attrName

@[builtin_command_elab Lean.Parser.Command.«initialize»] def elabInitialize : CommandElab
  | stx@`($declModifiers:declModifiers $kw:initializeKeyword $[$id? : $type? ←]? $doSeq) => do
    let attrId := mkIdentFrom stx <| if kw.raw[0].isToken "initialize" then `init else `builtin_init
    if let (some id, some type) := (id?, type?) then
      let `(Parser.Command.declModifiersT| $[$doc?:docComment]? $[@[$attrs?,*]]? $(vis?)? $[unsafe%$unsafe?]?) := stx[0]
        | throwErrorAt declModifiers "invalid initialization command, unexpected modifiers"
      let defStx ← `($[$doc?:docComment]? @[$attrId:ident initFn, $(attrs?.getD ∅),*] $(vis?)? opaque $id : $type)
      let mut fullId := (← getCurrNamespace) ++ id.getId
      if vis?.any (·.raw.isOfKind ``Parser.Command.private) then
        fullId := mkPrivateName (← getEnv) fullId
      -- We need to add `id`'s ranges *before* elaborating `initFn` (and then `id` itself) as
      -- otherwise the info context created by `with_decl_name` will be incomplete and break the
      -- call hierarchy
      addDeclarationRangesForBuiltin fullId ⟨defStx.raw[0]⟩ defStx.raw[1]
      elabCommand (← `(
        $[unsafe%$unsafe?]? def initFn : IO $type := with_decl_name% $(mkIdent fullId) do $doSeq
        $defStx:command))
    else
      let `(Parser.Command.declModifiersT| $[$doc?:docComment]? ) := declModifiers
        | throwErrorAt declModifiers "invalid initialization command, unexpected modifiers"
      elabCommand (← `($[$doc?:docComment]? @[$attrId:ident] def initFn : IO Unit := do $doSeq))
  | _ => throwUnsupportedSyntax

builtin_initialize
  registerTraceClass `Elab.axiom

end Lean.Elab.Command<|MERGE_RESOLUTION|>--- conflicted
+++ resolved
@@ -102,18 +102,11 @@
   -- leading_parser "axiom " >> declId >> declSig
   let declId             := stx[1]
   let (binders, typeStx) := expandDeclSig stx[2]
-<<<<<<< HEAD
-  let scopeLevelNames ← getLevelNames
-  let ⟨_, declName, allUserLevelNames⟩ ← expandDeclId declId modifiers
-  addDeclarationRangesForBuiltin declName modifiers.stx stx
-  runTermElabM fun vars =>
-=======
   runTermElabM fun vars => do
     let scopeLevelNames ← Term.getLevelNames
     let ⟨shortName, declName, allUserLevelNames⟩ ← Term.expandDeclId (← getCurrNamespace) scopeLevelNames declId modifiers
-    addDeclarationRanges declName modifiers.stx stx
+    addDeclarationRangesForBuiltin declName modifiers.stx stx
     Term.withAutoBoundImplicitForbiddenPred (fun n => shortName == n) do
->>>>>>> 45b1b367
     Term.withDeclName declName <| Term.withLevelNames allUserLevelNames <| Term.elabBinders binders.getArgs fun xs => do
       Term.applyAttributesAt declName modifiers.attrs AttributeApplicationTime.beforeElaboration
       let type ← Term.elabType typeStx
@@ -144,66 +137,6 @@
           compileDecl decl
         Term.applyAttributesAt declName modifiers.attrs AttributeApplicationTime.afterCompilation
 
-<<<<<<< HEAD
-/-
-leading_parser "inductive " >> declId >> optDeclSig >> optional ("where" <|> ":=") >> many ctor
-leading_parser atomic (group ("class " >> "inductive ")) >> declId >> optDeclSig >> optional ("where" <|> ":=") >> many ctor >> optDeriving
--/
-private def inductiveSyntaxToView (modifiers : Modifiers) (decl : Syntax) : CommandElabM InductiveView := do
-  checkValidInductiveModifier modifiers
-  let (binders, type?) := expandOptDeclSig decl[2]
-  let declId           := decl[1]
-  let ⟨name, declName, levelNames⟩ ← expandDeclId declId modifiers
-  addDeclarationRangesForBuiltin declName modifiers.stx decl
-  let ctors      ← decl[4].getArgs.mapM fun ctor => withRef ctor do
-    -- def ctor := leading_parser optional docComment >> "\n| " >> declModifiers >> rawIdent >> optDeclSig
-    let mut ctorModifiers ← elabModifiers ⟨ctor[2]⟩
-    if let some leadingDocComment := ctor[0].getOptional? then
-      if ctorModifiers.docString?.isSome then
-        logErrorAt leadingDocComment "duplicate doc string"
-      ctorModifiers := { ctorModifiers with docString? := TSyntax.getDocString ⟨leadingDocComment⟩ }
-    if ctorModifiers.isPrivate && modifiers.isPrivate then
-      throwError "invalid 'private' constructor in a 'private' inductive datatype"
-    if ctorModifiers.isProtected && modifiers.isPrivate then
-      throwError "invalid 'protected' constructor in a 'private' inductive datatype"
-    checkValidCtorModifier ctorModifiers
-    let ctorName := ctor.getIdAt 3
-    let ctorName := declName ++ ctorName
-    let ctorName ← withRef ctor[3] <| applyVisibility ctorModifiers.visibility ctorName
-    let (binders, type?) := expandOptDeclSig ctor[4]
-    addDocString' ctorName ctorModifiers.docString?
-    addDeclarationRangesFromSyntax ctorName ctor ctor[3]
-    return { ref := ctor, modifiers := ctorModifiers, declName := ctorName, binders := binders, type? := type? : CtorView }
-  let computedFields ← (decl[5].getOptional?.map (·[1].getArgs) |>.getD #[]).mapM fun cf => withRef cf do
-    return { ref := cf, modifiers := cf[0], fieldId := cf[1].getId, type := ⟨cf[3]⟩, matchAlts := ⟨cf[4]⟩ }
-  let classes ← liftCoreM <| getOptDerivingClasses decl[6]
-  if decl[3][0].isToken ":=" then
-    -- https://github.com/leanprover/lean4/issues/5236
-    withRef decl[0] <| Linter.logLintIf Linter.linter.deprecated decl[3]
-      "'inductive ... :=' has been deprecated in favor of 'inductive ... where'."
-  return {
-    ref             := decl
-    shortDeclName   := name
-    derivingClasses := classes
-    declId, modifiers, declName, levelNames
-    binders, type?, ctors
-    computedFields
-  }
-
-private def classInductiveSyntaxToView (modifiers : Modifiers) (decl : Syntax) : CommandElabM InductiveView :=
-  inductiveSyntaxToView modifiers decl
-
-def elabInductive (modifiers : Modifiers) (stx : Syntax) : CommandElabM Unit := do
-  let v ← inductiveSyntaxToView modifiers stx
-  elabInductiveViews #[v]
-
-def elabClassInductive (modifiers : Modifiers) (stx : Syntax) : CommandElabM Unit := do
-  let modifiers := modifiers.addAttr { name := `class }
-  let v ← classInductiveSyntaxToView modifiers stx
-  elabInductiveViews #[v]
-
-=======
->>>>>>> 45b1b367
 /--
 Macro that expands a declaration with a complex name into an explicit `namespace` block.
 Implementing this step as a macro means that reuse checking is handled by `elabCommand`.

/-
Copyright (c) 2020 Microsoft Corporation. All rights reserved.
Released under Apache 2.0 license as described in the file LICENSE.
Authors: Leonardo de Moura
-/
module

prelude
public import Lean.Elab.Deriving.Util
public import Lean.Elab.Command
import Lean.Meta.Transform
import Lean.Elab.Deriving.Basic
import Lean.Meta.Constructions.CtorIdx
import Lean.Meta.Constructions.CtorElim

register_builtin_option deriving.beq.avoid_match_threshold : Nat := {
  defValue := 50
  descr := "Avoid using match expressions in `BEq` instances when the number of constructors \
    exceeds this threshold. When and if that construction compiles as efficiently as the one \
    using parallel match statements, this option may go away." }

namespace Lean.Elab.Deriving.BEq
open Lean.Parser.Term
open Meta

def mkBEqHeader (indVal : InductiveVal) : TermElabM Header := do
  mkHeader `BEq 2 indVal

def mkMatchOld (header : Header) (indVal : InductiveVal) (auxFunName : Name) : TermElabM Term := do
  let discrs ← mkDiscrs header indVal
  let alts ← mkAlts
  `(match $[$discrs],* with $alts:matchAlt*)
where
  mkElseAlt : TermElabM (TSyntax ``matchAltExpr) := do
    let mut patterns := #[]
    -- add `_` pattern for indices
    for _ in *...indVal.numIndices do
      patterns := patterns.push (← `(_))
    patterns := patterns.push (← `(_))
    patterns := patterns.push (← `(_))
    let altRhs ← `(false)
    `(matchAltExpr| | $[$patterns:term],* => $altRhs:term)

  mkAlts : TermElabM (Array (TSyntax ``matchAlt)) := do
    let mut alts := #[]
    for ctorName in indVal.ctors do
      let ctorInfo ← getConstInfoCtor ctorName
      let alt ← forallTelescopeReducing ctorInfo.type fun xs type => do
        let type ← Core.betaReduce type -- we 'beta-reduce' to eliminate "artificial" dependencies
        let mut patterns := #[]
        -- add `_` pattern for indices
        for _ in *...indVal.numIndices do
          patterns := patterns.push (← `(_))
        let mut ctorArgs1 := #[]
        let mut ctorArgs2 := #[]
        let mut rhs ← `(true)
        let mut rhs_empty := true
        for i in *...ctorInfo.numFields do
          let pos := indVal.numParams + ctorInfo.numFields - i - 1
          let x := xs[pos]!
          if type.containsFVar x.fvarId! then
            -- If resulting type depends on this field, we don't need to compare
            ctorArgs1 := ctorArgs1.push (← `(_))
            ctorArgs2 := ctorArgs2.push (← `(_))
          else
            let a := mkIdent (← mkFreshUserName `a)
            let b := mkIdent (← mkFreshUserName `b)
            ctorArgs1 := ctorArgs1.push a
            ctorArgs2 := ctorArgs2.push b
            let xType ← inferType x
            if (← isProp xType) then
              continue
            if xType.isAppOf indVal.name then
              if rhs_empty then
                rhs ← `($(mkIdent auxFunName):ident $a:ident $b:ident)
                rhs_empty := false
              else
                rhs ← `($(mkIdent auxFunName):ident $a:ident $b:ident && $rhs)
            /- If `x` appears in the type of another field, use `eq_of_beq` to
               unify the types of the subsequent variables -/
            else if ← xs[(pos+1)...*].anyM
                (fun fvar => (Expr.containsFVar · x.fvarId!) <$> (inferType fvar)) then
              rhs ← `(if h : $a:ident == $b:ident then by
                        cases (eq_of_beq h)
                        exact $rhs
                      else false)
              rhs_empty := false
            else
              if rhs_empty then
                rhs ← `($a:ident == $b:ident)
                rhs_empty := false
              else
                rhs ← `($a:ident == $b:ident && $rhs)
          -- add `_` for inductive parameters, they are inaccessible
        for _ in *...indVal.numParams do
          ctorArgs1 := ctorArgs1.push (← `(_))
          ctorArgs2 := ctorArgs2.push (← `(_))
        patterns := patterns.push (← `(@$(mkIdent ctorName):ident $ctorArgs1.reverse:term*))
        patterns := patterns.push (← `(@$(mkIdent ctorName):ident $ctorArgs2.reverse:term*))
        `(matchAltExpr| | $[$patterns:term],* => $rhs:term)
      alts := alts.push alt
    alts := alts.push (← mkElseAlt)
    return alts


def mkMatchNew (header : Header) (indVal : InductiveVal) (auxFunName : Name) : TermElabM Term := do
  let casesOnName := mkCasesOnName indVal.name
  let alts ← mkAlts
  let x1:= mkIdent header.targetNames[0]!
  `($(mkCIdent casesOnName) $x1:term $alts:term*)
where
  mkAlts : TermElabM (Array Term) := do
    let mut alts := #[]
    for ctorName in indVal.ctors, ctorIdx in *...indVal.numCtors do
      let ctorInfo ← getConstInfoCtor ctorName
      let alt ← forallTelescopeReducing ctorInfo.type fun xs _type => do
        let mut ctorArgs1 : Array Term := #[]
        let mut ctorArgs2 : Array Term := #[]
        let mut rhs ← `(true)
        let mut rhs_empty := true
        for i in *...ctorInfo.numFields do
          let pos := indVal.numParams + ctorInfo.numFields - i - 1
          let x := xs[pos]!
          let a := mkIdent (← mkFreshUserName `a)
          let b := mkIdent (← mkFreshUserName `b)
          ctorArgs1 := ctorArgs1.push a
          ctorArgs2 := ctorArgs2.push b
          let xType ← inferType x
          if (← isProp xType) then
            continue
          if xType.isAppOf indVal.name then
            if rhs_empty then
              rhs ← `($(mkIdent auxFunName):ident $a:ident $b:ident)
              rhs_empty := false
            else
              rhs ← `($(mkIdent auxFunName):ident $a:ident $b:ident && $rhs)
          /- If `x` appears in the type of another field, use `eq_of_beq` to
              unify the types of the subsequent variables -/
          else if ← xs[(pos+1)...*].anyM
              (fun fvar => (Expr.containsFVar · x.fvarId!) <$> (inferType fvar)) then
            rhs ← `(if h : $a:ident == $b:ident then by
                      cases (eq_of_beq h)
                      exact $rhs
                    else false)
            rhs_empty := false
          else
            if rhs_empty then
              rhs ← `($a:ident == $b:ident)
              rhs_empty := false
            else
              rhs ← `($a:ident == $b:ident && $rhs)
        let x2:= mkIdent header.targetNames[1]!
        if indVal.numCtors > 1 then
          let ctorIdxName := mkCtorIdxName indVal.name
          let withName := mkConstructorElimName indVal.name ctorName
          rhs ← `(
            if h : $(mkCIdent ctorIdxName) $x2:ident = $(quote ctorIdx):num then
              $(mkIdent withName) $x2:term h (@fun $ctorArgs2.reverse:term* => $rhs:term)
            else
              false
          )
        else
          let casesOnName := mkCasesOnName indVal.name
          rhs ← `(
            $(mkCIdent casesOnName) $x2:term (@fun $ctorArgs2.reverse:term* => $rhs:term)
          )
        `(@fun $ctorArgs1.reverse:term* => $rhs:term)
      alts := alts.push alt
    return alts

def mkMatch (header : Header) (indVal : InductiveVal) (auxFunName : Name) : TermElabM Term := do
  if indVal.numCtors ≥ deriving.beq.avoid_match_threshold.get (← getOptions) then
    mkMatchNew header indVal auxFunName
  else
    mkMatchOld header indVal auxFunName

def mkAuxFunction (ctx : Context) (i : Nat) : TermElabM Command := do
  let auxFunName := ctx.auxFunNames[i]!
  let indVal     := ctx.typeInfos[i]!
  let header     ← mkBEqHeader indVal
  let mut body   ← mkMatch header indVal auxFunName
  if ctx.usePartial then
    let letDecls ← mkLocalInstanceLetDecls ctx `BEq header.argNames
    body ← mkLet letDecls body
  let binders    := header.binders
  let vis := ctx.mkVisibilityFromTypes
  if ctx.usePartial then
    `(partial def $(mkIdent auxFunName):ident $binders:bracketedBinder* : Bool := $body:term)
  else
    let expAttr := ctx.mkNoExposeAttrFromCtors
    `(@[$[$expAttr],*] $vis:visibility def $(mkIdent auxFunName):ident $binders:bracketedBinder* : Bool := $body:term)

def mkMutualBlock (ctx : Context) : TermElabM Syntax := do
  let mut auxDefs := #[]
  for i in *...ctx.typeInfos.size do
    auxDefs := auxDefs.push (← mkAuxFunction ctx i)
  `(mutual
     set_option match.ignoreUnusedAlts true
     $auxDefs:command*
    end)

private def mkBEqInstanceCmds (declName : Name) : TermElabM (Array Syntax) := do
  let ctx ← mkContext "beq" declName
  let cmds := #[← mkMutualBlock ctx] ++ (← mkInstanceCmds ctx `BEq #[declName])
  trace[Elab.Deriving.beq] "\n{cmds}"
  return cmds

private def mkBEqEnumFun (ctx : Context) (name : Name) : TermElabM Syntax := do
  let auxFunName := ctx.auxFunNames[0]!
  let vis := ctx.mkVisibilityFromTypes
<<<<<<< HEAD
  let expAttr := ctx.mkExposeAttrFromCtors
  if ctx.typeInfos[0]!.numCtors > 1 then
    `(@[$expAttr] $vis:visibility def $(mkIdent auxFunName):ident  (x y : $(mkCIdent name)) : Bool := x.toCtorIdx == y.toCtorIdx)
  else
    `(@[$expAttr] $vis:visibility def $(mkIdent auxFunName):ident  (x y : $(mkCIdent name)) : Bool := true)
=======
  let expAttr := ctx.mkNoExposeAttrFromCtors
  `(@[$[$expAttr],*] $vis:visibility def $(mkIdent auxFunName):ident  (x y : $(mkCIdent name)) : Bool := x.toCtorIdx == y.toCtorIdx)
>>>>>>> e341e1e6

private def mkBEqEnumCmd (name : Name): TermElabM (Array Syntax) := do
  let ctx ← mkContext "beq" name
  let cmds := #[← mkBEqEnumFun ctx name] ++ (← mkInstanceCmds ctx `BEq #[name])
  trace[Elab.Deriving.beq] "\n{cmds}"
  return cmds

open Command

def mkBEqInstance (declName : Name) : CommandElabM Unit := do
    let cmds ← liftTermElabM <|
      if (← isEnumType declName) then
        mkBEqEnumCmd declName
      else
        mkBEqInstanceCmds declName
    cmds.forM elabCommand

def mkBEqInstanceHandler (declNames : Array Name) : CommandElabM Bool := do
  if (← declNames.allM isInductive) then
    for declName in declNames do
      mkBEqInstance declName
    return true
  else
    return false

builtin_initialize
  registerDerivingHandler `BEq mkBEqInstanceHandler
  registerTraceClass `Elab.Deriving.beq

end Lean.Elab.Deriving.BEq<|MERGE_RESOLUTION|>--- conflicted
+++ resolved
@@ -208,16 +208,11 @@
 private def mkBEqEnumFun (ctx : Context) (name : Name) : TermElabM Syntax := do
   let auxFunName := ctx.auxFunNames[0]!
   let vis := ctx.mkVisibilityFromTypes
-<<<<<<< HEAD
-  let expAttr := ctx.mkExposeAttrFromCtors
+  let expAttr := ctx.mkNoExposeAttrFromCtors
   if ctx.typeInfos[0]!.numCtors > 1 then
-    `(@[$expAttr] $vis:visibility def $(mkIdent auxFunName):ident  (x y : $(mkCIdent name)) : Bool := x.toCtorIdx == y.toCtorIdx)
-  else
-    `(@[$expAttr] $vis:visibility def $(mkIdent auxFunName):ident  (x y : $(mkCIdent name)) : Bool := true)
-=======
-  let expAttr := ctx.mkNoExposeAttrFromCtors
-  `(@[$[$expAttr],*] $vis:visibility def $(mkIdent auxFunName):ident  (x y : $(mkCIdent name)) : Bool := x.toCtorIdx == y.toCtorIdx)
->>>>>>> e341e1e6
+    `(@[$[$expAttr],*] $vis:visibility def $(mkIdent auxFunName):ident (x y : $(mkCIdent name)) : Bool := x.toCtorIdx == y.toCtorIdx)
+  else
+    `(@[$[$expAttr],*] $vis:visibility def $(mkIdent auxFunName):ident (x y : $(mkCIdent name)) : Bool := true)
 
 private def mkBEqEnumCmd (name : Name): TermElabM (Array Syntax) := do
   let ctx ← mkContext "beq" name

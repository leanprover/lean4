/-
Copyright (c) 2020 Microsoft Corporation. All rights reserved.
Released under Apache 2.0 license as described in the file LICENSE.
Authors: Leonardo de Moura
-/
module

prelude
public import Lean.Data.Options
import Lean.Meta.Transform
import Lean.Elab.Deriving.Basic
import Lean.Elab.Deriving.Util
<<<<<<< HEAD
import Lean.Meta.Constructions.CtorIdx
import Lean.Meta.Constructions.CasesOnSameCtor
import Lean.Meta.Eqns

=======
import Lean.Meta.Eqns
import Lean.Meta.SameCtorUtils
>>>>>>> 917715c8

namespace Lean.Elab.Deriving.BEq
open Lean.Parser.Term
open Meta


register_builtin_option deriving.beq.linear_construction_threshold : Nat := {
  defValue := 0 -- only for testing, reset to 10 before merging
  descr := "If the inductive data type has this many or more constructors, use a different \
    implementation for implementing `BEq` that avoids the quadratic code size produced by the \
    default implementation.\n\n\
    The alternative construction compiles to less efficient code in some cases, so by default \
    it is only used for inductive types with 10 or more constructors." }

def mkBEqHeader (indVal : InductiveVal) : TermElabM Header := do
  mkHeader `BEq 2 indVal

def mkMatchOld (header : Header) (indVal : InductiveVal) (auxFunName : Name) : TermElabM Term := do
  let discrs ← mkDiscrs header indVal
  let alts ← mkAlts
  `(match $[$discrs],* with $alts:matchAlt*)
where
  mkElseAlt : TermElabM (TSyntax ``matchAltExpr) := do
    let mut patterns := #[]
    -- add `_` pattern for indices
    for _ in *...indVal.numIndices do
      patterns := patterns.push (← `(_))
    patterns := patterns.push (← `(_))
    patterns := patterns.push (← `(_))
    let altRhs ← `(false)
    `(matchAltExpr| | $[$patterns:term],* => $altRhs:term)

  mkAlts : TermElabM (Array (TSyntax ``matchAlt)) := do
    let mut alts := #[]
    for ctorName in indVal.ctors do
      let ctorInfo ← getConstInfoCtor ctorName
      let alt ← forallTelescopeReducing ctorInfo.type fun xs type => do
        let type ← Core.betaReduce type -- we 'beta-reduce' to eliminate "artificial" dependencies
        let mut patterns := #[]
        -- add `_` pattern for indices
        for _ in *...indVal.numIndices do
          patterns := patterns.push (← `(_))
        let mut ctorArgs1 : Array Term := #[]
        let mut ctorArgs2 : Array Term := #[]
        let mut rhs ← `(true)
        let mut rhs_empty := true
        for i in *...ctorInfo.numFields do
          let pos := indVal.numParams + ctorInfo.numFields - i - 1
          let x := xs[pos]!
          if occursOrInType (← getLCtx) x type then
            -- If resulting type depends on this field, we don't need to compare
            -- but use inaccessible patterns fail during pattern match compilation if their
            -- equality does not actually follow from the equality between their types
            let a := mkIdent (← mkFreshUserName `a)
            ctorArgs1 := ctorArgs1.push a
            ctorArgs2 := ctorArgs2.push (← `(term|.( $a:ident )))
          else
            let a := mkIdent (← mkFreshUserName `a)
            let b := mkIdent (← mkFreshUserName `b)
            ctorArgs1 := ctorArgs1.push a
            ctorArgs2 := ctorArgs2.push b
            let xType ← inferType x
            if (← isProp xType) then
              continue
            if xType.isAppOf indVal.name then
              if rhs_empty then
                rhs ← `($(mkIdent auxFunName):ident $a:ident $b:ident)
                rhs_empty := false
              else
                rhs ← `($(mkIdent auxFunName):ident $a:ident $b:ident && $rhs)
            /- If `x` appears in the type of another field, use `eq_of_beq` to
               unify the types of the subsequent variables -/
            else if ← xs[(pos+1)...*].anyM
                (fun fvar => (Expr.containsFVar · x.fvarId!) <$> (inferType fvar)) then
              rhs ← `(if h : $a:ident == $b:ident then by
                        cases (eq_of_beq h)
                        exact $rhs
                      else false)
              rhs_empty := false
            else
              if rhs_empty then
                rhs ← `($a:ident == $b:ident)
                rhs_empty := false
              else
                rhs ← `($a:ident == $b:ident && $rhs)
          -- add `_` for inductive parameters, they are inaccessible
        for _ in *...indVal.numParams do
          ctorArgs1 := ctorArgs1.push (← `(_))
          ctorArgs2 := ctorArgs2.push (← `(_))
        patterns := patterns.push (← `(@$(mkIdent ctorName):ident $ctorArgs1.reverse:term*))
        patterns := patterns.push (← `(@$(mkIdent ctorName):ident $ctorArgs2.reverse:term*))
        `(matchAltExpr| | $[$patterns:term],* => $rhs:term)
      alts := alts.push alt
    alts := alts.push (← mkElseAlt)
    return alts

def mkMatchNew (header : Header) (indVal : InductiveVal) (auxFunName : Name) : TermElabM Term := do
  assert! header.targetNames.size == 2

  let x1 := mkIdent header.targetNames[0]!
  let x2 := mkIdent header.targetNames[1]!
  let ctorIdxName := mkCtorIdxName indVal.name
  -- NB: the getMatcherInfo? assumes all matchers are called `match_`
  let casesOnSameCtorName ← mkFreshUserName (indVal.name ++ `match_on_same_ctor)
  mkCasesOnSameCtor casesOnSameCtorName indVal.name
  let alts ← Array.ofFnM (n := indVal.numCtors) fun ⟨ctorIdx, _⟩ => do
    let ctorName := indVal.ctors[ctorIdx]!
    let ctorInfo ← getConstInfoCtor ctorName
    forallTelescopeReducing ctorInfo.type fun xs type => do
      let type ← Core.betaReduce type -- we 'beta-reduce' to eliminate "artificial" dependencies
      let mut ctorArgs1 : Array Term := #[]
      let mut ctorArgs2 : Array Term := #[]

      let mut rhs ← `(true)
      let mut rhs_empty := true
      for i in *...ctorInfo.numFields do
        let pos := indVal.numParams + ctorInfo.numFields - i - 1
        let x := xs[pos]!
        if type.containsFVar x.fvarId! then
          -- If resulting type depends on this field, we don't need to compare
          -- and the casesOnSameCtor only has a parameter for it once
          ctorArgs1 := ctorArgs1.push (← `(_))
        else
          let userName ← x.fvarId!.getUserName
          let a := mkIdent (← mkFreshUserName userName)
          let b := mkIdent (← mkFreshUserName (userName.appendAfter "'"))
          ctorArgs1 := ctorArgs1.push a
          ctorArgs2 := ctorArgs2.push b
          let xType ← inferType x
          if (← isProp xType) then
            continue
          if xType.isAppOf indVal.name then
            if rhs_empty then
              rhs ← `($(mkIdent auxFunName):ident $a:ident $b:ident)
              rhs_empty := false
            else
              rhs ← `($(mkIdent auxFunName):ident $a:ident $b:ident && $rhs)
          /- If `x` appears in the type of another field, use `eq_of_beq` to
              unify the types of the subsequent variables -/
          else if ← xs[(pos+1)...*].anyM
              (fun fvar => (Expr.containsFVar · x.fvarId!) <$> (inferType fvar)) then
            rhs ← `(if h : $a:ident == $b:ident then by
                      cases (eq_of_beq h)
                      exact $rhs
                    else false)
            rhs_empty := false
          else
            if rhs_empty then
              rhs ← `($a:ident == $b:ident)
              rhs_empty := false
            else
              rhs ← `($a:ident == $b:ident && $rhs)
      `(@fun $ctorArgs1.reverse:term* $ctorArgs2.reverse:term* =>$rhs:term)
  if indVal.numCtors == 1 then
    `( $(mkCIdent casesOnSameCtorName) $x1:term $x2:term rfl $alts:term* )
  else
    `( match decEq ($(mkCIdent ctorIdxName) $x1:ident) ($(mkCIdent ctorIdxName) $x2:ident) with
      | .isTrue h => $(mkCIdent casesOnSameCtorName) $x1:term $x2:term h $alts:term*
      | .isFalse _ => false)

def mkMatch (header : Header) (indVal : InductiveVal) (auxFunName : Name) : TermElabM Term := do
  if indVal.numCtors ≥ deriving.beq.linear_construction_threshold.get (← getOptions) then
    mkMatchNew header indVal auxFunName
  else
    mkMatchOld header indVal auxFunName


def mkAuxFunction (ctx : Context) (i : Nat) : TermElabM Command := do
  let auxFunName := ctx.auxFunNames[i]!
  let indVal     := ctx.typeInfos[i]!
  let header     ← mkBEqHeader indVal
  let mut body   ← mkMatch header indVal auxFunName
  if ctx.usePartial then
    let letDecls ← mkLocalInstanceLetDecls ctx `BEq header.argNames
    body ← mkLet letDecls body
  let binders    := header.binders
  if ctx.usePartial then
    `(partial def $(mkIdent auxFunName):ident $binders:bracketedBinder* : Bool := $body:term)
  else
    `(def $(mkIdent auxFunName):ident $binders:bracketedBinder* : Bool := $body:term)

def mkMutualBlock (ctx : Context) : TermElabM Syntax := do
  let mut auxDefs := #[]
  for i in *...ctx.typeInfos.size do
    auxDefs := auxDefs.push (← mkAuxFunction ctx i)
  `(mutual
     set_option match.ignoreUnusedAlts true
     $auxDefs:command*
    end)

def mkBEqInstanceCmds (ctx : Context) (declName : Name) : TermElabM (Array Syntax) := do
  let cmds := #[← mkMutualBlock ctx] ++ (← mkInstanceCmds ctx `BEq #[declName])
  trace[Elab.Deriving.beq] "\n{cmds}"
  return cmds

def mkBEqEnumFun (ctx : Context) (name : Name) : TermElabM Syntax := do
  let auxFunName := ctx.auxFunNames[0]!
  `(def $(mkIdent auxFunName):ident  (x y : $(mkCIdent name)) : Bool := x.ctorIdx == y.ctorIdx)

def mkBEqEnumCmd (ctx : Context) (name : Name): TermElabM (Array Syntax) := do
  let cmds := #[← mkBEqEnumFun ctx name] ++ (← mkInstanceCmds ctx `BEq #[name])
  trace[Elab.Deriving.beq] "\n{cmds}"
  return cmds

def mkBEqSpec (ctx : Context) : TermElabM Unit := do
  if ctx.usePartial then return
  if ctx.typeInfos.size > 1 then return
  withoutExporting (when := isPrivateName ctx.typeInfos[0]!.name) do
    let instName ← resolveGlobalConstNoOverloadCore ctx.instName
    let auxFunName ← resolveGlobalConstNoOverloadCore ctx.auxFunNames[0]!
    unless (← hasConst instName) do
      throwError "failed to find BEq instance {.ofConstName instName}"
    unless (← hasConst auxFunName) do
      throwError "failed to find BEq auxiliary function {.ofConstName auxFunName}"
    let some unfoldThm ← getUnfoldEqnFor? auxFunName (nonRec := true)
      | throwError "failed to find equation lemma for BEq auxiliary function {.ofConstName auxFunName}"
    let instInfo ← getConstVal instName
    let unfoldInfo ← getConstVal unfoldThm
    let arity := instInfo.type.getNumHeadForalls
    let type' ← Meta.transform unfoldInfo.type
      (post := fun e => e.withApp fun f xs => do
        if f.isConstOf auxFunName && arity ≤ xs.size then
          let inst := mkAppN (mkConst instName f.constLevels!) xs[:arity]
          let type := (← inferType inst).appArg!
          return .continue <| mkAppN (mkAppN (mkConst ``BEq.beq [← getDecLevel type]) #[type, inst]) xs[arity:]
        else
          return .continue
      )
    addDecl <| Declaration.thmDecl {
      name          := instName ++ `spec
      levelParams   := unfoldInfo.levelParams
      type          := type'
      value         := mkConst unfoldThm (unfoldInfo.levelParams.map mkLevelParam)
    }

open Command

def mkBEqInstance (declName : Name) : CommandElabM Unit := do
  withoutExposeFromCtors declName do
    let ctx ← liftTermElabM <| mkContext ``BEq "beq" declName
    let cmds ← liftTermElabM <|
      if (← isEnumType declName) then
        mkBEqEnumCmd ctx declName
      else
        mkBEqInstanceCmds ctx declName
    cmds.forM elabCommand
<<<<<<< HEAD
    liftTermElabM <| mkBEqSpec ctx
=======
    unless ctx.usePartial do
      elabCommand (← `(attribute [method_specs] $(mkIdent ctx.instName):ident))
>>>>>>> 917715c8

def mkBEqInstanceHandler (declNames : Array Name) : CommandElabM Bool := do
  if (← declNames.allM isInductive) then
    for declName in declNames do
      mkBEqInstance declName
    return true
  else
    return false

builtin_initialize
  registerDerivingHandler `BEq mkBEqInstanceHandler
  registerTraceClass `Elab.Deriving.beq

end Lean.Elab.Deriving.BEq<|MERGE_RESOLUTION|>--- conflicted
+++ resolved
@@ -10,15 +10,9 @@
 import Lean.Meta.Transform
 import Lean.Elab.Deriving.Basic
 import Lean.Elab.Deriving.Util
-<<<<<<< HEAD
 import Lean.Meta.Constructions.CtorIdx
 import Lean.Meta.Constructions.CasesOnSameCtor
-import Lean.Meta.Eqns
-
-=======
-import Lean.Meta.Eqns
 import Lean.Meta.SameCtorUtils
->>>>>>> 917715c8
 
 namespace Lean.Elab.Deriving.BEq
 open Lean.Parser.Term
@@ -223,37 +217,6 @@
   trace[Elab.Deriving.beq] "\n{cmds}"
   return cmds
 
-def mkBEqSpec (ctx : Context) : TermElabM Unit := do
-  if ctx.usePartial then return
-  if ctx.typeInfos.size > 1 then return
-  withoutExporting (when := isPrivateName ctx.typeInfos[0]!.name) do
-    let instName ← resolveGlobalConstNoOverloadCore ctx.instName
-    let auxFunName ← resolveGlobalConstNoOverloadCore ctx.auxFunNames[0]!
-    unless (← hasConst instName) do
-      throwError "failed to find BEq instance {.ofConstName instName}"
-    unless (← hasConst auxFunName) do
-      throwError "failed to find BEq auxiliary function {.ofConstName auxFunName}"
-    let some unfoldThm ← getUnfoldEqnFor? auxFunName (nonRec := true)
-      | throwError "failed to find equation lemma for BEq auxiliary function {.ofConstName auxFunName}"
-    let instInfo ← getConstVal instName
-    let unfoldInfo ← getConstVal unfoldThm
-    let arity := instInfo.type.getNumHeadForalls
-    let type' ← Meta.transform unfoldInfo.type
-      (post := fun e => e.withApp fun f xs => do
-        if f.isConstOf auxFunName && arity ≤ xs.size then
-          let inst := mkAppN (mkConst instName f.constLevels!) xs[:arity]
-          let type := (← inferType inst).appArg!
-          return .continue <| mkAppN (mkAppN (mkConst ``BEq.beq [← getDecLevel type]) #[type, inst]) xs[arity:]
-        else
-          return .continue
-      )
-    addDecl <| Declaration.thmDecl {
-      name          := instName ++ `spec
-      levelParams   := unfoldInfo.levelParams
-      type          := type'
-      value         := mkConst unfoldThm (unfoldInfo.levelParams.map mkLevelParam)
-    }
-
 open Command
 
 def mkBEqInstance (declName : Name) : CommandElabM Unit := do
@@ -265,12 +228,8 @@
       else
         mkBEqInstanceCmds ctx declName
     cmds.forM elabCommand
-<<<<<<< HEAD
-    liftTermElabM <| mkBEqSpec ctx
-=======
     unless ctx.usePartial do
       elabCommand (← `(attribute [method_specs] $(mkIdent ctx.instName):ident))
->>>>>>> 917715c8
 
 def mkBEqInstanceHandler (declNames : Array Name) : CommandElabM Bool := do
   if (← declNames.allM isInductive) then

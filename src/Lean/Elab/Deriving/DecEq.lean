/-
Copyright (c) 2020 Microsoft Corporation. All rights reserved.
Released under Apache 2.0 license as described in the file LICENSE.
Authors: Leonardo de Moura
-/
module

prelude
import Lean.Meta.Transform
import Lean.Meta.Inductive
import Lean.Elab.Deriving.Basic
import Lean.Elab.Deriving.Util
import Lean.Meta.NatTable
import Lean.Meta.Constructions.CtorIdx

namespace Lean.Elab.Deriving.DecEq
open Lean.Parser.Term
open Meta

def mkDecEqHeader (indVal : InductiveVal) : TermElabM Header := do
  mkHeader `DecidableEq 2 indVal

def mkMatch (ctx : Context) (header : Header) (indVal : InductiveVal) : TermElabM Term := do
  let discrs ← mkDiscrs header indVal
  let alts ← mkAlts
  `(match $[$discrs],* with $alts:matchAlt*)
where
  mkSameCtorRhs : List (Ident × Ident × Option Name × Bool) → TermElabM Term
    | [] => ``(isTrue rfl)
    | (a, b, recField, isProof) :: todo => withFreshMacroScope do
      let rhs ← if isProof then
        `(have h : @$a = @$b := rfl; by subst h; exact $(← mkSameCtorRhs todo):term)
      else
        let sameCtor ← mkSameCtorRhs todo
        `(if h : @$a = @$b then
           by subst h; exact $sameCtor:term
          else
           isFalse (by intro n; injection n; apply h _; assumption))
      if let some auxFunName := recField then
        -- add local instance for `a = b` using the function being defined `auxFunName`
        `(let inst := $(mkIdent auxFunName) @$a @$b; $rhs)
      else
        return rhs

  mkAlts : TermElabM (Array (TSyntax ``matchAlt)) := do
    let mut alts := #[]
    for ctorName₁ in indVal.ctors do
      let ctorInfo ← getConstInfoCtor ctorName₁
      for ctorName₂ in indVal.ctors do
        let mut patterns := #[]
        -- add `_` pattern for indices
        for _ in *...indVal.numIndices do
          patterns := patterns.push (← `(_))
        if ctorName₁ == ctorName₂ then
          let alt ← forallTelescopeReducing ctorInfo.type fun xs type => do
            let type ← Core.betaReduce type -- we 'beta-reduce' to eliminate "artificial" dependencies
            let mut patterns  := patterns
            let mut ctorArgs1 := #[]
            let mut ctorArgs2 := #[]
            -- add `_` for inductive parameters, they are inaccessible
            for _ in *...indVal.numParams do
              ctorArgs1 := ctorArgs1.push (← `(_))
              ctorArgs2 := ctorArgs2.push (← `(_))
            let mut todo := #[]
            for i in *...ctorInfo.numFields do
              let x := xs[indVal.numParams + i]!
              if type.containsFVar x.fvarId! then
                -- If resulting type depends on this field, we don't need to compare
                ctorArgs1 := ctorArgs1.push (← `(_))
                ctorArgs2 := ctorArgs2.push (← `(_))
              else
                let a := mkIdent (← mkFreshUserName `a)
                let b := mkIdent (← mkFreshUserName `b)
                ctorArgs1 := ctorArgs1.push a
                ctorArgs2 := ctorArgs2.push b
                let xType ← inferType x
                let indValNum :=
                  ctx.typeInfos.findIdx?
                  (xType.isAppOf ∘ ConstantVal.name ∘ InductiveVal.toConstantVal)
                let recField  := indValNum.map (ctx.auxFunNames[·]!)
                let isProof ← isProp xType
                todo := todo.push (a, b, recField, isProof)
            patterns := patterns.push (← `(@$(mkIdent ctorName₁):ident $ctorArgs1:term*))
            patterns := patterns.push (← `(@$(mkIdent ctorName₁):ident $ctorArgs2:term*))
            let rhs ← mkSameCtorRhs todo.toList
            `(matchAltExpr| | $[$patterns:term],* => $rhs:term)
          alts := alts.push alt
        else if (← compatibleCtors ctorName₁ ctorName₂) then
          patterns := patterns ++ #[(← `($(mkIdent ctorName₁) ..)), (← `($(mkIdent ctorName₂) ..))]
          let rhs ← `(isFalse (by intro h; injection h))
          alts := alts.push (← `(matchAltExpr| | $[$patterns:term],* => $rhs:term))
    return alts

def mkAuxFunction (ctx : Context) (auxFunName : Name) (indVal : InductiveVal): TermElabM (TSyntax `command) := do
  let header  ← mkDecEqHeader indVal
  let body    ← mkMatch ctx header indVal
  let binders := header.binders
  let target₁ := mkIdent header.targetNames[0]!
  let target₂ := mkIdent header.targetNames[1]!
  let termSuffix ← if indVal.isRec
    then `(Parser.Termination.suffix|termination_by structural $target₁)
    else `(Parser.Termination.suffix|)
  let type    ← `(Decidable ($target₁ = $target₂))
  let vis := ctx.mkVisibilityFromTypes
  `(@[expose] $vis:visibility def $(mkIdent auxFunName):ident $binders:bracketedBinder* : $type:term := $body:term
    $termSuffix:suffix)

def mkAuxFunctions (ctx : Context) : TermElabM (TSyntax `command) := do
  let mut res : Array (TSyntax `command) := #[]
  for i in *...ctx.auxFunNames.size do
    let auxFunName := ctx.auxFunNames[i]!
    let indVal     := ctx.typeInfos[i]!
    res := res.push (← mkAuxFunction ctx auxFunName indVal)
  `(command| mutual $[$res:command]* end)

def mkDecEqCmds (indVal : InductiveVal) : TermElabM (Array Syntax) := do
  let ctx ← mkContext "decEq" indVal.name
  let cmds := #[← mkAuxFunctions ctx] ++ (← mkInstanceCmds ctx `DecidableEq #[indVal.name] (useAnonCtor := false))
  trace[Elab.Deriving.decEq] "\n{cmds}"
  return cmds

open Command

def mkDecEq (declName : Name) : CommandElabM Bool := do
  let indVal ← getConstInfoInduct declName
  if indVal.isNested then
    return false -- nested inductive types are not supported yet
  else
    let cmds ← liftTermElabM <| mkDecEqCmds indVal
    -- `cmds` can have a number of syntax nodes quadratic in the number of constructors
    -- and thus create as many info tree nodes, which we never make use of but which can
    -- significantly slow down e.g. the unused variables linter; avoid creating them
    withEnableInfoTree false do
      cmds.forM elabCommand
    return true

partial def mkEnumOfNat (declName : Name) : MetaM Unit := do
  let indVal ← getConstInfoInduct declName
  let levels := indVal.levelParams.map Level.param
  let enumType := mkConst declName levels
  let ctors := indVal.ctors.toArray.map (mkConst · levels)
  withLocalDeclD `n (mkConst ``Nat) fun n => do
    let value ← mkNatLookupTable n enumType ctors
    let value ← mkLambdaFVars #[n] value
    let type ← mkArrow (mkConst ``Nat) enumType
    addAndCompile <| Declaration.defnDecl {
      name := Name.mkStr declName "ofNat"
      levelParams := indVal.levelParams
      safety := DefinitionSafety.safe
      hints  := ReducibilityHints.abbrev
      value, type
    }

def mkEnumOfNatThm (declName : Name) : MetaM Unit := do
  let indVal ← getConstInfoInduct declName
  let levels := indVal.levelParams.map Level.param
  let ctorIdx := mkConst (mkCtorIdxName declName) levels
  let ofNat     := mkConst (Name.mkStr declName "ofNat") levels
  let enumType  := mkConst declName levels
  let u ← getLevel enumType
  let eqEnum    := mkApp (mkConst ``Eq [u]) enumType
  let rflEnum   := mkApp (mkConst ``Eq.refl [u]) enumType
  let ctors := indVal.ctors
  withLocalDeclD `x enumType fun x => do
    let resultType := mkApp2 eqEnum (mkApp ofNat (mkApp ctorIdx x)) x
    let motive     ← mkLambdaFVars #[x] resultType
    let casesOn    := mkConst (mkCasesOnName declName) (levelZero :: levels)
    let mut value  := mkApp2 casesOn motive x
    for ctor in ctors do
      value := mkApp value (mkApp rflEnum (mkConst ctor levels))
    value ← mkLambdaFVars #[x] value
    let type ← mkForallFVars #[x] resultType
    addAndCompile <| Declaration.thmDecl {
      name := Name.mkStr declName "ofNat_ctorIdx"
      levelParams := indVal.levelParams
      value, type
    }

def mkDecEqEnum (declName : Name) : CommandElabM Unit := do
<<<<<<< HEAD
  liftTermElabM <| mkEnumOfNat declName
  liftTermElabM <| mkEnumOfNatThm declName
  let ofNatIdent  := mkIdent (Name.mkStr declName "ofNat")
  let auxThmIdent := mkIdent (Name.mkStr declName "ofNat_ctorIdx")
  let cmd ← `(
    instance : DecidableEq $(mkCIdent declName) :=
      fun x y =>
        if h : x.ctorIdx = y.ctorIdx then
          -- We use `rfl` in the following proof because the first script fails for unit-like datatypes due to etaStruct.
          isTrue (by first | have aux := congrArg $ofNatIdent h; rw [$auxThmIdent:ident, $auxThmIdent:ident] at aux; assumption | rfl)
        else
          isFalse fun h => by subst h; contradiction
  )
=======
  let cmd ← liftTermElabM do
    let ctx ← mkContext "decEq" declName
    mkEnumOfNat declName
    mkEnumOfNatThm declName
    let ofNatIdent  := mkIdent (Name.mkStr declName "ofNat")
    let auxThmIdent := mkIdent (Name.mkStr declName "ofNat_toCtorIdx")
    let vis := ctx.mkVisibilityFromTypes
    `($vis:visibility instance : DecidableEq $(mkCIdent declName) :=
        fun x y =>
          if h : x.toCtorIdx = y.toCtorIdx then
            -- We use `rfl` in the following proof because the first script fails for unit-like datatypes due to etaStruct.
            isTrue (by first | have aux := congrArg $ofNatIdent h; rw [$auxThmIdent:ident, $auxThmIdent:ident] at aux; assumption | rfl)
          else
            isFalse fun h => by subst h; contradiction)
>>>>>>> dfdd682c
  trace[Elab.Deriving.decEq] "\n{cmd}"
  elabCommand cmd

def mkDecEqInstance (declName : Name) : CommandElabM Bool := do
  if (← isEnumType declName) then
    mkDecEqEnum declName
    return true
  else
    mkDecEq declName

def mkDecEqInstanceHandler (declNames : Array Name) : CommandElabM Bool := do
  declNames.foldlM (fun b n => andM (pure b) (mkDecEqInstance n)) true

builtin_initialize
  registerDerivingHandler `DecidableEq mkDecEqInstanceHandler
  registerTraceClass `Elab.Deriving.decEq

end Lean.Elab.Deriving.DecEq<|MERGE_RESOLUTION|>--- conflicted
+++ resolved
@@ -177,27 +177,12 @@
     }
 
 def mkDecEqEnum (declName : Name) : CommandElabM Unit := do
-<<<<<<< HEAD
-  liftTermElabM <| mkEnumOfNat declName
-  liftTermElabM <| mkEnumOfNatThm declName
-  let ofNatIdent  := mkIdent (Name.mkStr declName "ofNat")
-  let auxThmIdent := mkIdent (Name.mkStr declName "ofNat_ctorIdx")
-  let cmd ← `(
-    instance : DecidableEq $(mkCIdent declName) :=
-      fun x y =>
-        if h : x.ctorIdx = y.ctorIdx then
-          -- We use `rfl` in the following proof because the first script fails for unit-like datatypes due to etaStruct.
-          isTrue (by first | have aux := congrArg $ofNatIdent h; rw [$auxThmIdent:ident, $auxThmIdent:ident] at aux; assumption | rfl)
-        else
-          isFalse fun h => by subst h; contradiction
-  )
-=======
   let cmd ← liftTermElabM do
     let ctx ← mkContext "decEq" declName
     mkEnumOfNat declName
     mkEnumOfNatThm declName
     let ofNatIdent  := mkIdent (Name.mkStr declName "ofNat")
-    let auxThmIdent := mkIdent (Name.mkStr declName "ofNat_toCtorIdx")
+    let auxThmIdent := mkIdent (Name.mkStr declName "ofNat_ctorIdx")
     let vis := ctx.mkVisibilityFromTypes
     `($vis:visibility instance : DecidableEq $(mkCIdent declName) :=
         fun x y =>
@@ -206,7 +191,6 @@
             isTrue (by first | have aux := congrArg $ofNatIdent h; rw [$auxThmIdent:ident, $auxThmIdent:ident] at aux; assumption | rfl)
           else
             isFalse fun h => by subst h; contradiction)
->>>>>>> dfdd682c
   trace[Elab.Deriving.decEq] "\n{cmd}"
   elabCommand cmd
 

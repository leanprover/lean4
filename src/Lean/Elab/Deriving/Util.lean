/-
Copyright (c) 2020 Microsoft Corporation. All rights reserved.
Released under Apache 2.0 license as described in the file LICENSE.
Authors: Leonardo de Moura
-/
module

prelude
public import Lean.Elab.Term
public import Lean.Elab.Command
meta import Lean.Parser.Command
import Lean.Elab.DeclNameGen

public section

namespace Lean.Elab.Deriving
open Meta Command

meta def implicitBinderF := Parser.Term.implicitBinder
meta def instBinderF     := Parser.Term.instBinder
meta def explicitBinderF := Parser.Term.explicitBinder

/-- Make fresh, hygienic names for every parameter and index of an inductive declaration.

For example, `inductive Foo {α : Type} : Nat → Type` will give something like ``#[`α✝, `a✝]``. -/
def mkInductArgNames (indVal : InductiveVal) : TermElabM (Array Name) := do
  forallTelescopeReducing indVal.type fun xs _ => do
    let mut argNames := #[]
    for x in xs do
      let localDecl ← x.fvarId!.getDecl
      let paramName ← mkFreshUserName localDecl.userName.eraseMacroScopes
      argNames := argNames.push paramName
    pure argNames

/-- Return the inductive declaration's type applied to the arguments in `argNames`. -/
def mkInductiveApp (indVal : InductiveVal) (argNames : Array Name) : TermElabM Term :=
  let f    := mkCIdent indVal.name
  let args := argNames.map mkIdent
  `(@$f $args*)

open TSyntax.Compat in
/-- Return implicit binder syntaxes for the given `argNames`. The output matches `implicitBinder*`.

For example, ``#[`foo,`bar]`` gives `` `({foo} {bar})``. -/
def mkImplicitBinders (argNames : Array Name) : TermElabM (Array (TSyntax ``Parser.Term.implicitBinder)) :=
  argNames.mapM fun argName =>
    `(implicitBinderF| { $(mkIdent argName) })

/-- Return instance binder syntaxes binding `className α` for every generic parameter `α`
of the inductive `indVal` for which such a binding is type-correct. `argNames` is expected
to provide names for the parameters (see `mkInductArgNames`). The output matches `instBinder*`.

For example, given `inductive Foo {α : Type} (n : Nat) : (β : Type) → Type`, where `β` is an index,
invoking ``mkInstImplicitBinders `BarClass foo #[`α, `n, `β]`` gives `` `([BarClass α])``. -/
def mkInstImplicitBinders (className : Name) (indVal : InductiveVal) (argNames : Array Name) : TermElabM (Array Syntax) :=
  forallBoundedTelescope indVal.type indVal.numParams fun xs _ => do
    let mut binders := #[]
    for h : i in *...xs.size do
      try
        let x := xs[i]
        let c ← mkAppM className #[x]
        if (← isTypeCorrect c) then
          let argName := argNames[i]!
          let binder : Syntax ← `(instBinderF| [ $(mkCIdent className):ident $(mkIdent argName):ident ])
          binders := binders.push binder
      catch _ =>
        pure ()
    return binders

/--
Removes any `[expose]` section attributes when running `cont` if `typeName` has private ctors.
-/
def withoutExposeFromCtors (typeName : Name) (cont : CommandElabM α) : CommandElabM α := do
  -- TODO: some duplication with `mkContext` but it is in `TermElabM`; should it be?
  let indVal ← getConstInfoInduct typeName
  let mut typeInfos := #[]
  for typeName in indVal.all do
    typeInfos := typeInfos.push (← getConstInfoInduct typeName)
  if typeInfos.any (·.ctors.any isPrivateName) then
    -- The topmost scope should be the one form
    if (← getScope).attrs.any (· matches `(Parser.Term.attrInstance| expose)) then
      throwError "cannot use `deriving ... @[expose]` with `{.ofConstName typeName}` as it has one or more private constructors"
    withScope (fun sc => { sc with
        attrs := sc.attrs.filter (!· matches `(Parser.Term.attrInstance| expose)) }) cont
  else cont

structure Context where
  instName    : Name
  typeInfos   : Array InductiveVal
  auxFunNames : Array Name
  usePartial  : Bool


def mkContext (className : Name) (fnPrefix : String) (typeName : Name) : TermElabM Context := do
  let indVal ← getConstInfoInduct typeName
  let mut typeInfos := #[]
  for typeName in indVal.all do
    typeInfos := typeInfos.push (← getConstInfoInduct typeName)
  let instName ← do -- anticipate the instance name
    let argNames     ← mkInductArgNames indVal
    let binders      ← mkImplicitBinders argNames
    let indType      ← mkInductiveApp indVal argNames
    let type         ← `($(mkCIdent className) $indType)
    NameGen.mkBaseNameWithSuffix' "inst" (binders.map (·.raw)) type
  let mut auxFunNames := #[]
  if indVal.all.length = 1 then
    auxFunNames := auxFunNames.push (instName ++ .mkSimple fnPrefix)
  else
    for i in [:indVal.all.length] do
      auxFunNames := auxFunNames.push (instName ++ .mkSimple s!"{fnPrefix}_{i+1}")
  trace[Elab.Deriving] "instName: {instName} auxFunNames: {auxFunNames}"
  let usePartial := indVal.isNested || typeInfos.size > 1
  return {
    instName    := instName
    typeInfos   := typeInfos
    auxFunNames := auxFunNames
    usePartial  := usePartial
  }

def mkLocalInstanceLetDecls (ctx : Context) (className : Name) (argNames : Array Name) : TermElabM (Array (TSyntax ``Parser.Term.letDecl)) := do
  let mut letDecls := #[]
  for h : i in *...ctx.typeInfos.size do
    let indVal       := ctx.typeInfos[i]
    let auxFunName   := ctx.auxFunNames[i]!
    let currArgNames ← mkInductArgNames indVal
    let numParams    := indVal.numParams
    let currIndices  := currArgNames[numParams...*]
    let binders      ← mkImplicitBinders currIndices
    let argNamesNew  := argNames[*...numParams] ++ currIndices
    let indType      ← mkInductiveApp indVal argNamesNew
    let type         ← `($(mkCIdent className) $indType)
    let val          ← `(⟨$(mkIdent auxFunName)⟩)
    let instName     ← mkFreshUserName `localinst
    let letDecl      ← `(Parser.Term.letDecl| $(mkIdent instName):ident $binders:implicitBinder* : $type := $val)
    letDecls := letDecls.push letDecl
  return letDecls

def mkLet (letDecls : Array (TSyntax ``Parser.Term.letDecl)) (body : Term) : TermElabM Term :=
  letDecls.foldrM (init := body) fun letDecl body =>
    `(let $letDecl:letDecl; $body)

open TSyntax.Compat in
def mkInstanceCmds (ctx : Context) (className : Name) (typeNames : Array Name) (useAnonCtor := true) : TermElabM (Array Command) := do
  let mut instances := #[]
  for i in *...ctx.typeInfos.size do
    let indVal       := ctx.typeInfos[i]!
    if typeNames.contains indVal.name then
      let auxFunName   := ctx.auxFunNames[i]!
      let argNames     ← mkInductArgNames indVal
      let binders      ← mkImplicitBinders argNames
      let binders      := binders ++ (← mkInstImplicitBinders className indVal argNames)
      let indType      ← mkInductiveApp indVal argNames
      let type         ← `($(mkCIdent className) $indType)
      let mut val      := mkIdent auxFunName
      if useAnonCtor then
        val ← `(⟨$val⟩)
<<<<<<< HEAD
      let instCmd ← if ctx.usePartial then
        `(command| instance $binders:implicitBinder* : $type := $val)
      else
        `(command| @[method_specs] instance $binders:implicitBinder* : $type := $val)
=======
      let instCmd ← `(instance $(mkIdent ctx.instName):ident $binders:implicitBinder* : $type := $val)
>>>>>>> fc6a6cc4
      instances := instances.push instCmd
  return instances

def mkDiscr (varName : Name) : TermElabM (TSyntax ``Parser.Term.matchDiscr) :=
 `(Parser.Term.matchDiscr| $(mkIdent varName):term)

structure Header where
  binders     : Array (TSyntax ``Parser.Term.bracketedBinder)
  argNames    : Array Name
  targetNames : Array Name
  targetType  : Term

open TSyntax.Compat in
def mkHeader (className : Name) (arity : Nat) (indVal : InductiveVal) : TermElabM Header := do
  let argNames      ← mkInductArgNames indVal
  let binders       ← mkImplicitBinders argNames
  let targetType    ← mkInductiveApp indVal argNames
  let mut targetNames := #[]
  for _ in *...arity do
    targetNames := targetNames.push (← mkFreshUserName `x)
  let binders      := binders ++ (← mkInstImplicitBinders className indVal argNames)
  let binders      := binders ++ (← targetNames.mapM fun targetName => `(explicitBinderF| ($(mkIdent targetName) : $targetType)))
  return {
    binders     := binders
    argNames    := argNames
    targetNames := targetNames
    targetType  := targetType
  }

def mkDiscrs (header : Header) (indVal : InductiveVal) : TermElabM (Array (TSyntax ``Parser.Term.matchDiscr)) := do
  let mut discrs := #[]
  -- add indices
  for argName in header.argNames[indVal.numParams...*] do
    discrs := discrs.push (← mkDiscr argName)
  return discrs ++ (← header.targetNames.mapM mkDiscr)

end Lean.Elab.Deriving<|MERGE_RESOLUTION|>--- conflicted
+++ resolved
@@ -154,14 +154,7 @@
       let mut val      := mkIdent auxFunName
       if useAnonCtor then
         val ← `(⟨$val⟩)
-<<<<<<< HEAD
-      let instCmd ← if ctx.usePartial then
-        `(command| instance $binders:implicitBinder* : $type := $val)
-      else
-        `(command| @[method_specs] instance $binders:implicitBinder* : $type := $val)
-=======
       let instCmd ← `(instance $(mkIdent ctx.instName):ident $binders:implicitBinder* : $type := $val)
->>>>>>> fc6a6cc4
       instances := instances.push instCmd
   return instances
 

--- conflicted
+++ resolved
@@ -3,10 +3,7 @@
 Released under Apache 2.0 license as described in the file LICENSE.
 Authors: Leonardo de Moura, Sebastian Ullrich
 -/
-<<<<<<< HEAD
 import Lean.Language.HashLang
-=======
->>>>>>> 561f2607
 import Lean.Language.Lean
 import Lean.Util.Profile
 import Lean.Server.References
@@ -96,25 +93,17 @@
     (opts : Options)
     (fileName : String)
     (mainModuleName : Name)
-    -- TODO: do we still want this in the driver?
     (trustLevel : UInt32 := 0)
     (ileanFileName? : Option String := none)
     : IO (Environment × Bool) := do
   let inputCtx := Parser.mkInputContext input fileName
-<<<<<<< HEAD
   let lang := Language.hashLang (default := Language.Lean)
-  let ctx := { mainModuleName, opts, trustLevel, fileSetupHandler? := none }
-  let snap ← lang.process ctx none inputCtx
-=======
-  -- TODO: replace with `#lang` processing
-  let lang := Language.Lean
   let ctx := { inputCtx with
     mainModuleName, opts, trustLevel
     fileSetupHandler? := none
     clientHasWidgets := false
   }
   let snap ← lang.process none ctx
->>>>>>> 561f2607
   let snaps := Language.toSnapshotTree snap
   snaps.runAndReport opts
   if let some ileanFileName := ileanFileName? then
@@ -123,11 +112,7 @@
     let ilean := { module := mainModuleName, references : Lean.Server.Ilean }
     IO.FS.writeFile ileanFileName $ Json.compress $ toJson ilean
 
-<<<<<<< HEAD
-  let hasErrors := snaps.getAll.any (·.msgLog.hasErrors)
-=======
   let hasErrors := snaps.getAll.any (·.diagnostics.msgLog.hasErrors)
->>>>>>> 561f2607
   -- TODO: remove default when reworking cmdline interface in Lean; currently the only case
   -- where we use the environment despite errors in the file is `--stats`
   let env := lang.getFinalEnv? snap |>.getD (← mkEmptyEnvironment)

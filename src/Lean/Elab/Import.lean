--- conflicted
+++ resolved
@@ -11,18 +11,12 @@
 namespace Lean.Elab
 
 def headerToImports : TSyntax ``Parser.Module.header → Array Import
-<<<<<<< HEAD
-  | `(Parser.Module.header| $[module%$moduleTk]? $[prelude%$preludeTk]? $[import $ns]*) =>
-    let imports := if preludeTk.isNone then #[{ module := `Init : Import }] else #[]
-    imports ++ ns.map ({ module := ·.getId })
-=======
   | `(Parser.Module.header| $[module%$moduleTk]? $[prelude%$preludeTk]? $importsStx*) =>
     let imports := if preludeTk.isNone then #[{ module := `Init : Import }] else #[]
     imports ++ importsStx.map fun
       | `(Parser.Module.import| import $[private%$privateTk]? $n) =>
         { module := n.getId, importPrivate := privateTk.isSome }
       | _ => unreachable!
->>>>>>> 30d9b71b
   | _ => unreachable!
 
 def processHeader (header : TSyntax ``Parser.Module.header) (opts : Options) (messages : MessageLog)

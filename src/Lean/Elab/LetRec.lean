--- conflicted
+++ resolved
@@ -65,17 +65,11 @@
         pure decl[4]
       else
         liftMacroM <| expandMatchAltsIntoMatch decl decl[3]
-<<<<<<< HEAD
       let termination ← elabTerminationHints ⟨attrDeclStx[3]⟩
-      pure { ref := declId, attrs, shortDeclName, declName, binderIds, type, mvar, valStx,
-             termination : LetRecDeclView }
-=======
-      let termination ← WF.elabTerminationHints ⟨attrDeclStx[3]⟩
       decls := decls.push {
         ref := declId, attrs, shortDeclName, declName,
         binderIds, type, mvar, valStx, termination
       }
->>>>>>> 18c97926
     else
       throwUnsupportedSyntax
   return { decls, body := letRec[3] }

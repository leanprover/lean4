--- conflicted
+++ resolved
@@ -124,7 +124,6 @@
   else
     pure ()
 
-<<<<<<< HEAD
 private def registerFailedToInferDefTypeInfo (type : Expr) (view : DefView) :
     TermElabM Unit :=
   let ref := match view.kind with
@@ -137,17 +136,6 @@
     | .theorem  => m!"theorem '{view.declId}'"
     | _         => m!"definition '{view.declId}'"
   registerCustomErrorIfMVar type ref m!"Failed to infer type of {msg}"
-=======
-private def registerFailedToInferDefTypeInfo (type : Expr) (ref : Syntax) (view : DefView) : TermElabM Unit :=
-  let msg := if view.kind.isExample then
-    m!"failed to infer type of example"
-  else if view.kind matches .instance then
-    -- TODO: instances are sometime named. We should probably include the name if available.
-    m!"failed to infer type of instance"
-  else
-    m!"failed to infer type of `{view.declId}`"
-  registerCustomErrorIfMVar type ref msg
->>>>>>> 0aca10b2
 
 /--
   Return `some [b, c]` if the given `views` are representing a declaration of the form
@@ -248,21 +236,13 @@
             let mut type ← match view.type? with
               | some typeStx =>
                 let type ← elabType typeStx
-<<<<<<< HEAD
                 registerFailedToInferDefTypeInfo type view
-=======
-                registerFailedToInferDefTypeInfo type typeStx view
->>>>>>> 0aca10b2
                 pure type
               | none =>
                 let hole := mkHole refForElabFunType
                 let type ← elabType hole
                 trace[Elab.definition] ">> type: {type}\n{type.mvarId!}"
-<<<<<<< HEAD
                 registerFailedToInferDefTypeInfo type view
-=======
-                registerFailedToInferDefTypeInfo type refForElabFunType view
->>>>>>> 0aca10b2
                 pure type
             Term.synthesizeSyntheticMVarsNoPostponing
             if view.isInstance then

--- conflicted
+++ resolved
@@ -383,7 +383,11 @@
   descr    := "re-enable deprecated behavior of including exactly the section variables used in a declaration"
 }
 
-<<<<<<< HEAD
+register_builtin_option linter.unusedSectionVars : Bool := {
+  defValue := true
+  descr := "enable the 'unused section variables in theorem body' linter"
+}
+
 private def addTraceAsMessagesCore [Monad m] [MonadRef m] [MonadLog m] [MonadTrace m] (log : MessageLog) : m MessageLog := do
   let traces ← getResetTraces
   if traces.isEmpty then return log
@@ -452,14 +456,6 @@
 private def elabFunValues (headers : Array DefViewElabHeader) (vars : Array Expr)
     (sc : Command.Scope) :
     TermElabM (Array Expr) :=
-=======
-register_builtin_option linter.unusedSectionVars : Bool := {
-  defValue := true
-  descr := "enable the 'unused section variables in theorem body' linter"
-}
-
-private def elabFunValues (headers : Array DefViewElabHeader) (vars : Array Expr) (sc : Command.Scope) : TermElabM (Array Expr) :=
->>>>>>> 0b7debe3
   headers.mapM fun header => do
     let mut reusableResult? := none
     if let some snap := header.bodySnap? then

/-
Copyright (c) 2020 Microsoft Corporation. All rights reserved.
Released under Apache 2.0 license as described in the file LICENSE.
Authors: Leonardo de Moura
-/
prelude
import Lean.Parser.Term
import Lean.Meta.Closure
import Lean.Meta.Check
import Lean.Meta.Transform
import Lean.PrettyPrinter.Delaborator.Options
import Lean.Elab.Command
import Lean.Elab.Match
import Lean.Elab.DefView
import Lean.Elab.Deriving.Basic
import Lean.Elab.PreDefinition.Main
import Lean.Elab.PreDefinition.TerminationHint
import Lean.Elab.DeclarationRange

namespace Lean.Elab
open Lean.Parser.Term

open Language

/-- `DefView` plus header elaboration data and snapshot. -/
structure DefViewElabHeader extends DefView, DefViewElabHeaderData where
  /--
  Snapshot for incremental processing of top-level tactic block, if any.

  Invariant: if the bundle's `old?` is set, then the state *up to the start* of the tactic block is
  unchanged, i.e. reuse is possible.
  -/
  tacSnap? : Option (Language.SnapshotBundle Tactic.TacticParsedSnapshot)
  /--
  Snapshot for incremental processing of definition body.

  Invariant: if the bundle's `old?` is set, then elaboration of the body is guaranteed to result in
  the same elaboration result and state, i.e. reuse is possible.
  -/
  bodySnap? : Option (Language.SnapshotBundle (Option BodyProcessedSnapshot))
  deriving Inhabited

namespace Term
open Meta

private def checkModifiers (m₁ m₂ : Modifiers) : TermElabM Unit := do
  unless m₁.isUnsafe == m₂.isUnsafe do
    throwError "cannot mix unsafe and safe definitions"
  unless m₁.isNoncomputable == m₂.isNoncomputable do
    throwError "cannot mix computable and non-computable definitions"
  unless m₁.isPartial == m₂.isPartial do
    throwError "cannot mix partial and non-partial definitions"

private def checkKinds (k₁ k₂ : DefKind) : TermElabM Unit := do
  unless k₁.isExample == k₂.isExample do
    throwError "cannot mix examples and definitions" -- Reason: we should discard examples
  unless k₁.isTheorem == k₂.isTheorem do
    throwError "cannot mix theorems and definitions" -- Reason: we will eventually elaborate theorems in `Task`s.

private def check (prevHeaders : Array DefViewElabHeader) (newHeader : DefViewElabHeader) : TermElabM Unit := do
  if newHeader.kind.isTheorem && newHeader.modifiers.isUnsafe then
    throwError "'unsafe' theorems are not allowed"
  if newHeader.kind.isTheorem && newHeader.modifiers.isPartial then
    throwError "'partial' theorems are not allowed, 'partial' is a code generation directive"
  if newHeader.kind.isTheorem && newHeader.modifiers.isNoncomputable then
    throwError "'theorem' subsumes 'noncomputable', code is not generated for theorems"
  if newHeader.modifiers.isNoncomputable && newHeader.modifiers.isPartial then
    throwError "'noncomputable partial' is not allowed"
  if newHeader.modifiers.isPartial && newHeader.modifiers.isUnsafe then
    throwError "'unsafe' subsumes 'partial'"
  if h : 0 < prevHeaders.size then
    let firstHeader := prevHeaders.get ⟨0, h⟩
    try
      unless newHeader.levelNames == firstHeader.levelNames do
        throwError "universe parameters mismatch"
      checkModifiers newHeader.modifiers firstHeader.modifiers
      checkKinds newHeader.kind firstHeader.kind
    catch
       | .error ref msg => throw (.error ref m!"invalid mutually recursive definitions, {msg}")
       | ex => throw ex
  else
    pure ()

private def registerFailedToInferDefTypeInfo (type : Expr) (ref : Syntax) : TermElabM Unit :=
  registerCustomErrorIfMVar type ref "failed to infer definition type"

/--
  Return `some [b, c]` if the given `views` are representing a declaration of the form
  ```
  opaque a b c : Nat
  ```  -/
private def isMultiConstant? (views : Array DefView) : Option (List Name) :=
  if views.size == 1 &&
     views[0]!.kind == .opaque &&
     views[0]!.binders.getArgs.size > 0 &&
     views[0]!.binders.getArgs.all (·.isIdent) then
    some (views[0]!.binders.getArgs.toList.map (·.getId))
  else
    none

private def getPendingMVarErrorMessage (views : Array DefView) : String :=
  match isMultiConstant? views with
  | some ids =>
    let idsStr := ", ".intercalate <| ids.map fun id => s!"`{id}`"
    let paramsStr := ", ".intercalate <| ids.map fun id => s!"`({id} : _)`"
    s!"\nrecall that you cannot declare multiple constants in a single declaration. The identifier(s) {idsStr} are being interpreted as parameters {paramsStr}"
  | none =>
    "\nwhen the resulting type of a declaration is explicitly provided, all holes (e.g., `_`) in the header are resolved before the declaration body is processed"

/--
Convert terms of the form `OfNat <type> (OfNat.ofNat Nat <num> ..)` into `OfNat <type> <num>`.
We use this method on instance declaration types.
The motivation is to address a recurrent mistake when users forget to use `nat_lit` when declaring `OfNat` instances.
See issues #1389 and #875
-/
private def cleanupOfNat (type : Expr) : MetaM Expr := do
  Meta.transform type fun e => do
    if !e.isAppOfArity ``OfNat 2 then return .continue
    let arg ← instantiateMVars e.appArg!
    if !arg.isAppOfArity ``OfNat.ofNat 3 then return .continue
    let argArgs := arg.getAppArgs
    if !argArgs[0]!.isConstOf ``Nat then return .continue
    let eNew := mkApp e.appFn! argArgs[1]!
    return .done eNew

/--
Elaborates only the declaration view headers. We have to elaborate the headers first because we
support mutually recursive declarations in Lean 4.
-/
private def elabHeaders (views : Array DefView) (expandedDeclIds : Array ExpandDeclIdResult)
    (bodyPromises : Array (IO.Promise (Option BodyProcessedSnapshot)))
    (tacPromises : Array (IO.Promise Tactic.TacticParsedSnapshot)) :
    TermElabM (Array DefViewElabHeader) := do
  withAutoBoundImplicitForbiddenPred (fun n => expandedDeclIds.any (·.shortName == n)) do
    let mut headers := #[]
    -- Can we reuse the result for a body? For starters, all headers (even those below the body)
    -- must be reusable
    let mut reuseBody := views.all (·.headerSnap?.any (·.old?.isSome))
    for view in views, ⟨shortDeclName, declName, levelNames⟩ in expandedDeclIds,
        tacPromise in tacPromises, bodyPromise in bodyPromises do
      let mut reusableResult? := none
      let mut oldBodySnap? := none
      let mut oldTacSnap? := none
      if let some snap := view.headerSnap? then
        -- by the `DefView.headerSnap?` invariant, safe to reuse results at this point, so let's
        -- wait for them!
        if let some old := snap.old?.bind (·.val.get) then
          -- Transition from `DefView.snap?` to `DefViewElabHeader.tacSnap?` invariant: if all
          -- headers and all previous bodies could be reused, then the state at the *start* of the
          -- top-level tactic block (if any) is unchanged
          let reuseTac := reuseBody
          -- Transition from `DefView.snap?` to `DefViewElabHeader.bodySnap?` invariant: if all
          -- headers and all previous bodies could be reused and this body syntax is unchanged, then
          -- we can reuse the result
          reuseBody := reuseBody &&
            view.value.eqWithInfoAndTraceReuse (← getOptions) old.bodyStx
          -- no syntax guard to store, we already did the necessary checks
          oldBodySnap? := guard reuseBody *> pure ⟨.missing, old.bodySnap⟩
          oldTacSnap? := do
              guard reuseTac
              some ⟨(← old.tacStx?), (← old.tacSnap?)⟩
          let newHeader : DefViewElabHeader := { view, old.view with
            bodySnap? := none, tacSnap? := none }  -- filled below
          reusableResult? := some (newHeader, old.state)
        else
          reuseBody := false

      let mut (newHeader, newState) ← withRestoreOrSaveFull reusableResult? none do
        withReuseContext view.headerRef do
        applyAttributesAt declName view.modifiers.attrs .beforeElaboration
        withDeclName declName <| withAutoBoundImplicit <| withLevelNames levelNames <|
          elabBindersEx view.binders.getArgs fun xs => do
            let refForElabFunType := view.value
            let mut type ← match view.type? with
              | some typeStx =>
                let type ← elabType typeStx
                registerFailedToInferDefTypeInfo type typeStx
                pure type
              | none =>
                let hole := mkHole refForElabFunType
                let type ← elabType hole
                trace[Elab.definition] ">> type: {type}\n{type.mvarId!}"
                registerFailedToInferDefTypeInfo type refForElabFunType
                pure type
            Term.synthesizeSyntheticMVarsNoPostponing
            if view.isInstance then
              type ← cleanupOfNat type
            let (binderIds, xs) := xs.unzip
            -- TODO: add forbidden predicate using `shortDeclName` from `views`
            let xs ← addAutoBoundImplicits xs
            type ← mkForallFVars' xs type
            type ← instantiateMVars type
            let levelNames ← getLevelNames
            if view.type?.isSome then
              let pendingMVarIds ← getMVars type
              discard <| logUnassignedUsingErrorInfos pendingMVarIds <|
                getPendingMVarErrorMessage views
            let newHeader : DefViewElabHeaderData := {
              declName, shortDeclName, type, levelNames, binderIds
              numParams := xs.size
            }
            let newHeader : DefViewElabHeader := { view, newHeader with
              bodySnap? := none, tacSnap? := none }
            check headers newHeader
            return newHeader
      if let some snap := view.headerSnap? then
        let (tacStx?, newTacTask?) ← mkTacTask view.value tacPromise
        snap.new.resolve <| some {
          diagnostics :=
            (← Language.Snapshot.Diagnostics.ofMessageLog (← Core.getAndEmptyMessageLog))
          view := newHeader.toDefViewElabHeaderData
          state := newState
          tacStx?
          tacSnap? := newTacTask?
          bodyStx := view.value
          bodySnap := mkBodyTask view.value bodyPromise
        }
        newHeader := { newHeader with
          -- We should only forward the promise if we are actually waiting on the
          -- corresponding task; otherwise, diagnostics assigned to it will be lost
          tacSnap? := guard newTacTask?.isSome *> some { old? := oldTacSnap?, new := tacPromise }
          bodySnap? := some { old? := oldBodySnap?, new := bodyPromise }
        }
      headers := headers.push newHeader
    return headers
where
  getBodyTerm? (stx : Syntax) : Option Syntax := do
    -- TODO: does not work with partial syntax
    --| `(Parser.Command.declVal| := $body $_suffix:suffix) => body
    guard (stx.isOfKind ``Parser.Command.declValSimple)
    let body := stx[1]
    let whereDeclsOpt := stx[3]
    -- We currently disable incrementality in presence of `where` as we would have to handle the
    -- generated leading `let rec` specially
    guard whereDeclsOpt.isNone
    return body

  /-- Creates snapshot task with appropriate range from body syntax and promise. -/
  mkBodyTask (body : Syntax) (new : IO.Promise (Option BodyProcessedSnapshot)) :
      Language.SnapshotTask (Option BodyProcessedSnapshot) :=
    let rangeStx := getBodyTerm? body |>.getD body
    { range? := rangeStx.getRange?, task := new.result }

  /--
  If `body` allows for incremental tactic reporting and reuse, creates a snapshot task out of the
  passed promise with appropriate range, otherwise immediately resolves the promise to a dummy
  value.
  -/
  mkTacTask (body : Syntax) (tacPromise : IO.Promise Tactic.TacticParsedSnapshot) :
      TermElabM (Option Syntax × Option (Language.SnapshotTask Tactic.TacticParsedSnapshot))
   := do
    if let some e := getBodyTerm? body then
      if let `(by $tacs*) := e then
        return (e, some { range? := mkNullNode tacs |>.getRange?, task := tacPromise.result })
    tacPromise.resolve default
    return (none, none)

/--
  Create auxiliary local declarations `fs` for the given headers using their `shortDeclName` and `type`, given headers, and execute `k fs`.
  The new free variables are tagged as `auxDecl`.
  Remark: `fs.size = headers.size`.
-/
private partial def withFunLocalDecls {α} (headers : Array DefViewElabHeader) (k : Array Expr → TermElabM α) : TermElabM α :=
  let rec loop (i : Nat) (fvars : Array Expr) := do
    if h : i < headers.size then
      let header := headers.get ⟨i, h⟩
      if header.modifiers.isNonrec then
        loop (i+1) fvars
      else
        withAuxDecl header.shortDeclName header.type header.declName fun fvar => loop (i+1) (fvars.push fvar)
    else
      k fvars
  loop 0 #[]

private def expandWhereStructInst : Macro
  | `(Parser.Command.whereStructInst|where $[$decls:letDecl];* $[$whereDecls?:whereDecls]?) => do
    let letIdDecls ← decls.mapM fun stx => match stx with
      | `(letDecl|$_decl:letPatDecl) => Macro.throwErrorAt stx "patterns are not allowed here"
      | `(letDecl|$decl:letEqnsDecl) => expandLetEqnsDecl decl (useExplicit := false)
      | `(letDecl|$decl:letIdDecl)   => pure decl
      | _                            => Macro.throwUnsupported
    let structInstFields ← letIdDecls.mapM fun
      | stx@`(letIdDecl|$id:ident $binders* $[: $ty?]? := $val) => withRef stx do
        let mut val := val
        if let some ty := ty? then
          val ← `(($val : $ty))
        -- HACK: this produces invalid syntax, but the fun elaborator supports letIdBinders as well
        have : Coe (TSyntax ``letIdBinder) (TSyntax ``funBinder) := ⟨(⟨·⟩)⟩
        val ← if binders.size > 0 then `(fun $binders* => $val) else pure val
        `(structInstField|$id:ident := $val)
      | stx@`(letIdDecl|_ $_* $[: $_]? := $_) => Macro.throwErrorAt stx "'_' is not allowed here"
      | _ => Macro.throwUnsupported
    let body ← `(structInst| { $structInstFields,* })
    match whereDecls? with
    | some whereDecls => expandWhereDecls whereDecls body
    | none => return body
  | _ => Macro.throwUnsupported

/-
Recall that
```
def declValSimple    := leading_parser " :=\n" >> termParser >> Termination.suffix >> optional Term.whereDecls
def declValEqns      := leading_parser Term.matchAltsWhereDecls
def declVal          := declValSimple <|> declValEqns <|> Term.whereDecls
```

The `Termination.suffix` is ignored here, and extracted in `declValToTerminationHint`.
-/
private def declValToTerm (declVal : Syntax) : MacroM Syntax := withRef declVal do
  if declVal.isOfKind ``Parser.Command.declValSimple then
    expandWhereDeclsOpt declVal[3] declVal[1]
  else if declVal.isOfKind ``Parser.Command.declValEqns then
    expandMatchAltsWhereDecls declVal[0]
  else if declVal.isOfKind ``Parser.Command.whereStructInst then
    expandWhereStructInst declVal
  else if declVal.isMissing then
    Macro.throwErrorAt declVal "declaration body is missing"
  else
    Macro.throwErrorAt declVal "unexpected declaration body"

/-- Elaborates the termination hints in a `declVal` syntax. -/
private def declValToTerminationHint (declVal : Syntax) : TermElabM TerminationHints :=
  if declVal.isOfKind ``Parser.Command.declValSimple then
    elabTerminationHints ⟨declVal[2]⟩
  else if declVal.isOfKind ``Parser.Command.declValEqns then
    elabTerminationHints ⟨declVal[0][1]⟩
  else
    return .none

def instantiateMVarsProfiling (e : Expr) : MetaM Expr := do
  profileitM Exception s!"instantiate metavars" (← getOptions) do
    instantiateMVars e

/--
Runs `k` with a restricted local context where only section variables from `vars` are included that
* are directly referenced in any `headers`,
* are included in `sc.includedVars` (via the `include` command),
* are directly referenced in any variable included by these rules, OR
* are instance-implicit variables that only reference section variables included by these rules AND
  are not listed in `sc.omittedVars` (via `omit`; note that `omit` also subtracts from
  `sc.includedVars`).
-/
private def withHeaderSecVars {α} (vars : Array Expr) (sc : Command.Scope) (headers : Array DefViewElabHeader)
    (k : Array Expr → TermElabM α) : TermElabM α := do
  let mut revSectionFVars : Std.HashMap FVarId Name := {}
  for (uid, var) in (← read).sectionFVars do
    revSectionFVars := revSectionFVars.insert var.fvarId! uid
  let (_, used) ← collectUsed revSectionFVars |>.run {}
  let (lctx, localInsts, vars) ← removeUnused vars used
  withLCtx lctx localInsts <| k vars
where
  collectUsed revSectionFVars : StateRefT CollectFVars.State MetaM Unit := do
    -- directly referenced in headers
    headers.forM (·.type.collectFVars)
    -- included by `include`
    for var in vars do
      if let some uid := revSectionFVars[var.fvarId!]? then
        if sc.includedVars.contains uid then
          modify (·.add var.fvarId!)
    -- transitively referenced
    get >>= (·.addDependencies) >>= set
    for var in (← get).fvarIds do
      if let some uid := revSectionFVars[var]? then
        if sc.omittedVars.contains uid then
          throwError "cannot omit referenced section variable '{Expr.fvar var}'"
    -- instances (`addDependencies` unnecessary as by definition they may only reference variables
    -- already included)
    for var in vars do
      let ldecl ← getFVarLocalDecl var
      if let some uid := revSectionFVars[var.fvarId!]? then
        if sc.omittedVars.contains uid then
          continue
      let st ← get
      if ldecl.binderInfo.isInstImplicit && (← getFVars ldecl.type).all st.fvarSet.contains then
        modify (·.add ldecl.fvarId)
  getFVars (e : Expr) : MetaM (Array FVarId) :=
    (·.2.fvarIds) <$> e.collectFVars.run {}

register_builtin_option deprecated.oldSectionVars : Bool := {
  defValue := false
  descr    := "re-enable deprecated behavior of including exactly the section variables used in a declaration"
}

register_builtin_option linter.unusedSectionVars : Bool := {
  defValue := true
  descr := "enable the 'unused section variables in theorem body' linter"
}

private def addTraceAsMessagesCore [Monad m] [MonadRef m] [MonadLog m] [MonadTrace m] (log : MessageLog) : m MessageLog := do
  let traces ← getResetTraces
  if traces.isEmpty then return log
  let mut pos2traces : Std.HashMap (String.Pos × String.Pos) (Array MessageData) := ∅
  for traceElem in traces do
    let ref := replaceRef traceElem.ref (← getRef)
    let pos := ref.getPos?.getD 0
    let endPos := ref.getTailPos?.getD pos
    pos2traces := pos2traces.insert (pos, endPos) <| pos2traces.getD (pos, endPos) #[] |>.push traceElem.msg
  let mut log := log
  let traces' := pos2traces.toArray.qsort fun ((a, _), _) ((b, _), _) => a < b
  for ((pos, endPos), traceMsg) in traces' do
    let data := .tagged `_traceMsg <| .joinSep traceMsg.toList "\n"
    log := log.add <| mkMessageCore (← getFileName) (← getFileMap) data .information pos endPos
  return log

def addTraceAsMessages : TermElabM Unit := do
  -- do not add trace messages if `trace.profiler.output` is set as it would be redundant and
  -- pretty printing the trace messages is expensive
  if trace.profiler.output.get? (← getOptions) |>.isNone then
    Core.setMessageLog (← addTraceAsMessagesCore (← Core.getMessageLog))

/-- Runs the given action in a separate task, discarding its final state. -/
def runAsync (act : TermElabM α) : TermElabM (Task (Except Exception α)) := do
  let mut coreSt ← getThe Core.State
  let metaSt ← getThe Meta.State
  let st ← get
  let coreCtx ← readThe Core.Context
  let metaCtx ← readThe Meta.Context
  let ctx ← read
  let heartbeats := (← IO.getNumHeartbeats) - coreCtx.initHeartbeats
  if Language.internal.cmdlineSnapshots.get (← getOptions) then
    coreSt := { coreSt with
      env := Runtime.markPersistent coreSt.env, infoState := Runtime.markPersistent coreSt.infoState }
  withCurrHeartbeats (do
      IO.addHeartbeats heartbeats.toUInt64
      act : TermElabM _)
    |>.run' ctx st
    |>.run' metaCtx metaSt
    |>.run' coreCtx coreSt
    |> EIO.asTask

/--
Runs the given action in a separate task, discarding its final state except for the message log,
which is reported in the returned snapshot.
-/
def runAsyncAsSnapshot (act : TermElabM Unit) (desc := "") : TermElabM (Task Language.SnapshotTree) := do
  let t ← runAsync do
    let tid ← IO.getTID
    modifyTraceState fun _ => { tid }
    try
      withTraceNode `Elab.async (fun _ => return desc) do
        act
    catch e =>
      logError e.toMessageData
    addTraceAsMessages
    saveState
  BaseIO.mapTask (t := t) fun
    | .ok st =>
      return .mk {
        diagnostics := (← Language.Snapshot.Diagnostics.ofMessageLog st.meta.core.messages)
        traces := st.meta.core.traceState
      } #[]
    | .error _ => return .mk { diagnostics := .empty } #[]

private def elabFunValues (headers : Array DefViewElabHeader) (vars : Array Expr)
    (sc : Command.Scope) :
    TermElabM (Array Expr) :=
  headers.mapM fun header => do
    let mut reusableResult? := none
    if let some snap := header.bodySnap? then
      if let some old := snap.old? then
        -- guaranteed reusable as by the `bodySnap?` invariant, so let's wait on the previous
        -- elaboration
        if let some old := old.val.get then
          snap.new.resolve <| some old
          reusableResult? := some (old.value, old.state)

    let (val, state) ← withRestoreOrSaveFull reusableResult? header.tacSnap? do
      withReuseContext header.value do
      withDeclName header.declName <| withLevelNames header.levelNames do
      let valStx ← liftMacroM <| declValToTerm header.value
      (if header.kind.isTheorem && !deprecated.oldSectionVars.get (← getOptions) then withHeaderSecVars vars sc #[header] else fun x => x #[]) fun vars => do
      forallBoundedTelescope header.type header.numParams fun xs type => do
        -- Add new info nodes for new fvars. The server will detect all fvars of a binder by the binder's source location.
        for i in [0:header.binderIds.size] do
          -- skip auto-bound prefix in `xs`
          addLocalVarInfo header.binderIds[i]! xs[header.numParams - header.binderIds.size + i]!
        let val ← withReader ({ · with tacSnap? := header.tacSnap? }) do
          -- synthesize mvars here to force the top-level tactic block (if any) to run
          elabTermEnsuringType valStx type <* synthesizeSyntheticMVarsNoPostponing
        -- NOTE: without this `instantiatedMVars`, `mkLambdaFVars` may leave around a redex that
        -- leads to more section variables being included than necessary
        let val ← instantiateMVarsProfiling val
        let val ← mkLambdaFVars xs val
        if linter.unusedSectionVars.get (← getOptions) && !header.type.hasSorry && !val.hasSorry then
          let unusedVars ← vars.filterMapM fun var => do
            let varDecl ← var.fvarId!.getDecl
            return if sc.includedVars.contains varDecl.userName ||
                header.type.containsFVar var.fvarId! || val.containsFVar var.fvarId! ||
                (← vars.anyM (fun v => return (← v.fvarId!.getType).containsFVar var.fvarId!)) then
              none
            else
              if varDecl.userName.hasMacroScopes && varDecl.binderInfo.isInstImplicit then
                some m!"[{varDecl.type}]"
              else
                some m!"{var}"
          if unusedVars.size > 0 then
            Linter.logLint linter.unusedSectionVars header.ref
              m!"automatically included section variable(s) unused in theorem '{header.declName}':\
              \n  {MessageData.joinSep unusedVars.toList "\n  "}\
              \nconsider restructuring your `variable` declarations so that the variables are not \
                in scope or explicitly omit them:\
              \n  omit {MessageData.joinSep unusedVars.toList " "} in theorem ..."
        return val
    if let some snap := header.bodySnap? then
      snap.new.resolve <| some {
        diagnostics :=
          (← Language.Snapshot.Diagnostics.ofMessageLog (← Core.getAndEmptyMessageLog))
        state
        value := val
      }
    return val

private def collectUsed (headers : Array DefViewElabHeader) (values : Array Expr) (toLift : List LetRecToLift)
    : StateRefT CollectFVars.State MetaM Unit := do
  headers.forM fun header => header.type.collectFVars
  values.forM fun val => val.collectFVars
  toLift.forM fun letRecToLift => do
    letRecToLift.type.collectFVars
    letRecToLift.val.collectFVars

private def removeUnusedVars (vars : Array Expr) (headers : Array DefViewElabHeader) (values : Array Expr) (toLift : List LetRecToLift)
    : TermElabM (LocalContext × LocalInstances × Array Expr) := do
  let (_, used) ← (collectUsed headers values toLift).run {}
  removeUnused vars used

private def withUsed {α} (vars : Array Expr) (headers : Array DefViewElabHeader) (values : Array Expr) (toLift : List LetRecToLift)
    (k : Array Expr → TermElabM α) : TermElabM α := do
  let (lctx, localInsts, vars) ← removeUnusedVars vars headers values toLift
  withLCtx lctx localInsts <| k vars

private def isExample (views : Array DefView) : Bool :=
  views.any (·.kind.isExample)

private def isTheorem (views : Array DefView) : Bool :=
  views.any (·.kind.isTheorem)

private def instantiateMVarsAtHeader (header : DefViewElabHeader) : TermElabM DefViewElabHeader := do
  let type ← instantiateMVars header.type
  pure { header with type := type }

private def instantiateMVarsAtLetRecToLift (toLift : LetRecToLift) : TermElabM LetRecToLift := do
  let type ← instantiateMVars toLift.type
  let val ← instantiateMVarsProfiling toLift.val
  pure { toLift with type, val }

private def typeHasRecFun (type : Expr) (funFVars : Array Expr) (letRecsToLift : List LetRecToLift) : Option FVarId :=
  let occ? := type.find? fun e => match e with
    | Expr.fvar fvarId => funFVars.contains e || letRecsToLift.any fun toLift => toLift.fvarId == fvarId
    | _ => false
  match occ? with
  | some (Expr.fvar fvarId) => some fvarId
  | _ => none

private def getFunName (fvarId : FVarId) (letRecsToLift : List LetRecToLift) : TermElabM Name := do
  match (← fvarId.findDecl?) with
  | some decl => return decl.userName
  | none =>
    /- Recall that the FVarId of nested let-recs are not in the current local context. -/
    match letRecsToLift.findSome? fun toLift => if toLift.fvarId == fvarId then some toLift.shortDeclName else none with
    | none   => throwError "unknown function"
    | some n => return n

/--
Ensures that the of let-rec definition types do not contain functions being defined.
In principle, this test can be improved. We could perform it after we separate the set of functions is strongly connected components.
However, this extra complication doesn't seem worth it.
-/
private def checkLetRecsToLiftTypes (funVars : Array Expr) (letRecsToLift : List LetRecToLift) : TermElabM Unit :=
  letRecsToLift.forM fun toLift =>
    match typeHasRecFun toLift.type funVars letRecsToLift with
    | none        => pure ()
    | some fvarId => do
      let fnName ← getFunName fvarId letRecsToLift
      throwErrorAt toLift.ref "invalid type in 'let rec', it uses '{fnName}' which is being defined simultaneously"

namespace MutualClosure

/-- A mapping from FVarId to Set of FVarIds. -/
abbrev UsedFVarsMap := FVarIdMap FVarIdSet

/--
Create the `UsedFVarsMap` mapping that takes the variable id for the mutually recursive functions being defined to the set of
free variables in its definition.

For `mainFVars`, this is just the set of section variables `sectionVars` used.
For nested let-rec functions, we collect their free variables.

Recall that a `let rec` expressions are encoded as follows in the elaborator.
```lean
let rec
  f : A := t,
  g : B := s;
body
```
is encoded as
```lean
let f : A := ?m₁;
let g : B := ?m₂;
body
```
where `?m₁` and `?m₂` are synthetic opaque metavariables. That are assigned by this module.
We may have nested `let rec`s.
```lean
let rec f : A :=
    let rec g : B := t;
    s;
body
```
is encoded as
```lean
let f : A := ?m₁;
body
```
and the body of `f` is stored the field `val` of a `LetRecToLift`. For the example above,
we would have a `LetRecToLift` containing:
```
{
  mvarId := m₁,
  val    := `(let g : B := ?m₂; body)
  ...
}
```
Note that `g` is not a free variable at `(let g : B := ?m₂; body)`. We recover the fact that
`f` depends on `g` because it contains `m₂`
-/
private def mkInitialUsedFVarsMap [Monad m] [MonadMCtx m] (sectionVars : Array Expr) (mainFVarIds : Array FVarId) (letRecsToLift : Array LetRecToLift)
    : m UsedFVarsMap := do
  let mut sectionVarSet := {}
  for var in sectionVars do
    sectionVarSet := sectionVarSet.insert var.fvarId!
  let mut usedFVarMap := {}
  for mainFVarId in mainFVarIds do
    usedFVarMap := usedFVarMap.insert mainFVarId sectionVarSet
  for toLift in letRecsToLift do
    let state := Lean.collectFVars {} toLift.val
    let state := Lean.collectFVars state toLift.type
    let mut set := state.fvarSet
    /- toLift.val may contain metavariables that are placeholders for nested let-recs. We should collect the fvarId
       for the associated let-rec because we need this information to compute the fixpoint later. -/
    let mvarIds := (toLift.val.collectMVars {}).result
    for mvarId in mvarIds do
      match (← letRecsToLift.findSomeM? fun (toLift : LetRecToLift) => return if toLift.mvarId == (← getDelayedMVarRoot mvarId) then some toLift.fvarId else none) with
      | some fvarId => set := set.insert fvarId
      | none        => pure ()
    usedFVarMap := usedFVarMap.insert toLift.fvarId set
  return usedFVarMap

/-!
The let-recs may invoke each other. Example:
```
let rec
  f (x : Nat) := g x + y
  g : Nat → Nat
    | 0   => 1
    | x+1 => f x + z
```
`y` is free variable in `f`, and `z` is a free variable in `g`.
To close `f` and `g`, `y` and `z` must be in the closure of both.
That is, we need to generate the top-level definitions.
```
def f (y z x : Nat) := g y z x + y
def g (y z : Nat) : Nat → Nat
  | 0 => 1
  | x+1 => f y z x + z
```
-/
namespace FixPoint

structure State where
  usedFVarsMap : UsedFVarsMap := {}
  modified     : Bool         := false

abbrev M := ReaderT (Array FVarId) $ StateM State

private def isModified : M Bool := do pure (← get).modified
private def resetModified : M Unit := modify fun s => { s with modified := false }
private def markModified : M Unit := modify fun s => { s with modified := true }
private def getUsedFVarsMap : M UsedFVarsMap := do pure (← get).usedFVarsMap
private def modifyUsedFVars (f : UsedFVarsMap → UsedFVarsMap) : M Unit := modify fun s => { s with usedFVarsMap := f s.usedFVarsMap }

-- merge s₂ into s₁
private def merge (s₁ s₂ : FVarIdSet) : M FVarIdSet :=
  s₂.foldM (init := s₁) fun s₁ k => do
    if s₁.contains k then
      return s₁
    else
      markModified
      return s₁.insert k

private def updateUsedVarsOf (fvarId : FVarId) : M Unit := do
  let usedFVarsMap ← getUsedFVarsMap
  match usedFVarsMap.find? fvarId with
  | none         => return ()
  | some fvarIds =>
    let fvarIdsNew ← fvarIds.foldM (init := fvarIds) fun fvarIdsNew fvarId' => do
      if fvarId == fvarId' then
        return fvarIdsNew
      else
        match usedFVarsMap.find? fvarId' with
        | none => return fvarIdsNew
          /- We are being sloppy here `otherFVarIds` may contain free variables that are
             not in the context of the let-rec associated with fvarId.
             We filter these out-of-context free variables later. -/
        | some otherFVarIds => merge fvarIdsNew otherFVarIds
    modifyUsedFVars fun usedFVars => usedFVars.insert fvarId fvarIdsNew

private partial def fixpoint : Unit → M Unit
  | _ => do
    resetModified
    let letRecFVarIds ← read
    letRecFVarIds.forM updateUsedVarsOf
    if (← isModified) then
      fixpoint ()

def run (letRecFVarIds : Array FVarId) (usedFVarsMap : UsedFVarsMap) : UsedFVarsMap :=
  let (_, s) := fixpoint () |>.run letRecFVarIds |>.run { usedFVarsMap := usedFVarsMap }
  s.usedFVarsMap

end FixPoint

abbrev FreeVarMap := FVarIdMap (Array FVarId)

private def mkFreeVarMap [Monad m] [MonadMCtx m]
    (sectionVars : Array Expr) (mainFVarIds : Array FVarId)
    (recFVarIds : Array FVarId) (letRecsToLift : Array LetRecToLift) : m FreeVarMap := do
  let usedFVarsMap   ← mkInitialUsedFVarsMap sectionVars mainFVarIds letRecsToLift
  let letRecFVarIds  := letRecsToLift.map fun toLift => toLift.fvarId
  let usedFVarsMap   := FixPoint.run letRecFVarIds usedFVarsMap
  let mut freeVarMap := {}
  for toLift in letRecsToLift do
    let lctx       := toLift.lctx
    let fvarIdsSet := usedFVarsMap.find? toLift.fvarId |>.get!
    let fvarIds    := fvarIdsSet.fold (init := #[]) fun fvarIds fvarId =>
      if lctx.contains fvarId && !recFVarIds.contains fvarId then
        fvarIds.push fvarId
      else
        fvarIds
    freeVarMap := freeVarMap.insert toLift.fvarId fvarIds
  return freeVarMap

structure ClosureState where
  newLocalDecls : Array LocalDecl := #[]
  localDecls    : Array LocalDecl := #[]
  newLetDecls   : Array LocalDecl := #[]
  exprArgs      : Array Expr      := #[]

private def pickMaxFVar? (lctx : LocalContext) (fvarIds : Array FVarId) : Option FVarId :=
  fvarIds.getMax? fun fvarId₁ fvarId₂ => (lctx.get! fvarId₁).index < (lctx.get! fvarId₂).index

private def preprocess (e : Expr) : TermElabM Expr := do
  let e ← instantiateMVarsProfiling e
  -- which let-decls are dependent. We say a let-decl is dependent if its lambda abstraction is type incorrect.
  Meta.check e
  pure e

/-- Push free variables in `s` to `toProcess` if they are not already there. -/
private def pushNewVars (toProcess : Array FVarId) (s : CollectFVars.State) : Array FVarId :=
  s.fvarSet.fold (init := toProcess) fun toProcess fvarId =>
    if toProcess.contains fvarId then toProcess else toProcess.push fvarId

private def pushLocalDecl (toProcess : Array FVarId) (fvarId : FVarId) (userName : Name) (type : Expr) (bi : BinderInfo) (kind : LocalDeclKind)
    : StateRefT ClosureState TermElabM (Array FVarId) := do
  let type ← preprocess type
  modify fun s => { s with
    newLocalDecls := s.newLocalDecls.push <| LocalDecl.cdecl default fvarId userName type bi kind
    exprArgs      := s.exprArgs.push (mkFVar fvarId)
  }
  return pushNewVars toProcess (collectFVars {} type)

private partial def mkClosureForAux (toProcess : Array FVarId) : StateRefT ClosureState TermElabM Unit := do
  let lctx ← getLCtx
  match pickMaxFVar? lctx toProcess with
  | none        => return ()
  | some fvarId =>
    trace[Elab.definition.mkClosure] "toProcess: {toProcess.map mkFVar}, maxVar: {mkFVar fvarId}"
    let toProcess := toProcess.erase fvarId
    let localDecl ← fvarId.getDecl
    match localDecl with
    | .cdecl _ _ userName type bi k =>
      let toProcess ← pushLocalDecl toProcess fvarId userName type bi k
      mkClosureForAux toProcess
    | .ldecl _ _ userName type val _ k =>
      let zetaDeltaFVarIds ← getZetaDeltaFVarIds
      if !zetaDeltaFVarIds.contains fvarId then
        /- Non-dependent let-decl. See comment at src/Lean/Meta/Closure.lean -/
        let toProcess ← pushLocalDecl toProcess fvarId userName type .default k
        mkClosureForAux toProcess
      else
        /- Dependent let-decl. -/
        let type ← preprocess type
        let val  ← preprocess val
        modify fun s => { s with
          newLetDecls   := s.newLetDecls.push <| .ldecl default fvarId userName type val false k,
          /- We don't want to interleave let and lambda declarations in our closure. So, we expand any occurrences of fvarId
             at `newLocalDecls` and `localDecls` -/
          newLocalDecls := s.newLocalDecls.map (·.replaceFVarId fvarId val)
          localDecls := s.localDecls.map (·.replaceFVarId fvarId val)
        }
        mkClosureForAux (pushNewVars toProcess (collectFVars (collectFVars {} type) val))

private partial def mkClosureFor (freeVars : Array FVarId) (localDecls : Array LocalDecl) : TermElabM ClosureState := do
  let (_, s) ← mkClosureForAux freeVars |>.run { localDecls := localDecls }
  return { s with
    newLocalDecls := s.newLocalDecls.reverse
    newLetDecls   := s.newLetDecls.reverse
    exprArgs      := s.exprArgs.reverse
  }

structure LetRecClosure where
  ref        : Syntax
  localDecls : Array LocalDecl
  /-- Expression used to replace occurrences of the let-rec `FVarId`. -/
  closed     : Expr
  toLift     : LetRecToLift

private def mkLetRecClosureFor (toLift : LetRecToLift) (freeVars : Array FVarId) : TermElabM LetRecClosure := do
  let lctx := toLift.lctx
  withLCtx lctx toLift.localInstances do
  lambdaTelescope toLift.val fun xs val => do
    /-
      Recall that `toLift.type` and `toLift.value` may have different binder annotations.
      See issue #1377 for an example.
    -/
    let userNameAndBinderInfos ← forallBoundedTelescope toLift.type xs.size fun xs _ =>
      xs.mapM fun x => do
        let localDecl ← x.fvarId!.getDecl
        return (localDecl.userName, localDecl.binderInfo)
    /- Auxiliary map for preserving binder user-facing names and `BinderInfo` for types. -/
    let mut userNameBinderInfoMap : FVarIdMap (Name × BinderInfo) := {}
    for x in xs, (userName, bi) in userNameAndBinderInfos do
      userNameBinderInfoMap := userNameBinderInfoMap.insert x.fvarId! (userName, bi)
    let type ← instantiateForall toLift.type xs
    let lctx ← getLCtx
    let s ← mkClosureFor freeVars <| xs.map fun x => lctx.get! x.fvarId!
    /- Apply original type binder info and user-facing names to local declarations. -/
    let typeLocalDecls := s.localDecls.map fun localDecl =>
      if let some (userName, bi) := userNameBinderInfoMap.find? localDecl.fvarId then
        localDecl.setBinderInfo bi |>.setUserName userName
      else
        localDecl
    let type := Closure.mkForall typeLocalDecls <| Closure.mkForall s.newLetDecls type
    let val  := Closure.mkLambda s.localDecls <| Closure.mkLambda s.newLetDecls val
    let c    := mkAppN (Lean.mkConst toLift.declName) s.exprArgs
    toLift.mvarId.assign c
    return {
      ref        := toLift.ref
      localDecls := s.newLocalDecls
      closed     := c
      toLift     := { toLift with val, type }
    }

private def mkLetRecClosures (sectionVars : Array Expr) (mainFVarIds : Array FVarId) (recFVarIds : Array FVarId) (letRecsToLift : Array LetRecToLift) : TermElabM (List LetRecClosure) := do
  -- Compute the set of free variables (excluding `recFVarIds`) for each let-rec.
  let mut letRecsToLift := letRecsToLift
  let mut freeVarMap    ← mkFreeVarMap sectionVars mainFVarIds recFVarIds letRecsToLift
  let mut result := #[]
  for i in [:letRecsToLift.size] do
    if letRecsToLift[i]!.val.hasExprMVar then
      -- This can happen when this particular let-rec has nested let-rec that have been resolved in previous iterations.
      -- This code relies on the fact that nested let-recs occur before the outer most let-recs at `letRecsToLift`.
      -- Unresolved nested let-recs appear as metavariables before they are resolved. See `assignExprMVar` at `mkLetRecClosureFor`
      let valNew ← instantiateMVarsProfiling letRecsToLift[i]!.val
      letRecsToLift := letRecsToLift.modify i fun t => { t with val := valNew }
      -- We have to recompute the `freeVarMap` in this case. This overhead should not be an issue in practice.
      freeVarMap ← mkFreeVarMap sectionVars mainFVarIds recFVarIds letRecsToLift
    let toLift := letRecsToLift[i]!
    result := result.push (← mkLetRecClosureFor toLift (freeVarMap.find? toLift.fvarId).get!)
  return result.toList

/-- Mapping from FVarId of mutually recursive functions being defined to "closure" expression. -/
abbrev Replacement := FVarIdMap Expr

def insertReplacementForMainFns (r : Replacement) (sectionVars : Array Expr) (mainHeaders : Array DefViewElabHeader) (mainFVars : Array Expr) : Replacement :=
  mainFVars.size.fold (init := r) fun i r =>
    r.insert mainFVars[i]!.fvarId! (mkAppN (Lean.mkConst mainHeaders[i]!.declName) sectionVars)


def insertReplacementForLetRecs (r : Replacement) (letRecClosures : List LetRecClosure) : Replacement :=
  letRecClosures.foldl (init := r) fun r c =>
    r.insert c.toLift.fvarId c.closed

def isApplicable (r : Replacement) (e : Expr) : Bool :=
  Option.isSome <| e.findExt? fun e =>
    if e.hasFVar then
      match e with
      | .fvar fvarId => if r.contains fvarId then .found else .done
      | _ => .visit
    else
      .done

def Replacement.apply (r : Replacement) (e : Expr) : Expr :=
  -- Remark: if `r` is not a singlenton, then declaration is using `mutual` or `let rec`,
  -- and there is a big chance `isApplicable r e` is true.
  if r.isSingleton && !isApplicable r e then
    e
  else
    e.replace fun e => match e with
      | .fvar fvarId => match r.find? fvarId with
        | some c => some c
        | _      => none
      | _ => none

def pushMain (preDefs : Array PreDefinition) (sectionVars : Array Expr) (mainHeaders : Array DefViewElabHeader) (mainVals : Array Expr)
    : TermElabM (Array PreDefinition) :=
  mainHeaders.size.foldM (init := preDefs) fun i preDefs => do
    let header := mainHeaders[i]!
    let termination ← declValToTerminationHint header.value
    let termination := termination.rememberExtraParams header.numParams mainVals[i]!
    let value ← mkLambdaFVars sectionVars mainVals[i]!
    let type ← mkForallFVars sectionVars header.type
    if header.kind.isTheorem then
      unless (← isProp type) do
        throwErrorAt header.ref "type of theorem '{header.declName}' is not a proposition{indentExpr type}"
    return preDefs.push {
      ref         := getDeclarationSelectionRef header.ref
      kind        := header.kind
      declName    := header.declName
      levelParams := [], -- we set it later
      modifiers   := header.modifiers
      type, value, termination
    }

def pushLetRecs (preDefs : Array PreDefinition) (letRecClosures : List LetRecClosure) (kind : DefKind) (modifiers : Modifiers) : MetaM (Array PreDefinition) :=
  letRecClosures.foldlM (init := preDefs) fun preDefs c => do
    let type  := Closure.mkForall c.localDecls c.toLift.type
    let value := Closure.mkLambda c.localDecls c.toLift.val
    let kind ← if kind.isDefOrAbbrevOrOpaque then
      -- Convert any proof let recs inside a `def` to `theorem` kind
      withLCtx c.toLift.lctx c.toLift.localInstances do
        return if (← inferType c.toLift.type).isProp then .theorem else kind
    else if kind.isTheorem then
      -- Convert any non-proof let recs inside a `theorem` to `def` kind
      withLCtx c.toLift.lctx c.toLift.localInstances do
        return if (← inferType c.toLift.type).isProp then .theorem else .def
    else
      pure kind
    return preDefs.push {
      ref         := c.ref
      declName    := c.toLift.declName
      levelParams := [] -- we set it later
      modifiers   := { modifiers with attrs := c.toLift.attrs }
      kind, type, value,
      termination := c.toLift.termination
    }

def getKindForLetRecs (mainHeaders : Array DefViewElabHeader) : DefKind :=
  if mainHeaders.any fun h => h.kind.isTheorem then DefKind.«theorem»
  else DefKind.«def»

def getModifiersForLetRecs (mainHeaders : Array DefViewElabHeader) : Modifiers := {
  isNoncomputable := mainHeaders.any fun h => h.modifiers.isNoncomputable
  recKind         := if mainHeaders.any fun h => h.modifiers.isPartial then RecKind.partial else RecKind.default
  isUnsafe        := mainHeaders.any fun h => h.modifiers.isUnsafe
}

/--
- `sectionVars`:   The section variables used in the `mutual` block.
- `mainHeaders`:   The elaborated header of the top-level definitions being defined by the mutual block.
- `mainFVars`:     The auxiliary variables used to represent the top-level definitions being defined by the mutual block.
- `mainVals`:      The elaborated value for the top-level definitions
- `letRecsToLift`: The let-rec's definitions that need to be lifted
-/
def main (sectionVars : Array Expr) (mainHeaders : Array DefViewElabHeader) (mainFVars : Array Expr) (mainVals : Array Expr) (letRecsToLift : List LetRecToLift)
    : TermElabM (Array PreDefinition) := do
  -- Store in recFVarIds the fvarId of every function being defined by the mutual block.
  let letRecsToLift := letRecsToLift.toArray
  let mainFVarIds := mainFVars.map Expr.fvarId!
  let recFVarIds  := (letRecsToLift.map fun toLift => toLift.fvarId) ++ mainFVarIds
  resetZetaDeltaFVarIds
  withTrackingZetaDelta do
    -- By checking `toLift.type` and `toLift.val` we populate `zetaFVarIds`. See comments at `src/Lean/Meta/Closure.lean`.
    let letRecsToLift ← letRecsToLift.mapM fun toLift => withLCtx toLift.lctx toLift.localInstances do
      Meta.check toLift.type
      Meta.check toLift.val
      return { toLift with val := (← instantiateMVarsProfiling toLift.val), type := (← instantiateMVars toLift.type) }
    let letRecClosures ← mkLetRecClosures sectionVars mainFVarIds recFVarIds letRecsToLift
    -- mkLetRecClosures assign metavariables that were placeholders for the lifted declarations.
    let mainVals    ← mainVals.mapM (instantiateMVarsProfiling ·)
    let mainHeaders ← mainHeaders.mapM instantiateMVarsAtHeader
    let letRecClosures ← letRecClosures.mapM fun closure => do pure { closure with toLift := (← instantiateMVarsAtLetRecToLift closure.toLift) }
    -- Replace fvarIds for functions being defined with closed terms
    let r              := insertReplacementForMainFns {} sectionVars mainHeaders mainFVars
    let r              := insertReplacementForLetRecs r letRecClosures
    let mainVals       := mainVals.map r.apply
    let mainHeaders    := mainHeaders.map fun h => { h with type := r.apply h.type }
    let letRecClosures := letRecClosures.map fun c => { c with toLift := { c.toLift with type := r.apply c.toLift.type, val := r.apply c.toLift.val } }
    let letRecKind     := getKindForLetRecs mainHeaders
    let letRecMods     := getModifiersForLetRecs mainHeaders
    pushMain (← pushLetRecs #[] letRecClosures letRecKind letRecMods) sectionVars mainHeaders mainVals

end MutualClosure

private def getAllUserLevelNames (headers : Array DefViewElabHeader) : List Name :=
  if h : 0 < headers.size then
    -- Recall that all top-level functions must have the same levels. See `check` method above
    (headers.get ⟨0, h⟩).levelNames
  else
    []

/-- Eagerly convert universe metavariables occurring in theorem headers to universe parameters. -/
private def levelMVarToParamHeaders (views : Array DefView) (headers : Array DefViewElabHeader) : TermElabM (Array DefViewElabHeader) := do
  let rec process : StateRefT Nat TermElabM (Array DefViewElabHeader) := do
    let mut newHeaders := #[]
    for view in views, header in headers do
      if ← pure view.kind.isTheorem <||> isProp header.type then
        newHeaders ←
          withLevelNames header.levelNames do
            return newHeaders.push { header with type := (← levelMVarToParam header.type), levelNames := (← getLevelNames) }
      else
        newHeaders := newHeaders.push header
    return newHeaders
  let newHeaders ← (process).run' 1
  newHeaders.mapM fun header => return { header with type := (← instantiateMVars header.type) }

<<<<<<< HEAD
partial def checkForHiddenUnivLevels (allUserLevelNames : List Name) (preDefs : Array PreDefinition) : TermElabM Unit :=
  unless (← MonadLog.hasErrors) do
    -- We do not report this kind of error if the declaration already contains errors
    let mut sTypes : CollectLevelParams.State := {}
    let mut sValues : CollectLevelParams.State := {}
    for preDef in preDefs do
      sTypes  := collectLevelParams sTypes preDef.type
      sValues := collectLevelParams sValues preDef.value
    if sValues.params.all fun u => sTypes.params.contains u || allUserLevelNames.contains u then
      -- If all universe level occurring in values also occur in types or explicitly provided universes, then everything is fine
      -- and we just return
      return ()
    let checkPreDef (preDef : PreDefinition) : TermElabM Unit :=
      -- Otherwise, we try to produce an error message containing the expression with the offending universe
      let rec visitLevel (u : Level) : ReaderT Expr TermElabM Unit := do
        match u with
        | .succ u => visitLevel u
        | .imax u v | .max u v => visitLevel u; visitLevel v
        | .param n =>
          unless sTypes.visitedLevel.contains u || allUserLevelNames.contains n do
            let parent ← withOptions (fun o => pp.universes.set o true) do addMessageContext m!"{indentExpr (← read)}"
            let body ← withOptions (fun o => pp.letVarTypes.setIfNotSet (pp.funBinderTypes.setIfNotSet o true) true) do addMessageContext m!"{indentExpr preDef.value}"
            throwError "invalid occurrence of universe level '{u}' at '{preDef.declName}', it does not occur at the declaration type, nor it is explicit universe level provided by the user, occurring at expression{parent}\nat declaration body{body}"
        | _ => pure ()
      let rec visit (e : Expr) : ReaderT Expr (MonadCacheT ExprStructEq Unit TermElabM) Unit := do
        checkCache { val := e : ExprStructEq } fun _ => do
          match e with
          | .forallE n d b c | .lam n d b c => visit d e; withLocalDecl n c d fun x => visit (b.instantiate1 x) e
          | .letE n t v b _  => visit t e; visit v e; withLetDecl n t v fun x => visit (b.instantiate1 x) e
          | .app ..        => e.withApp fun f args => do visit f e; args.forM fun arg => visit arg e
          | .mdata _ b     => visit b e
          | .proj _ _ b    => visit b e
          | .sort u        => visitLevel u (← read)
          | .const _ us    => us.forM (visitLevel · (← read))
          | _              => pure ()
      visit preDef.value preDef.value |>.run {}
    for preDef in preDefs do
      checkPreDef preDef

-- TODO: task helper that should be moved up or possibly integrated into `BaseIO.asTask`
@[noinline]
private def delayBaseIO (f : Unit → BaseIO α) : BaseIO α := f ()

def elabMutualDef (vars : Array Expr) (sc : Command.Scope) (views : Array DefView)
    (typeCheckedPromise? : Option (IO.Promise SnapshotTree)) : TermElabM Unit :=
=======
def elabMutualDef (vars : Array Expr) (sc : Command.Scope) (views : Array DefView) : TermElabM Unit :=
>>>>>>> 5e8718df
  if isExample views then
    withoutModifyingEnv do
      -- save correct environment in info tree
      withSaveInfoContext do
        go
  else
    go
where
  go :=
    withPromisesResolvedOnException views.size fun bodyPromises =>
    withPromisesResolvedOnException views.size fun tacPromises => do
    withPromiseResolvedOnException fun valPromise => do
      let scopeLevelNames ← getLevelNames
      let expandedDeclIds ← views.mapM fun view => withRef view.headerRef do
        Term.expandDeclId (← getCurrNamespace) (← getLevelNames) view.declId view.modifiers
      let mut async? := none
      if let (#[view], #[declId]) := (views, expandedDeclIds) then
        if view.kind.isTheorem && typeCheckedPromise?.isSome &&
            !deprecated.oldSectionVars.get (← getOptions) &&
            view.modifiers.attrs.isEmpty then
          let env ← getEnv
          let async ← env.addConstAsync declId.declName .thm
          modifyEnv fun _=> async.mainEnv
          async? := some async
      -- TODO: spawn task
      let headers ← elabHeaders views expandedDeclIds bodyPromises tacPromises
      let headers ← levelMVarToParamHeaders views headers
      let allUserLevelNames := getAllUserLevelNames headers
      withFunLocalDecls headers fun funFVars => do
        for view in views, funFVar in funFVars do
          addLocalVarInfo view.declId funFVar
        if let some async := async? then
          let header := headers[0]!
          let type ← mkForallFVars vars header.type >>= instantiateMVars
          let type ← withLevelNames allUserLevelNames <| levelMVarToParam type
          let mut s : CollectLevelParams.State := {}
          s := collectLevelParams s type
          let levelParams ← IO.ofExcept <| sortDeclLevelParams scopeLevelNames allUserLevelNames s.params
          async.commitSignature { name := header.declName, levelParams, type }
        let finishElab := try
          let values ← try
            let values ← elabFunValues headers vars sc
            Term.synthesizeSyntheticMVarsNoPostponing
            values.mapM (instantiateMVarsProfiling ·)
          catch ex =>
            logException ex
            headers.mapM fun header => mkSorry header.type (synthetic := true)
<<<<<<< HEAD
          if let #[value] := values then
            valPromise.resolve value
          let headers ← headers.mapM instantiateMVarsAtHeader
          let letRecsToLift ← getLetRecsToLift
          let letRecsToLift ← letRecsToLift.mapM instantiateMVarsAtLetRecToLift
          checkLetRecsToLiftTypes funFVars letRecsToLift
          (if headers.all (·.kind.isTheorem) && !deprecated.oldSectionVars.get (← getOptions) then withHeaderSecVars vars sc headers else withUsed vars headers values letRecsToLift) fun vars => do
            let preDefs ← MutualClosure.main vars headers funFVars values letRecsToLift
            for preDef in preDefs do
              trace[Elab.definition] "{preDef.declName} : {preDef.type} :=\n{preDef.value}"
            let preDefs ← withLevelNames allUserLevelNames <| levelMVarToParamPreDecls preDefs
            let preDefs ← instantiateMVarsAtPreDecls preDefs
            let preDefs ← shareCommonPreDefs preDefs
            let preDefs ← fixLevelParams preDefs scopeLevelNames allUserLevelNames
            for preDef in preDefs do
              trace[Elab.definition] "after eraseAuxDiscr, {preDef.declName} : {preDef.type} :=\n{preDef.value}"
            checkForHiddenUnivLevels allUserLevelNames preDefs
            addPreDefinitions preDefs
            if let some async := async? then
              async.commitConst (← getEnv)
            processDeriving headers
            if let some async := async? then
              (← async.checkAndCommitEnv (← getEnv) (← getOptions) (← readThe Core.Context).cancelTk? |>.toBaseIO) |> ofExceptKernelException
          finally
            bodyPromises.forM (·.resolve default)
            tacPromises.forM (·.resolve default)
            valPromise.resolve (Expr.const `failedAsyncElab [])
            async?.forM (·.commitFailure)
        if let some async := async? then
          let t ← runAsyncAsSnapshot (desc := s!"elaborating proof of {headers[0]!.declName}") do
            modifyEnv fun _ => async.asyncEnv
            finishElab
          let _ ← BaseIO.mapTask (t := t) fun snap => do
            if let some typeCheckedPromise := typeCheckedPromise? then
              typeCheckedPromise.resolve snap
        else
          finishElab
          if let some typeCheckedPromise := typeCheckedPromise? then
            typeCheckedPromise.resolve default
=======
        let headers ← headers.mapM instantiateMVarsAtHeader
        let letRecsToLift ← getLetRecsToLift
        let letRecsToLift ← letRecsToLift.mapM instantiateMVarsAtLetRecToLift
        checkLetRecsToLiftTypes funFVars letRecsToLift
        (if headers.all (·.kind.isTheorem) && !deprecated.oldSectionVars.get (← getOptions) then withHeaderSecVars vars sc headers else withUsed vars headers values letRecsToLift) fun vars => do
          let preDefs ← MutualClosure.main vars headers funFVars values letRecsToLift
          for preDef in preDefs do
            trace[Elab.definition] "{preDef.declName} : {preDef.type} :=\n{preDef.value}"
          let preDefs ← withLevelNames allUserLevelNames <| levelMVarToParamTypesPreDecls preDefs
          let preDefs ← instantiateMVarsAtPreDecls preDefs
          let preDefs ← shareCommonPreDefs preDefs
          let preDefs ← fixLevelParams preDefs scopeLevelNames allUserLevelNames
          for preDef in preDefs do
            trace[Elab.definition] "after eraseAuxDiscr, {preDef.declName} : {preDef.type} :=\n{preDef.value}"
          addPreDefinitions preDefs
          processDeriving headers
>>>>>>> 5e8718df
      for view in views, header in headers do
        -- NOTE: this should be the full `ref`, and thus needs to be done after any snapshotting
        -- that depends only on a part of the ref
        addDeclarationRanges header.declName view.ref

  processDeriving (headers : Array DefViewElabHeader) := do
    for header in headers, view in views do
      if let some classNamesStx := view.deriving? then
        for classNameStx in classNamesStx do
          let className ← realizeGlobalConstNoOverload classNameStx
          withRef classNameStx do
            unless (← processDefDeriving className header.declName) do
              throwError "failed to synthesize instance '{className}' for '{header.declName}'"

end Term
namespace Command

def elabMutualDef (ds : Array Syntax) : CommandElabM Unit := do
  let opts ← getOptions
  withAlwaysResolvedPromises ds.size fun headerPromises => do
    let snap? := (← read).snap?
    let mut views := #[]
    let mut defs := #[]
    let mut reusedAllHeaders := true
    for h : i in [0:ds.size], headerPromise in headerPromises do
      let d := ds[i]
      let modifiers ← elabModifiers d[0]
      if ds.size > 1 && modifiers.isNonrec then
        throwErrorAt d "invalid use of 'nonrec' modifier in 'mutual' block"
      let mut view ← mkDefView modifiers d[1]
      let fullHeaderRef := mkNullNode #[d[0], view.headerRef]
      -- term elaboration snapshots are irrelevant for the cmdline driver
      if let some snap := guard (!Language.internal.cmdlineSnapshots.get (← getOptions)) *> snap? then
        view := { view with headerSnap? := some {
          old? := do
            -- transitioning from `Context.snap?` to `DefView.headerSnap?` invariant: if the
            -- elaboration context and state are unchanged, and the syntax of this as well as all
            -- previous headers is unchanged, then the elaboration result for this header (which
            -- includes state from elaboration of previous headers!) should be unchanged.
            guard reusedAllHeaders
            let old ← snap.old?
            -- blocking wait, `HeadersParsedSnapshot` (and hopefully others) should be quick
            let old ← old.val.get.toTyped? DefsParsedSnapshot
            let oldParsed ← old.defs[i]?
            guard <| fullHeaderRef.eqWithInfoAndTraceReuse opts oldParsed.fullHeaderRef
            -- no syntax guard to store, we already did the necessary checks
            return ⟨.missing, oldParsed.headerProcessedSnap⟩
          new := headerPromise
        } }
        defs := defs.push {
          fullHeaderRef
          headerProcessedSnap := { range? := d.getRange?, task := headerPromise.result }
        }
        reusedAllHeaders := reusedAllHeaders && view.headerSnap?.any (·.old?.isSome)
      views := views.push view
    let sc ← getScope
    runTermElabM fun vars =>
      if let some snap := snap? then
        withPromiseResolvedOnException fun typeCheckedPromise => do
          let range? := (fun endPos => ⟨endPos, endPos⟩) <$> (← getRef).getTailPos?
          -- no non-fatal diagnostics at this point
          snap.new.resolve <| .ofTyped {
            defs
            typeCheckedSnap := { range?, task := typeCheckedPromise.result }
            diagnostics := .empty : DefsParsedSnapshot }
          Term.elabMutualDef vars sc views typeCheckedPromise
      else
        Term.elabMutualDef vars sc views none

builtin_initialize
  registerTraceClass `Elab.definition.mkClosure
  registerTraceClass `Elab.async

end Command
end Lean.Elab<|MERGE_RESOLUTION|>--- conflicted
+++ resolved
@@ -1012,55 +1012,12 @@
   let newHeaders ← (process).run' 1
   newHeaders.mapM fun header => return { header with type := (← instantiateMVars header.type) }
 
-<<<<<<< HEAD
-partial def checkForHiddenUnivLevels (allUserLevelNames : List Name) (preDefs : Array PreDefinition) : TermElabM Unit :=
-  unless (← MonadLog.hasErrors) do
-    -- We do not report this kind of error if the declaration already contains errors
-    let mut sTypes : CollectLevelParams.State := {}
-    let mut sValues : CollectLevelParams.State := {}
-    for preDef in preDefs do
-      sTypes  := collectLevelParams sTypes preDef.type
-      sValues := collectLevelParams sValues preDef.value
-    if sValues.params.all fun u => sTypes.params.contains u || allUserLevelNames.contains u then
-      -- If all universe level occurring in values also occur in types or explicitly provided universes, then everything is fine
-      -- and we just return
-      return ()
-    let checkPreDef (preDef : PreDefinition) : TermElabM Unit :=
-      -- Otherwise, we try to produce an error message containing the expression with the offending universe
-      let rec visitLevel (u : Level) : ReaderT Expr TermElabM Unit := do
-        match u with
-        | .succ u => visitLevel u
-        | .imax u v | .max u v => visitLevel u; visitLevel v
-        | .param n =>
-          unless sTypes.visitedLevel.contains u || allUserLevelNames.contains n do
-            let parent ← withOptions (fun o => pp.universes.set o true) do addMessageContext m!"{indentExpr (← read)}"
-            let body ← withOptions (fun o => pp.letVarTypes.setIfNotSet (pp.funBinderTypes.setIfNotSet o true) true) do addMessageContext m!"{indentExpr preDef.value}"
-            throwError "invalid occurrence of universe level '{u}' at '{preDef.declName}', it does not occur at the declaration type, nor it is explicit universe level provided by the user, occurring at expression{parent}\nat declaration body{body}"
-        | _ => pure ()
-      let rec visit (e : Expr) : ReaderT Expr (MonadCacheT ExprStructEq Unit TermElabM) Unit := do
-        checkCache { val := e : ExprStructEq } fun _ => do
-          match e with
-          | .forallE n d b c | .lam n d b c => visit d e; withLocalDecl n c d fun x => visit (b.instantiate1 x) e
-          | .letE n t v b _  => visit t e; visit v e; withLetDecl n t v fun x => visit (b.instantiate1 x) e
-          | .app ..        => e.withApp fun f args => do visit f e; args.forM fun arg => visit arg e
-          | .mdata _ b     => visit b e
-          | .proj _ _ b    => visit b e
-          | .sort u        => visitLevel u (← read)
-          | .const _ us    => us.forM (visitLevel · (← read))
-          | _              => pure ()
-      visit preDef.value preDef.value |>.run {}
-    for preDef in preDefs do
-      checkPreDef preDef
-
 -- TODO: task helper that should be moved up or possibly integrated into `BaseIO.asTask`
 @[noinline]
 private def delayBaseIO (f : Unit → BaseIO α) : BaseIO α := f ()
 
 def elabMutualDef (vars : Array Expr) (sc : Command.Scope) (views : Array DefView)
     (typeCheckedPromise? : Option (IO.Promise SnapshotTree)) : TermElabM Unit :=
-=======
-def elabMutualDef (vars : Array Expr) (sc : Command.Scope) (views : Array DefView) : TermElabM Unit :=
->>>>>>> 5e8718df
   if isExample views then
     withoutModifyingEnv do
       -- save correct environment in info tree
@@ -1108,7 +1065,6 @@
           catch ex =>
             logException ex
             headers.mapM fun header => mkSorry header.type (synthetic := true)
-<<<<<<< HEAD
           if let #[value] := values then
             valPromise.resolve value
           let headers ← headers.mapM instantiateMVarsAtHeader
@@ -1119,13 +1075,12 @@
             let preDefs ← MutualClosure.main vars headers funFVars values letRecsToLift
             for preDef in preDefs do
               trace[Elab.definition] "{preDef.declName} : {preDef.type} :=\n{preDef.value}"
-            let preDefs ← withLevelNames allUserLevelNames <| levelMVarToParamPreDecls preDefs
+            let preDefs ← withLevelNames allUserLevelNames <| levelMVarToParamTypesPreDecls preDefs
             let preDefs ← instantiateMVarsAtPreDecls preDefs
             let preDefs ← shareCommonPreDefs preDefs
             let preDefs ← fixLevelParams preDefs scopeLevelNames allUserLevelNames
             for preDef in preDefs do
               trace[Elab.definition] "after eraseAuxDiscr, {preDef.declName} : {preDef.type} :=\n{preDef.value}"
-            checkForHiddenUnivLevels allUserLevelNames preDefs
             addPreDefinitions preDefs
             if let some async := async? then
               async.commitConst (← getEnv)
@@ -1148,24 +1103,6 @@
           finishElab
           if let some typeCheckedPromise := typeCheckedPromise? then
             typeCheckedPromise.resolve default
-=======
-        let headers ← headers.mapM instantiateMVarsAtHeader
-        let letRecsToLift ← getLetRecsToLift
-        let letRecsToLift ← letRecsToLift.mapM instantiateMVarsAtLetRecToLift
-        checkLetRecsToLiftTypes funFVars letRecsToLift
-        (if headers.all (·.kind.isTheorem) && !deprecated.oldSectionVars.get (← getOptions) then withHeaderSecVars vars sc headers else withUsed vars headers values letRecsToLift) fun vars => do
-          let preDefs ← MutualClosure.main vars headers funFVars values letRecsToLift
-          for preDef in preDefs do
-            trace[Elab.definition] "{preDef.declName} : {preDef.type} :=\n{preDef.value}"
-          let preDefs ← withLevelNames allUserLevelNames <| levelMVarToParamTypesPreDecls preDefs
-          let preDefs ← instantiateMVarsAtPreDecls preDefs
-          let preDefs ← shareCommonPreDefs preDefs
-          let preDefs ← fixLevelParams preDefs scopeLevelNames allUserLevelNames
-          for preDef in preDefs do
-            trace[Elab.definition] "after eraseAuxDiscr, {preDef.declName} : {preDef.type} :=\n{preDef.value}"
-          addPreDefinitions preDefs
-          processDeriving headers
->>>>>>> 5e8718df
       for view in views, header in headers do
         -- NOTE: this should be the full `ref`, and thus needs to be done after any snapshotting
         -- that depends only on a part of the ref

/-
Copyright (c) 2024 Lean FRO, LLC. All rights reserved.
Released under Apache 2.0 license as described in the file LICENSE.
Authors: Leonardo de Moura, Kyle Miller
-/
module

prelude
public import Lean.Util.ForEachExprWhere
public import Lean.Util.ReplaceLevel
public import Lean.Util.ReplaceExpr
public import Lean.Util.CollectLevelParams
public import Lean.Meta.Constructions
public import Lean.Meta.CollectFVars
public import Lean.Meta.SizeOf
public import Lean.Meta.Injective
public import Lean.Meta.MkIffOfInductiveProp
public import Lean.Elab.Command
public import Lean.Elab.Coinductive
public import Lean.Elab.DefView
public import Lean.Elab.DeclUtil
public import Lean.Elab.Deriving.Basic
public import Lean.Elab.DeclarationRange
public import Lean.Parser.Command
import Lean.Elab.ComputedFields
import Lean.DocString.Extension
import Lean.Meta.Constructions.CtorIdx
import Lean.Meta.Constructions.CtorElim
import Lean.Meta.IndPredBelow

public section

/-!
# Elaborator framework for (mutual) inductives

This module defines the framework for elaborating (mutually recursive) inductive types.
Commands such as `inductive` and `structure` plug into this framework,
and the framework orchestrates their mutual elaboration.

The main entry point for new inductive commands are the `@[builtin_inductive_elab]`/`@[inductive_elab]` attributes,
which register a handler for a given decl syntax.

The main entry point to elaboration are the functions
* `Lean.Elab.Command.isInductiveCommand` to determine whether syntax has a registered inductive elaborator.
* `Lean.Elab.Command.elabInductives` to elaborate a list of syntaxes as mutually inductive types.
* `Lean.Elab.Command.elabInductive` to elaborate a single inductive command.

For `mutual ... end` in particular:
* `Lean.Elab.Command.isMutualInductive` to check whether each syntax element of a `mutual ... end` block has a registered inductive elaborator.
* `Lean.Elab.Command.elabMutualInductive` to elaborate a list of syntaxes satisfying `isMutualInductive` as a mutually inductive block.

See the docstring on `Lean.Elab.Command.InductiveElabDescr` for an overview of the framework.
-/

namespace Lean.Elab.Command
open Meta

builtin_initialize
  registerTraceClass `Elab.inductive

register_builtin_option inductive.autoPromoteIndices : Bool := {
  defValue := true
  descr    := "Promote indices to parameters in inductive types whenever possible."
}

register_builtin_option bootstrap.inductiveCheckResultingUniverse : Bool := {
  defValue := true,
  group    := "bootstrap",
  descr    := "by default the `inductive`/`structure` commands report an error if the resulting universe is not zero, \
    but may be zero for some universe parameters. Reason: unless this type is a subsingleton, \
    it is hardly what the user wants since it can only eliminate into `Prop`. \
    In the `Init` package, we define subsingletons, and we use this option to disable the check. \
    This option may be deleted in the future after we improve the validator"
}

/-- View of a constructor. Only `ref`, `modifiers`, `declName`, and `declId` are required by the mutual inductive elaborator itself. -/
structure CtorView where
  /-- Syntax for the whole constructor. -/
  ref       : Syntax
  modifiers : Modifiers
  /-- Fully qualified name of the constructor. -/
  declName  : Name
  /-- Syntax for the name of the constructor, used to apply terminfo. If the source is synthetic, terminfo is not applied. -/
  declId    : Syntax
  /-- For handler use. The `inductive` uses it for the binders to the constructor. -/
  binders   : Syntax := .missing
  /-- For handler use. The `inductive` command uses it for the resulting type for the constructor. -/
  type?     : Option Syntax := none
  deriving Inhabited

structure ComputedFieldView where
  ref       : Syntax
  modifiers : Syntax
  fieldId   : Name
  type      : Syntax.Term
  matchAlts : TSyntax ``Parser.Term.matchAlts

/-- A view for generic inductive types. -/
structure InductiveView where
  ref             : Syntax
  declId          : Syntax
  modifiers       : Modifiers
  isClass         : Bool
  /-- Whether the command should allow indices (like `inductive`) or not (like `structure`). -/
  allowIndices    : Bool
  /-- Whether the command supports creating inductive types that can be polymorphic across both `Prop` and `Type _`.
  If false, then either the universe must be `Prop` or it must be of the form `Type _`. -/
  allowSortPolymorphism : Bool
  shortDeclName   : Name
  declName        : Name
  levelNames      : List Name
  binders         : Syntax
  type?           : Option Syntax
  ctors           : Array CtorView
  computedFields  : Array ComputedFieldView
  derivingClasses : Array DerivingClassView
  /-- The declaration docstring, and whether it's Verso -/
  docString?      : Option (TSyntax ``Lean.Parser.Command.docComment × Bool)
  isCoinductive : Bool := false
  deriving Inhabited

/-- Elaborated header for an inductive type before fvars for each inductive are added to the local context. -/
structure PreElabHeaderResult where
  view       : InductiveView
  levelNames : List Name
  numParams  : Nat
  type       : Expr
  /-- The parameters in the header's initial local context. Used for adding fvar alias terminfo. -/
  origParams : Array Expr
  deriving Inhabited

/-- The elaborated header with the `indFVar` registered for this inductive type. -/
structure ElabHeaderResult extends PreElabHeaderResult where
  indFVar    : Expr
  deriving Inhabited

/-- An intermediate step for mutual inductive elaboration. See `InductiveElabDescr` -/
structure InductiveElabStep3 where
  /-- Finalize the inductive type, after they are all added to the environment, after auxiliary definitions are added, and after computed fields are registered.
  The `levelParams`, `params`, and `replaceIndFVars` arguments of `prefinalize` are still valid here. -/
  finalize : TermElabM Unit := pure ()

/-- An intermediate step for mutual inductive elaboration. See `InductiveElabDescr`. -/
structure InductiveElabStep2 where
  /-- The constructors produced by `InductiveElabStep1`. -/
  ctors : List Constructor
  /-- Function to collect additional fvars that might be missed by the constructors.
  It is permissible to include fvars that do not exist in the local context (`structure` for example includes its field fvars). -/
  collectUsedFVars : StateRefT CollectFVars.State MetaM Unit := pure ()
  /-- Function to check universes and provide a custom error. (`structure` uses this to do checks per field to give nicer messages.) -/
  checkUniverses (numParams : Nat) (u : Level) : TermElabM Unit := pure ()
  /-- Step to finalize term elaboration, done immediately after universe level processing is complete. -/
  finalizeTermElab : TermElabM Unit := pure ()
  /-- Like `finalize`, but occurs before `afterTypeChecking` attributes. -/
  prefinalize (levelParams : List Name) (params : Array Expr) (replaceIndFVars : Expr → MetaM Expr) : TermElabM InductiveElabStep3 := fun _ _ _ => pure {}
  deriving Inhabited

/-- An intermediate step for mutual inductive elaboration. See `InductiveElabDescr`. -/
structure InductiveElabStep1 where
  view : InductiveView
  elabCtors (rs : Array ElabHeaderResult) (r : ElabHeaderResult) (params : Array Expr) : TermElabM InductiveElabStep2
  deriving Inhabited

/--
Descriptor for a command processor that elaborates an inductive type.

Elaboration occurs in the following steps:
- Every command has its `mkInductiveView` evaluated, producing `InductiveView`s and callbacks
  for the next steps (all recorded in `InductiveElabStep1`).
- Each `InductiveView` gets elaborated, creating `ElabHeaderResult`s, and the local contexts are unified into a single one
  with a consistent set of parameters between each inductive.
- Each callback is called to elaborate each inductives' constructors and some additional callbacks
  (all recorded in `InductiveElabStep2`).
- Fvars are collected from the constructors and from the `InductiveStep2.collectUsedFVars` callbacks.
  This is used to compute the final set of scoped variables that should be used as additional parameters.
- Universe levels are checked. Commands can give custom errors using `InductiveStep2.collectUniverses`.
- Elaboration of constructors is finalized, with additional tasks done by each `InductiveStep2.collectUniverses`.
- The inductive family is added to the environment and is checked by the kernel.
- Attributes and other finalization activities are performed, including those defined
  by `InductiveStep2.prefinalize` and `InductiveStep3.finalize`.
-/
structure InductiveElabDescr where
  mkInductiveView : Modifiers → Syntax → TermElabM InductiveElabStep1
  deriving Inhabited

/--
Registers an inductive type elaborator for the given syntax node kind.

Commands registered using this attribute are allowed to be used together in mutual blocks with
other inductive type commands. This attribute is mostly used internally for `inductive` and
`structure`.

An inductive type elaborator should have type `Lean.Elab.Command.InductiveElabDescr`.
-/
@[builtin_doc]
builtin_initialize inductiveElabAttr : KeyedDeclsAttribute InductiveElabDescr ←
  unsafe KeyedDeclsAttribute.init {
    builtinName := `builtin_inductive_elab,
    name := `inductive_elab,
    descr    := "Register an elaborator for inductive types",
    valueTypeName := ``InductiveElabDescr
  }

/--
Returns true if the syntax participates in the mutual inductive elaborator.
These do not need to be commands. In fact `inductive` and `structure` are registered
on the `Lean.Parser.Command.inductive` and `Lean.Parser.Command.structure` syntaxes.
-/
def isInductiveCommand [Monad m] [MonadEnv m] (stx : Syntax) : m Bool := do
  let env ← getEnv
  return !(inductiveElabAttr.getEntries env stx.getKind).isEmpty

/--
Initializes the elaborator associated to the given syntax.
-/
def mkInductiveView (modifiers : Modifiers) (stx : Syntax) : TermElabM InductiveElabStep1 := do
  let handlers := inductiveElabAttr.getValues (← getEnv) stx.getKind
  if handlers.isEmpty then
    throwErrorAt stx "Failed to elaborate inductive type declaration: There is no `@[inductive_elab]` \
      handler for `{.ofConstName stx.getKind}` syntax"
  handlers[0]!.mkInductiveView modifiers stx

def checkValidInductiveModifier [Monad m] [MonadError m] (modifiers : Modifiers) : m Unit := do
  if modifiers.isNoncomputable then
    throwError "Invalid modifier: Inductive declarations cannot be marked as `noncomputable`"
  if modifiers.isPartial then
    throwError "Invalid modifier: Inductive declarations cannot be marked as `partial`"

def checkValidCtorModifier [Monad m] [MonadError m] (modifiers : Modifiers) : m Unit := do
  if modifiers.isNoncomputable then
    throwError "Invalid modifier: Constructors cannot be marked as `noncomputable`"
  if modifiers.isPartial then
    throwError "Invalid modifier: Constructors cannot be marked as `partial`"
  if modifiers.isUnsafe then
    throwError "Invalid modifier: Constructors cannot be marked as `unsafe`"
  if modifiers.attrs.size != 0 then
    throwError "Invalid attribute: Attributes cannot be added to constructors"

private def checkUnsafe (rs : Array PreElabHeaderResult) : TermElabM Unit := do
  let isUnsafe := rs[0]!.view.modifiers.isUnsafe
  for r in rs do
    unless r.view.modifiers.isUnsafe == isUnsafe do
      let unsafeStr (b : Bool) := if b then "unsafe" else "safe"
      throwErrorAt r.view.ref m!"Invalid mutually inductive types: `{r.view.declName}` is {unsafeStr (!isUnsafe)}, \
        but `{rs[0]!.view.declName}` is {unsafeStr isUnsafe}"
        ++ .note m!"Safe and unsafe inductive declarations cannot both occur in the same `mutual` block"

private def checkClass (rs : Array PreElabHeaderResult) : TermElabM Unit := do
  if rs.size > 1 then
    for r in rs do
      if r.view.isClass then
        throwErrorAt r.view.ref "Invalid mutually inductive type: Mutually inductive classes are not supported"

private def checkNumParams (rs : Array PreElabHeaderResult) : TermElabM Nat := do
  let numParams := rs[0]!.numParams
  for r in rs do
    unless r.numParams == numParams do
      throwErrorAt r.view.ref m!"Invalid mutually inductive types: `{r.view.shortDeclName}` has {r.numParams} \
        parameter(s), but the preceding type `{rs[0]!.view.shortDeclName}` has {numParams}"
        ++ .note m!"All inductive types declared in the same `mutual` block must have the same parameters"
  return numParams

/--
Execute `k` with updated binder information for `xs`. Any `x` that is explicit becomes implicit.
-/
def withExplicitToImplicit (xs : Array Expr) (k : TermElabM α) : TermElabM α := do
  let mut toImplicit := #[]
  for x in xs do
    if (← getFVarLocalDecl x).binderInfo.isExplicit then
      toImplicit := toImplicit.push (x.fvarId!, BinderInfo.implicit)
  withNewBinderInfos toImplicit k

/--
Auxiliary function for checking whether the types in mutually inductive declaration are compatible.
-/
private def checkParamsAndResultType (type firstType : Expr) (numParams : Nat) : TermElabM Unit := do
  try
    forallTelescopeCompatible type firstType numParams fun _ type firstType =>
    forallTelescopeReducing type fun _ type =>
    forallTelescopeReducing firstType fun _ firstType => do
      let type ← whnfD type
      match type with
      | .sort .. =>
        unless (← isDefEq firstType type) do
          throwError m!"The resulting type of this declaration{indentExpr type}\ndiffers from a preceding one{indentExpr firstType}"
            ++ .note "All inductive types declared in the same `mutual` block must belong to the same type universe"
      | _ =>
        throwError "The specified resulting type{inlineExpr type}is not a type"
  catch
    | Exception.error ref msg => throw (Exception.error ref m!"Invalid mutually inductive types: {msg}")
    | ex => throw ex


/--
Auxiliary function for checking whether the types in mutually inductive declaration are compatible.
-/
private def checkHeaders (rs : Array PreElabHeaderResult) (numParams : Nat) (i : Nat) (firstType? : Option Expr) : TermElabM Unit := do
  if h : i < rs.size then
    let type ← checkHeader rs[i] numParams firstType?
    checkHeaders rs numParams (i+1) type
where
  checkHeader (r : PreElabHeaderResult) (numParams : Nat) (firstType? : Option Expr) : TermElabM Expr := do
    let type := r.type
    match firstType? with
    | none           => return type
    | some firstType =>
      withRef r.view.ref <| checkParamsAndResultType type firstType numParams
      return firstType

private def elabHeadersAux (views : Array InductiveView) (i : Nat) (acc : Array PreElabHeaderResult) : TermElabM (Array PreElabHeaderResult) :=
  Term.withAutoBoundImplicitForbiddenPred (fun n => views.any (·.shortDeclName == n)) do
    if h : i < views.size then
      let view := views[i]
      let acc ← withRef view.ref <| Term.withAutoBoundImplicit <| Term.elabBinders view.binders.getArgs fun params => do
        let (type, _) ← Term.withAutoBoundImplicit do
          let typeStx ← view.type?.getDM `(Sort _)
          let type ← Term.elabType typeStx
          Term.synthesizeSyntheticMVarsNoPostponing
          let inlayHintPos? := view.binders.getTailPos? (canonicalOnly := true)
            <|> view.declId.getTailPos? (canonicalOnly := true)
          let indices ← Term.addAutoBoundImplicits #[] inlayHintPos?
          let type ← mkForallFVars indices type
          if view.allowIndices then
            unless (← isTypeFormerType type) do
              throwErrorAt typeStx m!"Invalid resulting type: Expected a sort or an indexed family of sorts"
                ++ .hint' m!"Examples of valid sorts include `Type _`, `Sort _`, and `Prop`"
          else
            unless (← whnfD type).isSort do
              throwErrorAt typeStx m!"Invalid resulting type: Expected a sort"
                ++ .hint' m!"Examples of valid sorts include `Type _`, `Sort _`, and `Prop`"
          return (type, indices.size)
        let params ← Term.addAutoBoundImplicits params (view.declId.getTailPos? (canonicalOnly := true))
        trace[Elab.inductive] "header params: {params}, type: {type}"
        let levelNames ← Term.getLevelNames
        let type ← mkForallFVars params type
        return acc.push { levelNames, numParams := params.size, type, view, origParams := params }
      elabHeadersAux views (i+1) acc
    else
      return acc

/--
Elaborates all the headers in the inductive views.
-/
private def elabHeaders (views : Array InductiveView) : TermElabM (Array PreElabHeaderResult) := do
  let rs ← elabHeadersAux views 0 #[]
  if rs.size > 1 then
    checkUnsafe rs
    checkClass rs
    let numParams ← checkNumParams rs
    checkHeaders rs numParams 0 none
  return rs

/--
Create a local declaration for each inductive type in `rs`, and execute `x params indFVars`, where `params` are the inductive type parameters and
`indFVars` are the new local declarations.
We use the parameters of rs[0].
Note that this method is executed after we executed `checkHeaders` and established all
parameters are compatible.
-/
private def withInductiveLocalDecls (rs : Array PreElabHeaderResult) (x : Array Expr → Array Expr → TermElabM α) : TermElabM α := do
  let r0 := rs[0]!
  forallBoundedTelescope r0.type r0.numParams fun params _ => withRef r0.view.ref do
    let rec loop (i : Nat) (indFVars : Array Expr) := do
      if h : i < rs.size then
        let r := rs[i]
        for param in params, origParam in r.origParams do
          if let .fvar origFVar := origParam then
            Elab.pushInfoLeaf <| .ofFVarAliasInfo { id := param.fvarId!, baseId := origFVar, userName := ← param.fvarId!.getUserName }
        withAuxDecl r.view.shortDeclName r.type r.view.declName fun indFVar =>
          loop (i+1) (indFVars.push indFVar)
      else
        x params indFVars
    loop 0 #[]

private def throwLevelNameMismatch [Monad m] [MonadError m]
    (curNames prevNames : List Name) (curDeclName prevDeclName : Name) : m α :=
  let listNames (names : List Name) := MessageData.joinSep (names.map (m!"`{·}`")) ", "
  throwError m!"Universe parameter mismatch in mutually inductive types: `{curDeclName}` \
    has universe parameters{indentD (listNames curNames)}\nbut the preceding declaration \
    `{prevDeclName}` has{indentD (listNames prevNames)}"
    ++ .note m!"All inductive declarations in the same `mutual` block must have the same universe level parameters"

private def InductiveElabStep1.checkLevelNames (views : Array InductiveView) : TermElabM Unit := do
  if h : views.size > 1 then
    let levelNames := views[0].levelNames
    for view in views do
      unless view.levelNames == levelNames do
        withRef view.ref <| throwLevelNameMismatch view.levelNames levelNames view.shortDeclName views[0].shortDeclName

private def ElabHeaderResult.checkLevelNames (rs : Array PreElabHeaderResult) : TermElabM Unit := do
  if h : rs.size > 1 then
    let levelNames := rs[0].levelNames
    for r in rs do
      unless r.levelNames == levelNames do
        throwLevelNameMismatch r.levelNames levelNames r.view.declName rs[0].view.shortDeclName

private def getArity (indType : InductiveType) : MetaM Nat :=
  forallTelescopeReducing indType.type fun xs _ => return xs.size

private def resetMaskAt (mask : Array Bool) (i : Nat) : Array Bool :=
  mask.setIfInBounds i false

/--
Compute a bit-mask that for `indType`. The size of the resulting array `result` is the arity of `indType`.
The first `numParams` elements are `false` since they are parameters.
For `i ∈ [numParams, arity)`, we have that `result[i]` if this index of the inductive family is fixed.
-/
private def computeFixedIndexBitMask (numParams : Nat) (indType : InductiveType) (indFVars : Array Expr) : MetaM (Array Bool) := do
  let arity ← getArity indType
  if arity ≤ numParams then
    return .replicate arity false
  else
    let maskRef ← IO.mkRef (.replicate numParams false ++ .replicate (arity - numParams) true)
    let rec go (ctors : List Constructor) : MetaM (Array Bool) := do
      match ctors with
      | [] => maskRef.get
      | ctor :: ctors =>
        forallTelescopeReducing ctor.type fun xs type => do
          let typeArgs := type.getAppArgs
          for i in numParams...arity do
            unless i < xs.size && xs[i]! == typeArgs[i]! do -- Remark: if we want to allow arguments to be rearranged, this test should be xs.contains typeArgs[i]
              maskRef.modify fun mask => mask.set! i false
          for x in xs[numParams...*] do
            let xType ← inferType x
            let cond (e : Expr) := indFVars.any (fun indFVar => e.getAppFn == indFVar)
            xType.forEachWhere (stopWhenVisited := true) cond fun e => do
              let eArgs := e.getAppArgs
              for i in numParams...eArgs.size do
                if i >= typeArgs.size then
                  maskRef.modify (resetMaskAt · i)
                else
                  unless eArgs[i]! == typeArgs[i]! do
                    maskRef.modify (resetMaskAt · i)
              /-If an index is missing in the arguments of the inductive type, then it must be non-fixed.
                Consider the following example:
                ```lean
                inductive All {I : Type u} (P : I → Type v) : List I → Type (max u v) where
                  | cons : P x → All P xs → All P (x :: xs)

                inductive Iμ {I : Type u}  : I → Type (max u v) where
                  | mk : (i : I)  → All Iμ [] → Iμ i
                ```
                because `i` doesn't appear in `All Iμ []`, the index shouldn't be fixed.
              -/
              for i in eArgs.size...arity do
                maskRef.modify (resetMaskAt · i)
        go ctors
    go indType.ctors

/-- Return true iff `arrowType` is an arrow and its domain is defeq to `type` -/
private def isDomainDefEq (arrowType : Expr) (type : Expr) : MetaM Bool := do
  if !arrowType.isForall then
    return false
  else
    /-
      We used to use `withNewMCtxDepth` to make sure we do not assign universe metavariables,
      but it was not satisfactory. For example, in declarations such as
      ```
      inductive Eq : α → α → Prop where
      | refl (a : α) : Eq a a
      ```
      We want the first two indices to be promoted to parameters, and this will only
      happen if we can assign universe metavariables.
    -/
    isDefEq arrowType.bindingDomain! type

/--
Convert fixed indices to parameters.
-/
private def fixedIndicesToParams (numParams : Nat) (indTypes : Array InductiveType) (indFVars : Array Expr) : MetaM Nat := do
  if !inductive.autoPromoteIndices.get (← getOptions) then
    return numParams
  let masks ← indTypes.mapM (computeFixedIndexBitMask numParams · indFVars)
  trace[Elab.inductive] "masks: {masks}"
  if masks.all fun mask => !mask.contains true then
    return numParams
  -- We process just a non-fixed prefix of the indices for now. Reason: we don't want to change the order.
  -- TODO: extend it in the future. For example, it should be reasonable to change
  -- the order of indices generated by the auto implicit feature.
  let mask := masks[0]!
  forallBoundedTelescope indTypes[0]!.type numParams fun params type => do
    let otherTypes ← indTypes[1...*].toArray.mapM fun indType => do whnfD (← instantiateForall indType.type params)
    let ctorTypes ← indTypes.toList.mapM fun indType => indType.ctors.mapM fun ctor => do whnfD (← instantiateForall ctor.type params)
    let typesToCheck := otherTypes.toList ++ ctorTypes.flatten
    let rec go (i : Nat) (type : Expr) (typesToCheck : List Expr) : MetaM Nat := do
      if i < mask.size then
        if !masks.all fun mask => i < mask.size && mask[i]! then
           return i
        if !type.isForall then
          return i
        let paramType := type.bindingDomain!
        if !(← typesToCheck.allM fun type => isDomainDefEq type paramType) then
          trace[Elab.inductive] "domain not def eq: {i}, {type} =?= {paramType}"
          return i
        withLocalDeclD `a paramType fun paramNew => do
          let typesToCheck ← typesToCheck.mapM fun type => whnfD (type.bindingBody!.instantiate1 paramNew)
          go (i+1) (type.bindingBody!.instantiate1 paramNew) typesToCheck
      else
        return i
    go numParams type typesToCheck

private def getResultingUniverse : List InductiveType → TermElabM Level
  | []           => throwError "Unexpected empty inductive declaration"
  | indType :: _ => forallTelescopeReducing indType.type fun _ r => do
    let r ← whnfD r
    match r with
    | Expr.sort u => return u
    | _           => throwError "Unexpected inductive type resulting type{indentExpr r}"

/--
Returns `some ?m` if `u` is of the form `?m + k`.
Returns none if `u` does not contain universe metavariables.
Throw exception otherwise.
-/
def shouldInferResultUniverse (u : Level) : TermElabM (Option LMVarId) := do
  let u ← instantiateLevelMVars u
  if u.hasMVar then
    match u.getLevelOffset with
    | Level.mvar mvarId => return some mvarId
    | _ =>
      throwError m!"\
        Cannot infer resulting universe level of inductive datatype: \
        The given resulting type contains metavariables{indentExpr <| mkSort u}"
        ++ .hint' "Provide the uninferred universe(s) explicitly"
  else
    return none

/--
Converts universe metavariables into new parameters. It skips `univToInfer?` (the inductive datatype resulting universe) because
it should be inferred later using `inferResultingUniverse`.
-/
private def levelMVarToParam (indTypes : List InductiveType) (univToInfer? : Option LMVarId) : TermElabM (List InductiveType) :=
  indTypes.mapM fun indType => do
    let type  ← levelMVarToParam' indType.type
    let ctors ← indType.ctors.mapM fun ctor => do
      let ctorType ← levelMVarToParam' ctor.type
      return { ctor with type := ctorType }
    return { indType with ctors, type }
where
  levelMVarToParam' (type : Expr) : TermElabM Expr := do
    Term.levelMVarToParam type (except := fun mvarId => univToInfer? == some mvarId)

private structure AccLevelState where
  levels : Array Level := #[]
  /-- When we encounter `u ≤ ?r + k` with `k > 0`, we add `(u, k)` to the "bad levels".
  We use this to compute what the universe "should" have been. -/
  badLevels : Array (Level × Nat) := #[]

private def AccLevelState.push (acc : AccLevelState) (u : Level) (offset : Nat) : AccLevelState :=
  if offset == 0 then
    { acc with levels := if acc.levels.contains u then acc.levels else acc.levels.push u }
  else
    let p := (u, offset)
    { acc with badLevels := if acc.badLevels.contains p then acc.badLevels else acc.badLevels.push p }

/--
Auxiliary function for `updateResultingUniverse`.
Consider the constraint `u ≤ ?r + rOffset` where `u` has no metavariables except for perhaps `?r`.
This function attempts to find a unique minimal solution of the form `?r := max l₁ ... lₙ` where each `lᵢ` is normalized and not a `max`/`imax`.

It also records information about how "too big" `rOffset` is. Consider `u ≤ ?r + 1`, from for example
```lean
inductive I (α : Sort u) : Type _ where
  | mk (x : α)
```
This is likely a mistake. The correct solution would be `Type (max u 1)` rather than `Type (u + 1)`,
but by this point it is impossible to rectify. So, for `u ≤ ?r + 1` we record the pair of `u` and `1`
so that we can inform the user what they should have probably used instead.
-/
private def accLevel (u : Level) (r : Level) (rOffset : Nat) : ExceptT MessageData (StateT AccLevelState Id) Unit := do
  go u rOffset
where
  go (u : Level) (rOffset : Nat) : ExceptT MessageData (StateT AccLevelState Id) Unit := do
    match u, rOffset with
    | .max u v,  rOffset   => go u rOffset; go v rOffset
    | .imax u v, rOffset   => go u rOffset; go v rOffset
    | .zero,     _         => return ()
    | .succ u,   rOffset+1 => go u rOffset
    | u,         rOffset   =>
      if u == r && rOffset == 0 then
        pure ()
      else if r.occurs u then
        /- `f(?r) = ?r + k`. -/
        throw m!"In the constraint `{u} ≤ {Level.addOffset r rOffset}`, the level metavariable `{r}` appears in both sides"
      else
        modify fun acc => acc.push u rOffset

/--
Auxiliary function for `updateResultingUniverse`. Applies `accLevel` to the given constructor parameter.
-/
private def accLevelAtCtor (ctorParam : Expr) (r : Level) (rOffset : Nat) : StateT AccLevelState TermElabM Unit := do
  let type ← inferType ctorParam
  let u ← instantiateLevelMVars (← getLevel type)
  match (← modifyGet fun s => accLevel u r rOffset |>.run |>.run s) with
  | .ok _ => pure ()
  | .error msg =>
    throwError "Failed to infer universe level for resulting type due to the constructor argument `{ctorParam}`: {msg}"

/--
Executes `k` using the `Syntax` reference associated with constructor `ctorName`.
-/
def withCtorRef [Monad m] [MonadRef m] (views : Array InductiveView) (ctorName : Name) (k : m α) : m α := do
  for view in views do
    for ctor in view.ctors do
      if ctor.declName == ctorName then
        return (← withRef ctor.ref k)
  k

/-- Runs `k` with the resulting type as the ref or, if that's not available, with the view's ref. -/
def InductiveView.withTypeRef [Monad m] [MonadRef m] (view : InductiveView) (k : m α) : m α := do
  withRef view.ref do
    match view.type? with
    | some type => withRef type k
    | none      => k

def withViewTypeRef [Monad m] [MonadRef m] (views : Array InductiveView) (k : m α) : m α := do
  for view in views do
    if let some type := view.type? then
      return (← withRef type k)
  withRef views[0]!.ref k

/--
Auxiliary function for `updateResultingUniverse`. Computes a list of levels `l₁ ... lₙ` such that `r := max l₁ ... lₙ` can be a solution to the constraint problem.
-/
private def collectUniverses (views : Array InductiveView) (r : Level) (rOffset : Nat) (numParams : Nat) (indTypes : List InductiveType) : TermElabM (Array Level) := do
  let (_, acc) ← go |>.run {}
  if !acc.badLevels.isEmpty then
    withViewTypeRef views do
      let goodPart := Level.addOffset (Level.mkNaryMax acc.levels.toList) rOffset
      let badPart := Level.mkNaryMax (acc.badLevels.toList.map fun (u, k) => Level.max (Level.ofNat rOffset) (Level.addOffset u (rOffset - k)))
      let inferred := (Level.max goodPart badPart).normalize
      let badConstraints := acc.badLevels.map fun (u, k) => indentD m!"{u} ≤ {Level.addOffset r k}"
      throwError "Resulting type is of the form{indentD <| mkSort (Level.addOffset r rOffset)}\n\
        but the universes of constructor arguments suggest that this could accidentally be a higher universe than necessary. \
        Explicitly providing a resulting type will silence this error. \
        Universe inference suggests using{indentD <| mkSort inferred}\n\
        if the resulting universe level should be at the above universe level or higher.\n\n\
        Explanation: At this point in elaboration, universe level unification has committed to using a \
        resulting universe level of the form `{Level.addOffset r rOffset}`. \
        Constructor argument universe levels must be no greater than the resulting universe level, and this condition implies the following constraint(s):\
        {MessageData.joinSep badConstraints.toList ""}\n\
        However, such constraint(s) usually indicate that the resulting universe level should have been in a different form. \
        For example, if the resulting type is of the form `Sort (_ + 1)` and a constructor argument is in universe `Sort u`, \
        then universe inference would yield `Sort (u + 1)`, \
        but the resulting type `Sort (max 1 u)` would avoid being in a higher universe than necessary."
  return acc.levels
where
  go : StateT AccLevelState TermElabM Unit :=
    indTypes.forM fun indType => indType.ctors.forM fun ctor =>
      withCtorRef views ctor.name do
        forallTelescopeReducing ctor.type fun ctorParams _ =>
          for ctorParam in ctorParams[numParams...*] do
            accLevelAtCtor ctorParam r rOffset

/--
Decides whether the inductive type should be `Prop`-valued when the universe is not given
and when the universe inference algorithm `collectUniverses` determines
that the inductive type could naturally be `Prop`-valued.
Recall: the natural universe level is the minimum universe level for all the types of all the constructor parameters.

Heuristic:
- We want `Prop` when each inductive type is a syntactic subsingleton.
  That's to say, when each inductive type has at most one constructor.
  Such types carry no data anyway.
- Exception: if no inductive type has any constructors, these are likely stubbed-out declarations,
  so we prefer `Type` instead.
- Exception: if each constructor has no parameters, then these are likely partially-written enumerations,
  so we prefer `Type` instead.

Specialized to structures, the heuristic is that we prefer a `Prop` instead of a `Type` structure
when it could be a syntactic subsingleton.
Exception: no-field structures are `Type` since they are likely stubbed-out declarations.
-/
private def isPropCandidate (numParams : Nat) (indTypes : List InductiveType) : MetaM Bool := do
  unless indTypes.foldl (fun n indType => max n indType.ctors.length) 0 == 1 do
    return false
  for indType in indTypes do
    for ctor in indType.ctors do
      let cparams ← forallTelescopeReducing ctor.type fun ctorParams _ => pure (ctorParams.size - numParams)
      unless cparams == 0 do
        return true
  return false

private def mkResultUniverse (us : Array Level) (rOffset : Nat) (preferProp : Bool) : Level :=
  if us.isEmpty && rOffset == 0 then
    if preferProp then levelZero else levelOne
  else
    let r := Level.mkNaryMax us.toList
    if rOffset == 0 && !r.isZero && !r.isNeverZero then
      mkLevelMax r levelOne |>.normalize
    else
      r.normalize

/--
Given that the resulting type is of the form `Sort (?r + k)` with `?r` a metavariable,
try to infer the unique `?r` such that `?r + k` is the supremum of the constructor arguments' universe levels, if one exists.

Usually, we also throw in the constraint that `1 ≤ ?r + k`, but if `isPropCandidate` is true we allow the solution `?r + k = 0`.
-/
private def updateResultingUniverse (views : Array InductiveView) (numParams : Nat) (indTypes : List InductiveType) : TermElabM (List InductiveType) := do
  let r₀ ← getResultingUniverse indTypes
  let rOffset : Nat   := r₀.getOffset
  let r       : Level := r₀.getLevelOffset
  unless r.isMVar do
    throwError m!"Failed to compute resulting universe level of inductive datatype: {r₀}"
      ++ .hint' "Provide this universe explicitly"
  let us ← collectUniverses views r rOffset numParams indTypes
  trace[Elab.inductive] "updateResultingUniverse us: {us}, r: {r}, rOffset: {rOffset}"
  let rNew := mkResultUniverse us rOffset (← isPropCandidate numParams indTypes)
  assignLevelMVar r.mvarId! rNew
  indTypes.mapM fun indType => do
    let type ← instantiateMVars indType.type
    let ctors ← indType.ctors.mapM fun ctor => return { ctor with type := (← instantiateMVars ctor.type) }
    return { indType with type, ctors }

/--
Heuristic: users don't tend to want types that are universe polymorphic across both `Prop` and `Type _`.
This can be disabled by setting the option `bootstrap.inductiveCheckResultingUniverse` to false,
unless one of the inductive commands requires it (for instance `structure` due to projections).
-/
private def checkResultingUniversePolymorphism (views : Array InductiveView) (u : Level) (_numParams : Nat) (_indTypes : List InductiveType) : TermElabM Unit := do
  let doErrFor := fun view =>
    view.withTypeRef do
      throwError m!"\
        Invalid universe polymorphic resulting type: The resulting universe is not `Prop`, but it may be `Prop` for some parameter values:{indentD (mkSort u)}"
        ++ .hint' m!"A possible solution is to use levels of the form `max 1 _` or `_ + 1` to ensure the universe is of the form `Type _`"
  unless u.isZero || u.isNeverZero do
    for view in views do
      if !view.allowSortPolymorphism then
        doErrFor view
    if bootstrap.inductiveCheckResultingUniverse.get (← getOptions) then
      -- TODO: heuristic for allowing `Sort` polymorphism?
      doErrFor views[0]!

/--
Solves for level metavariables in constructor argument types that are completely determined by the resulting type.
-/
private partial def propagateUniversesToConstructors (numParams : Nat) (indTypes : List InductiveType) : TermElabM Unit := do
  let u := (← instantiateLevelMVars (← getResultingUniverse indTypes)).normalize
  unless u.isZero do
    let r := u.getLevelOffset
    let k := u.getOffset
    indTypes.forM fun indType => indType.ctors.forM fun ctor =>
      forallTelescopeReducing ctor.type fun ctorArgs _ => do
        for ctorArg in ctorArgs[numParams...*] do
          let type ← inferType ctorArg
          let v := (← instantiateLevelMVars (← getLevel type)).normalize
          if v.hasMVar then
            if r matches .param .. | .zero then
              discard <| observing? <| propagateConstraint v r k
where
  /--
  Solves for metavariables in `v` that are fully determined by the constraint `v ≤ r + k`,
  *assuming that `v` is either a parameter or zero* and assuming that `v` is normalized.
  Fails if we detect the constraint cannot be satisfied, letting the caller backtrack the assignments.

  If `r` isn't a parameter or zero, then there is nothing we can say.
  For example, `v ≤ max a b` could be satisfied by either constraint `v ≤ a` or `v ≤ b`.
  We do not need to handle the case where `r` is a metavariable, which is instead `updateResultingUniverse`.
  -/
  propagateConstraint (v : Level) (r : Level) (k : Nat) : MetaM Unit := do
    match v, k with
    | .zero,     _   => pure ()
    | .succ _,   0   => throwError "Internal error: Generated an impossible universe constraint `{v} ≤ 0`"
    | .succ u,   k+1 => propagateConstraint u r k
    | .max u v,  k   => propagateConstraint u r k; propagateConstraint v r k
    /-
    Given `imax u v ≤ r + k`, then certainly `v ≤ r + k`.
    If this then implies `v` is never zero, then we can also impose `u ≤ r + k`,
    however, this never happens since the metavariable assignments are all of the form `?m := p` or `?m := 0`,
    and so `v` cannot become never zero.
    -/
    | .imax _ v, k   => propagateConstraint v r k
    /-
    `p ≤ r + k` is satisfied iff `r` is also a parameter and it is equal to `p`.
    -/
    | .param _,  _   => guard <| v == r
    /-
    `?v ≤ r + k` is uniquely solved iff `k = 0`, since otherwise there are solutions `?v := r`, `?v := r + 1`, ... `?v := r + (k - 1)`.
    -/
    | .mvar id,  k   =>
      if let some v' ← getLevelMVarAssignment? id then
        propagateConstraint v'.normalize r k
      else if k == 0 then
        /- Constrained, so assign. -/
        assignLevelMVar id r
      else
        /- Underconstrained, but not an error. -/
        pure ()

/-- Checks the universe constraints for each constructor. -/
private def checkResultingUniverses (views : Array InductiveView) (elabs' : Array InductiveElabStep2)
    (numParams : Nat) (indTypes : List InductiveType) : TermElabM Unit := do
  let u := (← instantiateLevelMVars (← getResultingUniverse indTypes)).normalize
  checkResultingUniversePolymorphism views u numParams indTypes
  unless u.isZero do
    for h : i in *...indTypes.length do
      let indType := indTypes[i]
      -- See if there is a custom error. If so, this should throw an error first:
      elabs'[i]!.checkUniverses numParams u
      indType.ctors.forM fun ctor =>
      forallTelescopeReducing ctor.type fun ctorArgs _ => do
        for ctorArg in ctorArgs[numParams...*] do
          let type ← inferType ctorArg
          let v := (← instantiateLevelMVars (← getLevel type)).normalize
          unless u.geq v do
            let mut msg := m!"Invalid universe level in constructor `{ctor.name}`: Parameter"
            unless (← ctorArg.fvarId!.getUserName).hasMacroScopes do
              msg := msg ++ m!" `{ctorArg}`"
            msg := msg ++ m!" has type{indentExpr type}\n\
              at universe level{indentD v}\n\
              which is not less than or equal to the inductive type's resulting universe level{indentD u}"
            withCtorRef views ctor.name <| throwError msg

private def collectUsed (indTypes : List InductiveType) : StateRefT CollectFVars.State MetaM Unit := do
  indTypes.forM fun indType => do
    indType.type.collectFVars
    indType.ctors.forM fun ctor =>
      ctor.type.collectFVars

private def removeUnused (elabs : Array InductiveElabStep2) (vars : Array Expr) (indTypes : List InductiveType) : TermElabM (LocalContext × LocalInstances × Array Expr) := do
  let (_, used) ← (collectUsed indTypes *> elabs.forM fun e => e.collectUsedFVars).run {}
  Meta.removeUnused vars used

private def withUsed {α} (elabs : Array InductiveElabStep2) (vars : Array Expr) (indTypes : List InductiveType) (k : Array Expr → TermElabM α) : TermElabM α := do
  let (lctx, localInsts, vars) ← removeUnused elabs vars indTypes
  withLCtx lctx localInsts <| k vars

private def updateParams (vars : Array Expr) (indTypes : List InductiveType) : TermElabM (List InductiveType) :=
  indTypes.mapM fun indType => do
    let type ← mkForallFVars vars indType.type
    let ctors ← indType.ctors.mapM fun ctor => do
      let ctorType ← withExplicitToImplicit vars (mkForallFVars vars ctor.type)
      return { ctor with type := ctorType }
    return { indType with type, ctors }

private def collectLevelParamsInInductive (indTypes : List InductiveType) : Array Name := Id.run do
  let mut usedParams : CollectLevelParams.State := {}
  for indType in indTypes do
    usedParams := collectLevelParams usedParams indType.type
    for ctor in indType.ctors do
      usedParams := collectLevelParams usedParams ctor.type
  return usedParams.params

private def mkIndFVar2Const (views : Array InductiveView) (indFVars : Array Expr) (levelNames : List Name) : ExprMap Expr := Id.run do
  let levelParams := levelNames.map mkLevelParam;
  let mut m : ExprMap Expr := {}
  for h : i in *...views.size do
    let view    := views[i]
    let indFVar := indFVars[i]!
    m := m.insert indFVar (mkConst view.declName levelParams)
  return m

/-- Remark: `numVars <= numParams`. `numVars` is the number of context `variables` used in the inductive declaration,
   and `numParams` is `numVars` + number of explicit parameters provided in the declaration. -/
private def replaceIndFVarsWithConsts (views : Array InductiveView) (indFVars : Array Expr) (levelNames : List Name)
    (numVars : Nat) (numParams : Nat) (indTypes : List InductiveType) (applyVariables : Bool := true) : TermElabM (List InductiveType) :=
  let indFVar2Const := mkIndFVar2Const views indFVars levelNames
  indTypes.mapM fun indType => do
    let ctors ← indType.ctors.mapM fun ctor => do
      let type ← forallBoundedTelescope ctor.type numParams fun params type => do
        let type := type.replace fun e =>
          if !e.isFVar then
            none
          else match indFVar2Const[e]? with
            | none   => none
            | some c => if applyVariables then mkAppN c (params.extract 0 numVars) else c
        instantiateMVars (← mkForallFVars params type)
      return { ctor with type }
    return { indType with ctors }

private structure FinalizeContext where
  elabs : Array InductiveElabStep2
  mctx : MetavarContext
  levelParams : List Name
  params : Array Expr
  lctx : LocalContext
  localInsts : LocalInstances
  replaceIndFVars : Expr → MetaM Expr

private structure FinalizeInductiveDecl where
  decl : Declaration
  indFvars : Array Expr
  numParams : Int
  rs : Array PreElabHeaderResult

/--
  For nested inductive types, the kernel adds a variable number of auxiliary recursors.
  Let the elaborator know about them as well. (Other auxiliaries have already been
  registered by `addDecl` via `Declaration.getNames`.)
  NOTE: If we want to make inductive elaboration parallel, this should switch to using
  reserved names.
-/
private def addAuxRecs (indTypes : List InductiveType) : TermElabM Unit := do
  for indType in indTypes do
    let mut i := 1
    while true do
      let auxRecName := indType.name ++ `rec |>.appendIndexAfter i
      let env ← getEnv
      let some const := env.toKernelEnv.find? auxRecName | break
      let res ← env.addConstAsync auxRecName .recursor
      res.commitConst res.asyncEnv (info? := const)
      res.commitCheckEnv res.asyncEnv
      setEnv res.mainEnv
      i := i + 1

private def mkReplaceIndFVars (views : Array InductiveView) (indFVars : Array Expr)
   (levelParams : List Name) (vars : Array Expr) : Expr → MetaM Expr := fun e => do
    let indFVar2Const := mkIndFVar2Const views indFVars levelParams
    return (← instantiateMVars e).replace fun e' =>
      if !e'.isFVar then
        none
      else
        match indFVar2Const[e']? with
        | none   => none
        | some c => mkAppN c vars

private def buildFinalizeContext (elabs' : Array InductiveElabStep2) (levelParams : List Name)
    (vars params : Array Expr) (views : Array InductiveView) (newIndFVars : Array Expr)
    (rs : Array ElabHeaderResult) : TermElabM FinalizeContext := do
  let lctx := rs.foldl (init := ← getLCtx) fun lctx r =>
    lctx.modifyLocalDecl r.indFVar.fvarId! fun decl =>
      decl.setUserName (`_indFVar ++ decl.userName)

  pure {
    elabs := elabs',
    levelParams,
    params := vars ++ params,
    replaceIndFVars := mkReplaceIndFVars views newIndFVars levelParams vars,
    mctx := ← getMCtx,
    lctx,
    localInsts := ← getLocalInstances
  }

def replaceIndFVars (numParams : Nat) (oldFVars : Array Expr) (calls : Array Expr) : Expr → Expr := fun e =>
  let replacementMap : ExprMap Expr := {}
  let replacementMap := replacementMap.insertMany <| oldFVars.zip calls
  e.replace (fun e =>
    if e.isApp || numParams == 0 then
      if let some replacement := replacementMap.get? e.getAppFn then
        mkAppN replacement <| e.getAppArgs.extract numParams
      else
        .none
    else
      .none
    )

/--
  Given a list of `InductiveType` structures and some local variables of `mkInductiveDecl`,
  rewrites the inductive types and their constructors in a way that signature contains parameters
  representing the types being defined, and all the recursive occurrences of the inductive types
  in constructor are replaced by applications of these parameters.

  This function is used to implement coinductive predicates. For more details, see the comment in
  `Elab.Coinductive`

  Upon rewriting the inductive types, it adds the new inductive declaration to the environment,
  following the same pattern as `mkInductiveDecl`.

  We assume that numVars <= numParams, where numVars is the number of local variables.
-/
private def mkFlatInductive (views : Array InductiveView)
  (indFVars : Array Expr) (levelParams : List Name) (numVars : Nat)
  (numParams : Nat) (indTypes : List InductiveType) : TermElabM Unit := do

  let namesAndTypes := indTypes.map fun indType => (indType.name.append `call, indType.type)
  let namesAndTypes := namesAndTypes.toArray

  -- We update the type of all inductive types, so they have recursive calls added as parameters
  let newTypes ← namesAndTypes.mapM fun (_, indType) =>
    forallBoundedTelescope indType numParams fun indTypeParams indTypeBody => do

      -- We first go through all types in the mutual block and get rid of their parameters
      -- by substiuting free variables
      let typesWithAppliedParams ← namesAndTypes.mapM fun (newName, curIndType) => do
        forallBoundedTelescope curIndType numParams fun curIntTypeParams curIndTypeBody => do
          return (newName, curIndTypeBody.replaceFVars curIntTypeParams indTypeParams)
      withLocalDeclsDND typesWithAppliedParams fun newParams => do
       mkForallFVars (indTypeParams ++ newParams) indTypeBody
  let rs ← newTypes.mapIdxM fun idx newType => do
    return PreElabHeaderResult.mk views[idx]! levelParams (numParams + views.size) newType #[]

  -- We now reuse the machinery for bringing in indFVars to the context
  withInductiveLocalDecls rs fun newParams newIndFVars => do
    let indTypes ← indTypes.mapIdxM fun indTypeIdx indType => do
      let updatedCtors ← indType.ctors.mapM fun ctor => do
        -- We first use new set of parameters
        let updatedCtor ← instantiateForall ctor.type (newParams.take numParams)
        let updatedCtor ← forallTelescope updatedCtor fun ctorArgs ctorBody => do
            -- We assume that the conclusion is an application of the fvar
          guard <| ctorBody.isApp || numParams == 0

          -- We first get non-parameter arguments of the body
          let bodyArgs := ctorBody.getAppArgs.extract (numParams - numVars)

          -- And make a new conclusion with new indFVar. We pass new parameters and old non-parameter arguments
          let ctorBody := mkAppN (newIndFVars[indTypeIdx]!) (newParams ++ bodyArgs)
          mkForallFVars ctorArgs ctorBody

        -- Then we replace indFVars in the premises of the rule
        let calls := newParams.extract numParams
        let updatedCtor := replaceIndFVars (numParams - numVars) indFVars calls updatedCtor

        -- Finally, we need to abstract away the parameters
        let updatedCtor ← mkForallFVars newParams updatedCtor
        return { ctor with type := updatedCtor}
      return { indType with type := newTypes[indTypeIdx]!, ctors := updatedCtors}

    let indTypes ← replaceIndFVarsWithConsts views newIndFVars levelParams numVars (numParams + views.size) indTypes (applyVariables := false)
    let decl := Declaration.inductDecl levelParams (numParams + views.size) indTypes false
    Term.ensureNoUnassignedMVars decl
    addDecl decl

private structure AddAndFinalizeContext where
  views : Array InductiveView
  elabs' : Array InductiveElabStep2
  indFVars : Array Expr
  vars : Array Expr
  levelParams : List Name
  numVars : Nat
  numParams : Nat
  indTypes : List InductiveType
  isUnsafe : Bool
  rs : Array ElabHeaderResult
  params : Array Expr
  isCoinductive : Bool

private def addAndFinalizeInductiveDecl (context : AddAndFinalizeContext) : TermElabM FinalizeContext := do
    let indTypes ← replaceIndFVarsWithConsts context.views context.indFVars context.levelParams context.numVars context.numParams context.indTypes
    let decl := Declaration.inductDecl context.levelParams context.numParams indTypes context.isUnsafe
    Term.ensureNoUnassignedMVars decl
    addDecl decl
    addAuxRecs indTypes
    buildFinalizeContext context.elabs' context.levelParams context.vars context.params context.views context.indFVars context.rs

private def addTermInfoViews (views : Array InductiveView) : TermElabM Unit := -- save new env
  withSaveInfoContext do -- save new env
    for view in views do
      do Term.addTermInfo' view.declId (← mkConstWithLevelParams view.declName) (isBinder := true)
      for ctor in view.ctors do
        if (ctor.declId.getPos? (canonicalOnly := true)).isSome then do
          Term.addTermInfo' ctor.declId (← mkConstWithLevelParams ctor.declName) (isBinder := true)
          enableRealizationsForConst ctor.declName

private def mkInductiveDeclCore
  (callback : AddAndFinalizeContext → TermElabM α) (vars : Array Expr)
  (elabs : Array InductiveElabStep1) (rs : Array PreElabHeaderResult) (scopeLevelNames : List Name) : TermElabM α := do
  let views := elabs.map (·.view)
  let view0 := views[0]!
  let isCoinductive := views.any (·.isCoinductive)
  if isCoinductive then
    unless (←rs.allM (forallTelescopeReducing ·.type fun args body => pure body.isProp)) do
      throwErrorAt view0.declId "`coinductive` keyword can only be used to define predicates"
  let allUserLevelNames := rs[0]!.levelNames
  let isUnsafe          := view0.modifiers.isUnsafe
  let res ← withInductiveLocalDecls rs fun params indFVars => do
        trace[Elab.inductive] "indFVars: {indFVars}"
        let rs := Array.zipWith (fun r indFVar => { r with indFVar : ElabHeaderResult }) rs indFVars
        let mut indTypesArray : Array InductiveType := #[]
        let mut elabs' := #[]
        for h : i in *...views.size do
          Term.addLocalVarInfo views[i].declId indFVars[i]!
          let r     := rs[i]!
          let elab' ← elabs[i]!.elabCtors rs r params
          elabs'    := elabs'.push elab'
          indTypesArray := indTypesArray.push { name := r.view.declName, type := r.type, ctors := elab'.ctors }
        Term.synthesizeSyntheticMVarsNoPostponing
        let numExplicitParams ← fixedIndicesToParams params.size indTypesArray indFVars
        trace[Elab.inductive] "numExplicitParams: {numExplicitParams}"
        let indTypes := indTypesArray.toList
        let u ← getResultingUniverse indTypes
        let univToInfer? ← shouldInferResultUniverse u
        withUsed elabs' vars indTypes fun vars => do
          let numVars   := vars.size
          let numParams := numVars + numExplicitParams
          let indTypes ← updateParams vars indTypes
          -- allow general access to private data for steps that do no elaboration
          let indTypes ←
            withoutExporting do
              if let some univToInfer := univToInfer? then
                updateResultingUniverse views numParams (← levelMVarToParam indTypes univToInfer)
              else
                propagateUniversesToConstructors numParams indTypes
                levelMVarToParam indTypes none
          withoutExporting do
            checkResultingUniverses views elabs' numParams indTypes
          elabs'.forM fun elab' => elab'.finalizeTermElab
          let usedLevelNames := collectLevelParamsInInductive indTypes
          match sortDeclLevelParams scopeLevelNames allUserLevelNames usedLevelNames with
          | .error msg      => throwErrorAt view0.declId msg
          | .ok levelParams =>
            callback {
              views := views
              elabs' := elabs'
              indFVars := indFVars
              vars := vars
              levelParams := levelParams
              indTypes := indTypes
              isUnsafe := isUnsafe
              rs := rs
              params := params
              isCoinductive := isCoinductive
              numVars := numVars
              numParams := numParams
            }
  return res

private def withElaboratedHeaders (vars : Array Expr) (elabs : Array InductiveElabStep1)
  (k : Array Expr → Array InductiveElabStep1 → Array PreElabHeaderResult → List Name → TermElabM α ) : TermElabM α :=
Term.withoutSavingRecAppSyntax do
  let views := elabs.map (·.view)
  let view0 := views[0]!
  let scopeLevelNames ← Term.getLevelNames
  InductiveElabStep1.checkLevelNames views
  let allUserLevelNames := view0.levelNames
  withRef view0.ref <| Term.withLevelNames allUserLevelNames do
    let rs ← elabHeaders views
    Term.synthesizeSyntheticMVarsNoPostponing
    ElabHeaderResult.checkLevelNames rs
    trace[Elab.inductive] "level names: {allUserLevelNames}"
<<<<<<< HEAD
    k vars elabs rs scopeLevelNames

private def mkInductiveDecl (vars : Array Expr) (elabs : Array InductiveElabStep1) : TermElabM FinalizeContext :=
  withElaboratedHeaders vars elabs fun vars elabs rs scopeLevelNames => do
    let res ← mkInductiveDeclCore addAndFinalizeInductiveDecl vars elabs rs scopeLevelNames
    addTermInfoViews <| elabs.map (·.view)
=======
    let res ← withInductiveLocalDecls rs fun params indFVars => do
      trace[Elab.inductive] "indFVars: {indFVars}"
      let rs := Array.zipWith (fun r indFVar => { r with indFVar : ElabHeaderResult }) rs indFVars
      let mut indTypesArray : Array InductiveType := #[]
      let mut elabs' := #[]
      for h : i in *...views.size do
        Term.addLocalVarInfo views[i].declId indFVars[i]!
        let r     := rs[i]!
        let elab' ← elabs[i]!.elabCtors rs r params
        elabs'    := elabs'.push elab'
        indTypesArray := indTypesArray.push { name := r.view.declName, type := r.type, ctors := elab'.ctors }
      Term.synthesizeSyntheticMVarsNoPostponing
      let numExplicitParams ← fixedIndicesToParams params.size indTypesArray indFVars
      trace[Elab.inductive] "numExplicitParams: {numExplicitParams}"
      let indTypes := indTypesArray.toList
      let u ← getResultingUniverse indTypes
      let univToInfer? ← shouldInferResultUniverse u
      withUsed elabs' vars indTypes fun vars => do
        let numVars   := vars.size
        let numParams := numVars + numExplicitParams
        let indTypes ← updateParams vars indTypes
        -- allow general access to private data for steps that do no elaboration
        let indTypes ←
          withoutExporting do
            if let some univToInfer := univToInfer? then
              updateResultingUniverse views numParams (← levelMVarToParam indTypes univToInfer)
            else
              propagateUniversesToConstructors numParams indTypes
              levelMVarToParam indTypes none
        withoutExporting do
          checkResultingUniverses views elabs' numParams indTypes
        elabs'.forM fun elab' => elab'.finalizeTermElab
        let usedLevelNames := collectLevelParamsInInductive indTypes
        match sortDeclLevelParams scopeLevelNames allUserLevelNames usedLevelNames with
        | .error msg      => throwErrorAt view0.declId msg
        | .ok levelParams => do
          let indTypes ← replaceIndFVarsWithConsts views indFVars levelParams numVars numParams indTypes
          let decl := Declaration.inductDecl levelParams numParams indTypes isUnsafe
          Term.ensureNoUnassignedMVars decl
          addDecl decl

          -- For nested inductive types, the kernel adds a variable number of auxiliary recursors.
          -- Let the elaborator know about them as well. (Other auxiliaries have already been
          -- registered by `addDecl` via `Declaration.getNames`.)
          -- NOTE: If we want to make inductive elaboration parallel, this should switch to using
          -- reserved names.
          for indType in indTypes do
            let mut i := 1
            while true do
              let auxRecName := indType.name ++ `rec |>.appendIndexAfter i
              let env ← getEnv
              let some const := env.toKernelEnv.find? auxRecName | break
              let res ← env.addConstAsync auxRecName .recursor
              res.commitConst res.asyncEnv (info? := const)
              res.commitCheckEnv res.asyncEnv
              setEnv res.mainEnv
              i := i + 1

          let replaceIndFVars (e : Expr) : MetaM Expr := do
            let indFVar2Const := mkIndFVar2Const views indFVars levelParams
            return (← instantiateMVars e).replace fun e' =>
              if !e'.isFVar then
                none
              else
                match indFVar2Const[e']? with
                | none   => none
                | some c => mkAppN c vars
          -- Now the indFVars are (mostly) unnecessary, so rename them to prevent shadowing in messages.
          -- Inductive elaborators might still have some indFVars around, but they should use `replaceIndFVars` as soon as possible during their `finalize` procedure.
          let lctx := rs.foldl (init := ← getLCtx) (fun lctx r => lctx.modifyLocalDecl r.indFVar.fvarId! fun decl => decl.setUserName (`_indFVar ++ decl.userName))
          pure {
            elabs := elabs', levelParams, params := vars ++ params, replaceIndFVars,
            mctx := ← getMCtx, lctx, localInsts := ← getLocalInstances }
    withSaveInfoContext do -- save new env
      for view in views do
        Term.addTermInfo' view.declId (← mkConstWithLevelParams view.declName) (isBinder := true)
        for ctor in view.ctors do
          if (ctor.declId.getPos? (canonicalOnly := true)).isSome then
            Term.addTermInfo' ctor.declId (← mkConstWithLevelParams ctor.declName) (isBinder := true)
>>>>>>> 4338a8be
    return res

private def mkAuxConstructions (declNames : Array Name) : TermElabM Unit := do
  let env ← getEnv
  let hasEq   := env.contains ``Eq
  let hasHEq  := env.contains ``HEq
  let hasUnit := env.contains ``PUnit
  let hasProd := env.contains ``Prod
  let hasNat  := env.contains ``Nat
  for n in declNames do
    mkRecOn n
    if hasUnit then mkCasesOn n
    if hasNat then mkCtorIdx n
    if hasNat then mkCtorElim n
    if hasUnit && hasEq && hasHEq then mkNoConfusion n
    if hasUnit && hasProd then mkBelow n
  for n in declNames do
    if hasUnit && hasProd then mkBRecOn n

def updateViewWithFunctorName (view : InductiveView) : InductiveView :=
  let newCtors := view.ctors.map (fun ctor => {ctor with declName := ctor.declName.updatePrefix (addFunctorPostfix ctor.declName.getPrefix)})
  {view with declName := addFunctorPostfix view.declName, ctors := newCtors}

def updateViewRemovingFunctorName (view : InductiveView) : InductiveView :=
  let newCtors := view.ctors.map (fun ctor => {ctor with declName := ctor.declName.updatePrefix (removeFunctorPostfix ctor.declName.getPrefix)})
  {view with declName := addFunctorPostfix view.declName, ctors := newCtors}

private def elabInductiveViews (vars : Array Expr) (elabs : Array InductiveElabStep1) : TermElabM FinalizeContext := do
  let view0 := elabs[0]!.view
  let ref := view0.ref
  Term.withDeclName view0.declName do withRef ref do
  withExporting (isExporting := !isPrivateName view0.declName) do
    let res ← mkInductiveDecl vars elabs
    -- This might be too coarse, consider reconsidering on construction-by-construction basis
    withoutExporting (when := view0.ctors.any (isPrivateName ·.declName)) do
      mkAuxConstructions (elabs.map (·.view.declName))
      unless view0.isClass do
        mkSizeOfInstances view0.declName
        IndPredBelow.mkBelow view0.declName
        for e in elabs do
          mkInjectiveTheorems e.view.declName
    for e in elabs do
      enableRealizationsForConst e.view.declName
      for ctor in e.view.ctors do
        enableRealizationsForConst ctor.declName
    return res

private def elabFlatInductiveViews (vars : Array Expr) (elabs : Array InductiveElabStep1) : TermElabM Unit := do
  let view0 := elabs[0]!.view
  let ref := view0.ref
  Term.withDeclName view0.declName do withRef ref do
  withExporting (isExporting := !isPrivateName view0.declName) do
    withElaboratedHeaders vars elabs <| mkInductiveDeclCore (fun context =>
     mkFlatInductive context.views context.indFVars context.levelParams context.numVars context.numParams context.indTypes)
    -- This might be too coarse, consider reconsidering on construction-by-construction basis
    withoutExporting (when := view0.ctors.any (isPrivateName ·.declName)) do
      mkAuxConstructions (elabs.map (·.view.declName))
    -- Note that the below applies to the flat inductive
    for e in elabs do
      enableRealizationsForConst e.view.declName

/-- Ensures that there are no conflicts among or between the type and constructor names defined in `elabs`. -/
private def checkNoInductiveNameConflicts (elabs : Array InductiveElabStep1) (isCoinductive : Bool := false) : TermElabM Unit := do
  let throwErrorsAt (init cur : Syntax) (msg : MessageData) : TermElabM Unit := do
    logErrorAt init msg
    throwErrorAt cur msg
  -- Maps names of inductive types to to `true` and those of constructors to `false`, along with syntax refs
  let mut uniqueNames : Std.HashMap Name (Bool × Syntax) := {}
  let declString := if isCoinductive then "coinductive predicate" else "inductive type"
  trace[Elab.inductive] "deckString: {declString}"
  for { view, .. } in elabs do
    let typeDeclName := privateToUserName view.declName
    if let some (prevNameIsType, prevRef) := uniqueNames[typeDeclName]? then
      let declKinds := if prevNameIsType then "multiple " ++ declString ++ "s" else "an " ++ declString ++ " and a constructor"
      throwErrorsAt prevRef view.declId m!"Cannot define {declKinds} with the same name `{typeDeclName}`"
    uniqueNames := uniqueNames.insert typeDeclName (true, view.declId)
    for ctor in view.ctors do
      let ctorName := privateToUserName ctor.declName
      if let some (prevNameIsType, prevRef) := uniqueNames[ctorName]? then
        let declKinds := if prevNameIsType then "an {declString} and a constructor" else "multiple constructors"
        throwErrorsAt prevRef ctor.declId m!"Cannot define {declKinds} with the same name `{ctorName}`"
      uniqueNames := uniqueNames.insert ctorName (false, ctor.declId)

private def applyComputedFields (indViews : Array InductiveView) : CommandElabM Unit := do
  if indViews.all (·.computedFields.isEmpty) then return

  let mut computedFields := #[]
  let mut computedFieldDefs := #[]
  for indView@{declName, ..} in indViews do
    for {ref, fieldId, type, matchAlts, modifiers, ..} in indView.computedFields do
      computedFieldDefs := computedFieldDefs.push <| ← do
        let modifiers ← match modifiers with
          | `(Lean.Parser.Command.declModifiersT| $[$doc:docComment]? $[$attrs:attributes]? $[$vis]? $[protected%$protectedTk]? $[noncomputable]?) =>
            `(Lean.Parser.Command.declModifiersT| $[$doc]? $[$attrs]? $[$vis]? $[protected%$protectedTk]? noncomputable)
          | _ => do
            withRef modifiers do logError "Unsupported modifiers for computed field"
            `(Parser.Command.declModifiersT| noncomputable)
        `($(⟨modifiers⟩):declModifiers
          def%$ref $(mkIdent <| `_root_ ++ declName ++ fieldId):ident : $type $matchAlts:matchAlts)
    let computedFieldNames := indView.computedFields.map fun {fieldId, ..} => declName ++ fieldId
    computedFields := computedFields.push (declName, computedFieldNames)
  withScope (fun scope => { scope with
      opts := scope.opts
        |>.setBool `bootstrap.genMatcherCode false
        |>.setBool `elaboratingComputedFields true}) <|
    elabCommand <| ← `(mutual $computedFieldDefs* end)

  liftTermElabM do Term.withDeclName indViews[0]!.declName do
    ComputedFields.setComputedFields computedFields

private def applyDerivingHandlers (views : Array InductiveView) : CommandElabM Unit := do
  let mut processed : NameSet := {}
  for view in views do
    for classView in view.derivingClasses do
      let className ← liftCoreM <| classView.getClassName
      unless processed.contains className do
        processed := processed.insert className
        let mut declNames := #[]
        for view in views do
          if view.derivingClasses.any fun classView' => classView'.cls == classView.cls then
            declNames := declNames.push view.declName
        classView.applyHandlers declNames

private def elabInductiveViewsPostprocessing (views : Array InductiveView) (res : FinalizeContext)
     : CommandElabM Unit := do
  let view0 := views[0]!
  let ref := view0.ref
  applyComputedFields views -- NOTE: any generated code before this line is invalid
  liftTermElabM <| withMCtx res.mctx <| withLCtx res.lctx res.localInsts do
    let finalizers ← res.elabs.mapM fun elab' => elab'.prefinalize res.levelParams res.params res.replaceIndFVars
    for view in views do withRef view.declId <|
      Term.applyAttributesAt view.declName view.modifiers.attrs .afterTypeChecking
    for elab' in finalizers do elab'.finalize
  applyDerivingHandlers views
  -- Docstrings are added during postprocessing to allow them to have checked references to
  -- the type and its constructors, but before attributes to enable e.g. `@[inherit_doc X]`
  runTermElabM fun _ => Term.withDeclName view0.declName do withRef ref do
    for view in views do
      withRef view.declId do
        if let some (doc, verso) := view.docString? then
          addDocStringOf verso view.declName view.binders doc
      for ctor in view.ctors do
        withRef ctor.declId do
          if let some (doc, verso) := ctor.modifiers.docString? then
            addDocStringOf verso ctor.declName ctor.binders doc

  runTermElabM fun _ => Term.withDeclName view0.declName do withRef ref do
    for view in views do withRef view.declId <|
      unless (views.any (·.isCoinductive)) do
        Term.applyAttributesAt view.declName view.modifiers.attrs .afterCompilation

private def elabInductiveViewsPostprocessingCoinductive (views : Array InductiveView)
     : CommandElabM Unit := do
  let views := views.map updateViewRemovingFunctorName
  let view0 := views[0]!
  let ref := view0.ref

  applyDerivingHandlers views
  -- Docstrings are added during postprocessing to allow them to have checked references to
  -- the type and its constructors, but before attributes to enable e.g. `@[inherit_doc X]`
  runTermElabM fun _ => Term.withDeclName view0.declName do withRef ref do
    for view in views do
      withRef view.declId do
        if let some (doc, verso) := view.docString? then
          addDocStringOf verso view.declName view.binders doc
      for ctor in view.ctors do
        withRef ctor.declId do
          if let some (doc, verso) := ctor.modifiers.docString? then
            addDocStringOf verso ctor.declName ctor.binders doc

  runTermElabM fun _ => Term.withDeclName view0.declName do withRef ref do
    for view in views do withRef view.declId <|
      unless (views.any (·.isCoinductive)) do
        Term.applyAttributesAt view.declName view.modifiers.attrs .afterCompilation

def InductiveViewToCoinductiveElab (e : InductiveElabStep1) : CoinductiveElabData where
  declId := e.view.declId
  declName := e.view.declName
  ref := e.view.ref
  modifiers := e.view.modifiers
  ctorSyntax := e.view.ctors.map (·.ref)
  isGreatest := e.view.isCoinductive

def elabInductives (inductives : Array (Modifiers × Syntax)) : CommandElabM Unit := do
  let elabs ← runTermElabM fun _ =>
      inductives.mapM fun (modifiers, stx) => mkInductiveView modifiers stx

  let isCoinductive := elabs.any (·.view.isCoinductive)

  if isCoinductive then
    runTermElabM fun vars => do
      checkNoInductiveNameConflicts elabs (isCoinductive := true)
      let flatElabs := elabs.map fun e => {e with view := updateViewWithFunctorName e.view}
      flatElabs.forM fun e => checkValidInductiveModifier e.view.modifiers
      elabFlatInductiveViews vars flatElabs
      discard <| flatElabs.mapM fun e => MetaM.run' do mkSumOfProducts e.view.declName
      elabCoinductive (flatElabs.map InductiveViewToCoinductiveElab)
      addTermInfoViews <| elabs.map (·.view)
    elabInductiveViewsPostprocessingCoinductive (elabs.map (·.view))
  else
    let res ← runTermElabM fun vars => do
      elabs.forM fun e => checkValidInductiveModifier e.view.modifiers
      checkNoInductiveNameConflicts elabs
      elabInductiveViews vars elabs
    elabInductiveViewsPostprocessing (elabs.map (·.view)) res

def elabInductive (modifiers : Modifiers) (stx : Syntax) : CommandElabM Unit := do
  elabInductives #[(modifiers, stx)]

/--
Returns true if all elements of the `mutual` block (`Lean.Parser.Command.mutual`) are inductive declarations.
-/
def isMutualInductive [Monad m] [MonadEnv m] (stx : Syntax) : m Bool :=
  stx[1].getArgs.allM fun elem => isInductiveCommand elem[1]

/--
Elaborates a `mutual` block, assuming the commands satisfy `Lean.Elab.Command.isMutualInductive`.
-/
def elabMutualInductive (elems : Array Syntax) : CommandElabM Unit := do
  let inductives ← elems.mapM fun stx => do
    let modifiers ← elabModifiers ⟨stx[0]⟩
    pure (modifiers, stx[1])
  if inductives.any (·.1.isMeta) && inductives.any (!·.1.isMeta) then
    throwError "A mix of `meta` and non-`meta` declarations in the same `mutual` block is not supported"
  elabInductives inductives

end Lean.Elab.Command<|MERGE_RESOLUTION|>--- conflicted
+++ resolved
@@ -1118,94 +1118,12 @@
     Term.synthesizeSyntheticMVarsNoPostponing
     ElabHeaderResult.checkLevelNames rs
     trace[Elab.inductive] "level names: {allUserLevelNames}"
-<<<<<<< HEAD
     k vars elabs rs scopeLevelNames
 
 private def mkInductiveDecl (vars : Array Expr) (elabs : Array InductiveElabStep1) : TermElabM FinalizeContext :=
   withElaboratedHeaders vars elabs fun vars elabs rs scopeLevelNames => do
     let res ← mkInductiveDeclCore addAndFinalizeInductiveDecl vars elabs rs scopeLevelNames
     addTermInfoViews <| elabs.map (·.view)
-=======
-    let res ← withInductiveLocalDecls rs fun params indFVars => do
-      trace[Elab.inductive] "indFVars: {indFVars}"
-      let rs := Array.zipWith (fun r indFVar => { r with indFVar : ElabHeaderResult }) rs indFVars
-      let mut indTypesArray : Array InductiveType := #[]
-      let mut elabs' := #[]
-      for h : i in *...views.size do
-        Term.addLocalVarInfo views[i].declId indFVars[i]!
-        let r     := rs[i]!
-        let elab' ← elabs[i]!.elabCtors rs r params
-        elabs'    := elabs'.push elab'
-        indTypesArray := indTypesArray.push { name := r.view.declName, type := r.type, ctors := elab'.ctors }
-      Term.synthesizeSyntheticMVarsNoPostponing
-      let numExplicitParams ← fixedIndicesToParams params.size indTypesArray indFVars
-      trace[Elab.inductive] "numExplicitParams: {numExplicitParams}"
-      let indTypes := indTypesArray.toList
-      let u ← getResultingUniverse indTypes
-      let univToInfer? ← shouldInferResultUniverse u
-      withUsed elabs' vars indTypes fun vars => do
-        let numVars   := vars.size
-        let numParams := numVars + numExplicitParams
-        let indTypes ← updateParams vars indTypes
-        -- allow general access to private data for steps that do no elaboration
-        let indTypes ←
-          withoutExporting do
-            if let some univToInfer := univToInfer? then
-              updateResultingUniverse views numParams (← levelMVarToParam indTypes univToInfer)
-            else
-              propagateUniversesToConstructors numParams indTypes
-              levelMVarToParam indTypes none
-        withoutExporting do
-          checkResultingUniverses views elabs' numParams indTypes
-        elabs'.forM fun elab' => elab'.finalizeTermElab
-        let usedLevelNames := collectLevelParamsInInductive indTypes
-        match sortDeclLevelParams scopeLevelNames allUserLevelNames usedLevelNames with
-        | .error msg      => throwErrorAt view0.declId msg
-        | .ok levelParams => do
-          let indTypes ← replaceIndFVarsWithConsts views indFVars levelParams numVars numParams indTypes
-          let decl := Declaration.inductDecl levelParams numParams indTypes isUnsafe
-          Term.ensureNoUnassignedMVars decl
-          addDecl decl
-
-          -- For nested inductive types, the kernel adds a variable number of auxiliary recursors.
-          -- Let the elaborator know about them as well. (Other auxiliaries have already been
-          -- registered by `addDecl` via `Declaration.getNames`.)
-          -- NOTE: If we want to make inductive elaboration parallel, this should switch to using
-          -- reserved names.
-          for indType in indTypes do
-            let mut i := 1
-            while true do
-              let auxRecName := indType.name ++ `rec |>.appendIndexAfter i
-              let env ← getEnv
-              let some const := env.toKernelEnv.find? auxRecName | break
-              let res ← env.addConstAsync auxRecName .recursor
-              res.commitConst res.asyncEnv (info? := const)
-              res.commitCheckEnv res.asyncEnv
-              setEnv res.mainEnv
-              i := i + 1
-
-          let replaceIndFVars (e : Expr) : MetaM Expr := do
-            let indFVar2Const := mkIndFVar2Const views indFVars levelParams
-            return (← instantiateMVars e).replace fun e' =>
-              if !e'.isFVar then
-                none
-              else
-                match indFVar2Const[e']? with
-                | none   => none
-                | some c => mkAppN c vars
-          -- Now the indFVars are (mostly) unnecessary, so rename them to prevent shadowing in messages.
-          -- Inductive elaborators might still have some indFVars around, but they should use `replaceIndFVars` as soon as possible during their `finalize` procedure.
-          let lctx := rs.foldl (init := ← getLCtx) (fun lctx r => lctx.modifyLocalDecl r.indFVar.fvarId! fun decl => decl.setUserName (`_indFVar ++ decl.userName))
-          pure {
-            elabs := elabs', levelParams, params := vars ++ params, replaceIndFVars,
-            mctx := ← getMCtx, lctx, localInsts := ← getLocalInstances }
-    withSaveInfoContext do -- save new env
-      for view in views do
-        Term.addTermInfo' view.declId (← mkConstWithLevelParams view.declName) (isBinder := true)
-        for ctor in view.ctors do
-          if (ctor.declId.getPos? (canonicalOnly := true)).isSome then
-            Term.addTermInfo' ctor.declId (← mkConstWithLevelParams ctor.declName) (isBinder := true)
->>>>>>> 4338a8be
     return res
 
 private def mkAuxConstructions (declNames : Array Name) : TermElabM Unit := do

--- conflicted
+++ resolved
@@ -133,13 +133,8 @@
   else
     false
 
-<<<<<<< HEAD
-def State.pushModule (module : Name) (s : State) : State :=
-  { s with imports := s.imports.push { module } }
-=======
 def State.pushImport (i : Import) (s : State) : State :=
   { s with imports := s.imports.push i }
->>>>>>> 30d9b71b
 
 @[inline] def isIdRestCold (c : Char) : Bool :=
   c = '_' || c = '\'' || c == '!' || c == '?' || isLetterLike c || isSubScriptAlnum c
@@ -147,11 +142,7 @@
 @[inline] def isIdRestFast (c : Char) : Bool :=
   c.isAlphanum || (c != '.' && c != '\n' && c != ' ' && isIdRestCold c)
 
-<<<<<<< HEAD
-partial def moduleIdent : Parser := fun input s =>
-=======
 partial def moduleIdent (importPrivate : Bool) : Parser := fun input s =>
->>>>>>> 30d9b71b
   let rec parse (module : Name) (s : State) :=
     let i := s.pos
     if h : input.atEnd i then
@@ -171,11 +162,7 @@
             let s := s.next input s.pos
             parse module s
           else
-<<<<<<< HEAD
-            whitespace input (s.pushModule module)
-=======
             whitespace input (s.pushImport { module, importPrivate })
->>>>>>> 30d9b71b
       else if isIdFirst curr then
         let startPart := i
         let s         := takeWhile isIdRestFast input (s.next' input i h)
@@ -185,11 +172,7 @@
           let s := s.next input s.pos
           parse module s
         else
-<<<<<<< HEAD
-          whitespace input (s.pushModule module)
-=======
           whitespace input (s.pushImport { module, importPrivate })
->>>>>>> 30d9b71b
       else
         s.mkError "expected identifier"
   parse .anonymous s
@@ -204,13 +187,8 @@
 
 def main : Parser :=
   keywordCore "module" (fun _ s => { s with isModule := true }) (fun _ s => s) >>
-<<<<<<< HEAD
-  keywordCore "prelude" (fun _ s => s.pushModule `Init) (fun _ s => s) >>
-  many (keyword "import" >> moduleIdent)
-=======
   keywordCore "prelude" (fun _ s => s.pushImport `Init) (fun _ s => s) >>
   many (keyword "import" >> keywordCore "private" (moduleIdent true) (moduleIdent false))
->>>>>>> 30d9b71b
 
 end ParseImports
 

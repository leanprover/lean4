--- conflicted
+++ resolved
@@ -372,13 +372,8 @@
   recursion and structural recursion can and should use this too.
   -/
   go (mvarId : MVarId) : MetaM Unit := do
-<<<<<<< HEAD
     withTraceNode `Elab.definition.eqns (return m!"{exceptEmoji ·} step:\n{MessageData.ofGoal mvarId}") do
-    if ← withAtLeastTransparency .all (tryURefl mvarId) then
-=======
-    trace[Elab.definition.eqns] "step\n{MessageData.ofGoal mvarId}"
     if (← tryURefl mvarId) then
->>>>>>> 8184d184
       return ()
     else if (← tryContradiction mvarId) then
       return ()

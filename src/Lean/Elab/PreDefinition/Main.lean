--- conflicted
+++ resolved
@@ -300,22 +300,13 @@
             try
               if preDefs.all fun preDef => (preDef.kind matches DefKind.def | DefKind.instance) || preDefs.all fun preDef => preDef.kind == DefKind.abbrev then
                 -- try to add as partial definition
-<<<<<<< HEAD
-                try
-                  addAndCompilePartial preDefs (useSorry := true)
-                catch _ =>
-                  -- Compilation failed try again just as axiom
-                  s.restore
-                  addSorried preDefs
-=======
                 withOptions (Elab.async.set · false) do
                   try
                     addAndCompilePartial preDefs (useSorry := true)
                   catch _ =>
                     -- Compilation failed try again just as axiom
                     s.restore
-                    addAsAxioms preDefs
->>>>>>> 1248a55d
+                    addSorried preDefs
               else if preDefs.all fun preDef => preDef.kind == DefKind.theorem then
                 addSorried preDefs
             catch _ => s.restore

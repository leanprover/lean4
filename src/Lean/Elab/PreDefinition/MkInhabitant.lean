/-
Copyright (c) 2020 Microsoft Corporation. All rights reserved.
Released under Apache 2.0 license as described in the file LICENSE.
Authors: Leonardo de Moura
-/
prelude
import Lean.Meta.AppBuilder
import Lean.PrettyPrinter
namespace Lean.Elab
open Meta

private structure InhabitantCache (useOfNonempty : Bool) where
  /-- Map from types to inhabitants. -/
  inhabitants : ExprMap Expr := {}
  /-- Local instances to eliminate with `mkLetFVars`. -/
  localInstances : Array Expr := #[]
  /-- Worklist of expressions to try to get more inhabitants out of.
  The types of these are functions `α → β`, and in `resolve` we try to inhabit `α`. -/
  unresolved : Array Expr := #[]

private def InhabitantCache.withInhabitant (cache : InhabitantCache useOfNonempty) (x : Expr)
    (k : InhabitantCache useOfNonempty → MetaM α) : MetaM α := do
  let xTy ← whnfCore (← inferType x)
  if cache.inhabitants.contains xTy then
    k cache
  else
    -- Add `Inhabited` instance to help find inhabitants through typeclass inference later.
    let u ← getLevel xTy
    let instTy := mkApp (.const ``Inhabited [u]) xTy
    let instVal := mkApp2 (.const ``Inhabited.mk [u]) xTy x
    withLetDecl `inst instTy instVal fun inst =>
      k { inhabitants := cache.inhabitants.insert xTy x
          localInstances := cache.localInstances.push inst
          unresolved := if xTy.isForall then cache.unresolved.push x else cache.unresolved }

private def InhabitantCache.withInhabitants (cache : InhabitantCache useOfNonempty) (xs : Array Expr)
    (k : InhabitantCache useOfNonempty → MetaM α) : MetaM α := do
  let rec go (i : Nat) cache : MetaM α := do
    if h : i < xs.size then
      cache.withInhabitant xs[i] (go (i + 1))
    else
      k cache
  go 0 cache

/-- Constructs an inhabitant if possible.
Eliminates the `localInstances` let variables introduced by `withInhabitant`. -/
private def InhabitantCache.mkInhabitant? (cache : InhabitantCache useOfNonempty) (type : Expr) :
    MetaM (Option Expr) := do
  if let some x := cache.inhabitants[type]? then
    return some x
  else
    try
      let x ← if useOfNonempty then mkOfNonempty type else mkDefault type
      mkLetFVars (usedLetOnly := true) cache.localInstances x
    catch _ =>
      return none

/-- Tries to find new inhabitants from the worklist. Does a single pass, instantiating foralls as far as possible. -/
private def InhabitantCache.resolve (cache : InhabitantCache useOfNonempty)
    (kOk : InhabitantCache useOfNonempty → MetaM α) (kFail : MetaM α) : MetaM α := do
  let unresolved := cache.unresolved
  let rec go (i : Nat) (cache : InhabitantCache useOfNonempty) (doOk : Bool) : MetaM α := do
    if h : i < unresolved.size then
      let mut x := unresolved[i]
      let mut xTy ← whnfCore (← inferType x)
      let mut changed := false
      while xTy.isForall do
        if let some domVal ← cache.mkInhabitant? xTy.bindingDomain! then
          x := .app x domVal
          xTy ← whnfCore (xTy.bindingBody!.instantiate1 domVal)
          changed := true
        else
          break
      if changed then
        cache.withInhabitant x fun cache => do go (i + 1) cache true
      else
        go (i + 1) { cache with unresolved := cache.unresolved.push x } doOk
    else
      if doOk then
        kOk cache
      else
        kFail
  go 0 { cache with unresolved := #[] } false

/--
Find an inhabitant while doing delta unfolding.
-/
private partial def mkInhabitantForAux? (useOfNonempty : Bool) (cache : InhabitantCache useOfNonempty) (type : Expr) :
    MetaM (Option Expr) := withIncRecDepth do
  let type ← whnfCore type
  if type.isForall then
    forallTelescope type fun xs type' =>
      cache.withInhabitants xs fun cache => do
        let some val ← mkInhabitantForAux? _ cache type' | return none
        mkLambdaFVars xs val
  else if let some val ← cache.mkInhabitant? type then
    return val
  else
    cache.resolve
      (kOk := fun cache => mkInhabitantForAux? _ cache type)
      (kFail := do
        if let some type ← unfoldDefinition? type then
          mkInhabitantForAux? _ cache type
        else
          return none)

/- TODO: add a global IO.Ref to let users customize/extend this procedure -/
<<<<<<< HEAD
def mkInhabitantFor (declName : Name) (type : Expr) : MetaM Expr := do
  if let some val ← mkInhabitantForAux? false {} type <||> mkInhabitantForAux? true {} type then
    return val
  else
    throwError "\
      failed to compile 'partial' definition '{declName}', could not prove that the type\
      {indentExpr type}\n\
      is nonempty.\n\
      \n\
      This process uses multiple strategies:\n\
      - It looks for a parameter that matches the return type.\n\
      - It tries synthesizing '{MessageData.ofConstName ``Inhabited}' and '{MessageData.ofConstName ``Nonempty}' \
        instances for the return type, while making every parameter into a local '{MessageData.ofConstName ``Inhabited}' instance.\n\
      - It tries unfolding the return type.\n\
      \n\
      If the return type is defined using the 'structure' or 'inductive' command, \
      you can try adding a 'deriving Nonempty' clause to it."
=======
def mkInhabitantFor (declName : Name) (xs : Array Expr) (type : Expr) : MetaM Expr :=
  withInhabitedInstances xs fun insts => do
    if let some val ← mkInhabitantForAux? xs insts type false <||> mkInhabitantForAux? xs insts type true then
      return val
    else
      throwError "\
        failed to compile 'partial' definition '{declName}', could not prove that the type\
        {indentExpr (← mkForallFVars xs type)}\n\
        is nonempty.\n\
        \n\
        This process uses multiple strategies:\n\
        - It looks for a parameter that matches the return type.\n\
        - It tries synthesizing '{.ofConstName ``Inhabited}' and '{.ofConstName ``Nonempty}' \
          instances for the return type, while making every parameter into a local '{.ofConstName ``Inhabited}' instance.\n\
        - It tries unfolding the return type.\n\
        \n\
        If the return type is defined using the 'structure' or 'inductive' command, \
        you can try adding a 'deriving Nonempty' clause to it."
>>>>>>> c3cbc92a

end Lean.Elab<|MERGE_RESOLUTION|>--- conflicted
+++ resolved
@@ -105,7 +105,6 @@
           return none)
 
 /- TODO: add a global IO.Ref to let users customize/extend this procedure -/
-<<<<<<< HEAD
 def mkInhabitantFor (declName : Name) (type : Expr) : MetaM Expr := do
   if let some val ← mkInhabitantForAux? false {} type <||> mkInhabitantForAux? true {} type then
     return val
@@ -117,31 +116,11 @@
       \n\
       This process uses multiple strategies:\n\
       - It looks for a parameter that matches the return type.\n\
-      - It tries synthesizing '{MessageData.ofConstName ``Inhabited}' and '{MessageData.ofConstName ``Nonempty}' \
-        instances for the return type, while making every parameter into a local '{MessageData.ofConstName ``Inhabited}' instance.\n\
+      - It tries synthesizing '{.ofConstName ``Inhabited}' and '{.ofConstName ``Nonempty}' \
+        instances for the return type, while making every parameter into a local '{.ofConstName ``Inhabited}' instance.\n\
       - It tries unfolding the return type.\n\
       \n\
       If the return type is defined using the 'structure' or 'inductive' command, \
       you can try adding a 'deriving Nonempty' clause to it."
-=======
-def mkInhabitantFor (declName : Name) (xs : Array Expr) (type : Expr) : MetaM Expr :=
-  withInhabitedInstances xs fun insts => do
-    if let some val ← mkInhabitantForAux? xs insts type false <||> mkInhabitantForAux? xs insts type true then
-      return val
-    else
-      throwError "\
-        failed to compile 'partial' definition '{declName}', could not prove that the type\
-        {indentExpr (← mkForallFVars xs type)}\n\
-        is nonempty.\n\
-        \n\
-        This process uses multiple strategies:\n\
-        - It looks for a parameter that matches the return type.\n\
-        - It tries synthesizing '{.ofConstName ``Inhabited}' and '{.ofConstName ``Nonempty}' \
-          instances for the return type, while making every parameter into a local '{.ofConstName ``Inhabited}' instance.\n\
-        - It tries unfolding the return type.\n\
-        \n\
-        If the return type is defined using the 'structure' or 'inductive' command, \
-        you can try adding a 'deriving Nonempty' clause to it."
->>>>>>> c3cbc92a
 
 end Lean.Elab
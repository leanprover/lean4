--- conflicted
+++ resolved
@@ -162,7 +162,6 @@
             return fInst.eta
         -- We get the type of the induction principle
         let eTyp ← inferType e'
-<<<<<<< HEAD
         -- And unfold the conclusion, upon replacing references to the fixpoint theorem with the defined functions
         let eTyp ← forallTelescope eTyp fun args body => do
           let_expr PartialOrder.rel α pord _ pred := body
@@ -203,49 +202,6 @@
             let e' ← instantiateMVars e'
             trace[Elab.definition.partialFixpoint.induction] "Complete body of fixpoint induction principle:{indentExpr e'}"
             pure e'
-=======
-        let f ← mkConstWithLevelParams infos[0]!.name
-        let fEtaExpanded ← lambdaTelescope infos[0]!.value fun ys _ =>
-            mkLambdaFVars ys (mkAppN f ys)
-        let fInst ← eqnInfo.fixedParamPerms.perms[0]!.instantiateLambda fEtaExpanded xs
-        let fInst := fInst.eta
-
-        -- Then, we change the conclusion so it doesn't mention the `lfp_monotone`, but rather the actual predicate.
-        let newTyp ← forallTelescope eTyp fun args econc =>
-          if econc.isAppOfArity ``PartialOrder.rel 4 then
-            let oldArgs := econc.getAppArgs
-            let newArgs := oldArgs.set! 2 fInst
-            let newBody := mkAppN econc.getAppFn newArgs
-            mkForallFVars args newBody
-          else
-            throwError "Unexpected conclusion of the fixpoint induction principle: {econc}"
-
-        -- Desugar partial order on predicates in premises and conclusion
-        let newTyp ← forallTelescope newTyp fun args conclusion => do
-          let predicate := args[0]!
-          let predicateType ← inferType predicate
-          let premise := args[1]!
-          let premiseType ← inferType premise
-          -- Besides unfolding the predicate, we need to perform a weak head reduction in the premise,
-          -- where the monotone map defining the fixpoint is in the eta expanded form.
-          -- We do this by setting the optional parameter `reduceConclusion` to true.
-          let premiseType ← unfoldPredRel predicateType premiseType eqnInfo.fixpointType[0]! (reduceConclusion := true)
-          let newConclusion ← unfoldPredRel predicateType conclusion eqnInfo.fixpointType[0]!
-          let abstractedNewConclusion ← mkForallFVars args newConclusion
-          withLocalDecl `y BinderInfo.default premiseType fun newPremise => do
-            let typeHint ← mkExpectedTypeHint newPremise premiseType
-            let argsForInst := args.set! 1 typeHint
-            let argsWithNewPremise := args.set! 1 newPremise
-            let instantiated ← instantiateForall abstractedNewConclusion argsForInst
-            mkForallFVars argsWithNewPremise instantiated
-
-        let e' ← mkExpectedTypeHint e' newTyp
-        let e' ← mkLambdaFVars (binderInfoForMVars := .default) (usedOnly := true) xs e'
-
-        trace[Elab.definition.partialFixpoint.induction] "Complete body of (lattice-theoretic) fixpoint induction principle:{indentExpr e'}"
-
-        pure e'
->>>>>>> 0f1fb8ba
       else
         let some fixApp ← whnfUntil body' ``fix
           | throwError "Unexpected function body {body}, could not whnfUntil fix"

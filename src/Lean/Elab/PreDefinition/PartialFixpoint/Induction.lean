--- conflicted
+++ resolved
@@ -60,31 +60,7 @@
 In the premise of the Park induction principle (`lfp_le_of_le_monotone`) we use a monotone map defining the predicate in the eta expanded form. In such a case, besides desugaring the predicate, we need to perform a weak head reduction.
 The optional parameter `reducePremise` (false by default) indicates whether we need to perform this reduction.
 -/
-<<<<<<< HEAD
-def unfoldPredRel (predType : Expr) (lhs rhs : Expr) (fixpointType : PartialFixpointType) (reduceConclusion : Bool := false) : MetaM Expr := do
-  match fixpointType with
-  | .partialFixpoint => throwError "Trying to apply lattice induction to a non-lattice fixpoint. Please report this issue."
-  | .inductiveFixpoint | .coinductiveFixpoint =>
-    let predType ← lambdaTelescope predType fun _ res => pure res
-    forallTelescopeReducing predType fun ts _ => do
-      let lhsTypes ← ts.mapM inferType
-      let names ← lhsTypes.mapM fun _ => mkFreshUserName `x
-      withLocalDeclsDND (names.zip lhsTypes) fun exprs => do
-        let mut applied  := match fixpointType with
-          | .inductiveFixpoint => (lhs, rhs)
-          | .coinductiveFixpoint => (rhs, lhs)
-          | .partialFixpoint => panic! "Cannot apply lattice induction to a non-lattice fixpoint"
-        for e in exprs do
-          applied := (mkApp applied.1 e, mkApp applied.2 e)
-        if reduceConclusion then
-          match fixpointType with
-          | .inductiveFixpoint => applied := ((←whnf applied.1), applied.2)
-          | .coinductiveFixpoint => applied := (applied.1, (←whnf applied.2))
-          | .partialFixpoint => throwError "Cannot apply lattice induction to a non-lattice fixpoint"
-        let impl ← mkArrow applied.1 applied.2
-        mkForallFVars exprs impl
-
-=======
+
 def unfoldPredRel (predType : Expr) (lhs rhs : Expr) (fixpointType : PartialFixpointType) (reducePremise : Bool := false) : MetaM Expr := do
   guard <| isLatticeTheoretic fixpointType
   forallTelescope predType fun ts _ => do
@@ -98,7 +74,6 @@
     | .coinductiveFixpoint =>
       mkForallFVars ts (←mkArrow rhs lhs)
     | .partialFixpoint => throwError "Cannot apply lattice induction to a non-lattice fixpoint"
->>>>>>> 3bea7e20
 /--
 Unfolds a PartialOrder relation between tuples of predicates into an array of quantified implications.
 

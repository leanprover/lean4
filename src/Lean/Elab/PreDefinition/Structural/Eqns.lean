/-
Copyright (c) 2021 Microsoft Corporation. All rights reserved.
Released under Apache 2.0 license as described in the file LICENSE.
Authors: Leonardo de Moura
-/
prelude
import Lean.Meta.Eqns
import Lean.Meta.Tactic.Split
import Lean.Meta.Tactic.Simp.Main
import Lean.Meta.Tactic.Apply
import Lean.Elab.PreDefinition.Basic
import Lean.Elab.PreDefinition.Eqns
import Lean.Elab.PreDefinition.Structural.Basic

namespace Lean.Elab
open Meta
open Eqns

namespace Structural

structure EqnInfo extends EqnInfoCore where
  recArgPos : Nat
  declNames : Array Name
  numFixed  : Nat
  deriving Inhabited

builtin_initialize eqnInfoExt : MapDeclarationExtension EqnInfo ← mkMapDeclarationExtension

def injections? (mvarId : MVarId) : MetaM (Option InjectionsResult) := do
  match ← injections mvarId with
  | .solved => return InjectionsResult.solved
  | .subgoal mvarId' ns =>
    if mvarId != mvarId' then return some (.subgoal mvarId' ns) else return none

private partial def mkProof (declName : Name) (unfold : MVarId → MetaM MVarId) (type : Expr) : MetaM Expr := do
  trace[Elab.definition.structural.eqns] "proving: {type}"
  withNewMCtxDepth do
    let main ← mkFreshExprSyntheticOpaqueMVar type
    let (_, mvarId) ← main.mvarId!.intros
    unless (← tryURefl mvarId) do -- catch easy cases
      go (← unfold mvarId)
    instantiateMVars main
where
  go (mvarId : MVarId) : MetaM Unit := do
    trace[Elab.definition.structural.eqns] "step\n{MessageData.ofGoal mvarId}"
    if (← tryURefl mvarId) then
      return ()
    else if (← tryContradiction mvarId) then
      return ()
    else if let some mvarId ← whnfReducibleLHS? mvarId then
      go mvarId
    else if let some mvarId ← simpMatch? mvarId then
      go mvarId
    else if let some mvarId ← simpIf? mvarId then
      go mvarId
<<<<<<< HEAD
    else if let some res ← injections? mvarId then
      if let .subgoal mvarId _ := res then
        go mvarId
      else
        return
    else match (← simpTargetStar mvarId {} (simprocs := {})).1 with
=======
    else
      let ctx ← Simp.mkContext
      match (← simpTargetStar mvarId ctx (simprocs := {})).1 with
>>>>>>> b01ca8ee
      | TacticResultCNM.closed => return ()
      | TacticResultCNM.modified mvarId => go mvarId
      | TacticResultCNM.noChange =>
        if let some mvarId ← deltaRHS? mvarId declName then
          go mvarId
        else if let some mvarIds ← splitTarget? mvarId then
          mvarIds.forM go
        else if let some mvarIds ← casesOnStuckLHS? mvarId then
          mvarIds.forM go
        else
          throwError "failed to generate equational theorem for '{declName}'\n{MessageData.ofGoal mvarId}"

private partial def mkUnfoldProof (declName : Name) (type : Expr) : MetaM Expr := do
  mkProof declName deltaLHS type


/-- Generate the "unfold" lemma for `declName`. -/
def mkUnfoldEq (declName : Name) (info : EqnInfo) : MetaM Name := withLCtx {} {} do
  withOptions (tactic.hygienic.set · false) do
    let baseName := declName
    lambdaTelescope info.value fun xs body => do
      let us := info.levelParams.map mkLevelParam
      let type ← mkEq (mkAppN (Lean.mkConst declName us) xs) body
      let value ← mkUnfoldProof declName type
      let type ← mkForallFVars xs type
      let value ← mkLambdaFVars xs value
      let name := Name.str baseName unfoldThmSuffix
      addDecl <| Declaration.thmDecl {
        name, type, value
        levelParams := info.levelParams
      }
      return name

def getUnfoldFor? (declName : Name) : MetaM (Option Name) := do
  if let some info := eqnInfoExt.find? (← getEnv) declName then
    return some (← mkUnfoldEq declName info)
  else
    return none

private def rwWithUnfold (declName : Name) (mvarId : MVarId) : MetaM MVarId := mvarId.withContext do
  let .some unfold ← getUnfoldEqnFor? declName | throwError "rwWithUnfold: No unfold lemma?"
  let target ← mvarId.getType'
  let some (_, lhs, rhs) := target.eq? | unreachable!
  let h := mkAppN (mkConst unfold lhs.getAppFn.constLevels!) lhs.getAppArgs
  let some (_, _, lhsNew) := (← inferType h).eq? | unreachable!
  let targetNew ← mkEq lhsNew rhs
  let mvarNew ← mkFreshExprSyntheticOpaqueMVar targetNew
  mvarId.assign (← mkEqTrans h mvarNew)
  return mvarNew.mvarId!

private partial def mkEqnProof (declName : Name) (type : Expr) : MetaM Expr := do
  mkProof declName (rwWithUnfold declName) type

def mkEqns (info : EqnInfo) : MetaM (Array Name) :=
  withOptions (tactic.hygienic.set · false) do
  let eqnTypes ← withNewMCtxDepth <| lambdaTelescope (cleanupAnnotations := true) info.value fun xs body => do
    let us := info.levelParams.map mkLevelParam
    let target ← mkEq (mkAppN (Lean.mkConst info.declName us) xs) body
    let goal ← mkFreshExprSyntheticOpaqueMVar target
    mkEqnTypes info.declNames goal.mvarId!
  let baseName := info.declName
  let mut thmNames := #[]
  for h : i in [: eqnTypes.size] do
    let type := eqnTypes[i]
    trace[Elab.definition.structural.eqns] "eqnType {i}: {type}"
    let name := (Name.str baseName eqnThmSuffixBase).appendIndexAfter (i+1)
    thmNames := thmNames.push name
    let value ← mkEqnProof info.declName type
    let (type, value) ← removeUnusedEqnHypotheses type value
    addDecl <| Declaration.thmDecl {
      name, type, value
      levelParams := info.levelParams
    }
  return thmNames


def registerEqnsInfo (preDef : PreDefinition) (declNames : Array Name) (recArgPos : Nat)
    (numFixed : Nat) : CoreM Unit := do
  ensureEqnReservedNamesAvailable preDef.declName
  modifyEnv fun env => eqnInfoExt.insert env preDef.declName
    { preDef with recArgPos, declNames, numFixed }

def getEqnsFor? (declName : Name) : MetaM (Option (Array Name)) := do
  if let some info := eqnInfoExt.find? (← getEnv) declName then
    mkEqns info
  else
    return none

@[export lean_get_structural_rec_arg_pos]
def getStructuralRecArgPosImp? (declName : Name) : CoreM (Option Nat) := do
  let some info := eqnInfoExt.find? (← getEnv) declName | return none
  return some info.recArgPos

builtin_initialize
  registerGetEqnsFn getEqnsFor?
  registerGetUnfoldEqnFn getUnfoldFor?
  registerTraceClass `Elab.definition.structural.eqns

end Structural
end Lean.Elab<|MERGE_RESOLUTION|>--- conflicted
+++ resolved
@@ -29,8 +29,11 @@
 def injections? (mvarId : MVarId) : MetaM (Option InjectionsResult) := do
   match ← injections mvarId with
   | .solved => return InjectionsResult.solved
-  | .subgoal mvarId' ns =>
-    if mvarId != mvarId' then return some (.subgoal mvarId' ns) else return none
+  | .subgoal mvarId' ns forbidden =>
+    if mvarId != mvarId' then
+      return some (.subgoal mvarId' ns forbidden)
+    else
+      return none
 
 private partial def mkProof (declName : Name) (unfold : MVarId → MetaM MVarId) (type : Expr) : MetaM Expr := do
   trace[Elab.definition.structural.eqns] "proving: {type}"
@@ -53,18 +56,14 @@
       go mvarId
     else if let some mvarId ← simpIf? mvarId then
       go mvarId
-<<<<<<< HEAD
-    else if let some res ← injections? mvarId then
-      if let .subgoal mvarId _ := res then
-        go mvarId
-      else
-        return
-    else match (← simpTargetStar mvarId {} (simprocs := {})).1 with
-=======
+    -- else if let some res ← injections? mvarId then
+    --   if let .subgoal mvarId _ := res then
+    --     go mvarId
+    --   else
+    --     return
     else
       let ctx ← Simp.mkContext
       match (← simpTargetStar mvarId ctx (simprocs := {})).1 with
->>>>>>> b01ca8ee
       | TacticResultCNM.closed => return ()
       | TacticResultCNM.modified mvarId => go mvarId
       | TacticResultCNM.noChange =>

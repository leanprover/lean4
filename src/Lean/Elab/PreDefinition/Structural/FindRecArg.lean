--- conflicted
+++ resolved
@@ -70,11 +70,7 @@
         | none =>
           match (← hasBadParamDep? ys indParams) with
           | some (indParam, y) =>
-<<<<<<< HEAD
-            throwError "its type {indInfo.name} is an inductive datatype{indentExpr xType}\nand parameter{indentExpr indParam}\ndepends on (non-fixed) parameter{indentExpr y}"
-=======
             throwError "its type is an inductive datatype{indentExpr xType}\nand the datatype parameter{indentExpr indParam}\ndepends on the function parameter{indentExpr y}\nwhich does not come before the varying parameters and before the indices of the recursion parameter."
->>>>>>> d026a2ce
           | none =>
             let indicesPos := indIndices.map fun index => match xs.indexOf? index with | some i => i.val | none => unreachable!
             return { fnName      := fnName

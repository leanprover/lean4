/-
Copyright (c) 2021 Microsoft Corporation. All rights reserved.
Released under Apache 2.0 license as described in the file LICENSE.
Authors: Leonardo de Moura, Joachim Breitner
-/
prelude
import Lean.Elab.PreDefinition.TerminationArgument
import Lean.Elab.PreDefinition.Structural.Basic
import Lean.Elab.PreDefinition.Structural.FindRecArg
import Lean.Elab.PreDefinition.Structural.Preprocess
import Lean.Elab.PreDefinition.Structural.BRecOn
import Lean.Elab.PreDefinition.Structural.IndPred
import Lean.Elab.PreDefinition.Structural.Eqns
import Lean.Elab.PreDefinition.Structural.SmartUnfolding
import Lean.Meta.Tactic.TryThis

namespace Lean.Elab
namespace Structural
open Meta

private def getFixedPrefix (declName : Name) (xs : Array Expr) (value : Expr) : MetaM Nat := do
  let numFixedRef ← IO.mkRef xs.size
  forEachExpr' value fun e => do
    if e.isAppOf declName then
      let args := e.getAppArgs
      numFixedRef.modify fun numFixed => if args.size < numFixed then args.size else numFixed
      for arg in args, x in xs do
        /- We should not use structural equality here. For example, given the definition
           ```
           def V.map {α β} f x x_1 :=
             @V.map.match_1.{1} α (fun x x_2 => V β x) x x_1
               (fun x x_2 => @V.mk₁ β x (f Bool.true x_2))
               (fun e => @V.mk₂ β (V.map (fun b => α b) (fun b => β b) f Bool.false e))
           ```
           The first three arguments at `V.map (fun b => α b) (fun b => β b) f Bool.false e` are "fixed"
           modulo definitional equality.

           We disable to proof irrelevance to be able to use structural recursion on inductive predicates.
           For example, consider the example
           ```
           inductive PList (α : Type) : Prop
           | nil
           | cons : α → PList α → PList α

           infixr:67 " ::: " => PList.cons

           set_option trace.Elab.definition.structural true in
           def pmap {α β} (f : α → β) : PList α → PList β
             | PList.nil => PList.nil
             | a:::as => f a ::: pmap f as
           ```
          The "Fixed" prefix would be 4 since all elements of type `PList α` are definitionally equal.
        -/
        if !(← withoutProofIrrelevance <| withReducible <| isDefEq arg x) then
          -- We continue searching if e's arguments are not a prefix of `xs`
          return true
      return false
    else
      return true
  numFixedRef.get

partial def withCommonTelescope (preDefs : Array PreDefinition) (k : Array Expr → Array Expr → M α) : M α :=
  go #[] (preDefs.map (·.value))
where
  go (fvars : Array Expr) (vals : Array Expr) : M α := do
    if !(vals.all fun val => val.isLambda) then
      k fvars vals
    else if !(← vals.allM fun val => return val.bindingName! == vals[0]!.bindingName! && val.binderInfo == vals[0]!.binderInfo && (← isDefEq val.bindingDomain! vals[0]!.bindingDomain!)) then
      k fvars vals
    else
      withLocalDecl vals[0]!.bindingName! vals[0]!.binderInfo vals[0]!.bindingDomain! fun x =>
        go (fvars.push x) (vals.map fun val => val.bindingBody!.instantiate1 x)

def getMutualFixedPrefix (preDefs : Array PreDefinition) : M Nat :=
  withCommonTelescope preDefs fun xs vals => do
    let resultRef ← IO.mkRef xs.size
    for val in vals do
      if (← resultRef.get) == 0 then return 0
      forEachExpr' val fun e => do
        if preDefs.any fun preDef => e.isAppOf preDef.declName then
          let args := e.getAppArgs
          resultRef.modify (min args.size ·)
          for arg in args, x in xs do
            if !(← withoutProofIrrelevance <| withReducible <| isDefEq arg x) then
              -- We continue searching if e's arguments are not a prefix of `xs`
              return true
          return false
        else
          return true
    resultRef.get

private def elimMutualRecursion (preDefs : Array PreDefinition) (xs : Array Expr)
    (recArgInfos : Array RecArgInfo) : M (Array PreDefinition) := do
  let values ← preDefs.mapM (instantiateLambda ·.value xs)
<<<<<<< HEAD
  let indInfo ← getConstInfoInduct recArgInfos[0]!.indGroupInst.all[0]!
=======
  let indInfo ← getConstInfoInduct recArgInfos[0]!.indName!
>>>>>>> 64db3052
  if ← isInductivePredicate indInfo.name then
    -- Here we branch off to the IndPred construction, but only for non-mutual functions
    unless preDefs.size = 1 do
      throwError "structural mutual recursion over inductive predicates is not supported"
    trace[Elab.definition.structural] "Using mkIndPred construction"
    let preDef := preDefs[0]!
    let recArgInfo := recArgInfos[0]!
    let value := values[0]!
    let valueNew ← mkIndPredBRecOn recArgInfo value
    let valueNew ← mkLambdaFVars xs valueNew
    trace[Elab.definition.structural] "Nonrecursive value:{indentExpr valueNew}"
    check valueNew
    return #[{ preDef with value := valueNew }]

  -- Sort the (indices of the) definitions by their position in indInfo.all
<<<<<<< HEAD
  let positions : Positions := .groupAndSort (·.indIdx) recArgInfos (Array.range indInfo.numTypeFormers)
  trace[Elab.definition.structural] "positions: {positions}"
=======
  let positions : Positions := .groupAndSort (·.indName!) recArgInfos indInfo.all.toArray
>>>>>>> 64db3052

  -- Construct the common `.brecOn` arguments
  let motives ← (Array.zip recArgInfos values).mapM fun (r, v) => mkBRecOnMotive r v
  trace[Elab.definition.structural] "motives: {motives}"
  let brecOnConst ← mkBRecOnConst recArgInfos positions motives
  let FTypes ← inferBRecOnFTypes recArgInfos positions brecOnConst
  trace[Elab.definition.structural] "FTypes: {FTypes}"
  let FArgs ← (recArgInfos.zip  (values.zip FTypes)).mapM fun (r, (v, t)) =>
    mkBRecOnF recArgInfos positions r v t
  trace[Elab.definition.structural] "FArgs: {FArgs}"
  -- Assemble the individual `.brecOn` applications
  let valuesNew ← (Array.zip recArgInfos values).mapIdxM fun i (r, v) =>
    mkBrecOnApp positions i brecOnConst FArgs r v
  -- Abstract over the fixed prefixed
  let valuesNew ← valuesNew.mapM (mkLambdaFVars xs ·)
  return (Array.zip preDefs valuesNew).map fun ⟨preDef, valueNew⟩ => { preDef with value := valueNew }

private def inferRecArgPos (preDefs : Array PreDefinition) (termArg?s : Array (Option TerminationArgument)) :
    M (Array Nat × Array PreDefinition) := do
  withoutModifyingEnv do
    preDefs.forM (addAsAxiom ·)
    let fnNames := preDefs.map (·.declName)
    let preDefs ← preDefs.mapM fun preDef =>
      return { preDef with value := (← preprocess preDef.value fnNames) }

    -- The syntactically fixed arguments
    let maxNumFixed ← getMutualFixedPrefix preDefs

    lambdaBoundedTelescope preDefs[0]!.value maxNumFixed fun xs _ => do
      assert! xs.size = maxNumFixed
      let values ← preDefs.mapM (instantiateLambda ·.value xs)

      tryAllArgs fnNames xs values termArg?s fun recArgInfos => do
        let recArgPoss := recArgInfos.map (·.recArgPos)
        trace[Elab.definition.structural] "Trying argument set {recArgPoss}"
        let numFixed := recArgInfos.foldl (·.min ·.numFixed) maxNumFixed
        if numFixed < maxNumFixed then
          trace[Elab.definition.structural] "Reduced numFixed from {maxNumFixed} to {numFixed}"
        -- We may have decreased the number of arguments we consider fixed, so update
        -- the recArgInfos, remove the extra arguments from local environment, and recalculate value
        let recArgInfos := recArgInfos.map ({· with numFixed := numFixed })
        withErasedFVars (xs.extract numFixed xs.size |>.map (·.fvarId!)) do
          let xs := xs[:numFixed]
          let preDefs' ← elimMutualRecursion preDefs xs recArgInfos
          return (recArgPoss, preDefs')

def reportTermArg (preDef : PreDefinition) (recArgPos : Nat) : MetaM Unit := do
  if let some ref := preDef.termination.terminationBy?? then
    let fn ← lambdaTelescope preDef.value fun xs _ => mkLambdaFVars xs xs[recArgPos]!
    let termArg : TerminationArgument:= {ref := .missing, structural := true, fn}
    let arity ← lambdaTelescope preDef.value fun xs _ => pure xs.size
    let stx ← termArg.delab arity (extraParams := preDef.termination.extraParams)
    Tactic.TryThis.addSuggestion ref stx


def structuralRecursion (preDefs : Array PreDefinition) (termArg?s : Array (Option TerminationArgument)) : TermElabM Unit := do
  let names := preDefs.map (·.declName)
  let ((recArgPoss, preDefsNonRec), state) ← run <| inferRecArgPos preDefs termArg?s
  for recArgPos in recArgPoss, preDef in preDefs do
    reportTermArg preDef recArgPos
  state.addMatchers.forM liftM
  preDefsNonRec.forM fun preDefNonRec => do
    let preDefNonRec ← eraseRecAppSyntax preDefNonRec
    -- state.addMatchers.forM liftM
    mapError (f := (m!"structural recursion failed, produced type incorrect term{indentD ·}")) do
      -- We create the `_unsafe_rec` before we abstract nested proofs.
      -- Reason: the nested proofs may be referring to the _unsafe_rec.
      addNonRec preDefNonRec (applyAttrAfterCompilation := false) (all := names.toList)
  let preDefs ← preDefs.mapM (eraseRecAppSyntax ·)
  addAndCompilePartialRec preDefs
  for preDef in preDefs, recArgPos in recArgPoss do
    let mut preDef := preDef
    unless preDef.kind.isTheorem do
      unless (← isProp preDef.type) do
        preDef ← abstractNestedProofs preDef
        /-
        Don't save predefinition info for equation generator
        for theorems and definitions that are propositions.
        See issue #2327
        -/
        registerEqnsInfo preDef (preDefs.map (·.declName)) recArgPos
    addSmartUnfoldingDef preDef recArgPos
    markAsRecursive preDef.declName
  applyAttributesOf preDefsNonRec AttributeApplicationTime.afterCompilation


end Structural

export Structural (structuralRecursion)

end Lean.Elab<|MERGE_RESOLUTION|>--- conflicted
+++ resolved
@@ -92,11 +92,7 @@
 private def elimMutualRecursion (preDefs : Array PreDefinition) (xs : Array Expr)
     (recArgInfos : Array RecArgInfo) : M (Array PreDefinition) := do
   let values ← preDefs.mapM (instantiateLambda ·.value xs)
-<<<<<<< HEAD
   let indInfo ← getConstInfoInduct recArgInfos[0]!.indGroupInst.all[0]!
-=======
-  let indInfo ← getConstInfoInduct recArgInfos[0]!.indName!
->>>>>>> 64db3052
   if ← isInductivePredicate indInfo.name then
     -- Here we branch off to the IndPred construction, but only for non-mutual functions
     unless preDefs.size = 1 do
@@ -112,12 +108,8 @@
     return #[{ preDef with value := valueNew }]
 
   -- Sort the (indices of the) definitions by their position in indInfo.all
-<<<<<<< HEAD
   let positions : Positions := .groupAndSort (·.indIdx) recArgInfos (Array.range indInfo.numTypeFormers)
   trace[Elab.definition.structural] "positions: {positions}"
-=======
-  let positions : Positions := .groupAndSort (·.indName!) recArgInfos indInfo.all.toArray
->>>>>>> 64db3052
 
   -- Construct the common `.brecOn` arguments
   let motives ← (Array.zip recArgInfos values).mapM fun (r, v) => mkBRecOnMotive r v

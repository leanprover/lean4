--- conflicted
+++ resolved
@@ -89,11 +89,10 @@
           return true
     resultRef.get
 
-<<<<<<< HEAD
 private def elimMutualRecursion (preDefs : Array PreDefinition) (xs : Array Expr)
     (recArgInfos : Array RecArgInfo) : M (Array PreDefinition) := do
   let values ← preDefs.mapM (instantiateLambda ·.value xs)
-  let indInfo ← getConstInfoInduct recArgInfos[0]!.indName
+  let indInfo ← getConstInfoInduct recArgInfos[0]!.indName!
   if ← isInductivePredicate indInfo.name then
     -- Here we branch off to the IndPred construction, but only for non-mutual functions
     unless preDefs.size = 1 do
@@ -109,7 +108,7 @@
     return #[{ preDef with value := valueNew }]
 
   -- Sort the (indices of the) definitions by their position in indInfo.all
-  let positions : Positions := .groupAndSort (·.indName) recArgInfos indInfo.all.toArray
+  let positions : Positions := .groupAndSort (·.indName!) recArgInfos indInfo.all.toArray
 
   -- Construct the common `.brecOn` arguments
   let motives ← (Array.zip recArgInfos values).mapM fun (r, v) => mkBRecOnMotive r v
@@ -126,33 +125,19 @@
 
 private def inferRecArgPos (preDefs : Array PreDefinition) (termArg?s : Array (Option TerminationArgument)) :
     M (Array Nat × Array PreDefinition) := do
-=======
-/-- Checks that all parameter types are mutually inductive -/
-private def checkAllFromSameClique (recArgInfos : Array RecArgInfo) : MetaM Unit := do
-  for recArgInfo in recArgInfos do
-    unless recArgInfos[0]!.indGroupInst.all.contains recArgInfo.indName! do
-      throwError m!"Cannot use structural mutual recursion: The recursive argument of " ++
-        m!"{recArgInfos[0]!.fnName} is of type {recArgInfos[0]!.indName!}, " ++
-        m!"the recursive argument of {recArgInfo.fnName} is of type " ++
-            m!"{recArgInfo.indName!}, and these are not mutually recursive."
-
-private def elimMutualRecursion (preDefs : Array PreDefinition) (recArgPoss : Array Nat) : M (Array PreDefinition) := do
->>>>>>> ebb5d658
   withoutModifyingEnv do
     preDefs.forM (addAsAxiom ·)
-    let names := preDefs.map (·.declName)
+    let fnNames := preDefs.map (·.declName)
     let preDefs ← preDefs.mapM fun preDef =>
-      return { preDef with value := (← preprocess preDef.value names) }
+      return { preDef with value := (← preprocess preDef.value fnNames) }
 
     -- The syntactically fixed arguments
     let maxNumFixed ← getMutualFixedPrefix preDefs
 
     lambdaBoundedTelescope preDefs[0]!.value maxNumFixed fun xs _ => do
       assert! xs.size = maxNumFixed
-      let fnNames := preDefs.map (·.declName)
       let values ← preDefs.mapM (instantiateLambda ·.value xs)
 
-<<<<<<< HEAD
       tryAllArgs fnNames xs values termArg?s fun recArgInfos => do
         let recArgPoss := recArgInfos.map (·.recArgPos)
         trace[Elab.definition.structural] "Trying argument set {recArgPoss}"
@@ -166,75 +151,6 @@
           let xs := xs[:numFixed]
           let preDefs' ← elimMutualRecursion preDefs xs recArgInfos
           return (recArgPoss, preDefs')
-=======
-      let recArgInfos ← preDefs.mapIdxM fun i preDef => do
-        let recArgPos := recArgPoss[i]!
-        let value := values[i]!
-        lambdaTelescope value fun ys _value => do
-          getRecArgInfo preDef.declName maxNumFixed (xs ++ ys) recArgPos
-
-      checkAllFromSameClique recArgInfos
-
-      -- Check that the inductive parameters agree. This also ensures that they only depend on the
-      -- trimmed prefix (minimum of all `.numFixed`).
-      for recArgInfo in recArgInfos[1:] do
-        let ok ← IndGroupInst.isDefEq recArgInfo.indGroupInst recArgInfos[0]!.indGroupInst
-        unless ok do
-          throwError m!"The inductive type of the recursive parameter of {recArgInfos[0]!.fnName} " ++
-            m!"and {recArgInfo.fnName} have different parameters:" ++
-            indentD m!"{recArgInfos[0]!.indGroupInst.params}" ++
-            indentD m!"{recArgInfo.indGroupInst.params}"
-
-      return (recArgInfos.map (·.numFixed)).foldl Nat.min maxNumFixed
-
-    if numFixed < maxNumFixed then
-      trace[Elab.definition.structural] "Reduced numFixed from {maxNumFixed} to {numFixed}"
-
-    -- Now we bring exactly that `numFixed` parameter into scope.
-    lambdaBoundedTelescope preDefs[0]!.value numFixed fun xs _ => do
-      assert! xs.size = numFixed
-      let values ← preDefs.mapM (instantiateLambda ·.value xs)
-
-      let recArgInfos ← preDefs.mapIdxM fun i preDef => do
-        let recArgPos := recArgPoss[i]!
-        let value := values[i]!
-        lambdaTelescope value fun ys _value => do
-          getRecArgInfo preDef.declName numFixed (xs ++ ys) recArgPos
-
-      -- Two passes should suffice
-      assert! recArgInfos.all (·.numFixed = numFixed)
-
-      let indInfo ← getConstInfoInduct recArgInfos[0]!.indName!
-      if ← isInductivePredicate indInfo.name then
-        -- Here we branch off to the IndPred construction, but only for non-mutual functions
-        unless preDefs.size = 1 do
-          throwError "structural mutual recursion over inductive predicates is not supported"
-        trace[Elab.definition.structural] "Using mkIndPred construction"
-        let preDef := preDefs[0]!
-        let recArgInfo := recArgInfos[0]!
-        let value := values[0]!
-        let valueNew ← mkIndPredBRecOn recArgInfo value
-        let valueNew ← mkLambdaFVars xs valueNew
-        trace[Elab.definition.structural] "Nonrecursive value:{indentExpr valueNew}"
-        check valueNew
-        return #[{ preDef with value := valueNew }]
-
-      -- Sort the (indices of the) definitions by their position in indInfo.all
-      let positions : Positions := .groupAndSort (·.indName!) recArgInfos indInfo.all.toArray
-
-      -- Construct the common `.brecOn` arguments
-      let motives ← (Array.zip recArgInfos values).mapM fun (r, v) => mkBRecOnMotive r v
-      let brecOnConst ← mkBRecOnConst recArgInfos positions motives
-      let FTypes ← inferBRecOnFTypes recArgInfos positions brecOnConst
-      let FArgs ← (recArgInfos.zip  (values.zip FTypes)).mapM fun (r, (v, t)) =>
-        mkBRecOnF recArgInfos positions r v t
-      -- Assemble the individual `.brecOn` applications
-      let valuesNew ← (Array.zip recArgInfos values).mapIdxM fun i (r, v) =>
-        mkBrecOnApp positions i brecOnConst FArgs r v
-      -- Abstract over the fixed prefixed
-      let valuesNew ← valuesNew.mapM (mkLambdaFVars xs ·)
-      return (Array.zip preDefs valuesNew).map fun ⟨preDef, valueNew⟩ => { preDef with value := valueNew }
->>>>>>> ebb5d658
 
 def reportTermArg (preDef : PreDefinition) (recArgPos : Nat) : MetaM Unit := do
   if let some ref := preDef.termination.terminationBy?? then

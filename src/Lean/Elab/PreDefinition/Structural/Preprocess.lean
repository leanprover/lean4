--- conflicted
+++ resolved
@@ -40,12 +40,7 @@
   ```
 
 -/
-<<<<<<< HEAD
 def preprocess (e : Expr) (recFnNames : Array Name) : CoreM Expr := do
-=======
-def preprocess (e : Expr) (recFnNames : Array Name) (numFixedParams : Nat) : CoreM Expr := do
-  let e ← unfoldIfArgIsAppOf recFnNames numFixedParams e
->>>>>>> efbbb0b2
   Core.transform e
     (pre := fun e =>
       if shouldBetaReduce e recFnNames then

/-
Copyright (c) 2021 Microsoft Corporation. All rights reserved.
Released under Apache 2.0 license as described in the file LICENSE.
Authors: Leonardo de Moura
-/
import Lean.Elab.PreDefinition.Basic
import Lean.Elab.PreDefinition.Structural.Basic

namespace Lean.Elab.Structural
open Meta

partial def addSmartUnfoldingDefAux (preDef : PreDefinition) (recArgPos : Nat) : MetaM PreDefinition := do
  return { preDef with
    declName  := mkSmartUnfoldingNameFor preDef.declName
    value     := (← visit preDef.value)
    modifiers := {}
  }
where
  /--
     Auxiliary method for annotating `match`-alternatives with `markSmartUnfoldingMatch` and `markSmartUnfoldingMatchAlt`.

     It uses the following approach:
     - Whenever it finds a `match` application `e` s.t. `recArgHasLooseBVarsAt preDef.declName recArgPos e`,
       it marks the `match` with `markSmartUnfoldingMatch`, and each alternative that does not contain a nested marked `match`
       is marked with `markSmartUnfoldingMatchAlt`.

     Recall that the condition `recArgHasLooseBVarsAt preDef.declName recArgPos e` is the one used at `mkBRecOn`.
  -/
  visit (e : Expr) : MetaM Expr := do
    match e with
    | Expr.lam ..     => lambdaTelescope e fun xs b => do mkLambdaFVars xs (← visit b)
    | Expr.forallE .. => forallTelescope e fun xs b => do mkForallFVars xs (← visit b)
    | Expr.letE n type val body _ =>
      withLetDecl n type (← visit val) fun x => do mkLetFVars #[x] (← visit (body.instantiate1 x))
    | Expr.mdata d b _   => return mkMData d (← visit b)
    | Expr.proj n i s _  => return mkProj n i (← visit s)
    | Expr.app .. =>
      let processApp (e : Expr) : MetaM Expr :=
        e.withApp fun f args =>
          return mkAppN (← visit f) (← args.mapM visit)
      match (← matchMatcherApp? e) with
      | some matcherApp =>
        if !recArgHasLooseBVarsAt preDef.declName recArgPos e then
          processApp e
        else
          let mut altsNew := #[]
          for alt in matcherApp.alts, numParams in matcherApp.altNumParams do
            let altNew ← lambdaTelescope alt fun xs altBody => do
              unless xs.size >= numParams do
                throwError "unexpected matcher application alternative{indentExpr alt}\nat application{indentExpr e}"
              let altBody ← visit altBody
              let containsSUnfoldMatch := Option.isSome <| altBody.find? fun e => smartUnfoldingMatch? e |>.isSome
              if !containsSUnfoldMatch then
                let altBody ← mkLambdaFVars xs[numParams:xs.size] altBody
<<<<<<< HEAD
                let altBody ← markSmartUnfoldingMatchAlt altBody
=======
                let altBody := markSmartUnfoldigMatchAlt altBody
>>>>>>> 95aec2cf
                mkLambdaFVars xs[0:numParams] altBody
              else
                mkLambdaFVars xs altBody
            altsNew := altsNew.push altNew
          return markSmartUnfoldingMatch { matcherApp with alts := altsNew }.toExpr
      | _ => processApp e
    | _ => return e

partial def addSmartUnfoldingDef (preDef : PreDefinition) (recArgPos : Nat) : TermElabM Unit := do
  if (← isProp preDef.type) then
    return ()
  else
    let preDefSUnfold ← addSmartUnfoldingDefAux preDef recArgPos
    addNonRec preDefSUnfold

end Lean.Elab.Structural<|MERGE_RESOLUTION|>--- conflicted
+++ resolved
@@ -51,12 +51,7 @@
               let altBody ← visit altBody
               let containsSUnfoldMatch := Option.isSome <| altBody.find? fun e => smartUnfoldingMatch? e |>.isSome
               if !containsSUnfoldMatch then
-                let altBody ← mkLambdaFVars xs[numParams:xs.size] altBody
-<<<<<<< HEAD
-                let altBody ← markSmartUnfoldingMatchAlt altBody
-=======
-                let altBody := markSmartUnfoldigMatchAlt altBody
->>>>>>> 95aec2cf
+                let altBody := markSmartUnfoldingMatchAlt altBody
                 mkLambdaFVars xs[0:numParams] altBody
               else
                 mkLambdaFVars xs altBody

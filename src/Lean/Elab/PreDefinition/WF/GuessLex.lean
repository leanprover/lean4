/-
Copyright (c) 2023 Lean FRO, LLC. All rights reserved.
Released under Apache 2.0 license as described in the file LICENSE.
Authors: Joachim Breitner
-/

import Lean.Util.HasConstCache
import Lean.Meta.CasesOn
import Lean.Meta.Match.Match
import Lean.Meta.Tactic.Cleanup
import Lean.Meta.Tactic.Refl
import Lean.Elab.Quotation
import Lean.Elab.RecAppSyntax
import Lean.Elab.PreDefinition.Basic
import Lean.Elab.PreDefinition.Structural.Basic
import Lean.Elab.PreDefinition.WF.TerminationHint
import Lean.Elab.PreDefinition.WF.PackMutual
import Lean.Data.Array


/-!
This module finds lexicographic termination arguments for well-founded recursion.

Starting with basic measures (`sizeOf xᵢ` for all parameters `xᵢ`), it tries all combinations
until it finds one where all proof obligations go through with the given tactic (`decerasing_by`),
if given, or the default `decreasing_tactic`.

For mutual recursion, a single measure is not just one parameter, but one from each recursive
function. Enumerating these can lead to a combinatoric explosion, so we bound
the nubmer of measures tried.

In addition to measures derived from `sizeOf xᵢ`, it also considers measures
that assign an order to the functions themselves. This way we can support mutual
function definitions where no arguments decrease from one function to another.

The result of this module is a `TerminationWF`, which is then passed on to `wfRecursion`; this
design is crucial so that whatever we infer in this module could also be written manually by the
user. It would be bad if there are function definitions that can only be processed with the
guessed lexicographic order.

The following optimizations are applied to make this feasible:

1. The crucial optimiziation is to look at each argument of each recursive call
   _once_, try to prove `<` and (if that fails `≤`), and then look at that table to
   pick a suitable measure.

2. The next-crucial optimization is to fill that table lazily.  This way, we run the (likely
   expensive) tactics as few times as possible, while still being able to consider a possibly
   large number of combinations.

3. Before we even try to prove `<`, we check if the arguments are equal (`=`). No well-founded
   measure will relate equal terms, likely this check is faster than firing up the tactic engine,
   and it adds more signal to the output.

4. Instead of traversing the whole function body over and over, we traverse it once and store
   the arguments (in unpacked form) and the local `MetaM` state at each recursive call
   (see `collectRecCalls`), which we then re-use for the possibly many proof attempts.

The logic here is based on “Finding Lexicographic Orders for Termination Proofs in Isabelle/HOL”
by Lukas Bulwahn, Alexander Krauss, and Tobias Nipkow, 10.1007/978-3-540-74591-4_5
<https://www21.in.tum.de/~nipkow/pubs/tphols07.pdf>.
-/

set_option autoImplicit false

open Lean Meta Elab

namespace Lean.Elab.WF.GuessLex

register_builtin_option showInferredTerminationBy : Bool := {
  defValue := false
  descr    := "In recursive definitions, show the inferred `termination_by` measure."
}

/--
Given a predefinition, find good variable names for its parameters.
Use user-given parameter names if present; use x1...xn otherwise.

The length of the returned array is also used to determine the arity
of the function, so it should match what `packDomain` does.

The names ought to accessible (no macro scopes) and still fresh wrt to the current environment,
so that with `showInferredTerminationBy` we can print them to the user reliably.
We do that by appending `'` as needed.
-/
partial
def naryVarNames (fixedPrefixSize : Nat) (preDef : PreDefinition) : MetaM (Array Name):= do
  lambdaTelescope preDef.value fun xs _ => do
    let xs := xs.extract fixedPrefixSize xs.size
    let mut ns : Array Name := #[]
    for h : i in [:xs.size] do
      let n ← (xs[i]'h.2).fvarId!.getUserName
      let n := if n.hasMacroScopes then .mkSimple s!"x{i+1}" else n
      ns := ns.push (← freshen ns n)
    return ns
  where
    freshen  (ns : Array Name) (n : Name): MetaM Name := do
      if !(ns.elem n) && (← resolveGlobalName n).isEmpty then
        return n
      else
        freshen ns (n.appendAfter "'")


/-- Internal monad used by `withRecApps` -/
abbrev M (recFnName : Name) (α β : Type) : Type :=
  StateRefT (Array α) (StateRefT (HasConstCache recFnName) MetaM) β

/--
Traverses the given expression `e`, and invokes the continuation `k`
at every saturated call to `recFnName`.

The expression `param` is passed along, and refined when going under a matcher
or `casesOn` application.
-/
partial def withRecApps {α} (recFnName : Name) (fixedPrefixSize : Nat) (param : Expr) (e : Expr)
    (k : Expr → Array Expr → MetaM α) : MetaM (Array α) := do
  trace[Elab.definition.wf] "withRecApps: {indentExpr e}"
  let (_, as) ← loop param e |>.run #[] |>.run' {}
  return as
where
  processRec (param : Expr) (e : Expr) : M recFnName α Unit := do
    if e.getAppNumArgs < fixedPrefixSize + 1 then
      loop param (← etaExpand e)
    else
      let a ← k param e.getAppArgs
      modifyThe (Array α) (·.push a)

  processApp (param : Expr) (e : Expr) : M recFnName α Unit := do
    e.withApp fun f args => do
      args.forM (loop param)
      if f.isConstOf recFnName then
        processRec param e
      else
        loop param f

  containsRecFn (e : Expr) : M recFnName α Bool := do
    modifyGetThe (HasConstCache recFnName) (·.contains e)

  loop (param : Expr) (e : Expr) : M recFnName α Unit := do
    if !(← containsRecFn e) then
      return
    match e with
    | Expr.lam n d b c =>
      loop param d
      withLocalDecl n c d fun x => do
        loop param (b.instantiate1 x)
    | Expr.forallE n d b c =>
      loop param d
      withLocalDecl n c d fun x => do
        loop param (b.instantiate1 x)
    | Expr.letE n type val body _ =>
      loop param type
      loop param val
      withLetDecl n type val fun x => do
        loop param (body.instantiate1 x)
    | Expr.mdata _d b =>
      if let some stx := getRecAppSyntax? e then
        withRef stx <| loop param b
      else
        loop param b
    | Expr.proj _n _i e => loop param e
    | Expr.const .. => if e.isConstOf recFnName then processRec param e
    | Expr.app .. =>
      match (← matchMatcherApp? e) with
      | some matcherApp =>
        if !Structural.recArgHasLooseBVarsAt recFnName fixedPrefixSize e then
          processApp param e
        else
          if let some altParams ← matcherApp.refineThrough? param then
            (Array.zip matcherApp.alts (Array.zip matcherApp.altNumParams altParams)).forM
              fun (alt, altNumParam, altParam) =>
                lambdaTelescope altParam fun xs altParam => do
                  -- TODO: Use boundedLambdaTelescope
                  unless altNumParam = xs.size do
                    throwError "unexpected `casesOn` application alternative{indentExpr alt}\nat application{indentExpr e}"
                  let altBody := alt.beta xs
                  loop altParam altBody
          else
            processApp param e
      | none =>
      match (← toCasesOnApp? e) with
      | some casesOnApp =>
        if !Structural.recArgHasLooseBVarsAt recFnName fixedPrefixSize e then
          processApp param e
        else
          if let some altParams ← casesOnApp.refineThrough? param then
          (Array.zip casesOnApp.alts (Array.zip casesOnApp.altNumParams altParams)).forM
            fun (alt, altNumParam, altParam) =>
              lambdaTelescope altParam fun xs altParam => do
                -- TODO: Use boundedLambdaTelescope
                unless altNumParam = xs.size do
                  throwError "unexpected `casesOn` application alternative{indentExpr alt}\nat application{indentExpr e}"
                let altBody := alt.beta xs
                loop altParam altBody
          else
            processApp param e
      | none => processApp param e
    | e => do
      let _ ← ensureNoRecFn recFnName e

/--
A `SavedLocalContext` captures the state and local context of a `MetaM`, to be continued later.
-/
structure SavedLocalContext where
  savedLocalContext : LocalContext
  savedLocalInstances : LocalInstances
  savedState : Meta.SavedState

/-- Capture the `MetaM` state including local context. -/
def SavedLocalContext.create : MetaM SavedLocalContext := do
  let savedLocalContext ← getLCtx
  let savedLocalInstances ← getLocalInstances
  let savedState ← saveState
  return { savedLocalContext, savedLocalInstances, savedState }

/-- Run a `MetaM` action in the saved state. -/
def SavedLocalContext.run {α} (slc : SavedLocalContext) (k : MetaM α) :
    MetaM α :=
  withoutModifyingState $ do
    withLCtx slc.savedLocalContext slc.savedLocalInstances do
      slc.savedState.restore
      k

/-- A `RecCallWithContext` focuses on a single recursive call in a unary predefinition,
and runs the given action in the context of that call.  -/
structure RecCallWithContext where
  /-- Syntax location of reursive call -/
  ref : Syntax
  /-- Function index of caller -/
  caller : Nat
  /-- Parameters of caller -/
  params : Array Expr
  /-- Function index of callee -/
  callee : Nat
  /-- Arguments to callee -/
  args : Array Expr
  ctxt : SavedLocalContext

/-- Store the current recursive call and its context. -/
def RecCallWithContext.create (ref : Syntax) (caller : Nat) (params : Array Expr) (callee : Nat)
    (args : Array Expr) : MetaM RecCallWithContext := do
  return { ref, caller, params, callee, args, ctxt := (← SavedLocalContext.create) }


/--
The elaborator is prone to duplicate terms, including recursive calls, even if the user
only wrote a single one. This duplication is wasteful if we run the tactics on duplicated
calls, and confusing in the output of GuessLex. So prune the list of recursive calls,
and remove those where another call exists that has the same goal and context that is no more
specific.
-/
def filterSubsumed (rcs : Array RecCallWithContext ) : Array RecCallWithContext := Id.run do
  rcs.filterPairsM fun rci rcj => do
    if rci.caller == rcj.caller && rci.callee == rcj.callee &&
      rci.params == rcj.params && rci.args == rcj.args then
      -- same goals; check contexts.
        let lci := rci.ctxt.savedLocalContext
        let lcj := rcj.ctxt.savedLocalContext
        if lci.isSubPrefixOf lcj then
          -- rci is better
          return (true, false)
        else if lcj.isSubPrefixOf lci then
          -- rcj is better
          return (false, true)
    return (true, true)

<<<<<<< HEAD

=======
>>>>>>> cfb3d0d5
/-- Traverse a unary PreDefinition, and returns a `WithRecCall` closure for each recursive
call site.
-/
def collectRecCalls (unaryPreDef : PreDefinition) (fixedPrefixSize : Nat) (arities : Array Nat)
    : MetaM (Array RecCallWithContext) := withoutModifyingState do
  addAsAxiom unaryPreDef
  lambdaTelescope unaryPreDef.value fun xs body => do
    unless xs.size == fixedPrefixSize + 1 do
      -- Maybe cleaner to have lambdaBoundedTelescope?
      throwError "Unexpected number of lambdas in unary pre-definition"
    -- trace[Elab.definition.wf] "collectRecCalls: {xs} {body}"
    let param := xs[fixedPrefixSize]!
    withRecApps unaryPreDef.declName fixedPrefixSize param body fun param args => do
      unless args.size ≥ fixedPrefixSize + 1 do
        throwError "Insufficient arguments in recursive call"
      let arg := args[fixedPrefixSize]!
      let (caller, params) ← unpackArg arities param
      let (callee, args) ← unpackArg arities arg
      RecCallWithContext.create (← getRef) caller params callee args

/-- A `GuessLexRel` described how a recursive call affects a measure; whether it
decreases strictly, non-strictly, is equal, or else.  -/
inductive GuessLexRel | lt | eq | le | no_idea
deriving Repr, DecidableEq

instance : ToString GuessLexRel where
  toString | .lt => "<"
           | .eq => "="
           | .le => "≤"
           | .no_idea => "?"

instance : ToFormat GuessLexRel where
  format r := toString r

/-- Given a `GuessLexRel`, produce a binary `Expr` that relates two `Nat` values accordingly. -/
def GuessLexRel.toNatRel : GuessLexRel → Expr
  | lt => mkAppN (mkConst ``LT.lt [levelZero]) #[mkConst ``Nat, mkConst ``instLTNat]
  | eq => mkAppN (mkConst ``Eq [levelOne]) #[mkConst ``Nat]
  | le => mkAppN (mkConst ``LE.le [levelZero]) #[mkConst ``Nat, mkConst ``instLENat]
  | no_idea => unreachable!

/-- Given an expression `e`, produce `sizeOf e` with a suitable instance. -/
def mkSizeOf (e : Expr) : MetaM Expr := do
  let ty ← inferType e
  let lvl ← getLevel ty
  let inst ← synthInstance (mkAppN (mkConst ``SizeOf [lvl]) #[ty])
  let res := mkAppN (mkConst ``sizeOf [lvl]) #[ty,  inst, e]
  check res
  return res

/--
For a given recursive call, and a choice of parameter and argument index,
try to prove equality, < or ≤.
-/
def evalRecCall (decrTactic? : Option DecreasingBy) (rcc : RecCallWithContext) (paramIdx argIdx : Nat) :
    MetaM GuessLexRel := do
  rcc.ctxt.run do
    let param := rcc.params[paramIdx]!
    let arg := rcc.args[argIdx]!
    trace[Elab.definition.wf] "inspectRecCall: {rcc.caller} ({param}) → {rcc.callee} ({arg})"
    let arg ← mkSizeOf rcc.args[argIdx]!
    let param ← mkSizeOf rcc.params[paramIdx]!
    for rel in [GuessLexRel.eq, .lt, .le] do
      let goalExpr := mkAppN rel.toNatRel #[arg, param]
      trace[Elab.definition.wf] "Goal for {rel}: {goalExpr}"
      check goalExpr

      let mvar ← mkFreshExprSyntheticOpaqueMVar goalExpr
      let mvarId := mvar.mvarId!
      let mvarId ← mvarId.cleanup
      -- logInfo m!"Remaining goals: {goalsToMessageData [mvarId]}"
      try
        if rel = .eq then
          MVarId.refl mvarId
        else do
          Lean.Elab.Term.TermElabM.run' do Term.withoutErrToSorry do
            let remainingGoals ← Tactic.run mvarId do Tactic.withoutRecover do
              let tacticStx : Syntax ←
                match decrTactic? with
                | none => pure (← `(tactic| decreasing_tactic)).raw
                | some decrTactic =>
                  trace[Elab.definition.wf] "Using tactic {decrTactic.tactic.raw}"
                  pure decrTactic.tactic.raw
              Tactic.evalTactic tacticStx
            remainingGoals.forM fun _ => throwError "goal not solved"
            -- trace[Elab.definition.wf] "Found {rel} proof: {← instantiateMVars mvar}"
            pure ()
        trace[Elab.definition.wf] "inspectRecCall: success!"
        return rel
      catch _e =>
        trace[Elab.definition.wf] "Did not find {rel} proof: {goalsToMessageData [mvarId]}"
        continue
    return .no_idea

/- A cache for `evalRecCall` -/
structure RecCallCache where mk'' ::
  decrTactic? : Option DecreasingBy
  rcc : RecCallWithContext
  cache : IO.Ref (Array (Array (Option GuessLexRel)))

/-- Create a cache to memoize calls to `evalRecCall descTactic? rcc` -/
def RecCallCache.mk (decrTactics : Array (Option DecreasingBy))
    (rcc : RecCallWithContext) :
    BaseIO RecCallCache := do
  let decrTactic? := decrTactics[rcc.caller]!
  let cache ← IO.mkRef <| Array.mkArray rcc.params.size (Array.mkArray rcc.args.size Option.none)
  return { decrTactic?, rcc, cache }

/-- Run `evalRecCall` and cache there result -/
def RecCallCache.eval (rc: RecCallCache) (paramIdx argIdx : Nat) : MetaM GuessLexRel := do
  -- Check the cache first
  if let Option.some res := (← rc.cache.get)[paramIdx]![argIdx]! then
    return res
  else
    let res ← evalRecCall rc.decrTactic? rc.rcc paramIdx argIdx
    rc.cache.modify (·.modify paramIdx (·.set! argIdx res))
    return res


/-- Print a single cache entry as a string, without forcing it -/
def RecCallCache.prettyEntry (rcc : RecCallCache) (paramIdx argIdx : Nat) : MetaM String := do
  let cachedEntries ← rcc.cache.get
  return match cachedEntries[paramIdx]![argIdx]! with
  | .some rel => toString rel
  | .none => "_"

/-- The measures that we order lexicographically can be comparing arguments,
or numbering the functions -/
inductive MutualMeasure where
  /-- For every function, the given argument index -/
  | args : Array Nat → MutualMeasure
  /-- The given function index is assigned 1, the rest 0 -/
  | func : Nat → MutualMeasure

/-- Evaluate a recursive call at a given `MutualMeasure` -/
def inspectCall (rc : RecCallCache) : MutualMeasure → MetaM GuessLexRel
  | .args argIdxs => do
    let paramIdx := argIdxs[rc.rcc.caller]!
    let argIdx := argIdxs[rc.rcc.callee]!
    rc.eval paramIdx argIdx
  | .func funIdx => do
    if rc.rcc.caller == funIdx && rc.rcc.callee != funIdx then
      return .lt
    if rc.rcc.caller != funIdx && rc.rcc.callee == funIdx then
      return .no_idea
    else
      return .eq

/--
Given a predefinition with value `fun (x_₁ ... xₙ) (y_₁ : α₁)... (yₘ : αₘ) => ...`,
where `n = fixedPrefixSize`, return an array `A` s.t. `i ∈ A` iff `sizeOf yᵢ` reduces to a literal.
This is the case for types such as `Prop`, `Type u`, etc.
These arguments should not be considered when guessing a well-founded relation.
See `generateCombinations?`
-/
def getForbiddenByTrivialSizeOf (fixedPrefixSize : Nat) (preDef : PreDefinition) : MetaM (Array Nat) :=
  lambdaTelescope preDef.value fun xs _ => do
    let mut result := #[]
    for x in xs[fixedPrefixSize:], i in [:xs.size] do
      try
        let sizeOf ← whnfD (← mkAppM ``sizeOf #[x])
        if sizeOf.isLit then
         result := result.push i
      catch _ =>
        result := result.push i
    return result


/--
Generate all combination of arguments, skipping those that are forbidden.

Sorts the uniform combinations ([0,0,0], [1,1,1]) to the front; they are commonly most useful to
try first, when the mutually recursive functions have similar argument structures
-/
partial def generateCombinations? (forbiddenArgs : Array (Array Nat)) (numArgs : Array Nat)
    (threshold : Nat := 32) : Option (Array (Array Nat)) :=
  (do goUniform 0; go 0 #[]) |>.run #[] |>.2
where
  isForbidden (fidx : Nat) (argIdx : Nat) : Bool :=
    if h : fidx < forbiddenArgs.size then
       forbiddenArgs[fidx] |>.contains argIdx
    else
      false

  -- Enumerate all permissible uniform combinations
  goUniform (argIdx : Nat) : OptionT (StateM (Array (Array Nat))) Unit  := do
    if numArgs.all (argIdx < ·) then
      unless forbiddenArgs.any (·.contains argIdx) do
        modify (·.push (Array.mkArray numArgs.size argIdx))
      goUniform (argIdx + 1)

  -- Enumerate all other permissible combinations
  go (fidx : Nat) : OptionT (ReaderT (Array Nat) (StateM (Array (Array Nat)))) Unit := do
    if h : fidx < numArgs.size then
      let n := numArgs[fidx]
      for argIdx in [:n] do
        unless isForbidden fidx argIdx do
          withReader (·.push argIdx) (go (fidx + 1))
    else
      let comb ← read
      unless comb.all (· == comb[0]!) do
        modify (·.push comb)
      if (← get).size > threshold then
        failure


/--
Enumerate all meausures we want to try: All arguments (resp. combinations thereof) and
possible orderings of functions (if more than one)
-/
def generateMeasures (forbiddenArgs : Array (Array Nat)) (arities : Array Nat) :
    MetaM (Array MutualMeasure) := do
  let some arg_measures := generateCombinations? forbiddenArgs arities
      | throwError "Too many combinations"

  let func_measures :=
    if arities.size > 1 then
      (List.range arities.size).toArray
    else
      #[]

  return arg_measures.map .args ++ func_measures.map .func

/--
The core logic of guessing the lexicographic order
Given a matrix that for each call and measure indicates whether that measure is
decreasing, equal, less-or-equal or unknown, It finds a sequence of measures
that is lexicographically decreasing.

The matrix is implemented here as an array of monadic query methods only so that
we can fill is lazily. Morally, this is a pure function
-/
partial def solve {m} {α} [Monad m] (measures : Array α)
  (calls : Array (α → m GuessLexRel)) : m (Option (Array α)) := do
  go measures calls #[]
  where
  go (measures : Array α) (calls : Array (α → m GuessLexRel)) (acc : Array α) := do
    if calls.isEmpty then return .some acc

    -- Find the first measure that has at least one < and otherwise only = or <=
    for h : measureIdx in [:measures.size] do
      let measure := measures[measureIdx]'h.2
      let mut has_lt := false
      let mut all_le := true
      let mut todo := #[]
      for call in calls do
        let entry ← call measure
        if entry = .lt then
          has_lt := true
        else
          todo := todo.push call
          if entry != .le && entry != .eq then
            all_le := false
            break
      -- No progress here? Try the next measure
      if not (has_lt && all_le) then continue
      -- We found a suitable measure, remove it from the list (mild optimization)
      let measures' := measures.eraseIdx measureIdx
      return ← go measures' todo (acc.push measure)
    -- None found, we have to give up
    return .none

/--
Create Tuple syntax (`()` if the array is empty, and just the value if its a singleton)
-/
def mkTupleSyntax : Array Term → MetaM Term
  | #[]  => `(())
  | #[e] => return e
  | es   => `(($(es[0]!), $(es[1:]),*))

/--
Given an array of `MutualMeasures`, creates a `TerminationWF` that specifies the lexicographic
combination of these measures.
-/
def buildTermWF (varNamess : Array (Array Name)) (measures : Array MutualMeasure) :
    MetaM TerminationWF := do
  let mut termByElements := #[]
  for h : funIdx in [:varNamess.size] do
    let vars := (varNamess[funIdx]'h.2).map mkIdent
    let body ← mkTupleSyntax (← measures.mapM fun
      | .args varIdxs => do
          let v := vars.get! (varIdxs[funIdx]!)
          let sizeOfIdent := mkIdent (← unresolveNameGlobal ``sizeOf)
          `($sizeOfIdent $v)
      | .func funIdx' => if funIdx' == funIdx then `(1) else `(0)
      )
    termByElements := termByElements.push { ref := .missing, vars, body }
  return termByElements


/--
Given a matrix (row-major) of strings, arranges them in tabular form.
First column is left-aligned, others right-aligned.
Single space as column separator.
-/
def formatTable : Array (Array String) → String := fun xss => Id.run do
  let mut colWidths := xss[0]!.map (fun _ => 0)
  for i in [:xss.size] do
    for j in [:xss[i]!.size] do
      if xss[i]![j]!.length > colWidths[j]! then
        colWidths := colWidths.set! j xss[i]![j]!.length
  let mut str := ""
  for i in [:xss.size] do
    for j in [:xss[i]!.size] do
      let s := xss[i]![j]!
      if j > 0 then -- right-align
        for _ in [:colWidths[j]! - s.length] do
          str := str ++ " "
      str := str ++ s
      if j = 0 then -- left-align
        for _ in [:colWidths[j]! - s.length] do
          str := str ++ " "
      if j + 1 < xss[i]!.size then
        str := str ++ " "
    if i + 1 < xss.size then
      str := str ++ "\n"
  return str

/-- Concise textual representation of the source location of a recursive call  -/
def RecCallWithContext.posString (rcc : RecCallWithContext) : MetaM String := do
  let fileMap ← getFileMap
  let .some pos := rcc.ref.getPos? | return ""
  let position := fileMap.toPosition pos
  let endPosStr := match rcc.ref.getTailPos? with
  | some endPos =>
    let endPosition := fileMap.toPosition endPos
    if endPosition.line = position.line then
      s!"-{endPosition.column}"
    else
      s!"-{endPosition.line}:{endPosition.column}"
  | none        => ""
  return s!"{position.line}:{position.column}{endPosStr}"


/-- Explain what we found out about the recursive calls (non-mutual case) -/
def explainNonMutualFailure (varNames : Array Name) (rcs : Array RecCallCache) : MetaM Format := do
  let header := varNames.map (·.eraseMacroScopes.toString)
  let mut table : Array (Array String) := #[#[""] ++ header]
  for i in [:rcs.size], rc in rcs do
    let mut row := #[s!"{i+1}) {← rc.rcc.posString}"]
    for argIdx in [:varNames.size] do
      row := row.push (← rc.prettyEntry argIdx argIdx)
    table := table.push row

  return formatTable table

/-- Explain what we found out about the recursive calls (mutual case) -/
def explainMutualFailure (declNames : Array Name) (varNamess : Array (Array Name))
    (rcs : Array RecCallCache) : MetaM Format := do
  let mut r := Format.nil

  for rc in rcs do
    let caller := rc.rcc.caller
    let callee := rc.rcc.callee
    r := r ++ f!"Call from {declNames[caller]!} to {declNames[callee]!} " ++
      f!"at {← rc.rcc.posString}:\n"

    let header := varNamess[caller]!.map (·.eraseMacroScopes.toString)
    let mut table : Array (Array String) := #[#[""] ++ header]
    if caller = callee then
      -- For self-calls, only the diagonal is interesting, so put it into one row
      let mut row := #[""]
      for argIdx in [:varNamess[caller]!.size] do
        row := row.push (← rc.prettyEntry argIdx argIdx)
      table := table.push row
    else
      for argIdx in [:varNamess[callee]!.size] do
        let mut row := #[]
        row := row.push varNamess[callee]![argIdx]!.eraseMacroScopes.toString
        for paramIdx in [:varNamess[caller]!.size] do
          row := row.push (← rc.prettyEntry paramIdx argIdx)
        table := table.push row
    r := r ++ formatTable table ++ "\n"

  return r

def explainFailure (declNames : Array Name) (varNamess : Array (Array Name))
    (rcs : Array RecCallCache) : MetaM Format := do
  let mut r : Format := "The arguments relate at each recursive call as follows:\n" ++
    "(<, ≤, =: relation proved, ? all proofs failed, _: no proof attempted)\n"
  if declNames.size = 1 then
    r := r ++ (← explainNonMutualFailure varNamess[0]! rcs)
  else
    r := r ++ (← explainMutualFailure declNames varNamess rcs)
  return r

end Lean.Elab.WF.GuessLex

namespace Lean.Elab.WF

open Lean.Elab.WF.GuessLex

/--
Main entry point of this module:

Try to find a lexicographic ordering of the arguments for which the recursive definition
terminates. See the module doc string for a high-level overview.
-/
def guessLex (preDefs : Array PreDefinition) (unaryPreDef : PreDefinition)
    (fixedPrefixSize : Nat) :
    MetaM TerminationWF := do
  let varNamess ← preDefs.mapM (naryVarNames fixedPrefixSize ·)
  let arities := varNamess.map (·.size)
  trace[Elab.definition.wf] "varNames is: {varNamess}"

  let forbiddenArgs ← preDefs.mapM fun preDef =>
    getForbiddenByTrivialSizeOf fixedPrefixSize preDef

  -- The list of measures, including the measures that order functions.
  -- The function ordering measures come last
  let measures ← generateMeasures forbiddenArgs arities

  -- If there is only one plausible measure, use that
  if let #[solution] := measures then
    return ← buildTermWF varNamess #[solution]

  -- Collect all recursive calls and extract their context
  let recCalls ← collectRecCalls unaryPreDef fixedPrefixSize arities
  let recCalls := filterSubsumed recCalls
  let rcs ← recCalls.mapM (RecCallCache.mk (preDefs.map (·.termination.decreasing_by?)) ·)
  let callMatrix := rcs.map (inspectCall ·)

  match ← liftMetaM <| solve measures callMatrix with
  | .some solution => do
    let wf ← buildTermWF varNamess solution

    if showInferredTerminationBy.get (← getOptions) then
      for preDef in preDefs, term in wf do
        logInfoAt preDef.ref m!"Inferred termination argument: {← term.unexpand}"

    return wf
  | .none =>
    let explanation ← explainFailure (preDefs.map (·.declName)) varNamess rcs
    Lean.throwError <| "Could not find a decreasing measure.\n" ++
      explanation ++ "\n" ++
      "Please use `termination_by` to specify a decreasing measure."<|MERGE_RESOLUTION|>--- conflicted
+++ resolved
@@ -264,10 +264,6 @@
           return (false, true)
     return (true, true)
 
-<<<<<<< HEAD
-
-=======
->>>>>>> cfb3d0d5
 /-- Traverse a unary PreDefinition, and returns a `WithRecCall` closure for each recursive
 call site.
 -/

--- conflicted
+++ resolved
@@ -697,39 +697,6 @@
 def guessLex (preDefs : Array PreDefinition)  (unaryPreDef : PreDefinition)
     (fixedPrefixSize : Nat) (decrTactic? : Option Syntax) :
     MetaM TerminationWF := do
-<<<<<<< HEAD
-  try
-    let varNamess ← preDefs.mapM (naryVarNames fixedPrefixSize ·)
-    let arities := varNamess.map (·.size)
-    trace[Elab.definition.wf] "varNames is: {varNamess}"
-
-    let forbiddenArgs ← preDefs.mapM fun preDef =>
-      getForbiddenByTrivialSizeOf fixedPrefixSize preDef
-
-    -- The list of measures, including the measures that order functions.
-    -- The function ordering measures come last
-    let measures ← generateMeasures forbiddenArgs arities
-
-    -- If there is only one plausible measure, use that
-    if let #[solution] := measures then
-      return ← buildTermWF (preDefs.map (·.declName)) varNamess #[solution]
-
-    -- Collect all recursive calls and extract their context
-    let recCalls ← collectRecCalls unaryPreDef fixedPrefixSize arities
-    let recCalls := filterSubsumed recCalls
-    let rcs ← recCalls.mapM (RecCallCache.mk decrTactic? ·)
-    let callMatrix := rcs.map (inspectCall ·)
-
-    match ← liftMetaM <| solve measures callMatrix with
-    | .some solution => do
-      let wf ← buildTermWF (preDefs.map (·.declName)) varNamess solution
-      return wf
-    | .none => throwError "Cannot find a decreasing lexicographic order"
-  catch _ =>
-    -- Hide all errors from guessing lexicographic orderings, as before
-    -- Future work: explain the failure to the user, like  Isabelle does
-    throwError "failed to prove termination, use `termination_by` to specify a well-founded relation"
-=======
   let varNamess ← preDefs.mapM (naryVarNames fixedPrefixSize ·)
   let arities := varNamess.map (·.size)
   trace[Elab.definition.wf] "varNames is: {varNamess}"
@@ -747,6 +714,7 @@
 
   -- Collect all recursive calls and extract their context
   let recCalls ← collectRecCalls unaryPreDef fixedPrefixSize arities
+  let recCalls := filterSubsumed recCalls
   let rcs ← recCalls.mapM (RecCallCache.mk decrTactic? ·)
   let callMatrix := rcs.map (inspectCall ·)
 
@@ -758,5 +726,4 @@
     let explanation ← explainFailure (preDefs.map (·.declName)) varNamess rcs
     Lean.throwError <| "Could not find a decreasing measure.\n" ++
       explanation ++ "\n" ++
-      "Please use `termination_by` to specify a decreasing measure."
->>>>>>> 17825bf8
+      "Please use `termination_by` to specify a decreasing measure."
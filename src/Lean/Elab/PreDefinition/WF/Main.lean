/-
Copyright (c) 2021 Microsoft Corporation. All rights reserved.
Released under Apache 2.0 license as described in the file LICENSE.
Authors: Leonardo de Moura
-/
module

prelude
public import Lean.Elab.PreDefinition.WF.PackMutual
public import Lean.Elab.PreDefinition.WF.FloatRecApp
public import Lean.Elab.PreDefinition.WF.Rel
public import Lean.Elab.PreDefinition.WF.Fix
public import Lean.Elab.PreDefinition.WF.Unfold
public import Lean.Elab.PreDefinition.WF.Preprocess
public import Lean.Elab.PreDefinition.WF.GuessLex
import Lean.ExtraModUses

public section

namespace Lean.Elab
open WF
open Meta

def wfRecursion (docCtx : LocalContext × LocalInstances) (preDefs : Array PreDefinition) (termMeasure?s : Array (Option TerminationMeasure)) : TermElabM Unit := do
  let termMeasures? := termMeasure?s.mapM id -- Either all or none, checked by `elabTerminationByHints`
  let preDefs ← preDefs.mapM fun preDef =>
    return { preDef with value := (← floatRecApp preDef.value) }
  let (fixedParamPerms, argsPacker, unaryPreDef) ← withoutModifyingEnv do
    for preDef in preDefs do
      addAsAxiom preDef
    let fixedParamPerms ← getFixedParamPerms preDefs
    let varNamess ← preDefs.mapIdxM fun i preDef => varyingVarNames fixedParamPerms i preDef
    for varNames in varNamess, preDef in preDefs do
      if varNames.isEmpty then
        throwError "well-founded recursion cannot be used, `{preDef.declName}` does not take any (non-fixed) arguments"
    let argsPacker := { varNamess }
<<<<<<< HEAD
    let unaryPreDef ← packMutual fixedParamPerms argsPacker preDefs
=======
    let numSectionVars := preDefs[0]!.numSectionVars
    let preDefs' ← preDefs.mapM fun preDef => do
      return { preDef with value := (← unfoldIfArgIsAppOf (preDefs.map (·.declName)) numSectionVars preDef.value) }
    let unaryPreDef ← packMutual fixedParamPerms argsPacker preDefs'
>>>>>>> efbbb0b2
    return (fixedParamPerms, argsPacker, unaryPreDef)
  trace[Elab.definition.wf] "unaryPreDef:{indentD unaryPreDef.value}"

  let (unaryPreDefProcessed, wfPreprocessProof) ← withoutModifyingEnv do
    addAsAxiom unaryPreDef
    let result ← preprocess unaryPreDef.value
    pure ({unaryPreDef with value := result.expr}, result)
  trace[Elab.definition.wf] "unaryPreDefProcessed:{indentD unaryPreDef.value}"

  let wf : TerminationMeasures ← do
    if let some tms := termMeasures? then pure tms else
    withoutExporting do  -- generating proof
    -- No termination_by here, so use GuessLex to infer one
    guessLex preDefs unaryPreDefProcessed fixedParamPerms argsPacker

  -- Warn about likely unwanted reducibility attributes
  preDefs.forM fun preDef =>
    preDef.modifiers.attrs.forM fun a => do
      if a.name = `reducible || a.name = `semireducible then
        logWarningAt a.stx s!"marking functions defined by well-founded recursion as `{a.name}` is not effective"

  let preDefNonRec ← forallBoundedTelescope unaryPreDef.type fixedParamPerms.numFixed fun fixedArgs type => do
    let type ← whnfForall type
    unless type.isForall do
      throwError "wfRecursion: expected unary function type: {type}"
    let packedArgType := type.bindingDomain!
    elabWFRel (preDefs.map (·.declName)) unaryPreDef.declName fixedParamPerms fixedArgs argsPacker packedArgType wf fun wfRel => do
      trace[Elab.definition.wf] "wfRel: {wfRel}"
      let (value, envNew) ← withoutModifyingEnv' do
        addAsAxiom unaryPreDef
        let value ← mkFix unaryPreDefProcessed fixedArgs argsPacker wfRel (preDefs.map (·.declName)) (preDefs.map (·.termination.decreasingBy?))
        eraseRecAppSyntaxExpr value
      /- `mkFix` invokes `decreasing_tactic` which may add auxiliary theorems to the environment. -/
      let value ← unfoldDeclsFrom envNew value
      -- Make sure we remember invoked tactics
      modifyEnv (copyExtraModUses envNew)
      return { unaryPreDefProcessed with value }

  trace[Elab.definition.wf] ">> {preDefNonRec.declName} :=\n{preDefNonRec.value}"
  let preDefsNonrec ← preDefsFromUnaryNonRec fixedParamPerms argsPacker preDefs preDefNonRec
  Mutual.addPreDefsFromUnary (cacheProofs := false) docCtx preDefs preDefsNonrec preDefNonRec
  addAndCompilePartialRec docCtx preDefs
  let unaryPreDef ← Mutual.cleanPreDef (cacheProofs := false) unaryPreDef
  let preDefs ← preDefs.mapM (Mutual.cleanPreDef (cacheProofs := false) ·)
  registerEqnsInfo preDefs preDefNonRec.declName fixedParamPerms argsPacker
  markAsRecursive unaryPreDef.declName
  unless (← isProp unaryPreDef.type) do
    WF.mkUnfoldEq unaryPreDef preDefNonRec.declName wfPreprocessProof
  for preDef in preDefs do
    unless preDef.declName = preDefNonRec.declName do
      unless preDef.kind.isTheorem do
        unless (← isProp preDef.type) do
          WF.mkBinaryUnfoldEq preDef preDefNonRec.declName
  -- must happen before `addPreDefAttributes` enables realizations for the top-level functions,
  -- which may need to use realizations on `preDefNonRec`
  enableRealizationsForConst preDefNonRec.declName
  Mutual.addPreDefAttributes preDefs

builtin_initialize registerTraceClass `Elab.definition.wf

end Lean.Elab<|MERGE_RESOLUTION|>--- conflicted
+++ resolved
@@ -34,14 +34,7 @@
       if varNames.isEmpty then
         throwError "well-founded recursion cannot be used, `{preDef.declName}` does not take any (non-fixed) arguments"
     let argsPacker := { varNamess }
-<<<<<<< HEAD
     let unaryPreDef ← packMutual fixedParamPerms argsPacker preDefs
-=======
-    let numSectionVars := preDefs[0]!.numSectionVars
-    let preDefs' ← preDefs.mapM fun preDef => do
-      return { preDef with value := (← unfoldIfArgIsAppOf (preDefs.map (·.declName)) numSectionVars preDef.value) }
-    let unaryPreDef ← packMutual fixedParamPerms argsPacker preDefs'
->>>>>>> efbbb0b2
     return (fixedParamPerms, argsPacker, unaryPreDef)
   trace[Elab.definition.wf] "unaryPreDef:{indentD unaryPreDef.value}"
 

--- conflicted
+++ resolved
@@ -339,26 +339,13 @@
     Regarding issue #1380, we addressed the issue by avoiding the elaboration postponement step. However, the same issue can happen
     in more complicated scenarios.
     -/
-<<<<<<< HEAD
-    try
-      let remainingGoals ← withInfoHole mvarId <| Tactic.run mvarId do
-        withTacticInfoContext tacticCode do
-          -- also put an info node on the `by` keyword specifically -- the token may be `canonical` and thus shown in the info
-          -- view even though it is synthetic while a node like `tacticCode` never is (#1990)
-          withTacticInfoContext tacticCode[0] do
-            withNarrowedArgTacticReuse (argIdx := 1) (evalTactic ·) tacticCode
-        synthesizeSyntheticMVars (mayPostpone := false)
-      unless remainingGoals.isEmpty do
-        if report then
-          reportUnsolvedGoals remainingGoals
-=======
     tryCatchRuntimeEx
       (do let remainingGoals ← withInfoHole mvarId <| Tactic.run mvarId do
             withTacticInfoContext tacticCode do
               -- also put an info node on the `by` keyword specifically -- the token may be `canonical` and thus shown in the info
               -- view even though it is synthetic while a node like `tacticCode` never is (#1990)
               withTacticInfoContext tacticCode[0] do
-                evalTactic code
+                withNarrowedArgTacticReuse (argIdx := 1) (evalTactic ·) tacticCode
             synthesizeSyntheticMVars (postpone := .no)
           unless remainingGoals.isEmpty do
             if report then
@@ -370,7 +357,6 @@
           for mvarId in (← getMVars (mkMVar mvarId)) do
             mvarId.admit
           logException ex
->>>>>>> ff37e5d5
         else
           throw ex
 

--- conflicted
+++ resolved
@@ -143,12 +143,7 @@
   return eqIffEnumToBitVecEqName
 where
   mkInverse {w : Nat} (input : Expr) (retType : Expr) (instBEq : Expr) (ctors : List Name)
-<<<<<<< HEAD
       (counter : BitVec w) (acc : Expr) : Expr :=
-=======
-      (counter : BitVec w) (acc : Expr) :
-      MetaM Expr := do
->>>>>>> aa8faae5
     match ctors with
     | [] => pure acc
     | ctor :: ctors =>
@@ -159,14 +154,7 @@
           instBEq
           input
           (toExpr counter)
-<<<<<<< HEAD
       let acc := mkApp4 (mkConst ``cond [1]) retType eq (mkConst ctor) acc
-=======
-      -- After the next stage0 update, this can be reverted to
-      -- let acc := mkApp4 (mkConst ``cond [1]) retType eq (mkConst ctor) acc
-      -- and mkInverse can be pure again
-      let acc ← mkAppOptM ``cond #[retType, eq, mkConst ctor, acc]
->>>>>>> aa8faae5
       mkInverse input retType instBEq ctors (counter + 1) acc
 
 /--

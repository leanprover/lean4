/-
Copyright (c) 2020 Microsoft Corporation. All rights reserved.
Released under Apache 2.0 license as described in the file LICENSE.
Authors: Leonardo de Moura, Sebastian Ullrich
-/
import Lean.Util.CollectMVars
import Lean.Parser.Command
import Lean.Meta.PPGoal
import Lean.Meta.Tactic.Assumption
import Lean.Meta.Tactic.Contradiction
import Lean.Meta.Tactic.Intro
import Lean.Meta.Tactic.Clear
import Lean.Meta.Tactic.Revert
import Lean.Meta.Tactic.Subst
import Lean.Elab.Util
import Lean.Elab.Term
import Lean.Elab.Binders

namespace Lean.Elab
open Meta

/-- Assign `mvarId := sorry` -/
def admitGoal (mvarId : MVarId) : MetaM Unit :=
  withMVarContext mvarId do
    let mvarType ← inferType (mkMVar mvarId)
    assignExprMVar mvarId (← mkSorry mvarType (synthetic := true))

def goalsToMessageData (goals : List MVarId) : MessageData :=
  MessageData.joinSep (goals.map MessageData.ofGoal) m!"\n\n"

def Term.reportUnsolvedGoals (goals : List MVarId) : TermElabM Unit :=
  withPPInaccessibleNames do
    logError <| MessageData.tagged `Tactic.unsolvedGoals <| m!"unsolved goals\n{goalsToMessageData goals}"
    goals.forM fun mvarId => admitGoal mvarId

namespace Tactic

structure Context where
  /-- Declaration name of the executing elaborator, used by `mkTacticInfo` to persist it in the info tree -/
  elaborator : Name
  /--
    If `true`, enable "error recovery" in some tactics. For example, `cases` tactic
    admits unsolved alternatives when `recover == true`. The combinator `withoutRecover <tac>` disables
    "error recovery" while executing `<tac>`. This is useful for tactics such as `first | ... | ...`.
  -/
  recover    : Bool := true

structure SavedState where
  term   : Term.SavedState
  tactic : State
  
abbrev TacticM := ReaderT Context $ StateRefT State TermElabM
abbrev Tactic  := Syntax → TacticM Unit

-- Make the compiler generate specialized `pure`/`bind` so we do not have to optimize through the
-- whole monad stack at every use site. May eventually be covered by `deriving`.
instance : Monad TacticM := let i := inferInstanceAs (Monad TacticM); { pure := i.pure, bind := i.bind }

def getGoals : TacticM (List MVarId) :=
  return (← get).goals

def setGoals (mvarIds : List MVarId) : TacticM Unit :=
  modify fun _ => { goals := mvarIds }

def pruneSolvedGoals : TacticM Unit := do
  let gs ← getGoals
  let gs ← gs.filterM fun g => not <$> isExprMVarAssigned g
  setGoals gs

def getUnsolvedGoals : TacticM (List MVarId) := do
  pruneSolvedGoals
  getGoals

@[inline] private def TacticM.runCore (x : TacticM α) (ctx : Context) (s : State) : TermElabM (α × State) :=
  x ctx |>.run s

@[inline] private def TacticM.runCore' (x : TacticM α) (ctx : Context) (s : State) : TermElabM α :=
  Prod.fst <$> x.runCore ctx s

def run (mvarId : MVarId) (x : TacticM Unit) : TermElabM (List MVarId) :=
  withMVarContext mvarId do
   let pendingMVarsSaved := (← get).pendingMVars
   modify fun s => { s with pendingMVars := [] }
   let aux : TacticM (List MVarId) :=
     /- Important: the following `try` does not backtrack the state.
        This is intentional because we don't want to backtrack the error messages when we catch the "abort internal exception"
        We must define `run` here because we define `MonadExcept` instance for `TacticM` -/
     try
       x; getUnsolvedGoals
     catch ex =>
       if isAbortTacticException ex then
         getUnsolvedGoals
       else
         throw ex
   try
     aux.runCore' { elaborator := .anonymous } { goals := [mvarId] }
   finally
     modify fun s => { s with pendingMVars := pendingMVarsSaved }

protected def saveState : TacticM SavedState :=
  return { term := (← Term.saveState), tactic := (← get) }

def SavedState.restore (b : SavedState) (restoreInfo := false) : TacticM Unit := do
  b.term.restore restoreInfo
  set b.tactic

protected def getCurrMacroScope : TacticM MacroScope := do pure (← readThe Core.Context).currMacroScope
protected def getMainModule     : TacticM Name       := do pure (← getEnv).mainModule

unsafe def mkTacticAttribute : IO (KeyedDeclsAttribute Tactic) :=
  mkElabAttribute Tactic `Lean.Elab.Tactic.tacticElabAttribute `builtinTactic `tactic `Lean.Parser.Tactic `Lean.Elab.Tactic.Tactic "tactic"

@[builtinInit mkTacticAttribute] opaque tacticElabAttribute : KeyedDeclsAttribute Tactic

def mkTacticInfo (mctxBefore : MetavarContext) (goalsBefore : List MVarId) (stx : Syntax) : TacticM Info :=
  return Info.ofTacticInfo {
    elaborator    := (← read).elaborator
    mctxBefore    := mctxBefore
    goalsBefore   := goalsBefore
    stx           := stx
    mctxAfter     := (← getMCtx)
    goalsAfter    := (← getUnsolvedGoals)
  }

def mkInitialTacticInfo (stx : Syntax) : TacticM (TacticM Info) := do
  let mctxBefore  ← getMCtx
  let goalsBefore ← getUnsolvedGoals
  return mkTacticInfo mctxBefore goalsBefore stx

@[inline] def withTacticInfoContext (stx : Syntax) (x : TacticM α) : TacticM α := do
  withInfoContext x (← mkInitialTacticInfo stx)

/-!
Important: we must define `evalTactic` before we define
the instance `MonadExcept` for `TacticM` since it backtracks the state including error messages,
and this is bad when rethrowing the exception at the `catch` block in these methods.
We marked these places with a `(*)` in these methods.
-/

/--
  Auxiliary datastructure for capturing exceptions at `evalTactic`.
-/
<<<<<<< HEAD
inductive EvalTacticFailure where
  | /-- Exceptions ≠ AbortException -/
    exception (ex : Exception)
  | /--
      `abort` exceptions are used when exceptions have already been logged at the message Log.
      Thus, we save the whole state here to make sure we don't lose them.
    -/
    abort (s : SavedState)
=======
structure EvalTacticFailure where
  exception : Exception
  state : SavedState
>>>>>>> 40c1bde7

partial def evalTactic (stx : Syntax) : TacticM Unit :=
  withRef stx <| withIncRecDepth <| withFreshMacroScope <| match stx with
    | .node _ k _    =>
      if k == nullKind then
        -- Macro writers create a sequence of tactics `t₁ ... tₙ` using `mkNullNode #[t₁, ..., tₙ]`
        stx.getArgs.forM evalTactic
      else do
        trace[Elab.step] "{stx}"
        let evalFns := tacticElabAttribute.getEntries (← getEnv) stx.getKind
        let macros  := macroAttribute.getEntries (← getEnv) stx.getKind
        if evalFns.isEmpty && macros.isEmpty then
          throwErrorAt stx "tactic '{stx.getKind}' has not been implemented"
        let s ← Tactic.saveState
        expandEval s macros evalFns #[]
    | .missing => pure ()
    | _ => throwError m!"unexpected tactic{indentD stx}"
where
   throwExs (failures : Array EvalTacticFailure) : TacticM Unit := do
<<<<<<< HEAD
     let exs := failures.filterMap fun | .abort _ => none | .exception ex => some ex
     if exs.isEmpty then
       if let some (.abort s) := failures.find? fun | .abort _ => true | _ => false then
         s.restore (restoreInfo := true)
         throwAbortTactic
       else
         throwErrorAt stx "unexpected syntax {indentD stx}"
     else if h : 0 < exs.size then
       throw exs[0] -- (*)
=======
     if let some fail := failures[0]? then
       -- Recall that `failures[0]` is the highest priority evalFn/macro
       fail.state.restore (restoreInfo := true)
       throw fail.exception -- (*)
>>>>>>> 40c1bde7
     else
       throwErrorAt stx "unexpected syntax {indentD stx}"

    @[inline] handleEx (s : SavedState) (failures : Array EvalTacticFailure) (ex : Exception) (k : Array EvalTacticFailure → TacticM Unit) := do
      match ex with
      | .error .. =>
        trace[Elab.tactic.backtrack] ex.toMessageData
        let failures := failures.push ⟨ex, ← Tactic.saveState⟩
        s.restore (restoreInfo := true); k failures
      | .internal id _ =>
        if id == unsupportedSyntaxExceptionId then
          -- We do not store `unsupportedSyntaxExceptionId`, see throwExs
          s.restore (restoreInfo := true); k failures
        else if id == abortTacticExceptionId then
          for msg in (← Core.getMessageLog).toList do
            trace[Elab.tactic.backtrack] msg.data
          let failures := failures.push ⟨ex, ← Tactic.saveState⟩
          s.restore (restoreInfo := true); k failures
        else
          throw ex -- (*)

    expandEval (s : SavedState) (macros : List _) (evalFns : List _) (failures : Array EvalTacticFailure) : TacticM Unit :=
      match macros with
      | [] => eval s evalFns failures
      | m :: ms =>
        try
          withReader ({ · with elaborator := m.declName }) do
            withTacticInfoContext stx do
              let stx' ← adaptMacro m.value stx
              evalTactic stx'
        catch ex => handleEx s failures ex (expandEval s ms evalFns)

    eval (s : SavedState) (evalFns : List _) (failures : Array EvalTacticFailure) : TacticM Unit := do
      match evalFns with
      | []              => throwExs failures
      | evalFn::evalFns => do
        try
          withReader ({ · with elaborator := evalFn.declName }) <| withTacticInfoContext stx <| evalFn.value stx
        catch ex => handleEx s failures ex (eval s evalFns)

def throwNoGoalsToBeSolved : TacticM α :=
  throwError "no goals to be solved"

def done : TacticM Unit := do
  let gs ← getUnsolvedGoals
  unless gs.isEmpty do
    Term.reportUnsolvedGoals gs
    throwAbortTactic

def focus (x : TacticM α) : TacticM α := do
  let mvarId :: mvarIds ← getUnsolvedGoals | throwNoGoalsToBeSolved
  setGoals [mvarId]
  let a ← x
  let mvarIds' ← getUnsolvedGoals
  setGoals (mvarIds' ++ mvarIds)
  pure a

def focusAndDone (tactic : TacticM α) : TacticM α :=
  focus do
    let a ← tactic
    done
    pure a

/-- Close the main goal using the given tactic. If it fails, log the error and `admit` -/
def closeUsingOrAdmit (tac : TacticM Unit) : TacticM Unit := do
  /- Important: we must define `closeUsingOrAdmit` before we define
     the instance `MonadExcept` for `TacticM` since it backtracks the state including error messages. -/
  let mvarId :: mvarIds ← getUnsolvedGoals | throwNoGoalsToBeSolved
  try
    focusAndDone tac
  catch ex =>
    if (← read).recover then
      logException ex
      admitGoal mvarId
      setGoals mvarIds
    else
      throw ex

instance : MonadBacktrack SavedState TacticM where
  saveState := Tactic.saveState
  restoreState b := b.restore

@[inline] protected def tryCatch {α} (x : TacticM α) (h : Exception → TacticM α) : TacticM α := do
  let b ← saveState
  try x catch ex => b.restore; h ex

instance : MonadExcept Exception TacticM where
  throw    := throw
  tryCatch := Tactic.tryCatch

/-- Execute `x` with error recovery disabled -/
def withoutRecover (x : TacticM α) : TacticM α :=
  withReader (fun ctx => { ctx with recover := false }) x

@[inline] protected def orElse (x : TacticM α) (y : Unit → TacticM α) : TacticM α := do
  try withoutRecover x catch _ => y ()

instance : OrElse (TacticM α) where
  orElse := Tactic.orElse

instance : Alternative TacticM where
  failure := fun {_} => throwError "failed"
  orElse  := Tactic.orElse

/--
  Save the current tactic state for a token `stx`.
  This method is a no-op if `stx` has no position information.
  We use this method to save the tactic state at punctuation such as `;`
-/
def saveTacticInfoForToken (stx : Syntax) : TacticM Unit := do
  unless stx.getPos?.isNone do
    withTacticInfoContext stx (pure ())

/-- Elaborate `x` with `stx` on the macro stack -/
@[inline]
def withMacroExpansion (beforeStx afterStx : Syntax) (x : TacticM α) : TacticM α :=
  withMacroExpansionInfo beforeStx afterStx do
    withTheReader Term.Context (fun ctx => { ctx with macroStack := { before := beforeStx, after := afterStx } :: ctx.macroStack }) x

/-- Adapt a syntax transformation to a regular tactic evaluator. -/
def adaptExpander (exp : Syntax → TacticM Syntax) : Tactic := fun stx => do
  let stx' ← exp stx
  withMacroExpansion stx stx' $ evalTactic stx'

def appendGoals (mvarIds : List MVarId) : TacticM Unit :=
  modify fun s => { s with goals := s.goals ++ mvarIds }

def replaceMainGoal (mvarIds : List MVarId) : TacticM Unit := do
  let (_ :: mvarIds') ← getGoals | throwNoGoalsToBeSolved
  modify fun _ => { goals := mvarIds ++ mvarIds' }

/-- Return the first goal. -/
def getMainGoal : TacticM MVarId := do
  loop (← getGoals)
where
  loop : List MVarId → TacticM MVarId
    | [] => throwNoGoalsToBeSolved
    | mvarId :: mvarIds => do
      if (← isExprMVarAssigned mvarId) then
        loop mvarIds
      else
        setGoals (mvarId :: mvarIds)
        return mvarId

/-- Return the main goal metavariable declaration. -/
def getMainDecl : TacticM MetavarDecl := do
  getMVarDecl (← getMainGoal)

/-- Return the main goal tag. -/
def getMainTag : TacticM Name :=
  return (← getMainDecl).userName

/-- Return expected type for the main goal. -/
def getMainTarget : TacticM Expr := do
  instantiateMVars (← getMainDecl).type

/-- Execute `x` using the main goal local context and instances -/
def withMainContext (x : TacticM α) : TacticM α := do
  withMVarContext (← getMainGoal) x

/-- Evaluate `tac` at `mvarId`, and return the list of resulting subgoals. -/
def evalTacticAt (tac : Syntax) (mvarId : MVarId) : TacticM (List MVarId) := do
  let gs ← getGoals
  try
    setGoals [mvarId]
    evalTactic tac
    pruneSolvedGoals
    getGoals
  finally
    setGoals gs

def ensureHasNoMVars (e : Expr) : TacticM Unit := do
  let e ← instantiateMVars e
  let pendingMVars ← getMVars e
  discard <| Term.logUnassignedUsingErrorInfos pendingMVars
  if e.hasExprMVar then
    throwError "tactic failed, resulting expression contains metavariables{indentExpr e}"

/-- Close main goal using the given expression. If `checkUnassigned == true`, then `val` must not contain unassinged metavariables. -/
def closeMainGoal (val : Expr) (checkUnassigned := true): TacticM Unit := do
  if checkUnassigned then
    ensureHasNoMVars val
  assignExprMVar (← getMainGoal) val
  replaceMainGoal []

@[inline] def liftMetaMAtMain (x : MVarId → MetaM α) : TacticM α := do
  withMainContext do x (← getMainGoal)

@[inline] def liftMetaTacticAux (tac : MVarId → MetaM (α × List MVarId)) : TacticM α := do
  withMainContext do
    let (a, mvarIds) ← tac (← getMainGoal)
    replaceMainGoal mvarIds
    pure a

/-- Get the mvarid of the main goal, run the given `tactic`,
then set the new goals to be the resulting goal list.-/
@[inline] def liftMetaTactic (tactic : MVarId → MetaM (List MVarId)) : TacticM Unit :=
  liftMetaTacticAux fun mvarId => do
    let gs ← tactic mvarId
    pure ((), gs)

@[inline] def liftMetaTactic1 (tactic : MVarId → MetaM (Option MVarId)) : TacticM Unit :=
  withMainContext do
    if let some mvarId ← tactic (← getMainGoal) then
      replaceMainGoal [mvarId]
    else
      replaceMainGoal []

def tryTactic? (tactic : TacticM α) : TacticM (Option α) := do
  try
    pure (some (← tactic))
  catch _ =>
    pure none

def tryTactic (tactic : TacticM α) : TacticM Bool := do
  try
    discard tactic
    pure true
  catch _ =>
    pure false
/--
  Use `parentTag` to tag untagged goals at `newGoals`.
  If there are multiple new untagged goals, they are named using `<parentTag>.<newSuffix>_<idx>` where `idx > 0`.
  If there is only one new untagged goal, then we just use `parentTag` -/
def tagUntaggedGoals (parentTag : Name) (newSuffix : Name) (newGoals : List MVarId) : TacticM Unit := do
  let mctx ← getMCtx
  let mut numAnonymous := 0
  for g in newGoals do
    if mctx.isAnonymousMVar g then
      numAnonymous := numAnonymous + 1
  modifyMCtx fun mctx => Id.run do
    let mut mctx := mctx
    let mut idx  := 1
    for g in newGoals do
      if mctx.isAnonymousMVar g then
        if numAnonymous == 1 then
          mctx := mctx.setMVarUserName g parentTag
        else
          mctx := mctx.setMVarUserName g (parentTag ++ newSuffix.appendIndexAfter idx)
        idx := idx + 1
    pure mctx

/- Recall that `ident' := ident <|> Term.hole` -/
def getNameOfIdent' (id : Syntax) : Name :=
  if id.isIdent then id.getId else `_

/--
  Use position of `=> $body` for error messages.
  If there is a line break before `body`, the message will be displayed on `=>` only,
  but the "full range" for the info view will still include `body`. -/
def withCaseRef [Monad m] [MonadRef m] (arrow body : Syntax) (x : m α) : m α :=
  withRef (mkNullNode #[arrow, body]) x

builtin_initialize registerTraceClass `Elab.tactic
builtin_initialize registerTraceClass `Elab.tactic.backtrack

end Lean.Elab.Tactic<|MERGE_RESOLUTION|>--- conflicted
+++ resolved
@@ -140,20 +140,9 @@
 /--
   Auxiliary datastructure for capturing exceptions at `evalTactic`.
 -/
-<<<<<<< HEAD
-inductive EvalTacticFailure where
-  | /-- Exceptions ≠ AbortException -/
-    exception (ex : Exception)
-  | /--
-      `abort` exceptions are used when exceptions have already been logged at the message Log.
-      Thus, we save the whole state here to make sure we don't lose them.
-    -/
-    abort (s : SavedState)
-=======
 structure EvalTacticFailure where
   exception : Exception
   state : SavedState
->>>>>>> 40c1bde7
 
 partial def evalTactic (stx : Syntax) : TacticM Unit :=
   withRef stx <| withIncRecDepth <| withFreshMacroScope <| match stx with
@@ -173,22 +162,10 @@
     | _ => throwError m!"unexpected tactic{indentD stx}"
 where
    throwExs (failures : Array EvalTacticFailure) : TacticM Unit := do
-<<<<<<< HEAD
-     let exs := failures.filterMap fun | .abort _ => none | .exception ex => some ex
-     if exs.isEmpty then
-       if let some (.abort s) := failures.find? fun | .abort _ => true | _ => false then
-         s.restore (restoreInfo := true)
-         throwAbortTactic
-       else
-         throwErrorAt stx "unexpected syntax {indentD stx}"
-     else if h : 0 < exs.size then
-       throw exs[0] -- (*)
-=======
      if let some fail := failures[0]? then
        -- Recall that `failures[0]` is the highest priority evalFn/macro
        fail.state.restore (restoreInfo := true)
        throw fail.exception -- (*)
->>>>>>> 40c1bde7
      else
        throwErrorAt stx "unexpected syntax {indentD stx}"
 

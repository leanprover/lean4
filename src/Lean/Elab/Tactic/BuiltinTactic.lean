--- conflicted
+++ resolved
@@ -198,12 +198,8 @@
     withInfoContext (pure ()) initInfo
     Term.withNarrowedArgTacticReuse (argIdx := 1) evalSepTactics stx
 
-<<<<<<< HEAD
 builtin_initialize registerBuiltinIncrementalTactic ``cdot
-@[builtin_tactic cdot] def evalTacticCDot : Tactic := fun stx => do
-=======
 @[builtin_tactic Lean.cdot] def evalTacticCDot : Tactic := fun stx => do
->>>>>>> ff37e5d5
   -- adjusted copy of `evalTacticSeqBracketed`; we used to use the macro
   -- ``| `(tactic| $cdot:cdotTk $tacs) => `(tactic| {%$cdot ($tacs) }%$cdot)``
   -- but the token antiquotation does not copy trailing whitespace, leading to

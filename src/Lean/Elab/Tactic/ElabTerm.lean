--- conflicted
+++ resolved
@@ -399,13 +399,8 @@
     let d ← instantiateMVars d
     -- Get instance from `d`
     let s := d.appArg!
-<<<<<<< HEAD
-    -- Reduce the instance rather than `d` itself, since this is more interpretable when creating error messages.
-    let r ← withDefault <| whnf s
-=======
     -- Reduce the instance rather than `d` itself, since that gives a nicer error message on failure.
     let r ← withAtLeastTransparency .default <| whnf s
->>>>>>> ce8a1307
     if r.isAppOf ``isFalse then
       throwError "\
         tactic 'decide' proved that the proposition\

--- conflicted
+++ resolved
@@ -500,14 +500,10 @@
       let refl := mkExpectedPropHint reflBoolTrue eq
       return mkApp3 (mkConst ``of_decide_eq_true) expectedType inst refl
     else
-<<<<<<< HEAD
-      diagnose expectedType dec r
-=======
-      -- Diagnose the failure, lazily so that there is no performance impact if `decide` isn't being used interactively.
+      -- Diagnose the failure lazily, so that there is no performance impact if `decide` isn't being used interactively.
       throwError MessageData.ofLazyM (es := #[expectedType]) do
-        diagnose expectedType s r
-
->>>>>>> efbbb0b2
+        diagnose expectedType dec r
+
   doKernel (expectedType : Expr) : TacticM Expr := do
     let pf ← mkDecideProof expectedType
     -- Get instance from `pf`
@@ -523,74 +519,20 @@
       let lemmaName ← withOptions (Elab.async.set · false) do
         mkAuxLemma lemmaLevels expectedType pf
       return mkConst lemmaName (lemmaLevels.map .param)
-<<<<<<< HEAD
-    catch _ =>
-      diagnose expectedType (mkApp2 (mkConst ``Decidable.decide) expectedType s) none
-  diagnose {α : Type} (expectedType b : Expr) (r? : Option Expr) : TacticM α :=
-    -- Diagnose the failure, lazily so that there is no performance impact if `decide` isn't being used interactively.
-    throwError MessageData.ofLazyM (es := #[expectedType]) do
-      let r ← r?.getDM (withAtLeastTransparency .default <| whnf b)
-      if r.isConstOf ``Bool.true then
-        return m!"\
-          Tactic `{tacticName}` failed. Internal error: The elaborator is able to reduce the \
-          `{.ofConstName ``Decidable}` instance, but the kernel is not able to"
-      else if r.isConstOf ``Bool.false then
-        return m!"\
-          Tactic `{tacticName}` proved that the proposition\
-          {indentExpr expectedType}\n\
-          is false"
-      -- Re-reduce the instance and collect diagnostics, to get all unfolded Decidable instances
-      let (reason, unfoldedInsts) ← withoutModifyingState <| withOptions (fun opt => diagnostics.set opt true) do
-        modifyDiag (fun _ => {})
-        let reason ← withAtLeastTransparency .default <| blameDecideReductionFailure b
-        let unfolded := (← get).diag.unfoldCounter.foldl (init := #[]) fun cs n _ => cs.push n
-        let unfoldedInsts ← unfolded |>.qsort Name.lt |>.filterMapM fun n => do
-          let e ← mkConstWithLevelParams n
-          if (← Meta.isClass? (← inferType e)) == ``Decidable then
-            return m!"`{.ofConst e}`"
-          else
-            return none
-        return (reason, unfoldedInsts)
-      let stuckMsg :=
-        if unfoldedInsts.isEmpty then
-          m!"Reduction got stuck at{indentExpr reason}"
-        else
-          let instances := if unfoldedInsts.size == 1 then "instance" else "instances"
-          m!"After unfolding the {instances} {.andList unfoldedInsts.toList}, \
-          reduction got stuck at{indentExpr reason}"
-      let hint :=
-        if reason.isAppOf ``Eq.rec then
-          .hint' m!"Reduction got stuck on `▸` ({.ofConstName ``Eq.rec}), \
-            which suggests that one of the `{.ofConstName ``Decidable}` instances is defined using tactics such as `rw` or `simp`. \
-            To avoid tactics, make use of functions such as \
-            `{.ofConstName ``inferInstanceAs}` or `{.ofConstName ``decidable_of_decidable_of_iff}` \
-            to alter a proposition."
-        else if reason.isAppOf ``Classical.choice then
-          .hint' m!"Reduction got stuck on `{.ofConstName ``Classical.choice}`, \
-            which indicates that a `{.ofConstName ``Decidable}` instance \
-            is defined using classical reasoning, proving an instance exists rather than giving a concrete construction. \
-            The `{tacticName}` tactic works by evaluating a decision procedure via reduction, \
-            and it cannot make progress with such instances. \
-            This can occur due to the `open scoped Classical` command, which enables the instance \
-            `{.ofConstName ``Classical.propDecidable}`."
-        else
-          MessageData.nil
-      let s := b.appArg!
-=======
     catch ex =>
       -- Diagnose the failure, lazily so that there is no performance impact if `decide` isn't being used interactively.
       throwError MessageData.ofLazyM (es := #[expectedType]) do
-        let r ← withAtLeastTransparency .default <| whnf s
-        if r.isAppOf ``isTrue then
+        let dec := mkApp2 (mkConst ``Decidable.decide) expectedType s
+        let r ← withAtLeastTransparency .default <| whnf dec
+        if r.isConstOf ``true then
           return m!"\
             Tactic `{tacticName}` failed. The elaborator is able to reduce the \
             `{.ofConstName ``Decidable}` instance, but the kernel fails with:\n\
             {indentD ex.toMessageData}"
-        diagnose expectedType s r
-
-  diagnose (expectedType s : Expr) (r : Expr) : MetaM MessageData := do
-    if r.isAppOf ``isFalse then
->>>>>>> efbbb0b2
+        diagnose expectedType dec r
+
+  diagnose (expectedType b : Expr) (r : Expr) : MetaM MessageData :=
+    if r.isConstOf ``false then
       return m!"\
         Tactic `{tacticName}` proved that the proposition\
         {indentExpr expectedType}\n\

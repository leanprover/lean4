--- conflicted
+++ resolved
@@ -80,9 +80,6 @@
   | _ =>
     throwError "invalid `grind` parameter, `{.ofConstName declName}` is not a theorem, definition, or inductive type"
 
-<<<<<<< HEAD
-mutual
-=======
 def processAnchor (params : Grind.Params) (val : TSyntax `hexnum) : CoreM Grind.Params := do
   let anchorRefs := params.anchorRefs?.getD #[]
   let anchorRef ← Grind.elabAnchorRef val
@@ -143,7 +140,6 @@
       throwError "invalid `grind` parameter, parameter type is not a `forall` and is universe polymorphic{indentExpr type}"
     return { params with extraFacts := params.extraFacts.push proof }
 
->>>>>>> d9ffcc76
 def processParam (params : Grind.Params)
     (p : TSyntax `Lean.Parser.Tactic.grindParam)
     (mod? : Option (TSyntax `Lean.Parser.Attr.grindMod))
@@ -212,70 +208,6 @@
     params := { params with funCCs := params.funCCs.insert declName }
   return params
 
-<<<<<<< HEAD
-def processAnchor (params : Grind.Params) (val : TSyntax `hexnum) : CoreM Grind.Params := do
-  let anchorRefs := params.anchorRefs?.getD #[]
-  let anchorRef ← Grind.elabAnchorRef val
-  return { params with anchorRefs? := some <| anchorRefs.push anchorRef }
-
-def checkNoRevert (params : Grind.Params) : CoreM Unit := do
-  if params.config.revert then
-    throwError "invalid `grind` parameter, only global declarations are allowed when `+revert` is used"
-
-def processTermParam (params : Grind.Params)
-    (p : TSyntax `Lean.Parser.Tactic.grindParam)
-    (mod? : Option (TSyntax `Lean.Parser.Attr.grindMod))
-    (term : Term)
-    (minIndexable : Bool)
-    : TermElabM Grind.Params := withRef p do
-  checkNoRevert params
-  let kind ← if let some mod := mod? then Grind.getAttrKindCore mod else pure .infer
-  let kind ← match kind with
-    | .ematch .user | .cases _ | .intro | .inj | .ext | .symbol _ | .funCC =>
-      throwError "invalid `grind` parameter, only global declarations are allowed with this kind of modifier"
-    | .ematch kind => pure kind
-    | .infer => pure <| .default false
-  let thm? ← Term.withoutModifyingElabMetaStateWithInfo <| withRef p do
-    let e ← Term.elabTerm term .none
-    Term.synthesizeSyntheticMVars (postpone := .no) (ignoreStuckTC := true)
-    let e ← instantiateMVars e
-    if e.hasSyntheticSorry then
-      return .none
-    let e := e.eta
-    if e.hasMVar then
-      let r ← abstractMVars e
-      return some (r.paramNames, r.expr)
-    else
-      return some (#[], e)
-  let some (levelParams, proof) := thm? | return params
-  let type ← inferType proof
-  unless (← isProp type) do
-    throwError "invalid `grind` parameter, proof term expected"
-  if type.isForall then
-    let mkThm (kind : Grind.EMatchTheoremKind) (idx : Nat) : MetaM Grind.EMatchTheorem := do
-      let id := ((`extra).appendIndexAfter idx)
-      let some thm ← Grind.mkEMatchTheoremWithKind? (.stx id p) levelParams proof kind params.symPrios (minIndexable := minIndexable)
-        | throwError "invalid `grind` parameter, failed to infer patterns"
-      return thm
-    let idx := params.extra.size
-    match kind with
-    | .eqBoth gen =>
-      ensureNoMinIndexable minIndexable
-      return { params with extra := params.extra.push (← mkThm (.eqLhs gen) idx) |>.push (← mkThm (.eqRhs gen) idx) }
-    | _ =>
-      if kind matches .eqLhs _ | .eqRhs _ then
-        ensureNoMinIndexable minIndexable
-      return { params with extra := params.extra.push (← mkThm kind idx) }
-  else
-    unless mod?.isNone do
-      throwError "invalid `grind` parameter, modifier is redundant since the parameter type is not a `forall`{indentExpr type}"
-    unless levelParams.isEmpty do
-      throwError "invalid `grind` parameter, parameter type is not a `forall` and is universe polymorphic{indentExpr type}"
-    return { params with extraFacts := params.extraFacts.push proof }
-end
-
-=======
->>>>>>> d9ffcc76
 /--
 Elaborates `grind` parameters.
 `incremental = true` for tactics such as `finish`, in this case, we disable some kinds of parameters

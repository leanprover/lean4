--- conflicted
+++ resolved
@@ -677,34 +677,6 @@
   else
     return true
 
-/--
-<<<<<<< HEAD
-Generalize targets in `fun_induction` and `fun_cases`. Should behave like `elabCasesTargets` with
-no variables annotated.
-=======
-Simple target generalization scheme.
-Ensures that each target is a cdecl fvar, using `Lean.MVarId.generalize` as necessary.
-
-See also `Lean.Elab.Tactic.elabElimTargets`, which is what `induction` and `cases` use instead.
->>>>>>> d9e7ded5
--/
-private def generalizeTargets (exprs : Array Expr) : TacticM (Array Expr) := do
-  withMainContext do
-    let exprToGeneralize ← exprs.filterM (shouldGeneralizeTarget ·)
-    if exprToGeneralize.isEmpty then
-      return exprs
-    liftMetaTacticAux fun mvarId => do
-      let (fvarIdsNew, mvarId) ← mvarId.generalize (exprToGeneralize.map ({ expr := · }))
-      -- note: fvarIdsNew contains the `x` variables from `args` followed by all the `h` variables
-      let mut result := #[]
-      let mut j := 0
-      for expr in exprs do
-        if (← shouldGeneralizeTarget expr)  then
-          result := result.push (mkFVar fvarIdsNew[j]!)
-          j := j+1
-        else
-          result := result.push expr
-      return (result, [mvarId])
 
 /-- View of `Lean.Parser.Tactic.elimTarget`. -/
 structure ElimTargetView where
@@ -770,6 +742,28 @@
         assert! hIdents.size + j == fvarIdsNew.size
         return ((result, hIdents.zip fvarIdsNew[j:]), [mvarId])
 
+/--
+Generalize targets in `fun_induction` and `fun_cases`. Should behave like `elabCasesTargets` with
+no targets annotated with `h : _`.
+-/
+private def generalizeTargets (exprs : Array Expr) : TacticM (Array Expr) := do
+  withMainContext do
+    let exprToGeneralize ← exprs.filterM (shouldGeneralizeTarget ·)
+    if exprToGeneralize.isEmpty then
+      return exprs
+    liftMetaTacticAux fun mvarId => do
+      let (fvarIdsNew, mvarId) ← mvarId.generalize (exprToGeneralize.map ({ expr := · }))
+      assert! fvarIdsNew.size == exprToGeneralize.size
+      let mut result := #[]
+      let mut j := 0
+      for expr in exprs do
+        if (← shouldGeneralizeTarget expr) then
+          result := result.push (mkFVar fvarIdsNew[j]!)
+          j := j+1
+        else
+          result := result.push expr
+      return (result, [mvarId])
+
 def checkInductionTargets (targets : Array Expr) : MetaM Unit := do
   let mut foundFVars : FVarIdSet := {}
   for target in targets do
@@ -868,39 +862,6 @@
     let targets ← generalizeTargets targets
     evalInductionCore stx elimInfo targets
 
-<<<<<<< HEAD
-def elabCasesTargets (targets : Array Syntax) : TacticM (Array Expr × Array (Ident × FVarId)) :=
-  withMainContext do
-    let mut hIdents := #[]
-    let mut args := #[]
-    for target in targets do
-      let hName? ← if target[0].isNone then
-        pure none
-      else
-        hIdents := hIdents.push ⟨target[0][0]⟩
-        pure (some target[0][0].getId)
-      let expr ← elabTerm target[1] none
-      args := args.push { expr, hName? : GeneralizeArg }
-    let argsToGeneralize ← args.filterM fun arg => shouldGeneralizeTarget arg.expr <||> pure arg.hName?.isSome
-    if argsToGeneralize.isEmpty then
-      return (args.map (·.expr), #[])
-    liftMetaTacticAux fun mvarId => do
-      let (fvarIdsNew, mvarId) ← mvarId.generalize argsToGeneralize
-      -- note: fvarIdsNew contains the `x` variables from `args` followed by all the `h` variables
-      let mut result := #[]
-      let mut j := 0
-      for arg in args do
-        if (← shouldGeneralizeTarget arg.expr) || arg.hName?.isSome then
-          result := result.push (mkFVar fvarIdsNew[j]!)
-          j := j+1
-        else
-          result := result.push arg.expr
-      -- note: `fvarIdsNew[j:]` contains all the `h` variables
-      assert! hIdents.size + j == fvarIdsNew.size
-      return ((result, hIdents.zip fvarIdsNew[j:]), [mvarId])
-
-=======
->>>>>>> d9e7ded5
 /--
 The code path shared between `cases` and `fun_cases`; when we already have an `elimInfo`
 and the `targets` contains the implicit targets

/-
Copyright (c) 2020 Microsoft Corporation. All rights reserved.
Released under Apache 2.0 license as described in the file LICENSE.
Authors: Leonardo de Moura, Sebastian Ullrich
-/
module

prelude
public import Lean.Meta.Basic
public import Lean.Meta.Tactic.ElimInfo
public import Lean.Elab.Tactic.ElabTerm
import Lean.Util.CollectFVars
import Lean.AuxRecursor
import Lean.Parser.Term
import Lean.Meta.RecursorInfo
import Lean.Meta.CollectMVars
import Lean.Meta.Tactic.FunIndInfo
import Lean.Meta.Tactic.Induction
import Lean.Meta.Tactic.Cases
import Lean.Meta.Tactic.FunIndCollect
import Lean.Meta.GeneralizeVars
import Lean.Elab.App
import Lean.Elab.Match
import Lean.Elab.Tactic.Generalize

namespace Lean.Elab.Tactic
open Meta

/-
  Given an `inductionAlt` of the form
  ```
  syntax inductionAltLHS := "| " (group("@"? ident) <|> hole) (ident <|> hole)*
  syntax inductionAlt  := ppDedent(ppLine) inductionAltLHS+ (" => " (hole <|> syntheticHole <|> tacticSeq))?
  ```
  We assume that the syntax has been expanded. There is exactly one `inductionAltLHS`,
  and `" => " (hole <|> syntheticHole <|> tacticSeq)` is present
-/
def getAltLhses (alt : Syntax) : Syntax :=
  alt[0]
def getFirstAltLhs (alt : Syntax) : Syntax :=
  (getAltLhses alt)[0]
/-- Return `inductionAlt` name. It assumes `alt` does not have multiple `inductionAltLHS`. Returns `none` if the name is missing. -/
def getAltName? (alt : Syntax) : Option Name :=
  let head := (getFirstAltLhs alt)[1]
  if head.isOfKind ``Parser.Term.hole then
    if head[0].isMissing then none else some `_
  else
    let ident := head[1]
    if ident.isOfKind identKind then some ident.getId.eraseMacroScopes else none
/-- Returns true if the the alternative is for a wildcard, and that the wildcard is not due to a syntax error. -/
def isAltWildcard (altStx : Syntax) : Bool :=
  getAltName? altStx == some `_
/-- Returns the `inductionAlt` `ident <|> hole` -/
def getAltNameStx (alt : Syntax) : Syntax :=
  let lhs := getFirstAltLhs alt
  if lhs[1].isOfKind ``Parser.Term.hole then lhs[1] else lhs[1][1]
/-- Return `true` if the first LHS of the given alternative contains `@`. -/
def altHasExplicitModifier (alt : Syntax) : Bool :=
  let lhs := getFirstAltLhs alt
  !lhs[1].isOfKind ``Parser.Term.hole && !lhs[1][0].isNone
/-- Return the variables in the first LHS of the given alternative. -/
def getAltVars (alt : Syntax) : Array Syntax :=
  let lhs := getFirstAltLhs alt
  lhs[2].getArgs
def hasAltRHS (alt : Syntax) : Bool :=
  alt[1].getNumArgs > 0
def getAltRHS (alt : Syntax) : Syntax :=
  alt[1][1]
def getAltDArrow (alt : Syntax) : Syntax :=
  alt[1][0]

-- Return true if `stx` is a term occurring in the RHS of the induction/cases tactic
def isHoleRHS (rhs : Syntax) : Bool :=
  rhs.isOfKind ``Parser.Term.syntheticHole || rhs.isOfKind ``Parser.Term.hole

def evalAlt (mvarId : MVarId) (alt : Syntax) (addInfo : TermElabM Unit) : TacticM Unit := do
  if !hasAltRHS alt then
    throwErrorAt alt "(internal error) RHS was not expanded"
  else
    let rhs := getAltRHS alt
    withCaseRef (getAltDArrow alt) rhs do
      let goals ← getGoals
      try
        setGoals [mvarId]
        let withInfo (m : TacticM Unit) :=
          withTacticInfoContext (mkNullNode #[getAltLhses alt, getAltDArrow alt]) do
            addInfo; m
        if isHoleRHS rhs then
          withInfo <| mvarId.withContext do
            let mvarDecl ← mvarId.getDecl
            -- Elaborate ensuring that `_` is interpreted as `?_`.
            let (val, gs') ← elabTermWithHoles rhs mvarDecl.type `induction (parentTag? := mvarDecl.userName) (allowNaturalHoles := true)
            mvarId.assign val
            setGoals gs'
        else
          -- Admit remaining goals outside the TacticInfo so that the infoview
          -- won't report "no goals" in incomplete proofs.
          closeUsingOrAdmit <| withInfo <| evalTactic rhs
      finally
        pushGoals goals

/-!
Helper method for creating an user-defined eliminator/recursor application.
-/
namespace ElimApp

public structure Alt where
  /-- The short name of the alternative, used in `| foo =>` cases -/
  name      : Name
  info      : ElimAltInfo
  /-- The subgoal metavariable for the alternative. -/
  mvarId    : MVarId
  deriving Inhabited

structure Context where
  elimInfo : ElimInfo
  targets  : Array Expr -- targets provided by the user

structure State where
  argPos    : Nat := 0 -- current argument position
  targetPos : Nat := 0 -- current target at targetsStx
  motive    : Option MVarId -- motive metavariable
  f         : Expr
  fType     : Expr
  alts      : Array Alt := #[]
  insts     : Array MVarId := #[]

abbrev M := ReaderT Context $ StateRefT State TermElabM

def addNewArg (arg : Expr) : M Unit :=
  modify fun s => { s with argPos := s.argPos+1, f := mkApp s.f arg, fType := s.fType.bindingBody!.instantiate1 arg }

/-- Return the binder name at `fType`. This method assumes `fType` is a function type. -/
def getBindingName : M Name := return (← get).fType.bindingName!
/-- Return the next argument expected type. This method assumes `fType` is a function type. -/
def getArgExpectedType : M Expr := return (← get).fType.bindingDomain!

def getFType : M Expr := do
  let fType ← whnfForall (← get).fType
  modify fun s => { s with fType := fType }
  pure fType

public structure Result where
  elimApp     : Expr
  elimArgs    : Array Expr
  motive      : MVarId
  alts        : Array Alt
  others      : Array MVarId
  complexArgs : Array Expr

/--
  Construct the an eliminator/recursor application. `targets` contains the explicit and implicit
  targets for the eliminator, not yet generalized.
  For example, the indices of builtin recursors are considered implicit targets.
  Remark: the method `addImplicitTargets` may be used to compute the sequence of implicit and
  explicit targets from the explicit ones.
-/
public partial def mkElimApp (elimInfo : ElimInfo) (targets : Array Expr) (tag : Name) : TermElabM Result := do
  let rec loop : M Unit := do
    match (← getFType) with
    | .forallE binderName _ _ c =>
      let ctx ← read
      let argPos := (← get).argPos
      if ctx.elimInfo.motivePos == argPos then
        let motive ← mkFreshExprMVar (← getArgExpectedType) MetavarKind.syntheticOpaque
        modify fun s => { s with motive := motive.mvarId! }
        addNewArg motive
      else if ctx.elimInfo.targetsPos.contains argPos then
        let s ← get
        let ctx ← read
        unless s.targetPos < ctx.targets.size do
          throwError "Insufficient number of targets for `{elimInfo.elimExpr}`"
        let target := ctx.targets[s.targetPos]!
        let expectedType ← getArgExpectedType
        let target ← withAssignableSyntheticOpaque <| Term.ensureHasType expectedType target
        modify fun s => { s with targetPos := s.targetPos + 1 }
        addNewArg target
      else match c with
        | .implicit =>
          let arg ← mkFreshExprMVar (← getArgExpectedType)
          addNewArg arg
        | .strictImplicit =>
          let arg ← mkFreshExprMVar (← getArgExpectedType)
          addNewArg arg
        | .instImplicit =>
          let arg ← mkFreshExprMVar (← getArgExpectedType) (kind := MetavarKind.synthetic) (userName := appendTag tag binderName)
          modify fun s => { s with insts := s.insts.push arg.mvarId! }
          addNewArg arg
        | _ =>
          let arg ← mkFreshExprSyntheticOpaqueMVar (← getArgExpectedType) (tag := appendTag tag binderName)
          let x   ← getBindingName
          modify fun s =>
            let info := elimInfo.altsInfo[s.alts.size]!
            { s with alts := s.alts.push ⟨x, info, arg.mvarId!⟩ }
          addNewArg arg
      loop
    | _ =>
      let s ← get
      let ctx ← read
      unless s.targetPos = ctx.targets.size do
        throwError "Unexpected number of targets for `{elimInfo.elimExpr}`"
      pure ()
  let (_, s) ← (loop).run { elimInfo := elimInfo, targets := targets }
    |>.run { f := elimInfo.elimExpr, fType := elimInfo.elimType, motive := none }
  let mut others := #[]
  for mvarId in s.insts do
    try
      unless (← Term.synthesizeInstMVarCore mvarId) do
        mvarId.setKind .syntheticOpaque
        others := others.push mvarId
    catch _ =>
      mvarId.setKind .syntheticOpaque
      others := others.push mvarId
  let alts ← s.alts.filterM fun alt => return !(← alt.mvarId.isAssigned)
  let some motive := s.motive |
      throwError "Internal error in mkElimApp: Motive not found"
  let complexArgs ← s.fType.withApp fun f motiveArgs => do
    unless f == mkMVar motive do
      throwError "Internal error in mkElimApp: Expected application of {motive}:{indentExpr s.fType}"
    -- Sanity-checking that the motive is applied to the targets.
    -- NB: The motive can take them in a different order than the eliminator itself
    for motiveArg in motiveArgs[*...targets.size] do
      unless targets.contains motiveArg do
        throwError "Internal error in mkElimApp: Expected first {targets.size} arguments of motive \
          in conclusion to be one of the targets:{indentExpr s.fType}"
    pure motiveArgs[targets.size...*]
  let elimApp ← instantiateMVars s.f
  -- `elimArgs` is the argument list that the offsets in `elimInfo` work with
  let elimArgs := elimApp.getAppArgs[elimInfo.elimExpr.getAppNumArgs...*]
  return { elimApp, elimArgs, alts, others, motive, complexArgs }

/--
Given a goal `... targets ... |- C[targets, complexArgs]` associated with `mvarId`,
where `complexArgs` are the the complex (i.e. non-target) arguments to the motive in the conclusion
of the eliminator, construct `motiveArg := fun targets rs => C[targets, rs]`

This checks if the type of the complex arguments match what's expected by the motive, and
ignores them otherwise. This limits the ability of `cases` to use unfolding function
principles with dependent types, because after generalization of the targets, the types do
no longer match. This can likely be improved.
-/
public def setMotiveArg (mvarId : MVarId) (motiveArg : MVarId) (targets : Array FVarId) (complexArgs : Array Expr := #[]) : MetaM Unit := do
  let type ← inferType (mkMVar mvarId)

  let motiveType ← inferType (mkMVar motiveArg)
  let exptComplexArgTypes ← arrowDomainsN complexArgs.size (← instantiateForall motiveType (targets.map mkFVar))

  let mut absType := type
  for complexArg in complexArgs.reverse, exptComplexArgType in exptComplexArgTypes.reverse do
    trace[Elab.induction] "setMotiveArg: trying to abstract over {complexArg}, expected type {exptComplexArgType}"
    let complexArgType ← inferType complexArg
    if (← isDefEq complexArgType exptComplexArgType) then
      let absType' ← kabstract absType complexArg
      let absType' := .lam (← mkFreshUserName `x) complexArgType absType' .default
      if (← isTypeCorrect absType') then
        absType := absType'
      else
        trace[Elab.induction] "Not abstracting goal over {complexArg}, resulting term is not type correct:{indentExpr absType'} }"
        absType := .lam (← mkFreshUserName `x) complexArgType absType .default
    else
      trace[Elab.induction] "Not abstracting goal over {complexArg}, its type {complexArgType} does not match the expected {exptComplexArgType}"
      absType := .lam (← mkFreshUserName `x) exptComplexArgType absType .default

  let motive ← mkLambdaFVars (targets.map mkFVar) absType
  let motiverInferredType ← inferType motive
  unless (← isDefEqGuarded motiverInferredType motiveType) do
    throwError "Type mismatch when assigning motive{indentExpr motive}\n{← mkHasTypeButIsExpectedMsg motiverInferredType motiveType}"
  motiveArg.assign motive

def getAltNumFields (elimInfo : ElimInfo) (altName : Name) : TermElabM Nat := do
  for altInfo in elimInfo.altsInfo do
    if altInfo.name == altName then
      return altInfo.numFields
  throwError "Unknown alternative name `{altName}`"

def checkAltNames (alts : Array Alt) (altsSyntax : Array Syntax) : TacticM Unit := do
  let mut seenNames : Array Name := #[]
  let mut invalidNames : Array (Syntax × Name) := #[]
  for h : i in *...altsSyntax.size do
    let altStx := altsSyntax[i]
    if isAltWildcard altStx && i != altsSyntax.size - 1 then
      withRef altStx <| throwError "Invalid occurrence of the wildcard alternative `| _ => ...`: It must be the last alternative"
    if let some altName := getAltName? altStx then
      if altName != `_ then
        if seenNames.contains altName then
          throwOrLogErrorAt altStx m!"Duplicate alternative name `{altName}`"
        else
          seenNames := seenNames.push altName
          unless alts.any (·.name == altName) do
            invalidNames := invalidNames.push (altStx, altName)
    else
      invalidNames := invalidNames.push (altStx, .anonymous)
  unless invalidNames.isEmpty do
    let unhandledAlts := alts.filter fun alt => !seenNames.contains alt.name
    let unhandledAltsMessages := unhandledAlts.map (m!"`{·.name}`")
    let msg :=
      if unhandledAlts.isEmpty then
        m!"There are no unhandled alternatives"
      else
        m!"Expected {.orList unhandledAltsMessages.toList}"
    for (altStx, altName) in invalidNames do
      if altName.isAnonymous then
        throwOrLogErrorAt altStx m!"Missing alternative name: {msg}"
      else
        throwOrLogErrorAt altStx m!"Invalid alternative name `{altName}`: {msg}"

/-- Given the goal `altMVarId` for a given alternative that introduces `numFields` new variables,
    return the number of explicit variables. Recall that when the `@` is not used, only the explicit variables can
    be named by the user. -/
def getNumExplicitFields (altMVarId : MVarId) (numFields : Nat) : MetaM Nat := altMVarId.withContext do
  let target ← altMVarId.getType
  withoutModifyingState do
    -- The `numFields` count includes explicit, implicit and let-bound variables.
    -- `forallMetaBoundTelescope` will reduce let-bindings, so we don't just count how many
    -- explicit binders are in `bis`, but how many implicit ones.
    -- If this turns out to be insufficient, then the real (and complicated) logic for which
    -- arguments are explicit or implicit can be found in `introNImp`,
    let (_, bis, _) ← forallMetaBoundedTelescope target numFields
    let numImplicits := (bis.filter (!·.isExplicit)).size
    return numFields - numImplicits

def saveAltVarsInfo (altMVarId : MVarId) (altStx : Syntax) (fvarIds : Array FVarId) : TermElabM Unit :=
  withSaveInfoContext <| altMVarId.withContext do
    let useNamesForExplicitOnly := !altHasExplicitModifier altStx
    let mut i := 0
    let altVars := getAltVars altStx
    for fvarId in fvarIds do
      if !useNamesForExplicitOnly || (← fvarId.getDecl).binderInfo.isExplicit then
        if h : i < altVars.size then
          Term.addLocalVarInfo altVars[i] (mkFVar fvarId)
          i := i + 1

open Language in
def evalAlts (elimInfo : ElimInfo) (alts : Array Alt) (optPreTac : Syntax) (altStxs? : Option (Array Syntax))
    (mkInfo : TacticM Info) (tacStx : Syntax)
    (numEqs : Nat := 0) (generalized : Array FVarId := #[]) (toClear : Array FVarId := #[])
    (toTag : Array (Ident × FVarId) := #[]) : TacticM Unit := do
  let hasAlts := altStxs?.isSome
  -- We defer admitting goals for missing alternatives so that they can be captured by `mkInfo`.
  let toAdmit ←
    if hasAlts then
      -- HACK: because this node may have the same span as the original tactic,
      -- we need to take all the info trees we have produced so far and re-nest them
      -- inside this node as well
      let treesSaved ← getResetInfoTrees
      withInfoContext ((modifyInfoState fun s => { s with trees := treesSaved }) *> goWithInfo) mkInfo
    else
      goWithInfo
  toAdmit.forM fun mvarId => admitGoal mvarId
where
  -- continuation in the correct info context
  goWithInfo : TacticM (List MVarId) := do
    if let some altStxs := altStxs? then
      if let some tacSnap := (← readThe Term.Context).tacSnap? then
        -- incrementality: create a new promise for each alternative, resolve current snapshot to
        -- them, eventually put each of them back in `Context.tacSnap?` in `applyAltStx`
        let finished ← IO.Promise.new
        let altPromises ← altStxs.mapM fun _ => IO.Promise.new
        let cancelTk? := (← readThe Core.Context).cancelTk?
        tacSnap.new.resolve {
          -- save all relevant syntax here for comparison with next document version
          stx := mkNullNode altStxs
          diagnostics := .empty
          inner? := none
          finished := { stx? := mkNullNode altStxs, reportingRange := .inherit, task := finished.resultD default, cancelTk? }
          next := Array.zipWith
            (fun stx prom => { stx? := some stx, task := prom.resultD default, cancelTk? })
            altStxs altPromises
        }
        let toAdmit ← goWithIncremental <| altPromises.mapIdx fun i prom => {
          old? := do
            let old ← tacSnap.old?
            -- waiting is fine here: this is the old version of the snapshot resolved above
            -- immediately at the beginning of the tactic
            let old := old.val.get
            -- use old version of `mkNullNode altsSyntax` as guard, will be compared with new
            -- version and picked apart in `applyAltStx`
            return ⟨old.stx, (← old.next[i]?)⟩
          new := prom
        }
        finished.resolve {
          diagnostics := .empty
          state? := (← saveState)
          moreSnaps := (← Core.getAndEmptySnapshotTasks)
        }
        return toAdmit

    goWithIncremental #[]

  -- continuation in the correct incrementality context
  goWithIncremental (tacSnaps : Array (SnapshotBundle TacticParsedSnapshot)) : TacticM (List MVarId) := withRef tacStx do
    let hasAlts := altStxs?.isSome
    let altStxs := altStxs?.getD #[]

    -- initial sanity checks: named cases should be known, wildcards should be last
    checkAltNames alts altStxs

    -- `checkAltNames` may have looked at arbitrary alternatives, so we need to disable incremental
    -- processing of alternatives if it had any effect lest we end up with stale messages
    Term.withoutTacticIncrementality (cond := (← MonadLog.hasErrors)) do

    let mut alts := alts
    let mut toAdmit := []

    /-
    First process `altsSyntax` in order, removing covered alternatives from `alts`. Previously we
    did one loop through `alts`, looking up suitable alternatives from `altsSyntax`.
    Motivations for the change:

    1- It improves the effectiveness of incremental reuse. Consider the following example:
    ```lean
    example (h₁ : p ∨ q) (h₂ : p → x = 0) (h₃ : q → y = 0) : x * y = 0 := by
      cases h₁ with
      | inr h =>
        sleep 5000 -- sleeps for 5 seconds
        save
        have : y = 0 := h₃ h
        -- We can comfortably work here
      | inl h => stop ...
    ```
    If we iterated through `alts` instead of `altsSyntax`, the `inl` alternative would be executed
    first, making partial reuse in `inr` impossible (without support for reuse with position
    adjustments).

    2- The errors are produced in the same order the alternatives appear in the code. This is not
    super important when using IDEs.
    -/
    for h : altStxIdx in *...altStxs.size do
      let altStx := altStxs[altStxIdx]
      let some altName := getAltName? altStx | continue
      if let some i := alts.findFinIdx? (·.1 == altName) then
        -- cover named alternative
        applyAltStx tacSnaps altStxs altStxIdx altStx alts[i]
        alts := alts.eraseIdx i
      else if isAltWildcard altStx then
        if alts.isEmpty then
          throwOrLogErrorAt altStx m!"Wildcard alternative is not needed"
        else
          -- cover all remaining alternatives
          for alt in alts do
            applyAltStx tacSnaps altStxs altStxIdx altStx alt
          alts := #[]
      else
        -- Skip this alternative. We have already validated the alternatives in `checkAltNames`
        -- and thrown/logged errors.
        pure ()

    -- now process remaining alternatives; these might either be unreachable or we're in `induction`
    -- without `with`. In all other cases, remaining alternatives are flagged as errors.
    for { name := altName, info, mvarId := altMVarId } in alts do
      let numFields ← getAltNumFields elimInfo altName
      let mut (_, altMVarId) ← altMVarId.introN numFields
      let some (altMVarId', subst) ← Cases.unifyEqs? numEqs altMVarId {}
        | continue  -- alternative is not reachable
      altMVarId.withContext do
        for x in subst.domain do
          if let .fvar y := subst.get x then
            if let some decl ← x.findDecl? then
              Elab.pushInfoLeaf (.ofFVarAliasInfo { id := y, baseId := x, userName := decl.userName })
      altMVarId ← if info.provesMotive then
        let (generalized', altMVarId') ← altMVarId'.introNP generalized.size
        altMVarId'.withContext do
          for x in generalized, y in generalized' do
            Elab.pushInfoLeaf (.ofFVarAliasInfo { id := y, baseId := x, userName := ← y.getUserName })
        pure altMVarId'
      else
        pure altMVarId'
      for fvarId in toClear do
        altMVarId ← altMVarId.tryClear fvarId
      altMVarId.withContext do
        for (stx, fvar) in toTag do
          Term.addLocalVarInfo stx (subst.get fvar)
      let some altMVarIds ← applyPreTac altMVarId
        | continue
      appendGoals altMVarIds
      if hasAlts && !altMVarIds.isEmpty then
        throwOrLogErrorAt tacStx m!"Alternative `{altName}` has not been provided"
        toAdmit := altMVarIds ++ toAdmit
    return toAdmit

  /-- Applies syntactic alternative to alternative goal. -/
  applyAltStx tacSnaps altStxs altStxIdx altStx alt := withRef altStx do
    let { name := altName, info, mvarId := altMVarId } := alt
    -- also checks for unknown alternatives
    let numFields ← getAltNumFields elimInfo altName
    let altVars := getAltVars altStx
    let numFieldsToName ← if altHasExplicitModifier altStx then pure numFields else getNumExplicitFields altMVarId numFields
    if altVars.size > numFieldsToName then
      throwOrLogError m!"Too many variable names provided at alternative `{altName}`: {altVars.size} provided, but {numFieldsToName} expected"
    let mut (fvarIds, altMVarId) ← altMVarId.introN numFields (altVars.toList.map getNameOfIdent') (useNamesForExplicitOnly := !altHasExplicitModifier altStx)
    -- Delay adding the infos for the pattern LHS because we want them to nest
    -- inside tacticInfo for the current alternative (in `evalAlt`)
    let addInfo : TermElabM Unit := do
      if (← getInfoState).enabled then
        if let some declName := info.declName? then
          addConstInfo (getAltNameStx altStx) declName
        saveAltVarsInfo altMVarId altStx fvarIds
    let unusedAlt := do
      addInfo
      if !isAltWildcard altStx then
        throwOrLogError m!"Alternative `{altName}` is not needed"
    let some (altMVarId', subst) ← Cases.unifyEqs? numEqs altMVarId {}
      | unusedAlt
    altMVarId.withContext do
      for x in subst.domain do
        if let .fvar y := subst.get x then
          if let some decl ← x.findDecl? then
            Elab.pushInfoLeaf (.ofFVarAliasInfo { id := y, baseId := x, userName := decl.userName })
    altMVarId ← if info.provesMotive then
      let (generalized', altMVarId') ← altMVarId'.introNP generalized.size
      altMVarId'.withContext do
        for x in generalized, y in generalized' do
          Elab.pushInfoLeaf (.ofFVarAliasInfo { id := y, baseId := x, userName := ← y.getUserName })
      pure altMVarId'
    else
      pure altMVarId'
    for fvarId in toClear do
      altMVarId ← altMVarId.tryClear fvarId
    altMVarId.withContext do
      for (stx, fvar) in toTag do
        Term.addLocalVarInfo stx (subst.get fvar)
    let some altMVarIds ← applyPreTac altMVarId
      | return
    if altMVarIds.isEmpty then
      return (← unusedAlt)

    -- select corresponding snapshot bundle for incrementality of this alternative
    -- note that `tacSnaps[altStxIdx]?` is `none` if `tacSnap?` was `none` to begin with
    withTheReader Term.Context ({ · with tacSnap? := tacSnaps[altStxIdx]? }) do
    -- all previous alternatives have to be unchanged for reuse
    Term.withNarrowedArgTacticReuse (stx := mkNullNode altStxs) (argIdx := altStxIdx) fun altStx => do
    -- everything up to rhs has to be unchanged for reuse
    Term.withNarrowedArgTacticReuse (stx := altStx) (argIdx := 1) fun rhs? => do
    Term.withNarrowedArgTacticReuse (stx := rhs?) (argIdx := 1) fun _rhs => do
    -- disable reuse if rhs is run multiple times
    Term.withoutTacticIncrementality (altMVarIds.length != 1 || isAltWildcard altStx) do
      for altMVarId' in altMVarIds do
        evalAlt altMVarId' altStx addInfo

  /-- Applies `induction .. with $preTac | ..`, if any, to an alternative goal. -/
  applyPreTac (mvarId : MVarId) : TacticM (Option (List MVarId)) :=
    if optPreTac.isNone then
      return some [mvarId]
    else
      -- disable incrementality for the pre-tactic to avoid non-monotonic progress reporting; it
      -- would be possible to include a custom task around the pre-tac with an appropriate range in
      -- the snapshot such that it is cached as well if it turns out that this is valuable
      Term.withoutTacticIncrementality true do
        let go := evalTacticAt optPreTac[0] mvarId
        if (← read).recover then
          let saved ← saveState
          Tactic.tryCatch go fun ex => do
            logException ex
            let msgLog ← Core.getMessageLog
            saved.restore (restoreInfo := false)
            Core.setMessageLog msgLog
            admitGoal mvarId
            return none
        else
          go

end ElimApp

/-
  Recall that
  ```
  generalizingVars := optional (" generalizing " >> many1 ident)
  «induction»  := leading_parser nonReservedSymbol "induction " >> majorPremise >> usingRec >> generalizingVars >> optional inductionAlts
  ```
  `stx` is syntax for `induction` or `fun_induction`. -/
def getUserGeneralizingFVarIds (stx : Syntax) : TacticM (Array FVarId) :=
  withRef stx do
    let generalizingStx :=
    if stx.getKind == ``Lean.Parser.Tactic.induction then
      stx[3]
    else if stx.getKind == ``Lean.Parser.Tactic.funInduction then
      stx[2]
    else
      panic! "getUserGeneralizingFVarIds: Unexpected syntax kind {stx.getKind}"
    if generalizingStx.isNone then
      pure #[]
    else
      trace[Elab.induction] "{generalizingStx}"
      let vars := generalizingStx[1].getArgs
      getFVarIds vars

-- process `generalizingVars` subterm of induction Syntax `stx`.
<<<<<<< HEAD
def generalizeVars (mvarId : MVarId) (stx : Syntax) (targets : Array Expr) (elimExpr : Expr) : TacticM (Array FVarId × MVarId) :=
=======
private def generalizeVars (mvarId : MVarId) (stx : Syntax) (targets : Array Expr) (elimExpr : Expr) : TacticM (Array FVarId × MVarId) :=
>>>>>>> 5a751d46
  mvarId.withContext do
    let userFVarIds ← getUserGeneralizingFVarIds stx
    let forbidden1 ← mkGeneralizationForbiddenSet targets
    let forbidden2 ← mkGeneralizationForbiddenSet #[elimExpr]
    let mut s ← getFVarSetToGeneralize targets (forbidden1.union forbidden2)
    for userFVarId in userFVarIds do
      if forbidden1.contains userFVarId then
        throwError "Variable `{mkFVar userFVarId}` cannot be generalized because the induction target depends on it"
      if forbidden2.contains userFVarId then
        throwError "Variable `{mkFVar userFVarId}` cannot be generalized because the induction principle depends on it"
      if s.contains userFVarId then
        throwOrLogError m!"Unnecessary `generalizing` argument: Variable `{mkFVar userFVarId}` is generalized automatically"
      s := s.insert userFVarId
    let fvarIds ← sortFVarIds s.toArray
    let (fvarIds, mvarId') ← mvarId.revert fvarIds
    return (fvarIds, mvarId')

/--
Given `inductionAlts` of the form
```
syntax inductionAlts := "with " (tactic)? withPosition( (colGe inductionAlt)*)
```
Return an array containing its alternatives.
-/
def getAltsOfInductionAlts (inductionAlts : Syntax) : Array Syntax :=
  inductionAlts[2].getArgs

/--
Given `inductionAlts` of the form
```
syntax inductionAlts := "with " (tactic)? withPosition( (colGe inductionAlt)*)
```
runs `cont (some alts)` where `alts` is an array containing all `inductionAlt`s while disabling incremental
reuse if any other syntax changed. If there's no `with` clause, then runs `cont none`.
-/
def withAltsOfOptInductionAlts (optInductionAlts : Syntax)
    (cont : Option (Array Syntax) → TacticM α) : TacticM α :=
  Term.withNarrowedTacticReuse (stx := optInductionAlts) (fun optInductionAlts =>
    if optInductionAlts.isNone then
      -- if there are no alternatives, what to compare is irrelevant as there will be no reuse
      (mkNullNode #[], mkNullNode #[])
    else
      -- if there are no alts, then use the `with` token for `inner` for a ref for messages
      let altStxs := optInductionAlts[0].getArg 2
      let inner := if altStxs.getNumArgs > 0 then altStxs else optInductionAlts[0][0]
      -- `with` and tactic applied to all branches must be unchanged for reuse
      (mkNullNode optInductionAlts[0].getArgs[*...2], inner))
    (fun alts? =>
      if optInductionAlts.isNone then      -- no `with` clause
        cont none
      else if alts?.isOfKind nullKind then -- has alts
        cont (some alts?.getArgs)
      else                                 -- has `with` clause, but no alts
        cont (some #[]))

def getOptPreTacOfOptInductionAlts (optInductionAlts : Syntax) : Syntax :=
  if optInductionAlts.isNone then mkNullNode else optInductionAlts[0][1]

/--
Returns true if the `Lean.Parser.Tactic.inductionAlt` either has more than one alternative
or has no RHS.
-/
def shouldExpandAlt (alt : Syntax) : Bool :=
  alt[0].getNumArgs > 1 || (1 < alt.getNumArgs && alt[1].getNumArgs == 0)

/--
Returns `some #[alt_1, ..., alt_n]` if `alt` has multiple LHSs or if `alt` has no RHS.
If there is no RHS, it is filled in with a hole.
-/
def expandAlt? (alt : Syntax) : Option (Array Syntax) := Id.run do
  if shouldExpandAlt alt then
    some <| alt[0].getArgs.map fun lhs =>
      let alt := alt.setArg 0 (mkNullNode #[lhs])
      if 1 < alt.getNumArgs && alt[1].getNumArgs == 0 then
        alt.setArg 1 <| mkNullNode #[mkAtomFrom lhs "=>", mkHole lhs]
      else
        alt
  else
    none

/--
Given `inductionAlts` of the form
```
syntax inductionAlts := "with " (tactic)? withPosition( (colGe inductionAlt)*)
```
Return `some inductionAlts'` if one of the alternatives has multiple LHSs or no RHS.
In the new `inductionAlts'` all alternatives have a single LHS.

Remark: the `RHS` of alternatives with multi LHSs is copied.
-/
def expandInductionAlts? (inductionAlts : Syntax) : Option Syntax := Id.run do
  let alts := getAltsOfInductionAlts inductionAlts
  if alts.any shouldExpandAlt then
    let mut altsNew := #[]
    for alt in alts do
      if let some alt' := expandAlt? alt then
        altsNew := altsNew ++ alt'
      else
        altsNew := altsNew.push alt
    some <| inductionAlts.setArg 2 (mkNullNode altsNew)
  else
    none

def inductionAltsPos (stx : Syntax) : Nat :=
  if stx.getKind == ``Lean.Parser.Tactic.induction then
    4
  else if stx.getKind == ``Lean.Parser.Tactic.cases then
    3
  else if stx.getKind == ``Lean.Parser.Tactic.funInduction then
    3
  else if stx.getKind == ``Lean.Parser.Tactic.funCases then
    2
  else
    panic! s!"inductionAltsSyntaxPos: Unexpected syntax kind {stx.getKind}"

/--
Expand
```
syntax "induction " term,+ (" using " ident)?  ("generalizing " (colGt term:max)+)? (inductionAlts)? : tactic
```
if `inductionAlts` has an alternative with multiple LHSs, and likewise for
`cases`, `fun_induction`, `fun_cases`.
-/
def expandInduction? (induction : Syntax) : Option Syntax := do
  let inductionAltsPos := inductionAltsPos induction
  let optInductionAlts := induction[inductionAltsPos]
  guard <| !optInductionAlts.isNone
  let inductionAlts' ← expandInductionAlts? optInductionAlts[0]
  return induction.setArg inductionAltsPos (mkNullNode #[inductionAlts'])

/--
  We may have at most one `| _ => ...` (wildcard alternative), and it must not set variable names.
  The idea is to make sure users do not write unstructured tactics. -/
def checkAltsOfOptInductionAlts (optInductionAlts : Syntax) : TacticM Unit :=
  unless optInductionAlts.isNone do
    let mut found := false
    for alt in getAltsOfInductionAlts optInductionAlts[0] do
      if isAltWildcard alt then
        unless (getAltVars alt).isEmpty do
          throwErrorAt alt "The wildcard alternative `| _ => ...` must not specify variable names"
        if found then
          throwErrorAt alt "More than one wildcard alternative `| _ => ...` used"
        found := true

def getInductiveValFromMajor (induction : Bool) (major : Expr) : TacticM InductiveVal :=
  liftMetaMAtMain fun mvarId => do
    let majorType ← inferType major
    let majorType ← whnf majorType
    matchConstInduct majorType.getAppFn
      (fun _ => do
        let tacticName := if induction then `induction else `cases
        let mut hint := m!"\n\nExplanation: the `{tacticName}` tactic is for constructor-based reasoning \
          as well as for applying custom {tacticName} principles with a 'using' clause or a registered '@[{tacticName}_eliminator]' theorem. \
          The above type neither is an inductive type nor has a registered theorem."
        if majorType.isProp then
          hint := m!"{hint}\n\n\
            Consider using the 'by_cases' tactic, which does true/false reasoning for propositions."
        else if majorType.isType then
          hint := m!"{hint}\n\n\
            Type universes are not inductive types, and type-constructor-based reasoning is not possible. \
            This is a strong limitation. According to Lean's underlying theory, the only provable distinguishing \
            feature of types is their cardinalities."
        Meta.throwTacticEx tacticName mvarId m!"major premise type is not an inductive type{indentExpr majorType}{hint}")
      (fun val _ => pure val)

/--
Elaborates the term in the `using` clause. We want to allow parameters to be instantiated
(e.g. `using foo (p := …)`), but preserve other parameters, like the motives, as parameters,
without turning them into MVars. So this uses `abstractMVars` at the end. This is inspired by
`Lean.Elab.Tactic.addSimpTheorem`.

It also elaborates without `heedElabAsElim` so that users can use constants that are marked
`elabAsElim` in the `using` clause`.
-/
def elabTermForElim (stx : Syntax) : TermElabM Expr := do
  -- Short-circuit elaborating plain identifiers
  if stx.isIdent then
    if let some e ← Term.resolveId? stx (withInfo := true) then
      return e
  Term.withoutErrToSorry <| Term.withoutHeedElabAsElim do
    let e ← Term.elabTerm stx none (implicitLambda := false)
    Term.synthesizeSyntheticMVars (postpone := .no) (ignoreStuckTC := true)
    let e ← instantiateMVars e
    let e := e.eta
    if e.hasMVar then
      let r ← abstractMVars (levels := false) e
      return r.expr
    else
      return e

register_builtin_option tactic.customEliminators : Bool := {
  defValue := true
  group    := "tactic"
  descr    := "enable using custom eliminators in the 'induction' and 'cases' tactics \
    defined using the '@[induction_eliminator]' and '@[cases_eliminator]' attributes"
}

-- `optElimId` is of the form `("using" term)?`
def getElimNameInfo (optElimId : Syntax) (targets : Array Expr) (induction : Bool) : TacticM ElimInfo := do
  let getBaseName? (elimName : Name) : MetaM (Option Name) := do
    -- not a precise check, but covers the common cases of T.recOn / T.casesOn
    -- as well as user defined T.myInductionOn to locate the constructors of T
    let t := elimName.getPrefix
    if ← isInductive t then
      return some t
    else
      return none
  if optElimId.isNone then
    if tactic.customEliminators.get (← getOptions) then
      if let some elimName ← getCustomEliminator? targets induction then
        return ← getElimInfo elimName (← getBaseName? elimName)
    unless targets.size == 1 do
      throwMissingEliminator
    let indVal ← getInductiveValFromMajor induction targets[0]!
    if induction && indVal.all.length != 1 then
      throwUnsupportedInductionType indVal.name "mutually inductive"
    if induction && indVal.isNested then
      throwUnsupportedInductionType indVal.name "a nested inductive type"
    let elimName := if induction then mkRecName indVal.name else mkCasesOnName indVal.name
    getElimInfo elimName indVal.name
  else
    let elimTerm := optElimId[1]
    let elimExpr ← withRef elimTerm do elabTermForElim elimTerm
    let baseName? ← do
      let some elimName := elimExpr.getAppFn.constName? | pure none
      getBaseName? elimName
    withRef elimTerm <| getElimExprInfo elimExpr baseName?
where
  throwMissingEliminator :=
    let tacName := if induction then "induction" else "cases"
    throwError m!"Missing eliminator: An eliminator must be provided when multiple induction \
          targets are specified and no default eliminator has been registered"
          ++ .hint' m!"Write `using <eliminator-name>` to specify an eliminator, or register a default \
                        eliminator with the attribute `[{tacName}_eliminator]`"
  throwUnsupportedInductionType (name : Name) (kind : String) :=
    throwError m!"The `induction` tactic does not support the type `{name}` because it is {kind}"
        ++ .hint' "Consider using the `cases` tactic instead"

def shouldGeneralizeTarget (e : Expr) : MetaM Bool := do
  if let .fvar fvarId .. := e then
    return (← fvarId.getDecl).hasValue -- must generalize let-decls
  else
    return true


/-- View of `Lean.Parser.Tactic.elimTarget`. -/
public structure ElimTargetView where
  hIdent? : Option Ident
  term    : Syntax

/-- Interprets a `Lean.Parser.Tactic.elimTarget`. -/
public def mkTargetView (target : Syntax) : TacticM ElimTargetView := do
  match target with
  | `(Parser.Tactic.elimTarget| $[$hIdent?:ident :]? $term) =>
    return { hIdent?, term }
  | `(Parser.Tactic.elimTarget| _%$hole : $term) =>
    let hIdent? := some <| mkIdentFrom hole (canonical := true) (← mkFreshBinderNameForTactic `h)
    return { hIdent?, term }
  | _ => return { hIdent? := none, term := .missing }

/-- Elaborated `ElimTargetView`. -/
private structure ElimTargetInfo where
  view : ElimTargetView
  expr : Expr
  arg? : Option GeneralizeArg

/--
Elaborates the targets (`Lean.Parser.Tactic.elimTarget`),
generalizing them if requested or if otherwise necessary.

Returns
1. the targets as fvars and
2. an array of identifier/fvarid pairs so that the `induction`/`cases` tactic can
   annotate any user-supplied target hypothesis names using `Term.addLocalVarInfo`.

Modifies the current goal when generalizing.
-/
def elabElimTargets (targets : Array Syntax) : TacticM (Array Expr × Array (Ident × FVarId)) :=
  withMainContext do
    let infos : Array ElimTargetInfo ← targets.mapM fun target => do
      let view ← mkTargetView target
      let expr ← elabTerm view.term none
      let arg? : Option GeneralizeArg :=
        if let some hIdent := view.hIdent? then
          some { expr, hName? := hIdent.getId }
        else if ← shouldGeneralizeTarget expr then
          some { expr }
        else
          none
      pure { view, expr, arg? }
    if infos.all (·.arg?.isNone) then
      return (infos.map (·.expr), #[])
    else
      liftMetaTacticAux fun mvarId => do
        let (fvarIdsNew, mvarId) ← mvarId.generalize (infos.filterMap (·.arg?))
        -- note: `fvarIdsNew` contains the generalized variables followed by all the `h` variables
        let mut result := #[]
        let mut j := 0
        for info in infos do
          if info.arg?.isSome then
            result := result.push (mkFVar fvarIdsNew[j]!)
            j := j + 1
          else
            result := result.push info.expr
        -- note: `fvarIdsNew[j...*]` contains all the `h` variables
        let hIdents := infos.filterMap (·.view.hIdent?)
        assert! hIdents.size + j == fvarIdsNew.size
        return ((result, hIdents.zip fvarIdsNew[j...*]), [mvarId])

/--
Generalize targets in `fun_induction` and `fun_cases`. Should behave like `elabCasesTargets` with
no targets annotated with `h : _`.
-/
def generalizeTargets (exprs : Array Expr) : TacticM (Array Expr) := do
  withMainContext do
    let exprToGeneralize ← exprs.filterM (shouldGeneralizeTarget ·)
    if exprToGeneralize.isEmpty then
      return exprs
    liftMetaTacticAux fun mvarId => do
      let (fvarIdsNew, mvarId) ← mvarId.generalize (exprToGeneralize.map ({ expr := · }))
      assert! fvarIdsNew.size == exprToGeneralize.size
      let mut result := #[]
      let mut j := 0
      for expr in exprs do
        if (← shouldGeneralizeTarget expr) then
          result := result.push (mkFVar fvarIdsNew[j]!)
          j := j+1
        else
          result := result.push expr
      return (result, [mvarId])

def checkInductionTargets (targets : Array Expr) : MetaM Unit := do
  let mut foundFVars : FVarIdSet := {}
  for target in targets do
    unless target.isFVar do
      throwError "Invalid target: Index in target's type is not a variable (consider using the `cases` tactic instead){indentExpr target}"
    if foundFVars.contains target.fvarId! then
      throwError "Invalid target: Target (or one of its indices) occurs more than once{indentExpr target}"
    foundFVars := foundFVars.insert target.fvarId!

/--
If `stx` has a `with` clause, runs `m` within a tactic info node on `induction/cases ... with`.
The action `m` returns a list of metavariables to admit. The purpose of this is to let the remaining after goals be recorded
in the tactic info, while preserving the semantics that when there is a `with` clause, all unhandled alternatives are admitted.
-/
def mkInitialTacticInfoForInduction (stx : Syntax) : TacticM (TacticM Info) := do
  let altsPos := inductionAltsPos stx
  let range := mkNullNode <| stx.getArgs.extract 0 altsPos |>.push stx[altsPos][0][0]
  mkInitialTacticInfo range

/--
The code path shared between `induction` and `fun_induct`; when we already have an `elimInfo`
and the `targets` contains the implicit targets
-/
def evalInductionCore (stx : Syntax) (elimInfo : ElimInfo) (targets : Array Expr)
    (toTag : Array (Ident × FVarId) := #[]) : TacticM Unit := do
  let mvarId ← getMainGoal
  -- save initial info before main goal is reassigned
  let mkInitInfo ← mkInitialTacticInfoForInduction stx
  let tag ← mvarId.getTag
  mvarId.withContext do
    checkInductionTargets targets
    let targetFVarIds := targets.map (·.fvarId!)
    let (generalized, mvarId) ← generalizeVars mvarId stx targets elimInfo.elimExpr
    mvarId.withContext do
      let result ← withRef stx[1] do -- use target position as reference
        ElimApp.mkElimApp elimInfo targets tag
      trace[Elab.induction] "elimApp: {result.elimApp}"
      ElimApp.setMotiveArg mvarId result.motive targetFVarIds result.complexArgs
      -- drill down into old and new syntax: allow reuse of an rhs only if everything before it is
      -- unchanged
      -- everything up to the alternatives must be unchanged for reuse
      Term.withNarrowedArgTacticReuse (stx := stx) (argIdx := inductionAltsPos stx) fun optInductionAlts => do
      withAltsOfOptInductionAlts optInductionAlts fun alts? => do
        let optPreTac := getOptPreTacOfOptInductionAlts optInductionAlts
        mvarId.assign result.elimApp
        ElimApp.evalAlts elimInfo result.alts optPreTac alts? mkInitInfo stx[0]
          (generalized := generalized) (toClear := targetFVarIds) (toTag := toTag)
        appendGoals result.others.toList

@[builtin_tactic Lean.Parser.Tactic.induction, builtin_incremental]
def evalInduction : Tactic := fun stx =>
  match expandInduction? stx with
  | some stxNew => withMacroExpansion stx stxNew <| evalTactic stxNew
  | _ => focus do
    let (targets, toTag) ← elabElimTargets stx[1].getSepArgs
    let elimInfo ← withMainContext <| getElimNameInfo stx[2] targets (induction := true)
    let targets ← withMainContext <| addImplicitTargets elimInfo targets
    evalInductionCore stx elimInfo targets toTag


register_builtin_option tactic.fun_induction.unfolding : Bool := {
  defValue := true
  group    := "tactic"
  descr    := "if set to 'true', then 'fun_induction' and 'fun_cases' will use the “unfolding \
    functional induction (resp. cases) principle” ('….induct_unfolding'/'….fun_cases_unfolding'), \
    which will attempt to replace the function goal of interest in the goal with the appropriate \
    right-hand-side in each case. If 'false', the regular “functional induction principle” \
    ('….induct'/'….fun_cases') is used."
}

/--
Elaborates the `foo args` of `fun_induction` or `fun_cases`, inferring the args if omitted from the goal
-/
def elabFunTargetCall (cases : Bool) (stx : Syntax) : TacticM Expr := do
  match stx with
  | `($id:ident) =>
    let fnName ← realizeGlobalConstNoOverload id
    let unfolding := tactic.fun_induction.unfolding.get (← getOptions)
    let some funIndInfo ← getFunIndInfo? (cases := cases) (unfolding := unfolding) fnName |
      let theoremKind := if cases then "cases" else "induction"
      throwError "No functional {theoremKind} theorem for `{.ofConstName fnName}`, or function is mutually recursive "
    let candidates ← FunInd.collect funIndInfo (← getMainGoal)
    if candidates.isEmpty then
      throwError "Could not find suitable call of `{.ofConstName fnName}` in the goal"
    if candidates.size > 1 then
      throwError "Found more than one suitable call of `{.ofConstName fnName}` in the goal. \
        Please include the desired arguments."
    pure candidates[0]!
  | _ =>
    elabTerm stx none

/--
Elaborates the `foo args` of `fun_induction` or `fun_cases`, returning the `ElabInfo` and targets.
-/
def elabFunTarget (cases : Bool) (stx : Syntax) : TacticM (ElimInfo × Array Expr) := do
  withRef stx <| withMainContext do
    let funCall ← elabFunTargetCall cases stx
    funCall.withApp fun fn funArgs => do
    let .const fnName fnUs := fn |
      throwError "Expected application headed by a function constant"
    let unfolding := tactic.fun_induction.unfolding.get (← getOptions)
    let some funIndInfo ← getFunIndInfo? (cases := cases) (unfolding := unfolding) fnName |
      let theoremKind := if cases then "cases" else "induction"
      throwError "No functional {theoremKind} theorem for `{.ofConstName fnName}`, or function is mutually recursive "
    if funArgs.size != funIndInfo.params.size then
      throwError "Expected fully applied application of `{.ofConstName fnName}` with \
        {funIndInfo.params.size} arguments, but found {funArgs.size} arguments"
    let mut params := #[]
    let mut targets := #[]
    let mut us := #[]
    for u in fnUs, b in funIndInfo.levelMask do
      if b then
        us := us.push u
    for a in funArgs, kind in funIndInfo.params do
      match kind with
      | .dropped => pure ()
      | .param => params := params.push a
      | .target => targets := targets.push a
    if cases then
      trace[Elab.cases] "us: {us}\nparams: {params}\ntargets: {targets}"
    else
      trace[Elab.induction] "us: {us}\nparams: {params}\ntargets: {targets}"

    let elimExpr := mkAppN (.const funIndInfo.funIndName us.toList) params
    let elimInfo ← getElimExprInfo elimExpr
    unless targets.size = elimInfo.targetsPos.size do
      let tacName := if cases then "fun_cases" else "fun_induction"
      throwError "{tacName} got confused trying to use \
        `{.ofConstName funIndInfo.funIndName}`. Does it take {targets.size} or \
        {elimInfo.targetsPos.size} targets?"
    return (elimInfo, targets)

@[builtin_tactic Lean.Parser.Tactic.funInduction, builtin_incremental]
def evalFunInduction : Tactic := fun stx =>
  match expandInduction? stx with
  | some stxNew => withMacroExpansion stx stxNew <| evalTactic stxNew
  | _ => focus do
    let (elimInfo, targets) ← elabFunTarget (cases := false) stx[1]
    let targets ← generalizeTargets targets
    evalInductionCore stx elimInfo targets

/--
The code path shared between `cases` and `fun_cases`; when we already have an `elimInfo`
and the `targets` contains the implicit targets
-/
def evalCasesCore (stx : Syntax) (elimInfo : ElimInfo) (targets : Array Expr)
    (toTag : Array (Ident × FVarId) := #[]) : TacticM Unit := do
  let targetRef := stx[1]
  let mvarId ← getMainGoal
  -- save initial info before main goal is reassigned
  let mkInitInfo ← mkInitialTacticInfoForInduction stx
  let tag ← mvarId.getTag
  mvarId.withContext do
    let result ← withRef targetRef <| ElimApp.mkElimApp elimInfo targets tag
    let elimArgs := result.elimArgs
    let targets ← elimInfo.targetsPos.mapM fun i => instantiateMVars elimArgs[i]!
    let motiveType ← inferType elimArgs[elimInfo.motivePos]!
    let mvarId ← generalizeTargetsEq mvarId motiveType targets
    let (targetsNew, mvarId) ← mvarId.introN targets.size
    mvarId.withContext do
      ElimApp.setMotiveArg mvarId elimArgs[elimInfo.motivePos]!.mvarId! targetsNew result.complexArgs
      -- drill down into old and new syntax: allow reuse of an rhs only if everything before it is
      -- unchanged
      -- everything up to the alternatives must be unchanged for reuse
      Term.withNarrowedArgTacticReuse (stx := stx) (argIdx := inductionAltsPos stx) fun optInductionAlts => do
      withAltsOfOptInductionAlts optInductionAlts fun alts => do
        let optPreTac := getOptPreTacOfOptInductionAlts optInductionAlts
        mvarId.assign result.elimApp
        ElimApp.evalAlts elimInfo result.alts optPreTac alts mkInitInfo stx[0]
          (numEqs := targets.size) (toClear := targetsNew) (toTag := toTag)

@[builtin_tactic Lean.Parser.Tactic.cases, builtin_incremental]
def evalCases : Tactic := fun stx =>
  match expandInduction? stx with
  | some stxNew => withMacroExpansion stx stxNew <| evalTactic stxNew
  | _ => focus do
    -- syntax (name := cases) "cases " elimTarget,+ (" using " term)? (inductionAlts)? : tactic
    let (targets, toTag) ← elabElimTargets stx[1].getSepArgs
    let elimInfo ← withMainContext <| getElimNameInfo stx[2] targets (induction := false)
    let targets ← withMainContext <| addImplicitTargets elimInfo targets
    evalCasesCore stx elimInfo targets toTag

@[builtin_tactic Lean.Parser.Tactic.funCases, builtin_incremental]
def evalFunCases : Tactic := fun stx =>
  match expandInduction? stx with
  | some stxNew => withMacroExpansion stx stxNew <| evalTactic stxNew
  | _ => focus do
    let (elimInfo, targets) ← elabFunTarget (cases := true) stx[1]
    let targets ← generalizeTargets targets
    evalCasesCore stx elimInfo targets

builtin_initialize
  registerTraceClass `Elab.cases
  registerTraceClass `Elab.induction

end Lean.Elab.Tactic<|MERGE_RESOLUTION|>--- conflicted
+++ resolved
@@ -585,11 +585,7 @@
       getFVarIds vars
 
 -- process `generalizingVars` subterm of induction Syntax `stx`.
-<<<<<<< HEAD
 def generalizeVars (mvarId : MVarId) (stx : Syntax) (targets : Array Expr) (elimExpr : Expr) : TacticM (Array FVarId × MVarId) :=
-=======
-private def generalizeVars (mvarId : MVarId) (stx : Syntax) (targets : Array Expr) (elimExpr : Expr) : TacticM (Array FVarId × MVarId) :=
->>>>>>> 5a751d46
   mvarId.withContext do
     let userFVarIds ← getUserGeneralizingFVarIds stx
     let forbidden1 ← mkGeneralizationForbiddenSet targets
@@ -1040,7 +1036,7 @@
       | .param => params := params.push a
       | .target => targets := targets.push a
     if cases then
-      trace[Elab.cases] "us: {us}\nparams: {params}\ntargets: {targets}"
+      trace[Elab.cases] "us: {us}\nparams: {params}\ntargets: {targets}"Ok
     else
       trace[Elab.induction] "us: {us}\nparams: {params}\ntargets: {targets}"
 

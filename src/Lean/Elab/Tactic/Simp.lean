/-
Copyright (c) 2020 Microsoft Corporation. All rights reserved.
Released under Apache 2.0 license as described in the file LICENSE.
Authors: Leonardo de Moura
-/
prelude
import Lean.Meta.Tactic.Simp
import Lean.Meta.Tactic.Simp.LoopProtection
import Lean.Meta.Tactic.Replace
import Lean.Elab.BuiltinNotation
import Lean.Elab.Tactic.Basic
import Lean.Elab.Tactic.ElabTerm
import Lean.Elab.Tactic.Location
import Lean.Elab.Tactic.Config

namespace Lean.Elab.Tactic
open Meta
open TSyntax.Compat

declare_config_elab elabSimpConfigCore    Meta.Simp.Config
declare_config_elab elabSimpConfigCtxCore Meta.Simp.ConfigCtx
declare_config_elab elabDSimpConfigCore   Meta.DSimp.Config

inductive SimpKind where
  | simp
  | simpAll
  | dsimp
  deriving Inhabited, BEq

/--
  Implement a `simp` discharge function using the given tactic syntax code.
  Recall that `simp` dischargers are in `SimpM` which does not have access to `Term.State`.
  We need access to `Term.State` to store messages and update the info tree.
  Thus, we create an `IO.ref` to track these changes at `Term.State` when we execute `tacticCode`.
  We must set this reference with the current `Term.State` before we execute `simp` using the
  generated `Simp.Discharge`. -/
def tacticToDischarge (tacticCode : Syntax) : TacticM (IO.Ref Term.State × Simp.Discharge) := do
  let tacticCode ← `(tactic| try ($tacticCode:tacticSeq))
  let ref ← IO.mkRef (← getThe Term.State)
  let ctx ← readThe Term.Context
  let disch : Simp.Discharge := fun e => do
    let mvar ← mkFreshExprSyntheticOpaqueMVar e `simp.discharger
    let s ← ref.get
    let runTac? : TermElabM (Option Expr) :=
      try
        /- We must only save messages and info tree changes. Recall that `simp` uses temporary metavariables (`withNewMCtxDepth`).
           So, we must not save references to them at `Term.State`.
        -/
        Term.withoutModifyingElabMetaStateWithInfo do
          Term.withSynthesize (postpone := .no) do
            Term.runTactic (report := false) mvar.mvarId! tacticCode .term
          let result ← instantiateMVars mvar
          if result.hasExprMVar then
            return none
          else
            return some result
      catch _ =>
        return none
    let (result?, s) ← liftM (m := MetaM) <| Term.TermElabM.run runTac? ctx s
    ref.set s
    return result?
  return (ref, disch)

inductive Simp.DischargeWrapper where
  | default
  | custom (ref : IO.Ref Term.State) (discharge : Simp.Discharge)

def Simp.DischargeWrapper.with (w : Simp.DischargeWrapper) (x : Option Simp.Discharge → TacticM α) : TacticM α := do
  match w with
  | default => x none
  | custom ref d =>
    ref.set (← getThe Term.State)
    try
      x d
    finally
      set (← ref.get)

/-- Construct a `Simp.DischargeWrapper` from the `Syntax` for a `simp` discharger. -/
private def mkDischargeWrapper (optDischargeSyntax : Syntax) : TacticM Simp.DischargeWrapper := do
  if optDischargeSyntax.isNone then
    return Simp.DischargeWrapper.default
  else
    let (ref, d) ← tacticToDischarge optDischargeSyntax[0][3]
    return Simp.DischargeWrapper.custom ref d

/-
  `optConfig` is of the form `("(" "config" ":=" term ")")?`
-/
def elabSimpConfig (optConfig : Syntax) (kind : SimpKind) : TacticM Meta.Simp.Config := do
  match kind with
  | .simp    => elabSimpConfigCore optConfig
  | .simpAll => return (← elabSimpConfigCtxCore optConfig).toConfig
  | .dsimp   => return { (← elabDSimpConfigCore optConfig) with }

inductive ResolveSimpIdResult where
  | none
  | expr (e : Expr)
  | simproc (declName : Name)
  /--
  Recall that when we declare a `simp` attribute using `register_simp_attr`, we automatically
  create a `simproc` attribute. However, if the user creates `simp` and `simproc` attributes
  programmatically, then one of them may be missing. Moreover, when we write `simp [seval]`,
  we want to retrieve both the simp and simproc sets. We want to hide from users that
  `simp` and `simproc` sets are stored in different data-structures.
  -/
  | ext  (ext₁? : Option SimpExtension) (ext₂? : Option Simp.SimprocExtension) (h : ext₁?.isSome || ext₂?.isSome)

private def resolveSimpIdTheorem? (simpArgTerm : Term) : TermElabM ResolveSimpIdResult := do
    let resolveExt (n : Name) : TermElabM ResolveSimpIdResult := do
      let ext₁? ← getSimpExtension? n
      let ext₂? ← Simp.getSimprocExtension? n
      if h : ext₁?.isSome || ext₂?.isSome then
        return .ext ext₁? ext₂? h
      else
        return .none
    match simpArgTerm with
    | `($id:ident) =>
      try
        if let some e ← Term.resolveId? simpArgTerm (withInfo := true) then
          if let some simprocDeclName ← isSimproc? e then
            return .simproc simprocDeclName
          else
            return .expr e
        else
          let name := id.getId.eraseMacroScopes
          if (← Simp.isBuiltinSimproc name) then
            return .simproc name
          else
            resolveExt name
      catch _ =>
        resolveExt id.getId.eraseMacroScopes
    | _ =>
      if let some e ← Term.elabCDotFunctionAlias? simpArgTerm then
        return .expr e
      else
        return .none
where
  isSimproc? (e : Expr) : MetaM (Option Name) := do
    let .const declName _ := e | return none
    unless (← Simp.isSimproc declName) do return none
    return some declName


/--
The result of elaborating a single `simp` argument
-/
inductive ElabSimpArgResult where
  | addEntries (entries : Array SimpEntry)
  | addSimproc («simproc» : Name) (post : Bool)
  | addLetToUnfold (fvarId : FVarId)
  | ext  (ext₁? : Option SimpExtension) (ext₂? : Option Simp.SimprocExtension) (h : ext₁?.isSome || ext₂?.isSome)
  | erase (toErase : Origin)
  | eraseSimproc (toErase : Name)
  | star
  | none -- used for example when elaboration fails

def ElabSimpArgResult.simpTheorems : ElabSimpArgResult → Array SimpTheorem
  | addEntries entries => Id.run do
    let mut thms := #[]
    for entry in entries do
      if let .thm thm := entry then
        thms := thms.push thm
    return thms
  | _ => #[]

private def elabDeclToUnfoldOrTheorem (config : Meta.ConfigWithKey) (id : Origin)
    (e : Expr) (post : Bool) (inv : Bool) (kind : SimpKind) : MetaM ElabSimpArgResult := do
  if e.isConst then
    let declName := e.constName!
    let info ← getConstVal declName
    if (← isProp info.type) then
      let thms ← mkSimpTheoremFromConst declName (post := post) (inv := inv)
      return .addEntries <| thms.map (SimpEntry.thm ·)
    else
      if inv then
        throwError "invalid '←' modifier, '{declName}' is a declaration name to be unfolded"
      if kind == .dsimp then
        return .addEntries #[.toUnfold declName]
      else
        .addEntries <$> mkSimpEntryOfDeclToUnfold declName
  else if e.isFVar then
    let fvarId := e.fvarId!
    let decl ← fvarId.getDecl
    if (← isProp decl.type) then
      let thms ← mkSimpTheoremFromExpr id #[] e (post := post) (inv := inv) (config := config)
      return .addEntries <| thms.map (SimpEntry.thm ·)
    else if !decl.isLet then
      throwError "invalid argument, variable is not a proposition or let-declaration"
    else if inv then
      throwError "invalid '←' modifier, '{e}' is a let-declaration name to be unfolded"
    else
      return .addLetToUnfold fvarId
  else
    let thms ← mkSimpTheoremFromExpr id #[] e (post := post) (inv := inv) (config := config)
    return .addEntries <| thms.map (SimpEntry.thm ·)

private def elabSimpTheorem (config : Meta.ConfigWithKey) (id : Origin) (stx : Syntax)
    (post : Bool) (inv : Bool) : TermElabM ElabSimpArgResult := do
  let thm? ← Term.withoutModifyingElabMetaStateWithInfo <| withRef stx do
    let e ← Term.elabTerm stx .none
    Term.synthesizeSyntheticMVars (postpone := .no) (ignoreStuckTC := true)
    let e ← instantiateMVars e
    if e.hasSyntheticSorry then
      return .none
    let e := e.eta
    if e.hasMVar then
      let r ← abstractMVars e
      return some (r.paramNames, r.expr)
    else
      return some (#[], e)
  if let some (levelParams, proof) := thm? then
    let thms ← mkSimpTheoremFromExpr id levelParams proof (post := post) (inv := inv) (config := config)
    return .addEntries <| thms.map (SimpEntry.thm ·)
  else
    return .none

private def elabSimpArg (indexConfig : Meta.ConfigWithKey) (eraseLocal : Bool) (kind : SimpKind)
    (arg : Syntax) : TacticM ElabSimpArgResult := withRef arg do
  try
    /-
    syntax simpPre := "↓"
    syntax simpPost := "↑"
    syntax simpLemma := (simpPre <|> simpPost)? "← "? term

    syntax simpErase := "-" ident
    -/
    if arg.getKind == ``Lean.Parser.Tactic.simpErase then
      let fvar? ← if eraseLocal then Term.isLocalIdent? arg[1] else pure none
      if let some fvar := fvar? then
        -- We use `eraseCore` because the simp theorem for the hypothesis was not added yet
        return .erase (.fvar fvar.fvarId!)
      else
        let id := arg[1]
        if let .ok declName ← observing (realizeGlobalConstNoOverloadWithInfo id) then
          if (← Simp.isSimproc declName) then
            return .eraseSimproc declName
          else
            return .erase (.decl declName)
        else
          -- If `id` could not be resolved, we should check whether it is a builtin simproc.
          -- before returning error.
          let name := id.getId.eraseMacroScopes
          if (← Simp.isBuiltinSimproc name) then
            return .eraseSimproc name
          else
            throwUnknownConstantAt id name
    else if arg.getKind == ``Lean.Parser.Tactic.simpLemma then
      let post :=
        if arg[0].isNone then
          true
        else
          arg[0][0].getKind == ``Parser.Tactic.simpPost
      let inv  := !arg[1].isNone
      let term := arg[2]
      match (← resolveSimpIdTheorem? term) with
      | .expr e  =>
        let name ← mkFreshId
        elabDeclToUnfoldOrTheorem indexConfig (.stx name arg) e post inv kind
      | .simproc declName =>
        return .addSimproc declName post
      | .ext ext₁? ext₂? h =>
        return .ext ext₁? ext₂? h
      | .none    =>
        let name ← mkFreshId
        elabSimpTheorem indexConfig (.stx name arg) term post inv
    else if arg.getKind == ``Lean.Parser.Tactic.simpStar then
      return .star
    else
      throwUnsupportedSyntax
  catch ex =>
    if (← read).recover then
      logException ex
      return .none
    else
      throw ex

/--
The result of elaborating a full array of simp arguments and applying them to the simp context.
-/
structure ElabSimpArgsResult where
  ctx      : Simp.Context
  simprocs : Simp.SimprocsArray
  /-- The elaborated simp arguments with syntax -/
  simpArgs : Array (Syntax × ElabSimpArgResult)

/-- Implements the effect of the `*` attribute. -/
private def applyStarArg (ctx : Simp.Context) : MetaM Simp.Context := do
  let mut simpTheorems := ctx.simpTheorems
  /-
  When using `zetaDelta := false`, we do not expand let-declarations when using `[*]`.
  Users must explicitly include it in the list.
  -/
  let hs ← getPropHyps
  for h in hs do
    unless simpTheorems.isErased (.fvar h) do
      simpTheorems ← simpTheorems.addTheorem (.fvar h) (← h.getDecl).toExpr (config := ctx.indexConfig)
  return ctx.setSimpTheorems simpTheorems

/--
  Elaborate extra simp theorems provided to `simp`. `stx` is of the form `"[" simpTheorem,* "]"`
  If `eraseLocal == true`, then we consider local declarations when resolving names for erased theorems (`- id`),
  this option only makes sense for `simp_all` or `*` is used.
  When `recover := true`, try to recover from errors as much as possible so that users keep seeing
  the current goal.
-/
def elabSimpArgs (stx : Syntax) (ctx : Simp.Context) (simprocs : Simp.SimprocsArray) (eraseLocal : Bool)
    (kind : SimpKind) (ignoreStarArg := false) : TacticM ElabSimpArgsResult := do
  if stx.isNone then
    return { ctx, simprocs, simpArgs := #[] }
  else
    /-
    syntax simpPre := "↓"
    syntax simpPost := "↑"
    syntax simpLemma := (simpPre <|> simpPost)? "← "? term

    syntax simpErase := "-" ident
    -/
    let go := withMainContext do
      let zetaDeltaSet ← toZetaDeltaSet stx ctx
      withTrackingZetaDeltaSet zetaDeltaSet do
        let mut starArg := false -- only after * we can erase local declarations
        let mut args : Array (Syntax × ElabSimpArgResult) := #[]
        for argStx in stx[1].getSepArgs do
          let arg ← elabSimpArg ctx.indexConfig (eraseLocal || starArg) kind argStx
          starArg := !ignoreStarArg && (starArg || arg matches .star)
          args := args.push (argStx, arg)

        let mut thmsArray := ctx.simpTheorems
        let mut thms      := thmsArray[0]!
        let mut simprocs  := simprocs
        for (ref, arg) in args do
          match arg with
          | .addEntries entries =>
            for entry in entries do
              thms := thms.uneraseSimpEntry entry
              thms := thms.addSimpEntry entry
          | .addLetToUnfold fvarId =>
            thms := thms.addLetDeclToUnfold fvarId
          | .addSimproc declName post =>
            simprocs ← simprocs.add declName post
          | .erase origin =>
            -- `thms.erase` checks if the erasure is effective.
            -- We do not want this check for local hypotheses (they are added later based on `starArg`)
            if origin matches .fvar _ then
              thms := thms.eraseCore origin
            -- Nor for decls to unfold when we do auto unfolding
            else if ctx.config.autoUnfold then
              thms := thms.eraseCore origin
            else
              thms ← withRef ref <| thms.erase origin
          | .eraseSimproc name =>
            simprocs := simprocs.erase name
          | .ext simpExt? simprocExt? _ =>
            if let some simpExt := simpExt? then
              thmsArray := thmsArray.push (← simpExt.getTheorems)
            if let some simprocExt := simprocExt? then
              simprocs := simprocs.push (← simprocExt.getSimprocs)
          | .star => pure ()
          | .none => pure ()

        let mut ctx := ctx.setZetaDeltaSet zetaDeltaSet (← getZetaDeltaFVarIds)
        ctx := ctx.setSimpTheorems (thmsArray.set! 0 thms)
        if !ignoreStarArg && starArg then
          ctx ← applyStarArg ctx

        return { ctx, simprocs, simpArgs := args}
    -- If recovery is disabled, then we want simp argument elaboration failures to be exceptions.
    -- This affects `addSimpTheorem`.
    if (← read).recover then
      go
    else
      Term.withoutErrToSorry go
where
  /-- If `zetaDelta := false`, create a `FVarId` set with all local let declarations in the `simp` argument list. -/
  toZetaDeltaSet (stx : Syntax) (ctx : Simp.Context) : TacticM FVarIdSet := do
    if ctx.config.zetaDelta then return {}
    Term.withoutCheckDeprecated do -- We do not want to report deprecated constants in the first pass
      let mut s : FVarIdSet := {}
      for arg in stx[1].getSepArgs do
        if arg.getKind == ``Lean.Parser.Tactic.simpLemma then
          if arg[0].isNone && arg[1].isNone then
            let term := arg[2]
            let .expr (.fvar fvarId) ← resolveSimpIdTheorem? term | pure ()
            if (← fvarId.getDecl).isLet then
              s := s.insert fvarId
      return s

/-- Position for the `[..]` child syntax in the `simp` tactic. -/
def simpParamsPos := 4

/-- Position for the `only` child syntax in the `simp` tactic. -/
def simpOnlyPos := 3

def isSimpOnly (stx : TSyntax `tactic) : Bool :=
  stx.raw.getKind == ``Parser.Tactic.simp && !stx.raw[simpOnlyPos].isNone

def getSimpParams (stx : TSyntax `tactic) : Array Syntax :=
  stx.raw[simpParamsPos][1].getSepArgs

def setSimpParams (stx : TSyntax `tactic) (params : Array Syntax) : TSyntax `tactic :=
  if params.isEmpty then
    ⟨stx.raw.setArg simpParamsPos (mkNullNode)⟩
  else
    let paramsStx := #[mkAtom "[", (mkAtom ",").mkSep params, mkAtom "]"]
    ⟨stx.raw.setArg simpParamsPos (mkNullNode paramsStx)⟩

@[inline] def simpOnlyBuiltins : List Name := [``eq_self, ``iff_self]

structure MkSimpContextResult where
  ctx              : Simp.Context
  simprocs         : Simp.SimprocsArray
  dischargeWrapper : Simp.DischargeWrapper
  /-- The elaborated simp arguments with syntax -/
  simpArgs         : Array (Syntax × ElabSimpArgResult) := #[]

/--
   Create the `Simp.Context` for the `simp`, `dsimp`, and `simp_all` tactics.
   If `kind != SimpKind.simp`, the `discharge` option must be `none`

   TODO: generate error message if non `rfl` theorems are provided as arguments to `dsimp`.

   The argument `simpTheorems` defaults to `getSimpTheorems`,
   but allows overriding with an arbitrary mechanism to choose
   the simp theorems besides those specified in the syntax.
   Note that if the syntax includes `simp only`, the `simpTheorems` argument is ignored.
-/
def mkSimpContext (stx : Syntax) (eraseLocal : Bool) (kind := SimpKind.simp)
    (ignoreStarArg : Bool := false) (simpTheorems : CoreM SimpTheorems := getSimpTheorems) :
    TacticM MkSimpContextResult := do
  if !stx[2].isNone then
    if kind == SimpKind.simpAll then
      throwError "'simp_all' tactic does not support 'discharger' option"
    if kind == SimpKind.dsimp then
      throwError "'dsimp' tactic does not support 'discharger' option"
  let dischargeWrapper ← mkDischargeWrapper stx[2]
  let simpOnly := !stx[simpOnlyPos].isNone
  let simpTheorems ← if simpOnly then
    simpOnlyBuiltins.foldlM (·.addConst ·) ({} : SimpTheorems)
  else
    simpTheorems
  let simprocs ← if simpOnly then pure {} else Simp.getSimprocs
  let congrTheorems ← getSimpCongrTheorems
  let ctx ← Simp.mkContext
     (config := (← elabSimpConfig stx[1] (kind := kind)))
     (simpTheorems := #[simpTheorems])
     congrTheorems
  let r ← elabSimpArgs stx[4] (eraseLocal := eraseLocal) (kind := kind) (simprocs := #[simprocs]) (ignoreStarArg := ignoreStarArg) ctx
  return { r with dischargeWrapper }

/--
Runs the given action.
If it throws a maxRecDepth exception (nested or not), run the loop checking.
If it does not throw, run the loop checking only if explicitly enabled.
-/
@[inline] def withLoopChecking [Monad m] [MonadExcept Exception m] [MonadRuntimeException m] [MonadLiftT MetaM m]
    (r : MkSimpContextResult) (k : m α) : m α := do
  -- We use tryCatchRuntimeEx here, normal try-catch would swallow the trace messages
  -- from diagnostics
  let x ← tryCatchRuntimeEx do
      k
    fun e => do
      if e.isMaxRecDepth || e.toMessageData.hasTag (· = `nested.runtime.maxRecDepth) then
        go (force := true)
      throw e
  go (force := false)
  pure x
where
  go force : m Unit := liftMetaM do
    let { ctx, simprocs, dischargeWrapper := _, simpArgs } := r
    for (ref, arg) in simpArgs do
      for thm in arg.simpTheorems do
        withRef ref do
          Simp.checkLoops (force := force) ctx (methods := Simp.mkDefaultMethodsCore simprocs) thm

register_builtin_option tactic.simp.trace : Bool := {
  defValue := false
  descr    := "When tracing is enabled, calls to `simp` or `dsimp` will print an equivalent `simp only` call."
}

/--
If `stx` is the syntax of a `simp`, `simp_all` or `dsimp` tactic invocation, and
`usedSimps` is the set of simp lemmas used by this invocation, then `mkSimpOnly`
creates the syntax of an equivalent `simp only`, `simp_all only` or `dsimp only`
invocation.
-/
def mkSimpOnly (stx : Syntax) (usedSimps : Simp.UsedSimps) : MetaM Syntax := do
  let isSimpAll := stx.isOfKind ``Parser.Tactic.simpAll
  let mut stx := stx
  if stx[3].isNone then
    stx := stx.setArg 3 (mkNullNode #[mkAtom "only"])
  let mut args := #[]
  let mut localsOrStar := some #[]
  let lctx ← getLCtx
  let env ← getEnv
  for thm in usedSimps.toArray do
    match thm with
    | .decl declName post inv => -- global definitions in the environment
      if env.contains declName
         && (inv || !simpOnlyBuiltins.contains declName)
         && !Match.isMatchEqnTheorem env declName then
        let decl : Term ← `($(mkIdent (← unresolveNameGlobalAvoidingLocals declName)):ident)
        let arg ← match post, inv with
          | true,  true  => `(Parser.Tactic.simpLemma| ← $decl:term)
          | true,  false => `(Parser.Tactic.simpLemma| $decl:term)
          | false, true  => `(Parser.Tactic.simpLemma| ↓ ← $decl:term)
          | false, false => `(Parser.Tactic.simpLemma| ↓ $decl:term)
        args := args.push arg
      else if (← Simp.isBuiltinSimproc declName) then
        let decl := mkIdent declName
        let arg ← match post with
          | true  => `(Parser.Tactic.simpLemma| $decl:term)
          | false => `(Parser.Tactic.simpLemma| ↓ $decl:term)
        args := args.push arg
    | .fvar fvarId =>
      -- local hypotheses in the context
      if let some ldecl := lctx.find? fvarId then
        -- `simp_all` always uses all propositional hypotheses.
        -- So `simp_all only [x]`, only makes sense if `ldecl` is a let-variable.
        if isSimpAll && !ldecl.hasValue then
          continue
        localsOrStar := localsOrStar.bind fun locals =>
          if !ldecl.userName.isInaccessibleUserName && !ldecl.userName.hasMacroScopes &&
              (lctx.findFromUserName? ldecl.userName).get!.fvarId == ldecl.fvarId then
            some (locals.push ldecl.userName)
          else
            none
      -- Note: the `if let` can fail for `simp (config := {contextual := true})` when
      -- rewriting with a variable that was introduced in a scope. In that case we just ignore.
    | .stx _ thmStx => -- simp theorems provided in the local invocation
      args := args.push thmStx
    | .other _ => -- Ignore "special" simp lemmas such as constructed by `simp_all`.
      pure ()     -- We can't display them anyway.
  if let some locals := localsOrStar then
    args := args ++ (← locals.mapM fun id => `(Parser.Tactic.simpLemma| $(mkIdent id):ident))
  else
    args := args.push (← `(Parser.Tactic.simpStar| *))
  return setSimpParams stx args

def traceSimpCall (stx : Syntax) (usedSimps : Simp.UsedSimps) : MetaM Unit := do
  logInfoAt stx[0] m!"Try this: {← mkSimpOnly stx usedSimps}"

/--
`simpLocation ctx discharge? varIdToLemmaId loc`
runs the simplifier at locations specified by `loc`,
using the simp theorems collected in `ctx`
optionally running a discharger specified in `discharge?` on generated subgoals.

Its primary use is as the implementation of the
`simp [...] at ...` and `simp only [...] at ...` syntaxes,
but can also be used by other tactics when a `Syntax` is not available.

For many tactics other than the simplifier,
one should use the `withLocation` tactic combinator
when working with a `location`.
-/
def simpLocation (ctx : Simp.Context) (simprocs : Simp.SimprocsArray) (discharge? : Option Simp.Discharge := none) (loc : Location) : TacticM Simp.Stats := do
  match loc with
  | Location.targets hyps simplifyTarget =>
    withMainContext do
      let fvarIds ← getFVarIds hyps
      go fvarIds simplifyTarget
  | Location.wildcard =>
    withMainContext do
      go (← (← getMainGoal).getNondepPropHyps) (simplifyTarget := true)
where
  go (fvarIdsToSimp : Array FVarId) (simplifyTarget : Bool) : TacticM Simp.Stats := do
    let mvarId ← getMainGoal
    let (result?, stats) ← simpGoal mvarId ctx (simprocs := simprocs) (simplifyTarget := simplifyTarget) (discharge? := discharge?) (fvarIdsToSimp := fvarIdsToSimp)
    match result? with
    | none => replaceMainGoal []
    | some (_, mvarId) => replaceMainGoal [mvarId]
    return stats

def withSimpDiagnostics (x : TacticM Simp.Diagnostics) : TacticM Unit := do
  let stats ← x
  Simp.reportDiag stats

/-
  "simp" optConfig (discharger)? (" only")? (" [" ((simpStar <|> simpErase <|> simpLemma),*,?) "]")?
  (location)?
-/
@[builtin_tactic Lean.Parser.Tactic.simp] def evalSimp : Tactic := fun stx => withMainContext do withSimpDiagnostics do
<<<<<<< HEAD
  let r@{ ctx, simprocs, dischargeWrapper, simpArgs } ← mkSimpContext stx (eraseLocal := false)
=======
  let { ctx, simprocs, dischargeWrapper, .. } ← mkSimpContext stx (eraseLocal := false)
>>>>>>> 0eaa146d
  let stats ← dischargeWrapper.with fun discharge? =>
    withLoopChecking r do
      simpLocation ctx simprocs discharge? (expandOptLocation stx[5])
  if tactic.simp.trace.get (← getOptions) then
    traceSimpCall stx stats.usedTheorems
  return stats.diag

@[builtin_tactic Lean.Parser.Tactic.simpAll] def evalSimpAll : Tactic := fun stx => withMainContext do withSimpDiagnostics do
  let r@{ ctx, simprocs, .. } ← mkSimpContext stx (eraseLocal := true) (kind := .simpAll) (ignoreStarArg := true)
  let (result?, stats) ←
    withLoopChecking r do
      simpAll (← getMainGoal) ctx (simprocs := simprocs)
  match result? with
  | none => replaceMainGoal []
  | some mvarId => replaceMainGoal [mvarId]
  if tactic.simp.trace.get (← getOptions) then
    traceSimpCall stx stats.usedTheorems
  return stats.diag

def dsimpLocation (ctx : Simp.Context) (simprocs : Simp.SimprocsArray) (loc : Location) : TacticM Unit := do
  match loc with
  | Location.targets hyps simplifyTarget =>
    withMainContext do
      let fvarIds ← getFVarIds hyps
      go fvarIds simplifyTarget
  | Location.wildcard =>
    withMainContext do
      go (← (← getMainGoal).getNondepPropHyps) (simplifyTarget := true)
where
  go (fvarIdsToSimp : Array FVarId) (simplifyTarget : Bool) : TacticM Unit := withSimpDiagnostics do
    let mvarId ← getMainGoal
    let (result?, stats) ← dsimpGoal mvarId ctx simprocs (simplifyTarget := simplifyTarget) (fvarIdsToSimp := fvarIdsToSimp)
    match result? with
    | none => replaceMainGoal []
    | some mvarId => replaceMainGoal [mvarId]
    if tactic.simp.trace.get (← getOptions) then
      mvarId.withContext <| traceSimpCall (← getRef) stats.usedTheorems
    return stats.diag

@[builtin_tactic Lean.Parser.Tactic.dsimp] def evalDSimp : Tactic := fun stx => do
  let { ctx, simprocs, .. } ← withMainContext <| mkSimpContext stx (eraseLocal := false) (kind := .dsimp)
  dsimpLocation ctx simprocs (expandOptLocation stx[5])

end Lean.Elab.Tactic

/-!
The following parsers for `simp` arguments are not actually used at present in the
implementation of `simp` above, but are useful for further tactics which need
to parse `simp` arguments.
-/
namespace Lean.Parser.Tactic

/-- Extract the arguments from a `simpArgs` syntax as an array of syntaxes -/
def getSimpArgs? : Syntax → Option (Array Syntax)
  | `(simpArgs| [$args,*]) => pure args.getElems
  | _ => none

/-- Extract the arguments from a `dsimpArgs` syntax as an array of syntaxes -/
def getDSimpArgs? : Syntax → Option (Array Syntax)
  | `(dsimpArgs| [$args,*]) => pure args.getElems
  | _                       => none

end Lean.Parser.Tactic<|MERGE_RESOLUTION|>--- conflicted
+++ resolved
@@ -580,11 +580,7 @@
   (location)?
 -/
 @[builtin_tactic Lean.Parser.Tactic.simp] def evalSimp : Tactic := fun stx => withMainContext do withSimpDiagnostics do
-<<<<<<< HEAD
-  let r@{ ctx, simprocs, dischargeWrapper, simpArgs } ← mkSimpContext stx (eraseLocal := false)
-=======
-  let { ctx, simprocs, dischargeWrapper, .. } ← mkSimpContext stx (eraseLocal := false)
->>>>>>> 0eaa146d
+  let r@{ ctx, simprocs, dischargeWrapper, .. } ← mkSimpContext stx (eraseLocal := false)
   let stats ← dischargeWrapper.with fun discharge? =>
     withLoopChecking r do
       simpLocation ctx simprocs discharge? (expandOptLocation stx[5])

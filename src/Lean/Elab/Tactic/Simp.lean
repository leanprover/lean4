--- conflicted
+++ resolved
@@ -654,11 +654,7 @@
   (location)?
 -/
 @[builtin_tactic Lean.Parser.Tactic.simp] def evalSimp : Tactic := fun stx => withMainContext do withSimpDiagnostics do
-<<<<<<< HEAD
-  let r@{ ctx, simprocs, dischargeWrapper, .. } ← mkSimpContext stx (eraseLocal := false)
-=======
-  let { ctx, simprocs, dischargeWrapper, simpArgs } ← mkSimpContext stx (eraseLocal := false)
->>>>>>> 072fd4ec
+  let r@{ ctx, simprocs, dischargeWrapper, simpArgs } ← mkSimpContext stx (eraseLocal := false)
   let stats ← dischargeWrapper.with fun discharge? =>
     withLoopChecking r do
       simpLocation ctx simprocs discharge? (expandOptLocation stx[5])
@@ -670,15 +666,10 @@
   return stats.diag
 
 @[builtin_tactic Lean.Parser.Tactic.simpAll] def evalSimpAll : Tactic := fun stx => withMainContext do withSimpDiagnostics do
-<<<<<<< HEAD
-  let r@{ ctx, simprocs, .. } ← mkSimpContext stx (eraseLocal := true) (kind := .simpAll) (ignoreStarArg := true)
+  let r@{ ctx, simprocs, dischargeWrapper := _, simpArgs } ← mkSimpContext stx (eraseLocal := true) (kind := .simpAll) (ignoreStarArg := true)
   let (result?, stats) ←
     withLoopChecking r do
       simpAll (← getMainGoal) ctx (simprocs := simprocs)
-=======
-  let { ctx, simprocs, dischargeWrapper := _, simpArgs } ← mkSimpContext stx (eraseLocal := true) (kind := .simpAll) (ignoreStarArg := true)
-  let (result?, stats) ← simpAll (← getMainGoal) ctx (simprocs := simprocs)
->>>>>>> 072fd4ec
   match result? with
   | none => replaceMainGoal []
   | some mvarId => replaceMainGoal [mvarId]

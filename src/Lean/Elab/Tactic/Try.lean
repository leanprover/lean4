--- conflicted
+++ resolved
@@ -979,22 +979,15 @@
   match stx with
   | `(tactic| try?%$tk $config:optConfig) => Tactic.focus do withMainContext do
     let config ← elabTryConfig config
-<<<<<<< HEAD
     let originalMaxHeartbeats ← getMaxHeartbeats
     withUnlimitedHeartbeats do
       let goal ← getMainGoal
       let info ← Try.collect goal config
       let stx ← mkTryEvalSuggestStx goal info
-      evalAndSuggest tk stx originalMaxHeartbeats config
-=======
-    let goal ← getMainGoal
-    let info ← Try.collect goal config
-    let tacStx ← mkTryEvalSuggestStx goal info
-    if config.wrapWithBy then
-      evalAndSuggestWithBy tk tacStx config
-    else
-      evalAndSuggest tk tacStx config
->>>>>>> bc2aae38
+      if config.wrapWithBy then
+        evalAndSuggestWithBy tk stx originalMaxHeartbeats config
+      else
+        evalAndSuggest tk stx originalMaxHeartbeats config
   | _ => throwUnsupportedSyntax
 
 end Lean.Elab.Tactic.Try
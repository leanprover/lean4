--- conflicted
+++ resolved
@@ -524,42 +524,22 @@
       modify (·.push tac)
 
 private def evalSuggestGrindTrace : TryTactic := fun tac => do
-<<<<<<< HEAD
-  match tac with
-  | `(tactic| grind? $configStx:optConfig $[only%$only]?  $[ [$params:grindParam,*] ]?) =>
-    withOriginalHeartbeats do
-      let config ← elabGrindConfig configStx
-      let config := { config with trace := (← read).config.only, verbose := false }
-      let tac ← grindTraceToGrind tac
-      let trace ← evalGrindCore tac config only params none
-      trace[try.debug] "`grind` succeeded"
-      if (← read).config.only then
-        let tac' ← mkGrindOnly configStx trace
-        -- If config has +suggestions, only return the 'only' version, not the original
-        if configHasSuggestions configStx then
-          mkTrySuggestions #[tac']
-        else
-          mkTrySuggestions #[tac, tac']
+  withOriginalHeartbeats do
+    let `(tactic| grind? $configStx:optConfig $[only%$only]?  $[ [$params:grindParam,*] ]?) := tac | throwUnsupportedSyntax
+    let tacs ← evalGrindTraceCore tac (trace := (← read).config.only) (verbose := false) (useSorry := false)
+    let tac ← grindTraceToGrind tac
+    trace[try.debug] "`grind` succeeded"
+    replaceMainGoal []
+    for tac1 in tacs do
+      trace[try.debug] ">> {tac1}"
+    if (← read).config.only then
+      -- If config has +suggestions, only return the 'only' version, not the original
+      if configHasSuggestions configStx then
+        mkTrySuggestions tacs
       else
-        return tac
-  | _ => throwUnsupportedSyntax
-=======
-  let `(tactic| grind? $configStx:optConfig $[only%$only]?  $[ [$params:grindParam,*] ]?) := tac | throwUnsupportedSyntax
-  let tacs ← evalGrindTraceCore tac (trace := (← read).config.only) (verbose := false) (useSorry := false)
-  let tac ← grindTraceToGrind tac
-  trace[try.debug] "`grind` succeeded"
-  replaceMainGoal []
-  for tac1 in tacs do
-    trace[try.debug] ">> {tac1}"
-  if (← read).config.only then
-    -- If config has +suggestions, only return the 'only' version, not the original
-    if configHasSuggestions configStx then
-      mkTrySuggestions tacs
+        mkTrySuggestions (#[tac] ++ tacs)
     else
-      mkTrySuggestions (#[tac] ++ tacs)
-  else
-    return tac
->>>>>>> 0b93b3f1
+      return tac
 
 private def evalSuggestSimpTrace : TryTactic := fun tac => do (← getMainGoal).withContext do
   match tac with

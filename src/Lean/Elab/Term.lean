/-
Copyright (c) 2019 Microsoft Corporation. All rights reserved.
Released under Apache 2.0 license as described in the file LICENSE.
Authors: Leonardo de Moura, Sebastian Ullrich
-/
module

prelude
public import Lean.ReservedNameAction
public import Lean.Meta.AppBuilder
public import Lean.Meta.CollectMVars
public import Lean.Meta.Coe
public import Lean.Util.CollectLevelMVars
public import Lean.Linter.Deprecated
public import Lean.Elab.Config
public import Lean.Elab.Level
public import Lean.Elab.DeclModifiers
public import Lean.Elab.PreDefinition.TerminationHint
public import Lean.Elab.DeclarationRange
public import Lean.Elab.WhereFinally
public import Lean.Language.Basic
public import Lean.Elab.InfoTree.InlayHints
public meta import Lean.Parser.Term
public import Lean.Elab.Term.TermElabM

public section

namespace Lean.Elab

open Meta

<<<<<<< HEAD
def Term.expandDeclId (currNamespace : Name) (currLevelNames : List Name) (declId : Syntax) (modifiers : Modifiers) : TermElabM ExpandDeclIdResult := do
=======
instance : Inhabited (TermElabM α) where
  default := throw default

protected def saveState : TermElabM SavedState :=
  return { «meta» := (← Meta.saveState), «elab» := (← get) }

def SavedState.restore (s : SavedState) (restoreInfo : Bool := false) : TermElabM Unit := do
  let traceState ← getTraceState -- We never backtrack trace message
  let infoState ← getInfoState -- We also do not backtrack the info nodes when `restoreInfo == false`
  s.meta.restore
  set s.elab
  setTraceState traceState
  unless restoreInfo do
    setInfoState infoState

/--
Like `Meta.withRestoreOrSaveFull` for `TermElabM`, but also takes a `tacSnap?` that
* when running `act`, is set as `Context.tacSnap?`
* otherwise (i.e. on restore) is used to update the new snapshot promise to the old task's
  value.
This extra restore step is necessary because while `reusableResult?` can be used to replay any
effects on `State`, `Context.tacSnap?` is not part of it but changed via an `IO` side effect, so
it needs to be replayed separately.

We use an explicit parameter instead of accessing `Context.tacSnap?` directly because this prevents
`withRestoreOrSaveFull` and `withReader` from being used in the wrong order.
-/
@[specialize]
def withRestoreOrSaveFull (reusableResult? : Option (α × SavedState))
    (tacSnap? : Option (Language.SnapshotBundle Tactic.TacticParsedSnapshot)) (act : TermElabM α) :
    TermElabM (α × SavedState) := do
  if let some (_, state) := reusableResult? then
    set state.elab
    if let some snap := tacSnap? then
      let some old := snap.old?
        | throwError "withRestoreOrSaveFull: expected old snapshot in `tacSnap?`"
      snap.new.resolve old.val.get

  let reusableResult? := reusableResult?.map (fun (val, state) => (val, state.meta))
  let (a, «meta») ← withReader ({ · with tacSnap? }) do
    controlAt MetaM fun runInBase => do
      Meta.withRestoreOrSaveFull reusableResult? <| runInBase act
  return (a, { «meta», «elab» := (← get) })

instance : MonadBacktrack SavedState TermElabM where
  saveState      := Term.saveState
  restoreState b := b.restore

/--
Incremental elaboration helper. Avoids leakage of data from outside syntax via the monadic context
when running `act` on `stx` by
* setting `stx` as the `ref` and
* deactivating `suppressElabErrors` if `stx` is `missing`-free, which also helps with not hiding
  useful errors in this part of the input. Note that if `stx` has `missing`, this should always be
  true for the outer syntax as well, so taking the old value of `suppressElabErrors` into account
  should not introduce data leakage.

This combinator should always be used when narrowing reuse to a syntax subtree, usually (in the case
of tactics, to be generalized) via `withNarrowed(Arg)TacticReuse`.
-/
def withReuseContext [Monad m] [MonadWithReaderOf Core.Context m] (stx : Syntax) (act : m α) :
    m α := do
  withTheReader Core.Context (fun ctx => { ctx with
      ref := stx
      suppressElabErrors := ctx.suppressElabErrors && stx.hasMissing }) act

/--
Manages reuse information for nested tactics by `split`ting given syntax into an outer and inner
part. `act` is then run on the inner part but with reuse information adjusted as following:
* If the old (from `tacSnap?`'s `SyntaxGuarded.stx`) and new (from `stx`) outer syntax are not
  identical according to `Syntax.eqWithInfo`, reuse is disabled.
* Otherwise, the old syntax as stored in `tacSnap?` is updated to the old *inner* syntax.
* In any case, `withReuseContext` is used on the new inner syntax to further prepare the monadic
  context.

For any tactic that participates in reuse, `withNarrowedTacticReuse` should be applied to the
tactic's syntax and `act` should be used to do recursive tactic evaluation of nested parts. Also,
after this function, `getAndEmptySnapshotTasks` should be called and the result stored in a snapshot
so that the tasks don't end up in a snapshot further up and are cancelled together with it; see
note [Incremental Cancellation].
-/
def withNarrowedTacticReuse [Monad m] [MonadReaderOf Context m] [MonadLiftT BaseIO m]
    [MonadWithReaderOf Core.Context m] [MonadWithReaderOf Context m] [MonadOptions m]
    (split : Syntax → Syntax × Syntax) (act : Syntax → m α) (stx : Syntax) : m α := do
  let (outer, inner) := split stx
  let opts ← getOptions
  let ctx ← readThe Term.Context
  withTheReader Term.Context (fun ctx => { ctx with tacSnap? := ctx.tacSnap?.map fun tacSnap =>
    { tacSnap with old? := tacSnap.old?.bind fun old => do
      let (oldOuter, oldInner) := split old.stx
      guard <| outer.eqWithInfoAndTraceReuse opts oldOuter
      return { old with stx := oldInner }
    }
  }) do
    if let some oldOuter := ctx.tacSnap?.bind (·.old?) then
      if (← read).tacSnap?.bind (·.old?) |>.isNone then
        oldOuter.val.cancelRec
    withReuseContext inner (act inner)

/--
A variant of `withNarrowedTacticReuse` that uses `stx[argIdx]` as the inner syntax and all `stx`
child nodes before that as the outer syntax, i.e. reuse is disabled if there was any change before
`argIdx`.

NOTE: child nodes after `argIdx` are not tested (which would almost always disable reuse as they are
necessarily shifted by changes at `argIdx`) so it must be ensured that the result of `arg` does not
depend on them (i.e. they should not be inspected beforehand).
-/
def withNarrowedArgTacticReuse [Monad m] [MonadReaderOf Context m] [MonadLiftT BaseIO m]
    [MonadWithReaderOf Core.Context m] [MonadWithReaderOf Context m] [MonadOptions m]
    (argIdx : Nat) (act : Syntax → m α) (stx : Syntax) : m α :=
  withNarrowedTacticReuse (fun stx => (mkNullNode stx.getArgs[*...argIdx], stx[argIdx])) act stx

/--
Disables incremental tactic reuse *and* reporting for `act` if `cond` is true by setting `tacSnap?`
to `none`. This should be done for tactic blocks that are run multiple times as otherwise the
reported progress will jump back and forth (and partial reuse for these kinds of tact blocks is
similarly questionable).
-/
def withoutTacticIncrementality [Monad m] [MonadWithReaderOf Context m] [MonadOptions m]
    (cond : Bool) (act : m α) : m α := do
  let opts ← getOptions
  withTheReader Term.Context (fun ctx => { ctx with tacSnap? := ctx.tacSnap?.filter fun tacSnap => Id.run do
    if let some old := tacSnap.old? then
      if cond && opts.getBool `trace.Elab.reuse then
        dbg_trace "reuse stopped: guard failed at {old.stx}"
    return !cond
  }) act

/-- Disables incremental tactic reuse for `act` if `cond` is true. -/
def withoutTacticReuse [Monad m] [MonadWithReaderOf Context m] [MonadOptions m]
    (cond : Bool) (act : m α) : m α := do
  let opts ← getOptions
  withTheReader Term.Context (fun ctx => { ctx with tacSnap? := ctx.tacSnap?.map fun tacSnap =>
    { tacSnap with old? := tacSnap.old?.filter fun old => Id.run do
      if cond && opts.getBool `trace.Elab.reuse then
        dbg_trace "reuse stopped: guard failed at {old.stx}"
      return !cond }
  }) act

@[inherit_doc Core.wrapAsyncAsSnapshot]
def wrapAsyncAsSnapshot {α : Type} (act : α → TermElabM Unit) (cancelTk? : Option IO.CancelToken)
    (desc : String := by exact decl_name%.toString) :
    TermElabM (α → BaseIO Language.SnapshotTree) := do
  let ctx ← read
  let st ← get
  let metaCtx ← readThe Meta.Context
  let metaSt ← getThe Meta.State
  Core.wrapAsyncAsSnapshot (cancelTk? := cancelTk?) (desc := desc) fun a =>
    act a |>.run ctx |>.run' st |>.run' metaCtx metaSt

abbrev TermElabResult (α : Type) := EStateM.Result Exception SavedState α

/--
  Execute `x`, save resulting expression and new state.
  We remove any `Info` created by `x`.
  The info nodes are committed when we execute `applyResult`.
  We use `observing` to implement overloaded notation and decls.
  We want to save `Info` nodes for the chosen alternative.
-/
def observing (x : TermElabM α) : TermElabM (TermElabResult α) := do
  let s ← saveState
  try
    let e ← x
    let sNew ← saveState
    s.restore (restoreInfo := true)
    return EStateM.Result.ok e sNew
  catch
    | ex@(.error ..) =>
      let sNew ← saveState
      s.restore (restoreInfo := true)
      return .error ex sNew
    | ex@(.internal id _) =>
      if id == postponeExceptionId then
        s.restore (restoreInfo := true)
      throw ex

/--
  Apply the result/exception and state captured with `observing`.
  We use this method to implement overloaded notation and symbols. -/
def applyResult (result : TermElabResult α) : TermElabM α := do
  match result with
  | .ok a r     => r.restore (restoreInfo := true); return a
  | .error ex r => r.restore (restoreInfo := true); throw ex

/--
  Execute `x`, but keep state modifications only if `x` did not postpone.
  This method is useful to implement elaboration functions that cannot decide whether
  they need to postpone or not without updating the state. -/
def commitIfDidNotPostpone (x : TermElabM α) : TermElabM α := do
  -- We just reuse the implementation of `observing` and `applyResult`.
  let r ← observing x
  applyResult r

/--
  Return the universe level names explicitly provided by the user.
-/
def getLevelNames : TermElabM (List Name) :=
  return (← get).levelNames

/--
  Given a free variable `fvar`, return its declaration.
  This function panics if `fvar` is not a free variable.
-/
def getFVarLocalDecl! (fvar : Expr) : TermElabM LocalDecl := do
  match (← getLCtx).find? fvar.fvarId! with
  | some d => pure d
  | none   => unreachable!

instance : AddErrorMessageContext TermElabM where
  add ref msg := do
    let ctx ← read
    let ref := getBetterRef ref ctx.macroStack
    let msg ← addMessageContext msg
    let msg ← addMacroStack msg ctx.macroStack
    pure (ref, msg)

/--
  Execute `x` without storing `Syntax` for recursive applications. See `saveRecAppSyntax` field at `Context`.
-/
def withoutSavingRecAppSyntax (x : TermElabM α) : TermElabM α :=
  withReader (fun ctx => { ctx with saveRecAppSyntax := false }) x

unsafe def mkTermElabAttributeUnsafe (ref : Name) : IO (KeyedDeclsAttribute TermElab) :=
  mkElabAttribute TermElab `builtin_term_elab `term_elab `Lean.Parser.Term `Lean.Elab.Term.TermElab "term" ref

@[implemented_by mkTermElabAttributeUnsafe]
opaque mkTermElabAttribute (ref : Name) : IO (KeyedDeclsAttribute TermElab)

/--
Registers a term elaborator for the given syntax node kind.

A term elaborator should have type `Lean.Elab.Term.TermElab` (which is
`Lean.Syntax → Option Lean.Expr → Lean.Elab.Term.TermElabM Lean.Expr`), i.e. should take syntax of
the given syntax node kind and an optional expected type as parameters and produce an expression.

The `elab_rules` and `elab` commands should usually be preferred over using this attribute
directly.
-/
@[builtin_doc]
builtin_initialize termElabAttribute : KeyedDeclsAttribute TermElab ← mkTermElabAttribute decl_name%

/--
  Auxiliary datatype for presenting a Lean lvalue modifier.
  We represent an unelaborated lvalue as a `Syntax` (or `Expr`) and `List LVal`.
  Example: `a.foo.1` is represented as the `Syntax` `a` and the list
  `[LVal.fieldName "foo", LVal.fieldIdx 1]`.
-/
inductive LVal where
  | fieldIdx  (ref : Syntax) (i : Nat)
  /-- Field `suffix?` is for producing better error messages because `x.y` may be a field access or a hierarchical/composite name.
  `ref` is the syntax object representing the field. `fullRef` includes the LHS. -/
  | fieldName (ref : Syntax) (name : String) (suffix? : Option Name) (fullRef : Syntax)

def LVal.getRef : LVal → Syntax
  | .fieldIdx ref _    => ref
  | .fieldName ref ..  => ref

def LVal.isFieldName : LVal → Bool
  | .fieldName .. => true
  | _ => false

instance : ToString LVal where
  toString
    | .fieldIdx _ i     => toString i
    | .fieldName _ n .. => n

/-- Return the name of the declaration being elaborated if available. -/
def getDeclName? : TermElabM (Option Name) := return (← read).declName?
/-- Return the list of nested `let rec` declarations that need to be lifted. -/
def getLetRecsToLift : TermElabM (List LetRecToLift) := return (← get).letRecsToLift
/-- Return the declaration of the given metavariable -/
def getMVarDecl (mvarId : MVarId) : TermElabM MetavarDecl := return (← getMCtx).getDecl mvarId

instance : MonadParentDecl TermElabM where
  getParentDeclName? := getDeclName?

/--
Executes `x` in the context of the given declaration name. Ensures that the info tree is set up
correctly and adjusts the declaration name generator to generate names below this name, resetting
the nested counter.
-/
def withDeclName (name : Name) (x : TermElabM α) : TermElabM α :=
  withReader (fun ctx => { ctx with declName? := name }) do
  withSaveParentDeclInfoContext do
  withDeclNameForAuxNaming name do
    x

/-- Update the universe level parameter names. -/
def setLevelNames (levelNames : List Name) : TermElabM Unit :=
  modify fun s => { s with levelNames := levelNames }

/-- Execute `x` using `levelNames` as the universe level parameter names. See `getLevelNames`. -/
def withLevelNames (levelNames : List Name) (x : TermElabM α) : TermElabM α := do
  let levelNamesSaved ← getLevelNames
  setLevelNames levelNames
  try x finally setLevelNames levelNamesSaved

def withoutErrToSorryImp (x : TermElabM α) : TermElabM α :=
  withReader (fun ctx => { ctx with errToSorry := false }) x

/--
  Execute `x` without converting errors (i.e., exceptions) to `sorry` applications.
  Recall that when `errToSorry = true`, the method `elabTerm` catches exceptions and converts them into `sorry` applications.
-/
def withoutErrToSorry [MonadFunctorT TermElabM m] : m α → m α :=
  monadMap (m := TermElabM) withoutErrToSorryImp

def withoutHeedElabAsElimImp (x : TermElabM α) : TermElabM α :=
  withReader (fun ctx => { ctx with heedElabAsElim := false }) x

/--
  Execute `x` without heeding the `elab_as_elim` attribute. Useful when there is
  no expected type (so `elabAppArgs` would fail), but expect that the user wants
  to use such constants.
-/
def withoutHeedElabAsElim [MonadFunctorT TermElabM m] : m α → m α :=
  monadMap (m := TermElabM) withoutHeedElabAsElimImp

/--
Execute `x` but discard changes performed at `Term.State` and `Meta.State`.
Recall that the `Environment`, `InfoState` and messages are at `Core.State`.  Thus, any updates to
it will be preserved.
This method is useful for performing computations where all metavariable must be resolved or
discarded.
The `InfoTree`s are not discarded, however, and wrapped in `InfoTree.Context`
to store their metavariable context.
-/
def withoutModifyingElabMetaStateWithInfo (x : TermElabM α) : TermElabM α := do
  let s ← get
  let sMeta ← getThe Meta.State
  try
    withSaveInfoContext x
  finally
    set s
    set sMeta

/--
  Execute `x` but discard changes performed to the state.
  However, the info trees and messages are not discarded. -/
private def withoutModifyingStateWithInfoAndMessagesImpl (x : TermElabM α) : TermElabM α := do
  let saved ← saveState
  try
    withSaveInfoContext x
  finally
    let saved := { saved with meta.core.infoState := (← getInfoState), meta.core.messages := (← getThe Core.State).messages }
    restoreState saved

/--
Wraps the trees returned from `getInfoTrees`, if any, in an `InfoTree.context` node based on the
current monadic context and state. This is mainly used to report info trees early via
`Snapshot.infoTree?`. The trees are not removed from the `getInfoTrees` state as the final info tree
of the elaborated command should be complete and not depend on whether parts have been reported
early.

As `InfoTree.context` can have only one child, this function panics if `trees` contains more than 1
tree. Also, `PartialContextInfo.parentDeclCtx` is not currently generated as that information is not
available in the monadic context and only needed for the final info tree.
-/
def getInfoTreeWithContext? : TermElabM (Option InfoTree) := do
  let st ← getInfoState
  if st.trees.size > 1 then
    return panic! "getInfoTreeWithContext: overfull tree"
  let some t := st.trees[0]? |
    return none
  let t := t.substitute st.assignment
  let ctx ← readThe Core.Context
  let s ← getThe Core.State
  let ctx := PartialContextInfo.commandCtx {
    env := s.env, fileMap := ctx.fileMap, mctx := {}, currNamespace := ctx.currNamespace,
    openDecls := ctx.openDecls, options := ctx.options, ngen := s.ngen
  }
  return InfoTree.context ctx t

/-- For testing `TermElabM` methods. The #eval command will sign the error. -/
def throwErrorIfErrors : TermElabM Unit := do
  if (← MonadLog.hasErrors) then
    throwError "Error(s)"

def traceAtCmdPos (cls : Name) (msg : Unit → MessageData) : TermElabM Unit :=
  withRef Syntax.missing <| trace cls msg

def ppGoal (mvarId : MVarId) : TermElabM Format :=
  Meta.ppGoal mvarId

open Level (LevelElabM)

def liftLevelM (x : LevelElabM α) : TermElabM α := do
  let ctx ← read
  let mctx ← getMCtx
  let ngen ← getNGen
  let lvlCtx : Level.Context := { options := (← getOptions), ref := (← getRef), autoBoundImplicit := ctx.autoBoundImplicit }
  match (x lvlCtx).run { ngen := ngen, mctx := mctx, levelNames := (← getLevelNames) } with
  | .ok a newS  => setMCtx newS.mctx; setNGen newS.ngen; setLevelNames newS.levelNames; pure a
  | .error ex _ => throw ex

def elabLevel (stx : Syntax) : TermElabM Level :=
  liftLevelM <| Level.elabLevel stx

/-- Elaborate `x` with `stx` on the macro stack -/
def withPushMacroExpansionStack (beforeStx afterStx : Syntax) (x : TermElabM α) : TermElabM α :=
  withReader (fun ctx => { ctx with macroStack := { before := beforeStx, after := afterStx } :: ctx.macroStack }) x

/-- Elaborate `x` with `stx` on the macro stack and produce macro expansion info -/
def withMacroExpansion (beforeStx afterStx : Syntax) (x : TermElabM α) : TermElabM α :=
  withMacroExpansionInfo beforeStx afterStx do
    withPushMacroExpansionStack beforeStx afterStx x

/--
  Add the given metavariable to the list of pending synthetic metavariables.
  The method `synthesizeSyntheticMVars` is used to process the metavariables on this list. -/
def registerSyntheticMVar (stx : Syntax) (mvarId : MVarId) (kind : SyntheticMVarKind) : TermElabM Unit := do
  modify fun s => { s with syntheticMVars := s.syntheticMVars.insert mvarId { stx, kind }, pendingMVars := mvarId :: s.pendingMVars }

def registerSyntheticMVarWithCurrRef (mvarId : MVarId) (kind : SyntheticMVarKind) : TermElabM Unit := do
  registerSyntheticMVar (← getRef) mvarId kind

def registerMVarErrorInfo (mvarErrorInfo : MVarErrorInfo) : TermElabM Unit :=
  modify fun s => { s with mvarErrorInfos := mvarErrorInfo :: s.mvarErrorInfos }

def registerMVarErrorHoleInfo (mvarId : MVarId) (ref : Syntax) : TermElabM Unit :=
  registerMVarErrorInfo { mvarId, ref, kind := .hole }

def registerMVarErrorImplicitArgInfo (mvarId : MVarId) (ref : Syntax) (app : Expr) : TermElabM Unit := do
  registerMVarErrorInfo { mvarId, ref, kind := .implicitArg (← getLCtx) app }

def registerMVarErrorCustomInfo (mvarId : MVarId) (ref : Syntax) (msgData : MessageData) : TermElabM Unit := do
  registerMVarErrorInfo { mvarId, ref, kind := .custom msgData }

def registerCustomErrorIfMVar (e : Expr) (ref : Syntax) (msgData : MessageData) : TermElabM Unit :=
  match e.getAppFn with
  | Expr.mvar mvarId => registerMVarErrorCustomInfo mvarId ref msgData
  | _ => pure ()

def registerMVarArgName (mvarId : MVarId) (argName : Name) : TermElabM Unit :=
  modify fun s => { s with mvarArgNames := s.mvarArgNames.insert mvarId argName }

/--
  Auxiliary method for reporting errors of the form "... contains metavariables ...".
  This kind of error is thrown, for example, at `Match.lean` where elaboration
  cannot continue if there are metavariables in patterns.
  We only want to log it if we haven't logged any errors so far. -/
def throwMVarError (m : MessageData) : TermElabM α := do
  if (← MonadLog.hasErrors) then
    throwAbortTerm
  else
    throwError m

def MVarErrorInfo.logError (mvarErrorInfo : MVarErrorInfo) (extraMsg? : Option MessageData) : TermElabM Unit := do
  match mvarErrorInfo.kind with
  | MVarErrorKind.implicitArg lctx app => withLCtx lctx {} do
    let app ← instantiateMVars app
    let msg ← addArgName "don't know how to synthesize implicit argument"
    let msg := msg ++ m!"{indentExpr app.setAppPPExplicitForExposingMVars}" ++ Format.line ++ "context:" ++ Format.line ++ MessageData.ofGoal mvarErrorInfo.mvarId
    logErrorAt mvarErrorInfo.ref (appendExtra msg)
  | MVarErrorKind.hole => do
    let msg ← addArgName "don't know how to synthesize placeholder" " for argument"
    let msg := msg ++ Format.line ++ "context:" ++ Format.line ++ MessageData.ofGoal mvarErrorInfo.mvarId
    logErrorAt mvarErrorInfo.ref (MessageData.tagged `Elab.synthPlaceholder <| appendExtra msg)
  | MVarErrorKind.custom msg =>
    logErrorAt mvarErrorInfo.ref (appendExtra msg)
where
  /-- Append the argument name (if available) to the message.
      Remark: if the argument name contains macro scopes we do not append it. -/
  addArgName (msg : MessageData) (extra : String := "") : TermElabM MessageData := do
    match (← get).mvarArgNames.get? mvarErrorInfo.mvarId with
    | none => return msg
    | some argName => return if argName.hasMacroScopes then msg else msg ++ extra ++ m!" `{argName}`"

  appendExtra (msg : MessageData) : MessageData :=
    match extraMsg? with
    | none => msg
    | some extraMsg => msg.composePreservingKind extraMsg

/--
  Try to log errors for the unassigned metavariables `pendingMVarIds`.

  Return `true` if there were "unfilled holes", and we should "abort" declaration.
  TODO: try to fill "all" holes using synthetic "sorry's"

  Remark: We only log the "unfilled holes" as new errors if no error has been logged so far. -/
def logUnassignedUsingErrorInfos (pendingMVarIds : Array MVarId) (extraMsg? : Option MessageData := none) : TermElabM Bool := do
  if pendingMVarIds.isEmpty then
    return false
  else
    let hasOtherErrors ← MonadLog.hasErrors
    let mut hasNewErrors := false
    let mut alreadyVisited : MVarIdSet := {}
    let mut errors : Array MVarErrorInfo := #[]
    for mvarErrorInfo in (← get).mvarErrorInfos do
      let mvarId := mvarErrorInfo.mvarId
      unless alreadyVisited.contains mvarId do
        alreadyVisited := alreadyVisited.insert mvarId
        /- The metavariable `mvarErrorInfo.mvarId` may have been assigned or
           delayed assigned to another metavariable that is unassigned. -/
        let mvarDeps ← getMVars (mkMVar mvarId)
        if mvarDeps.any pendingMVarIds.contains then do
          unless hasOtherErrors do
            errors := errors.push mvarErrorInfo
          hasNewErrors := true
    -- To sort the errors by position use
    -- let sortedErrors := errors.qsort fun e₁ e₂ => e₁.ref.getPos?.getD 0 < e₂.ref.getPos?.getD 0
    for error in errors do
      error.mvarId.withContext do
        error.logError extraMsg?
    return hasNewErrors

def registerLevelMVarErrorInfo (levelMVarErrorInfo : LevelMVarErrorInfo) : TermElabM Unit :=
  modify fun s => { s with levelMVarErrorInfos := levelMVarErrorInfo :: s.levelMVarErrorInfos }

def registerLevelMVarErrorExprInfo (expr : Expr) (ref : Syntax) (msgData? : Option MessageData := none) : TermElabM Unit := do
  registerLevelMVarErrorInfo { lctx := (← getLCtx), expr, ref, msgData? }

def exposeLevelMVars (e : Expr) : MetaM Expr :=
  Core.transform e
    (post := fun e => do
      match e with
      | .const _ us     => return .done <| if us.any (·.isMVar) then e.setPPUniverses true else e
      | .sort u         => return .done <| if u.isMVar then e.setPPUniverses true else e
      | .lam _ t _ _    => return .done <| if t.hasLevelMVar then e.setOption `pp.funBinderTypes true else e
      | .letE _ t _ _ _ => return .done <| if t.hasLevelMVar then e.setOption `pp.letVarTypes true else e
      | _               => return .done e)

def LevelMVarErrorInfo.logError (levelMVarErrorInfo : LevelMVarErrorInfo) : TermElabM Unit :=
  Meta.withLCtx levelMVarErrorInfo.lctx {} do
    let e' ← exposeLevelMVars (← instantiateMVars levelMVarErrorInfo.expr)
    let msg := levelMVarErrorInfo.msgData?.getD m!"don't know how to synthesize universe level metavariables"
    let msg := m!"{msg}{indentExpr e'}"
    logErrorAt levelMVarErrorInfo.ref msg

/--
Try to log errors for unassigned level metavariables `pendingLevelMVarIds`.

Returns `true` if there are any relevant `LevelMVarErrorInfo`s and we should "abort" the declaration.

Remark: we only log unassigned level metavariables as new errors if no error has been logged so far.
-/
def logUnassignedLevelMVarsUsingErrorInfos (pendingLevelMVarIds : Array LMVarId) : TermElabM Bool := do
  if pendingLevelMVarIds.isEmpty then
    return false
  else
    let hasOtherErrors ← MonadLog.hasErrors
    let mut hasNewErrors := false
    let mut errors : Array LevelMVarErrorInfo := #[]
    for levelMVarErrorInfo in (← get).levelMVarErrorInfos do
      let e ← instantiateMVars levelMVarErrorInfo.expr
      let lmvars := (collectLevelMVars {} e).result
      if lmvars.any pendingLevelMVarIds.contains then do
        unless hasOtherErrors do
          errors := errors.push levelMVarErrorInfo
        hasNewErrors := true
    for error in errors do
      error.logError
    return hasNewErrors

/-- Ensure metavariables registered using `registerMVarErrorInfos` (and used in the given declaration) have been assigned. -/
def ensureNoUnassignedMVars (decl : Declaration) : TermElabM Unit := do
  let pendingMVarIds ← getMVarsAtDecl decl
  if (← logUnassignedUsingErrorInfos pendingMVarIds) then
    throwAbortCommand

/--
  Execute `x` without allowing it to postpone elaboration tasks.
  That is, `tryPostpone` is a noop. -/
def withoutPostponing (x : TermElabM α) : TermElabM α :=
  withReader (fun ctx => { ctx with mayPostpone := false }) x

/-- Creates syntax for `(` <ident> `:` <type> `)` -/
def mkExplicitBinder (ident : Syntax) (type : Syntax) : Syntax :=
  mkNode ``Lean.Parser.Term.explicitBinder #[mkAtom "(", mkNullNode #[ident], mkNullNode #[mkAtom ":", type], mkNullNode, mkAtom ")"]

/--
  Convert unassigned universe level metavariables into parameters.
  The new parameter names are fresh names of the form `u_i` with regard to `ctx.levelNames`, which is updated with the new names. -/
def levelMVarToParam (e : Expr) (except : LMVarId → Bool := fun _ => false) : TermElabM Expr := do
  let levelNames ← getLevelNames
  let r := (← getMCtx).levelMVarToParam (fun n => levelNames.elem n) except e `u 1
  -- Recall that the most recent universe is the first element of the field `levelNames`.
  setLevelNames (r.newParamNames.reverse.toList ++ levelNames)
  setMCtx r.mctx
  return r.expr

/--
Creates a fresh inaccessible binder name based on `x`.
Equivalent to ``Lean.Core.mkFreshUserName `x``.

Do not confuse with `Lean.mkFreshId`, for creating fresh free variable and metavariable ids.
-/
def mkFreshBinderName [Monad m] [MonadQuotation m] : m Name :=
  withFreshMacroScope <| MonadQuotation.addMacroScope `x

/--
  Auxiliary method for creating a `Syntax.ident` containing
  a fresh name. This method is intended for creating fresh binder names.
  It is just a thin layer on top of `mkFreshUserName`. -/
def mkFreshIdent [Monad m] [MonadQuotation m] (ref : Syntax) (canonical := false) : m Ident :=
  return mkIdentFrom ref (← mkFreshBinderName) canonical

private def applyAttributesCore
    (declName : Name) (attrs : Array Attribute)
    (applicationTime? : Option AttributeApplicationTime) : TermElabM Unit := do profileitM Exception "attribute application" (← getOptions) do
  /-
  Remark: if the declaration has syntax errors, `declName` may be `.anonymous` see issue #4309
  In this case, we skip attribute application.
  -/
  if declName == .anonymous then
    return
  withDeclName declName do
    for attr in attrs do
      withTraceNode `Elab.attribute (fun _ => pure m!"applying [{attr.stx}]") do
      withRef attr.stx do withLogging do
      let env ← getEnv
      match getAttributeImpl env attr.name with
      | Except.error errMsg => throwError errMsg
      | Except.ok attrImpl  =>
        let runAttr := attrImpl.add declName attr.stx attr.kind
        let runAttr := do
          -- not truly an elaborator, but a sensible target for go-to-definition
          let elaborator := attrImpl.ref
          if (← getInfoState).enabled then
            withInfoContext (mkInfo := return .ofCommandInfo { elaborator, stx := attr.stx }) do
              try runAttr
              finally if attr.stx[0].isIdent || attr.stx[0].isAtom then
                -- Add an additional node over the leading identifier if there is one to make it look more function-like.
                -- Do this last because we want user-created infos to take precedence
                pushInfoLeaf <| .ofCommandInfo { elaborator, stx := attr.stx[0] }
          else
            runAttr
        match applicationTime? with
        | none => runAttr
        | some applicationTime =>
          if applicationTime == attrImpl.applicationTime then
            runAttr

/-- Apply given attributes **at** a given application time -/
def applyAttributesAt (declName : Name) (attrs : Array Attribute) (applicationTime : AttributeApplicationTime) : TermElabM Unit :=
  applyAttributesCore declName attrs applicationTime

def applyAttributes (declName : Name) (attrs : Array Attribute) : TermElabM Unit :=
  applyAttributesCore declName attrs none

def mkTypeMismatchError (header? : Option MessageData) (e : Expr) (eType : Expr) (expectedType : Expr) : MetaM MessageData := do
  let header : MessageData := match header? with
    | some header => m!"{header} "
    | none        => m!"Type mismatch{indentExpr e}\n"
  return m!"{header}{← mkHasTypeButIsExpectedMsg eType expectedType}"

def throwTypeMismatchError (header? : Option MessageData) (expectedType : Expr) (eType : Expr) (e : Expr)
    (f? : Option Expr := none) (_extraMsg? : Option MessageData := none) : MetaM α := do
  /-
    We ignore `extraMsg?` for now. In all our tests, it contained no useful information. It was
    always of the form:
    ```
    failed to synthesize instance
      CoeT <eType> <e> <expectedType>
    ```
    We should revisit this decision in the future and decide whether it may contain useful information
    or not. -/
  let extraMsg := Format.nil
  /-
  let extraMsg : MessageData := match extraMsg? with
    | none          => Format.nil
    | some extraMsg => Format.line ++ extraMsg;
  -/
  match f? with
  | none   => throwError "{← mkTypeMismatchError header? e eType expectedType}{extraMsg}"
  | some f => Meta.throwAppTypeMismatch f e

def withoutMacroStackAtErr (x : TermElabM α) : TermElabM α :=
  withTheReader Core.Context (fun (ctx : Core.Context) => { ctx with options := pp.macroStack.set ctx.options false }) x

namespace ContainsPendingMVar

abbrev M := MonadCacheT Expr Unit (OptionT MetaM)

/-- See `containsPostponedTerm` -/
partial def visit (e : Expr) : M Unit := do
  checkCache e fun _ => do
    match e with
    | .forallE _ d b _   => visit d; visit b
    | .lam _ d b _       => visit d; visit b
    | .letE _ t v b _    => visit t; visit v; visit b
    | .app f a           => visit f; visit a
    | .mdata _ b         => visit b
    | .proj _ _ b        => visit b
    | .fvar fvarId ..    =>
      match (← fvarId.getDecl) with
      | .cdecl .. => return ()
      | .ldecl (value := v) .. => visit v
    | .mvar mvarId ..    =>
      let e' ← instantiateMVars e
      if e' != e then
        visit e'
      else
        match (← getDelayedMVarAssignment? mvarId) with
        | some d => visit (mkMVar d.mvarIdPending)
        | none   => failure
    | _ => return ()

end ContainsPendingMVar

/-- Return `true` if `e` contains a pending metavariable. Remark: it also visits let-declarations. -/
def containsPendingMVar (e : Expr) : MetaM Bool := do
  match (← ContainsPendingMVar.visit e |>.run.run) with
  | some _ => return false
  | none   => return true

/--
  Try to synthesize metavariable using type class resolution.
  This method assumes the local context and local instances of `instMVar` coincide
  with the current local context and local instances.
  Return `true` if the instance was synthesized successfully, and `false` if
  the instance contains unassigned metavariables that are blocking the type class
  resolution procedure. Throw an exception if resolution or assignment irrevocably fails.

  If `extraErrorMsg?` is not none, it contains additional information that should be attached
  to type class synthesis failures.
-/
def synthesizeInstMVarCore (instMVar : MVarId) (maxResultSize? : Option Nat := none) (extraErrorMsg? : Option MessageData := none): TermElabM Bool := do
  let extraErrorMsg := extraMsgToMsg extraErrorMsg?
  let instMVarDecl ← getMVarDecl instMVar
  let type := instMVarDecl.type
  let type ← instantiateMVars type
  let result ← trySynthInstance type maxResultSize?
  match result with
  | LOption.some val =>
    if (← instMVar.isAssigned) then
      let oldVal ← instantiateMVars (mkMVar instMVar)
      unless (← isDefEq oldVal val) do
        if (← containsPendingMVar oldVal <||> containsPendingMVar val) then
          /- If `val` or `oldVal` contains metavariables directly or indirectly (e.g., in a let-declaration),
             we return `false` to indicate we should try again later. This is very coarse grain since
             the metavariable may not be responsible for the failure. We should refine the test in the future if needed.
             This check has been added to address dependencies between postponed metavariables. The following
             example demonstrates the issue fixed by this test.
             ```
               structure Point where
                 x : Nat
                 y : Nat

               def Point.compute (p : Point) : Point :=
                 let p := { p with x := 1 }
                 let p := { p with y := 0 }
                 if (p.x - p.y) > p.x then p else p
             ```
             The `isDefEq` test above fails for `Decidable (p.x - p.y ≤ p.x)` when the structure instance assigned to
             `p` has not been elaborated yet.
           -/
          return false -- we will try again later
        let oldValType ← inferType oldVal
        let valType ← inferType val
        unless (← isDefEq oldValType valType) do
          let (oldValType, valType) ← addPPExplicitToExposeDiff oldValType valType
          throwError "synthesized type class instance type is not definitionally equal to expected type, synthesized{indentExpr val}\nhas type{indentExpr valType}\nexpected{indentExpr oldValType}{extraErrorMsg}"
        let (oldVal, val) ← addPPExplicitToExposeDiff oldVal val
        throwError "synthesized type class instance is not definitionally equal to expression inferred by typing rules, synthesized{indentExpr val}\ninferred{indentExpr oldVal}{extraErrorMsg}"
    else
      unless (← isDefEq (mkMVar instMVar) val) do
        throwError "failed to assign synthesized type class instance{indentExpr val}{extraErrorMsg}"
    return true
  | .undef => return false -- we will try later
  | .none  =>
    if (← read).ignoreTCFailures then
      return false
    else
      throwError "failed to synthesize{indentExpr type}{extraErrorMsg}{useDiagnosticMsg}"

def mkCoe (expectedType : Expr) (e : Expr) (f? : Option Expr := none) (errorMsgHeader? : Option String := none)
    (mkErrorMsg? : Option (MVarId → (expectedType e : Expr) → MetaM MessageData) := none)
    (mkImmedErrorMsg? : Option ((errorMsg? : Option MessageData) → (expectedType e : Expr) → MetaM MessageData) := none) : TermElabM Expr := do
  withTraceNode `Elab.coe (fun _ => return m!"adding coercion for {e} : {← inferType e} =?= {expectedType}") do
  try
    withoutMacroStackAtErr do
      match ← coerce? e expectedType with
      | .some eNew => return eNew
      | .none => failure
      | .undef =>
        let mvarAux ← mkFreshExprMVar expectedType MetavarKind.syntheticOpaque
        registerSyntheticMVarWithCurrRef mvarAux.mvarId! (.coe errorMsgHeader? expectedType e f? mkErrorMsg?)
        return mvarAux
  catch
    | .error _ msg =>
      if let some mkImmedErrorMsg := mkImmedErrorMsg? then
        throwError (← mkImmedErrorMsg msg expectedType e)
      else
        throwTypeMismatchError errorMsgHeader? expectedType (← inferType e) e f? msg
    | _            =>
      if let some mkImmedErrorMsg := mkImmedErrorMsg? then
        throwError (← mkImmedErrorMsg none expectedType e)
      else
        throwTypeMismatchError errorMsgHeader? expectedType (← inferType e) e f?

def mkCoeWithErrorMsgs (expectedType : Expr) (e : Expr)
    (mkImmedErrorMsg : (errorMsg? : Option MessageData) → (expectedType e : Expr) → MetaM MessageData)
    (mkErrorMsg : MVarId → (expectedType e : Expr) → MetaM MessageData) : TermElabM Expr := do
  mkCoe expectedType e (mkImmedErrorMsg? := mkImmedErrorMsg) (mkErrorMsg? := mkErrorMsg)

/--
If `expectedType?` is `some t`, then ensures `t` and `eType` are definitionally equal by inserting a coercion if necessary.

Argument `f?` is used only for generating error messages when inserting coercions fails.
-/
def ensureHasType (expectedType? : Option Expr) (e : Expr)
    (errorMsgHeader? : Option String := none) (f? : Option Expr := none) : TermElabM Expr := do
  let some expectedType := expectedType? | return e
  if (← isDefEq (← inferType e) expectedType) then
    return e
  else
    mkCoe expectedType e f? errorMsgHeader?

def ensureHasTypeWithErrorMsgs (expectedType? : Option Expr) (e : Expr)
    (mkImmedErrorMsg : (errorMsg? : Option MessageData) → (expectedType e : Expr) → MetaM MessageData)
    (mkErrorMsg : MVarId → (expectedType e : Expr) → MetaM MessageData) : TermElabM Expr := do
  let some expectedType := expectedType? | return e
  if (← isDefEq (← inferType e) expectedType) then
    return e
  else
    mkCoeWithErrorMsgs expectedType e mkImmedErrorMsg mkErrorMsg

/--
  Create a synthetic sorry for the given expected type. If `expectedType? = none`, then a fresh
  metavariable is created to represent the type.
-/
private def mkSyntheticSorryFor (expectedType? : Option Expr) : TermElabM Expr := do
  let expectedType ← match expectedType? with
    | none              => mkFreshTypeMVar
    | some expectedType => pure expectedType
  mkLabeledSorry expectedType (synthetic := true) (unique := false)

/--
  Log the given exception, and create a synthetic sorry for representing the failed
  elaboration step with exception `ex`.
-/
def exceptionToSorry (ex : Exception) (expectedType? : Option Expr) : TermElabM Expr := do
  logException ex
  mkSyntheticSorryFor expectedType?

/-- If `mayPostpone == true`, throw `Exception.postpone`. -/
def tryPostpone : TermElabM Unit := do
  if (← read).mayPostpone then
    throwPostpone

/-- Return `true` if `e` reduces (by unfolding only `[reducible]` declarations) to `?m ...` -/
def isMVarApp (e : Expr) : TermElabM Bool :=
  return (← whnfR e).getAppFn.isMVar

/-- If `mayPostpone == true` and `e`'s head is a metavariable, throw `Exception.postpone`. -/
def tryPostponeIfMVar (e : Expr) : TermElabM Unit := do
  if (← isMVarApp e) then
    tryPostpone

/-- If `e? = some e`, then `tryPostponeIfMVar e`, otherwise it is just `tryPostpone`. -/
def tryPostponeIfNoneOrMVar (e? : Option Expr) : TermElabM Unit :=
  match e? with
  | some e => tryPostponeIfMVar e
  | none   => tryPostpone

/--
  Throws `Exception.postpone`, if `expectedType?` contains unassigned metavariables.
  It is a noop if `mayPostpone == false`.
-/
def tryPostponeIfHasMVars? (expectedType? : Option Expr) : TermElabM (Option Expr) := do
  tryPostponeIfNoneOrMVar expectedType?
  let some expectedType := expectedType? | return none
  let expectedType ← instantiateMVars expectedType
  if expectedType.hasExprMVar then
    tryPostpone
    return none
  return some expectedType

/--
  Throws `Exception.postpone`, if `expectedType?` contains unassigned metavariables.
  If `mayPostpone == false`, it throws error `msg`.
-/
def tryPostponeIfHasMVars (expectedType? : Option Expr) (msg : String) : TermElabM Expr := do
  let some expectedType ← tryPostponeIfHasMVars? expectedType? |
    throwError "{msg}, expected type contains metavariables{indentD expectedType?}"
  return expectedType

def withExpectedType (expectedType? : Option Expr) (x : Expr → TermElabM Expr) : TermElabM Expr := do
  tryPostponeIfNoneOrMVar expectedType?
  let some expectedType ← pure expectedType?
    | throwError "expected type must be known"
  x expectedType

/--
  Save relevant context for term elaboration postponement.
-/
def saveContext : TermElabM SavedContext :=
  return {
    macroStack := (← read).macroStack
    declName?  := (← read).declName?
    options    := (← getOptions)
    openDecls  := (← getOpenDecls)
    errToSorry := (← read).errToSorry
    levelNames := (← get).levelNames
  }

/--
  Execute `x` with the context saved using `saveContext`.
-/
def withSavedContext (savedCtx : SavedContext) (x : TermElabM α) : TermElabM α := do
  withReader (fun ctx => { ctx with declName? := savedCtx.declName?, macroStack := savedCtx.macroStack, errToSorry := savedCtx.errToSorry }) <|
    withTheReader Core.Context (fun ctx => { ctx with options := savedCtx.options, openDecls := savedCtx.openDecls }) <|
      withLevelNames savedCtx.levelNames x

/--
Delay the elaboration of `stx`, and return a fresh metavariable that works a placeholder.
Remark: the caller is responsible for making sure the info tree is properly updated.
This method is used only at `elabUsingElabFnsAux`.
-/
private def postponeElabTermCore (stx : Syntax) (expectedType? : Option Expr) : TermElabM Expr := do
  trace[Elab.postpone] "{stx} : {expectedType?}"
  let mvar ← mkFreshExprMVar expectedType? MetavarKind.syntheticOpaque
  registerSyntheticMVar stx mvar.mvarId! (SyntheticMVarKind.postponed (← saveContext))
  return mvar

def getSyntheticMVarDecl? (mvarId : MVarId) : TermElabM (Option SyntheticMVarDecl) :=
  return (← get).syntheticMVars.get? mvarId

register_builtin_option debug.byAsSorry : Bool := {
  defValue := false
  group    := "debug"
  descr    := "replace `by ..` blocks with `sorry` IF the expected type is a proposition"
}

/--
Creates a new metavariable of type `type` that will be synthesized using the tactic code.
The `tacticCode` syntax is the full `by ..` syntax.
-/
def mkTacticMVar (type : Expr) (tacticCode : Syntax) (kind : TacticMVarKind)
    (delayOnMVars := false) : TermElabM Expr := do
  if ← pure (debug.byAsSorry.get (← getOptions)) <&&> isProp type then
    withRef tacticCode <| mkLabeledSorry type false (unique := true)
  else
    let mvar ← mkFreshExprMVar type MetavarKind.syntheticOpaque
    let mvarId := mvar.mvarId!
    let ref ← getRef
    registerSyntheticMVar ref mvarId <| .tactic tacticCode (← saveContext) kind delayOnMVars
    return mvar

/--
  Create an auxiliary annotation to make sure we create an `Info` even if `e` is a metavariable.
  See `mkTermInfo`.

  We use this function because some elaboration functions elaborate subterms that may not be immediately
  part of the resulting term. Example:
  ```
  let_mvar% ?m := b; wait_if_type_mvar% ?m; body
  ```
  If the type of `b` is not known, then `wait_if_type_mvar% ?m; body` is postponed and just returns a fresh
  metavariable `?n`. The elaborator for
  ```
  let_mvar% ?m := b; wait_if_type_mvar% ?m; body
  ```
  returns `mkSaveInfoAnnotation ?n` to make sure the info nodes created when elaborating `b` are "saved".
  This is a bit hackish, but elaborators like `let_mvar%` are rare.
-/
def mkSaveInfoAnnotation (e : Expr) : Expr :=
  if e.isMVar then
    mkAnnotation `save_info e
  else
    e

def isSaveInfoAnnotation? (e : Expr) : Option Expr :=
  annotation? `save_info e

partial def removeSaveInfoAnnotation (e : Expr) : Expr :=
  match isSaveInfoAnnotation? e with
  | some e => removeSaveInfoAnnotation e
  | _ => e

/--
  Return `some mvarId` if `e` corresponds to a hole that is going to be filled "later" by executing a tactic or resuming elaboration.

  We do not save `ofTermInfo` for this kind of node in the `InfoTree`.
-/
def isTacticOrPostponedHole? (e : Expr) : TermElabM (Option MVarId) := do
  match e with
  | Expr.mvar mvarId =>
    match (← getSyntheticMVarDecl? mvarId) with
    | some { kind := .tactic .., .. }    => return mvarId
    | some { kind := .postponed .., .. } => return mvarId
    | _                                  => return none
  | _ => pure none

def mkTermInfo (elaborator : Name) (stx : Syntax) (e : Expr) (expectedType? : Option Expr := none)
    (lctx? : Option LocalContext := none) (isBinder := false) :
    TermElabM (Sum Info MVarId) := do
  match (← isTacticOrPostponedHole? e) with
  | some mvarId => return Sum.inr mvarId
  | none =>
    let e := removeSaveInfoAnnotation e
    return Sum.inl <| Info.ofTermInfo { elaborator, lctx := lctx?.getD (← getLCtx), expr := e, stx, expectedType?, isBinder }

def mkPartialTermInfo (elaborator : Name) (stx : Syntax) (expectedType? : Option Expr := none)
    (lctx? : Option LocalContext := none) :
    TermElabM Info := do
  return Info.ofPartialTermInfo { elaborator, lctx := lctx?.getD (← getLCtx), stx, expectedType? }

/--
Pushes a new leaf node to the info tree associating the expression `e` to the syntax `stx`.
As a result, when the user hovers over `stx` they will see the type of `e`, and if `e`
is a constant they will see the constant's doc string.

* `expectedType?`: the expected type of `e` at the point of elaboration, if available
* `lctx?`: the local context in which to interpret `e` (otherwise it will use `← getLCtx`)
* `elaborator`: a declaration name used as an alternative target for go-to-definition
* `isBinder`: if true, this will be treated as defining `e` (which should be a local constant)
  for the purpose of go-to-definition on local variables
* `force`: In patterns, the effect of `addTermInfo` is usually suppressed and replaced
  by a `patternWithRef?` annotation which will be turned into a term info on the
  post-match-elaboration expression. This flag overrides that behavior and adds the term
  info immediately. (See https://github.com/leanprover/lean4/pull/1664.)
-/
def addTermInfo (stx : Syntax) (e : Expr) (expectedType? : Option Expr := none)
    (lctx? : Option LocalContext := none) (elaborator := Name.anonymous)
    (isBinder := false) (force := false) : TermElabM Expr := do
  if (← read).inPattern && !force then
    return mkPatternWithRef e stx
  else
    discard <| withInfoContext'
      (pure ())
      (fun _ => mkTermInfo elaborator stx e expectedType? lctx? isBinder)
      (mkPartialTermInfo elaborator stx expectedType? lctx?)
    return e

def addTermInfo' (stx : Syntax) (e : Expr) (expectedType? : Option Expr := none) (lctx? : Option LocalContext := none) (elaborator := Name.anonymous) (isBinder := false) : TermElabM Unit :=
  discard <| addTermInfo stx e expectedType? lctx? elaborator isBinder

def withInfoContext' (stx : Syntax) (x : TermElabM Expr)
    (mkInfo : Expr → TermElabM (Sum Info MVarId)) (mkInfoOnError : TermElabM Info) :
    TermElabM Expr := do
  if (← read).inPattern then
    let e ← x
    return mkPatternWithRef e stx
  else
    Elab.withInfoContext' x mkInfo mkInfoOnError

/-- Info node capturing `def/let rec` bodies, used by the unused variables linter. -/
structure BodyInfo where
  /-- The body as a fully elaborated term. `none` if the body failed to elaborate. -/
  value? : Option Expr
deriving TypeName

/-- Creates an `Info.ofCustomInfo` node backed by a `BodyInfo`. -/
def mkBodyInfo (stx : Syntax) (value? : Option Expr) : Info :=
  .ofCustomInfo { stx, value := .mk { value? : BodyInfo } }

/-- Extracts a `BodyInfo` custom info. -/
def getBodyInfo? : Info → Option BodyInfo
  | .ofCustomInfo { value, .. } => value.get? BodyInfo
  | _ => none

def withTermInfoContext' (elaborator : Name) (stx : Syntax) (x : TermElabM Expr)
    (expectedType? : Option Expr := none) (lctx? : Option LocalContext := none)
    (isBinder : Bool := false) :
    TermElabM Expr :=
  withInfoContext' stx x
    (mkTermInfo elaborator stx (expectedType? := expectedType?) (lctx? := lctx?) (isBinder := isBinder))
    (mkPartialTermInfo elaborator stx (expectedType? := expectedType?) (lctx? := lctx?))

/--
Postpone the elaboration of `stx`, return a metavariable that acts as a placeholder, and
ensures the info tree is updated and a hole id is introduced.
When `stx` is elaborated, new info nodes are created and attached to the new hole id in the info tree.
-/
def postponeElabTerm (stx : Syntax) (expectedType? : Option Expr) : TermElabM Expr := do
  withTermInfoContext' .anonymous stx (expectedType? := expectedType?) do
    postponeElabTermCore stx expectedType?

/--
  Helper function for `elabTerm` that tries the registered elaboration functions for `stxNode` kind until it finds one that supports the syntax or
  an error is found. -/
private def elabUsingElabFnsAux (s : SavedState) (stx : Syntax) (expectedType? : Option Expr) (catchExPostpone : Bool)
    : List (KeyedDeclsAttribute.AttributeEntry TermElab) → TermElabM Expr
  | []                => do throwError "unexpected syntax{indentD stx}"
  | (elabFn::elabFns) =>
    try
      -- record elaborator in info tree, but only when not backtracking to other elaborators (outer `try`)
      withTermInfoContext' elabFn.declName stx (expectedType? := expectedType?)
        (try
          elabFn.value stx expectedType?
        catch ex => match ex with
          | .error .. =>
            if (← read).errToSorry then
              exceptionToSorry ex expectedType?
            else
              throw ex
          | .internal id _ =>
            if (← read).errToSorry && id == abortTermExceptionId then
              exceptionToSorry ex expectedType?
            else if id == unsupportedSyntaxExceptionId then
              throw ex  -- to outer try
            else if catchExPostpone && id == postponeExceptionId then
              /- If `elab` threw `Exception.postpone`, we reset any state modifications.
                For example, we want to make sure pending synthetic metavariables created by `elab` before
                it threw `Exception.postpone` are discarded.
                Note that we are also discarding the messages created by `elab`.

                For example, consider the expression.
                `((f.x a1).x a2).x a3`
                Now, suppose the elaboration of `f.x a1` produces an `Exception.postpone`.
                Then, a new metavariable `?m` is created. Then, `?m.x a2` also throws `Exception.postpone`
                because the type of `?m` is not yet known. Then another, metavariable `?n` is created, and
                finally `?n.x a3` also throws `Exception.postpone`. If we did not restore the state, we would
                keep "dead" metavariables `?m` and `?n` on the pending synthetic metavariable list. This is
                wasteful because when we resume the elaboration of `((f.x a1).x a2).x a3`, we start it from scratch
                and new metavariables are created for the nested functions. -/
              s.restore
              postponeElabTermCore stx expectedType?
            else
              throw ex)
    catch ex => match ex with
      | .internal id _ =>
        if id == unsupportedSyntaxExceptionId then
          s.restore  -- also removes the info tree created above
          elabUsingElabFnsAux s stx expectedType? catchExPostpone elabFns
        else
          throw ex
      | _ => throw ex

private def elabUsingElabFns (stx : Syntax) (expectedType? : Option Expr) (catchExPostpone : Bool) : TermElabM Expr := do
  let s ← saveState
  let k := stx.getKind
  match termElabAttribute.getEntries (← getEnv) k with
  | []      => throwError "elaboration function for `{k}` has not been implemented{indentD stx}"
  | elabFns => elabUsingElabFnsAux s stx expectedType? catchExPostpone elabFns

instance : MonadMacroAdapter TermElabM where
  getNextMacroScope := return (← getThe Core.State).nextMacroScope
  setNextMacroScope next := modifyThe Core.State fun s => { s with nextMacroScope := next }

private def isExplicit (stx : Syntax) : Bool :=
  match stx with
  | `(@$_) => true
  | _      => false

private def isExplicitApp (stx : Syntax) : Bool :=
  stx.getKind == ``Lean.Parser.Term.app && isExplicit stx[0]

/--
  Return true if `stx` is a lambda abstraction containing a `{}` or `[]` binder annotation.
  Example: `fun {α} (a : α) => a` -/
private def isLambdaWithImplicit (stx : Syntax) : Bool :=
  match stx with
  | `(fun $binders* => $_) => binders.raw.any fun b => b.isOfKind ``Lean.Parser.Term.implicitBinder || b.isOfKind `Lean.Parser.Term.instBinder
  | _                      => false

private partial def dropTermParens : Syntax → Syntax := fun stx =>
  match stx with
  | `(($stx)) => dropTermParens stx
  | _         => stx

private def isHole (stx : Syntax) : Bool :=
  stx.isOfKind ``Lean.Parser.Term.hole || stx.isOfKind ``Lean.Parser.Term.syntheticHole

private def isTacticBlock (stx : Syntax) : Bool :=
  match stx with
  | `(by $_:tacticSeq) => true
  | _ => false

private def isNoImplicitLambda (stx : Syntax) : Bool :=
  match stx with
  | `(no_implicit_lambda% $_:term) => true
  | _ => false

private def isTypeAscription (stx : Syntax) : Bool :=
  stx.isOfKind ``Parser.Term.typeAscription

def hasNoImplicitLambdaAnnotation (type : Expr) : Bool :=
  annotation? `noImplicitLambda type |>.isSome

def mkNoImplicitLambdaAnnotation (type : Expr) : Expr :=
  if hasNoImplicitLambdaAnnotation type then
    type
  else
    mkAnnotation `noImplicitLambda type

/-- Block usage of implicit lambdas if `stx` is `@f` or `@f arg1 ...` or `fun` with an implicit binder annotation. -/
def blockImplicitLambda (stx : Syntax) : Bool :=
  let stx := dropTermParens stx
  -- TODO: make it extensible
  isExplicit stx || isExplicitApp stx || isLambdaWithImplicit stx || isHole stx || isTacticBlock stx ||
  isNoImplicitLambda stx || isTypeAscription stx

/-- Return true iff `stx` is a `Syntax.ident`, and it is a local variable. -/
def isLocalIdent? (stx : Syntax) : TermElabM (Option Expr) :=
  match stx with
  | Syntax.ident _ _ val _ => do
    let r? ← resolveLocalName val
    match r? with
    | some (fvar, []) => return some fvar
    | _               => return none
  | _ => return none

inductive UseImplicitLambdaResult where
  | no
  | yes (expectedType : Expr)
  | postpone

/--
  Return normalized expected type if it is of the form `{a : α} → β` or `[a : α] → β` and
  `blockImplicitLambda stx` is not true, else return `none`.

  Remark: implicit lambdas are not triggered by the strict implicit binder annotation `{{a : α}} → β`
-/
private def useImplicitLambda (stx : Syntax) (expectedType? : Option Expr) : TermElabM UseImplicitLambdaResult := do
  if blockImplicitLambda stx then
    return .no
  let some expectedType := expectedType? | return .no
  if hasNoImplicitLambdaAnnotation expectedType then
    return .no
  let expectedType ← whnfForall expectedType
  let .forallE _ _ _ c := expectedType | return .no
  unless c.isImplicit || c.isInstImplicit do
    return .no
  if let some x ← isLocalIdent? stx then
    if (← isMVarApp (← inferType x)) then
      /-
      If `stx` is a local variable without type information, then adding implicit lambdas makes elaboration fail.
      We should try to postpone elaboration until the type of the local variable becomes available, or disable
      implicit lambdas if we cannot postpone anymore.
      Here is an example where this special case is useful.
      ```
      def foo2mk (_ : ∀ {α : Type} (a : α), a = a) : nat := 37
      example (x) : foo2mk x = foo2mk x := rfl
      ```
      The example about would fail without this special case.
      The expected type would be `(a : α✝) → a = a`, where `α✝` is a new free variable introduced by the implicit lambda.
      Now, let `?m` be the type of `x`. Then, the constraint `?m =?= (a : α✝) → a = a` cannot be solved using the
      assignment `?m := (a : α✝) → a = a` since `α✝` is not in the scope of `?m`.

      Note that, this workaround does not prevent the following example from failing.
      ```
      example (x) : foo2mk (id x) = 37 := rfl
      ```
      The user can write
      ```
      example (x) : foo2mk (id @x) = 37 := rfl
      ```
      -/
      return .postpone
  return .yes expectedType

private def decorateErrorMessageWithLambdaImplicitVars (ex : Exception) (impFVars : Array Expr) : TermElabM Exception := do
  match ex with
  | .error ref msg =>
    if impFVars.isEmpty then
      return Exception.error ref msg
    else
      let mut msg := m!"{msg}\nthe following variables have been introduced by the implicit lambda feature"
      for impFVar in impFVars do
        let auxMsg := m!"{impFVar} : {← inferType impFVar}"
        let auxMsg ← addMessageContext auxMsg
        msg := m!"{msg}{indentD auxMsg}"
      msg := m!"{msg}\nyou can disable implicit lambdas using `@` or writing a lambda expression with `\{}` or `[]` binder annotations."
      return Exception.error ref msg
  | _ => return ex

private def elabImplicitLambdaAux (stx : Syntax) (catchExPostpone : Bool) (expectedType : Expr) (impFVars : Array Expr) : TermElabM Expr := do
  let body ← elabUsingElabFns stx expectedType catchExPostpone
  try
    let body ← ensureHasType expectedType body
    let r ← mkLambdaFVars impFVars body
    trace[Elab.implicitForall] r
    return r
  catch ex =>
    throw (← decorateErrorMessageWithLambdaImplicitVars ex impFVars)

private partial def elabImplicitLambda (stx : Syntax) (catchExPostpone : Bool) (type : Expr) : TermElabM Expr :=
  loop type #[]
where
  loop (type : Expr) (fvars : Array Expr) : TermElabM Expr := do
    match (← whnfForall type) with
    | .forallE n d b c =>
      if c.isExplicit then
        elabImplicitLambdaAux stx catchExPostpone type fvars
      else withFreshMacroScope do
        let n ← MonadQuotation.addMacroScope n
        withLocalDecl n c d fun fvar => do
          let type := b.instantiate1 fvar
          loop type (fvars.push fvar)
    | _ =>
      elabImplicitLambdaAux stx catchExPostpone type fvars

/-- Main loop for `elabTerm` -/
private partial def elabTermAux (expectedType? : Option Expr) (catchExPostpone : Bool) (implicitLambda : Bool) : Syntax → TermElabM Expr
  | .missing => mkSyntheticSorryFor expectedType?
  | stx => withFreshMacroScope <| withIncRecDepth do
    withTraceNode `Elab.step (fun _ => return m!"expected type: {expectedType?}, term\n{stx}")
      (tag := stx.getKind.toString) do
    checkSystem "elaborator"
    let env ← getEnv
    let result ← match (← liftMacroM (expandMacroImpl? env stx)) with
    | some (decl, stxNew?) =>
      let stxNew ← liftMacroM <| liftExcept stxNew?
      withTermInfoContext' decl stx (expectedType? := expectedType?) <|
        withMacroExpansion stx stxNew <|
          withRef stxNew <|
            elabTermAux expectedType? catchExPostpone implicitLambda stxNew
    | _ =>
      let useImplicitResult ← if implicitLambda && (← read).implicitLambda then useImplicitLambda stx expectedType? else pure .no
      match useImplicitResult with
      | .yes expectedType => elabImplicitLambda stx catchExPostpone expectedType
      | .no => elabUsingElabFns stx expectedType? catchExPostpone
      | .postpone =>
        /-
        Try to postpone elaboration, and if we cannot postpone anymore disable implicit lambdas.
        See comment at `useImplicitLambda`.
        -/
        if (← read).mayPostpone then
          if catchExPostpone then
            postponeElabTerm stx expectedType?
          else
            throwPostpone
        else
          elabUsingElabFns stx expectedType? catchExPostpone
    trace[Elab.step.result] result
    pure result

/-- Store in the `InfoTree` that `e` is a "dot"-completion target. `stx` should cover the entire term. -/
def addDotCompletionInfo (stx : Syntax) (e : Expr) (expectedType? : Option Expr) : TermElabM Unit := do
  addCompletionInfo <| CompletionInfo.dot { expr := e, stx, lctx := (← getLCtx), elaborator := .anonymous, expectedType? } (expectedType? := expectedType?)

/--
  Main function for elaborating terms.
  It extracts the elaboration methods from the environment using the node kind.
  Recall that the environment has a mapping from `SyntaxNodeKind` to `TermElab` methods.
  It creates a fresh macro scope for executing the elaboration method.
  All unlogged trace messages produced by the elaboration method are logged using
  the position information at `stx`. If the elaboration method throws an `Exception.error` and `errToSorry == true`,
  the error is logged and a synthetic sorry expression is returned.
  If the elaboration throws `Exception.postpone` and `catchExPostpone == true`,
  a new synthetic metavariable of kind `SyntheticMVarKind.postponed` is created, registered,
  and returned.
  The option `catchExPostpone == false` is used to implement `resumeElabTerm`
  to prevent the creation of another synthetic metavariable when resuming the elaboration.

  If `implicitLambda == false`, then disable implicit lambdas feature for the given syntax, but not for its subterms.
  We use this flag to implement, for example, the `@` modifier. If `Context.implicitLambda == false`, then this parameter has no effect.
  -/
def elabTerm (stx : Syntax) (expectedType? : Option Expr) (catchExPostpone := true) (implicitLambda := true) : TermElabM Expr :=
  withRef stx <| elabTermAux expectedType? catchExPostpone implicitLambda stx

/--
Similar to `Lean.Elab.Term.elabTerm`, but ensures that the type of the elaborated term is `expectedType?`
by inserting coercions if necessary.

If `errToSorry` is true, then if coercion insertion fails, this function returns `sorry` and logs the error.
Otherwise, it throws the error.
-/
def elabTermEnsuringType (stx : Syntax) (expectedType? : Option Expr) (catchExPostpone := true) (implicitLambda := true) (errorMsgHeader? : Option String := none) : TermElabM Expr := do
  let e ← elabTerm stx expectedType? catchExPostpone implicitLambda
  try
    withRef stx <| ensureHasType expectedType? e errorMsgHeader?
  catch ex =>
    if (← read).errToSorry && ex matches .error .. then
      withRef stx <| exceptionToSorry ex expectedType?
    else
      throw ex

/-- Execute `x` and return `some` if no new errors were recorded or exceptions were thrown. Otherwise, return `none`. -/
def commitIfNoErrors? (x : TermElabM α) : TermElabM (Option α) := do
  let saved ← saveState
  Core.resetMessageLog
  try
    let a ← x
    if (← MonadLog.hasErrors) then
      restoreState saved
      return none
    else
      Core.setMessageLog (saved.meta.core.messages ++ (← Core.getMessageLog))
      return a
  catch _ =>
    restoreState saved
    return none

/-- Adapt a syntax transformation to a regular, term-producing elaborator. -/
def adaptExpander (exp : Syntax → TermElabM Syntax) : TermElab := fun stx expectedType? => do
  let stx' ← exp stx
  withMacroExpansion stx stx' <| elabTerm stx' expectedType?

/--
  Create a new metavariable with the given type, and try to synthesize it.
  If type class resolution cannot be executed (e.g., it is stuck because of metavariables in `type`),
  register metavariable as a pending one.
-/
def mkInstMVar (type : Expr) (extraErrorMsg? : Option MessageData := none) : TermElabM Expr := do
  let mvar ← mkFreshExprMVar type MetavarKind.synthetic
  let mvarId := mvar.mvarId!
  unless (← synthesizeInstMVarCore mvarId (extraErrorMsg? := extraErrorMsg?)) do
    registerSyntheticMVarWithCurrRef mvarId (.typeClass extraErrorMsg?)
  return mvar

/--
  Make sure `e` is a type by inferring its type and making sure it is an `Expr.sort`
  or is unifiable with `Expr.sort`, or can be coerced into one. -/
def ensureType (e : Expr) : TermElabM Expr := do
  if (← isType e) then
    return e
  else
    let eType ← inferType e
    let u ← mkFreshLevelMVar
    if (← isDefEq eType (mkSort u)) then
      return e
    else if let some coerced ← coerceToSort? e then
      return coerced
    else
      if (← instantiateMVars e).hasSyntheticSorry then
        throwAbortTerm
      throwError "type expected, got\n  ({← instantiateMVars e} : {← instantiateMVars eType})"

/-- Elaborate `stx` and ensure result is a type. -/
def elabType (stx : Syntax) : TermElabM Expr := do
  let u ← mkFreshLevelMVar
  let type ← elabTerm stx (mkSort u)
  withRef stx <| ensureType type

/--
  Enable auto-bound implicits, and execute `k` while catching auto bound implicit exceptions. When an exception is caught,
  a new local declaration is created, registered, and `k` is tried to be executed again. -/
partial def withAutoBoundImplicit (k : TermElabM α) : TermElabM α := do
  let flag := autoImplicit.get (← getOptions)
  if flag then
    withReader (fun ctx => { ctx with autoBoundImplicit := flag, autoBoundImplicits := {} }) do
      let rec loop (s : SavedState) : TermElabM α := withIncRecDepth do
        checkSystem "auto-implicit"
        try
          k
        catch
          | ex => match isAutoBoundImplicitLocalException? ex with
            | some n =>
              -- Restore state, declare `n`, and try again
              s.restore (restoreInfo := true)
              withLocalDecl n .implicit (← mkFreshTypeMVar) fun x =>
                withReader (fun ctx => { ctx with autoBoundImplicits := ctx.autoBoundImplicits.push x } ) do
                  loop (← saveState)
            | none   => throw ex
      loop (← saveState)
  else
    k

def withoutAutoBoundImplicit (k : TermElabM α) : TermElabM α := do
  withReader (fun ctx => { ctx with autoBoundImplicit := false, autoBoundImplicits := {} }) k

partial def withAutoBoundImplicitForbiddenPred (p : Name → Bool) (x : TermElabM α) : TermElabM α := do
  withReader (fun ctx => { ctx with autoBoundImplicitForbidden := fun n => p n || ctx.autoBoundImplicitForbidden n }) x

/--
  Collect unassigned metavariables in `type` that are not already in `init` and not satisfying `except`.
-/
partial def collectUnassignedMVars (type : Expr) (init : Array Expr := #[]) (except : MVarId → Bool := fun _ => false)
    : TermElabM (Array Expr) := do
  let mvarIds ← getMVars type
  if mvarIds.isEmpty then
    return init
  else
    go mvarIds.toList init init
where
  go (mvarIds : List MVarId) (result visited : Array Expr) : TermElabM (Array Expr) := do
    match mvarIds with
    | [] => return result
    | mvarId :: mvarIds => do
      let visited := visited.push (mkMVar mvarId)
      if (← mvarId.isAssigned) then
        go mvarIds result visited
      else if result.contains (mkMVar mvarId) || except mvarId then
        go mvarIds result visited
      else
        let mvarType := (← getMVarDecl mvarId).type
        let mvarIdsNew ← getMVars mvarType
        let mvarIdsNew := mvarIdsNew.filter fun mvarId => !visited.contains (mkMVar mvarId)
        if mvarIdsNew.isEmpty then
          go mvarIds (result.push (mkMVar mvarId)) visited
        else
          go (mvarIdsNew.toList ++ mvarId :: mvarIds) result visited

/--
Adds an `InlayHintInfo` for the fvar auto implicits in `autos` at `inlayHintPos`.
The inserted inlay hint has a hover that denotes the type of the auto-implicit (with meta-variables)
and can be inserted at `inlayHintPos`.
-/
def addAutoBoundImplicitsInlayHint (autos : Array Expr) (inlayHintPos : String.Pos) : TermElabM Unit := do
  -- If the list of auto-implicits contains a non-type fvar, then the list of auto-implicits will
  -- also contain an mvar that denotes the type of the non-type fvar.
  -- For example, the auto-implicit `x` in a type `Foo x` for `Foo.{u} {α : Sort u} (x : α) : Type`
  -- also comes with an auto-implicit mvar denoting the type of `x`.
  -- We have no way of displaying this mvar to the user in an inlay hint, as it doesn't have a name,
  -- so we filter it.
  -- This also means that inserting the inlay hint with the syntax displayed in the inlay hint will
  -- cause a "failed to infer binder type" error, since we don't have a name to insert in the code.
  let autos := autos.filter (· matches .fvar ..)
  if autos.isEmpty then
    return
  let autoNames ← autos.mapM (·.fvarId!.getUserName)
  let formattedHint := s!" \{{" ".intercalate <| Array.toList <| autoNames.map toString}}"
  let deferredResolution ih := do
    let description := "Automatically-inserted implicit parameters:"
    let codeBlockStart := "```lean"
    let typeInfos ← autos.mapM fun auto => do
      let name := toString <| ← auto.fvarId!.getUserName
      let type := toString <| ← Meta.ppExpr <| ← instantiateMVars (← inferType auto)
      return s!"{name} : {type}"
    let codeBlockEnd := "```"
    let tooltip := "\n".intercalate <| description :: codeBlockStart :: typeInfos.toList ++ [codeBlockEnd]
    return { ih with tooltip? := tooltip }
  pushInfoLeaf <| .ofCustomInfo {
      position := inlayHintPos
      label := .name formattedHint
      textEdits := #[{
        range := ⟨inlayHintPos, inlayHintPos⟩,
        newText := formattedHint
      }]
      kind? := some .parameter
      lctx := ← getLCtx
      deferredResolution
      : InlayHint
    }.toCustomInfo

/--
  Return `autoBoundImplicits ++ xs`
  This method throws an error if a variable in `autoBoundImplicits` depends on some `x` in `xs`.
  The `autoBoundImplicits` may contain free variables created by the auto-implicit feature, and unassigned free variables.
  It avoids the hack used at `autoBoundImplicitsOld`.

  If `inlayHintPos?` is set, this function also inserts an inlay hint denoting `autoBoundImplicits`.
  See `addAutoBoundImplicitsInlayHint` for more information.

  Remark: we cannot simply replace every occurrence of `addAutoBoundImplicitsOld` with this one because a particular
  use-case may not be able to handle the metavariables in the array being given to `k`.
-/
def addAutoBoundImplicits (xs : Array Expr) (inlayHintPos? : Option String.Pos) : TermElabM (Array Expr) := do
  let autos := (← read).autoBoundImplicits
  go autos.toList #[]
where
  go (todo : List Expr) (autos : Array Expr) : TermElabM (Array Expr) := do
    match todo with
    | [] =>
      if let some inlayHintPos := inlayHintPos? then
        addAutoBoundImplicitsInlayHint autos inlayHintPos
      for auto in autos do
        if auto.isFVar then
          let localDecl ← auto.fvarId!.getDecl
          for x in xs do
            if (← localDeclDependsOn localDecl x.fvarId!) then
              throwError "invalid auto implicit argument `{auto}`, it depends on explicitly provided argument `{x}`"
      return autos ++ xs
    | auto :: todo =>
      let autos ← collectUnassignedMVars (← inferType auto) autos
      go todo (autos.push auto)

/--
  Similar to `addAutoBoundImplicits`, but converts all metavariables into free variables.

  It uses `mkForallFVars` + `forallBoundedTelescope` to convert metavariables into free variables.
  The type `type` is modified during the process if type depends on `xs`.
  We use this method to simplify the conversion of code using `autoBoundImplicitsOld` to `autoBoundImplicits`.
-/
def addAutoBoundImplicits' (xs : Array Expr) (type : Expr) (k : Array Expr → Expr → TermElabM α) (inlayHintPos? : Option String.Pos := none) : TermElabM α := do
  let xs ← addAutoBoundImplicits xs inlayHintPos?
  if xs.all (·.isFVar) then
    k xs type
  else
    forallBoundedTelescope (← mkForallFVars xs type) xs.size fun xs type => k xs type

def mkAuxName (suffix : Name) : TermElabM Name := mkAuxDeclName (kind := suffix)

builtin_initialize registerTraceClass `Elab.letrec

/-- Return true if mvarId is an auxiliary metavariable created for compiling `let rec` or it
   is delayed assigned to one. -/
def isLetRecAuxMVar (mvarId : MVarId) : TermElabM Bool := do
  trace[Elab.letrec] "mvarId: {mkMVar mvarId} letrecMVars: {(← get).letRecsToLift.map (mkMVar $ ·.mvarId)}"
  let mvarId ← getDelayedMVarRoot mvarId
  trace[Elab.letrec] "mvarId root: {mkMVar mvarId}"
  return (← get).letRecsToLift.any (·.mvarId == mvarId)

private def checkDeprecatedCore (constName : Name) : TermElabM Unit := do
  if (← read).checkDeprecated then
    Linter.checkDeprecated constName

/--
  Create an `Expr.const` using the given name and explicit levels.
  Remark: fresh universe metavariables are created if the constant has more universe
  parameters than `explicitLevels`.

  If `checkDeprecated := true`, then `Linter.checkDeprecated` is invoked.
-/
def mkConst (constName : Name) (explicitLevels : List Level := []) : TermElabM Expr := do
  checkDeprecatedCore constName
  let cinfo ← getConstVal constName
  if explicitLevels.length > cinfo.levelParams.length then
    throwError "too many explicit universe levels for `{constName}`"
  else
    let numMissingLevels := cinfo.levelParams.length - explicitLevels.length
    let us ← mkFreshLevelMVars numMissingLevels
    return Lean.mkConst constName (explicitLevels ++ us)

def checkDeprecated (ref : Syntax) (e : Expr) : TermElabM Unit := do
  if let .const declName _ := e.getAppFn then
    withRef ref do checkDeprecatedCore declName

@[inline] def withoutCheckDeprecated [MonadWithReaderOf Context m] : m α → m α :=
  withTheReader Context (fun ctx => { ctx with checkDeprecated := false })

private def mkConsts (candidates : List (Name × List String)) (explicitLevels : List Level) : TermElabM (List (Expr × List String)) := do
  candidates.foldlM (init := []) fun result (declName, projs) => do
    -- TODO: better support for `mkConst` failure. We may want to cache the failures, and report them if all candidates fail.
    /-
    We disable `checkDeprecated` here because there may be many overloaded symbols.
    Note that, this method and `resolveName` and `resolveName'` return a list of pairs instead of a list of `TermElabResult`s.
    We perform the `checkDeprecated` test at `resolveId?` and `elabAppFnId`.
    At `elabAppFnId`, we perform the check when converting the list returned by `resolveName'` into a list of
    `TermElabResult`s.
    -/
    let const ← withoutCheckDeprecated <| mkConst declName explicitLevels
    return (const, projs) :: result

def resolveName (stx : Syntax) (n : Name) (preresolved : List Syntax.Preresolved) (explicitLevels : List Level) (expectedType? : Option Expr := none) : TermElabM (List (Expr × List String)) := do
  addCompletionInfo <| CompletionInfo.id stx stx.getId (danglingDot := false) (← getLCtx) expectedType?
  if let some (e, projs) ← resolveLocalName n then
    unless explicitLevels.isEmpty do
      throwError "invalid use of explicit universe parameters, `{e}` is a local variable"
    return [(e, projs)]
  let preresolved := preresolved.filterMap fun
    | .decl n projs => some (n, projs)
    | _             => none
  -- check for section variable capture by a quotation
  let ctx ← read
  if let some (e, projs) := preresolved.findSome? fun (n, projs) => ctx.sectionFVars.find? n |>.map (·, projs) then
    return [(e, projs)]  -- section variables should shadow global decls
  if preresolved.isEmpty then
    process (← realizeGlobalName n)
  else
    process preresolved
where
  process (candidates : List (Name × List String)) : TermElabM (List (Expr × List String)) := do
    if !candidates.isEmpty then
      return (← mkConsts candidates explicitLevels)
    let env ← getEnv
    -- check for scope errors before trying auto implicits
    if env.isExporting then
      if let [(npriv, _)] ← withEnv (env.setExporting false) <| resolveGlobalName n then
        throwUnknownIdentifierAt (declHint := npriv) stx m!"Unknown identifier `{.ofConstName n}`"
    if (← read).autoBoundImplicit &&
          !(← read).autoBoundImplicitForbidden n &&
          isValidAutoBoundImplicitName n (relaxedAutoImplicit.get (← getOptions)) then
      throwAutoBoundImplicitLocal n
    throwUnknownIdentifierAt (declHint := n) stx m!"Unknown identifier `{.ofConstName n}`"

/--
  Similar to `resolveName`, but creates identifiers for the main part and each projection with position information derived from `ident`.
  Example: Assume resolveName `v.head.bla.boo` produces `(v.head, ["bla", "boo"])`, then this method produces
  `(v.head, id, [f₁, f₂])` where `id` is an identifier for `v.head`, and `f₁` and `f₂` are identifiers for fields `"bla"` and `"boo"`. -/
def resolveName' (ident : Syntax) (explicitLevels : List Level) (expectedType? : Option Expr := none) : TermElabM (List (Expr × Syntax × List Syntax)) := do
  match ident with
  | .ident _ _ n preresolved =>
    let r ← resolveName ident n preresolved explicitLevels expectedType?
    r.mapM fun (c, fields) => do
      let ids := ident.identComponents (nFields? := fields.length)
      return (c, ids.head!, ids.tail!)
  | _ => throwError "identifier expected"

def resolveId? (stx : Syntax) (kind := "term") (withInfo := false) : TermElabM (Option Expr) := withRef stx do
  match stx with
  | .ident _ _ val preresolved =>
    let rs ← try resolveName stx val preresolved [] catch _ => pure []
    let rs := rs.filter fun ⟨_, projs⟩ => projs.isEmpty
    let fs := rs.map fun (f, _) => f
    match fs with
    | []  => return none
    | [f] =>
      let f ← if withInfo then addTermInfo stx f else pure f
      checkDeprecated stx f
      return some f
    | _   => throwError "ambiguous {kind}, use fully qualified name, possible interpretations {fs}"
  | _ => throwError "identifier expected"

def TermElabM.run (x : TermElabM α) (ctx : Context := {}) (s : State := {}) : MetaM (α × State) :=
  withConfig setElabConfig (x ctx |>.run s)

@[inline] def TermElabM.run' (x : TermElabM α) (ctx : Context := {}) (s : State := {}) : MetaM α :=
  (·.1) <$> x.run ctx s

def TermElabM.toIO (x : TermElabM α)
    (ctxCore : Core.Context) (sCore : Core.State)
    (ctxMeta : Meta.Context) (sMeta : Meta.State)
    (ctx : Context) (s : State) : IO (α × Core.State × Meta.State × State) := do
  let ((a, s), sCore, sMeta) ← (x.run ctx s).toIO ctxCore sCore ctxMeta sMeta
  return (a, sCore, sMeta, s)

/--
  Execute `x` and then tries to solve pending universe constraints.
  Note that, stuck constraints will not be discarded.
-/
def universeConstraintsCheckpoint (x : TermElabM α) : TermElabM α := do
  let a ← x
  discard <| processPostponed (mayPostpone := true) (exceptionOnFailure := true)
  return a

def expandDeclId (currNamespace : Name) (currLevelNames : List Name) (declId : Syntax) (modifiers : Modifiers) : TermElabM ExpandDeclIdResult := do
>>>>>>> 3f671cca
  let r ← Elab.expandDeclId currNamespace currLevelNames declId modifiers
  if (← read).sectionVars.contains r.shortName then
    throwError "invalid declaration name `{r.shortName}`, there is a section variable with the same name"
  return r

builtin_initialize
  registerTraceClass `Elab.postpone
  registerTraceClass `Elab.coe
  registerTraceClass `Elab.debug
  registerTraceClass `Elab.reuse

/--
Marks an elaborator (tactic or command, currently) as supporting incremental elaboration.

For unmarked elaborators, the corresponding snapshot bundle field in the elaboration context is
unset so as to prevent accidental, incorrect reuse.
-/
@[builtin_doc]
builtin_initialize incrementalAttr : TagAttribute ←
  registerTagAttribute `incremental "Marks an elaborator (tactic or command, currently) as \
supporting incremental elaboration. For unmarked elaborators, the corresponding snapshot bundle \
field in the elaboration context is unset so as to prevent accidental, incorrect reuse."

builtin_initialize builtinIncrementalElabs : IO.Ref NameSet ← IO.mkRef {}

def addBuiltinIncrementalElab (decl : Name) : IO Unit := do
  builtinIncrementalElabs.modify fun s => s.insert decl

@[inherit_doc incrementalAttr, builtin_doc]
builtin_initialize
  registerBuiltinAttribute {
    name            := `builtin_incremental
    descr           := s!"(builtin) {incrementalAttr.attr.descr}"
    applicationTime := .afterCompilation
    add             := fun decl stx kind => do
      Attribute.Builtin.ensureNoArgs stx
      unless kind == AttributeKind.global do throwAttrMustBeGlobal `builtin_incremental kind
      declareBuiltin decl <| mkApp (mkConst ``addBuiltinIncrementalElab) (toExpr decl)
  }

/-- Checks whether a declaration is annotated with `[builtin_incremental]` or `[incremental]`. -/
def isIncrementalElab [Monad m] [MonadEnv m] [MonadLiftT IO m] (decl : Name) : m Bool :=
  (return (← builtinIncrementalElabs.get (m := IO)).contains decl) <||>
  (return incrementalAttr.hasTag (← getEnv) decl)

export Term (TermElabM)

builtin_initialize
  registerTraceClass `Elab.implicitForall

end Lean.Elab<|MERGE_RESOLUTION|>--- conflicted
+++ resolved
@@ -29,1712 +29,7 @@
 
 open Meta
 
-<<<<<<< HEAD
 def Term.expandDeclId (currNamespace : Name) (currLevelNames : List Name) (declId : Syntax) (modifiers : Modifiers) : TermElabM ExpandDeclIdResult := do
-=======
-instance : Inhabited (TermElabM α) where
-  default := throw default
-
-protected def saveState : TermElabM SavedState :=
-  return { «meta» := (← Meta.saveState), «elab» := (← get) }
-
-def SavedState.restore (s : SavedState) (restoreInfo : Bool := false) : TermElabM Unit := do
-  let traceState ← getTraceState -- We never backtrack trace message
-  let infoState ← getInfoState -- We also do not backtrack the info nodes when `restoreInfo == false`
-  s.meta.restore
-  set s.elab
-  setTraceState traceState
-  unless restoreInfo do
-    setInfoState infoState
-
-/--
-Like `Meta.withRestoreOrSaveFull` for `TermElabM`, but also takes a `tacSnap?` that
-* when running `act`, is set as `Context.tacSnap?`
-* otherwise (i.e. on restore) is used to update the new snapshot promise to the old task's
-  value.
-This extra restore step is necessary because while `reusableResult?` can be used to replay any
-effects on `State`, `Context.tacSnap?` is not part of it but changed via an `IO` side effect, so
-it needs to be replayed separately.
-
-We use an explicit parameter instead of accessing `Context.tacSnap?` directly because this prevents
-`withRestoreOrSaveFull` and `withReader` from being used in the wrong order.
--/
-@[specialize]
-def withRestoreOrSaveFull (reusableResult? : Option (α × SavedState))
-    (tacSnap? : Option (Language.SnapshotBundle Tactic.TacticParsedSnapshot)) (act : TermElabM α) :
-    TermElabM (α × SavedState) := do
-  if let some (_, state) := reusableResult? then
-    set state.elab
-    if let some snap := tacSnap? then
-      let some old := snap.old?
-        | throwError "withRestoreOrSaveFull: expected old snapshot in `tacSnap?`"
-      snap.new.resolve old.val.get
-
-  let reusableResult? := reusableResult?.map (fun (val, state) => (val, state.meta))
-  let (a, «meta») ← withReader ({ · with tacSnap? }) do
-    controlAt MetaM fun runInBase => do
-      Meta.withRestoreOrSaveFull reusableResult? <| runInBase act
-  return (a, { «meta», «elab» := (← get) })
-
-instance : MonadBacktrack SavedState TermElabM where
-  saveState      := Term.saveState
-  restoreState b := b.restore
-
-/--
-Incremental elaboration helper. Avoids leakage of data from outside syntax via the monadic context
-when running `act` on `stx` by
-* setting `stx` as the `ref` and
-* deactivating `suppressElabErrors` if `stx` is `missing`-free, which also helps with not hiding
-  useful errors in this part of the input. Note that if `stx` has `missing`, this should always be
-  true for the outer syntax as well, so taking the old value of `suppressElabErrors` into account
-  should not introduce data leakage.
-
-This combinator should always be used when narrowing reuse to a syntax subtree, usually (in the case
-of tactics, to be generalized) via `withNarrowed(Arg)TacticReuse`.
--/
-def withReuseContext [Monad m] [MonadWithReaderOf Core.Context m] (stx : Syntax) (act : m α) :
-    m α := do
-  withTheReader Core.Context (fun ctx => { ctx with
-      ref := stx
-      suppressElabErrors := ctx.suppressElabErrors && stx.hasMissing }) act
-
-/--
-Manages reuse information for nested tactics by `split`ting given syntax into an outer and inner
-part. `act` is then run on the inner part but with reuse information adjusted as following:
-* If the old (from `tacSnap?`'s `SyntaxGuarded.stx`) and new (from `stx`) outer syntax are not
-  identical according to `Syntax.eqWithInfo`, reuse is disabled.
-* Otherwise, the old syntax as stored in `tacSnap?` is updated to the old *inner* syntax.
-* In any case, `withReuseContext` is used on the new inner syntax to further prepare the monadic
-  context.
-
-For any tactic that participates in reuse, `withNarrowedTacticReuse` should be applied to the
-tactic's syntax and `act` should be used to do recursive tactic evaluation of nested parts. Also,
-after this function, `getAndEmptySnapshotTasks` should be called and the result stored in a snapshot
-so that the tasks don't end up in a snapshot further up and are cancelled together with it; see
-note [Incremental Cancellation].
--/
-def withNarrowedTacticReuse [Monad m] [MonadReaderOf Context m] [MonadLiftT BaseIO m]
-    [MonadWithReaderOf Core.Context m] [MonadWithReaderOf Context m] [MonadOptions m]
-    (split : Syntax → Syntax × Syntax) (act : Syntax → m α) (stx : Syntax) : m α := do
-  let (outer, inner) := split stx
-  let opts ← getOptions
-  let ctx ← readThe Term.Context
-  withTheReader Term.Context (fun ctx => { ctx with tacSnap? := ctx.tacSnap?.map fun tacSnap =>
-    { tacSnap with old? := tacSnap.old?.bind fun old => do
-      let (oldOuter, oldInner) := split old.stx
-      guard <| outer.eqWithInfoAndTraceReuse opts oldOuter
-      return { old with stx := oldInner }
-    }
-  }) do
-    if let some oldOuter := ctx.tacSnap?.bind (·.old?) then
-      if (← read).tacSnap?.bind (·.old?) |>.isNone then
-        oldOuter.val.cancelRec
-    withReuseContext inner (act inner)
-
-/--
-A variant of `withNarrowedTacticReuse` that uses `stx[argIdx]` as the inner syntax and all `stx`
-child nodes before that as the outer syntax, i.e. reuse is disabled if there was any change before
-`argIdx`.
-
-NOTE: child nodes after `argIdx` are not tested (which would almost always disable reuse as they are
-necessarily shifted by changes at `argIdx`) so it must be ensured that the result of `arg` does not
-depend on them (i.e. they should not be inspected beforehand).
--/
-def withNarrowedArgTacticReuse [Monad m] [MonadReaderOf Context m] [MonadLiftT BaseIO m]
-    [MonadWithReaderOf Core.Context m] [MonadWithReaderOf Context m] [MonadOptions m]
-    (argIdx : Nat) (act : Syntax → m α) (stx : Syntax) : m α :=
-  withNarrowedTacticReuse (fun stx => (mkNullNode stx.getArgs[*...argIdx], stx[argIdx])) act stx
-
-/--
-Disables incremental tactic reuse *and* reporting for `act` if `cond` is true by setting `tacSnap?`
-to `none`. This should be done for tactic blocks that are run multiple times as otherwise the
-reported progress will jump back and forth (and partial reuse for these kinds of tact blocks is
-similarly questionable).
--/
-def withoutTacticIncrementality [Monad m] [MonadWithReaderOf Context m] [MonadOptions m]
-    (cond : Bool) (act : m α) : m α := do
-  let opts ← getOptions
-  withTheReader Term.Context (fun ctx => { ctx with tacSnap? := ctx.tacSnap?.filter fun tacSnap => Id.run do
-    if let some old := tacSnap.old? then
-      if cond && opts.getBool `trace.Elab.reuse then
-        dbg_trace "reuse stopped: guard failed at {old.stx}"
-    return !cond
-  }) act
-
-/-- Disables incremental tactic reuse for `act` if `cond` is true. -/
-def withoutTacticReuse [Monad m] [MonadWithReaderOf Context m] [MonadOptions m]
-    (cond : Bool) (act : m α) : m α := do
-  let opts ← getOptions
-  withTheReader Term.Context (fun ctx => { ctx with tacSnap? := ctx.tacSnap?.map fun tacSnap =>
-    { tacSnap with old? := tacSnap.old?.filter fun old => Id.run do
-      if cond && opts.getBool `trace.Elab.reuse then
-        dbg_trace "reuse stopped: guard failed at {old.stx}"
-      return !cond }
-  }) act
-
-@[inherit_doc Core.wrapAsyncAsSnapshot]
-def wrapAsyncAsSnapshot {α : Type} (act : α → TermElabM Unit) (cancelTk? : Option IO.CancelToken)
-    (desc : String := by exact decl_name%.toString) :
-    TermElabM (α → BaseIO Language.SnapshotTree) := do
-  let ctx ← read
-  let st ← get
-  let metaCtx ← readThe Meta.Context
-  let metaSt ← getThe Meta.State
-  Core.wrapAsyncAsSnapshot (cancelTk? := cancelTk?) (desc := desc) fun a =>
-    act a |>.run ctx |>.run' st |>.run' metaCtx metaSt
-
-abbrev TermElabResult (α : Type) := EStateM.Result Exception SavedState α
-
-/--
-  Execute `x`, save resulting expression and new state.
-  We remove any `Info` created by `x`.
-  The info nodes are committed when we execute `applyResult`.
-  We use `observing` to implement overloaded notation and decls.
-  We want to save `Info` nodes for the chosen alternative.
--/
-def observing (x : TermElabM α) : TermElabM (TermElabResult α) := do
-  let s ← saveState
-  try
-    let e ← x
-    let sNew ← saveState
-    s.restore (restoreInfo := true)
-    return EStateM.Result.ok e sNew
-  catch
-    | ex@(.error ..) =>
-      let sNew ← saveState
-      s.restore (restoreInfo := true)
-      return .error ex sNew
-    | ex@(.internal id _) =>
-      if id == postponeExceptionId then
-        s.restore (restoreInfo := true)
-      throw ex
-
-/--
-  Apply the result/exception and state captured with `observing`.
-  We use this method to implement overloaded notation and symbols. -/
-def applyResult (result : TermElabResult α) : TermElabM α := do
-  match result with
-  | .ok a r     => r.restore (restoreInfo := true); return a
-  | .error ex r => r.restore (restoreInfo := true); throw ex
-
-/--
-  Execute `x`, but keep state modifications only if `x` did not postpone.
-  This method is useful to implement elaboration functions that cannot decide whether
-  they need to postpone or not without updating the state. -/
-def commitIfDidNotPostpone (x : TermElabM α) : TermElabM α := do
-  -- We just reuse the implementation of `observing` and `applyResult`.
-  let r ← observing x
-  applyResult r
-
-/--
-  Return the universe level names explicitly provided by the user.
--/
-def getLevelNames : TermElabM (List Name) :=
-  return (← get).levelNames
-
-/--
-  Given a free variable `fvar`, return its declaration.
-  This function panics if `fvar` is not a free variable.
--/
-def getFVarLocalDecl! (fvar : Expr) : TermElabM LocalDecl := do
-  match (← getLCtx).find? fvar.fvarId! with
-  | some d => pure d
-  | none   => unreachable!
-
-instance : AddErrorMessageContext TermElabM where
-  add ref msg := do
-    let ctx ← read
-    let ref := getBetterRef ref ctx.macroStack
-    let msg ← addMessageContext msg
-    let msg ← addMacroStack msg ctx.macroStack
-    pure (ref, msg)
-
-/--
-  Execute `x` without storing `Syntax` for recursive applications. See `saveRecAppSyntax` field at `Context`.
--/
-def withoutSavingRecAppSyntax (x : TermElabM α) : TermElabM α :=
-  withReader (fun ctx => { ctx with saveRecAppSyntax := false }) x
-
-unsafe def mkTermElabAttributeUnsafe (ref : Name) : IO (KeyedDeclsAttribute TermElab) :=
-  mkElabAttribute TermElab `builtin_term_elab `term_elab `Lean.Parser.Term `Lean.Elab.Term.TermElab "term" ref
-
-@[implemented_by mkTermElabAttributeUnsafe]
-opaque mkTermElabAttribute (ref : Name) : IO (KeyedDeclsAttribute TermElab)
-
-/--
-Registers a term elaborator for the given syntax node kind.
-
-A term elaborator should have type `Lean.Elab.Term.TermElab` (which is
-`Lean.Syntax → Option Lean.Expr → Lean.Elab.Term.TermElabM Lean.Expr`), i.e. should take syntax of
-the given syntax node kind and an optional expected type as parameters and produce an expression.
-
-The `elab_rules` and `elab` commands should usually be preferred over using this attribute
-directly.
--/
-@[builtin_doc]
-builtin_initialize termElabAttribute : KeyedDeclsAttribute TermElab ← mkTermElabAttribute decl_name%
-
-/--
-  Auxiliary datatype for presenting a Lean lvalue modifier.
-  We represent an unelaborated lvalue as a `Syntax` (or `Expr`) and `List LVal`.
-  Example: `a.foo.1` is represented as the `Syntax` `a` and the list
-  `[LVal.fieldName "foo", LVal.fieldIdx 1]`.
--/
-inductive LVal where
-  | fieldIdx  (ref : Syntax) (i : Nat)
-  /-- Field `suffix?` is for producing better error messages because `x.y` may be a field access or a hierarchical/composite name.
-  `ref` is the syntax object representing the field. `fullRef` includes the LHS. -/
-  | fieldName (ref : Syntax) (name : String) (suffix? : Option Name) (fullRef : Syntax)
-
-def LVal.getRef : LVal → Syntax
-  | .fieldIdx ref _    => ref
-  | .fieldName ref ..  => ref
-
-def LVal.isFieldName : LVal → Bool
-  | .fieldName .. => true
-  | _ => false
-
-instance : ToString LVal where
-  toString
-    | .fieldIdx _ i     => toString i
-    | .fieldName _ n .. => n
-
-/-- Return the name of the declaration being elaborated if available. -/
-def getDeclName? : TermElabM (Option Name) := return (← read).declName?
-/-- Return the list of nested `let rec` declarations that need to be lifted. -/
-def getLetRecsToLift : TermElabM (List LetRecToLift) := return (← get).letRecsToLift
-/-- Return the declaration of the given metavariable -/
-def getMVarDecl (mvarId : MVarId) : TermElabM MetavarDecl := return (← getMCtx).getDecl mvarId
-
-instance : MonadParentDecl TermElabM where
-  getParentDeclName? := getDeclName?
-
-/--
-Executes `x` in the context of the given declaration name. Ensures that the info tree is set up
-correctly and adjusts the declaration name generator to generate names below this name, resetting
-the nested counter.
--/
-def withDeclName (name : Name) (x : TermElabM α) : TermElabM α :=
-  withReader (fun ctx => { ctx with declName? := name }) do
-  withSaveParentDeclInfoContext do
-  withDeclNameForAuxNaming name do
-    x
-
-/-- Update the universe level parameter names. -/
-def setLevelNames (levelNames : List Name) : TermElabM Unit :=
-  modify fun s => { s with levelNames := levelNames }
-
-/-- Execute `x` using `levelNames` as the universe level parameter names. See `getLevelNames`. -/
-def withLevelNames (levelNames : List Name) (x : TermElabM α) : TermElabM α := do
-  let levelNamesSaved ← getLevelNames
-  setLevelNames levelNames
-  try x finally setLevelNames levelNamesSaved
-
-def withoutErrToSorryImp (x : TermElabM α) : TermElabM α :=
-  withReader (fun ctx => { ctx with errToSorry := false }) x
-
-/--
-  Execute `x` without converting errors (i.e., exceptions) to `sorry` applications.
-  Recall that when `errToSorry = true`, the method `elabTerm` catches exceptions and converts them into `sorry` applications.
--/
-def withoutErrToSorry [MonadFunctorT TermElabM m] : m α → m α :=
-  monadMap (m := TermElabM) withoutErrToSorryImp
-
-def withoutHeedElabAsElimImp (x : TermElabM α) : TermElabM α :=
-  withReader (fun ctx => { ctx with heedElabAsElim := false }) x
-
-/--
-  Execute `x` without heeding the `elab_as_elim` attribute. Useful when there is
-  no expected type (so `elabAppArgs` would fail), but expect that the user wants
-  to use such constants.
--/
-def withoutHeedElabAsElim [MonadFunctorT TermElabM m] : m α → m α :=
-  monadMap (m := TermElabM) withoutHeedElabAsElimImp
-
-/--
-Execute `x` but discard changes performed at `Term.State` and `Meta.State`.
-Recall that the `Environment`, `InfoState` and messages are at `Core.State`.  Thus, any updates to
-it will be preserved.
-This method is useful for performing computations where all metavariable must be resolved or
-discarded.
-The `InfoTree`s are not discarded, however, and wrapped in `InfoTree.Context`
-to store their metavariable context.
--/
-def withoutModifyingElabMetaStateWithInfo (x : TermElabM α) : TermElabM α := do
-  let s ← get
-  let sMeta ← getThe Meta.State
-  try
-    withSaveInfoContext x
-  finally
-    set s
-    set sMeta
-
-/--
-  Execute `x` but discard changes performed to the state.
-  However, the info trees and messages are not discarded. -/
-private def withoutModifyingStateWithInfoAndMessagesImpl (x : TermElabM α) : TermElabM α := do
-  let saved ← saveState
-  try
-    withSaveInfoContext x
-  finally
-    let saved := { saved with meta.core.infoState := (← getInfoState), meta.core.messages := (← getThe Core.State).messages }
-    restoreState saved
-
-/--
-Wraps the trees returned from `getInfoTrees`, if any, in an `InfoTree.context` node based on the
-current monadic context and state. This is mainly used to report info trees early via
-`Snapshot.infoTree?`. The trees are not removed from the `getInfoTrees` state as the final info tree
-of the elaborated command should be complete and not depend on whether parts have been reported
-early.
-
-As `InfoTree.context` can have only one child, this function panics if `trees` contains more than 1
-tree. Also, `PartialContextInfo.parentDeclCtx` is not currently generated as that information is not
-available in the monadic context and only needed for the final info tree.
--/
-def getInfoTreeWithContext? : TermElabM (Option InfoTree) := do
-  let st ← getInfoState
-  if st.trees.size > 1 then
-    return panic! "getInfoTreeWithContext: overfull tree"
-  let some t := st.trees[0]? |
-    return none
-  let t := t.substitute st.assignment
-  let ctx ← readThe Core.Context
-  let s ← getThe Core.State
-  let ctx := PartialContextInfo.commandCtx {
-    env := s.env, fileMap := ctx.fileMap, mctx := {}, currNamespace := ctx.currNamespace,
-    openDecls := ctx.openDecls, options := ctx.options, ngen := s.ngen
-  }
-  return InfoTree.context ctx t
-
-/-- For testing `TermElabM` methods. The #eval command will sign the error. -/
-def throwErrorIfErrors : TermElabM Unit := do
-  if (← MonadLog.hasErrors) then
-    throwError "Error(s)"
-
-def traceAtCmdPos (cls : Name) (msg : Unit → MessageData) : TermElabM Unit :=
-  withRef Syntax.missing <| trace cls msg
-
-def ppGoal (mvarId : MVarId) : TermElabM Format :=
-  Meta.ppGoal mvarId
-
-open Level (LevelElabM)
-
-def liftLevelM (x : LevelElabM α) : TermElabM α := do
-  let ctx ← read
-  let mctx ← getMCtx
-  let ngen ← getNGen
-  let lvlCtx : Level.Context := { options := (← getOptions), ref := (← getRef), autoBoundImplicit := ctx.autoBoundImplicit }
-  match (x lvlCtx).run { ngen := ngen, mctx := mctx, levelNames := (← getLevelNames) } with
-  | .ok a newS  => setMCtx newS.mctx; setNGen newS.ngen; setLevelNames newS.levelNames; pure a
-  | .error ex _ => throw ex
-
-def elabLevel (stx : Syntax) : TermElabM Level :=
-  liftLevelM <| Level.elabLevel stx
-
-/-- Elaborate `x` with `stx` on the macro stack -/
-def withPushMacroExpansionStack (beforeStx afterStx : Syntax) (x : TermElabM α) : TermElabM α :=
-  withReader (fun ctx => { ctx with macroStack := { before := beforeStx, after := afterStx } :: ctx.macroStack }) x
-
-/-- Elaborate `x` with `stx` on the macro stack and produce macro expansion info -/
-def withMacroExpansion (beforeStx afterStx : Syntax) (x : TermElabM α) : TermElabM α :=
-  withMacroExpansionInfo beforeStx afterStx do
-    withPushMacroExpansionStack beforeStx afterStx x
-
-/--
-  Add the given metavariable to the list of pending synthetic metavariables.
-  The method `synthesizeSyntheticMVars` is used to process the metavariables on this list. -/
-def registerSyntheticMVar (stx : Syntax) (mvarId : MVarId) (kind : SyntheticMVarKind) : TermElabM Unit := do
-  modify fun s => { s with syntheticMVars := s.syntheticMVars.insert mvarId { stx, kind }, pendingMVars := mvarId :: s.pendingMVars }
-
-def registerSyntheticMVarWithCurrRef (mvarId : MVarId) (kind : SyntheticMVarKind) : TermElabM Unit := do
-  registerSyntheticMVar (← getRef) mvarId kind
-
-def registerMVarErrorInfo (mvarErrorInfo : MVarErrorInfo) : TermElabM Unit :=
-  modify fun s => { s with mvarErrorInfos := mvarErrorInfo :: s.mvarErrorInfos }
-
-def registerMVarErrorHoleInfo (mvarId : MVarId) (ref : Syntax) : TermElabM Unit :=
-  registerMVarErrorInfo { mvarId, ref, kind := .hole }
-
-def registerMVarErrorImplicitArgInfo (mvarId : MVarId) (ref : Syntax) (app : Expr) : TermElabM Unit := do
-  registerMVarErrorInfo { mvarId, ref, kind := .implicitArg (← getLCtx) app }
-
-def registerMVarErrorCustomInfo (mvarId : MVarId) (ref : Syntax) (msgData : MessageData) : TermElabM Unit := do
-  registerMVarErrorInfo { mvarId, ref, kind := .custom msgData }
-
-def registerCustomErrorIfMVar (e : Expr) (ref : Syntax) (msgData : MessageData) : TermElabM Unit :=
-  match e.getAppFn with
-  | Expr.mvar mvarId => registerMVarErrorCustomInfo mvarId ref msgData
-  | _ => pure ()
-
-def registerMVarArgName (mvarId : MVarId) (argName : Name) : TermElabM Unit :=
-  modify fun s => { s with mvarArgNames := s.mvarArgNames.insert mvarId argName }
-
-/--
-  Auxiliary method for reporting errors of the form "... contains metavariables ...".
-  This kind of error is thrown, for example, at `Match.lean` where elaboration
-  cannot continue if there are metavariables in patterns.
-  We only want to log it if we haven't logged any errors so far. -/
-def throwMVarError (m : MessageData) : TermElabM α := do
-  if (← MonadLog.hasErrors) then
-    throwAbortTerm
-  else
-    throwError m
-
-def MVarErrorInfo.logError (mvarErrorInfo : MVarErrorInfo) (extraMsg? : Option MessageData) : TermElabM Unit := do
-  match mvarErrorInfo.kind with
-  | MVarErrorKind.implicitArg lctx app => withLCtx lctx {} do
-    let app ← instantiateMVars app
-    let msg ← addArgName "don't know how to synthesize implicit argument"
-    let msg := msg ++ m!"{indentExpr app.setAppPPExplicitForExposingMVars}" ++ Format.line ++ "context:" ++ Format.line ++ MessageData.ofGoal mvarErrorInfo.mvarId
-    logErrorAt mvarErrorInfo.ref (appendExtra msg)
-  | MVarErrorKind.hole => do
-    let msg ← addArgName "don't know how to synthesize placeholder" " for argument"
-    let msg := msg ++ Format.line ++ "context:" ++ Format.line ++ MessageData.ofGoal mvarErrorInfo.mvarId
-    logErrorAt mvarErrorInfo.ref (MessageData.tagged `Elab.synthPlaceholder <| appendExtra msg)
-  | MVarErrorKind.custom msg =>
-    logErrorAt mvarErrorInfo.ref (appendExtra msg)
-where
-  /-- Append the argument name (if available) to the message.
-      Remark: if the argument name contains macro scopes we do not append it. -/
-  addArgName (msg : MessageData) (extra : String := "") : TermElabM MessageData := do
-    match (← get).mvarArgNames.get? mvarErrorInfo.mvarId with
-    | none => return msg
-    | some argName => return if argName.hasMacroScopes then msg else msg ++ extra ++ m!" `{argName}`"
-
-  appendExtra (msg : MessageData) : MessageData :=
-    match extraMsg? with
-    | none => msg
-    | some extraMsg => msg.composePreservingKind extraMsg
-
-/--
-  Try to log errors for the unassigned metavariables `pendingMVarIds`.
-
-  Return `true` if there were "unfilled holes", and we should "abort" declaration.
-  TODO: try to fill "all" holes using synthetic "sorry's"
-
-  Remark: We only log the "unfilled holes" as new errors if no error has been logged so far. -/
-def logUnassignedUsingErrorInfos (pendingMVarIds : Array MVarId) (extraMsg? : Option MessageData := none) : TermElabM Bool := do
-  if pendingMVarIds.isEmpty then
-    return false
-  else
-    let hasOtherErrors ← MonadLog.hasErrors
-    let mut hasNewErrors := false
-    let mut alreadyVisited : MVarIdSet := {}
-    let mut errors : Array MVarErrorInfo := #[]
-    for mvarErrorInfo in (← get).mvarErrorInfos do
-      let mvarId := mvarErrorInfo.mvarId
-      unless alreadyVisited.contains mvarId do
-        alreadyVisited := alreadyVisited.insert mvarId
-        /- The metavariable `mvarErrorInfo.mvarId` may have been assigned or
-           delayed assigned to another metavariable that is unassigned. -/
-        let mvarDeps ← getMVars (mkMVar mvarId)
-        if mvarDeps.any pendingMVarIds.contains then do
-          unless hasOtherErrors do
-            errors := errors.push mvarErrorInfo
-          hasNewErrors := true
-    -- To sort the errors by position use
-    -- let sortedErrors := errors.qsort fun e₁ e₂ => e₁.ref.getPos?.getD 0 < e₂.ref.getPos?.getD 0
-    for error in errors do
-      error.mvarId.withContext do
-        error.logError extraMsg?
-    return hasNewErrors
-
-def registerLevelMVarErrorInfo (levelMVarErrorInfo : LevelMVarErrorInfo) : TermElabM Unit :=
-  modify fun s => { s with levelMVarErrorInfos := levelMVarErrorInfo :: s.levelMVarErrorInfos }
-
-def registerLevelMVarErrorExprInfo (expr : Expr) (ref : Syntax) (msgData? : Option MessageData := none) : TermElabM Unit := do
-  registerLevelMVarErrorInfo { lctx := (← getLCtx), expr, ref, msgData? }
-
-def exposeLevelMVars (e : Expr) : MetaM Expr :=
-  Core.transform e
-    (post := fun e => do
-      match e with
-      | .const _ us     => return .done <| if us.any (·.isMVar) then e.setPPUniverses true else e
-      | .sort u         => return .done <| if u.isMVar then e.setPPUniverses true else e
-      | .lam _ t _ _    => return .done <| if t.hasLevelMVar then e.setOption `pp.funBinderTypes true else e
-      | .letE _ t _ _ _ => return .done <| if t.hasLevelMVar then e.setOption `pp.letVarTypes true else e
-      | _               => return .done e)
-
-def LevelMVarErrorInfo.logError (levelMVarErrorInfo : LevelMVarErrorInfo) : TermElabM Unit :=
-  Meta.withLCtx levelMVarErrorInfo.lctx {} do
-    let e' ← exposeLevelMVars (← instantiateMVars levelMVarErrorInfo.expr)
-    let msg := levelMVarErrorInfo.msgData?.getD m!"don't know how to synthesize universe level metavariables"
-    let msg := m!"{msg}{indentExpr e'}"
-    logErrorAt levelMVarErrorInfo.ref msg
-
-/--
-Try to log errors for unassigned level metavariables `pendingLevelMVarIds`.
-
-Returns `true` if there are any relevant `LevelMVarErrorInfo`s and we should "abort" the declaration.
-
-Remark: we only log unassigned level metavariables as new errors if no error has been logged so far.
--/
-def logUnassignedLevelMVarsUsingErrorInfos (pendingLevelMVarIds : Array LMVarId) : TermElabM Bool := do
-  if pendingLevelMVarIds.isEmpty then
-    return false
-  else
-    let hasOtherErrors ← MonadLog.hasErrors
-    let mut hasNewErrors := false
-    let mut errors : Array LevelMVarErrorInfo := #[]
-    for levelMVarErrorInfo in (← get).levelMVarErrorInfos do
-      let e ← instantiateMVars levelMVarErrorInfo.expr
-      let lmvars := (collectLevelMVars {} e).result
-      if lmvars.any pendingLevelMVarIds.contains then do
-        unless hasOtherErrors do
-          errors := errors.push levelMVarErrorInfo
-        hasNewErrors := true
-    for error in errors do
-      error.logError
-    return hasNewErrors
-
-/-- Ensure metavariables registered using `registerMVarErrorInfos` (and used in the given declaration) have been assigned. -/
-def ensureNoUnassignedMVars (decl : Declaration) : TermElabM Unit := do
-  let pendingMVarIds ← getMVarsAtDecl decl
-  if (← logUnassignedUsingErrorInfos pendingMVarIds) then
-    throwAbortCommand
-
-/--
-  Execute `x` without allowing it to postpone elaboration tasks.
-  That is, `tryPostpone` is a noop. -/
-def withoutPostponing (x : TermElabM α) : TermElabM α :=
-  withReader (fun ctx => { ctx with mayPostpone := false }) x
-
-/-- Creates syntax for `(` <ident> `:` <type> `)` -/
-def mkExplicitBinder (ident : Syntax) (type : Syntax) : Syntax :=
-  mkNode ``Lean.Parser.Term.explicitBinder #[mkAtom "(", mkNullNode #[ident], mkNullNode #[mkAtom ":", type], mkNullNode, mkAtom ")"]
-
-/--
-  Convert unassigned universe level metavariables into parameters.
-  The new parameter names are fresh names of the form `u_i` with regard to `ctx.levelNames`, which is updated with the new names. -/
-def levelMVarToParam (e : Expr) (except : LMVarId → Bool := fun _ => false) : TermElabM Expr := do
-  let levelNames ← getLevelNames
-  let r := (← getMCtx).levelMVarToParam (fun n => levelNames.elem n) except e `u 1
-  -- Recall that the most recent universe is the first element of the field `levelNames`.
-  setLevelNames (r.newParamNames.reverse.toList ++ levelNames)
-  setMCtx r.mctx
-  return r.expr
-
-/--
-Creates a fresh inaccessible binder name based on `x`.
-Equivalent to ``Lean.Core.mkFreshUserName `x``.
-
-Do not confuse with `Lean.mkFreshId`, for creating fresh free variable and metavariable ids.
--/
-def mkFreshBinderName [Monad m] [MonadQuotation m] : m Name :=
-  withFreshMacroScope <| MonadQuotation.addMacroScope `x
-
-/--
-  Auxiliary method for creating a `Syntax.ident` containing
-  a fresh name. This method is intended for creating fresh binder names.
-  It is just a thin layer on top of `mkFreshUserName`. -/
-def mkFreshIdent [Monad m] [MonadQuotation m] (ref : Syntax) (canonical := false) : m Ident :=
-  return mkIdentFrom ref (← mkFreshBinderName) canonical
-
-private def applyAttributesCore
-    (declName : Name) (attrs : Array Attribute)
-    (applicationTime? : Option AttributeApplicationTime) : TermElabM Unit := do profileitM Exception "attribute application" (← getOptions) do
-  /-
-  Remark: if the declaration has syntax errors, `declName` may be `.anonymous` see issue #4309
-  In this case, we skip attribute application.
-  -/
-  if declName == .anonymous then
-    return
-  withDeclName declName do
-    for attr in attrs do
-      withTraceNode `Elab.attribute (fun _ => pure m!"applying [{attr.stx}]") do
-      withRef attr.stx do withLogging do
-      let env ← getEnv
-      match getAttributeImpl env attr.name with
-      | Except.error errMsg => throwError errMsg
-      | Except.ok attrImpl  =>
-        let runAttr := attrImpl.add declName attr.stx attr.kind
-        let runAttr := do
-          -- not truly an elaborator, but a sensible target for go-to-definition
-          let elaborator := attrImpl.ref
-          if (← getInfoState).enabled then
-            withInfoContext (mkInfo := return .ofCommandInfo { elaborator, stx := attr.stx }) do
-              try runAttr
-              finally if attr.stx[0].isIdent || attr.stx[0].isAtom then
-                -- Add an additional node over the leading identifier if there is one to make it look more function-like.
-                -- Do this last because we want user-created infos to take precedence
-                pushInfoLeaf <| .ofCommandInfo { elaborator, stx := attr.stx[0] }
-          else
-            runAttr
-        match applicationTime? with
-        | none => runAttr
-        | some applicationTime =>
-          if applicationTime == attrImpl.applicationTime then
-            runAttr
-
-/-- Apply given attributes **at** a given application time -/
-def applyAttributesAt (declName : Name) (attrs : Array Attribute) (applicationTime : AttributeApplicationTime) : TermElabM Unit :=
-  applyAttributesCore declName attrs applicationTime
-
-def applyAttributes (declName : Name) (attrs : Array Attribute) : TermElabM Unit :=
-  applyAttributesCore declName attrs none
-
-def mkTypeMismatchError (header? : Option MessageData) (e : Expr) (eType : Expr) (expectedType : Expr) : MetaM MessageData := do
-  let header : MessageData := match header? with
-    | some header => m!"{header} "
-    | none        => m!"Type mismatch{indentExpr e}\n"
-  return m!"{header}{← mkHasTypeButIsExpectedMsg eType expectedType}"
-
-def throwTypeMismatchError (header? : Option MessageData) (expectedType : Expr) (eType : Expr) (e : Expr)
-    (f? : Option Expr := none) (_extraMsg? : Option MessageData := none) : MetaM α := do
-  /-
-    We ignore `extraMsg?` for now. In all our tests, it contained no useful information. It was
-    always of the form:
-    ```
-    failed to synthesize instance
-      CoeT <eType> <e> <expectedType>
-    ```
-    We should revisit this decision in the future and decide whether it may contain useful information
-    or not. -/
-  let extraMsg := Format.nil
-  /-
-  let extraMsg : MessageData := match extraMsg? with
-    | none          => Format.nil
-    | some extraMsg => Format.line ++ extraMsg;
-  -/
-  match f? with
-  | none   => throwError "{← mkTypeMismatchError header? e eType expectedType}{extraMsg}"
-  | some f => Meta.throwAppTypeMismatch f e
-
-def withoutMacroStackAtErr (x : TermElabM α) : TermElabM α :=
-  withTheReader Core.Context (fun (ctx : Core.Context) => { ctx with options := pp.macroStack.set ctx.options false }) x
-
-namespace ContainsPendingMVar
-
-abbrev M := MonadCacheT Expr Unit (OptionT MetaM)
-
-/-- See `containsPostponedTerm` -/
-partial def visit (e : Expr) : M Unit := do
-  checkCache e fun _ => do
-    match e with
-    | .forallE _ d b _   => visit d; visit b
-    | .lam _ d b _       => visit d; visit b
-    | .letE _ t v b _    => visit t; visit v; visit b
-    | .app f a           => visit f; visit a
-    | .mdata _ b         => visit b
-    | .proj _ _ b        => visit b
-    | .fvar fvarId ..    =>
-      match (← fvarId.getDecl) with
-      | .cdecl .. => return ()
-      | .ldecl (value := v) .. => visit v
-    | .mvar mvarId ..    =>
-      let e' ← instantiateMVars e
-      if e' != e then
-        visit e'
-      else
-        match (← getDelayedMVarAssignment? mvarId) with
-        | some d => visit (mkMVar d.mvarIdPending)
-        | none   => failure
-    | _ => return ()
-
-end ContainsPendingMVar
-
-/-- Return `true` if `e` contains a pending metavariable. Remark: it also visits let-declarations. -/
-def containsPendingMVar (e : Expr) : MetaM Bool := do
-  match (← ContainsPendingMVar.visit e |>.run.run) with
-  | some _ => return false
-  | none   => return true
-
-/--
-  Try to synthesize metavariable using type class resolution.
-  This method assumes the local context and local instances of `instMVar` coincide
-  with the current local context and local instances.
-  Return `true` if the instance was synthesized successfully, and `false` if
-  the instance contains unassigned metavariables that are blocking the type class
-  resolution procedure. Throw an exception if resolution or assignment irrevocably fails.
-
-  If `extraErrorMsg?` is not none, it contains additional information that should be attached
-  to type class synthesis failures.
--/
-def synthesizeInstMVarCore (instMVar : MVarId) (maxResultSize? : Option Nat := none) (extraErrorMsg? : Option MessageData := none): TermElabM Bool := do
-  let extraErrorMsg := extraMsgToMsg extraErrorMsg?
-  let instMVarDecl ← getMVarDecl instMVar
-  let type := instMVarDecl.type
-  let type ← instantiateMVars type
-  let result ← trySynthInstance type maxResultSize?
-  match result with
-  | LOption.some val =>
-    if (← instMVar.isAssigned) then
-      let oldVal ← instantiateMVars (mkMVar instMVar)
-      unless (← isDefEq oldVal val) do
-        if (← containsPendingMVar oldVal <||> containsPendingMVar val) then
-          /- If `val` or `oldVal` contains metavariables directly or indirectly (e.g., in a let-declaration),
-             we return `false` to indicate we should try again later. This is very coarse grain since
-             the metavariable may not be responsible for the failure. We should refine the test in the future if needed.
-             This check has been added to address dependencies between postponed metavariables. The following
-             example demonstrates the issue fixed by this test.
-             ```
-               structure Point where
-                 x : Nat
-                 y : Nat
-
-               def Point.compute (p : Point) : Point :=
-                 let p := { p with x := 1 }
-                 let p := { p with y := 0 }
-                 if (p.x - p.y) > p.x then p else p
-             ```
-             The `isDefEq` test above fails for `Decidable (p.x - p.y ≤ p.x)` when the structure instance assigned to
-             `p` has not been elaborated yet.
-           -/
-          return false -- we will try again later
-        let oldValType ← inferType oldVal
-        let valType ← inferType val
-        unless (← isDefEq oldValType valType) do
-          let (oldValType, valType) ← addPPExplicitToExposeDiff oldValType valType
-          throwError "synthesized type class instance type is not definitionally equal to expected type, synthesized{indentExpr val}\nhas type{indentExpr valType}\nexpected{indentExpr oldValType}{extraErrorMsg}"
-        let (oldVal, val) ← addPPExplicitToExposeDiff oldVal val
-        throwError "synthesized type class instance is not definitionally equal to expression inferred by typing rules, synthesized{indentExpr val}\ninferred{indentExpr oldVal}{extraErrorMsg}"
-    else
-      unless (← isDefEq (mkMVar instMVar) val) do
-        throwError "failed to assign synthesized type class instance{indentExpr val}{extraErrorMsg}"
-    return true
-  | .undef => return false -- we will try later
-  | .none  =>
-    if (← read).ignoreTCFailures then
-      return false
-    else
-      throwError "failed to synthesize{indentExpr type}{extraErrorMsg}{useDiagnosticMsg}"
-
-def mkCoe (expectedType : Expr) (e : Expr) (f? : Option Expr := none) (errorMsgHeader? : Option String := none)
-    (mkErrorMsg? : Option (MVarId → (expectedType e : Expr) → MetaM MessageData) := none)
-    (mkImmedErrorMsg? : Option ((errorMsg? : Option MessageData) → (expectedType e : Expr) → MetaM MessageData) := none) : TermElabM Expr := do
-  withTraceNode `Elab.coe (fun _ => return m!"adding coercion for {e} : {← inferType e} =?= {expectedType}") do
-  try
-    withoutMacroStackAtErr do
-      match ← coerce? e expectedType with
-      | .some eNew => return eNew
-      | .none => failure
-      | .undef =>
-        let mvarAux ← mkFreshExprMVar expectedType MetavarKind.syntheticOpaque
-        registerSyntheticMVarWithCurrRef mvarAux.mvarId! (.coe errorMsgHeader? expectedType e f? mkErrorMsg?)
-        return mvarAux
-  catch
-    | .error _ msg =>
-      if let some mkImmedErrorMsg := mkImmedErrorMsg? then
-        throwError (← mkImmedErrorMsg msg expectedType e)
-      else
-        throwTypeMismatchError errorMsgHeader? expectedType (← inferType e) e f? msg
-    | _            =>
-      if let some mkImmedErrorMsg := mkImmedErrorMsg? then
-        throwError (← mkImmedErrorMsg none expectedType e)
-      else
-        throwTypeMismatchError errorMsgHeader? expectedType (← inferType e) e f?
-
-def mkCoeWithErrorMsgs (expectedType : Expr) (e : Expr)
-    (mkImmedErrorMsg : (errorMsg? : Option MessageData) → (expectedType e : Expr) → MetaM MessageData)
-    (mkErrorMsg : MVarId → (expectedType e : Expr) → MetaM MessageData) : TermElabM Expr := do
-  mkCoe expectedType e (mkImmedErrorMsg? := mkImmedErrorMsg) (mkErrorMsg? := mkErrorMsg)
-
-/--
-If `expectedType?` is `some t`, then ensures `t` and `eType` are definitionally equal by inserting a coercion if necessary.
-
-Argument `f?` is used only for generating error messages when inserting coercions fails.
--/
-def ensureHasType (expectedType? : Option Expr) (e : Expr)
-    (errorMsgHeader? : Option String := none) (f? : Option Expr := none) : TermElabM Expr := do
-  let some expectedType := expectedType? | return e
-  if (← isDefEq (← inferType e) expectedType) then
-    return e
-  else
-    mkCoe expectedType e f? errorMsgHeader?
-
-def ensureHasTypeWithErrorMsgs (expectedType? : Option Expr) (e : Expr)
-    (mkImmedErrorMsg : (errorMsg? : Option MessageData) → (expectedType e : Expr) → MetaM MessageData)
-    (mkErrorMsg : MVarId → (expectedType e : Expr) → MetaM MessageData) : TermElabM Expr := do
-  let some expectedType := expectedType? | return e
-  if (← isDefEq (← inferType e) expectedType) then
-    return e
-  else
-    mkCoeWithErrorMsgs expectedType e mkImmedErrorMsg mkErrorMsg
-
-/--
-  Create a synthetic sorry for the given expected type. If `expectedType? = none`, then a fresh
-  metavariable is created to represent the type.
--/
-private def mkSyntheticSorryFor (expectedType? : Option Expr) : TermElabM Expr := do
-  let expectedType ← match expectedType? with
-    | none              => mkFreshTypeMVar
-    | some expectedType => pure expectedType
-  mkLabeledSorry expectedType (synthetic := true) (unique := false)
-
-/--
-  Log the given exception, and create a synthetic sorry for representing the failed
-  elaboration step with exception `ex`.
--/
-def exceptionToSorry (ex : Exception) (expectedType? : Option Expr) : TermElabM Expr := do
-  logException ex
-  mkSyntheticSorryFor expectedType?
-
-/-- If `mayPostpone == true`, throw `Exception.postpone`. -/
-def tryPostpone : TermElabM Unit := do
-  if (← read).mayPostpone then
-    throwPostpone
-
-/-- Return `true` if `e` reduces (by unfolding only `[reducible]` declarations) to `?m ...` -/
-def isMVarApp (e : Expr) : TermElabM Bool :=
-  return (← whnfR e).getAppFn.isMVar
-
-/-- If `mayPostpone == true` and `e`'s head is a metavariable, throw `Exception.postpone`. -/
-def tryPostponeIfMVar (e : Expr) : TermElabM Unit := do
-  if (← isMVarApp e) then
-    tryPostpone
-
-/-- If `e? = some e`, then `tryPostponeIfMVar e`, otherwise it is just `tryPostpone`. -/
-def tryPostponeIfNoneOrMVar (e? : Option Expr) : TermElabM Unit :=
-  match e? with
-  | some e => tryPostponeIfMVar e
-  | none   => tryPostpone
-
-/--
-  Throws `Exception.postpone`, if `expectedType?` contains unassigned metavariables.
-  It is a noop if `mayPostpone == false`.
--/
-def tryPostponeIfHasMVars? (expectedType? : Option Expr) : TermElabM (Option Expr) := do
-  tryPostponeIfNoneOrMVar expectedType?
-  let some expectedType := expectedType? | return none
-  let expectedType ← instantiateMVars expectedType
-  if expectedType.hasExprMVar then
-    tryPostpone
-    return none
-  return some expectedType
-
-/--
-  Throws `Exception.postpone`, if `expectedType?` contains unassigned metavariables.
-  If `mayPostpone == false`, it throws error `msg`.
--/
-def tryPostponeIfHasMVars (expectedType? : Option Expr) (msg : String) : TermElabM Expr := do
-  let some expectedType ← tryPostponeIfHasMVars? expectedType? |
-    throwError "{msg}, expected type contains metavariables{indentD expectedType?}"
-  return expectedType
-
-def withExpectedType (expectedType? : Option Expr) (x : Expr → TermElabM Expr) : TermElabM Expr := do
-  tryPostponeIfNoneOrMVar expectedType?
-  let some expectedType ← pure expectedType?
-    | throwError "expected type must be known"
-  x expectedType
-
-/--
-  Save relevant context for term elaboration postponement.
--/
-def saveContext : TermElabM SavedContext :=
-  return {
-    macroStack := (← read).macroStack
-    declName?  := (← read).declName?
-    options    := (← getOptions)
-    openDecls  := (← getOpenDecls)
-    errToSorry := (← read).errToSorry
-    levelNames := (← get).levelNames
-  }
-
-/--
-  Execute `x` with the context saved using `saveContext`.
--/
-def withSavedContext (savedCtx : SavedContext) (x : TermElabM α) : TermElabM α := do
-  withReader (fun ctx => { ctx with declName? := savedCtx.declName?, macroStack := savedCtx.macroStack, errToSorry := savedCtx.errToSorry }) <|
-    withTheReader Core.Context (fun ctx => { ctx with options := savedCtx.options, openDecls := savedCtx.openDecls }) <|
-      withLevelNames savedCtx.levelNames x
-
-/--
-Delay the elaboration of `stx`, and return a fresh metavariable that works a placeholder.
-Remark: the caller is responsible for making sure the info tree is properly updated.
-This method is used only at `elabUsingElabFnsAux`.
--/
-private def postponeElabTermCore (stx : Syntax) (expectedType? : Option Expr) : TermElabM Expr := do
-  trace[Elab.postpone] "{stx} : {expectedType?}"
-  let mvar ← mkFreshExprMVar expectedType? MetavarKind.syntheticOpaque
-  registerSyntheticMVar stx mvar.mvarId! (SyntheticMVarKind.postponed (← saveContext))
-  return mvar
-
-def getSyntheticMVarDecl? (mvarId : MVarId) : TermElabM (Option SyntheticMVarDecl) :=
-  return (← get).syntheticMVars.get? mvarId
-
-register_builtin_option debug.byAsSorry : Bool := {
-  defValue := false
-  group    := "debug"
-  descr    := "replace `by ..` blocks with `sorry` IF the expected type is a proposition"
-}
-
-/--
-Creates a new metavariable of type `type` that will be synthesized using the tactic code.
-The `tacticCode` syntax is the full `by ..` syntax.
--/
-def mkTacticMVar (type : Expr) (tacticCode : Syntax) (kind : TacticMVarKind)
-    (delayOnMVars := false) : TermElabM Expr := do
-  if ← pure (debug.byAsSorry.get (← getOptions)) <&&> isProp type then
-    withRef tacticCode <| mkLabeledSorry type false (unique := true)
-  else
-    let mvar ← mkFreshExprMVar type MetavarKind.syntheticOpaque
-    let mvarId := mvar.mvarId!
-    let ref ← getRef
-    registerSyntheticMVar ref mvarId <| .tactic tacticCode (← saveContext) kind delayOnMVars
-    return mvar
-
-/--
-  Create an auxiliary annotation to make sure we create an `Info` even if `e` is a metavariable.
-  See `mkTermInfo`.
-
-  We use this function because some elaboration functions elaborate subterms that may not be immediately
-  part of the resulting term. Example:
-  ```
-  let_mvar% ?m := b; wait_if_type_mvar% ?m; body
-  ```
-  If the type of `b` is not known, then `wait_if_type_mvar% ?m; body` is postponed and just returns a fresh
-  metavariable `?n`. The elaborator for
-  ```
-  let_mvar% ?m := b; wait_if_type_mvar% ?m; body
-  ```
-  returns `mkSaveInfoAnnotation ?n` to make sure the info nodes created when elaborating `b` are "saved".
-  This is a bit hackish, but elaborators like `let_mvar%` are rare.
--/
-def mkSaveInfoAnnotation (e : Expr) : Expr :=
-  if e.isMVar then
-    mkAnnotation `save_info e
-  else
-    e
-
-def isSaveInfoAnnotation? (e : Expr) : Option Expr :=
-  annotation? `save_info e
-
-partial def removeSaveInfoAnnotation (e : Expr) : Expr :=
-  match isSaveInfoAnnotation? e with
-  | some e => removeSaveInfoAnnotation e
-  | _ => e
-
-/--
-  Return `some mvarId` if `e` corresponds to a hole that is going to be filled "later" by executing a tactic or resuming elaboration.
-
-  We do not save `ofTermInfo` for this kind of node in the `InfoTree`.
--/
-def isTacticOrPostponedHole? (e : Expr) : TermElabM (Option MVarId) := do
-  match e with
-  | Expr.mvar mvarId =>
-    match (← getSyntheticMVarDecl? mvarId) with
-    | some { kind := .tactic .., .. }    => return mvarId
-    | some { kind := .postponed .., .. } => return mvarId
-    | _                                  => return none
-  | _ => pure none
-
-def mkTermInfo (elaborator : Name) (stx : Syntax) (e : Expr) (expectedType? : Option Expr := none)
-    (lctx? : Option LocalContext := none) (isBinder := false) :
-    TermElabM (Sum Info MVarId) := do
-  match (← isTacticOrPostponedHole? e) with
-  | some mvarId => return Sum.inr mvarId
-  | none =>
-    let e := removeSaveInfoAnnotation e
-    return Sum.inl <| Info.ofTermInfo { elaborator, lctx := lctx?.getD (← getLCtx), expr := e, stx, expectedType?, isBinder }
-
-def mkPartialTermInfo (elaborator : Name) (stx : Syntax) (expectedType? : Option Expr := none)
-    (lctx? : Option LocalContext := none) :
-    TermElabM Info := do
-  return Info.ofPartialTermInfo { elaborator, lctx := lctx?.getD (← getLCtx), stx, expectedType? }
-
-/--
-Pushes a new leaf node to the info tree associating the expression `e` to the syntax `stx`.
-As a result, when the user hovers over `stx` they will see the type of `e`, and if `e`
-is a constant they will see the constant's doc string.
-
-* `expectedType?`: the expected type of `e` at the point of elaboration, if available
-* `lctx?`: the local context in which to interpret `e` (otherwise it will use `← getLCtx`)
-* `elaborator`: a declaration name used as an alternative target for go-to-definition
-* `isBinder`: if true, this will be treated as defining `e` (which should be a local constant)
-  for the purpose of go-to-definition on local variables
-* `force`: In patterns, the effect of `addTermInfo` is usually suppressed and replaced
-  by a `patternWithRef?` annotation which will be turned into a term info on the
-  post-match-elaboration expression. This flag overrides that behavior and adds the term
-  info immediately. (See https://github.com/leanprover/lean4/pull/1664.)
--/
-def addTermInfo (stx : Syntax) (e : Expr) (expectedType? : Option Expr := none)
-    (lctx? : Option LocalContext := none) (elaborator := Name.anonymous)
-    (isBinder := false) (force := false) : TermElabM Expr := do
-  if (← read).inPattern && !force then
-    return mkPatternWithRef e stx
-  else
-    discard <| withInfoContext'
-      (pure ())
-      (fun _ => mkTermInfo elaborator stx e expectedType? lctx? isBinder)
-      (mkPartialTermInfo elaborator stx expectedType? lctx?)
-    return e
-
-def addTermInfo' (stx : Syntax) (e : Expr) (expectedType? : Option Expr := none) (lctx? : Option LocalContext := none) (elaborator := Name.anonymous) (isBinder := false) : TermElabM Unit :=
-  discard <| addTermInfo stx e expectedType? lctx? elaborator isBinder
-
-def withInfoContext' (stx : Syntax) (x : TermElabM Expr)
-    (mkInfo : Expr → TermElabM (Sum Info MVarId)) (mkInfoOnError : TermElabM Info) :
-    TermElabM Expr := do
-  if (← read).inPattern then
-    let e ← x
-    return mkPatternWithRef e stx
-  else
-    Elab.withInfoContext' x mkInfo mkInfoOnError
-
-/-- Info node capturing `def/let rec` bodies, used by the unused variables linter. -/
-structure BodyInfo where
-  /-- The body as a fully elaborated term. `none` if the body failed to elaborate. -/
-  value? : Option Expr
-deriving TypeName
-
-/-- Creates an `Info.ofCustomInfo` node backed by a `BodyInfo`. -/
-def mkBodyInfo (stx : Syntax) (value? : Option Expr) : Info :=
-  .ofCustomInfo { stx, value := .mk { value? : BodyInfo } }
-
-/-- Extracts a `BodyInfo` custom info. -/
-def getBodyInfo? : Info → Option BodyInfo
-  | .ofCustomInfo { value, .. } => value.get? BodyInfo
-  | _ => none
-
-def withTermInfoContext' (elaborator : Name) (stx : Syntax) (x : TermElabM Expr)
-    (expectedType? : Option Expr := none) (lctx? : Option LocalContext := none)
-    (isBinder : Bool := false) :
-    TermElabM Expr :=
-  withInfoContext' stx x
-    (mkTermInfo elaborator stx (expectedType? := expectedType?) (lctx? := lctx?) (isBinder := isBinder))
-    (mkPartialTermInfo elaborator stx (expectedType? := expectedType?) (lctx? := lctx?))
-
-/--
-Postpone the elaboration of `stx`, return a metavariable that acts as a placeholder, and
-ensures the info tree is updated and a hole id is introduced.
-When `stx` is elaborated, new info nodes are created and attached to the new hole id in the info tree.
--/
-def postponeElabTerm (stx : Syntax) (expectedType? : Option Expr) : TermElabM Expr := do
-  withTermInfoContext' .anonymous stx (expectedType? := expectedType?) do
-    postponeElabTermCore stx expectedType?
-
-/--
-  Helper function for `elabTerm` that tries the registered elaboration functions for `stxNode` kind until it finds one that supports the syntax or
-  an error is found. -/
-private def elabUsingElabFnsAux (s : SavedState) (stx : Syntax) (expectedType? : Option Expr) (catchExPostpone : Bool)
-    : List (KeyedDeclsAttribute.AttributeEntry TermElab) → TermElabM Expr
-  | []                => do throwError "unexpected syntax{indentD stx}"
-  | (elabFn::elabFns) =>
-    try
-      -- record elaborator in info tree, but only when not backtracking to other elaborators (outer `try`)
-      withTermInfoContext' elabFn.declName stx (expectedType? := expectedType?)
-        (try
-          elabFn.value stx expectedType?
-        catch ex => match ex with
-          | .error .. =>
-            if (← read).errToSorry then
-              exceptionToSorry ex expectedType?
-            else
-              throw ex
-          | .internal id _ =>
-            if (← read).errToSorry && id == abortTermExceptionId then
-              exceptionToSorry ex expectedType?
-            else if id == unsupportedSyntaxExceptionId then
-              throw ex  -- to outer try
-            else if catchExPostpone && id == postponeExceptionId then
-              /- If `elab` threw `Exception.postpone`, we reset any state modifications.
-                For example, we want to make sure pending synthetic metavariables created by `elab` before
-                it threw `Exception.postpone` are discarded.
-                Note that we are also discarding the messages created by `elab`.
-
-                For example, consider the expression.
-                `((f.x a1).x a2).x a3`
-                Now, suppose the elaboration of `f.x a1` produces an `Exception.postpone`.
-                Then, a new metavariable `?m` is created. Then, `?m.x a2` also throws `Exception.postpone`
-                because the type of `?m` is not yet known. Then another, metavariable `?n` is created, and
-                finally `?n.x a3` also throws `Exception.postpone`. If we did not restore the state, we would
-                keep "dead" metavariables `?m` and `?n` on the pending synthetic metavariable list. This is
-                wasteful because when we resume the elaboration of `((f.x a1).x a2).x a3`, we start it from scratch
-                and new metavariables are created for the nested functions. -/
-              s.restore
-              postponeElabTermCore stx expectedType?
-            else
-              throw ex)
-    catch ex => match ex with
-      | .internal id _ =>
-        if id == unsupportedSyntaxExceptionId then
-          s.restore  -- also removes the info tree created above
-          elabUsingElabFnsAux s stx expectedType? catchExPostpone elabFns
-        else
-          throw ex
-      | _ => throw ex
-
-private def elabUsingElabFns (stx : Syntax) (expectedType? : Option Expr) (catchExPostpone : Bool) : TermElabM Expr := do
-  let s ← saveState
-  let k := stx.getKind
-  match termElabAttribute.getEntries (← getEnv) k with
-  | []      => throwError "elaboration function for `{k}` has not been implemented{indentD stx}"
-  | elabFns => elabUsingElabFnsAux s stx expectedType? catchExPostpone elabFns
-
-instance : MonadMacroAdapter TermElabM where
-  getNextMacroScope := return (← getThe Core.State).nextMacroScope
-  setNextMacroScope next := modifyThe Core.State fun s => { s with nextMacroScope := next }
-
-private def isExplicit (stx : Syntax) : Bool :=
-  match stx with
-  | `(@$_) => true
-  | _      => false
-
-private def isExplicitApp (stx : Syntax) : Bool :=
-  stx.getKind == ``Lean.Parser.Term.app && isExplicit stx[0]
-
-/--
-  Return true if `stx` is a lambda abstraction containing a `{}` or `[]` binder annotation.
-  Example: `fun {α} (a : α) => a` -/
-private def isLambdaWithImplicit (stx : Syntax) : Bool :=
-  match stx with
-  | `(fun $binders* => $_) => binders.raw.any fun b => b.isOfKind ``Lean.Parser.Term.implicitBinder || b.isOfKind `Lean.Parser.Term.instBinder
-  | _                      => false
-
-private partial def dropTermParens : Syntax → Syntax := fun stx =>
-  match stx with
-  | `(($stx)) => dropTermParens stx
-  | _         => stx
-
-private def isHole (stx : Syntax) : Bool :=
-  stx.isOfKind ``Lean.Parser.Term.hole || stx.isOfKind ``Lean.Parser.Term.syntheticHole
-
-private def isTacticBlock (stx : Syntax) : Bool :=
-  match stx with
-  | `(by $_:tacticSeq) => true
-  | _ => false
-
-private def isNoImplicitLambda (stx : Syntax) : Bool :=
-  match stx with
-  | `(no_implicit_lambda% $_:term) => true
-  | _ => false
-
-private def isTypeAscription (stx : Syntax) : Bool :=
-  stx.isOfKind ``Parser.Term.typeAscription
-
-def hasNoImplicitLambdaAnnotation (type : Expr) : Bool :=
-  annotation? `noImplicitLambda type |>.isSome
-
-def mkNoImplicitLambdaAnnotation (type : Expr) : Expr :=
-  if hasNoImplicitLambdaAnnotation type then
-    type
-  else
-    mkAnnotation `noImplicitLambda type
-
-/-- Block usage of implicit lambdas if `stx` is `@f` or `@f arg1 ...` or `fun` with an implicit binder annotation. -/
-def blockImplicitLambda (stx : Syntax) : Bool :=
-  let stx := dropTermParens stx
-  -- TODO: make it extensible
-  isExplicit stx || isExplicitApp stx || isLambdaWithImplicit stx || isHole stx || isTacticBlock stx ||
-  isNoImplicitLambda stx || isTypeAscription stx
-
-/-- Return true iff `stx` is a `Syntax.ident`, and it is a local variable. -/
-def isLocalIdent? (stx : Syntax) : TermElabM (Option Expr) :=
-  match stx with
-  | Syntax.ident _ _ val _ => do
-    let r? ← resolveLocalName val
-    match r? with
-    | some (fvar, []) => return some fvar
-    | _               => return none
-  | _ => return none
-
-inductive UseImplicitLambdaResult where
-  | no
-  | yes (expectedType : Expr)
-  | postpone
-
-/--
-  Return normalized expected type if it is of the form `{a : α} → β` or `[a : α] → β` and
-  `blockImplicitLambda stx` is not true, else return `none`.
-
-  Remark: implicit lambdas are not triggered by the strict implicit binder annotation `{{a : α}} → β`
--/
-private def useImplicitLambda (stx : Syntax) (expectedType? : Option Expr) : TermElabM UseImplicitLambdaResult := do
-  if blockImplicitLambda stx then
-    return .no
-  let some expectedType := expectedType? | return .no
-  if hasNoImplicitLambdaAnnotation expectedType then
-    return .no
-  let expectedType ← whnfForall expectedType
-  let .forallE _ _ _ c := expectedType | return .no
-  unless c.isImplicit || c.isInstImplicit do
-    return .no
-  if let some x ← isLocalIdent? stx then
-    if (← isMVarApp (← inferType x)) then
-      /-
-      If `stx` is a local variable without type information, then adding implicit lambdas makes elaboration fail.
-      We should try to postpone elaboration until the type of the local variable becomes available, or disable
-      implicit lambdas if we cannot postpone anymore.
-      Here is an example where this special case is useful.
-      ```
-      def foo2mk (_ : ∀ {α : Type} (a : α), a = a) : nat := 37
-      example (x) : foo2mk x = foo2mk x := rfl
-      ```
-      The example about would fail without this special case.
-      The expected type would be `(a : α✝) → a = a`, where `α✝` is a new free variable introduced by the implicit lambda.
-      Now, let `?m` be the type of `x`. Then, the constraint `?m =?= (a : α✝) → a = a` cannot be solved using the
-      assignment `?m := (a : α✝) → a = a` since `α✝` is not in the scope of `?m`.
-
-      Note that, this workaround does not prevent the following example from failing.
-      ```
-      example (x) : foo2mk (id x) = 37 := rfl
-      ```
-      The user can write
-      ```
-      example (x) : foo2mk (id @x) = 37 := rfl
-      ```
-      -/
-      return .postpone
-  return .yes expectedType
-
-private def decorateErrorMessageWithLambdaImplicitVars (ex : Exception) (impFVars : Array Expr) : TermElabM Exception := do
-  match ex with
-  | .error ref msg =>
-    if impFVars.isEmpty then
-      return Exception.error ref msg
-    else
-      let mut msg := m!"{msg}\nthe following variables have been introduced by the implicit lambda feature"
-      for impFVar in impFVars do
-        let auxMsg := m!"{impFVar} : {← inferType impFVar}"
-        let auxMsg ← addMessageContext auxMsg
-        msg := m!"{msg}{indentD auxMsg}"
-      msg := m!"{msg}\nyou can disable implicit lambdas using `@` or writing a lambda expression with `\{}` or `[]` binder annotations."
-      return Exception.error ref msg
-  | _ => return ex
-
-private def elabImplicitLambdaAux (stx : Syntax) (catchExPostpone : Bool) (expectedType : Expr) (impFVars : Array Expr) : TermElabM Expr := do
-  let body ← elabUsingElabFns stx expectedType catchExPostpone
-  try
-    let body ← ensureHasType expectedType body
-    let r ← mkLambdaFVars impFVars body
-    trace[Elab.implicitForall] r
-    return r
-  catch ex =>
-    throw (← decorateErrorMessageWithLambdaImplicitVars ex impFVars)
-
-private partial def elabImplicitLambda (stx : Syntax) (catchExPostpone : Bool) (type : Expr) : TermElabM Expr :=
-  loop type #[]
-where
-  loop (type : Expr) (fvars : Array Expr) : TermElabM Expr := do
-    match (← whnfForall type) with
-    | .forallE n d b c =>
-      if c.isExplicit then
-        elabImplicitLambdaAux stx catchExPostpone type fvars
-      else withFreshMacroScope do
-        let n ← MonadQuotation.addMacroScope n
-        withLocalDecl n c d fun fvar => do
-          let type := b.instantiate1 fvar
-          loop type (fvars.push fvar)
-    | _ =>
-      elabImplicitLambdaAux stx catchExPostpone type fvars
-
-/-- Main loop for `elabTerm` -/
-private partial def elabTermAux (expectedType? : Option Expr) (catchExPostpone : Bool) (implicitLambda : Bool) : Syntax → TermElabM Expr
-  | .missing => mkSyntheticSorryFor expectedType?
-  | stx => withFreshMacroScope <| withIncRecDepth do
-    withTraceNode `Elab.step (fun _ => return m!"expected type: {expectedType?}, term\n{stx}")
-      (tag := stx.getKind.toString) do
-    checkSystem "elaborator"
-    let env ← getEnv
-    let result ← match (← liftMacroM (expandMacroImpl? env stx)) with
-    | some (decl, stxNew?) =>
-      let stxNew ← liftMacroM <| liftExcept stxNew?
-      withTermInfoContext' decl stx (expectedType? := expectedType?) <|
-        withMacroExpansion stx stxNew <|
-          withRef stxNew <|
-            elabTermAux expectedType? catchExPostpone implicitLambda stxNew
-    | _ =>
-      let useImplicitResult ← if implicitLambda && (← read).implicitLambda then useImplicitLambda stx expectedType? else pure .no
-      match useImplicitResult with
-      | .yes expectedType => elabImplicitLambda stx catchExPostpone expectedType
-      | .no => elabUsingElabFns stx expectedType? catchExPostpone
-      | .postpone =>
-        /-
-        Try to postpone elaboration, and if we cannot postpone anymore disable implicit lambdas.
-        See comment at `useImplicitLambda`.
-        -/
-        if (← read).mayPostpone then
-          if catchExPostpone then
-            postponeElabTerm stx expectedType?
-          else
-            throwPostpone
-        else
-          elabUsingElabFns stx expectedType? catchExPostpone
-    trace[Elab.step.result] result
-    pure result
-
-/-- Store in the `InfoTree` that `e` is a "dot"-completion target. `stx` should cover the entire term. -/
-def addDotCompletionInfo (stx : Syntax) (e : Expr) (expectedType? : Option Expr) : TermElabM Unit := do
-  addCompletionInfo <| CompletionInfo.dot { expr := e, stx, lctx := (← getLCtx), elaborator := .anonymous, expectedType? } (expectedType? := expectedType?)
-
-/--
-  Main function for elaborating terms.
-  It extracts the elaboration methods from the environment using the node kind.
-  Recall that the environment has a mapping from `SyntaxNodeKind` to `TermElab` methods.
-  It creates a fresh macro scope for executing the elaboration method.
-  All unlogged trace messages produced by the elaboration method are logged using
-  the position information at `stx`. If the elaboration method throws an `Exception.error` and `errToSorry == true`,
-  the error is logged and a synthetic sorry expression is returned.
-  If the elaboration throws `Exception.postpone` and `catchExPostpone == true`,
-  a new synthetic metavariable of kind `SyntheticMVarKind.postponed` is created, registered,
-  and returned.
-  The option `catchExPostpone == false` is used to implement `resumeElabTerm`
-  to prevent the creation of another synthetic metavariable when resuming the elaboration.
-
-  If `implicitLambda == false`, then disable implicit lambdas feature for the given syntax, but not for its subterms.
-  We use this flag to implement, for example, the `@` modifier. If `Context.implicitLambda == false`, then this parameter has no effect.
-  -/
-def elabTerm (stx : Syntax) (expectedType? : Option Expr) (catchExPostpone := true) (implicitLambda := true) : TermElabM Expr :=
-  withRef stx <| elabTermAux expectedType? catchExPostpone implicitLambda stx
-
-/--
-Similar to `Lean.Elab.Term.elabTerm`, but ensures that the type of the elaborated term is `expectedType?`
-by inserting coercions if necessary.
-
-If `errToSorry` is true, then if coercion insertion fails, this function returns `sorry` and logs the error.
-Otherwise, it throws the error.
--/
-def elabTermEnsuringType (stx : Syntax) (expectedType? : Option Expr) (catchExPostpone := true) (implicitLambda := true) (errorMsgHeader? : Option String := none) : TermElabM Expr := do
-  let e ← elabTerm stx expectedType? catchExPostpone implicitLambda
-  try
-    withRef stx <| ensureHasType expectedType? e errorMsgHeader?
-  catch ex =>
-    if (← read).errToSorry && ex matches .error .. then
-      withRef stx <| exceptionToSorry ex expectedType?
-    else
-      throw ex
-
-/-- Execute `x` and return `some` if no new errors were recorded or exceptions were thrown. Otherwise, return `none`. -/
-def commitIfNoErrors? (x : TermElabM α) : TermElabM (Option α) := do
-  let saved ← saveState
-  Core.resetMessageLog
-  try
-    let a ← x
-    if (← MonadLog.hasErrors) then
-      restoreState saved
-      return none
-    else
-      Core.setMessageLog (saved.meta.core.messages ++ (← Core.getMessageLog))
-      return a
-  catch _ =>
-    restoreState saved
-    return none
-
-/-- Adapt a syntax transformation to a regular, term-producing elaborator. -/
-def adaptExpander (exp : Syntax → TermElabM Syntax) : TermElab := fun stx expectedType? => do
-  let stx' ← exp stx
-  withMacroExpansion stx stx' <| elabTerm stx' expectedType?
-
-/--
-  Create a new metavariable with the given type, and try to synthesize it.
-  If type class resolution cannot be executed (e.g., it is stuck because of metavariables in `type`),
-  register metavariable as a pending one.
--/
-def mkInstMVar (type : Expr) (extraErrorMsg? : Option MessageData := none) : TermElabM Expr := do
-  let mvar ← mkFreshExprMVar type MetavarKind.synthetic
-  let mvarId := mvar.mvarId!
-  unless (← synthesizeInstMVarCore mvarId (extraErrorMsg? := extraErrorMsg?)) do
-    registerSyntheticMVarWithCurrRef mvarId (.typeClass extraErrorMsg?)
-  return mvar
-
-/--
-  Make sure `e` is a type by inferring its type and making sure it is an `Expr.sort`
-  or is unifiable with `Expr.sort`, or can be coerced into one. -/
-def ensureType (e : Expr) : TermElabM Expr := do
-  if (← isType e) then
-    return e
-  else
-    let eType ← inferType e
-    let u ← mkFreshLevelMVar
-    if (← isDefEq eType (mkSort u)) then
-      return e
-    else if let some coerced ← coerceToSort? e then
-      return coerced
-    else
-      if (← instantiateMVars e).hasSyntheticSorry then
-        throwAbortTerm
-      throwError "type expected, got\n  ({← instantiateMVars e} : {← instantiateMVars eType})"
-
-/-- Elaborate `stx` and ensure result is a type. -/
-def elabType (stx : Syntax) : TermElabM Expr := do
-  let u ← mkFreshLevelMVar
-  let type ← elabTerm stx (mkSort u)
-  withRef stx <| ensureType type
-
-/--
-  Enable auto-bound implicits, and execute `k` while catching auto bound implicit exceptions. When an exception is caught,
-  a new local declaration is created, registered, and `k` is tried to be executed again. -/
-partial def withAutoBoundImplicit (k : TermElabM α) : TermElabM α := do
-  let flag := autoImplicit.get (← getOptions)
-  if flag then
-    withReader (fun ctx => { ctx with autoBoundImplicit := flag, autoBoundImplicits := {} }) do
-      let rec loop (s : SavedState) : TermElabM α := withIncRecDepth do
-        checkSystem "auto-implicit"
-        try
-          k
-        catch
-          | ex => match isAutoBoundImplicitLocalException? ex with
-            | some n =>
-              -- Restore state, declare `n`, and try again
-              s.restore (restoreInfo := true)
-              withLocalDecl n .implicit (← mkFreshTypeMVar) fun x =>
-                withReader (fun ctx => { ctx with autoBoundImplicits := ctx.autoBoundImplicits.push x } ) do
-                  loop (← saveState)
-            | none   => throw ex
-      loop (← saveState)
-  else
-    k
-
-def withoutAutoBoundImplicit (k : TermElabM α) : TermElabM α := do
-  withReader (fun ctx => { ctx with autoBoundImplicit := false, autoBoundImplicits := {} }) k
-
-partial def withAutoBoundImplicitForbiddenPred (p : Name → Bool) (x : TermElabM α) : TermElabM α := do
-  withReader (fun ctx => { ctx with autoBoundImplicitForbidden := fun n => p n || ctx.autoBoundImplicitForbidden n }) x
-
-/--
-  Collect unassigned metavariables in `type` that are not already in `init` and not satisfying `except`.
--/
-partial def collectUnassignedMVars (type : Expr) (init : Array Expr := #[]) (except : MVarId → Bool := fun _ => false)
-    : TermElabM (Array Expr) := do
-  let mvarIds ← getMVars type
-  if mvarIds.isEmpty then
-    return init
-  else
-    go mvarIds.toList init init
-where
-  go (mvarIds : List MVarId) (result visited : Array Expr) : TermElabM (Array Expr) := do
-    match mvarIds with
-    | [] => return result
-    | mvarId :: mvarIds => do
-      let visited := visited.push (mkMVar mvarId)
-      if (← mvarId.isAssigned) then
-        go mvarIds result visited
-      else if result.contains (mkMVar mvarId) || except mvarId then
-        go mvarIds result visited
-      else
-        let mvarType := (← getMVarDecl mvarId).type
-        let mvarIdsNew ← getMVars mvarType
-        let mvarIdsNew := mvarIdsNew.filter fun mvarId => !visited.contains (mkMVar mvarId)
-        if mvarIdsNew.isEmpty then
-          go mvarIds (result.push (mkMVar mvarId)) visited
-        else
-          go (mvarIdsNew.toList ++ mvarId :: mvarIds) result visited
-
-/--
-Adds an `InlayHintInfo` for the fvar auto implicits in `autos` at `inlayHintPos`.
-The inserted inlay hint has a hover that denotes the type of the auto-implicit (with meta-variables)
-and can be inserted at `inlayHintPos`.
--/
-def addAutoBoundImplicitsInlayHint (autos : Array Expr) (inlayHintPos : String.Pos) : TermElabM Unit := do
-  -- If the list of auto-implicits contains a non-type fvar, then the list of auto-implicits will
-  -- also contain an mvar that denotes the type of the non-type fvar.
-  -- For example, the auto-implicit `x` in a type `Foo x` for `Foo.{u} {α : Sort u} (x : α) : Type`
-  -- also comes with an auto-implicit mvar denoting the type of `x`.
-  -- We have no way of displaying this mvar to the user in an inlay hint, as it doesn't have a name,
-  -- so we filter it.
-  -- This also means that inserting the inlay hint with the syntax displayed in the inlay hint will
-  -- cause a "failed to infer binder type" error, since we don't have a name to insert in the code.
-  let autos := autos.filter (· matches .fvar ..)
-  if autos.isEmpty then
-    return
-  let autoNames ← autos.mapM (·.fvarId!.getUserName)
-  let formattedHint := s!" \{{" ".intercalate <| Array.toList <| autoNames.map toString}}"
-  let deferredResolution ih := do
-    let description := "Automatically-inserted implicit parameters:"
-    let codeBlockStart := "```lean"
-    let typeInfos ← autos.mapM fun auto => do
-      let name := toString <| ← auto.fvarId!.getUserName
-      let type := toString <| ← Meta.ppExpr <| ← instantiateMVars (← inferType auto)
-      return s!"{name} : {type}"
-    let codeBlockEnd := "```"
-    let tooltip := "\n".intercalate <| description :: codeBlockStart :: typeInfos.toList ++ [codeBlockEnd]
-    return { ih with tooltip? := tooltip }
-  pushInfoLeaf <| .ofCustomInfo {
-      position := inlayHintPos
-      label := .name formattedHint
-      textEdits := #[{
-        range := ⟨inlayHintPos, inlayHintPos⟩,
-        newText := formattedHint
-      }]
-      kind? := some .parameter
-      lctx := ← getLCtx
-      deferredResolution
-      : InlayHint
-    }.toCustomInfo
-
-/--
-  Return `autoBoundImplicits ++ xs`
-  This method throws an error if a variable in `autoBoundImplicits` depends on some `x` in `xs`.
-  The `autoBoundImplicits` may contain free variables created by the auto-implicit feature, and unassigned free variables.
-  It avoids the hack used at `autoBoundImplicitsOld`.
-
-  If `inlayHintPos?` is set, this function also inserts an inlay hint denoting `autoBoundImplicits`.
-  See `addAutoBoundImplicitsInlayHint` for more information.
-
-  Remark: we cannot simply replace every occurrence of `addAutoBoundImplicitsOld` with this one because a particular
-  use-case may not be able to handle the metavariables in the array being given to `k`.
--/
-def addAutoBoundImplicits (xs : Array Expr) (inlayHintPos? : Option String.Pos) : TermElabM (Array Expr) := do
-  let autos := (← read).autoBoundImplicits
-  go autos.toList #[]
-where
-  go (todo : List Expr) (autos : Array Expr) : TermElabM (Array Expr) := do
-    match todo with
-    | [] =>
-      if let some inlayHintPos := inlayHintPos? then
-        addAutoBoundImplicitsInlayHint autos inlayHintPos
-      for auto in autos do
-        if auto.isFVar then
-          let localDecl ← auto.fvarId!.getDecl
-          for x in xs do
-            if (← localDeclDependsOn localDecl x.fvarId!) then
-              throwError "invalid auto implicit argument `{auto}`, it depends on explicitly provided argument `{x}`"
-      return autos ++ xs
-    | auto :: todo =>
-      let autos ← collectUnassignedMVars (← inferType auto) autos
-      go todo (autos.push auto)
-
-/--
-  Similar to `addAutoBoundImplicits`, but converts all metavariables into free variables.
-
-  It uses `mkForallFVars` + `forallBoundedTelescope` to convert metavariables into free variables.
-  The type `type` is modified during the process if type depends on `xs`.
-  We use this method to simplify the conversion of code using `autoBoundImplicitsOld` to `autoBoundImplicits`.
--/
-def addAutoBoundImplicits' (xs : Array Expr) (type : Expr) (k : Array Expr → Expr → TermElabM α) (inlayHintPos? : Option String.Pos := none) : TermElabM α := do
-  let xs ← addAutoBoundImplicits xs inlayHintPos?
-  if xs.all (·.isFVar) then
-    k xs type
-  else
-    forallBoundedTelescope (← mkForallFVars xs type) xs.size fun xs type => k xs type
-
-def mkAuxName (suffix : Name) : TermElabM Name := mkAuxDeclName (kind := suffix)
-
-builtin_initialize registerTraceClass `Elab.letrec
-
-/-- Return true if mvarId is an auxiliary metavariable created for compiling `let rec` or it
-   is delayed assigned to one. -/
-def isLetRecAuxMVar (mvarId : MVarId) : TermElabM Bool := do
-  trace[Elab.letrec] "mvarId: {mkMVar mvarId} letrecMVars: {(← get).letRecsToLift.map (mkMVar $ ·.mvarId)}"
-  let mvarId ← getDelayedMVarRoot mvarId
-  trace[Elab.letrec] "mvarId root: {mkMVar mvarId}"
-  return (← get).letRecsToLift.any (·.mvarId == mvarId)
-
-private def checkDeprecatedCore (constName : Name) : TermElabM Unit := do
-  if (← read).checkDeprecated then
-    Linter.checkDeprecated constName
-
-/--
-  Create an `Expr.const` using the given name and explicit levels.
-  Remark: fresh universe metavariables are created if the constant has more universe
-  parameters than `explicitLevels`.
-
-  If `checkDeprecated := true`, then `Linter.checkDeprecated` is invoked.
--/
-def mkConst (constName : Name) (explicitLevels : List Level := []) : TermElabM Expr := do
-  checkDeprecatedCore constName
-  let cinfo ← getConstVal constName
-  if explicitLevels.length > cinfo.levelParams.length then
-    throwError "too many explicit universe levels for `{constName}`"
-  else
-    let numMissingLevels := cinfo.levelParams.length - explicitLevels.length
-    let us ← mkFreshLevelMVars numMissingLevels
-    return Lean.mkConst constName (explicitLevels ++ us)
-
-def checkDeprecated (ref : Syntax) (e : Expr) : TermElabM Unit := do
-  if let .const declName _ := e.getAppFn then
-    withRef ref do checkDeprecatedCore declName
-
-@[inline] def withoutCheckDeprecated [MonadWithReaderOf Context m] : m α → m α :=
-  withTheReader Context (fun ctx => { ctx with checkDeprecated := false })
-
-private def mkConsts (candidates : List (Name × List String)) (explicitLevels : List Level) : TermElabM (List (Expr × List String)) := do
-  candidates.foldlM (init := []) fun result (declName, projs) => do
-    -- TODO: better support for `mkConst` failure. We may want to cache the failures, and report them if all candidates fail.
-    /-
-    We disable `checkDeprecated` here because there may be many overloaded symbols.
-    Note that, this method and `resolveName` and `resolveName'` return a list of pairs instead of a list of `TermElabResult`s.
-    We perform the `checkDeprecated` test at `resolveId?` and `elabAppFnId`.
-    At `elabAppFnId`, we perform the check when converting the list returned by `resolveName'` into a list of
-    `TermElabResult`s.
-    -/
-    let const ← withoutCheckDeprecated <| mkConst declName explicitLevels
-    return (const, projs) :: result
-
-def resolveName (stx : Syntax) (n : Name) (preresolved : List Syntax.Preresolved) (explicitLevels : List Level) (expectedType? : Option Expr := none) : TermElabM (List (Expr × List String)) := do
-  addCompletionInfo <| CompletionInfo.id stx stx.getId (danglingDot := false) (← getLCtx) expectedType?
-  if let some (e, projs) ← resolveLocalName n then
-    unless explicitLevels.isEmpty do
-      throwError "invalid use of explicit universe parameters, `{e}` is a local variable"
-    return [(e, projs)]
-  let preresolved := preresolved.filterMap fun
-    | .decl n projs => some (n, projs)
-    | _             => none
-  -- check for section variable capture by a quotation
-  let ctx ← read
-  if let some (e, projs) := preresolved.findSome? fun (n, projs) => ctx.sectionFVars.find? n |>.map (·, projs) then
-    return [(e, projs)]  -- section variables should shadow global decls
-  if preresolved.isEmpty then
-    process (← realizeGlobalName n)
-  else
-    process preresolved
-where
-  process (candidates : List (Name × List String)) : TermElabM (List (Expr × List String)) := do
-    if !candidates.isEmpty then
-      return (← mkConsts candidates explicitLevels)
-    let env ← getEnv
-    -- check for scope errors before trying auto implicits
-    if env.isExporting then
-      if let [(npriv, _)] ← withEnv (env.setExporting false) <| resolveGlobalName n then
-        throwUnknownIdentifierAt (declHint := npriv) stx m!"Unknown identifier `{.ofConstName n}`"
-    if (← read).autoBoundImplicit &&
-          !(← read).autoBoundImplicitForbidden n &&
-          isValidAutoBoundImplicitName n (relaxedAutoImplicit.get (← getOptions)) then
-      throwAutoBoundImplicitLocal n
-    throwUnknownIdentifierAt (declHint := n) stx m!"Unknown identifier `{.ofConstName n}`"
-
-/--
-  Similar to `resolveName`, but creates identifiers for the main part and each projection with position information derived from `ident`.
-  Example: Assume resolveName `v.head.bla.boo` produces `(v.head, ["bla", "boo"])`, then this method produces
-  `(v.head, id, [f₁, f₂])` where `id` is an identifier for `v.head`, and `f₁` and `f₂` are identifiers for fields `"bla"` and `"boo"`. -/
-def resolveName' (ident : Syntax) (explicitLevels : List Level) (expectedType? : Option Expr := none) : TermElabM (List (Expr × Syntax × List Syntax)) := do
-  match ident with
-  | .ident _ _ n preresolved =>
-    let r ← resolveName ident n preresolved explicitLevels expectedType?
-    r.mapM fun (c, fields) => do
-      let ids := ident.identComponents (nFields? := fields.length)
-      return (c, ids.head!, ids.tail!)
-  | _ => throwError "identifier expected"
-
-def resolveId? (stx : Syntax) (kind := "term") (withInfo := false) : TermElabM (Option Expr) := withRef stx do
-  match stx with
-  | .ident _ _ val preresolved =>
-    let rs ← try resolveName stx val preresolved [] catch _ => pure []
-    let rs := rs.filter fun ⟨_, projs⟩ => projs.isEmpty
-    let fs := rs.map fun (f, _) => f
-    match fs with
-    | []  => return none
-    | [f] =>
-      let f ← if withInfo then addTermInfo stx f else pure f
-      checkDeprecated stx f
-      return some f
-    | _   => throwError "ambiguous {kind}, use fully qualified name, possible interpretations {fs}"
-  | _ => throwError "identifier expected"
-
-def TermElabM.run (x : TermElabM α) (ctx : Context := {}) (s : State := {}) : MetaM (α × State) :=
-  withConfig setElabConfig (x ctx |>.run s)
-
-@[inline] def TermElabM.run' (x : TermElabM α) (ctx : Context := {}) (s : State := {}) : MetaM α :=
-  (·.1) <$> x.run ctx s
-
-def TermElabM.toIO (x : TermElabM α)
-    (ctxCore : Core.Context) (sCore : Core.State)
-    (ctxMeta : Meta.Context) (sMeta : Meta.State)
-    (ctx : Context) (s : State) : IO (α × Core.State × Meta.State × State) := do
-  let ((a, s), sCore, sMeta) ← (x.run ctx s).toIO ctxCore sCore ctxMeta sMeta
-  return (a, sCore, sMeta, s)
-
-/--
-  Execute `x` and then tries to solve pending universe constraints.
-  Note that, stuck constraints will not be discarded.
--/
-def universeConstraintsCheckpoint (x : TermElabM α) : TermElabM α := do
-  let a ← x
-  discard <| processPostponed (mayPostpone := true) (exceptionOnFailure := true)
-  return a
-
-def expandDeclId (currNamespace : Name) (currLevelNames : List Name) (declId : Syntax) (modifiers : Modifiers) : TermElabM ExpandDeclIdResult := do
->>>>>>> 3f671cca
   let r ← Elab.expandDeclId currNamespace currLevelNames declId modifiers
   if (← read).sectionVars.contains r.shortName then
     throwError "invalid declaration name `{r.shortName}`, there is a section variable with the same name"

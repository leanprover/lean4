--- conflicted
+++ resolved
@@ -2042,16 +2042,9 @@
 
   If `checkDeprecated := true`, then `Linter.checkDeprecated` is invoked.
 -/
-<<<<<<< HEAD
-def mkConst (constName : Name) (explicitLevels : List Level := []) (checkDeprecated := true) : TermElabM Expr := do
-  if checkDeprecated then
-    Linter.checkDeprecated constName
-  let cinfo ← getConstVal constName
-=======
 def mkConst (constName : Name) (explicitLevels : List Level := []) : TermElabM Expr := do
   checkDeprecatedCore constName
-  let cinfo ← getConstInfo constName
->>>>>>> e04a5fba
+  let cinfo ← getConstVal constName
   if explicitLevels.length > cinfo.levelParams.length then
     throwError "too many explicit universe levels for '{constName}'"
   else

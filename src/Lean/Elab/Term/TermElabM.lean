/-
Copyright (c) 2019-2025 Microsoft Corporation. All rights reserved.
Released under Apache 2.0 license as described in the file LICENSE.
Authors: Leonardo de Moura, Sebastian Ullrich
-/
module

prelude
public import Lean.Meta.Coe
public import Lean.Util.CollectLevelMVars
public import Lean.Linter.Deprecated
public import Lean.Elab.Attributes
public import Lean.Elab.Config
public import Lean.Elab.Level
public import Lean.Elab.PreDefinition.TerminationHint
public import Lean.Elab.DeclarationRange
public import Lean.Elab.WhereFinally
public import Lean.Elab.InfoTree.InlayHints
public meta import Lean.Parser.Term



public section

namespace Lean.Elab

namespace Term

-- Same pattern as for `Methods`/`MethodsRef` in `SimpM`. See `FixedTermElabRef`.
private opaque FixedTermElabRefPointed : NonemptyType.{0}

/--
This type is an abbreviation for `Option Expr → TermElabM Expr`, but avoids a circular dependency
with `TermElabM`.

We store `FixedTermElabRef` in the `Context` of the `TermElabM` monad, inducing the circular
dependency. This mechanism allows us to register semantic term elaborators in
`el : Option Expr → TermElabM Expr` as scoped `s : Syntax`, such that `elabTerm s = el`.
-/
def FixedTermElabRef : Type := FixedTermElabRefPointed.type

instance : Nonempty FixedTermElabRef :=
  by exact FixedTermElabRefPointed.property

/-- Saved context for postponed terms and tactics to be executed. -/
structure SavedContext where
  declName?      : Option Name
  options        : Options
  openDecls      : List OpenDecl
  macroStack     : MacroStack
  errToSorry     : Bool
  levelNames     : List Name
  fixedTermElabs : Array FixedTermElabRef

/-- The kind of a tactic metavariable, used for additional error reporting. -/
inductive TacticMVarKind
  /-- Standard tactic metavariable, arising from `by ...` syntax. -/
  | term
  /-- Tactic metavariable arising from an autoparam for a function application. -/
  | autoParam (argName : Name)
  /-- Tactic metavariable arising from an autoparam for a structure field. -/
  | fieldAutoParam (fieldName structName : Name)

/-- We use synthetic metavariables as placeholders for pending elaboration steps. -/
inductive SyntheticMVarKind where
  /--
  Use typeclass resolution to synthesize value for metavariable.
  If `extraErrorMsg?` is `some msg`, `msg` contains additional information to include in error messages
  regarding type class synthesis failure.
  -/
  | typeClass (extraErrorMsg? : Option MessageData)
  /--
  Use coercion to synthesize value for the metavariable.
  If synthesis fails, then throws an error.
  - If `mkErrorMsg?` is provided, then the error `mkErrorMsg expectedType e` is thrown.
    The `mkErrorMsg` function is allowed to throw an error itself.
  - Otherwise, throws a default type mismatch error message.
    If `header?` is not provided, the default header is "type mismatch".
    If `f?` is provided, then throws an application type mismatch error.
  -/
  | coe (header? : Option String) (expectedType : Expr) (e : Expr) (f? : Option Expr)
      (mkErrorMsg? : Option (MVarId → Expr → Expr → MetaM MessageData))
  /--
  Use tactic to synthesize value for metavariable.

  If `delayOnMVars` is true, the tactic will not be executed until the goal is free of unassigned
  expr metavariables.
  -/
  | tactic (tacticCode : Syntax) (ctx : SavedContext) (kind : TacticMVarKind) (delayOnMVars := false)
  /-- Metavariable represents a hole whose elaboration has been postponed. -/
  | postponed (ctx : SavedContext)
  deriving Inhabited

/--
Convert an "extra" optional error message into a message `"\n{msg}"` (if `some msg`) and `MessageData.nil` (if `none`)
-/
def extraMsgToMsg (extraErrorMsg? : Option MessageData) : MessageData :=
  if let some msg := extraErrorMsg? then m!"\n{msg}" else .nil

instance : ToString SyntheticMVarKind where
  toString
    | .typeClass .. => "typeclass"
    | .coe ..       => "coe"
    | .tactic ..    => "tactic"
    | .postponed .. => "postponed"

structure SyntheticMVarDecl where
  stx : Syntax
  kind : SyntheticMVarKind
  deriving Inhabited

/--
  We can optionally associate an error context with a metavariable (see `MVarErrorInfo`).
  We have three different kinds of error context.
-/
inductive MVarErrorKind where
  /-- Metavariable for implicit arguments. `ctx` is the parent application,
  `lctx` is a local context where it is valid (necessary for eta feature for named arguments). -/
  | implicitArg (lctx : LocalContext) (ctx : Expr)
  /-- Metavariable for explicit holes provided by the user (e.g., `_` and `?m`) -/
  | hole
  /-- "Custom", `msgData` stores the additional error messages. -/
  | custom (msgData : MessageData)
  deriving Inhabited

instance : ToString MVarErrorKind where
  toString
    | .implicitArg _ _ => "implicitArg"
    | .hole            => "hole"
    | .custom _        => "custom"

/--
  We can optionally associate an error context with metavariables.
-/
structure MVarErrorInfo where
  mvarId    : MVarId
  ref       : Syntax
  kind      : MVarErrorKind
  deriving Inhabited

/--
When reporting unexpected universe level metavariables, it is useful to localize the errors
to particular terms, especially at `let` bindings and function binders,
where universe polymorphism is not permitted.
-/
structure LevelMVarErrorInfo where
  lctx      : LocalContext
  expr      : Expr
  ref       : Syntax
  msgData?  : Option MessageData := none
  deriving Inhabited

/--
  Nested `let rec` expressions are eagerly lifted by the elaborator.
  We store the information necessary for performing the lifting here.
-/
structure LetRecToLift where
  ref            : Syntax
  fvarId         : FVarId
  attrs          : Array Attribute
  shortDeclName  : Name
  declName       : Name
  parentName?    : Option Name
  lctx           : LocalContext
  localInstances : LocalInstances
  type           : Expr
  val            : Expr
  mvarId         : MVarId
  termination    : TerminationHints
  deriving Inhabited

/--
  State of the `TermElabM` monad.
-/
structure State where
  levelNames        : List Name       := []
  syntheticMVars    : MVarIdMap SyntheticMVarDecl := {}
  pendingMVars      : List MVarId := {}
  /-- List of errors associated to a metavariable that are shown to the user if the metavariable could not be fully instantiated -/
  mvarErrorInfos    : List MVarErrorInfo := []
  /-- List of data to be able to localize universe level metavariable errors to particular expressions. -/
  levelMVarErrorInfos   : List LevelMVarErrorInfo := []
  /--
    `mvarArgNames` stores the argument names associated to metavariables.
    These are used in combination with `mvarErrorInfos` for throwing errors about metavariables that could not be fully instantiated.
    For example when elaborating `List _`, the argument name of the placeholder will be `α`.

    While elaborating an application, `mvarArgNames` is set for each metavariable argument, using the available argument name.
    This may happen before or after the `mvarErrorInfos` is set for the same metavariable.

    We used to store the argument names in `mvarErrorInfos`, updating the `MVarErrorInfos` to add the argument name when it is available,
    but this doesn't work if the argument name is available _before_ the `mvarErrorInfos` is set for that metavariable.
  -/
  mvarArgNames      : MVarIdMap Name := {}
  letRecsToLift     : List LetRecToLift := []
  deriving Inhabited

/--
  Backtrackable state for the `TermElabM` monad.
-/
structure SavedState where
  «meta» : Meta.SavedState
  «elab» : State
  deriving Nonempty

end Term

namespace Tactic

/--
  State of the `TacticM` monad.
-/
structure State where
  goals : List MVarId
  deriving Inhabited

section Snapshot
open Language

structure SavedState where
  term   : Term.SavedState
  tactic : State

/-- Snapshot after finishing execution of a tactic. -/
structure TacticFinishedSnapshot extends Language.Snapshot where
  /-- State saved for reuse, if no fatal exception occurred. -/
  state? : Option SavedState
  /-- Untyped snapshots from `logSnapshotTask`, saved at this level for cancellation. -/
  moreSnaps : Array (SnapshotTask SnapshotTree)
deriving Inhabited
instance : ToSnapshotTree TacticFinishedSnapshot where
  toSnapshotTree s := ⟨s.toSnapshot, s.moreSnaps⟩

/-- Snapshot just before execution of a tactic. -/
structure TacticParsedSnapshot extends Language.Snapshot where
  /-- Syntax tree of the tactic, stored and compared for incremental reuse. -/
  stx      : Syntax
  /-- Task for nested incrementality, if enabled for tactic. -/
  inner?   : Option (SnapshotTask TacticParsedSnapshot) := none
  /-- Task for state after tactic execution. -/
  finished : SnapshotTask TacticFinishedSnapshot
  /-- Tasks for subsequent, potentially parallel, tactic steps. -/
  next     : Array (SnapshotTask TacticParsedSnapshot) := #[]
deriving Inhabited
partial instance : ToSnapshotTree TacticParsedSnapshot where
  toSnapshotTree := go where
    go := fun s => ⟨s.toSnapshot,
      s.inner?.toArray.map (·.map (sync := true) go) ++
      #[s.finished.map (sync := true) toSnapshotTree] ++
      s.next.map (·.map (sync := true) go)⟩

end Snapshot
end Tactic

namespace Term

structure Context where
  declName? : Option Name := none
  macroStack        : MacroStack      := []
  /--
  When `mayPostpone == true`, an elaboration function may interrupt its execution by throwing `Exception.postpone`.
  The function `elabTerm` catches this exception and creates fresh synthetic metavariable `?m`, stores `?m` in
  the list of pending synthetic metavariables, and returns `?m`.
  -/
  mayPostpone : Bool := true
  /--
  When `errToSorry` is set to true, the method `elabTerm` catches
  exceptions and converts them into synthetic `sorry`s.
  The implementation of choice nodes and overloaded symbols rely on the fact
  that when `errToSorry` is set to false for an elaboration function `F`, then
  `errToSorry` remains `false` for all elaboration functions invoked by `F`.
  That is, it is safe to transition `errToSorry` from `true` to `false`, but
  we must not set `errToSorry` to `true` when it is currently set to `false`.
  -/
  errToSorry : Bool := true
  /--
  During elaboration we track the current context for adding auto-bound
  implicit variables. (We mark the entry to such a region with
  `withAutoBoundImplicit` and leave it with `withoutAutoBoundImplicit`.)

  When the `autoImplicit` option is `false`, this context is only used to
  affect error messages. When `autoImplicit` is `true` and an identifier is
  unbound and potentially an auto-bound implicit, an internal exception is
  thrown and caught at the closest surrounding `withAutoBoundImplicit`,
  which adds an implicit declaration for the unbound variable and tries
  again.
  -/
  autoBoundImplicitContext : Option AutoBoundImplicitContext := .none
  /--
  A name `n` is only eligible to be an auto implicit name if `autoBoundImplicitForbidden n = false`.
  We use this predicate to disallow `f` to be considered an auto implicit name in a definition such
  as
  ```
  def f : f → Bool := fun _ => true
  ```
  -/
  autoBoundImplicitForbidden : Name → Bool := fun _ => false
  /-- Map from user name to internal unique name -/
  sectionVars        : NameMap Name    := {}
  /-- Map from internal name to fvar -/
  sectionFVars       : NameMap Expr    := {}
  /-- Enable/disable implicit lambdas feature. -/
  implicitLambda     : Bool            := true
  /-- Heed `elab_as_elim` attribute. -/
  heedElabAsElim     : Bool            := true
  /-- Noncomputable sections automatically add the `noncomputable` modifier to any declaration we cannot generate code for. -/
  isNoncomputableSection : Bool        := false
  /-- When `true` we skip TC failures. We use this option when processing patterns. -/
  ignoreTCFailures : Bool := false
  /-- `true` when elaborating patterns. It affects how we elaborate named holes. -/
  inPattern        : Bool := false
  /--
  Snapshot for incremental processing of current tactic, if any.

  Invariant: if the bundle's `old?` is set, then the state *up to the start* of the tactic is
  unchanged, i.e. reuse is possible.
  -/
  tacSnap?         : Option (Language.SnapshotBundle Tactic.TacticParsedSnapshot) := none
  /--
  If `true`, we store in the `Expr` the `Syntax` for recursive applications (i.e., applications
  of free variables tagged with `isAuxDecl`). We store the `Syntax` using `mkRecAppWithSyntax`.
  We use the `Syntax` object to produce better error messages at `Structural.lean` and `WF.lean`. -/
  saveRecAppSyntax : Bool := true
  /--
  If `holesAsSyntheticOpaque` is `true`, then we mark metavariables associated
  with `_`s as `syntheticOpaque` if they do not occur in patterns.
  This option is useful when elaborating terms in tactics such as `refine'` where
  we want holes there to become new goals. See issue #1681, we have
  `refine' (fun x => _)
  -/
  holesAsSyntheticOpaque : Bool := false
  /--
  If `checkDeprecated := true`, then `Linter.checkDeprecated` when creating constants.
  -/
  checkDeprecated : Bool := true
  /--
  Fixed term elaborators for supporting `elabToSyntax`.
  -/
  fixedTermElabs : Array FixedTermElabRef := #[]

abbrev TermElabM := ReaderT Context $ StateRefT State MetaM
abbrev TermElab  := Syntax → Option Expr → TermElabM Expr

<<<<<<< HEAD
@[deprecated "replace with a check of autoBoundImplicitContext" (since := "2025-11-11")]
def Context.autoBoundImplicit (ctx : Context) : Bool :=
  match ctx.autoBoundImplicitContext with
    | .none => false
    | .some subCtx => subCtx.autoImplicitEnabled
=======
abbrev FixedTermElab := Option Expr → TermElabM Expr

unsafe def FixedTermElab.toFixedTermElabRefImpl (m : FixedTermElab) : FixedTermElabRef :=
  unsafeCast m

@[implemented_by FixedTermElab.toFixedTermElabRefImpl]
opaque FixedTermElab.toFixedTermElabRef (m : FixedTermElab) : FixedTermElabRef

unsafe def FixedTermElabRef.toFixedTermElabImpl (m : FixedTermElabRef) : FixedTermElab :=
  unsafeCast m

@[implemented_by FixedTermElabRef.toFixedTermElabImpl]
opaque FixedTermElabRef.toFixedTermElab (m : FixedTermElabRef) : FixedTermElab
>>>>>>> fa5d08b7

/-
Make the compiler generate specialized `pure`/`bind` so we do not have to optimize through the
whole monad stack at every use site. May eventually be covered by `deriving`.
-/
@[always_inline]
instance : Monad TermElabM :=
  let i := inferInstanceAs (Monad TermElabM)
  { pure := i.pure, bind := i.bind }

open Meta
instance : Inhabited (TermElabM α) where
  default := throw default

protected def saveState : TermElabM SavedState :=
  return { «meta» := (← Meta.saveState), «elab» := (← get) }

def SavedState.restore (s : SavedState) (restoreInfo : Bool := false) : TermElabM Unit := do
  let traceState ← getTraceState -- We never backtrack trace message
  let infoState ← getInfoState -- We also do not backtrack the info nodes when `restoreInfo == false`
  s.meta.restore
  set s.elab
  setTraceState traceState
  unless restoreInfo do
    setInfoState infoState

/--
Like `Meta.withRestoreOrSaveFull` for `TermElabM`, but also takes a `tacSnap?` that
* when running `act`, is set as `Context.tacSnap?`
* otherwise (i.e. on restore) is used to update the new snapshot promise to the old task's
  value.
This extra restore step is necessary because while `reusableResult?` can be used to replay any
effects on `State`, `Context.tacSnap?` is not part of it but changed via an `IO` side effect, so
it needs to be replayed separately.

We use an explicit parameter instead of accessing `Context.tacSnap?` directly because this prevents
`withRestoreOrSaveFull` and `withReader` from being used in the wrong order.
-/
@[specialize]
def withRestoreOrSaveFull (reusableResult? : Option (α × SavedState))
    (tacSnap? : Option (Language.SnapshotBundle Tactic.TacticParsedSnapshot)) (act : TermElabM α) :
    TermElabM (α × SavedState) := do
  if let some (_, state) := reusableResult? then
    set state.elab
    if let some snap := tacSnap? then
      let some old := snap.old?
        | throwError "withRestoreOrSaveFull: expected old snapshot in `tacSnap?`"
      snap.new.resolve old.val.get

  let reusableResult? := reusableResult?.map (fun (val, state) => (val, state.meta))
  let (a, «meta») ← withReader ({ · with tacSnap? }) do
    controlAt MetaM fun runInBase => do
      Meta.withRestoreOrSaveFull reusableResult? <| runInBase act
  return (a, { «meta», «elab» := (← get) })

instance : MonadBacktrack SavedState TermElabM where
  saveState      := Term.saveState
  restoreState b := b.restore

/--
Incremental elaboration helper. Avoids leakage of data from outside syntax via the monadic context
when running `act` on `stx` by
* setting `stx` as the `ref` and
* deactivating `suppressElabErrors` if `stx` is `missing`-free, which also helps with not hiding
  useful errors in this part of the input. Note that if `stx` has `missing`, this should always be
  true for the outer syntax as well, so taking the old value of `suppressElabErrors` into account
  should not introduce data leakage.

This combinator should always be used when narrowing reuse to a syntax subtree, usually (in the case
of tactics, to be generalized) via `withNarrowed(Arg)TacticReuse`.
-/
def withReuseContext [Monad m] [MonadWithReaderOf Core.Context m] (stx : Syntax) (act : m α) :
    m α := do
  withTheReader Core.Context (fun ctx => { ctx with
      ref := stx
      suppressElabErrors := ctx.suppressElabErrors && stx.hasMissing }) act

/--
Manages reuse information for nested tactics by `split`ting given syntax into an outer and inner
part. `act` is then run on the inner part but with reuse information adjusted as following:
* If the old (from `tacSnap?`'s `SyntaxGuarded.stx`) and new (from `stx`) outer syntax are not
  identical according to `Syntax.eqWithInfo`, reuse is disabled.
* Otherwise, the old syntax as stored in `tacSnap?` is updated to the old *inner* syntax.
* In any case, `withReuseContext` is used on the new inner syntax to further prepare the monadic
  context.

For any tactic that participates in reuse, `withNarrowedTacticReuse` should be applied to the
tactic's syntax and `act` should be used to do recursive tactic evaluation of nested parts. Also,
after this function, `getAndEmptySnapshotTasks` should be called and the result stored in a snapshot
so that the tasks don't end up in a snapshot further up and are cancelled together with it; see
note [Incremental Cancellation].
-/
def withNarrowedTacticReuse [Monad m] [MonadReaderOf Context m] [MonadLiftT BaseIO m]
    [MonadWithReaderOf Core.Context m] [MonadWithReaderOf Context m] [MonadOptions m]
    (split : Syntax → Syntax × Syntax) (act : Syntax → m α) (stx : Syntax) : m α := do
  let (outer, inner) := split stx
  let opts ← getOptions
  let ctx ← readThe Term.Context
  withTheReader Term.Context (fun ctx => { ctx with tacSnap? := ctx.tacSnap?.map fun tacSnap =>
    { tacSnap with old? := tacSnap.old?.bind fun old => do
      let (oldOuter, oldInner) := split old.stx
      guard <| outer.eqWithInfoAndTraceReuse opts oldOuter
      return { old with stx := oldInner }
    }
  }) do
    if let some oldOuter := ctx.tacSnap?.bind (·.old?) then
      if (← read).tacSnap?.bind (·.old?) |>.isNone then
        oldOuter.val.cancelRec
    withReuseContext inner (act inner)

/--
A variant of `withNarrowedTacticReuse` that uses `stx[argIdx]` as the inner syntax and all `stx`
child nodes before that as the outer syntax, i.e. reuse is disabled if there was any change before
`argIdx`.

NOTE: child nodes after `argIdx` are not tested (which would almost always disable reuse as they are
necessarily shifted by changes at `argIdx`) so it must be ensured that the result of `arg` does not
depend on them (i.e. they should not be inspected beforehand).
-/
def withNarrowedArgTacticReuse [Monad m] [MonadReaderOf Context m] [MonadLiftT BaseIO m]
    [MonadWithReaderOf Core.Context m] [MonadWithReaderOf Context m] [MonadOptions m]
    (argIdx : Nat) (act : Syntax → m α) (stx : Syntax) : m α :=
  withNarrowedTacticReuse (fun stx => (mkNullNode stx.getArgs[*...argIdx], stx[argIdx])) act stx

/--
Disables incremental tactic reuse *and* reporting for `act` if `cond` is true by setting `tacSnap?`
to `none`. This should be done for tactic blocks that are run multiple times as otherwise the
reported progress will jump back and forth (and partial reuse for these kinds of tact blocks is
similarly questionable).
-/
def withoutTacticIncrementality [Monad m] [MonadWithReaderOf Context m] [MonadOptions m]
    (cond : Bool) (act : m α) : m α := do
  let opts ← getOptions
  withTheReader Term.Context (fun ctx => { ctx with tacSnap? := ctx.tacSnap?.filter fun tacSnap => Id.run do
    if let some old := tacSnap.old? then
      if cond && opts.getBool `trace.Elab.reuse then
        dbg_trace "reuse stopped: guard failed at {old.stx}"
    return !cond
  }) act

/-- Disables incremental tactic reuse for `act` if `cond` is true. -/
def withoutTacticReuse [Monad m] [MonadWithReaderOf Context m] [MonadOptions m]
    (cond : Bool) (act : m α) : m α := do
  let opts ← getOptions
  withTheReader Term.Context (fun ctx => { ctx with tacSnap? := ctx.tacSnap?.map fun tacSnap =>
    { tacSnap with old? := tacSnap.old?.filter fun old => Id.run do
      if cond && opts.getBool `trace.Elab.reuse then
        dbg_trace "reuse stopped: guard failed at {old.stx}"
      return !cond }
  }) act

@[inherit_doc Core.wrapAsyncAsSnapshot]
def wrapAsyncAsSnapshot {α : Type} (act : α → TermElabM Unit) (cancelTk? : Option IO.CancelToken)
    (desc : String := by exact decl_name%.toString) :
    TermElabM (α → BaseIO Language.SnapshotTree) := do
  let ctx ← read
  let st ← get
  let metaCtx ← readThe Meta.Context
  let metaSt ← getThe Meta.State
  Core.wrapAsyncAsSnapshot (cancelTk? := cancelTk?) (desc := desc) fun a =>
    act a |>.run ctx |>.run' st |>.run' metaCtx metaSt

abbrev TermElabResult (α : Type) := EStateM.Result Exception SavedState α

/--
  Execute `x`, save resulting expression and new state.
  We remove any `Info` created by `x`.
  The info nodes are committed when we execute `applyResult`.
  We use `observing` to implement overloaded notation and decls.
  We want to save `Info` nodes for the chosen alternative.
-/
def observing (x : TermElabM α) : TermElabM (TermElabResult α) := do
  let s ← saveState
  try
    let e ← x
    let sNew ← saveState
    s.restore (restoreInfo := true)
    return EStateM.Result.ok e sNew
  catch
    | ex@(.error ..) =>
      let sNew ← saveState
      s.restore (restoreInfo := true)
      return .error ex sNew
    | ex@(.internal id _) =>
      if id == postponeExceptionId then
        s.restore (restoreInfo := true)
      throw ex

/--
  Apply the result/exception and state captured with `observing`.
  We use this method to implement overloaded notation and symbols. -/
def applyResult (result : TermElabResult α) : TermElabM α := do
  match result with
  | .ok a r     => r.restore (restoreInfo := true); return a
  | .error ex r => r.restore (restoreInfo := true); throw ex

/--
  Execute `x`, but keep state modifications only if `x` did not postpone.
  This method is useful to implement elaboration functions that cannot decide whether
  they need to postpone or not without updating the state. -/
def commitIfDidNotPostpone (x : TermElabM α) : TermElabM α := do
  -- We just reuse the implementation of `observing` and `applyResult`.
  let r ← observing x
  applyResult r

/--
  Return the universe level names explicitly provided by the user.
-/
def getLevelNames : TermElabM (List Name) :=
  return (← get).levelNames

/--
  Given a free variable `fvar`, return its declaration.
  This function panics if `fvar` is not a free variable.
-/
def getFVarLocalDecl! (fvar : Expr) : TermElabM LocalDecl := do
  match (← getLCtx).find? fvar.fvarId! with
  | some d => pure d
  | none   => unreachable!

instance : AddErrorMessageContext TermElabM where
  add ref msg := do
    let ctx ← read
    let ref := getBetterRef ref ctx.macroStack
    let msg ← addMessageContext msg
    let msg ← addMacroStack msg ctx.macroStack
    pure (ref, msg)

/--
  Execute `x` without storing `Syntax` for recursive applications. See `saveRecAppSyntax` field at `Context`.
-/
def withoutSavingRecAppSyntax (x : TermElabM α) : TermElabM α :=
  withReader (fun ctx => { ctx with saveRecAppSyntax := false }) x

unsafe def mkTermElabAttributeUnsafe (ref : Name) : IO (KeyedDeclsAttribute TermElab) :=
  mkElabAttribute TermElab `builtin_term_elab `term_elab `Lean.Parser.Term `Lean.Elab.Term.TermElab "term" ref

@[implemented_by mkTermElabAttributeUnsafe]
opaque mkTermElabAttribute (ref : Name) : IO (KeyedDeclsAttribute TermElab)

/--
Registers a term elaborator for the given syntax node kind.

A term elaborator should have type `Lean.Elab.Term.TermElab` (which is
`Lean.Syntax → Option Lean.Expr → Lean.Elab.Term.TermElabM Lean.Expr`), i.e. should take syntax of
the given syntax node kind and an optional expected type as parameters and produce an expression.

The `elab_rules` and `elab` commands should usually be preferred over using this attribute
directly.
-/
@[builtin_doc]
builtin_initialize termElabAttribute : KeyedDeclsAttribute TermElab ← mkTermElabAttribute decl_name%

/--
  Auxiliary datatype for presenting a Lean lvalue modifier.
  We represent an unelaborated lvalue as a `Syntax` (or `Expr`) and `List LVal`.
  Example: `a.foo.1` is represented as the `Syntax` `a` and the list
  `[LVal.fieldName "foo", LVal.fieldIdx 1]`.
-/
inductive LVal where
  | fieldIdx  (ref : Syntax) (i : Nat)
  /-- Field `suffix?` is for producing better error messages because `x.y` may be a field access or a hierarchical/composite name.
  `ref` is the syntax object representing the field. `fullRef` includes the LHS. -/
  | fieldName (ref : Syntax) (name : String) (suffix? : Option Name) (fullRef : Syntax)

def LVal.getRef : LVal → Syntax
  | .fieldIdx ref _    => ref
  | .fieldName ref ..  => ref

def LVal.isFieldName : LVal → Bool
  | .fieldName .. => true
  | _ => false

instance : ToString LVal where
  toString
    | .fieldIdx _ i     => toString i
    | .fieldName _ n .. => n

/-- Return the name of the declaration being elaborated if available. -/
def getDeclName? : TermElabM (Option Name) := return (← read).declName?
/-- Return the list of nested `let rec` declarations that need to be lifted. -/
def getLetRecsToLift : TermElabM (List LetRecToLift) := return (← get).letRecsToLift
/-- Return the declaration of the given metavariable -/
def getMVarDecl (mvarId : MVarId) : TermElabM MetavarDecl := return (← getMCtx).getDecl mvarId

instance : MonadParentDecl TermElabM where
  getParentDeclName? := getDeclName?

instance : MonadAutoImplicits TermElabM where
  getAutoImplicits := do
    if let .some implicits := (← read).autoBoundImplicitContext then
      pure implicits.boundVariables.toArray
    else
      pure #[]

/--
Executes `x` in the context of the given declaration name. Ensures that the info tree is set up
correctly and adjusts the declaration name generator to generate names below this name, resetting
the nested counter.
-/
def withDeclName (name : Name) (x : TermElabM α) : TermElabM α :=
  withReader (fun ctx => { ctx with declName? := name }) do
  withSaveParentDeclInfoContext do
  withDeclNameForAuxNaming name do
    x

/-- Update the universe level parameter names. -/
def setLevelNames (levelNames : List Name) : TermElabM Unit :=
  modify fun s => { s with levelNames := levelNames }

/-- Execute `x` using `levelNames` as the universe level parameter names. See `getLevelNames`. -/
def withLevelNames (levelNames : List Name) (x : TermElabM α) : TermElabM α := do
  let levelNamesSaved ← getLevelNames
  setLevelNames levelNames
  try x finally setLevelNames levelNamesSaved

def withoutErrToSorryImp (x : TermElabM α) : TermElabM α :=
  withReader (fun ctx => { ctx with errToSorry := false }) x

/--
  Execute `x` without converting errors (i.e., exceptions) to `sorry` applications.
  Recall that when `errToSorry = true`, the method `elabTerm` catches exceptions and converts them into `sorry` applications.
-/
def withoutErrToSorry [MonadFunctorT TermElabM m] : m α → m α :=
  monadMap (m := TermElabM) withoutErrToSorryImp

def withoutHeedElabAsElimImp (x : TermElabM α) : TermElabM α :=
  withReader (fun ctx => { ctx with heedElabAsElim := false }) x

/--
  Execute `x` without heeding the `elab_as_elim` attribute. Useful when there is
  no expected type (so `elabAppArgs` would fail), but expect that the user wants
  to use such constants.
-/
def withoutHeedElabAsElim [MonadFunctorT TermElabM m] : m α → m α :=
  monadMap (m := TermElabM) withoutHeedElabAsElimImp

/--
Execute `x` but discard changes performed at `Term.State` and `Meta.State`.
Recall that the `Environment`, `InfoState` and messages are at `Core.State`.  Thus, any updates to
it will be preserved.
This method is useful for performing computations where all metavariable must be resolved or
discarded.
The `InfoTree`s are not discarded, however, and wrapped in `InfoTree.Context`
to store their metavariable context.
-/
def withoutModifyingElabMetaStateWithInfo (x : TermElabM α) : TermElabM α := do
  let s ← get
  let sMeta ← getThe Meta.State
  try
    withSaveInfoContext x
  finally
    set s
    set sMeta

/--
  Execute `x` but discard changes performed to the state.
  However, the info trees and messages are not discarded. -/
private def withoutModifyingStateWithInfoAndMessagesImpl (x : TermElabM α) : TermElabM α := do
  let saved ← saveState
  try
    withSaveInfoContext x
  finally
    let saved := { saved with meta.core.infoState := (← getInfoState), meta.core.messages := (← getThe Core.State).messages }
    restoreState saved

/--
Wraps the trees returned from `getInfoTrees`, if any, in an `InfoTree.context` node based on the
current monadic context and state. This is mainly used to report info trees early via
`Snapshot.infoTree?`. The trees are not removed from the `getInfoTrees` state as the final info tree
of the elaborated command should be complete and not depend on whether parts have been reported
early.

As `InfoTree.context` can have only one child, this function panics if `trees` contains more than 1
tree. Also, `PartialContextInfo.parentDeclCtx` is not currently generated as that information is not
available in the monadic context and only needed for the final info tree.
-/
def getInfoTreeWithContext? : TermElabM (Option InfoTree) := do
  let st ← getInfoState
  if st.trees.size > 1 then
    return panic! "getInfoTreeWithContext: overfull tree"
  let some t := st.trees[0]? |
    return none
  let t := t.substitute st.assignment
  let ctx ← readThe Core.Context
  let s ← getThe Core.State
  let ctx := PartialContextInfo.commandCtx {
    env := s.env, fileMap := ctx.fileMap, mctx := {}, currNamespace := ctx.currNamespace,
    openDecls := ctx.openDecls, options := ctx.options, ngen := s.ngen
  }
  return InfoTree.context ctx t

/-- For testing `TermElabM` methods. The #eval command will sign the error. -/
def throwErrorIfErrors : TermElabM Unit := do
  if (← MonadLog.hasErrors) then
    throwError "Error(s)"

def traceAtCmdPos (cls : Name) (msg : Unit → MessageData) : TermElabM Unit :=
  withRef Syntax.missing <| trace cls msg

def ppGoal (mvarId : MVarId) : TermElabM Format :=
  Meta.ppGoal mvarId

open Level (LevelElabM)

def liftLevelM (x : LevelElabM α) : TermElabM α := do
  let ctx ← read
  let mctx ← getMCtx
  let ngen ← getNGen
  let lvlCtx : Level.Context := {
    options := (← getOptions),
    ref := (← getRef),
    autoBoundImplicit := ctx.autoBoundImplicitContext.map (·.autoImplicitEnabled) |>.getD false
  }
  match (x lvlCtx).run { ngen := ngen, mctx := mctx, levelNames := (← getLevelNames) } with
  | .ok a newS  => setMCtx newS.mctx; setNGen newS.ngen; setLevelNames newS.levelNames; pure a
  | .error ex _ => throw ex

def elabLevel (stx : Syntax) : TermElabM Level :=
  liftLevelM <| Level.elabLevel stx

/-- Elaborate `x` with `stx` on the macro stack -/
def withPushMacroExpansionStack (beforeStx afterStx : Syntax) (x : TermElabM α) : TermElabM α :=
  withReader (fun ctx => { ctx with macroStack := { before := beforeStx, after := afterStx } :: ctx.macroStack }) x

/-- Elaborate `x` with `stx` on the macro stack and produce macro expansion info -/
@[specialize]
def withMacroExpansion [Monad n] [MonadControlT TermElabM n] (beforeStx afterStx : Syntax) (x : n α) : n α :=
  controlAt TermElabM fun runInBase => do
    withMacroExpansionInfo beforeStx afterStx do
    withPushMacroExpansionStack beforeStx afterStx <| runInBase x

/--
Node kind for the `Lean.Elab.Term.elabToSyntax` functionality.
It is an implementation detail of `Lean.Elab.Term.elabToSyntax`.
-/
protected def _root_.Lean.Parser.Term.elabToSyntax : Unit := ()

builtin_initialize Lean.Parser.registerBuiltinNodeKind ``Lean.Parser.Term.elabToSyntax

/-- Refer to the given term elaborator by a scoped `Syntax` object. -/
def elabToSyntax (fixedTermElab : FixedTermElab) (k : Term → TermElabM α) : TermElabM α := do
  let ctx ← read
  withReader (fun ctx => { ctx with fixedTermElabs := ctx.fixedTermElabs.push fixedTermElab.toFixedTermElabRef }) do
    k ⟨mkNode ``Lean.Parser.Term.elabToSyntax #[Syntax.mkNatLit ctx.fixedTermElabs.size]⟩

@[builtin_term_elab Lean.Parser.Term.elabToSyntax] def elabFixedTermElab : TermElab := fun stx expectedType? => do
  let some idx := stx[0].isNatLit? | throwUnsupportedSyntax
  let some fixedTermElab := (← read).fixedTermElabs[idx]?
    | throwError "Fixed term elaborator {idx} not found. There were only {(← read).fixedTermElabs.size} fixed term elaborators registered."
  fixedTermElab.toFixedTermElab expectedType?

/--
  Add the given metavariable to the list of pending synthetic metavariables.
  The method `synthesizeSyntheticMVars` is used to process the metavariables on this list. -/
def registerSyntheticMVar (stx : Syntax) (mvarId : MVarId) (kind : SyntheticMVarKind) : TermElabM Unit := do
  modify fun s => { s with syntheticMVars := s.syntheticMVars.insert mvarId { stx, kind }, pendingMVars := mvarId :: s.pendingMVars }

def registerSyntheticMVarWithCurrRef (mvarId : MVarId) (kind : SyntheticMVarKind) : TermElabM Unit := do
  registerSyntheticMVar (← getRef) mvarId kind

def registerMVarErrorInfo (mvarErrorInfo : MVarErrorInfo) : TermElabM Unit :=
  modify fun s => { s with mvarErrorInfos := mvarErrorInfo :: s.mvarErrorInfos }

def registerMVarErrorHoleInfo (mvarId : MVarId) (ref : Syntax) : TermElabM Unit :=
  registerMVarErrorInfo { mvarId, ref, kind := .hole }

def registerMVarErrorImplicitArgInfo (mvarId : MVarId) (ref : Syntax) (app : Expr) : TermElabM Unit := do
  registerMVarErrorInfo { mvarId, ref, kind := .implicitArg (← getLCtx) app }

def registerMVarErrorCustomInfo (mvarId : MVarId) (ref : Syntax) (msgData : MessageData) : TermElabM Unit := do
  registerMVarErrorInfo { mvarId, ref, kind := .custom msgData }

def registerCustomErrorIfMVar (e : Expr) (ref : Syntax) (msgData : MessageData) : TermElabM Unit :=
  match e.getAppFn with
  | Expr.mvar mvarId => registerMVarErrorCustomInfo mvarId ref msgData
  | _ => pure ()

def registerMVarArgName (mvarId : MVarId) (argName : Name) : TermElabM Unit :=
  modify fun s => { s with mvarArgNames := s.mvarArgNames.insert mvarId argName }

/--
  Auxiliary method for reporting errors of the form "... contains metavariables ...".
  This kind of error is thrown, for example, at `Match.lean` where elaboration
  cannot continue if there are metavariables in patterns.
  We only want to log it if we haven't logged any errors so far. -/
def throwMVarError (m : MessageData) : TermElabM α := do
  if (← MonadLog.hasErrors) then
    throwAbortTerm
  else
    throwError m

def MVarErrorInfo.logError (mvarErrorInfo : MVarErrorInfo) (extraMsg? : Option MessageData) : TermElabM Unit := do
  match mvarErrorInfo.kind with
  | MVarErrorKind.implicitArg lctx app => withLCtx lctx {} do
    let app ← instantiateMVars app
    let msg ← addArgName "don't know how to synthesize implicit argument"
    let msg := msg ++ m!"{indentExpr app.setAppPPExplicitForExposingMVars}" ++ Format.line ++ "context:" ++ Format.line ++ MessageData.ofGoal mvarErrorInfo.mvarId
    logErrorAt mvarErrorInfo.ref (appendExtra msg)
  | MVarErrorKind.hole => do
    let msg ← addArgName "don't know how to synthesize placeholder" " for argument"
    let msg := msg ++ Format.line ++ "context:" ++ Format.line ++ MessageData.ofGoal mvarErrorInfo.mvarId
    logErrorAt mvarErrorInfo.ref (MessageData.tagged `Elab.synthPlaceholder <| appendExtra msg)
  | MVarErrorKind.custom msg =>
    logErrorAt mvarErrorInfo.ref (appendExtra msg)
where
  /-- Append the argument name (if available) to the message.
      Remark: if the argument name contains macro scopes we do not append it. -/
  addArgName (msg : MessageData) (extra : String := "") : TermElabM MessageData := do
    match (← get).mvarArgNames.get? mvarErrorInfo.mvarId with
    | none => return msg
    | some argName => return if argName.hasMacroScopes then msg else msg ++ extra ++ m!" `{argName}`"

  appendExtra (msg : MessageData) : MessageData :=
    match extraMsg? with
    | none => msg
    | some extraMsg => msg.composePreservingKind extraMsg

/--
  Try to log errors for the unassigned metavariables `pendingMVarIds`.

  Return `true` if there were "unfilled holes", and we should "abort" declaration.
  TODO: try to fill "all" holes using synthetic "sorry's"

  Remark: We only log the "unfilled holes" as new errors if no error has been logged so far. -/
def logUnassignedUsingErrorInfos (pendingMVarIds : Array MVarId) (extraMsg? : Option MessageData := none) : TermElabM Bool := do
  if pendingMVarIds.isEmpty then
    return false
  else
    let hasOtherErrors ← MonadLog.hasErrors
    let mut hasNewErrors := false
    let mut alreadyVisited : MVarIdSet := {}
    let mut errors : Array MVarErrorInfo := #[]
    for mvarErrorInfo in (← get).mvarErrorInfos do
      let mvarId := mvarErrorInfo.mvarId
      unless alreadyVisited.contains mvarId do
        alreadyVisited := alreadyVisited.insert mvarId
        /- The metavariable `mvarErrorInfo.mvarId` may have been assigned or
           delayed assigned to another metavariable that is unassigned. -/
        let mvarDeps ← getMVars (mkMVar mvarId)
        if mvarDeps.any pendingMVarIds.contains then do
          unless hasOtherErrors do
            errors := errors.push mvarErrorInfo
          hasNewErrors := true
    -- To sort the errors by position use
    -- let sortedErrors := errors.qsort fun e₁ e₂ => e₁.ref.getPos?.getD 0 < e₂.ref.getPos?.getD 0
    for error in errors do
      error.mvarId.withContext do
        error.logError extraMsg?
    return hasNewErrors

def registerLevelMVarErrorInfo (levelMVarErrorInfo : LevelMVarErrorInfo) : TermElabM Unit :=
  modify fun s => { s with levelMVarErrorInfos := levelMVarErrorInfo :: s.levelMVarErrorInfos }

def registerLevelMVarErrorExprInfo (expr : Expr) (ref : Syntax) (msgData? : Option MessageData := none) : TermElabM Unit := do
  registerLevelMVarErrorInfo { lctx := (← getLCtx), expr, ref, msgData? }

def exposeLevelMVars (e : Expr) : MetaM Expr :=
  Core.transform e
    (post := fun e => do
      match e with
      | .const _ us     => return .done <| if us.any (·.isMVar) then e.setPPUniverses true else e
      | .sort u         => return .done <| if u.isMVar then e.setPPUniverses true else e
      | .lam _ t _ _    => return .done <| if t.hasLevelMVar then e.setOption `pp.funBinderTypes true else e
      | .letE _ t _ _ _ => return .done <| if t.hasLevelMVar then e.setOption `pp.letVarTypes true else e
      | _               => return .done e)

def LevelMVarErrorInfo.logError (levelMVarErrorInfo : LevelMVarErrorInfo) : TermElabM Unit :=
  Meta.withLCtx levelMVarErrorInfo.lctx {} do
    let e' ← exposeLevelMVars (← instantiateMVars levelMVarErrorInfo.expr)
    let msg := levelMVarErrorInfo.msgData?.getD m!"don't know how to synthesize universe level metavariables"
    let msg := m!"{msg}{indentExpr e'}"
    logErrorAt levelMVarErrorInfo.ref msg

/--
Try to log errors for unassigned level metavariables `pendingLevelMVarIds`.

Returns `true` if there are any relevant `LevelMVarErrorInfo`s and we should "abort" the declaration.

Remark: we only log unassigned level metavariables as new errors if no error has been logged so far.
-/
def logUnassignedLevelMVarsUsingErrorInfos (pendingLevelMVarIds : Array LMVarId) : TermElabM Bool := do
  if pendingLevelMVarIds.isEmpty then
    return false
  else
    let hasOtherErrors ← MonadLog.hasErrors
    let mut hasNewErrors := false
    let mut errors : Array LevelMVarErrorInfo := #[]
    for levelMVarErrorInfo in (← get).levelMVarErrorInfos do
      let e ← instantiateMVars levelMVarErrorInfo.expr
      let lmvars := (collectLevelMVars {} e).result
      if lmvars.any pendingLevelMVarIds.contains then do
        unless hasOtherErrors do
          errors := errors.push levelMVarErrorInfo
        hasNewErrors := true
    for error in errors do
      error.logError
    return hasNewErrors

/-- Ensure metavariables registered using `registerMVarErrorInfos` (and used in the given declaration) have been assigned. -/
def ensureNoUnassignedMVars (decl : Declaration) : TermElabM Unit := do
  let pendingMVarIds ← getMVarsAtDecl decl
  if (← logUnassignedUsingErrorInfos pendingMVarIds) then
    throwAbortCommand

/--
  Execute `x` without allowing it to postpone elaboration tasks.
  That is, `tryPostpone` is a noop. -/
def withoutPostponing (x : TermElabM α) : TermElabM α :=
  withReader (fun ctx => { ctx with mayPostpone := false }) x

/-- Creates syntax for `(` <ident> `:` <type> `)` -/
def mkExplicitBinder (ident : Syntax) (type : Syntax) : Syntax :=
  mkNode ``Lean.Parser.Term.explicitBinder #[mkAtom "(", mkNullNode #[ident], mkNullNode #[mkAtom ":", type], mkNullNode, mkAtom ")"]

/--
  Convert unassigned universe level metavariables into parameters.
  The new parameter names are fresh names of the form `u_i` with regard to `ctx.levelNames`, which is updated with the new names. -/
def levelMVarToParam (e : Expr) (except : LMVarId → Bool := fun _ => false) : TermElabM Expr := do
  let levelNames ← getLevelNames
  let r := (← getMCtx).levelMVarToParam (fun n => levelNames.elem n) except e `u 1
  -- Recall that the most recent universe is the first element of the field `levelNames`.
  setLevelNames (r.newParamNames.reverse.toList ++ levelNames)
  setMCtx r.mctx
  return r.expr

/--
Creates a fresh inaccessible binder name based on `x`.
Equivalent to ``Lean.Core.mkFreshUserName `x``.

Do not confuse with `Lean.mkFreshId`, for creating fresh free variable and metavariable ids.
-/
def mkFreshBinderName [Monad m] [MonadQuotation m] : m Name :=
  withFreshMacroScope <| MonadQuotation.addMacroScope `x

/--
  Auxiliary method for creating a `Syntax.ident` containing
  a fresh name. This method is intended for creating fresh binder names.
  It is just a thin layer on top of `mkFreshUserName`. -/
def mkFreshIdent [Monad m] [MonadQuotation m] (ref : Syntax) (canonical := false) : m Ident :=
  return mkIdentFrom ref (← mkFreshBinderName) canonical

private def applyAttributesCore
    (declName : Name) (attrs : Array Attribute)
    (applicationTime? : Option AttributeApplicationTime) : TermElabM Unit := do profileitM Exception "attribute application" (← getOptions) do
  /-
  Remark: if the declaration has syntax errors, `declName` may be `.anonymous` see issue #4309
  In this case, we skip attribute application.
  -/
  if declName == .anonymous then
    return
  withDeclName declName do
    for attr in attrs do
      -- Use same visibility as for other signature elements, independent of call site
      withExporting (isExporting := attr.kind != .local && !isPrivateName declName) do
      withTraceNode `Elab.attribute (fun _ => pure m!"applying [{attr.stx}]") do
      withRef attr.stx do withLogging do
      let env ← getEnv
      match getAttributeImpl env attr.name with
      | Except.error errMsg => throwError errMsg
      | Except.ok attrImpl  =>
        let runAttr := attrImpl.add declName attr.stx attr.kind
        let runAttr := do
          -- not truly an elaborator, but a sensible target for go-to-definition
          let elaborator := attrImpl.ref
          if (← getInfoState).enabled then
            withInfoContext (mkInfo := return .ofCommandInfo { elaborator, stx := attr.stx }) do
              try runAttr
              finally if attr.stx[0].isIdent || attr.stx[0].isAtom then
                -- Add an additional node over the leading identifier if there is one to make it look more function-like.
                -- Do this last because we want user-created infos to take precedence
                pushInfoLeaf <| .ofCommandInfo { elaborator, stx := attr.stx[0] }
          else
            runAttr
        match applicationTime? with
        | none => runAttr
        | some applicationTime =>
          if applicationTime == attrImpl.applicationTime then
            runAttr

/-- Apply given attributes **at** a given application time -/
def applyAttributesAt (declName : Name) (attrs : Array Attribute) (applicationTime : AttributeApplicationTime) : TermElabM Unit :=
  applyAttributesCore declName attrs applicationTime

def applyAttributes (declName : Name) (attrs : Array Attribute) : TermElabM Unit :=
  applyAttributesCore declName attrs none

def mkTypeMismatchError (header? : Option MessageData) (e : Expr) (eType : Expr) (expectedType : Expr) : MetaM MessageData := do
  let header : MessageData := match header? with
    | some header => m!"{header} "
    | none        => m!"Type mismatch{indentExpr e}\n"
  return m!"{header}{← mkHasTypeButIsExpectedMsg eType expectedType}"

def throwTypeMismatchError (header? : Option MessageData) (expectedType : Expr) (eType : Expr) (e : Expr)
    (f? : Option Expr := none) (_extraMsg? : Option MessageData := none) : MetaM α := do
  /-
    We ignore `extraMsg?` for now. In all our tests, it contained no useful information. It was
    always of the form:
    ```
    failed to synthesize instance
      CoeT <eType> <e> <expectedType>
    ```
    We should revisit this decision in the future and decide whether it may contain useful information
    or not. -/
  let extraMsg := Format.nil
  /-
  let extraMsg : MessageData := match extraMsg? with
    | none          => Format.nil
    | some extraMsg => Format.line ++ extraMsg;
  -/
  match f? with
  | none   => throwError "{← mkTypeMismatchError header? e eType expectedType}{extraMsg}"
  | some f => Meta.throwAppTypeMismatch f e

def withoutMacroStackAtErr (x : TermElabM α) : TermElabM α :=
  withTheReader Core.Context (fun (ctx : Core.Context) => { ctx with options := pp.macroStack.set ctx.options false }) x

namespace ContainsPendingMVar

abbrev M := MonadCacheT Expr Unit (OptionT MetaM)

/-- See `containsPostponedTerm` -/
partial def visit (e : Expr) : M Unit := do
  checkCache e fun _ => do
    match e with
    | .forallE _ d b _   => visit d; visit b
    | .lam _ d b _       => visit d; visit b
    | .letE _ t v b _    => visit t; visit v; visit b
    | .app f a           => visit f; visit a
    | .mdata _ b         => visit b
    | .proj _ _ b        => visit b
    | .fvar fvarId ..    =>
      match (← fvarId.getDecl) with
      | .cdecl .. => return ()
      | .ldecl (value := v) .. => visit v
    | .mvar mvarId ..    =>
      let e' ← instantiateMVars e
      if e' != e then
        visit e'
      else
        match (← getDelayedMVarAssignment? mvarId) with
        | some d => visit (mkMVar d.mvarIdPending)
        | none   => failure
    | _ => return ()

end ContainsPendingMVar

/-- Return `true` if `e` contains a pending metavariable. Remark: it also visits let-declarations. -/
def containsPendingMVar (e : Expr) : MetaM Bool := do
  match (← ContainsPendingMVar.visit e |>.run.run) with
  | some _ => return false
  | none   => return true

/--
  Try to synthesize metavariable using type class resolution.
  This method assumes the local context and local instances of `instMVar` coincide
  with the current local context and local instances.
  Return `true` if the instance was synthesized successfully, and `false` if
  the instance contains unassigned metavariables that are blocking the type class
  resolution procedure. Throw an exception if resolution or assignment irrevocably fails.

  If `extraErrorMsg?` is not none, it contains additional information that should be attached
  to type class synthesis failures.
-/
def synthesizeInstMVarCore (instMVar : MVarId) (maxResultSize? : Option Nat := none) (extraErrorMsg? : Option MessageData := none): TermElabM Bool := do
  let extraErrorMsg := extraMsgToMsg extraErrorMsg?
  let instMVarDecl ← getMVarDecl instMVar
  let type := instMVarDecl.type
  let type ← instantiateMVars type
  let result ← trySynthInstance type maxResultSize?
  match result with
  | LOption.some val =>
    if (← instMVar.isAssigned) then
      let oldVal ← instantiateMVars (mkMVar instMVar)
      unless (← isDefEq oldVal val) do
        if (← containsPendingMVar oldVal <||> containsPendingMVar val) then
          /- If `val` or `oldVal` contains metavariables directly or indirectly (e.g., in a let-declaration),
             we return `false` to indicate we should try again later. This is very coarse grain since
             the metavariable may not be responsible for the failure. We should refine the test in the future if needed.
             This check has been added to address dependencies between postponed metavariables. The following
             example demonstrates the issue fixed by this test.
             ```
               structure Point where
                 x : Nat
                 y : Nat

               def Point.compute (p : Point) : Point :=
                 let p := { p with x := 1 }
                 let p := { p with y := 0 }
                 if (p.x - p.y) > p.x then p else p
             ```
             The `isDefEq` test above fails for `Decidable (p.x - p.y ≤ p.x)` when the structure instance assigned to
             `p` has not been elaborated yet.
           -/
          return false -- we will try again later
        let oldValType ← inferType oldVal
        let valType ← inferType val
        unless (← isDefEq oldValType valType) do
          let (oldValType, valType) ← addPPExplicitToExposeDiff oldValType valType
          throwError "synthesized type class instance type is not definitionally equal to expected type, synthesized{indentExpr val}\nhas type{indentExpr valType}\nexpected{indentExpr oldValType}{extraErrorMsg}"
        let (oldVal, val) ← addPPExplicitToExposeDiff oldVal val
        throwError "synthesized type class instance is not definitionally equal to expression inferred by typing rules, synthesized{indentExpr val}\ninferred{indentExpr oldVal}{extraErrorMsg}"
    else
      unless (← isDefEq (mkMVar instMVar) val) do
        throwError "failed to assign synthesized type class instance{indentExpr val}{extraErrorMsg}"
    return true
  | .undef => return false -- we will try later
  | .none  =>
    if (← read).ignoreTCFailures then
      return false
    else
      throwError "failed to synthesize{indentExpr type}{extraErrorMsg}{useDiagnosticMsg}"

def mkCoe (expectedType : Expr) (e : Expr) (f? : Option Expr := none) (errorMsgHeader? : Option String := none)
    (mkErrorMsg? : Option (MVarId → (expectedType e : Expr) → MetaM MessageData) := none)
    (mkImmedErrorMsg? : Option ((errorMsg? : Option MessageData) → (expectedType e : Expr) → MetaM MessageData) := none) : TermElabM Expr := do
  withTraceNode `Elab.coe (fun _ => return m!"adding coercion for {e} : {← inferType e} =?= {expectedType}") do
  try
    withoutMacroStackAtErr do
      match ← coerce? e expectedType with
      | .some eNew => return eNew
      | .none => failure
      | .undef =>
        let mvarAux ← mkFreshExprMVar expectedType MetavarKind.syntheticOpaque
        registerSyntheticMVarWithCurrRef mvarAux.mvarId! (.coe errorMsgHeader? expectedType e f? mkErrorMsg?)
        return mvarAux
  catch
    | .error _ msg =>
      if let some mkImmedErrorMsg := mkImmedErrorMsg? then
        throwError (← mkImmedErrorMsg msg expectedType e)
      else
        throwTypeMismatchError errorMsgHeader? expectedType (← inferType e) e f? msg
    | _            =>
      if let some mkImmedErrorMsg := mkImmedErrorMsg? then
        throwError (← mkImmedErrorMsg none expectedType e)
      else
        throwTypeMismatchError errorMsgHeader? expectedType (← inferType e) e f?

def mkCoeWithErrorMsgs (expectedType : Expr) (e : Expr)
    (mkImmedErrorMsg : (errorMsg? : Option MessageData) → (expectedType e : Expr) → MetaM MessageData)
    (mkErrorMsg : MVarId → (expectedType e : Expr) → MetaM MessageData) : TermElabM Expr := do
  mkCoe expectedType e (mkImmedErrorMsg? := mkImmedErrorMsg) (mkErrorMsg? := mkErrorMsg)

/--
If `expectedType?` is `some t`, then ensures `t` and `eType` are definitionally equal by inserting a coercion if necessary.

Argument `f?` is used only for generating error messages when inserting coercions fails.
-/
def ensureHasType (expectedType? : Option Expr) (e : Expr)
    (errorMsgHeader? : Option String := none) (f? : Option Expr := none) : TermElabM Expr := do
  let some expectedType := expectedType? | return e
  if (← isDefEq (← inferType e) expectedType) then
    return e
  else
    mkCoe expectedType e f? errorMsgHeader?

def ensureHasTypeWithErrorMsgs (expectedType? : Option Expr) (e : Expr)
    (mkImmedErrorMsg : (errorMsg? : Option MessageData) → (expectedType e : Expr) → MetaM MessageData)
    (mkErrorMsg : MVarId → (expectedType e : Expr) → MetaM MessageData) : TermElabM Expr := do
  let some expectedType := expectedType? | return e
  if (← isDefEq (← inferType e) expectedType) then
    return e
  else
    mkCoeWithErrorMsgs expectedType e mkImmedErrorMsg mkErrorMsg

/--
  Create a synthetic sorry for the given expected type. If `expectedType? = none`, then a fresh
  metavariable is created to represent the type.
-/
private def mkSyntheticSorryFor (expectedType? : Option Expr) : TermElabM Expr := do
  let expectedType ← match expectedType? with
    | none              => mkFreshTypeMVar
    | some expectedType => pure expectedType
  mkLabeledSorry expectedType (synthetic := true) (unique := false)

/--
  Log the given exception, and create a synthetic sorry for representing the failed
  elaboration step with exception `ex`.
-/
def exceptionToSorry (ex : Exception) (expectedType? : Option Expr) : TermElabM Expr := do
  logException ex
  mkSyntheticSorryFor expectedType?

/-- If `mayPostpone == true`, throw `Exception.postpone`. -/
def tryPostpone : TermElabM Unit := do
  if (← read).mayPostpone then
    throwPostpone

/-- Return `true` if `e` reduces (by unfolding only `[reducible]` declarations) to `?m ...` -/
def isMVarApp (e : Expr) : TermElabM Bool :=
  return (← whnfR e).getAppFn.isMVar

/-- If `mayPostpone == true` and `e`'s head is a metavariable, throw `Exception.postpone`. -/
def tryPostponeIfMVar (e : Expr) : TermElabM Unit := do
  if (← isMVarApp e) then
    tryPostpone

/-- If `e? = some e`, then `tryPostponeIfMVar e`, otherwise it is just `tryPostpone`. -/
def tryPostponeIfNoneOrMVar (e? : Option Expr) : TermElabM Unit :=
  match e? with
  | some e => tryPostponeIfMVar e
  | none   => tryPostpone

/--
  Throws `Exception.postpone`, if `expectedType?` contains unassigned metavariables.
  It is a noop if `mayPostpone == false`.
-/
def tryPostponeIfHasMVars? (expectedType? : Option Expr) : TermElabM (Option Expr) := do
  tryPostponeIfNoneOrMVar expectedType?
  let some expectedType := expectedType? | return none
  let expectedType ← instantiateMVars expectedType
  if expectedType.hasExprMVar then
    tryPostpone
    return none
  return some expectedType

/--
  Throws `Exception.postpone`, if `expectedType?` contains unassigned metavariables.
  If `mayPostpone == false`, it throws error `msg`.
-/
def tryPostponeIfHasMVars (expectedType? : Option Expr) (msg : String) : TermElabM Expr := do
  let some expectedType ← tryPostponeIfHasMVars? expectedType? |
    throwError "{msg}, expected type contains metavariables{indentD expectedType?}"
  return expectedType

def withExpectedType (expectedType? : Option Expr) (x : Expr → TermElabM Expr) : TermElabM Expr := do
  tryPostponeIfNoneOrMVar expectedType?
  let some expectedType ← pure expectedType?
    | throwError "expected type must be known"
  x expectedType

/--
  Save relevant context for term elaboration postponement.
-/
def saveContext : TermElabM SavedContext :=
  return {
    macroStack := (← read).macroStack
    declName?  := (← read).declName?
    options    := (← getOptions)
    openDecls  := (← getOpenDecls)
    errToSorry := (← read).errToSorry
    levelNames := (← get).levelNames
    fixedTermElabs := (← read).fixedTermElabs
  }

/--
  Execute `x` with the context saved using `saveContext`.
-/
def withSavedContext (savedCtx : SavedContext) (x : TermElabM α) : TermElabM α := do
  withReader (fun ctx => { ctx with declName? := savedCtx.declName?, macroStack := savedCtx.macroStack, errToSorry := savedCtx.errToSorry }) <|
    withTheReader Core.Context (fun ctx => { ctx with options := savedCtx.options, openDecls := savedCtx.openDecls }) <|
      withLevelNames savedCtx.levelNames x

/--
Delay the elaboration of `stx`, and return a fresh metavariable that works a placeholder.
Remark: the caller is responsible for making sure the info tree is properly updated.
This method is used only at `elabUsingElabFnsAux`.
-/
private def postponeElabTermCore (stx : Syntax) (expectedType? : Option Expr) : TermElabM Expr := do
  trace[Elab.postpone] "{stx} : {expectedType?}"
  let mvar ← mkFreshExprMVar expectedType? MetavarKind.syntheticOpaque
  registerSyntheticMVar stx mvar.mvarId! (SyntheticMVarKind.postponed (← saveContext))
  return mvar

def getSyntheticMVarDecl? (mvarId : MVarId) : TermElabM (Option SyntheticMVarDecl) :=
  return (← get).syntheticMVars.get? mvarId

register_builtin_option debug.byAsSorry : Bool := {
  defValue := false
  group    := "debug"
  descr    := "replace `by ..` blocks with `sorry` IF the expected type is a proposition"
}

/--
Creates a new metavariable of type `type` that will be synthesized using the tactic code.
The `tacticCode` syntax is the full `by ..` syntax.
-/
def mkTacticMVar (type : Expr) (tacticCode : Syntax) (kind : TacticMVarKind)
    (delayOnMVars := false) : TermElabM Expr := do
  if ← pure (debug.byAsSorry.get (← getOptions)) <&&> isProp type then
    withRef tacticCode <| mkLabeledSorry type false (unique := true)
  else
    let mvar ← mkFreshExprMVar type MetavarKind.syntheticOpaque
    let mvarId := mvar.mvarId!
    let ref ← getRef
    registerSyntheticMVar ref mvarId <| .tactic tacticCode (← saveContext) kind delayOnMVars
    return mvar

/--
  Create an auxiliary annotation to make sure we create an `Info` even if `e` is a metavariable.
  See `mkTermInfo`.

  We use this function because some elaboration functions elaborate subterms that may not be immediately
  part of the resulting term. Example:
  ```
  let_mvar% ?m := b; wait_if_type_mvar% ?m; body
  ```
  If the type of `b` is not known, then `wait_if_type_mvar% ?m; body` is postponed and just returns a fresh
  metavariable `?n`. The elaborator for
  ```
  let_mvar% ?m := b; wait_if_type_mvar% ?m; body
  ```
  returns `mkSaveInfoAnnotation ?n` to make sure the info nodes created when elaborating `b` are "saved".
  This is a bit hackish, but elaborators like `let_mvar%` are rare.
-/
def mkSaveInfoAnnotation (e : Expr) : Expr :=
  if e.isMVar then
    mkAnnotation `save_info e
  else
    e

def isSaveInfoAnnotation? (e : Expr) : Option Expr :=
  annotation? `save_info e

partial def removeSaveInfoAnnotation (e : Expr) : Expr :=
  match isSaveInfoAnnotation? e with
  | some e => removeSaveInfoAnnotation e
  | _ => e

/--
  Return `some mvarId` if `e` corresponds to a hole that is going to be filled "later" by executing a tactic or resuming elaboration.

  We do not save `ofTermInfo` for this kind of node in the `InfoTree`.
-/
def isTacticOrPostponedHole? (e : Expr) : TermElabM (Option MVarId) := do
  match e with
  | Expr.mvar mvarId =>
    match (← getSyntheticMVarDecl? mvarId) with
    | some { kind := .tactic .., .. }    => return mvarId
    | some { kind := .postponed .., .. } => return mvarId
    | _                                  => return none
  | _ => pure none

def mkTermInfo (elaborator : Name) (stx : Syntax) (e : Expr) (expectedType? : Option Expr := none)
    (lctx? : Option LocalContext := none) (isBinder := false) (isDisplayableTerm := false) :
    TermElabM (Sum Info MVarId) := do
  match (← isTacticOrPostponedHole? e) with
  | some mvarId => return Sum.inr mvarId
  | none =>
    let e := removeSaveInfoAnnotation e
    return Sum.inl <| Info.ofTermInfo { elaborator, lctx := lctx?.getD (← getLCtx), expr := e, stx, expectedType?, isBinder, isDisplayableTerm }

def mkPartialTermInfo (elaborator : Name) (stx : Syntax) (expectedType? : Option Expr := none)
    (lctx? : Option LocalContext := none) :
    TermElabM Info := do
  return Info.ofPartialTermInfo { elaborator, lctx := lctx?.getD (← getLCtx), stx, expectedType? }

/--
Pushes a new leaf node to the info tree associating the expression `e` to the syntax `stx`.
As a result, when the user hovers over `stx` they will see the type of `e`, and if `e`
is a constant they will see the constant's doc string.

* `expectedType?`: the expected type of `e` at the point of elaboration, if available
* `lctx?`: the local context in which to interpret `e` (otherwise it will use `← getLCtx`)
* `elaborator`: a declaration name used as an alternative target for go-to-definition
* `isBinder`: if true, this will be treated as defining `e` (which should be a local constant)
  for the purpose of go-to-definition on local variables
* `force`: In patterns, the effect of `addTermInfo` is usually suppressed and replaced
  by a `patternWithRef?` annotation which will be turned into a term info on the
  post-match-elaboration expression. This flag overrides that behavior and adds the term
  info immediately. (See https://github.com/leanprover/lean4/pull/1664.)
-/
def addTermInfo (stx : Syntax) (e : Expr) (expectedType? : Option Expr := none)
    (lctx? : Option LocalContext := none) (elaborator := Name.anonymous)
    (isBinder := false) (force := false) (isDisplayableTerm := false): TermElabM Expr := do
  if (← read).inPattern && !force then
    return mkPatternWithRef e stx
  else
    discard <| withInfoContext'
      (pure ())
      (fun _ => mkTermInfo elaborator stx e expectedType? lctx? isBinder isDisplayableTerm)
      (mkPartialTermInfo elaborator stx expectedType? lctx?)
    return e

def addTermInfo' (stx : Syntax) (e : Expr) (expectedType? : Option Expr := none)
    (lctx? : Option LocalContext := none) (elaborator := Name.anonymous) (isBinder := false)
    (isDisplayableTerm := false) : TermElabM Unit :=
  discard <| addTermInfo stx e expectedType? lctx? elaborator isBinder
    (isDisplayableTerm := isDisplayableTerm)

def withInfoContext' (stx : Syntax) (x : TermElabM Expr)
    (mkInfo : Expr → TermElabM (Sum Info MVarId)) (mkInfoOnError : TermElabM Info) :
    TermElabM Expr := do
  if (← read).inPattern then
    let e ← x
    return mkPatternWithRef e stx
  else
    Elab.withInfoContext' x mkInfo mkInfoOnError

/-- Info node capturing `def/let rec` bodies, used by the unused variables linter. -/
structure BodyInfo where
  /-- The body as a fully elaborated term. `none` if the body failed to elaborate. -/
  value? : Option Expr
deriving TypeName

/-- Creates an `Info.ofCustomInfo` node backed by a `BodyInfo`. -/
def mkBodyInfo (stx : Syntax) (value? : Option Expr) : Info :=
  .ofCustomInfo { stx, value := .mk { value? : BodyInfo } }

/-- Extracts a `BodyInfo` custom info. -/
def getBodyInfo? : Info → Option BodyInfo
  | .ofCustomInfo { value, .. } => value.get? BodyInfo
  | _ => none

def withTermInfoContext' (elaborator : Name) (stx : Syntax) (x : TermElabM Expr)
    (expectedType? : Option Expr := none) (lctx? : Option LocalContext := none)
    (isBinder : Bool := false) (isDisplayableTerm : Bool := false):
    TermElabM Expr :=
  withInfoContext' stx x
    (mkTermInfo elaborator stx (expectedType? := expectedType?) (lctx? := lctx?)
      (isBinder := isBinder) (isDisplayableTerm := isDisplayableTerm))
    (mkPartialTermInfo elaborator stx (expectedType? := expectedType?) (lctx? := lctx?))

/--
Postpone the elaboration of `stx`, return a metavariable that acts as a placeholder, and
ensures the info tree is updated and a hole id is introduced.
When `stx` is elaborated, new info nodes are created and attached to the new hole id in the info tree.
-/
def postponeElabTerm (stx : Syntax) (expectedType? : Option Expr) : TermElabM Expr := do
  withTermInfoContext' .anonymous stx (expectedType? := expectedType?) do
    postponeElabTermCore stx expectedType?

/--
  Helper function for `elabTerm` that tries the registered elaboration functions for `stxNode` kind until it finds one that supports the syntax or
  an error is found. -/
private def elabUsingElabFnsAux (s : SavedState) (stx : Syntax) (expectedType? : Option Expr) (catchExPostpone : Bool)
    : List (KeyedDeclsAttribute.AttributeEntry TermElab) → TermElabM Expr
  | []                => do throwError "unexpected syntax{indentD stx}"
  | (elabFn::elabFns) =>
    try
      -- record elaborator in info tree, but only when not backtracking to other elaborators (outer `try`)
      withTermInfoContext' elabFn.declName stx (expectedType? := expectedType?)
        (try
          elabFn.value stx expectedType?
        catch ex => match ex with
          | .error .. =>
            if (← read).errToSorry then
              exceptionToSorry ex expectedType?
            else
              throw ex
          | .internal id _ =>
            if (← read).errToSorry && id == abortTermExceptionId then
              exceptionToSorry ex expectedType?
            else if id == unsupportedSyntaxExceptionId then
              throw ex  -- to outer try
            else if catchExPostpone && id == postponeExceptionId then
              /- If `elab` threw `Exception.postpone`, we reset any state modifications.
                For example, we want to make sure pending synthetic metavariables created by `elab` before
                it threw `Exception.postpone` are discarded.
                Note that we are also discarding the messages created by `elab`.

                For example, consider the expression.
                `((f.x a1).x a2).x a3`
                Now, suppose the elaboration of `f.x a1` produces an `Exception.postpone`.
                Then, a new metavariable `?m` is created. Then, `?m.x a2` also throws `Exception.postpone`
                because the type of `?m` is not yet known. Then another, metavariable `?n` is created, and
                finally `?n.x a3` also throws `Exception.postpone`. If we did not restore the state, we would
                keep "dead" metavariables `?m` and `?n` on the pending synthetic metavariable list. This is
                wasteful because when we resume the elaboration of `((f.x a1).x a2).x a3`, we start it from scratch
                and new metavariables are created for the nested functions. -/
              s.restore
              postponeElabTermCore stx expectedType?
            else
              throw ex)
    catch ex => match ex with
      | .internal id _ =>
        if id == unsupportedSyntaxExceptionId then
          s.restore  -- also removes the info tree created above
          elabUsingElabFnsAux s stx expectedType? catchExPostpone elabFns
        else
          throw ex
      | _ => throw ex

private def elabUsingElabFns (stx : Syntax) (expectedType? : Option Expr) (catchExPostpone : Bool) : TermElabM Expr := do
  let s ← saveState
  let k := stx.getKind
  match termElabAttribute.getEntries (← getEnv) k with
  | []      => throwError "elaboration function for `{k}` has not been implemented{indentD stx}"
  | elabFns => elabUsingElabFnsAux s stx expectedType? catchExPostpone elabFns

instance : MonadMacroAdapter TermElabM where
  getNextMacroScope := return (← getThe Core.State).nextMacroScope
  setNextMacroScope next := modifyThe Core.State fun s => { s with nextMacroScope := next }

private def isExplicit (stx : Syntax) : Bool :=
  match stx with
  | `(@$_) => true
  | _      => false

private def isExplicitApp (stx : Syntax) : Bool :=
  stx.getKind == ``Lean.Parser.Term.app && isExplicit stx[0]

/--
  Return true if `stx` is a lambda abstraction containing a `{}` or `[]` binder annotation.
  Example: `fun {α} (a : α) => a` -/
private def isLambdaWithImplicit (stx : Syntax) : Bool :=
  match stx with
  | `(fun $binders* => $_) => binders.raw.any fun b => b.isOfKind ``Lean.Parser.Term.implicitBinder || b.isOfKind `Lean.Parser.Term.instBinder
  | _                      => false

private partial def dropTermParens : Syntax → Syntax := fun stx =>
  match stx with
  | `(($stx)) => dropTermParens stx
  | _         => stx

private def isHole (stx : Syntax) : Bool :=
  stx.isOfKind ``Lean.Parser.Term.hole || stx.isOfKind ``Lean.Parser.Term.syntheticHole

private def isTacticBlock (stx : Syntax) : Bool :=
  match stx with
  | `(by $_:tacticSeq) => true
  | _ => false

private def isNoImplicitLambda (stx : Syntax) : Bool :=
  match stx with
  | `(no_implicit_lambda% $_:term) => true
  | _ => false

private def isTypeAscription (stx : Syntax) : Bool :=
  stx.isOfKind ``Parser.Term.typeAscription

def hasNoImplicitLambdaAnnotation (type : Expr) : Bool :=
  annotation? `noImplicitLambda type |>.isSome

def mkNoImplicitLambdaAnnotation (type : Expr) : Expr :=
  if hasNoImplicitLambdaAnnotation type then
    type
  else
    mkAnnotation `noImplicitLambda type

/-- Block usage of implicit lambdas if `stx` is `@f` or `@f arg1 ...` or `fun` with an implicit binder annotation. -/
def blockImplicitLambda (stx : Syntax) : Bool :=
  let stx := dropTermParens stx
  -- TODO: make it extensible
  isExplicit stx || isExplicitApp stx || isLambdaWithImplicit stx || isHole stx || isTacticBlock stx ||
  isNoImplicitLambda stx || isTypeAscription stx

/-- Return true iff `stx` is a `Syntax.ident`, and it is a local variable. -/
def isLocalIdent? (stx : Syntax) : TermElabM (Option Expr) :=
  match stx with
  | Syntax.ident _ _ val _ => do
    let r? ← resolveLocalName val
    match r? with
    | some (fvar, []) => return some fvar
    | _               => return none
  | _ => return none

inductive UseImplicitLambdaResult where
  | no
  | yes (expectedType : Expr)
  | postpone

/--
  Return normalized expected type if it is of the form `{a : α} → β` or `[a : α] → β` and
  `blockImplicitLambda stx` is not true, else return `none`.

  Remark: implicit lambdas are not triggered by the strict implicit binder annotation `{{a : α}} → β`
-/
private def useImplicitLambda (stx : Syntax) (expectedType? : Option Expr) : TermElabM UseImplicitLambdaResult := do
  if blockImplicitLambda stx then
    return .no
  let some expectedType := expectedType? | return .no
  if hasNoImplicitLambdaAnnotation expectedType then
    return .no
  let expectedType ← whnfForall expectedType
  let .forallE _ _ _ c := expectedType | return .no
  unless c.isImplicit || c.isInstImplicit do
    return .no
  if let some x ← isLocalIdent? stx then
    if (← isMVarApp (← inferType x)) then
      /-
      If `stx` is a local variable without type information, then adding implicit lambdas makes elaboration fail.
      We should try to postpone elaboration until the type of the local variable becomes available, or disable
      implicit lambdas if we cannot postpone anymore.
      Here is an example where this special case is useful.
      ```
      def foo2mk (_ : ∀ {α : Type} (a : α), a = a) : nat := 37
      example (x) : foo2mk x = foo2mk x := rfl
      ```
      The example about would fail without this special case.
      The expected type would be `(a : α✝) → a = a`, where `α✝` is a new free variable introduced by the implicit lambda.
      Now, let `?m` be the type of `x`. Then, the constraint `?m =?= (a : α✝) → a = a` cannot be solved using the
      assignment `?m := (a : α✝) → a = a` since `α✝` is not in the scope of `?m`.

      Note that, this workaround does not prevent the following example from failing.
      ```
      example (x) : foo2mk (id x) = 37 := rfl
      ```
      The user can write
      ```
      example (x) : foo2mk (id @x) = 37 := rfl
      ```
      -/
      return .postpone
  return .yes expectedType

private def decorateErrorMessageWithLambdaImplicitVars (ex : Exception) (impFVars : Array Expr) : TermElabM Exception := do
  match ex with
  | .error ref msg =>
    if impFVars.isEmpty then
      return Exception.error ref msg
    else
      let mut msg := m!"{msg}\nthe following variables have been introduced by the implicit lambda feature"
      for impFVar in impFVars do
        let auxMsg := m!"{impFVar} : {← inferType impFVar}"
        let auxMsg ← addMessageContext auxMsg
        msg := m!"{msg}{indentD auxMsg}"
      msg := m!"{msg}\nyou can disable implicit lambdas using `@` or writing a lambda expression with `\{}` or `[]` binder annotations."
      return Exception.error ref msg
  | _ => return ex

private def elabImplicitLambdaAux (stx : Syntax) (catchExPostpone : Bool) (expectedType : Expr) (impFVars : Array Expr) : TermElabM Expr := do
  let body ← elabUsingElabFns stx expectedType catchExPostpone
  try
    let body ← ensureHasType expectedType body
    let r ← mkLambdaFVars impFVars body
    trace[Elab.implicitForall] r
    return r
  catch ex =>
    throw (← decorateErrorMessageWithLambdaImplicitVars ex impFVars)

private partial def elabImplicitLambda (stx : Syntax) (catchExPostpone : Bool) (type : Expr) : TermElabM Expr :=
  loop type #[]
where
  loop (type : Expr) (fvars : Array Expr) : TermElabM Expr := do
    match (← whnfForall type) with
    | .forallE n d b c =>
      if c.isExplicit then
        elabImplicitLambdaAux stx catchExPostpone type fvars
      else withFreshMacroScope do
        let n ← MonadQuotation.addMacroScope n
        withLocalDecl n c d fun fvar => do
          let type := b.instantiate1 fvar
          loop type (fvars.push fvar)
    | _ =>
      elabImplicitLambdaAux stx catchExPostpone type fvars

/-- Main loop for `elabTerm` -/
private partial def elabTermAux (expectedType? : Option Expr) (catchExPostpone : Bool) (implicitLambda : Bool) : Syntax → TermElabM Expr
  | .missing => mkSyntheticSorryFor expectedType?
  | stx => withFreshMacroScope <| withIncRecDepth do
    withTraceNode `Elab.step (fun _ => return m!"expected type: {expectedType?}, term\n{stx}")
      (tag := stx.getKind.toString) do
    checkSystem "elaborator"
    let env ← getEnv
    let result ← match (← liftMacroM (expandMacroImpl? env stx)) with
    | some (decl, stxNew?) =>
      let stxNew ← liftMacroM <| liftExcept stxNew?
      withTermInfoContext' decl stx (expectedType? := expectedType?) <|
        withMacroExpansion stx stxNew <|
          withRef stxNew <|
            elabTermAux expectedType? catchExPostpone implicitLambda stxNew
    | _ =>
      let useImplicitResult ← if implicitLambda && (← read).implicitLambda then useImplicitLambda stx expectedType? else pure .no
      match useImplicitResult with
      | .yes expectedType => elabImplicitLambda stx catchExPostpone expectedType
      | .no => elabUsingElabFns stx expectedType? catchExPostpone
      | .postpone =>
        /-
        Try to postpone elaboration, and if we cannot postpone anymore disable implicit lambdas.
        See comment at `useImplicitLambda`.
        -/
        if (← read).mayPostpone then
          if catchExPostpone then
            postponeElabTerm stx expectedType?
          else
            throwPostpone
        else
          elabUsingElabFns stx expectedType? catchExPostpone
    trace[Elab.step.result] result
    pure result

/-- Store in the `InfoTree` that `e` is a "dot"-completion target. `stx` should cover the entire term. -/
def addDotCompletionInfo (stx : Syntax) (e : Expr) (expectedType? : Option Expr) : TermElabM Unit := do
  addCompletionInfo <| CompletionInfo.dot { expr := e, stx, lctx := (← getLCtx), elaborator := .anonymous, expectedType? } (expectedType? := expectedType?)

/--
  Main function for elaborating terms.
  It extracts the elaboration methods from the environment using the node kind.
  Recall that the environment has a mapping from `SyntaxNodeKind` to `TermElab` methods.
  It creates a fresh macro scope for executing the elaboration method.
  All unlogged trace messages produced by the elaboration method are logged using
  the position information at `stx`. If the elaboration method throws an `Exception.error` and `errToSorry == true`,
  the error is logged and a synthetic sorry expression is returned.
  If the elaboration throws `Exception.postpone` and `catchExPostpone == true`,
  a new synthetic metavariable of kind `SyntheticMVarKind.postponed` is created, registered,
  and returned.
  The option `catchExPostpone == false` is used to implement `resumeElabTerm`
  to prevent the creation of another synthetic metavariable when resuming the elaboration.

  If `implicitLambda == false`, then disable implicit lambdas feature for the given syntax, but not for its subterms.
  We use this flag to implement, for example, the `@` modifier. If `Context.implicitLambda == false`, then this parameter has no effect.
  -/
def elabTerm (stx : Syntax) (expectedType? : Option Expr) (catchExPostpone := true) (implicitLambda := true) : TermElabM Expr :=
  withRef stx <| elabTermAux expectedType? catchExPostpone implicitLambda stx

/--
Similar to `Lean.Elab.Term.elabTerm`, but ensures that the type of the elaborated term is `expectedType?`
by inserting coercions if necessary.

If `errToSorry` is true, then if coercion insertion fails, this function returns `sorry` and logs the error.
Otherwise, it throws the error.
-/
def elabTermEnsuringType (stx : Syntax) (expectedType? : Option Expr) (catchExPostpone := true) (implicitLambda := true) (errorMsgHeader? : Option String := none) : TermElabM Expr := do
  let e ← elabTerm stx expectedType? catchExPostpone implicitLambda
  try
    withRef stx <| ensureHasType expectedType? e errorMsgHeader?
  catch ex =>
    if (← read).errToSorry && ex matches .error .. then
      withRef stx <| exceptionToSorry ex expectedType?
    else
      throw ex

/-- Execute `x` and return `some` if no new errors were recorded or exceptions were thrown. Otherwise, return `none`. -/
def commitIfNoErrors? (x : TermElabM α) : TermElabM (Option α) := do
  let saved ← saveState
  Core.resetMessageLog
  try
    let a ← x
    if (← MonadLog.hasErrors) then
      restoreState saved
      return none
    else
      Core.setMessageLog (saved.meta.core.messages ++ (← Core.getMessageLog))
      return a
  catch _ =>
    restoreState saved
    return none

/-- Adapt a syntax transformation to a regular, term-producing elaborator. -/
def adaptExpander (exp : Syntax → TermElabM Syntax) : TermElab := fun stx expectedType? => do
  let stx' ← exp stx
  withMacroExpansion stx stx' <| elabTerm stx' expectedType?

/--
  Create a new metavariable with the given type, and try to synthesize it.
  If type class resolution cannot be executed (e.g., it is stuck because of metavariables in `type`),
  register metavariable as a pending one.
-/
def mkInstMVar (type : Expr) (extraErrorMsg? : Option MessageData := none) : TermElabM Expr := do
  let mvar ← mkFreshExprMVar type MetavarKind.synthetic
  let mvarId := mvar.mvarId!
  unless (← synthesizeInstMVarCore mvarId (extraErrorMsg? := extraErrorMsg?)) do
    registerSyntheticMVarWithCurrRef mvarId (.typeClass extraErrorMsg?)
  return mvar

/--
  Make sure `e` is a type by inferring its type and making sure it is an `Expr.sort`
  or is unifiable with `Expr.sort`, or can be coerced into one. -/
def ensureType (e : Expr) : TermElabM Expr := do
  if (← isType e) then
    return e
  else
    let eType ← inferType e
    let u ← mkFreshLevelMVar
    if (← isDefEq eType (mkSort u)) then
      return e
    else if let some coerced ← coerceToSort? e then
      return coerced
    else
      if (← instantiateMVars e).hasSyntheticSorry then
        throwAbortTerm
      throwError "type expected, got\n  ({← instantiateMVars e} : {← instantiateMVars eType})"

/-- Elaborate `stx` and ensure result is a type. -/
def elabType (stx : Syntax) : TermElabM Expr := do
  let u ← mkFreshLevelMVar
  let type ← elabTerm stx (mkSort u)
  withRef stx <| ensureType type

/--
  Enable auto-bound implicits, and execute `k` while catching auto bound implicit exceptions. When an exception is caught,
  a new local declaration is created, registered, and `k` is tried to be executed again. -/
partial def withAutoBoundImplicit (k : TermElabM α) : TermElabM α := do
  let autoImplicitEnabled := autoImplicit.get (← getOptions)
  let initCtx : AutoBoundImplicitContext := { autoImplicitEnabled }
  if autoImplicitEnabled then
    let rec loop (s : SavedState) (ctx : AutoBoundImplicitContext) : TermElabM α := withIncRecDepth do
      checkSystem "auto-implicit"
      try
        withReader ({ · with autoBoundImplicitContext := .some ctx }) <|
          withSaveAutoImplicitInfoContext k
      catch
        | ex => match isAutoBoundImplicitLocalException? ex with
          | some n =>
            -- Restore state, declare `n`, and try again
            s.restore (restoreInfo := true)
            withLocalDecl n .implicit (← mkFreshTypeMVar) fun x => do
              loop (← saveState) (ctx.push x)
          | none   => throw ex
    loop (← saveState) initCtx
  else
    -- Track whether we are in an auto-bound context regardless of whether
    -- the `autoImplicit` flag is enabled; this can influence error messages.
    withReader ({ · with autoBoundImplicitContext := .some initCtx}) k

def withoutAutoBoundImplicit (k : TermElabM α) : TermElabM α := do
  withReader (fun ctx => { ctx with autoBoundImplicitContext := .none }) k

partial def withAutoBoundImplicitForbiddenPred (p : Name → Bool) (x : TermElabM α) : TermElabM α := do
  withReader (fun ctx => { ctx with autoBoundImplicitForbidden := fun n => p n || ctx.autoBoundImplicitForbidden n }) x

/--
  Collect unassigned metavariables in `type` that are not already in `init` and not satisfying `except`.
-/
partial def collectUnassignedMVars (type : Expr) (init : Array Expr := #[]) (except : MVarId → Bool := fun _ => false)
    : TermElabM (Array Expr) := do
  let mvarIds ← getMVars type
  if mvarIds.isEmpty then
    return init
  else
    go mvarIds.toList init init
where
  go (mvarIds : List MVarId) (result visited : Array Expr) : TermElabM (Array Expr) := do
    match mvarIds with
    | [] => return result
    | mvarId :: mvarIds => do
      let visited := visited.push (mkMVar mvarId)
      if (← mvarId.isAssigned) then
        go mvarIds result visited
      else if result.contains (mkMVar mvarId) || except mvarId then
        go mvarIds result visited
      else
        let mvarType := (← getMVarDecl mvarId).type
        let mvarIdsNew ← getMVars mvarType
        let mvarIdsNew := mvarIdsNew.filter fun mvarId => !visited.contains (mkMVar mvarId)
        if mvarIdsNew.isEmpty then
          go mvarIds (result.push (mkMVar mvarId)) visited
        else
          go (mvarIdsNew.toList ++ mvarId :: mvarIds) result visited

/--
Adds an `InlayHintInfo` for the fvar auto implicits in `autos` at `inlayHintPos`.
The inserted inlay hint has a hover that denotes the type of the auto-implicit (with meta-variables)
and can be inserted at `inlayHintPos`.
-/
def addAutoBoundImplicitsInlayHint (autos : Array Expr) (inlayHintPos : String.Pos.Raw) : TermElabM Unit := do
  -- If the list of auto-implicits contains a non-type fvar, then the list of auto-implicits will
  -- also contain an mvar that denotes the type of the non-type fvar.
  -- For example, the auto-implicit `x` in a type `Foo x` for `Foo.{u} {α : Sort u} (x : α) : Type`
  -- also comes with an auto-implicit mvar denoting the type of `x`.
  -- We have no way of displaying this mvar to the user in an inlay hint, as it doesn't have a name,
  -- so we filter it.
  -- This also means that inserting the inlay hint with the syntax displayed in the inlay hint will
  -- cause a "failed to infer binder type" error, since we don't have a name to insert in the code.
  let autos := autos.filter (· matches .fvar ..)
  if autos.isEmpty then
    return
  let autoNames ← autos.mapM (·.fvarId!.getUserName)
  let formattedHint := s!" \{{" ".intercalate <| Array.toList <| autoNames.map toString}}"
  let deferredResolution ih := do
    let description := "Automatically-inserted implicit parameters:"
    let codeBlockStart := "```lean"
    let typeInfos ← autos.mapM fun auto => do
      let name := toString <| ← auto.fvarId!.getUserName
      let type := toString <| ← Meta.ppExpr <| ← instantiateMVars (← inferType auto)
      return s!"{name} : {type}"
    let codeBlockEnd := "```"
    let tooltip := "\n".intercalate <| description :: codeBlockStart :: typeInfos.toList ++ [codeBlockEnd]
    return { ih with tooltip? := tooltip }
  pushInfoLeaf <| .ofCustomInfo {
      position := inlayHintPos
      label := .name formattedHint
      textEdits := #[{
        range := ⟨inlayHintPos, inlayHintPos⟩,
        newText := formattedHint
      }]
      kind? := some .parameter
      lctx := ← getLCtx
      deferredResolution
      : InlayHint
    }.toCustomInfo

/--
  Return `autoBoundImplicits ++ xs`
  This method throws an error if a variable in `autoBoundImplicits` depends on some `x` in `xs`.
  The `autoBoundImplicits` may contain free variables created by the auto-implicit feature, and unassigned free variables.
  It avoids the hack used at `autoBoundImplicitsOld`.

  If `inlayHintPos?` is set, this function also inserts an inlay hint denoting `autoBoundImplicits`.
  See `addAutoBoundImplicitsInlayHint` for more information.

  Remark: we cannot simply replace every occurrence of `addAutoBoundImplicitsOld` with this one because a particular
  use-case may not be able to handle the metavariables in the array being given to `k`.
-/
def addAutoBoundImplicits (xs : Array Expr) (inlayHintPos? : Option String.Pos.Raw) : TermElabM (Array Expr) := do
  let autos ← getAutoImplicits
  go autos.toList #[]
where
  go (todo : List Expr) (autos : Array Expr) : TermElabM (Array Expr) := do
    match todo with
    | [] =>
      if let some inlayHintPos := inlayHintPos? then
        addAutoBoundImplicitsInlayHint autos inlayHintPos
      for auto in autos do
        if auto.isFVar then
          let localDecl ← auto.fvarId!.getDecl
          for x in xs do
            if (← localDeclDependsOn localDecl x.fvarId!) then
              throwError "invalid auto implicit argument `{auto}`, it depends on explicitly provided argument `{x}`"
      return autos ++ xs
    | auto :: todo =>
      let autos ← collectUnassignedMVars (← inferType auto) autos
      go todo (autos.push auto)

/--
  Similar to `addAutoBoundImplicits`, but converts all metavariables into free variables.

  It uses `mkForallFVars` + `forallBoundedTelescope` to convert metavariables into free variables.
  The type `type` is modified during the process if type depends on `xs`.
  We use this method to simplify the conversion of code using `autoBoundImplicitsOld` to `autoBoundImplicits`.
-/
def addAutoBoundImplicits' (xs : Array Expr) (type : Expr) (k : Array Expr → Expr → TermElabM α) (inlayHintPos? : Option String.Pos.Raw := none) : TermElabM α := do
  let xs ← addAutoBoundImplicits xs inlayHintPos?
  if xs.all (·.isFVar) then
    k xs type
  else
    forallBoundedTelescope (← mkForallFVars xs type) xs.size fun xs type => k xs type

def mkAuxName (suffix : Name) : TermElabM Name := mkAuxDeclName (kind := suffix)

builtin_initialize registerTraceClass `Elab.letrec

/-- Return true if mvarId is an auxiliary metavariable created for compiling `let rec` or it
   is delayed assigned to one. -/
def isLetRecAuxMVar (mvarId : MVarId) : TermElabM Bool := do
  trace[Elab.letrec] "mvarId: {mkMVar mvarId} letrecMVars: {(← get).letRecsToLift.map (mkMVar $ ·.mvarId)}"
  let mvarId ← getDelayedMVarRoot mvarId
  trace[Elab.letrec] "mvarId root: {mkMVar mvarId}"
  return (← get).letRecsToLift.any (·.mvarId == mvarId)

private def checkDeprecatedCore (constName : Name) : TermElabM Unit := do
  if (← read).checkDeprecated then
    Linter.checkDeprecated constName

/--
  Create an `Expr.const` using the given name and explicit levels.
  Remark: fresh universe metavariables are created if the constant has more universe
  parameters than `explicitLevels`.

  If `checkDeprecated := true`, then `Linter.checkDeprecated` is invoked.
-/
def mkConst (constName : Name) (explicitLevels : List Level := []) : TermElabM Expr := do
  checkDeprecatedCore constName
  let cinfo ← getConstVal constName
  if explicitLevels.length > cinfo.levelParams.length then
    throwError "too many explicit universe levels for `{constName}`"
  else
    let numMissingLevels := cinfo.levelParams.length - explicitLevels.length
    let us ← mkFreshLevelMVars numMissingLevels
    return Lean.mkConst constName (explicitLevels ++ us)

def checkDeprecated (ref : Syntax) (e : Expr) : TermElabM Unit := do
  if let .const declName _ := e.getAppFn then
    withRef ref do checkDeprecatedCore declName

@[inline] def withoutCheckDeprecated [MonadWithReaderOf Context m] : m α → m α :=
  withTheReader Context (fun ctx => { ctx with checkDeprecated := false })

private def mkConsts (candidates : List (Name × List String)) (explicitLevels : List Level) : TermElabM (List (Expr × List String)) := do
  candidates.foldlM (init := []) fun result (declName, projs) => do
    -- TODO: better support for `mkConst` failure. We may want to cache the failures, and report them if all candidates fail.
    /-
    We disable `checkDeprecated` here because there may be many overloaded symbols.
    Note that, this method and `resolveName` and `resolveName'` return a list of pairs instead of a list of `TermElabResult`s.
    We perform the `checkDeprecated` test at `resolveId?` and `elabAppFnId`.
    At `elabAppFnId`, we perform the check when converting the list returned by `resolveName'` into a list of
    `TermElabResult`s.
    -/
    let const ← withoutCheckDeprecated <| mkConst declName explicitLevels
    return (const, projs) :: result

def resolveName (stx : Syntax) (n : Name) (preresolved : List Syntax.Preresolved) (explicitLevels : List Level) (expectedType? : Option Expr := none) : TermElabM (List (Expr × List String)) := do
  addCompletionInfo <| CompletionInfo.id stx stx.getId (danglingDot := false) (← getLCtx) expectedType?
  if let some (e, projs) ← resolveLocalName n then
    unless explicitLevels.isEmpty do
      throwError "invalid use of explicit universe parameters, `{e}` is a local variable"
    return [(e, projs)]
  let preresolved := preresolved.filterMap fun
    | .decl n projs => some (n, projs)
    | _             => none
  -- check for section variable capture by a quotation
  let ctx ← read
  if let some (e, projs) := preresolved.findSome? fun (n, projs) => ctx.sectionFVars.find? n |>.map (·, projs) then
    return [(e, projs)]  -- section variables should shadow global decls
  if preresolved.isEmpty then
    process (← realizeGlobalName n)
  else
    process preresolved
where
  process (candidates : List (Name × List String)) : TermElabM (List (Expr × List String)) := do
    if !candidates.isEmpty then
      return (← mkConsts candidates explicitLevels)
    let env ← getEnv
    -- check for scope errors before trying auto implicits
    if env.isExporting then
      if let [(npriv, _)] ← withoutExporting <| resolveGlobalName (enableLog := false) n then
        throwUnknownIdentifierAt (declHint := npriv) stx m!"Unknown identifier `{.ofConstName n}`"
    if !(← read).autoBoundImplicitForbidden n then
      if (← read).autoBoundImplicitContext.isSome then
        let allowed := autoImplicit.get (← getOptions)
        let relaxed := relaxedAutoImplicit.get (← getOptions)
        match checkValidAutoBoundImplicitName n (allowed := allowed) (relaxed := relaxed) with
          | .ok true => throwAutoBoundImplicitLocal n
          | .ok false => throwUnknownIdentifierAt (declHint := n) stx m!"Unknown identifier `{.ofConstName n}`"
          | .error msg => throwUnknownIdentifierAt (declHint := n) stx (m!"Unknown identifier `{.ofConstName n}`" ++ msg)
    throwUnknownIdentifierAt (declHint := n) stx m!"Unknown identifier `{.ofConstName n}`"

/--
  Similar to `resolveName`, but creates identifiers for the main part and each projection with position information derived from `ident`.
  Example: Assume resolveName `v.head.bla.boo` produces `(v.head, ["bla", "boo"])`, then this method produces
  `(v.head, id, [f₁, f₂])` where `id` is an identifier for `v.head`, and `f₁` and `f₂` are identifiers for fields `"bla"` and `"boo"`. -/
def resolveName' (ident : Syntax) (explicitLevels : List Level) (expectedType? : Option Expr := none) : TermElabM (List (Expr × Syntax × List Syntax)) := do
  match ident with
  | .ident _ _ n preresolved =>
    let r ← resolveName ident n preresolved explicitLevels expectedType?
    r.mapM fun (c, fields) => do
      let ids := ident.identComponents (nFields? := fields.length)
      return (c, ids.head!, ids.tail!)
  | _ => throwError "identifier expected"

def resolveId? (stx : Syntax) (kind := "term") (withInfo := false) : TermElabM (Option Expr) := withRef stx do
  match stx with
  | .ident _ _ val preresolved =>
    let rs ← try resolveName stx val preresolved [] catch _ => pure []
    let rs := rs.filter fun ⟨_, projs⟩ => projs.isEmpty
    let fs := rs.map fun (f, _) => f
    match fs with
    | []  => return none
    | [f] =>
      let f ← if withInfo then addTermInfo stx f else pure f
      checkDeprecated stx f
      return some f
    | _   => throwError "ambiguous {kind}, use fully qualified name, possible interpretations {fs}"
  | _ => throwError "identifier expected"

def TermElabM.run (x : TermElabM α) (ctx : Context := {}) (s : State := {}) : MetaM (α × State) :=
  withConfig setElabConfig (x ctx |>.run s)

@[inline] def TermElabM.run' (x : TermElabM α) (ctx : Context := {}) (s : State := {}) : MetaM α :=
  (·.1) <$> x.run ctx s

def TermElabM.toIO (x : TermElabM α)
    (ctxCore : Core.Context) (sCore : Core.State)
    (ctxMeta : Meta.Context) (sMeta : Meta.State)
    (ctx : Context) (s : State) : IO (α × Core.State × Meta.State × State) := do
  let ((a, s), sCore, sMeta) ← (x.run ctx s).toIO ctxCore sCore ctxMeta sMeta
  return (a, sCore, sMeta, s)

/--
  Execute `x` and then tries to solve pending universe constraints.
  Note that, stuck constraints will not be discarded.
-/
def universeConstraintsCheckpoint (x : TermElabM α) : TermElabM α := do
  let a ← x
  discard <| processPostponed (mayPostpone := true) (exceptionOnFailure := true)
  return a

/--
  Helper function for "embedding" an `Expr` in `Syntax`.
  It creates a named hole `?m` and immediately assigns `e` to it.
  Examples:
  ```lean
  let e := mkConst ``Nat.zero
  `(Nat.succ $(← exprToSyntax e))
  ```
-/
def exprToSyntax (e : Expr) : TermElabM Term := withFreshMacroScope do
  let result ← `(?m)
  let eType ← inferType e
  let mvar ← elabTerm result eType
  mvar.mvarId!.assign e
  return result

end Term

open Term in
def withoutModifyingStateWithInfoAndMessages [MonadControlT TermElabM m] [Monad m] (x : m α) : m α := do
  controlAt TermElabM fun runInBase => withoutModifyingStateWithInfoAndMessagesImpl <| runInBase x<|MERGE_RESOLUTION|>--- conflicted
+++ resolved
@@ -341,13 +341,12 @@
 abbrev TermElabM := ReaderT Context $ StateRefT State MetaM
 abbrev TermElab  := Syntax → Option Expr → TermElabM Expr
 
-<<<<<<< HEAD
 @[deprecated "replace with a check of autoBoundImplicitContext" (since := "2025-11-11")]
 def Context.autoBoundImplicit (ctx : Context) : Bool :=
   match ctx.autoBoundImplicitContext with
     | .none => false
     | .some subCtx => subCtx.autoImplicitEnabled
-=======
+
 abbrev FixedTermElab := Option Expr → TermElabM Expr
 
 unsafe def FixedTermElab.toFixedTermElabRefImpl (m : FixedTermElab) : FixedTermElabRef :=
@@ -361,7 +360,6 @@
 
 @[implemented_by FixedTermElabRef.toFixedTermElabImpl]
 opaque FixedTermElabRef.toFixedTermElab (m : FixedTermElabRef) : FixedTermElab
->>>>>>> fa5d08b7
 
 /-
 Make the compiler generate specialized `pure`/`bind` so we do not have to optimize through the

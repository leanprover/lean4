--- conflicted
+++ resolved
@@ -19,8 +19,6 @@
 import Lean.Util.Profile
 import Lean.Util.InstantiateLevelParams
 import Lean.PrivateName
-<<<<<<< HEAD
-=======
 
 /-!
 # Note [Environment Branches]
@@ -64,7 +62,6 @@
 an unfulfilled `Task` representing it and where forcing that task leads to the back-edges joining
 paths back together.
 -/
->>>>>>> e04a5fba
 
 namespace Lean
 /-- Opaque environment extension state. -/
@@ -150,23 +147,6 @@
   moduleData   : Array ModuleData := #[]
   deriving Nonempty
 
-<<<<<<< HEAD
-register_builtin_option debug.skipKernelTC : Bool := {
-  defValue := false
-  group    := "debug"
-  descr    := "skip kernel type checker. WARNING: setting this option to true may compromise soundness because your proofs will not be checked by the Lean kernel"
-}
-
-register_builtin_option maxHeartbeats : Nat := {
-  defValue := 200000
-  descr := "maximum amount of heartbeats per command. A heartbeat is number of (small) memory allocations (in thousands), 0 means no limit"
-}
-
-def Core.getMaxHeartbeats (opts : Options) : Nat :=
-  maxHeartbeats.get opts * 1000
-
-=======
->>>>>>> e04a5fba
 namespace Kernel
 
 structure Diagnostics where
@@ -216,7 +196,29 @@
   statistics. We claim this is ok since these methods are mainly used for debugging.
   -/
   diagnostics : Diagnostics := {}
-<<<<<<< HEAD
+  /--
+  Mapping from constant name to module (index) where constant has been declared.
+  Recall that a Lean file has a header where previously compiled modules can be imported.
+  Each imported module has a unique `ModuleIdx`.
+  Many extensions use the `ModuleIdx` to efficiently retrieve information stored in imported modules.
+
+  Remark: this mapping also contains auxiliary constants, created by the code generator, that are **not** in
+  the field `constants`. These auxiliary constants are invisible to the Lean kernel and elaborator.
+  Only the code generator uses them.
+  -/
+  const2ModIdx            : Std.HashMap Name ModuleIdx
+  /--
+  Environment extensions. It also includes user-defined extensions.
+  -/
+  private extensions      : Array EnvExtensionState
+  /--
+  Constant names to be saved in the field `extraConstNames` at `ModuleData`.
+  It contains auxiliary declaration names created by the code generator which are not in `constants`.
+  When importing modules, we want to insert them at `const2ModIdx`.
+  -/
+  private extraConstNames : NameSet
+  /-- The header contains additional information that is set at import time. -/
+  header                  : EnvironmentHeader := {}
 deriving Nonempty
 
 /-- Exceptions that can be raised by the kernel when type checking new declarations. -/
@@ -241,6 +243,65 @@
 
 namespace Environment
 
+--
+--private def modifyCheckedAsync (env : Environment) (f : EnvironmentBase → EnvironmentBase) : Environment :=
+--  { env with checked := env.checked.map (sync := true) f, checkedNoAsync := f env.checkedNoAsync }
+--
+--private def setCheckedSync (env : Environment) (newChecked : EnvironmentBase) : Environment :=
+--  { env with checked := .pure newChecked, checkedNoAsync := newChecked }
+
+--/-- Type check given declaration and add it to the environment. -/
+--@[extern "lean_elab_add_decl"]
+--opaque addDeclCore (env : Environment) (maxHeartbeats : USize) (decl : @& Declaration)
+--  (cancelTk? : @& Option IO.CancelToken) : Except Kernel.Exception Environment
+--
+--@[inherit_doc Kernel.Environment.addDeclWithoutChecking, extern "lean_elab_add_decl_without_checking"]
+--opaque addDeclWithoutChecking (env : Environment) (decl : @& Declaration) : Except Kernel.Exception Environment
+--
+--def EIO.ofExcept : Except e α → EIO e α
+--  | .ok a    => pure a
+--  | .error e => throw e
+--
+--private def addDeclNoDelay (env : Environment) (opts : Options) (decl : Declaration)
+--    (cancelTk? : Option IO.CancelToken := none) (skipExisting := false) :
+--    Except Kernel.Exception Environment := do
+--  if skipExisting then
+--    if let [name] := decl.getNames then
+--      if env.checked.get.kernel.find? name |>.isSome then
+--        return env.synchronize
+--  if debug.skipKernelTC.get opts then
+--    addDeclWithoutChecking env decl
+--  else
+--    addDeclCore env (Core.getMaxHeartbeats opts).toUSize decl cancelTk?
+--
+--def addDecl (env : Environment) (opts : Options) (decl : Declaration)
+--    (cancelTk? : Option IO.CancelToken := none) (checkAsyncPrefix := true) (skipExisting := false) :
+--    Except Kernel.Exception Environment := do
+--  if let some n := env.realizingConst? then
+--    panic! s!"cannot add declaration {decl.getNames} while realizing constant {n}"
+--  doAdd
+--where doAdd := addDeclNoDelay env opts decl cancelTk? skipExisting
+--
+--@[export lean_elab_environment_to_kernel_env_unchecked]
+--def toKernelEnvUnchecked (env : Environment) : Kernel.Environment := Id.run do
+--  let mut kenv := env.checkedNoAsync.kernel
+--  for asyncConst in env.asyncConsts.toArray do
+--    kenv := kenv.add asyncConst.info.info.get
+--  kenv
+--
+--@[export lean_elab_environment_to_kernel_env_no_async]
+--def toKernelEnv (env : Environment) : Kernel.Environment :=
+--  env.checked.get.kernel
+--
+--def constants (env : Environment) : ConstMap :=
+--  env.checked.get.kernel.constants
+--
+--def getImportedConstants (env : Environment) : Std.HashMap Name ConstantInfo :=
+--  env.checkedNoAsync.kernel.constants.map₁
+--
+--def getLocalConstantsUnchecked (env : Environment) : NameMap AsyncConstantInfo := Id.run do
+--  let map := env.checkedNoAsync.kernel.constants.map₂.foldl (fun m n c => m.insert n (.ofConstantInfo c)) .empty
+--  env.asyncConsts.toArray.foldl (fun m c => m.insert c.info.name c.info) map
 @[export lean_environment_find]
 def find? (env : Environment) (n : Name) : Option ConstantInfo :=
   /- It is safe to use `find'` because we never overwrite imported declarations. -/
@@ -254,321 +315,6 @@
 private def isQuotInit (env : Environment) : Bool :=
   env.quotInit
 
-/--
-Type check given declaration and add it to the environment
-
-**NOTE**: This function does not implement `reduceBool`/`reduceNat` special reduction rules.
-Use `Lean.Environment.addDeclCore` to activate them, adding the code generator to the TCB.
--/
-@[extern "lean_add_decl"]
-opaque addDeclCore (env : Environment) (maxHeartbeats : USize) (decl : @& Declaration)
-  (cancelTk? : @& Option IO.CancelToken) : Except Exception Environment
-
-/--
-Add declaration to kernel without type checking it.
-**WARNING** This function is meant for temporarily working around kernel performance issues.
-It compromises soundness because, for example, a buggy tactic may produce an invalid proof,
-and the kernel will not catch it if the new option is set to true.
--/
-@[extern "lean_add_decl_without_checking"]
-opaque addDeclWithoutChecking (env : Environment) (decl : @& Declaration) : Except Exception Environment
-
-/--
-Add given declaration to the environment, respecting `debug.skipKernelTC`.
-
-**NOTE**: This function does not implement `reduceBool`/`reduceNat` special reduction rules.
-Use `Lean.Environment.addDecl` to activate them, adding the code generator to the TCB.
--/
-def addDecl (env : Environment) (opts : Options) (decl : Declaration)
-    (cancelTk? : Option IO.CancelToken := none) : Except Exception Environment :=
-  if debug.skipKernelTC.get opts then
-    addDeclWithoutChecking env decl
-  else
-    addDeclCore env (Core.getMaxHeartbeats opts).toUSize decl cancelTk?
-
-@[export lean_environment_add]
-private def add (env : Environment) (cinfo : ConstantInfo) : Environment :=
-  { env with constants := env.constants.insert cinfo.name cinfo }
-
-@[export lean_kernel_diag_is_enabled]
-def Diagnostics.isEnabled (d : Diagnostics) : Bool :=
-  d.enabled
-
-/-- Enables/disables kernel diagnostics. -/
-def enableDiag (env : Environment) (flag : Bool) : Environment :=
-  { env with diagnostics.enabled := flag }
-
-def isDiagnosticsEnabled (env : Environment) : Bool :=
-  env.diagnostics.enabled
-
-def resetDiag (env : Environment) : Environment :=
-  { env with diagnostics.unfoldCounter := {} }
-
-@[export lean_kernel_record_unfold]
-def Diagnostics.recordUnfold (d : Diagnostics) (declName : Name) : Diagnostics :=
-  if d.enabled then
-    let cNew := if let some c := d.unfoldCounter.find? declName then c + 1 else 1
-    { d with unfoldCounter := d.unfoldCounter.insert declName cNew }
-  else
-    d
-
-@[export lean_kernel_get_diag]
-def getDiagnostics (env : Environment) : Diagnostics :=
-  env.diagnostics
-
-@[export lean_kernel_set_diag]
-def setDiagnostics (env : Environment) (diag : Diagnostics) : Environment :=
-  { env with diagnostics := diag}
-
-end Kernel.Environment
-
-@[deprecated Kernel.Exception]
-abbrev KernelException := Kernel.Exception
-
-inductive ConstantKind where
-  | «axiom» | defn | thm | «opaque» | quot | induct | ctor | recursor
-deriving Inhabited, BEq, Repr
-
-def ConstantKind.ofConstantInfo : ConstantInfo → ConstantKind
-  | .defnInfo   _ => .defn
-  | .axiomInfo  _ => .axiom
-  | .thmInfo    _ => .thm
-  | .opaqueInfo _ => .opaque
-  | .quotInfo   _ => .quot
-  | .inductInfo _ => .induct
-  | .ctorInfo   _ => .ctor
-  | .recInfo    _ => .recursor
-
-structure AsyncConstantInfo where
-  name : Name
-  kind : ConstantKind
-  sig  : Task ConstantVal
-  info : Task ConstantInfo
-
-namespace AsyncConstantInfo
-
-def toConstantVal (c : AsyncConstantInfo) : ConstantVal :=
-  c.sig.get
-
-def toConstantInfo (c : AsyncConstantInfo) : ConstantInfo :=
-  c.info.get
-
-def ofConstantInfo (c : ConstantInfo) : AsyncConstantInfo where
-  name := c.name
-  kind := .ofConstantInfo c
-  sig := .pure c.toConstantVal
-  info := .pure c
-
-def isUnsafe (c : AsyncConstantInfo) : Bool :=
-  match c.kind with
-  | .thm => false
-  | _ => c.toConstantInfo.isUnsafe
-
-end AsyncConstantInfo
-
-structure GlobalDecl where
-  decl : Declaration
-deriving Nonempty
-
-instance [Nonempty α] : Nonempty (Thunk α) :=
-  Nonempty.intro ⟨fun _ => Classical.ofNonempty⟩
-
-instance [Nonempty α] [Nonempty β] : Nonempty (α × β) :=
-  Nonempty.intro (Classical.ofNonempty, Classical.ofNonempty)
-
-/--
-Extension of `Kernel.Environment` that adds tracking of compiler IR, asynchronously elaborated
-declarations, and arbitrary environment extensions. For example, the `simp` theorems declared by
-users are stored in an environment extension. Users can declare new extensions using
-meta-programming.
--/
-structure EnvironmentBase where
-  /-
-  Like with `Kernel.Environment`, this constructor is private to protect consistency of the
-  environment, though in this case only the consistency between definitions in `base` and IR in
-  `extensions` is relevant, and only when native reduction is used.
-  -/
-  private mk ::
-  private kernel        : Kernel.Environment
-=======
->>>>>>> e04a5fba
-  /--
-  Mapping from constant name to module (index) where constant has been declared.
-  Recall that a Lean file has a header where previously compiled modules can be imported.
-  Each imported module has a unique `ModuleIdx`.
-  Many extensions use the `ModuleIdx` to efficiently retrieve information stored in imported modules.
-
-  Remark: this mapping also contains auxiliary constants, created by the code generator, that are **not** in
-  the field `constants`. These auxiliary constants are invisible to the Lean kernel and elaborator.
-  Only the code generator uses them.
-  -/
-<<<<<<< HEAD
-  private const2ModIdx    : Std.HashMap Name ModuleIdx
-=======
-  const2ModIdx            : Std.HashMap Name ModuleIdx
->>>>>>> e04a5fba
-  /--
-  Environment extensions. It also includes user-defined extensions.
-  -/
-  private extensions      : Array EnvExtensionState
-  /--
-  Constant names to be saved in the field `extraConstNames` at `ModuleData`.
-  It contains auxiliary declaration names created by the code generator which are not in `constants`.
-  When importing modules, we want to insert them at `const2ModIdx`.
-  -/
-  private extraConstNames : NameSet
-  /-- The header contains additional information that is set at import time. -/
-<<<<<<< HEAD
-  header                  : EnvironmentHeader
-deriving Nonempty
-
-structure AsyncContext where
-  declPrefix : Name
-deriving Nonempty
-
-def AsyncContext.mayContain (ctx : AsyncContext) (n : Name) : Bool :=
-  ctx.declPrefix.isPrefixOf <| privateToUserName n.eraseMacroScopes
-
-structure AsyncConst where
-  info : AsyncConstantInfo
-  exts? : Option (Task (Array EnvExtensionState))
-
-structure AsyncConsts where
-  toArray : Array AsyncConst := #[]
-  private map : NameMap AsyncConst := {}
-  private normalizedTrie : NameTrie AsyncConst := {}
-deriving Inhabited
-
-def AsyncConsts.add (aconsts : AsyncConsts) (aconst : AsyncConst) : AsyncConsts :=
-  { aconsts with
-    toArray := aconsts.toArray.push aconst
-    map := aconsts.map.insert aconst.info.name aconst
-    normalizedTrie := aconsts.normalizedTrie.insert (privateToUserName aconst.info.name) aconst
-  }
-
-def AsyncConsts.find? (aconsts : AsyncConsts) (declName : Name) : Option AsyncConst :=
-  aconsts.map.find? declName
-
-def AsyncConsts.findPrefix? (aconsts : AsyncConsts) (declName : Name) : Option AsyncConst :=
-  aconsts.normalizedTrie.findLongestPrefix? (privateToUserName declName.eraseMacroScopes)
-
-structure Environment where
-  private mk ::
-  checkedNoAsync : EnvironmentBase
-  checked : Task EnvironmentBase := .pure checkedNoAsync
-  asyncConsts : AsyncConsts := {}
-  private asyncCtx?       : Option AsyncContext := none
-  private realizedExternConsts : IO.Ref (NameMap AsyncConst)
-  private realizedLocalConsts  : NameMap (IO.Ref (NameMap AsyncConst)) := {}
-  realizingConst? : Option Name := none
-deriving Nonempty
-
-namespace Environment
-
-def promiseChecked (env : Environment) : BaseIO (Environment × IO.Promise Environment) := do
-  let prom ← IO.Promise.new
-  return ({ env with checked := prom.result.bind (sync := true) (·.checked) }, prom)
-
-def synchronize (env : Environment) : Environment :=
-  { env with checkedNoAsync := env.checked.get }
-
-private def modifyCheckedAsync (env : Environment) (f : EnvironmentBase → EnvironmentBase) : Environment :=
-  { env with checked := env.checked.map (sync := true) f, checkedNoAsync := f env.checkedNoAsync }
-
-private def setCheckedSync (env : Environment) (newChecked : EnvironmentBase) : Environment :=
-  { env with checked := .pure newChecked, checkedNoAsync := newChecked }
-
-/-- Type check given declaration and add it to the environment. -/
-@[extern "lean_elab_add_decl"]
-opaque addDeclCore (env : Environment) (maxHeartbeats : USize) (decl : @& Declaration)
-  (cancelTk? : @& Option IO.CancelToken) : Except Kernel.Exception Environment
-
-@[inherit_doc Kernel.Environment.addDeclWithoutChecking, extern "lean_elab_add_decl_without_checking"]
-opaque addDeclWithoutChecking (env : Environment) (decl : @& Declaration) : Except Kernel.Exception Environment
-
-def EIO.ofExcept : Except e α → EIO e α
-  | .ok a    => pure a
-  | .error e => throw e
-
-private def addDeclNoDelay (env : Environment) (opts : Options) (decl : Declaration)
-    (cancelTk? : Option IO.CancelToken := none) (skipExisting := false) :
-    Except Kernel.Exception Environment := do
-  if skipExisting then
-    if let [name] := decl.getNames then
-      if env.checked.get.kernel.find? name |>.isSome then
-        return env.synchronize
-  if debug.skipKernelTC.get opts then
-    addDeclWithoutChecking env decl
-  else
-    addDeclCore env (Core.getMaxHeartbeats opts).toUSize decl cancelTk?
-
-def addDecl (env : Environment) (opts : Options) (decl : Declaration)
-    (cancelTk? : Option IO.CancelToken := none) (checkAsyncPrefix := true) (skipExisting := false) :
-    Except Kernel.Exception Environment := do
-  if let some n := env.realizingConst? then
-    panic! s!"cannot add declaration {decl.getNames} while realizing constant {n}"
-  doAdd
-where doAdd := addDeclNoDelay env opts decl cancelTk? skipExisting
-
-@[export lean_elab_environment_to_kernel_env_unchecked]
-def toKernelEnvUnchecked (env : Environment) : Kernel.Environment := Id.run do
-  let mut kenv := env.checkedNoAsync.kernel
-  for asyncConst in env.asyncConsts.toArray do
-    kenv := kenv.add asyncConst.info.info.get
-  kenv
-
-@[export lean_elab_environment_to_kernel_env_no_async]
-def toKernelEnv (env : Environment) : Kernel.Environment :=
-  env.checked.get.kernel
-
-def constants (env : Environment) : ConstMap :=
-  env.checked.get.kernel.constants
-
-def getImportedConstants (env : Environment) : Std.HashMap Name ConstantInfo :=
-  env.checkedNoAsync.kernel.constants.map₁
-
-def getLocalConstantsUnchecked (env : Environment) : NameMap AsyncConstantInfo := Id.run do
-  let map := env.checkedNoAsync.kernel.constants.map₂.foldl (fun m n c => m.insert n (.ofConstantInfo c)) .empty
-  env.asyncConsts.toArray.foldl (fun m c => m.insert c.info.name c.info) map
-=======
-  header                  : EnvironmentHeader := {}
-deriving Nonempty
-
-/-- Exceptions that can be raised by the kernel when type checking new declarations. -/
-inductive Exception where
-  | unknownConstant  (env : Environment) (name : Name)
-  | alreadyDeclared  (env : Environment) (name : Name)
-  | declTypeMismatch (env : Environment) (decl : Declaration) (givenType : Expr)
-  | declHasMVars     (env : Environment) (name : Name) (expr : Expr)
-  | declHasFVars     (env : Environment) (name : Name) (expr : Expr)
-  | funExpected      (env : Environment) (lctx : LocalContext) (expr : Expr)
-  | typeExpected     (env : Environment) (lctx : LocalContext) (expr : Expr)
-  | letTypeMismatch  (env : Environment) (lctx : LocalContext) (name : Name) (givenType : Expr) (expectedType : Expr)
-  | exprTypeMismatch (env : Environment) (lctx : LocalContext) (expr : Expr) (expectedType : Expr)
-  | appTypeMismatch  (env : Environment) (lctx : LocalContext) (app : Expr) (funType : Expr) (argType : Expr)
-  | invalidProj      (env : Environment) (lctx : LocalContext) (proj : Expr)
-  | thmTypeIsNotProp (env : Environment) (name : Name) (type : Expr)
-  | other            (msg : String)
-  | deterministicTimeout
-  | excessiveMemory
-  | deepRecursion
-  | interrupted
-
-namespace Environment
-
-@[export lean_environment_find]
-def find? (env : Environment) (n : Name) : Option ConstantInfo :=
-  /- It is safe to use `find'` because we never overwrite imported declarations. -/
-  env.constants.find?' n
-
-@[export lean_environment_mark_quot_init]
-private def markQuotInit (env : Environment) : Environment :=
-  { env with quotInit := true }
-
-@[export lean_environment_quot_init]
-private def isQuotInit (env : Environment) : Bool :=
-  env.quotInit
-
 /-- Type check given declaration and add it to the environment -/
 @[extern "lean_add_decl"]
 opaque addDeclCore (env : Environment) (maxHeartbeats : USize) (decl : @& Declaration)
@@ -587,7 +333,6 @@
 @[export lean_environment_add]
 private def add (env : Environment) (cinfo : ConstantInfo) : Environment :=
   { env with constants := env.constants.insert cinfo.name cinfo }
->>>>>>> e04a5fba
 
 @[export lean_kernel_diag_is_enabled]
 def Diagnostics.isEnabled (d : Diagnostics) : Bool :=
@@ -663,6 +408,16 @@
   sig := .pure c.toConstantVal
   constInfo := .pure c
 
+def isUnsafe (c : AsyncConstantInfo) : Bool :=
+  match c.kind with
+  | .thm => false
+  | _ => c.toConstantInfo.isUnsafe
+
+def isUnsafe (c : AsyncConstantInfo) : Bool :=
+  match c.kind with
+  | .thm => false
+  | _ => c.toConstantInfo.isUnsafe
+
 end AsyncConstantInfo
 
 /--
@@ -714,10 +469,10 @@
 def AsyncConsts.find? (aconsts : AsyncConsts) (declName : Name) : Option AsyncConst :=
   aconsts.map.find? declName
 
-/-- Checks whether the name of any constant in the collection is a prefix of `declName`. -/
-def AsyncConsts.hasPrefix (aconsts : AsyncConsts) (declName : Name) : Bool :=
+/-- Finds the constant in the collection that is a prefix of `declName`, if any. -/
+def AsyncConsts.findPrefix? (aconsts : AsyncConsts) (declName : Name) : Option AsyncConst :=
   -- as macro scopes are a strict suffix,
-  aconsts.normalizedTrie.findLongestPrefix? (privateToUserName declName.eraseMacroScopes) |>.isSome
+  aconsts.normalizedTrie.findLongestPrefix? (privateToUserName declName.eraseMacroScopes)
 
 /--
 Elaboration-specific extension of `Kernel.Environment` that adds tracking of asynchronously
@@ -751,18 +506,25 @@
   private asyncConsts : AsyncConsts := {}
   /-- Information about this asynchronous branch of the environment, if any. -/
   private asyncCtx?   : Option AsyncContext := none
+  private realizedExternConsts? : Option (IO.Ref (NameMap AsyncConst))
+  private realizedLocalConsts  : NameMap (IO.Ref (NameMap AsyncConst)) := {}
+  realizingConst? : Option Name := none
 deriving Nonempty
 
 namespace Environment
 
+-- used only when the kernel calls into the interpreter, and in `Lean.Kernel.Exception.mkCtx`
 @[export lean_elab_environment_of_kernel_env]
 def ofKernelEnv (env : Kernel.Environment) : Environment :=
-  { checkedWithoutAsync := env }
+  { checkedWithoutAsync := env, realizedExternConsts? := none }
 
 @[export lean_elab_environment_to_kernel_env]
 def toKernelEnv (env : Environment) : Kernel.Environment :=
   env.checked.get
 
+def synchronize (env : Environment) : Environment :=
+  { env with checkedWithoutAsync := env.checked.get }
+
 /-- Consistently updates synchronous and asynchronous parts of the environment without blocking. -/
 private def modifyCheckedAsync (env : Environment) (f : Kernel.Environment → Kernel.Environment) : Environment :=
   { env with checked := env.checked.map (sync := true) f, checkedWithoutAsync := f env.checkedWithoutAsync }
@@ -770,6 +532,10 @@
 /-- Sets synchronous and asynchronous parts of the environment to the given kernel environment. -/
 private def setCheckedSync (env : Environment) (newChecked : Kernel.Environment) : Environment :=
   { env with checked := .pure newChecked, checkedWithoutAsync := newChecked }
+
+def promiseChecked (env : Environment) : BaseIO (Environment × IO.Promise Environment) := do
+  let prom ← IO.Promise.new
+  return ({ env with checked := prom.result.bind (sync := true) (·.checked) }, prom)
 
 @[extern "lean_elab_add_decl"]
 private opaque addDeclCheck (env : Environment) (maxHeartbeats : USize) (decl : @& Declaration)
@@ -816,94 +582,14 @@
 created by the code generator has been created.
 -/
 def addExtraName (env : Environment) (name : Name) : Environment :=
-  if env.toKernelEnvUnchecked.constants.contains name then
+  if env.constants.contains name then
     env
   else
     env.modifyCheckedAsync fun env => { env with extraConstNames := env.extraConstNames.insert name }
 
-<<<<<<< HEAD
-def enableRealizationsForConst (env : Environment) (c : Name) : BaseIO Environment := do
-  if env.realizedLocalConsts.contains c then
-    return env
-  return { env with realizedLocalConsts := env.realizedLocalConsts.insert c (← IO.mkRef {}) }
-
-def isAsync (env : Environment) : Bool :=
-  env.asyncCtx?.isSome
-
-def unlockAsync (env : Environment) : Environment :=
-  env  --{ env with asyncCtx? := env.asyncCtx?.map ({ · with declPrefix := .anonymous }) }
-
-private def findNoAsyncTheorem (env : Environment) (n : Name) : Option ConstantInfo := do
-  if let some _ := env.asyncConsts.findPrefix? n then
-    -- Constant generated in a different elaboration thread: wait for final kernel environment. Rare
-    -- case when only proofs are elaborated asynchronously as they are rarely inspected. Could be
-    -- optimized in the future by having the elaboration thread publish an (incremental?) map of
-    -- generated declarations before kernel checking (which must wait on all previous threads).
-    env.checked.get.kernel.constants.find?' n
-  else
-    -- Not in the kernel environment nor in the name prefix of any elaboration thread: undefined by
-    -- `addDecl` invariant. Except for realizable constants :( .
-    none
-
-def findAsync? (env : Environment) (n : Name) : Option AsyncConstantInfo := do
-  -- Check declarations already added to the kernel environment (e.g. because they were imported)
-  -- first as that should be the most common case. It is safe to use `find?'` because we never
-  -- overwrite imported declarations.
-  if let some c := env.checkedNoAsync.kernel.constants.find?' n then
-    some <| .ofConstantInfo c
-  else if let some asyncConst := env.asyncConsts.find? n then
-    -- Constant for which an asynchronous elaboration task was spawned
-    return asyncConst.info
-  else env.findNoAsyncTheorem n |>.map .ofConstantInfo
-
-def dbgFormatAsyncState (env : Environment) : BaseIO String :=
-  return s!"\
-    asyncCtx.declPrefix: {repr <| env.asyncCtx?.map (·.declPrefix)}\
-  \nasyncConsts: {repr <| env.asyncConsts.toArray.map (·.info.name)}\
-  \nrealizedLocalConsts: {repr (← env.realizedLocalConsts.toList.filterMapM fun (n, m) => do
-    let consts := (← m.get).toList
-    return guard (!consts.isEmpty) *> some (n, consts.map (·.1)))}
-  \nrealizedExternConsts: {repr <| (← env.realizedExternConsts.get).toList.map fun (n, m) => do
-    (n, m.info.name)}
-  \ncheckedNoAsync.kernel.constants.map₂: {repr <| env.checkedNoAsync.kernel.constants.map₂.toList.map (·.1)}"
-
-def dbgFormatCheckedSyncState (env : Environment) : BaseIO String :=
-  return s!"checkedSync.base.constants.map₂: {repr <| env.checked.get.kernel.constants.map₂.toList.map (·.1)}"
-
-def findConstVal? (env : Environment) (n : Name) : Option ConstantVal := do
-  if let some c := env.checkedNoAsync.kernel.constants.find?' n then
-    some c.toConstantVal
-  else if let some asyncConst := env.asyncConsts.find? n then
-    return asyncConst.info.toConstantVal
-  else env.findNoAsyncTheorem n |>.map (·.toConstantVal)
-
-def find? (env : Environment) (n : Name) : Option ConstantInfo :=
-  if let some c := env.checkedNoAsync.kernel.constants.find?' n then
-    some c
-  else if let some asyncConst := env.asyncConsts.find? n then
-    return asyncConst.info.toConstantInfo
-  else
-    env.findNoAsyncTheorem n
-
-structure AddConstAsyncResult where
-  private constName : Name
-  private kind : ConstantKind
-  mainEnv : Environment
-  asyncEnv : Environment
-  private sigPromise : IO.Promise ConstantVal
-  private infoPromise : IO.Promise ConstantInfo
-  private extensionsPromise : IO.Promise (Array EnvExtensionState)
-  private checkedEnvPromise : IO.Promise EnvironmentBase
-
-def addConstAsync (env : Environment) (constName : Name) (kind : ConstantKind) (reportExts := true) :
-    IO AddConstAsyncResult := do
-  if let some n := env.realizingConst? then
-    panic! s!"cannot add declaration {constName} while realizing constant {n}"
-  let env ← enableRealizationsForConst env constName
-=======
 /-- Find base case: name did not match any asynchronous declaration. -/
 private def findNoAsync (env : Environment) (n : Name) : Option ConstantInfo := do
-  if env.asyncConsts.hasPrefix n then
+  if let some _ := env.asyncConsts.findPrefix? n then
     -- Constant generated in a different environment branch: wait for final kernel environment. Rare
     -- case when only proofs are elaborated asynchronously as they are rarely inspected. Could be
     -- optimized in the future by having the elaboration thread publish an (incremental?) map of
@@ -940,6 +626,28 @@
     return asyncConst.constInfo.toConstantVal
   else env.findNoAsync n |>.map (·.toConstantVal)
 
+def enableRealizationsForConst (env : Environment) (c : Name) : BaseIO Environment := do
+  if env.realizedLocalConsts.contains c then
+    return env
+  return { env with realizedLocalConsts := env.realizedLocalConsts.insert c (← IO.mkRef {}) }
+
+def isAsync (env : Environment) : Bool :=
+  env.asyncCtx?.isSome
+
+def unlockAsync (env : Environment) : Environment :=
+  env  --{ env with asyncCtx? := env.asyncCtx?.map ({ · with declPrefix := .anonymous }) }
+
+def enableRealizationsForConst (env : Environment) (c : Name) : BaseIO Environment := do
+  if env.realizedLocalConsts.contains c then
+    return env
+  return { env with realizedLocalConsts := env.realizedLocalConsts.insert c (← IO.mkRef {}) }
+
+def isAsync (env : Environment) : Bool :=
+  env.asyncCtx?.isSome
+
+def unlockAsync (env : Environment) : Environment :=
+  env  --{ env with asyncCtx? := env.asyncCtx?.map ({ · with declPrefix := .anonymous }) }
+
 /--
 Looks up the given declaration name in the environment, blocking on the corresponding elaboration
 task if not yet complete.
@@ -957,8 +665,12 @@
   return s!"\
     asyncCtx.declPrefix: {repr <| env.asyncCtx?.map (·.declPrefix)}\
   \nasyncConsts: {repr <| env.asyncConsts.toArray.map (·.constInfo.name)}\
-  \ncheckedWithoutAsync.constants.map₂: {repr <|
-      env.checkedWithoutAsync.constants.map₂.toList.map (·.1)}"
+  \nrealizedLocalConsts: {repr (← env.realizedLocalConsts.toList.filterMapM fun (n, m) => do
+    let consts := (← m.get).toList
+    return guard (!consts.isEmpty) *> some (n, consts.map (·.1)))}
+  \nrealizedExternConsts?: {repr <| (← env.realizedExternConsts?.mapM fun consts => do
+    return (← consts.get).toList.map fun (n, m) => (n, m.info.name))}
+  \ncheckedWithoutAsync.constants.map₂: {repr <| env.checkedWithoutAsync.constants.map₂.toList.map (·.1)}"
 
 /-- Returns debug output about the synchronous state of the environment. -/
 def dbgFormatCheckedSyncState (env : Environment) : BaseIO String :=
@@ -997,25 +709,19 @@
 -/
 def addConstAsync (env : Environment) (constName : Name) (kind : ConstantKind) (reportExts := true) :
     IO AddConstAsyncResult := do
->>>>>>> e04a5fba
+  if let some n := env.realizingConst? then
+    panic! s!"cannot add declaration {constName} while realizing constant {n}"
+  let env ← enableRealizationsForConst env constName
   let sigPromise ← IO.Promise.new
   let infoPromise ← IO.Promise.new
   let extensionsPromise ← IO.Promise.new
   let checkedEnvPromise ← IO.Promise.new
   let asyncConst := {
-<<<<<<< HEAD
-    info := {
-      name := constName
-      kind
-      sig := sigPromise.result
-      info := infoPromise.result
-=======
     constInfo := {
       name := constName
       kind
       sig := sigPromise.result
       constInfo := infoPromise.result
->>>>>>> e04a5fba
     }
     exts? := guard reportExts *> some extensionsPromise.result
   }
@@ -1025,35 +731,22 @@
       asyncConsts := env.asyncConsts.add asyncConst
       checked := checkedEnvPromise.result }
     asyncEnv := { env with
-<<<<<<< HEAD
-      asyncCtx? := some { declPrefix := privateToUserName constName }
-=======
       asyncCtx? := some { declPrefix := privateToUserName constName.eraseMacroScopes }
->>>>>>> e04a5fba
     }
     sigPromise, infoPromise, extensionsPromise, checkedEnvPromise
   }
 
-<<<<<<< HEAD
-=======
 /--
 Commits the signature of the constant to the main environment branch. The declaration name must
 match the name originally given to `addConstAsync`. It is optional to call this function but can
 help in unblocking corresponding accesses to the constant on the main branch.
 -/
->>>>>>> e04a5fba
 def AddConstAsyncResult.commitSignature (res : AddConstAsyncResult) (sig : ConstantVal) :
     IO Unit := do
   if sig.name != res.constName then
     throw <| .userError s!"AddConstAsyncResult.commitSignature: constant has name {sig.name} but expected {res.constName}"
   res.sigPromise.resolve sig
 
-<<<<<<< HEAD
-def AddConstAsyncResult.commitConst (res : AddConstAsyncResult) (env : Environment) (info? : Option ConstantInfo := none) :
-    IO Unit := do
-  let some asyncCtx := env.asyncCtx?
-    | throw <| .userError "AddConstAsyncResult.commitConst: environment does not have an async context"
-=======
 /--
 Commits the full constant info to the main environment branch. If `info?` is `none`, it is taken
 from the given environment. The declaration name and kind must match the original values given to
@@ -1062,7 +755,6 @@
 def AddConstAsyncResult.commitConst (res : AddConstAsyncResult) (env : Environment)
     (info? : Option ConstantInfo := none) :
     IO Unit := do
->>>>>>> e04a5fba
   let info ← match info? <|> env.find? res.constName with
     | some info => pure info
     | none =>
@@ -1077,22 +769,6 @@
   if sig.type != info.type then
     throw <| .userError s!"AddConstAsyncResult.commitConst: constant has type {info.type} but expected {sig.type}"
   res.infoPromise.resolve info
-<<<<<<< HEAD
-  res.extensionsPromise.resolve env.checkedNoAsync.extensions
-
-def AddConstAsyncResult.commitFailure (res : AddConstAsyncResult) : BaseIO Unit := do
-  res.sigPromise.resolve { name := res.constName, levelParams := [], type := mkApp2 (mkConst ``sorryAx [0]) (mkSort 0) (mkConst ``true) }
-  res.infoPromise.resolve /- TODO -/ default
-  res.extensionsPromise.resolve #[]
-  let _ ← BaseIO.mapTask (t := res.asyncEnv.checked) (sync := true) res.checkedEnvPromise.resolve
-
-def AddConstAsyncResult.checkAndCommitEnv (res : AddConstAsyncResult) (env : Environment)
-    (opts : Options) (cancelTk? : Option IO.CancelToken := none) : IO Unit := do
-  let some _ := env.asyncCtx?
-    | throw <| .userError "AddConstAsyncResult.checkAndCommitEnv: environment does not have an async context"
-  let some _ := env.findAsync? res.constName
-    | throw <| .userError s!"AddConstAsyncResult.checkAndCommitEnv: constant {res.constName} not found in async context"
-=======
   res.extensionsPromise.resolve env.checkedWithoutAsync.extensions
 
 /--
@@ -1132,7 +808,6 @@
   let some _ := env.findAsync? res.constName
     | throw <| .userError s!"AddConstAsyncResult.checkAndCommitEnv: constant {res.constName} not \
       found in async context"
->>>>>>> e04a5fba
   res.commitConst env
   res.checkedEnvPromise.resolve env.checked.get
 
@@ -1140,13 +815,8 @@
   env.findAsync? n |>.isSome
 
 def header (env : Environment) : EnvironmentHeader :=
-<<<<<<< HEAD
-  -- should always be in sync
-  env.checkedNoAsync.header
-=======
   -- can be assumed to be in sync with `env.checked`; see `setMainModule`, the only modifier of the header
   env.checkedWithoutAsync.header
->>>>>>> e04a5fba
 
 def imports (env : Environment) : Array Import :=
   env.header.imports
@@ -1162,11 +832,7 @@
 
 def getModuleIdxFor? (env : Environment) (declName : Name) : Option ModuleIdx :=
   -- async constants are always from the current module
-<<<<<<< HEAD
-  env.checkedNoAsync.const2ModIdx[declName]?
-=======
   env.checkedWithoutAsync.const2ModIdx[declName]?
->>>>>>> e04a5fba
 
 def isConstructor (env : Environment) (declName : Name) : Bool :=
   match env.find? declName with
@@ -1181,12 +847,16 @@
 def getModuleIdx? (env : Environment) (moduleName : Name) : Option ModuleIdx :=
   env.header.moduleNames.findIdx? (· == moduleName)
 
-<<<<<<< HEAD
+def EIO.ofExcept (e : Except ε α) : EIO ε α :=
+  match e with
+  | Except.ok a    => pure a
+  | Except.error e => throw e
+
 def realizeConst (env : Environment) (forConst : Name) (constName : Name) (kind : ConstantKind)
     (sig? : Option (Task ConstantVal) := none) :
     IO (Environment × Option (Option ConstantInfo → EIO Kernel.Exception Environment)) := do
   let mut env := env
-  if (env.checkedNoAsync.kernel.find? constName |>.isSome) || (env.asyncConsts.find? constName |>.isSome) then
+  if (env.checkedWithoutAsync.find? constName |>.isSome) || (env.asyncConsts.find? constName |>.isSome) then
     return (env, none)
   if let some n := env.realizingConst? then
     panic! s!"cannot realize {constName} while already realizing {n}"
@@ -1200,7 +870,10 @@
     }
     exts? := none  -- will be reported by the caller eventually
   }
-  let ref ← if env.checkedNoAsync.const2ModIdx.contains forConst then pure env.realizedExternConsts else
+  let ref ← if env.checkedWithoutAsync.const2ModIdx.contains forConst then
+    env.realizedExternConsts?.getDM <|
+      throw <| .userError s!"Environment.realizeConst: `realizedExternConsts` is empty"
+  else
     match env.realizedLocalConsts.find? forConst with
     | some ref => pure ref
     | none     =>
@@ -1218,10 +891,10 @@
     env := { env with
       asyncConsts := env.asyncConsts.add existingConst
       checked := env.checked.map fun env =>
-        if env.kernel.find? constName |>.isSome then
+        if env.find? constName |>.isSome then
           env
         else
-          { env with kernel := env.kernel.add existingConst.info.toConstantInfo }
+          env.add existingConst.info.toConstantInfo
     }
     return (env, none)
   else
@@ -1236,16 +909,16 @@
           | .thmInfo thm   => pure <| .thmDecl thm
           | .defnInfo defn => pure <| .defnDecl defn
           | _              => throw <| .other s!"Environment.realizeConst: {constName} must be definition/theorem"
-        -- must happen before `addDecl` because on the main thread that can block on a use of `constName`
+        -- must happen before `addDeclCore` because on the main thread that can block on a use of `constName`
         prom.resolve const
         let async ← env.addConstAsync (reportExts := false) constName kind |>.adaptExcept (·.toString |> .other)
         async.commitConst async.asyncEnv (some const) |>.adaptExcept (·.toString |> .other)
-        let checkTask ← BaseIO.mapTask (t := env.checked) fun _ => EIO.catchExceptions (h := fun e =>
+        let _checkTask ← BaseIO.mapTask (t := env.checked) fun _ => EIO.catchExceptions (h := fun _e =>
           panic! s!"realizeConst {constName} failed"
         ) do
           try
-            let env ← EIO.ofExcept <| addDecl (checkAsyncPrefix := false) (skipExisting := true) async.asyncEnv {} decl
-            async.checkAndCommitEnv env {} |>.adaptExcept (·.toString |> .other)  -- TODO: options cancelTk?
+            let env ← EIO.ofExcept <| addDeclCore async.asyncEnv 0 decl none
+            async.commitCheckEnv env |>.adaptExcept (·.toString |> .other)
           finally
             async.commitFailure
         if const.name != constName then
@@ -1260,10 +933,6 @@
 def ConstantVal.instantiateTypeLevelParams (c : ConstantVal) (ls : List Level) : Expr :=
   c.type.instantiateLevelParams c.levelParams ls
 
-=======
-end Environment
-
->>>>>>> e04a5fba
 namespace ConstantInfo
 
 def instantiateTypeLevelParams (c : ConstantInfo) (ls : List Level) : Expr :=
@@ -1398,25 +1067,17 @@
   env.setCheckedSync { checked with extensions := EnvExtensionInterfaceImp.setState ext checked.extensions s }
 
 def modifyState {σ : Type} (ext : EnvExtension σ) (env : Environment) (f : σ → σ) : Environment :=
-<<<<<<< HEAD
   env.modifyCheckedAsync fun env => { env with
     extensions := EnvExtensionInterfaceImp.modifyState ext env.extensions f }
 
 def getState {σ : Type} [Inhabited σ] (ext : EnvExtension σ) (env : Environment) (allowAsync := false) : σ :=
   if allowAsync then
-    EnvExtensionInterfaceImp.getState ext env.checkedNoAsync.extensions
+    EnvExtensionInterfaceImp.getState ext env.checkedWithoutAsync.extensions
   else
     EnvExtensionInterfaceImp.getState ext env.checked.get.extensions
 
 def getStateNoAsync {σ : Type} [Inhabited σ] (ext : EnvExtension σ) (env : Environment) : σ :=
   getState (allowAsync := true) ext env
-=======
-  let checked := env.checked.get
-  env.setCheckedSync { checked with extensions := EnvExtensionInterfaceImp.modifyState ext checked.extensions f }
-
-def getState {σ : Type} [Inhabited σ] (ext : EnvExtension σ) (env : Environment) : σ :=
-  EnvExtensionInterfaceImp.getState ext env.checked.get.extensions
->>>>>>> e04a5fba
 
 end EnvExtension
 
@@ -1435,25 +1096,15 @@
   let initializing ← IO.initializing
   if initializing then throw (IO.userError "environment objects cannot be created during initialization")
   let exts ← mkInitialExtensionStates
-<<<<<<< HEAD
   return {
-    checkedNoAsync := {
-      kernel.constants := {}
-      const2ModIdx    := {}
-=======
-  pure {
     checkedWithoutAsync := {
       const2ModIdx    := {}
       constants       := {}
->>>>>>> e04a5fba
       header          := { trustLevel }
       extraConstNames := {}
       extensions      := exts
     }
-<<<<<<< HEAD
-    realizedExternConsts := ← IO.mkRef {}
-=======
->>>>>>> e04a5fba
+    realizedExternConsts? := some (← IO.mkRef {})
   }
 
 structure PersistentEnvExtensionState (α : Type) (σ : Type) where
@@ -1750,7 +1401,6 @@
   env.header.regions.forM CompactedRegion.free
 
 def mkModuleData (env : Environment) : IO ModuleData := do
-  let env := env.synchronize
   let pExts ← persistentEnvExtensionsRef.get
   let entries := pExts.map fun pExt =>
     let state := pExt.getState env
@@ -1927,19 +1577,6 @@
   let constants : ConstMap := SMap.fromHashMap constantMap false
   let exts ← mkInitialExtensionStates
   let mut env : Environment := {
-<<<<<<< HEAD
-    checkedNoAsync := {
-      kernel := {
-        constants  := constants
-        quotInit   := !imports.isEmpty -- We assume `core.lean` initializes quotient module
-      }
-      const2ModIdx    := const2ModIdx
-      extraConstNames := {}
-      extensions      := exts
-      header     := {
-        trustLevel   := trustLevel
-        imports      := imports
-=======
     checkedWithoutAsync := {
       const2ModIdx, constants
       quotInit        := !imports.isEmpty -- We assume `core.lean` initializes quotient module
@@ -1947,13 +1584,12 @@
       extensions      := exts
       header     := {
         trustLevel, imports
->>>>>>> e04a5fba
         regions      := s.regions
         moduleNames  := s.moduleNames
         moduleData   := s.moduleData
       }
     }
-    realizedExternConsts := ← IO.mkRef {}
+    realizedExternConsts? := some (← IO.mkRef {})
   }
   env ← setImportedEntries env s.moduleData
   if leakEnv then
@@ -2017,21 +1653,6 @@
 
 @[inherit_doc Kernel.Environment.enableDiag]
 def Kernel.enableDiag (env : Lean.Environment) (flag : Bool) : Lean.Environment :=
-<<<<<<< HEAD
-  env.modifyCheckedAsync fun env => { env with kernel := env.kernel.enableDiag flag }
-
-def Kernel.isDiagnosticsEnabled (env : Lean.Environment) : Bool :=
-  env.checkedNoAsync.kernel.isDiagnosticsEnabled
-
-def Kernel.resetDiag (env : Lean.Environment) : Lean.Environment :=
-  env.modifyCheckedAsync fun env => { env with kernel := env.kernel.resetDiag }
-
-def Kernel.getDiagnostics (env : Lean.Environment) : Diagnostics :=
-  env.checked.get.kernel.diagnostics
-
-def Kernel.setDiagnostics (env : Lean.Environment) (diag : Diagnostics) : Lean.Environment :=
-  env.modifyCheckedAsync fun env => { env with kernel := env.kernel.setDiagnostics diag }
-=======
   env.modifyCheckedAsync (·.enableDiag flag)
 
 def Kernel.isDiagnosticsEnabled (env : Lean.Environment) : Bool :=
@@ -2045,7 +1666,6 @@
 
 def Kernel.setDiagnostics (env : Lean.Environment) (diag : Diagnostics) : Lean.Environment :=
   env.modifyCheckedAsync (·.setDiagnostics diag)
->>>>>>> e04a5fba
 
 namespace Environment
 
@@ -2065,13 +1685,8 @@
   namespacesExt.getState env
 
 @[export lean_elab_environment_update_base_after_kernel_add]
-<<<<<<< HEAD
-private def updateBaseAfterKernelAdd (env : Environment) (added : Declaration) (kernel : Kernel.Environment) : Environment :=
-  env.setCheckedSync { env.checked.get with kernel }
-=======
 private def updateBaseAfterKernelAdd (env : Environment) (kernel : Kernel.Environment) : Environment :=
   env.setCheckedSync kernel
->>>>>>> e04a5fba
 
 @[export lean_display_stats]
 def displayStats (env : Environment) : IO Unit := do
@@ -2079,13 +1694,9 @@
   IO.println ("direct imports:                        " ++ toString env.header.imports);
   IO.println ("number of imported modules:            " ++ toString env.header.regions.size);
   IO.println ("number of memory-mapped modules:       " ++ toString (env.header.regions.filter (·.isMemoryMapped) |>.size));
-  IO.println ("number of buckets for imported consts: " ++ toString env.toKernelEnvUnchecked.constants.numBuckets);
+  IO.println ("number of buckets for imported consts: " ++ toString env.constants.numBuckets);
   IO.println ("trust level:                           " ++ toString env.header.trustLevel);
-<<<<<<< HEAD
-  IO.println ("number of extensions:                  " ++ toString env.checked.get.extensions.size);
-=======
   IO.println ("number of extensions:                  " ++ toString env.checkedWithoutAsync.extensions.size);
->>>>>>> e04a5fba
   pExtDescrs.forM fun extDescr => do
     IO.println ("extension '" ++ toString extDescr.name ++ "'")
     let s := extDescr.toEnvExtension.getState env
@@ -2133,13 +1744,8 @@
   Kernel isDefEq predicate. We use it mainly for debugging purposes.
   Recall that the kernel type checker does not support metavariables.
   When implementing automation, consider using the `MetaM` methods. -/
-<<<<<<< HEAD
--- We use `Lean.Environment` here to allow for native reduction; as this is a debugging function, we
--- forgo a `Kernel.Environment` base variant
-=======
 -- We use `Lean.Environment` for ease of use; as this is a debugging function, we forgo a
 -- `Kernel.Environment` base variant
->>>>>>> e04a5fba
 @[extern "lean_kernel_is_def_eq"]
 opaque isDefEq (env : Lean.Environment) (lctx : LocalContext) (a b : Expr) : Except Kernel.Exception Bool
 
@@ -2150,13 +1756,8 @@
   Kernel WHNF function. We use it mainly for debugging purposes.
   Recall that the kernel type checker does not support metavariables.
   When implementing automation, consider using the `MetaM` methods. -/
-<<<<<<< HEAD
--- We use `Lean.Environment` here to allow for native reduction; as this is a debugging function, we
--- forgo a `Kernel.Environment` base variant
-=======
 -- We use `Lean.Environment` for ease of use; as this is a debugging function, we forgo a
 -- `Kernel.Environment` base variant
->>>>>>> e04a5fba
 @[extern "lean_kernel_whnf"]
 opaque whnf (env : Lean.Environment) (lctx : LocalContext) (a : Expr) : Except Kernel.Exception Expr
 
@@ -2167,11 +1768,7 @@
 -- We use `Lean.Environment` for ease of use; as this is a debugging function, we forgo a
 -- `Kernel.Environment` base variant
 @[extern "lean_kernel_check"]
-<<<<<<< HEAD
-opaque check (env : Environment) (lctx : LocalContext) (a : Expr) : Except Kernel.Exception Expr
-=======
 opaque check (env : Lean.Environment) (lctx : LocalContext) (a : Expr) : Except Kernel.Exception Expr
->>>>>>> e04a5fba
 
 end Kernel
 

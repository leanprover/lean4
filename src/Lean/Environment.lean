/-
Copyright (c) 2019 Microsoft Corporation. All rights reserved.
Released under Apache 2.0 license as described in the file LICENSE.
Authors: Leonardo de Moura
-/
prelude
import Init.Control.StateRef
import Init.Data.Array.BinSearch
import Init.Data.Stream
import Init.System.Promise
import Lean.ImportingFlag
import Lean.Data.HashMap
import Lean.Data.NameTrie
import Lean.Data.SMap
import Lean.Declaration
import Lean.LocalContext
import Lean.Util.Path
import Lean.Util.FindExpr
import Lean.Util.Profile
import Lean.Util.InstantiateLevelParams
import Lean.PrivateName
import Lean.LoadDynlib

/-!
# Note [Environment Branches]

The kernel environment type `Lean.Kernel.Environment` enforces a linear order on the addition of
declarations: `addDeclCore` takes an environment and returns a new one, assuming type checking
succeeded. On the other hand, the metaprogramming-level `Lean.Environment` wrapper must allow for
*branching* environment transformations so that multiple declarations can be elaborated
concurrently while still being able to access information about preceding declarations that have
also been branched out as soon as they are available.

The basic function to introduce such branches is `addConstAsync`, which takes an environment and
returns a structure containing two environments: one for the "main" branch that can be used in
further branching and eventually contains all the declarations of the file and one for the "async"
branch that can be used concurrently to the main branch to elaborate and add the declaration for
which the branch was introduced. Branches are "joined" back together implicitly via the kernel
environment, which as mentioned cannot be changed concurrently: when the main branch first tries to
access it, evaluation is blocked until the kernel environment on the async branch is complete.
Thus adding two declarations A and B concurrently can be visualized like this:
```text
o addConstAsync A
|\
| \
|  \
o addConstAsync B
|\   \
| \   o elaborate A
|  \  |
|   o elaborate B
|   | |
|   | o addDeclCore A
|   |/
|   o addDeclCore B
|  /
| /
|/
o .olean serialization calls Environment.toKernelEnv
```
While each edge represents a `Lean.Environment` that has its own view of the state of the module,
the kernel environment really lives only in the right-most path, with all other paths merely holding
an unfulfilled `Task` representing it and where forcing that task leads to the back-edges joining
paths back together.
-/

namespace Lean
/-- Opaque environment extension state. -/
opaque EnvExtensionStateSpec : (α : Type) × Inhabited α := ⟨Unit, ⟨()⟩⟩
def EnvExtensionState : Type := EnvExtensionStateSpec.fst
instance : Inhabited EnvExtensionState := EnvExtensionStateSpec.snd

def ModuleIdx := Nat
  deriving BEq, ToString

abbrev ModuleIdx.toNat (midx : ModuleIdx) : Nat := midx

instance : Inhabited ModuleIdx where default := (0 : Nat)

abbrev ConstMap := SMap Name ConstantInfo

structure Import where
  module      : Name
  runtimeOnly : Bool := false
  deriving Repr, Inhabited

instance : Coe Name Import := ⟨({module := ·})⟩

instance : ToString Import := ⟨fun imp => toString imp.module ++ if imp.runtimeOnly then " (runtime)" else ""⟩

/--
  A compacted region holds multiple Lean objects in a contiguous memory region, which can be read/written to/from disk.
  Objects inside the region do not have reference counters and cannot be freed individually. The contents of .olean
  files are compacted regions. -/
def CompactedRegion := USize

@[extern "lean_compacted_region_is_memory_mapped"]
opaque CompactedRegion.isMemoryMapped : CompactedRegion → Bool

/-- Free a compacted region and its contents. No live references to the contents may exist at the time of invocation. -/
@[extern "lean_compacted_region_free"]
unsafe opaque CompactedRegion.free : CompactedRegion → IO Unit

/-- Opaque persistent environment extension entry. -/
opaque EnvExtensionEntrySpec : NonemptyType.{0}
def EnvExtensionEntry : Type := EnvExtensionEntrySpec.type
instance : Nonempty EnvExtensionEntry := EnvExtensionEntrySpec.property

/-- Content of a .olean file.
   We use `compact.cpp` to generate the image of this object in disk. -/
structure ModuleData where
  imports         : Array Import
  /--
  `constNames` contains all constant names in `constants`.
  This information is redundant. It is equal to `constants.map fun c => c.name`,
  but it improves the performance of `importModules`. `perf` reports that 12% of the
  runtime was being spent on `ConstantInfo.name` when importing a file containing only `import Lean`
  -/
  constNames      : Array Name
  constants       : Array ConstantInfo
  /--
  Extra entries for the `const2ModIdx` map in the `Environment` object.
  The code generator creates auxiliary declarations that are not in the
  mapping `constants`, but we want to know in which module they were generated.
  -/
  extraConstNames : Array Name
  entries         : Array (Name × Array EnvExtensionEntry)
  deriving Inhabited

/-- Environment fields that are not used often. -/
structure EnvironmentHeader where
  /--
  The trust level used by the kernel. For example,
  the kernel assumes imported constants are type correct when the trust level is greater than zero.
  -/
  trustLevel   : UInt32       := 0
  /--
  Name of the module being compiled.
  -/
  mainModule   : Name         := default
  /-- Direct imports -/
  imports      : Array Import := #[]
  /-- Compacted regions for all imported modules. Objects in compacted memory regions do no require any memory management. -/
  regions      : Array CompactedRegion := #[]
  /--
  Name of all imported modules (directly and indirectly).
  The index of a module name in the array equals the `ModuleIdx` for the same module.
  -/
  moduleNames  : Array Name   := #[]
  /-- Module data for all imported modules. -/
  moduleData   : Array ModuleData := #[]
  deriving Nonempty

namespace Kernel

structure Diagnostics where
  /-- Number of times each declaration has been unfolded by the kernel. -/
  unfoldCounter : PHashMap Name Nat := {}
  /-- If `enabled = true`, kernel records declarations that have been unfolded. -/
  enabled : Bool := false
  deriving Inhabited

/--
An environment stores declarations provided by the user. The kernel currently supports different
kinds of declarations such as definitions, theorems, and inductive families. Each has a unique
identifier (i.e., `Name`), and can be parameterized by a sequence of universe parameters. A constant
in Lean is just a reference to a `ConstantInfo` object. The main task of the kernel is to type check
these declarations and refuse type incorrect ones. The kernel does not allow declarations containing
metavariables and/or free variables to be added to an environment. Environments are never
destructively updated.

This type contains only the minimal data necessary for basic type checking. Other data used only by
and for elaboration, as well data for the TCB extension of native reduction, is stored in
`Lean.Environment`.
-/
structure Environment where
  /--
  The constructor of `Environment` is private to protect against modification that bypasses the
  kernel.
  -/
  private mk ::
  /--
  Mapping from constant name to `ConstantInfo`. It contains all constants (definitions, theorems,
  axioms, etc) that have been already type checked by the kernel.
  -/
  constants   : ConstMap
  /--
  `quotInit = true` if the command `init_quot` has already been executed for the environment, and
  `Quot` declarations have been added to the environment. When the flag is set, the type checker can
  assume that the `Quot` declarations in the environment have indeed been added by the kernel and
  not by the user.
  -/
  quotInit    : Bool := false
  /--
  Diagnostic information collected during kernel execution.

  Remark: We store kernel diagnostic information in an environment field to simplify the interface
  with the kernel implemented in C/C++. Thus, we can only track declarations in methods, such as
  `addDecl`, which return a new environment. `Kernel.isDefEq` and `Kernel.whnf` do not update the
  statistics. We claim this is ok since these methods are mainly used for debugging.
  -/
  diagnostics : Diagnostics := {}
  /--
  Mapping from constant name to module (index) where constant has been declared.
  Recall that a Lean file has a header where previously compiled modules can be imported.
  Each imported module has a unique `ModuleIdx`.
  Many extensions use the `ModuleIdx` to efficiently retrieve information stored in imported modules.

  Remark: this mapping also contains auxiliary constants, created by the code generator, that are **not** in
  the field `constants`. These auxiliary constants are invisible to the Lean kernel and elaborator.
  Only the code generator uses them.
  -/
  const2ModIdx            : Std.HashMap Name ModuleIdx
  /--
  Environment extensions. It also includes user-defined extensions.
  -/
  private extensions      : Array EnvExtensionState
  /--
  Constant names to be saved in the field `extraConstNames` at `ModuleData`.
  It contains auxiliary declaration names created by the code generator which are not in `constants`.
  When importing modules, we want to insert them at `const2ModIdx`.
  -/
  private extraConstNames : NameSet
  /-- The header contains additional information that is set at import time. -/
  header                  : EnvironmentHeader := {}
deriving Nonempty

/-- Exceptions that can be raised by the kernel when type checking new declarations. -/
inductive Exception where
  | unknownConstant  (env : Environment) (name : Name)
  | alreadyDeclared  (env : Environment) (name : Name)
  | declTypeMismatch (env : Environment) (decl : Declaration) (givenType : Expr)
  | declHasMVars     (env : Environment) (name : Name) (expr : Expr)
  | declHasFVars     (env : Environment) (name : Name) (expr : Expr)
  | funExpected      (env : Environment) (lctx : LocalContext) (expr : Expr)
  | typeExpected     (env : Environment) (lctx : LocalContext) (expr : Expr)
  | letTypeMismatch  (env : Environment) (lctx : LocalContext) (name : Name) (givenType : Expr) (expectedType : Expr)
  | exprTypeMismatch (env : Environment) (lctx : LocalContext) (expr : Expr) (expectedType : Expr)
  | appTypeMismatch  (env : Environment) (lctx : LocalContext) (app : Expr) (funType : Expr) (argType : Expr)
  | invalidProj      (env : Environment) (lctx : LocalContext) (proj : Expr)
  | thmTypeIsNotProp (env : Environment) (name : Name) (type : Expr)
  | other            (msg : String)
  | deterministicTimeout
  | excessiveMemory
  | deepRecursion
  | interrupted

namespace Environment

--
--private def modifyCheckedAsync (env : Environment) (f : EnvironmentBase → EnvironmentBase) : Environment :=
--  { env with checked := env.checked.map (sync := true) f, checkedNoAsync := f env.checkedNoAsync }
--
--private def setCheckedSync (env : Environment) (newChecked : EnvironmentBase) : Environment :=
--  { env with checked := .pure newChecked, checkedNoAsync := newChecked }

--/-- Type check given declaration and add it to the environment. -/
--@[extern "lean_elab_add_decl"]
--opaque addDeclCore (env : Environment) (maxHeartbeats : USize) (decl : @& Declaration)
--  (cancelTk? : @& Option IO.CancelToken) : Except Kernel.Exception Environment
--
--@[inherit_doc Kernel.Environment.addDeclWithoutChecking, extern "lean_elab_add_decl_without_checking"]
--opaque addDeclWithoutChecking (env : Environment) (decl : @& Declaration) : Except Kernel.Exception Environment
--
--def EIO.ofExcept : Except e α → EIO e α
--  | .ok a    => pure a
--  | .error e => throw e
--
--private def addDeclNoDelay (env : Environment) (opts : Options) (decl : Declaration)
--    (cancelTk? : Option IO.CancelToken := none) (skipExisting := false) :
--    Except Kernel.Exception Environment := do
--  if skipExisting then
--    if let [name] := decl.getNames then
--      if env.checked.get.kernel.find? name |>.isSome then
--        return env.synchronize
--  if debug.skipKernelTC.get opts then
--    addDeclWithoutChecking env decl
--  else
--    addDeclCore env (Core.getMaxHeartbeats opts).toUSize decl cancelTk?
--
--def addDecl (env : Environment) (opts : Options) (decl : Declaration)
--    (cancelTk? : Option IO.CancelToken := none) (checkAsyncPrefix := true) (skipExisting := false) :
--    Except Kernel.Exception Environment := do
--  if let some n := env.realizingConst? then
--    panic! s!"cannot add declaration {decl.getNames} while realizing constant {n}"
--  doAdd
--where doAdd := addDeclNoDelay env opts decl cancelTk? skipExisting
--
--@[export lean_elab_environment_to_kernel_env_unchecked]
--def toKernelEnvUnchecked (env : Environment) : Kernel.Environment := Id.run do
--  let mut kenv := env.checkedNoAsync.kernel
--  for asyncConst in env.asyncConsts.toArray do
--    kenv := kenv.add asyncConst.info.info.get
--  kenv
--
--@[export lean_elab_environment_to_kernel_env_no_async]
--def toKernelEnv (env : Environment) : Kernel.Environment :=
--  env.checked.get.kernel
--
--def constants (env : Environment) : ConstMap :=
--  env.checked.get.kernel.constants
--
--def getImportedConstants (env : Environment) : Std.HashMap Name ConstantInfo :=
--  env.checkedNoAsync.kernel.constants.map₁
--
--def getLocalConstantsUnchecked (env : Environment) : NameMap AsyncConstantInfo := Id.run do
--  let map := env.checkedNoAsync.kernel.constants.map₂.foldl (fun m n c => m.insert n (.ofConstantInfo c)) .empty
--  env.asyncConsts.toArray.foldl (fun m c => m.insert c.info.name c.info) map
@[export lean_environment_find]
def find? (env : Environment) (n : Name) : Option ConstantInfo :=
  /- It is safe to use `find'` because we never overwrite imported declarations. -/
  env.constants.find?' n

@[export lean_environment_mark_quot_init]
private def markQuotInit (env : Environment) : Environment :=
  { env with quotInit := true }

@[export lean_environment_quot_init]
private def isQuotInit (env : Environment) : Bool :=
  env.quotInit

/-- Type check given declaration and add it to the environment -/
@[extern "lean_add_decl"]
opaque addDeclCore (env : Environment) (maxHeartbeats : USize) (decl : @& Declaration)
  (cancelTk? : @& Option IO.CancelToken) : Except Exception Environment

/--
Add declaration to kernel without type checking it.

**WARNING** This function is meant for temporarily working around kernel performance issues.
It compromises soundness because, for example, a buggy tactic may produce an invalid proof,
and the kernel will not catch it if the new option is set to true.
-/
@[extern "lean_add_decl_without_checking"]
opaque addDeclWithoutChecking (env : Environment) (decl : @& Declaration) : Except Exception Environment

@[export lean_environment_add]
private def add (env : Environment) (cinfo : ConstantInfo) : Environment :=
  { env with constants := env.constants.insert cinfo.name cinfo }

@[export lean_kernel_diag_is_enabled]
def Diagnostics.isEnabled (d : Diagnostics) : Bool :=
  d.enabled

/-- Enables/disables kernel diagnostics. -/
def enableDiag (env : Environment) (flag : Bool) : Environment :=
  { env with diagnostics.enabled := flag }

def isDiagnosticsEnabled (env : Environment) : Bool :=
  env.diagnostics.enabled

def resetDiag (env : Environment) : Environment :=
  { env with diagnostics.unfoldCounter := {} }

@[export lean_kernel_record_unfold]
def Diagnostics.recordUnfold (d : Diagnostics) (declName : Name) : Diagnostics :=
  if d.enabled then
    let cNew := if let some c := d.unfoldCounter.find? declName then c + 1 else 1
    { d with unfoldCounter := d.unfoldCounter.insert declName cNew }
  else
    d

@[export lean_kernel_get_diag]
def getDiagnostics (env : Environment) : Diagnostics :=
  env.diagnostics

@[export lean_kernel_set_diag]
def setDiagnostics (env : Environment) (diag : Diagnostics) : Environment :=
  { env with diagnostics := diag}

end Kernel.Environment

@[deprecated Kernel.Exception (since := "2024-12-12")]
abbrev KernelException := Kernel.Exception

inductive ConstantKind where
  | defn | thm | «axiom» | «opaque» | quot | induct | ctor | recursor
deriving Inhabited, BEq, Repr

def ConstantKind.ofConstantInfo : ConstantInfo → ConstantKind
  | .defnInfo   _ => .defn
  | .thmInfo    _ => .thm
  | .axiomInfo  _ => .axiom
  | .opaqueInfo _ => .opaque
  | .quotInfo   _ => .quot
  | .inductInfo _ => .induct
  | .ctorInfo   _ => .ctor
  | .recInfo    _ => .recursor

/-- `ConstantInfo` variant that allows for asynchronous filling of components via tasks. -/
structure AsyncConstantInfo where
  /-- The declaration name, known immediately. -/
  name      : Name
  /-- The kind of the constant, known immediately. -/
  kind      : ConstantKind
  /-- The "signature" including level params and type, potentially filled asynchronously. -/
  sig       : Task ConstantVal
  /-- The final, complete constant info, potentially filled asynchronously. -/
  constInfo : Task ConstantInfo

namespace AsyncConstantInfo

def toConstantVal (c : AsyncConstantInfo) : ConstantVal :=
  c.sig.get

def toConstantInfo (c : AsyncConstantInfo) : ConstantInfo :=
  c.constInfo.get

def ofConstantInfo (c : ConstantInfo) : AsyncConstantInfo where
  name := c.name
  kind := .ofConstantInfo c
  sig := .pure c.toConstantVal
  constInfo := .pure c

def isUnsafe (c : AsyncConstantInfo) : Bool :=
  match c.kind with
  | .thm => false
  | _ => c.toConstantInfo.isUnsafe

def isUnsafe (c : AsyncConstantInfo) : Bool :=
  match c.kind with
  | .thm => false
  | _ => c.toConstantInfo.isUnsafe

end AsyncConstantInfo

/--
Information about the current branch of the environment representing asynchronous elaboration.
-/
structure AsyncContext where
  /--
  Name of the declaration asynchronous elaboration was started for. All constants added to this
  environment branch must have the name as a prefix, after erasing macro scopes and private name
  prefixes.
  -/
  declPrefix : Name
deriving Nonempty

/--
Checks whether a declaration named `n` may be added to the environment in the given context. See
also `AsyncContext.declPrefix`.
-/
def AsyncContext.mayContain (ctx : AsyncContext) (n : Name) : Bool :=
  ctx.declPrefix.isPrefixOf <| privateToUserName n.eraseMacroScopes

/--
Constant info and environment extension states eventually resulting from async elaboration.
-/
structure AsyncConst where
  constInfo : AsyncConstantInfo
  /--
  Reported extension state eventually fulfilled by promise; may be missing for tasks (e.g. kernel
  checking) that can eagerly guarantee they will not report any state.
  -/
  exts?     : Option (Task (Array EnvExtensionState))

/-- Data structure holding a sequence of `AsyncConst`s optimized for efficient access. -/
structure AsyncConsts where
  toArray : Array AsyncConst := #[]
  /-- Map from declaration name to const for fast direct access. -/
  private map : NameMap AsyncConst := {}
  /-- Trie of declaration names without private name prefixes for fast longest-prefix access. -/
  private normalizedTrie : NameTrie AsyncConst := {}
deriving Inhabited

def AsyncConsts.add (aconsts : AsyncConsts) (aconst : AsyncConst) : AsyncConsts :=
  { aconsts with
    toArray := aconsts.toArray.push aconst
    map := aconsts.map.insert aconst.constInfo.name aconst
    normalizedTrie := aconsts.normalizedTrie.insert (privateToUserName aconst.constInfo.name) aconst
  }

def AsyncConsts.find? (aconsts : AsyncConsts) (declName : Name) : Option AsyncConst :=
  aconsts.map.find? declName

/-- Finds the constant in the collection that is a prefix of `declName`, if any. -/
def AsyncConsts.findPrefix? (aconsts : AsyncConsts) (declName : Name) : Option AsyncConst :=
  -- as macro scopes are a strict suffix,
  aconsts.normalizedTrie.findLongestPrefix? (privateToUserName declName.eraseMacroScopes)

/--
Elaboration-specific extension of `Kernel.Environment` that adds tracking of asynchronously
elaborated declarations.
-/
structure Environment where
  /-
  Like with `Kernel.Environment`, this constructor is private to protect consistency of the
  environment, though there are no soundness concerns in this case given that it is used purely for
  elaboration.
  -/
  private mk ::
  /--
  Kernel environment not containing any asynchronously elaborated declarations. Also stores
  environment extension state for the current branch of the environment.

  Ignoring extension state, this is guaranteed to be some prior version of `checked` that is eagerly
  available. Thus we prefer taking information from it instead of `checked` whenever possible.
  -/
  checkedWithoutAsync : Kernel.Environment
  /--
  Kernel environment task that is fulfilled when all asynchronously elaborated declarations are
  finished, containing the resulting environment. Also collects the environment extension state of
  all environment branches that contributed contained declarations.
  -/
  checked             : Task Kernel.Environment := .pure checkedWithoutAsync
  /--
  Container of asynchronously elaborated declarations, i.e.
  `checked = checkedWithoutAsync ⨃ asyncConsts`.
  -/
  private asyncConsts : AsyncConsts := {}
  /-- Information about this asynchronous branch of the environment, if any. -/
  private asyncCtx?   : Option AsyncContext := none
  private realizedExternConsts? : Option (IO.Ref (NameMap AsyncConst))
  private realizedLocalConsts  : NameMap (IO.Ref (NameMap AsyncConst)) := {}
  realizingConst? : Option Name := none
deriving Nonempty

namespace Environment

-- used only when the kernel calls into the interpreter, and in `Lean.Kernel.Exception.mkCtx`
@[export lean_elab_environment_of_kernel_env]
def ofKernelEnv (env : Kernel.Environment) : Environment :=
  { checkedWithoutAsync := env, realizedExternConsts? := none }

@[export lean_elab_environment_to_kernel_env]
def toKernelEnv (env : Environment) : Kernel.Environment :=
  env.checked.get

def synchronize (env : Environment) : Environment :=
  { env with checkedWithoutAsync := env.checked.get }

/-- Consistently updates synchronous and asynchronous parts of the environment without blocking. -/
private def modifyCheckedAsync (env : Environment) (f : Kernel.Environment → Kernel.Environment) : Environment :=
  { env with checked := env.checked.map (sync := true) f, checkedWithoutAsync := f env.checkedWithoutAsync }

/-- Sets synchronous and asynchronous parts of the environment to the given kernel environment. -/
private def setCheckedSync (env : Environment) (newChecked : Kernel.Environment) : Environment :=
  { env with checked := .pure newChecked, checkedWithoutAsync := newChecked }

def promiseChecked (env : Environment) : BaseIO (Environment × IO.Promise Environment) := do
  let prom ← IO.Promise.new
  return ({ env with checked := prom.result.bind (sync := true) (·.checked) }, prom)

/--
Checks whether the given declaration name may potentially added, or have been added, to the current
environment branch, which is the case either if this is the main branch or if the declaration name
is a suffix (modulo privacy and hygiene information) of the top-level declaration name for which
this branch was created.

This function should always be checked before modifying an `AsyncMode.async` environment extension
to ensure `findStateAsync` will be able to find the modification from other branches.
-/
def asyncMayContain (env : Environment) (declName : Name) : Bool :=
  env.asyncCtx?.all (·.mayContain declName)

@[extern "lean_elab_add_decl"]
private opaque addDeclCheck (env : Environment) (maxHeartbeats : USize) (decl : @& Declaration)
  (cancelTk? : @& Option IO.CancelToken) : Except Kernel.Exception Environment

@[extern "lean_elab_add_decl_without_checking"]
private opaque addDeclWithoutChecking (env : Environment) (decl : @& Declaration) :
  Except Kernel.Exception Environment

/--
Adds given declaration to the environment, type checking it unless `doCheck` is false.

This is a plumbing function for the implementation of `Lean.addDecl`, most users should use it
instead.
-/
def addDeclCore (env : Environment) (maxHeartbeats : USize) (decl : @& Declaration)
    (cancelTk? : @& Option IO.CancelToken) (doCheck := true) :
    Except Kernel.Exception Environment := do
  if let some ctx := env.asyncCtx? then
    if let some n := decl.getNames.find? (!ctx.mayContain ·) then
      throw <| .other s!"cannot add declaration {n} to environment as it is restricted to the \
        prefix {ctx.declPrefix}"
  if doCheck then
    addDeclCheck env maxHeartbeats decl cancelTk?
  else
    addDeclWithoutChecking env decl

@[inherit_doc Kernel.Environment.constants]
def constants (env : Environment) : ConstMap :=
  env.toKernelEnv.constants

@[inherit_doc Kernel.Environment.const2ModIdx]
def const2ModIdx (env : Environment) : Std.HashMap Name ModuleIdx :=
  env.toKernelEnv.const2ModIdx

-- only needed for the lakefile.lean cache
@[export lake_environment_add]
private def lakeAdd (env : Environment) (cinfo : ConstantInfo) : Environment :=
  env.setCheckedSync <| env.checked.get.add cinfo

/--
Save an extra constant name that is used to populate `const2ModIdx` when we import
.olean files. We use this feature to save in which module an auxiliary declaration
created by the code generator has been created.
-/
def addExtraName (env : Environment) (name : Name) : Environment :=
  if env.constants.contains name then
    env
  else
    env.modifyCheckedAsync fun env => { env with extraConstNames := env.extraConstNames.insert name }

/-- Find base case: name did not match any asynchronous declaration. -/
private def findNoAsync (env : Environment) (n : Name) : Option ConstantInfo := do
<<<<<<< HEAD
  if let some _ := env.asyncConsts.findPrefix? n then
=======
  if env.asyncMayContain n then
    -- Constant definitely not generated in a different environment branch: return none, callers
    -- have already checked this branch.
    none
  else if let some _ := env.asyncConsts.findPrefix? n then
>>>>>>> 1248a55d
    -- Constant generated in a different environment branch: wait for final kernel environment. Rare
    -- case when only proofs are elaborated asynchronously as they are rarely inspected. Could be
    -- optimized in the future by having the elaboration thread publish an (incremental?) map of
    -- generated declarations before kernel checking (which must wait on all previous threads).
    env.checked.get.constants.find?' n
  else
    -- Not in the kernel environment nor in the name prefix of environment branch: undefined by
    -- `addDeclCore` invariant.
    none

/--
Looks up the given declaration name in the environment, avoiding forcing any in-progress elaboration
tasks.
-/
def findAsync? (env : Environment) (n : Name) : Option AsyncConstantInfo := do
  -- Check declarations already added to the kernel environment (e.g. because they were imported)
  -- first as that should be the most common case. It is safe to use `find?'` because we never
  -- overwrite imported declarations.
  if let some c := env.checkedWithoutAsync.constants.find?' n then
    some <| .ofConstantInfo c
  else if let some asyncConst := env.asyncConsts.find? n then
    -- Constant for which an asynchronous elaboration task was spawned
    return asyncConst.constInfo
  else env.findNoAsync n |>.map .ofConstantInfo

/--
Looks up the given declaration name in the environment, avoiding forcing any in-progress elaboration
tasks for declaration bodies (which are not accessible from `ConstantVal`).
-/
def findConstVal? (env : Environment) (n : Name) : Option ConstantVal := do
  if let some c := env.checkedWithoutAsync.constants.find?' n then
    some c.toConstantVal
  else if let some asyncConst := env.asyncConsts.find? n then
    return asyncConst.constInfo.toConstantVal
  else env.findNoAsync n |>.map (·.toConstantVal)

def enableRealizationsForConst (env : Environment) (c : Name) : BaseIO Environment := do
  if env.realizedLocalConsts.contains c then
    return env
  return { env with realizedLocalConsts := env.realizedLocalConsts.insert c (← IO.mkRef {}) }

def isAsync (env : Environment) : Bool :=
  env.asyncCtx?.isSome

def unlockAsync (env : Environment) : Environment :=
  env  --{ env with asyncCtx? := env.asyncCtx?.map ({ · with declPrefix := .anonymous }) }

def enableRealizationsForConst (env : Environment) (c : Name) : BaseIO Environment := do
  if env.realizedLocalConsts.contains c then
    return env
  return { env with realizedLocalConsts := env.realizedLocalConsts.insert c (← IO.mkRef {}) }

def isAsync (env : Environment) : Bool :=
  env.asyncCtx?.isSome

def unlockAsync (env : Environment) : Environment :=
  env  --{ env with asyncCtx? := env.asyncCtx?.map ({ · with declPrefix := .anonymous }) }

/--
Looks up the given declaration name in the environment, blocking on the corresponding elaboration
task if not yet complete.
-/
def find? (env : Environment) (n : Name) : Option ConstantInfo :=
  if let some c := env.checkedWithoutAsync.constants.find?' n then
    some c
  else if let some asyncConst := env.asyncConsts.find? n then
    return asyncConst.constInfo.toConstantInfo
  else
    env.findNoAsync n

/-- Returns debug output about the asynchronous state of the environment. -/
def dbgFormatAsyncState (env : Environment) : BaseIO String :=
  return s!"\
    asyncCtx.declPrefix: {repr <| env.asyncCtx?.map (·.declPrefix)}\
  \nasyncConsts: {repr <| env.asyncConsts.toArray.map (·.constInfo.name)}\
  \nrealizedLocalConsts: {repr (← env.realizedLocalConsts.toList.filterMapM fun (n, m) => do
    let consts := (← m.get).toList
    return guard (!consts.isEmpty) *> some (n, consts.map (·.1)))}
  \nrealizedExternConsts?: {repr <| (← env.realizedExternConsts?.mapM fun consts => do
    return (← consts.get).toList.map fun (n, m) => (n, m.info.name))}
  \ncheckedWithoutAsync.constants.map₂: {repr <| env.checkedWithoutAsync.constants.map₂.toList.map (·.1)}"

/-- Returns debug output about the synchronous state of the environment. -/
def dbgFormatCheckedSyncState (env : Environment) : BaseIO String :=
  return s!"checked.get.constants.map₂: {repr <| env.checked.get.constants.map₂.toList.map (·.1)}"

/--
Result of `Lean.Environment.addConstAsync` which is necessary to complete the asynchronous addition.
-/
structure AddConstAsyncResult where
  /--
  Resulting "main branch" environment which contains the declaration name as an asynchronous
  constant. Accessing the constant or kernel environment will block until the corresponding
  `AddConstAsyncResult.commit*` function has been called.
  -/
  mainEnv : Environment
  /--
  Resulting "async branch" environment which should be used to add the desired declaration in a new
  task and then call `AddConstAsyncResult.commit*` to commit results back to the main environment.
  One of `commitCheckEnv` or `commitFailure` must be called eventually to prevent deadlocks on main
  branch accesses.
  -/
  asyncEnv : Environment
  private constName : Name
  private kind : ConstantKind
  private sigPromise : IO.Promise ConstantVal
  private infoPromise : IO.Promise ConstantInfo
  private extensionsPromise : IO.Promise (Array EnvExtensionState)
  private checkedEnvPromise : IO.Promise Kernel.Environment

/--
Starts the asynchronous addition of a constant to the environment. The environment is split into a
"main" branch that holds a reference to the constant to be added but will block on access until the
corresponding information has been added on the "async" environment branch and committed there; see
the respective fields of `AddConstAsyncResult` as well as the [Environment Branches] note for more
information.
-/
def addConstAsync (env : Environment) (constName : Name) (kind : ConstantKind) (reportExts := true) :
    IO AddConstAsyncResult := do
<<<<<<< HEAD
  if let some n := env.realizingConst? then
    panic! s!"cannot add declaration {constName} while realizing constant {n}"
  let env ← enableRealizationsForConst env constName
=======
  assert! env.asyncMayContain constName
>>>>>>> 1248a55d
  let sigPromise ← IO.Promise.new
  let infoPromise ← IO.Promise.new
  let extensionsPromise ← IO.Promise.new
  let checkedEnvPromise ← IO.Promise.new
  let asyncConst := {
    constInfo := {
      name := constName
      kind
      sig := sigPromise.result
      constInfo := infoPromise.result
    }
    exts? := guard reportExts *> some extensionsPromise.result
  }
  return {
    constName, kind
    mainEnv := { env with
      asyncConsts := env.asyncConsts.add asyncConst
      checked := checkedEnvPromise.result }
    asyncEnv := { env with
      asyncCtx? := some { declPrefix := privateToUserName constName.eraseMacroScopes }
    }
    sigPromise, infoPromise, extensionsPromise, checkedEnvPromise
  }

/--
Commits the signature of the constant to the main environment branch. The declaration name must
match the name originally given to `addConstAsync`. It is optional to call this function but can
help in unblocking corresponding accesses to the constant on the main branch.
-/
def AddConstAsyncResult.commitSignature (res : AddConstAsyncResult) (sig : ConstantVal) :
    IO Unit := do
  if sig.name != res.constName then
    throw <| .userError s!"AddConstAsyncResult.commitSignature: constant has name {sig.name} but expected {res.constName}"
  res.sigPromise.resolve sig

/--
Commits the full constant info to the main environment branch. If `info?` is `none`, it is taken
from the given environment. The declaration name and kind must match the original values given to
`addConstAsync`. The signature must match the previous `commitSignature` call, if any.
-/
def AddConstAsyncResult.commitConst (res : AddConstAsyncResult) (env : Environment)
    (info? : Option ConstantInfo := none) :
    IO Unit := do
  let info ← match info? <|> env.find? res.constName with
    | some info => pure info
    | none =>
      throw <| .userError s!"AddConstAsyncResult.commitConst: constant {res.constName} not found in async context"
  res.commitSignature info.toConstantVal
  let kind' := .ofConstantInfo info
  if res.kind != kind' then
    throw <| .userError s!"AddConstAsyncResult.commitConst: constant has kind {repr kind'} but expected {repr res.kind}"
  let sig := res.sigPromise.result.get
  if sig.levelParams != info.levelParams then
    throw <| .userError s!"AddConstAsyncResult.commitConst: constant has level params {info.levelParams} but expected {sig.levelParams}"
  if sig.type != info.type then
    throw <| .userError s!"AddConstAsyncResult.commitConst: constant has type {info.type} but expected {sig.type}"
  res.infoPromise.resolve info
  res.extensionsPromise.resolve env.checkedWithoutAsync.extensions

/--
Aborts async addition, filling in missing information with default values/sorries and leaving the
kernel environment unchanged.
-/
def AddConstAsyncResult.commitFailure (res : AddConstAsyncResult) : BaseIO Unit := do
  let val := if (← IO.hasFinished res.sigPromise.result) then
    res.sigPromise.result.get
  else {
    name := res.constName
    levelParams := []
    type := mkApp2 (mkConst ``sorryAx [0]) (mkSort 0) (mkConst ``true)
  }
  res.sigPromise.resolve val
  res.infoPromise.resolve <| match res.kind with
    | .defn => .defnInfo { val with
      value := mkApp2 (mkConst ``sorryAx [0]) val.type (mkConst ``true)
      hints := .abbrev
      safety := .safe
    }
    | .thm  => .thmInfo { val with
      value := mkApp2 (mkConst ``sorryAx [0]) val.type (mkConst ``true)
    }
    | .axiom  => .axiomInfo { val with
      isUnsafe := false
    }
    | k => panic! s!"AddConstAsyncResult.commitFailure: unsupported constant kind {repr k}"
  res.extensionsPromise.resolve #[]
  let _ ← BaseIO.mapTask (t := res.asyncEnv.checked) (sync := true) res.checkedEnvPromise.resolve

/--
Assuming `Lean.addDecl` has been run for the constant to be added on the async environment branch,
commits the full constant info from that call to the main environment, waits for the final kernel
environment resulting from the `addDecl` call, and commits it to the main branch as well, unblocking
kernel additions there. All `commitConst` preconditions apply.
-/
def AddConstAsyncResult.commitCheckEnv (res : AddConstAsyncResult) (env : Environment) :
    IO Unit := do
  let some _ := env.findAsync? res.constName
    | throw <| .userError s!"AddConstAsyncResult.checkAndCommitEnv: constant {res.constName} not \
      found in async context"
  res.commitConst env
  res.checkedEnvPromise.resolve env.checked.get

def contains (env : Environment) (n : Name) : Bool :=
  env.findAsync? n |>.isSome

def header (env : Environment) : EnvironmentHeader :=
  -- can be assumed to be in sync with `env.checked`; see `setMainModule`, the only modifier of the header
  env.checkedWithoutAsync.header

def imports (env : Environment) : Array Import :=
  env.header.imports

def allImportedModuleNames (env : Environment) : Array Name :=
  env.header.moduleNames

def setMainModule (env : Environment) (m : Name) : Environment :=
  env.modifyCheckedAsync ({ · with header.mainModule := m })

def mainModule (env : Environment) : Name :=
  env.header.mainModule

def getModuleIdxFor? (env : Environment) (declName : Name) : Option ModuleIdx :=
  -- async constants are always from the current module
  env.checkedWithoutAsync.const2ModIdx[declName]?

def isConstructor (env : Environment) (declName : Name) : Bool :=
  match env.find? declName with
  | some (.ctorInfo _) => true
  | _                  => false

def isSafeDefinition (env : Environment) (declName : Name) : Bool :=
  match env.find? declName with
  | some (.defnInfo { safety := .safe, .. }) => true
  | _ => false

def getModuleIdx? (env : Environment) (moduleName : Name) : Option ModuleIdx :=
  env.header.moduleNames.findIdx? (· == moduleName)

def EIO.ofExcept (e : Except ε α) : EIO ε α :=
  match e with
  | Except.ok a    => pure a
  | Except.error e => throw e

def realizeConst (env : Environment) (forConst : Name) (constName : Name) (kind : ConstantKind)
    (sig? : Option (Task ConstantVal) := none) :
    IO (Environment × Option (Option ConstantInfo → EIO Kernel.Exception Environment)) := do
  let mut env := env
  if (env.checkedWithoutAsync.find? constName |>.isSome) || (env.asyncConsts.find? constName |>.isSome) then
    return (env, none)
  if let some n := env.realizingConst? then
    panic! s!"cannot realize {constName} while already realizing {n}"
  let prom ← IO.Promise.new
  let asyncConst := Thunk.mk fun _ => {
    info := {
      name := constName
      kind
      sig := sig?.getD (prom.result.map (sync := true) (·.toConstantVal))
      info := prom.result
    }
    exts? := none  -- will be reported by the caller eventually
  }
  let ref ← if env.checkedWithoutAsync.const2ModIdx.contains forConst then
    env.realizedExternConsts?.getDM <|
      throw <| .userError s!"Environment.realizeConst: `realizedExternConsts` is empty"
  else
    match env.realizedLocalConsts.find? forConst with
    | some ref => pure ref
    | none     =>
      if env.asyncCtx?.any (·.mayContain forConst) then
        let ref ← IO.mkRef {}
        env := { env with realizedLocalConsts := env.realizedLocalConsts.insert forConst ref }
        pure ref
      else
        throw <| .userError s!"trying to realize {constName} but `enableRealizationsForConst` must be called for '{forConst}' first"
      throw <| .userError s!"trying to realize {constName} but `enableRealizationsForConst` must be called for '{forConst}' first"
  let existingConst? ← ref.modifyGet fun m => match m.find? constName with
    | some prom' => (some prom', m)
    | none       => (none, m.insert constName asyncConst.get)
  if let some existingConst := existingConst? then
    env := { env with
      asyncConsts := env.asyncConsts.add existingConst
      checked := env.checked.map fun env =>
        if env.find? constName |>.isSome then
          env
        else
          env.add existingConst.info.toConstantInfo
    }
    return (env, none)
  else
    env := { env with realizingConst? := some constName }
    return (env, some fun
      | none => do
        prom.resolve /- TODO -/ default
        return { env with realizingConst? := none }
      | some const => do
        let env := { env with realizingConst? := none }
        let decl ← match const with
          | .thmInfo thm   => pure <| .thmDecl thm
          | .defnInfo defn => pure <| .defnDecl defn
          | _              => throw <| .other s!"Environment.realizeConst: {constName} must be definition/theorem"
        -- must happen before `addDeclCore` because on the main thread that can block on a use of `constName`
        prom.resolve const
        let async ← env.addConstAsync (reportExts := false) constName kind |>.adaptExcept (·.toString |> .other)
        async.commitConst async.asyncEnv (some const) |>.adaptExcept (·.toString |> .other)
        let _checkTask ← BaseIO.mapTask (t := env.checked) fun _ => EIO.catchExceptions (h := fun _e =>
          panic! s!"realizeConst {constName} failed"
        ) do
          try
            let env ← EIO.ofExcept <| addDeclCore async.asyncEnv 0 decl none
            async.commitCheckEnv env |>.adaptExcept (·.toString |> .other)
          finally
            async.commitFailure
        if const.name != constName then
          throw <| .other s!"Environment.realizeConst: realized constant has name {const.name} but expected {constName}"
        let kind' := .ofConstantInfo const
        if kind != kind' then
          throw <| .other s!"Environment.realizeConst: realized constant has kind {repr kind} but expected {repr kind'}"
        return async.mainEnv)

end Environment

def ConstantVal.instantiateTypeLevelParams (c : ConstantVal) (ls : List Level) : Expr :=
  c.type.instantiateLevelParams c.levelParams ls

namespace ConstantInfo

def instantiateTypeLevelParams (c : ConstantInfo) (ls : List Level) : Expr :=
  c.toConstantVal.instantiateTypeLevelParams ls

def instantiateValueLevelParams! (c : ConstantInfo) (ls : List Level) : Expr :=
  c.value!.instantiateLevelParams c.levelParams ls

end ConstantInfo

/--
Async access mode for environment extensions used in `EnvironmentExtension.get/set/modifyState`.
Depending on their specific uses, extensions may opt out of the strict `sync` access mode in order
to avoid blocking parallel elaboration and/or to optimize accesses. The access mode is set at
environment extension registration time but can be overriden at `EnvironmentExtension.getState` in
order to weaken it for specific accesses.

In all modes, the state stored into the `.olean` file for persistent environment extensions is the
result of `getState` called on the main environment branch at the end of the file, i.e. it
encompasses all modifications for all modes but `local`.
-/
inductive EnvExtension.AsyncMode where
  /--
  Default access mode, writing and reading the extension state to/from the full `checked`
  environment. This mode ensures the observed state is identical independently of whether or how
  parallel elaboration is used but `getState` will block on all prior environment branches by
  waiting for `checked`. `setState` and `modifyState` do not block.

  While a safe default, any extension that reasonably could be used in parallel elaboration contexts
  should opt for a weaker mode to avoid blocking unless there is no way to access the correct state
  without waiting for all prior environment branches, in which case its data management should be
  restructured if at all possible.
  -/
  | sync
  /--
  Accesses only the state of the current environment branch. Modifications on other branches are not
  visible and are ultimately discarded except for the main branch. Provides the fastest accessors,
  will never block.

  This mode is particularly suitable for extensions where state does not escape from lexical scopes
  even without parallelism, e.g. `ScopedEnvExtension`s when setting local entries.
  -/
  | local
  /--
  Like `local` but panics when trying to modify the state on anything but the main environment
  branch. For extensions that fulfill this requirement, all modes functionally coincide but this
  is the safest and most efficient choice in that case, preventing accidental misuse.

  This mode is suitable for extensions that are modified only at the command elaboration level
  before any environment forks in the command, and in particular for extensions that are modified
  only at the very beginning of the file.
  -/
  | mainOnly
  /--
  Accumulates modifications in the `checked` environment like `sync`, but `getState` will panic
  instead of blocking. Instead `findStateAsync` should be used, which will access the state of the
  environment branch corresponding to the passed declaration name, if any, or otherwise the state
  of the current branch. In other words, at most one environment branch will be blocked on instead
  of all prior branches. The local state can still be accessed by calling `getState` with mode
  `local` explicitly.

  This mode is suitable for extensions with map-like state where the key uniquely identifies the
  top-level declaration where it could have been set, e.g. because the key on modification is always
  the surrounding declaration's name. Any calls to `modifyState`/`setState` should assert
  `asyncMayContain` with that key to ensure state is never accidentally stored in a branch where it
  cannot be found by `findStateAsync`. In particular, this mode is closest to how the environment's
  own constant map works which asserts the same predicate on modification and provides `findAsync?`
  for block-avoiding access.
  -/
  | async
  deriving Inhabited

/--
Environment extension, can only be generated by `registerEnvExtension` that allocates a unique index
for this extension into each environment's extension state's array.
-/
structure EnvExtension (σ : Type) where private mk ::
  idx       : Nat
  mkInitial : IO σ
  asyncMode : EnvExtension.AsyncMode
  deriving Inhabited

namespace EnvExtension

private builtin_initialize envExtensionsRef : IO.Ref (Array (EnvExtension EnvExtensionState)) ← IO.mkRef #[]

/--
  User-defined environment extensions are declared using the `initialize` command.
  This command is just syntax sugar for the `init` attribute.
  When we `import` lean modules, the vector stored at `envExtensionsRef` may increase in size because of
  user-defined environment extensions. When this happens, we must adjust the size of the `env.extensions`.
  This method is invoked when processing `import`s.
-/
partial def ensureExtensionsArraySize (exts : Array EnvExtensionState) : IO (Array EnvExtensionState) := do
  loop exts.size exts
where
  loop (i : Nat) (exts : Array EnvExtensionState) : IO (Array EnvExtensionState) := do
    let envExtensions ← envExtensionsRef.get
    if h : i < envExtensions.size then
      let s ← envExtensions[i].mkInitial
      let exts := exts.push s
      loop (i + 1) exts
    else
      return exts

private def invalidExtMsg := "invalid environment extension has been accessed"

private unsafe def setStateImpl {σ} (ext : EnvExtension σ) (exts : Array EnvExtensionState) (s : σ) : Array EnvExtensionState :=
  if h : ext.idx < exts.size then
    exts.set ext.idx (unsafeCast s)
  else
    have : Inhabited (Array EnvExtensionState) := ⟨exts⟩
    panic! invalidExtMsg

private unsafe def modifyStateImpl {σ : Type} (ext : EnvExtension σ) (exts : Array EnvExtensionState) (f : σ → σ) : Array EnvExtensionState :=
  if ext.idx < exts.size then
    exts.modify ext.idx fun s =>
      let s : σ := unsafeCast s
      let s : σ := f s
      unsafeCast s
  else
    have : Inhabited (Array EnvExtensionState) := ⟨exts⟩
    panic! invalidExtMsg

private unsafe def getStateImpl {σ} [Inhabited σ] (ext : EnvExtension σ) (exts : Array EnvExtensionState) : σ :=
  if h : ext.idx < exts.size then
    unsafeCast exts[ext.idx]
  else
    panic! invalidExtMsg

def mkInitialExtStates : IO (Array EnvExtensionState) := do
  let exts ← envExtensionsRef.get
  exts.mapM fun ext => ext.mkInitial

<<<<<<< HEAD
unsafe def imp : EnvExtensionInterface := {
  ext                  := Ext
  ensureExtensionsSize := ensureExtensionsArraySize
  inhabitedExt         := fun _ => ⟨default⟩
  registerExt          := registerExt
  setState             := setState
  modifyState          := modifyState
  getState             := getState
  mkInitialExtStates   := mkInitialExtStates
}

end EnvExtensionInterfaceUnsafe

@[implemented_by EnvExtensionInterfaceUnsafe.imp]
opaque EnvExtensionInterfaceImp : EnvExtensionInterface

def EnvExtension (σ : Type) : Type := EnvExtensionInterfaceImp.ext σ

private def ensureExtensionsArraySize (env : Environment) : IO Environment := do
  let exts ← EnvExtensionInterfaceImp.ensureExtensionsSize env.checkedWithoutAsync.extensions
  return env.modifyCheckedAsync ({ · with extensions := exts })
=======
/--
Applies the given function to the extension state. See `AsyncMode` for details on how modifications
from different environment branches are reconciled.
>>>>>>> 1248a55d

Note that in modes `sync` and `async`, `f` will be called twice, on the local and on the `checked`
state.
-/
def modifyState {σ : Type} (ext : EnvExtension σ) (env : Environment) (f : σ → σ) : Environment :=
  -- safety: `ext`'s constructor is private, so we can assume the entry at `ext.idx` is of type `σ`
  match ext.asyncMode with
  | .mainOnly =>
    if let some asyncCtx := env.asyncCtx? then
      let _ : Inhabited Environment := ⟨env⟩
      panic! s!"Environment.modifyState: environment extension is marked as `mainOnly` but used in \
        async context '{asyncCtx.declPrefix}'"
    else
      { env with checkedWithoutAsync.extensions := unsafe ext.modifyStateImpl env.checkedWithoutAsync.extensions f }
  | .local =>
    { env with checkedWithoutAsync.extensions := unsafe ext.modifyStateImpl env.checkedWithoutAsync.extensions f }
  | _ =>
    env.modifyCheckedAsync fun env =>
      { env with extensions := unsafe ext.modifyStateImpl env.extensions f }

<<<<<<< HEAD
-- TODO: store extension state in `checked`

def setState {σ : Type} (ext : EnvExtension σ) (env : Environment) (s : σ) : Environment :=
  { env with checkedWithoutAsync.extensions := EnvExtensionInterfaceImp.setState ext env.checkedWithoutAsync.extensions s }

def modifyState {σ : Type} (ext : EnvExtension σ) (env : Environment) (f : σ → σ) : Environment :=
  { env with checkedWithoutAsync.extensions := EnvExtensionInterfaceImp.modifyState ext env.checkedWithoutAsync.extensions f }
  env.modifyCheckedAsync fun env => { env with
    extensions := EnvExtensionInterfaceImp.modifyState ext env.extensions f }

def getState {σ : Type} [Inhabited σ] (ext : EnvExtension σ) (env : Environment) (allowAsync := false) : σ :=
  if allowAsync then
    EnvExtensionInterfaceImp.getState ext env.checkedWithoutAsync.extensions
  else
    EnvExtensionInterfaceImp.getState ext env.checked.get.extensions

def getStateNoAsync {σ : Type} [Inhabited σ] (ext : EnvExtension σ) (env : Environment) : σ :=
  getState (allowAsync := true) ext env
=======
/--
Sets the extension state to the given value. See `AsyncMode` for details on how modifications from
different environment branches are reconciled.
-/
def setState {σ : Type} (ext : EnvExtension σ) (env : Environment) (s : σ) : Environment :=
  inline <| modifyState ext env fun _ => s

-- `unsafe` fails to infer `Nonempty` here
private unsafe def getStateUnsafe {σ : Type} [Inhabited σ] (ext : EnvExtension σ)
    (env : Environment) (asyncMode := ext.asyncMode) : σ :=
  -- safety: `ext`'s constructor is private, so we can assume the entry at `ext.idx` is of type `σ`
  match asyncMode with
  | .sync     => ext.getStateImpl env.checked.get.extensions
  | .async    => panic! "EnvExtension.getState: called on `async` extension, use `findStateAsync` \
    instead or pass `(asyncMode := .local)` to explicitly access local state"
  | _         => ext.getStateImpl env.checkedWithoutAsync.extensions

/--
Returns the current extension state. See `AsyncMode` for details on how modifications from
different environment branches are reconciled. Panics if the extension is marked as `async`; see its
documentation for more details. Overriding the extension's default `AsyncMode` is usually not
recommended and should be considered only for important optimizations.
-/
@[implemented_by getStateUnsafe]
opaque getState {σ : Type} [Inhabited σ] (ext : EnvExtension σ) (env : Environment)
  (asyncMode := ext.asyncMode) : σ
>>>>>>> 1248a55d

end EnvExtension

/-- Environment extensions can only be registered during initialization.
   Reasons:
   1- Our implementation assumes the number of extensions does not change after an environment object is created.
   2- We do not use any synchronization primitive to access `envExtensionsRef`.

   Note that by default, extension state is *not* stored in .olean files and will not propagate across `import`s.
   For that, you need to register a persistent environment extension. -/
def registerEnvExtension {σ : Type} (mkInitial : IO σ)
    (asyncMode : EnvExtension.AsyncMode := .mainOnly) : IO (EnvExtension σ) := do
  unless (← initializing) do
    throw (IO.userError "failed to register environment, extensions can only be registered during initialization")
  let exts ← EnvExtension.envExtensionsRef.get
  let idx := exts.size
  let ext : EnvExtension σ := { idx, mkInitial, asyncMode }
  -- safety: `EnvExtensionState` is opaque, so we can upcast to it
  EnvExtension.envExtensionsRef.modify fun exts => exts.push (unsafe unsafeCast ext)
  pure ext

private def mkInitialExtensionStates : IO (Array EnvExtensionState) := EnvExtension.mkInitialExtStates

@[export lean_mk_empty_environment]
def mkEmptyEnvironment (trustLevel : UInt32 := 0) : IO Environment := do
  let initializing ← IO.initializing
  if initializing then throw (IO.userError "environment objects cannot be created during initialization")
  let exts ← mkInitialExtensionStates
  return {
    checkedWithoutAsync := {
      const2ModIdx    := {}
      constants       := {}
      header          := { trustLevel }
      extraConstNames := {}
      extensions      := exts
    }
    realizedExternConsts? := some (← IO.mkRef {})
  }

structure PersistentEnvExtensionState (α : Type) (σ : Type) where
  importedEntries : Array (Array α)  -- entries per imported module
  state : σ
  async : Bool := false
deriving Inhabited

structure ImportM.Context where
  env  : Environment
  opts : Options

abbrev ImportM := ReaderT Lean.ImportM.Context IO

/--
An environment extension with support for storing/retrieving entries from a .olean file.
 - α is the type of the entries that are stored in .olean files.
 - β is the type of values used to update the state.
 - σ is the actual state.

For most extensions, α and β coincide. `α` and ‵β` do not coincide for extensions where the data
used to update the state contains elements which cannot be stored in files (for example, closures).

During elaboration of a module, state of type `σ` can be both read and written. When elaboration is
complete, the state of type `σ` is converted to serialized state of type `Array α` by
`exportEntriesFn`. To read the current module's state, use `PersistentEnvExtension.getState`. To
modify it, use `PersistentEnvExtension.addEntry`, with an `addEntryFn` that performs the appropriate
modification.

When a module is loaded, the values saved by all of its dependencies for this
`PersistentEnvExtension` are available as an `Array (Array α)` via the environment extension,
with one array per transitively imported module. The state of type `σ` used in the current module
can be initialized from these imports by specifying a suitable `addImportedFn`. The `addImportedFn`
runs at the beginning of elaboration for every module, so it's usually better for performance to
query the array of imported modules directly, because only a fraction of imported entries is usually
queried during elaboration of a module.

The most typical pattern for using `PersistentEnvExtension` is to set `σ` to a datatype such as
`NameMap` that efficiently tracks data for the current module. Then, in `exportEntriesFn`, this type
is converted to an array of pairs, sorted by the key. Given `ext : PersistentEnvExtension α β σ` and
`env : Environment`, the complete array of imported entries sorted by module index can be obtained
using `(ext.toEnvExtension.getState env).importedEntries`. To query the extension for some constant
name `n`, first use `env.getModuleIdxFor? n`. If it returns `none`, look up `n` in the current
module's state (the `NameMap`). If it returns `some idx`, use `ext.getModuleEntries env idx` to get
the array of entries for `n`'s defining module, and query it using `Array.binSearch`. This pattern
imposes a constraint that the extension can only track metadata that is declared in the same module
as the definition to which it applies; relaxing this restriction can make queries slower due to
needing to search _all_ modules. If it is necessary to search all modules, it is usually better to
initialize the state of type `σ` once from all imported entries and choose a more efficient search
datastructure for it.

Note that `addEntryFn` is not in `IO`. This is intentional, and allows us to write simple functions
such as
```
def addAlias (env : Environment) (a : Name) (e : Name) : Environment :=
aliasExtension.addEntry env (a, e)
```
without using `IO`. We have many functions like `addAlias`.
-/
structure PersistentEnvExtension (α : Type) (β : Type) (σ : Type) where
  toEnvExtension  : EnvExtension (PersistentEnvExtensionState α σ)
  name            : Name
  addImportedFn   : Array (Array α) → ImportM σ
  addEntryFn      : σ → β → σ
  exportEntriesFn : σ → Array α
  statsFn         : σ → Format

instance {α β σ} [Inhabited σ] : Inhabited (PersistentEnvExtension α β σ) where
  default := {
     toEnvExtension := default,
     name := default,
     addImportedFn := fun _ => default,
     addEntryFn := fun s _ => s,
     exportEntriesFn := fun _ => #[],
     statsFn := fun _ => Format.nil
  }

namespace PersistentEnvExtension

def getModuleEntries {α β σ : Type} [Inhabited σ] (ext : PersistentEnvExtension α β σ) (env : Environment) (m : ModuleIdx) : Array α :=
<<<<<<< HEAD
  (ext.toEnvExtension.getStateNoAsync env).importedEntries.get! m
=======
  -- `importedEntries` is identical on all environment branches, so `local` is always sufficient
  (ext.toEnvExtension.getState (asyncMode := .local) env).importedEntries.get! m
>>>>>>> 1248a55d

def addEntry {α β σ : Type} (ext : PersistentEnvExtension α β σ) (env : Environment) (b : β) : Environment :=
  ext.toEnvExtension.modifyState env fun s =>
    let state   := ext.addEntryFn s.state b;
    { s with state := state }

/-- Get the current state of the given extension in the given environment. -/
def getState {α β σ : Type} [Inhabited σ] (ext : PersistentEnvExtension α β σ) (env : Environment) (allowAsync := false) : σ :=
  (ext.toEnvExtension.getState (allowAsync := allowAsync) env).state

/-- Get the current state of the given extension in the given environment. -/
def getStateNoAsync {α β σ : Type} [Inhabited σ] (ext : PersistentEnvExtension α β σ) (env : Environment) : σ :=
  (ext.toEnvExtension.getStateNoAsync env).state

/-- Set the current state of the given extension in the given environment. -/
def setState {α β σ : Type} (ext : PersistentEnvExtension α β σ) (env : Environment) (s : σ) : Environment :=
  ext.toEnvExtension.modifyState env fun ps => { ps with  state := s }

/-- Modify the state of the given extension in the given environment by applying the given function. -/
def modifyState {α β σ : Type} (ext : PersistentEnvExtension α β σ) (env : Environment) (f : σ → σ) : Environment :=
  ext.toEnvExtension.modifyState env fun ps => { ps with state := f (ps.state) }

<<<<<<< HEAD
def findStateAsync {α β σ : Type} [Inhabited σ]
    (ext : PersistentEnvExtension α β σ) (env : Environment) (declName : Name) : σ :=
  if let some { exts? := some exts, .. } := env.asyncConsts.findPrefix? declName then
    EnvExtensionInterfaceImp.getState ext.toEnvExtension exts.get |>.state
  else
    ext.getStateNoAsync env
=======
-- `unsafe` fails to infer `Nonempty` here
private unsafe def findStateAsyncUnsafe {α β σ : Type} [Inhabited σ]
    (ext : PersistentEnvExtension α β σ) (env : Environment) (declPrefix : Name) : σ :=
  -- safety: `ext`'s constructor is private, so we can assume the entry at `ext.idx` is of type `σ`
  if let some { exts? := some exts, .. } := env.asyncConsts.findPrefix? declPrefix then
    ext.toEnvExtension.getStateImpl exts.get |>.state
  else
    ext.toEnvExtension.getStateImpl env.checkedWithoutAsync.extensions |>.state

/--
Returns the final extension state on the environment branch corresponding to the passed declaration
name, if any, or otherwise the state on the current branch. In other words, at most one environment
branch will be blocked on.
-/
@[implemented_by findStateAsyncUnsafe]
opaque findStateAsync {α β σ : Type} [Inhabited σ] (ext : PersistentEnvExtension α β σ)
  (env : Environment) (declPrefix : Name) : σ
>>>>>>> 1248a55d

end PersistentEnvExtension

builtin_initialize persistentEnvExtensionsRef : IO.Ref (Array (PersistentEnvExtension EnvExtensionEntry EnvExtensionEntry EnvExtensionState)) ← IO.mkRef #[]

structure PersistentEnvExtensionDescr (α β σ : Type) where
  name            : Name := by exact decl_name%
  mkInitial       : IO σ
  addImportedFn   : Array (Array α) → ImportM σ
  addEntryFn      : σ → β → σ
  exportEntriesFn : σ → Array α
  statsFn         : σ → Format := fun _ => Format.nil
  asyncMode       : EnvExtension.AsyncMode := .mainOnly

unsafe def registerPersistentEnvExtensionUnsafe {α β σ : Type} [Inhabited σ] (descr : PersistentEnvExtensionDescr α β σ) : IO (PersistentEnvExtension α β σ) := do
  let pExts ← persistentEnvExtensionsRef.get
  if pExts.any (fun ext => ext.name == descr.name) then throw (IO.userError s!"invalid environment extension, '{descr.name}' has already been used")
  let ext ← registerEnvExtension (asyncMode := descr.asyncMode) do
    let initial ← descr.mkInitial
    let s : PersistentEnvExtensionState α σ := {
      importedEntries := #[],
      state           := initial
    }
    pure s
  let pExt : PersistentEnvExtension α β σ := {
    toEnvExtension  := ext,
    name            := descr.name,
    addImportedFn   := descr.addImportedFn,
    addEntryFn      := descr.addEntryFn,
    exportEntriesFn := descr.exportEntriesFn,
    statsFn         := descr.statsFn
  }
  persistentEnvExtensionsRef.modify fun pExts => pExts.push (unsafeCast pExt)
  return pExt

@[implemented_by registerPersistentEnvExtensionUnsafe]
opaque registerPersistentEnvExtension {α β σ : Type} [Inhabited σ] (descr : PersistentEnvExtensionDescr α β σ) : IO (PersistentEnvExtension α β σ)

/-- Simple `PersistentEnvExtension` that implements `exportEntriesFn` using a list of entries. -/
def SimplePersistentEnvExtension (α σ : Type) := PersistentEnvExtension α α (List α × σ)

@[specialize] def mkStateFromImportedEntries {α σ : Type} (addEntryFn : σ → α → σ) (initState : σ) (as : Array (Array α)) : σ :=
  as.foldl (fun r es => es.foldl (fun r e => addEntryFn r e) r) initState

structure SimplePersistentEnvExtensionDescr (α σ : Type) where
  name          : Name := by exact decl_name%
  addEntryFn    : σ → α → σ
  addImportedFn : Array (Array α) → σ
  toArrayFn     : List α → Array α := fun es => es.toArray
  asyncMode     : EnvExtension.AsyncMode := .mainOnly

def registerSimplePersistentEnvExtension {α σ : Type} [Inhabited σ] (descr : SimplePersistentEnvExtensionDescr α σ) : IO (SimplePersistentEnvExtension α σ) :=
  registerPersistentEnvExtension {
    name            := descr.name,
    mkInitial       := pure ([], descr.addImportedFn #[]),
    addImportedFn   := fun as => pure ([], descr.addImportedFn as),
    addEntryFn      := fun s e => match s with
      | (entries, s) => (e::entries, descr.addEntryFn s e),
    exportEntriesFn := fun s => descr.toArrayFn s.1.reverse,
    statsFn := fun s => format "number of local entries: " ++ format s.1.length
    asyncMode := descr.asyncMode
  }

namespace SimplePersistentEnvExtension

instance {α σ : Type} [Inhabited σ] : Inhabited (SimplePersistentEnvExtension α σ) :=
  inferInstanceAs (Inhabited (PersistentEnvExtension α α (List α × σ)))

/-- Get the list of values used to update the state of the given
`SimplePersistentEnvExtension` in the current file. -/
def getEntries {α σ : Type} [Inhabited σ] (ext : SimplePersistentEnvExtension α σ) (env : Environment) : List α :=
  (PersistentEnvExtension.getState ext env).1

/-- Get the current state of the given `SimplePersistentEnvExtension`. -/
def getState {α σ : Type} [Inhabited σ] (ext : SimplePersistentEnvExtension α σ) (env : Environment) (allowAsync := false) : σ :=
  (PersistentEnvExtension.getState (allowAsync := allowAsync) ext env).2

def getStateNoAsync {α σ : Type} [Inhabited σ] (ext : SimplePersistentEnvExtension α σ) (env : Environment) : σ :=
  (PersistentEnvExtension.getStateNoAsync ext env).2

/-- Set the current state of the given `SimplePersistentEnvExtension`. This change is *not* persisted across files. -/
def setState {α σ : Type} (ext : SimplePersistentEnvExtension α σ) (env : Environment) (s : σ) : Environment :=
  PersistentEnvExtension.modifyState ext env (fun ⟨entries, _⟩ => (entries, s))

/-- Modify the state of the given extension in the given environment by applying the given function. This change is *not* persisted across files. -/
def modifyState {α σ : Type} (ext : SimplePersistentEnvExtension α σ) (env : Environment) (f : σ → σ) : Environment :=
  PersistentEnvExtension.modifyState ext env (fun ⟨entries, s⟩ => (entries, f s))

def findStateAsync {α σ : Type} [Inhabited σ]
    (ext : SimplePersistentEnvExtension α σ) (env : Environment) (declName : Name) : σ :=
  PersistentEnvExtension.findStateAsync ext env declName |>.2

end SimplePersistentEnvExtension

/-- Environment extension for tagging declarations.
    Declarations must only be tagged in the module where they were declared. -/
def TagDeclarationExtension := SimplePersistentEnvExtension Name NameSet

def mkTagDeclarationExtension (name : Name := by exact decl_name%) : IO TagDeclarationExtension :=
  registerSimplePersistentEnvExtension {
    name          := name,
    addImportedFn := fun _ => {},
    addEntryFn    := fun s n => s.insert n,
    toArrayFn     := fun es => es.toArray.qsort Name.quickLt
  }

namespace TagDeclarationExtension

instance : Inhabited TagDeclarationExtension :=
  inferInstanceAs (Inhabited (SimplePersistentEnvExtension Name NameSet))

def tag (ext : TagDeclarationExtension) (env : Environment) (declName : Name) : Environment :=
  have : Inhabited Environment := ⟨env⟩
  assert! env.getModuleIdxFor? declName |>.isNone -- See comment at `TagDeclarationExtension`
  ext.addEntry env declName

def isTagged (ext : TagDeclarationExtension) (env : Environment) (declName : Name) : Bool :=
  match env.getModuleIdxFor? declName with
  | some modIdx => (ext.getModuleEntries env modIdx).binSearchContains declName Name.quickLt
  | none        => (ext.getStateNoAsync env).contains declName

end TagDeclarationExtension

/-- Environment extension for mapping declarations to values.
    Declarations must only be inserted into the mapping in the module where they were declared. -/

def MapDeclarationExtension (α : Type) := PersistentEnvExtension (Name × α) (Name × α) (NameMap α)

def mkMapDeclarationExtension (name : Name := by exact decl_name%) : IO (MapDeclarationExtension α) :=
  registerPersistentEnvExtension {
    name            := name,
    mkInitial       := pure {}
    addImportedFn   := fun _ => pure {}
    addEntryFn      := fun s (n, v) => s.insert n v
    exportEntriesFn := fun s => s.toArray
  }

namespace MapDeclarationExtension

instance : Inhabited (MapDeclarationExtension α) :=
  inferInstanceAs (Inhabited (PersistentEnvExtension ..))

def insert (ext : MapDeclarationExtension α) (env : Environment) (declName : Name) (val : α) : Environment :=
  have : Inhabited Environment := ⟨env⟩
  assert! env.getModuleIdxFor? declName |>.isNone -- See comment at `MapDeclarationExtension`
  ext.addEntry env (declName, val)

def find? [Inhabited α] (ext : MapDeclarationExtension α) (env : Environment) (declName : Name) (allowAsync := false) : Option α :=
  match env.getModuleIdxFor? declName with
  | some modIdx =>
    match (ext.getModuleEntries env modIdx).binSearch (declName, default) (fun a b => Name.quickLt a.1 b.1) with
    | some e => some e.2
    | none   => none
  | none => (ext.getState (allowAsync := allowAsync) env).find? declName

def contains [Inhabited α] (ext : MapDeclarationExtension α) (env : Environment) (declName : Name) : Bool :=
  match env.getModuleIdxFor? declName with
  | some modIdx => (ext.getModuleEntries env modIdx).binSearchContains (declName, default) (fun a b => Name.quickLt a.1 b.1)
  | none        => (ext.getState env).contains declName

end MapDeclarationExtension

@[extern "lean_save_module_data"]
opaque saveModuleData (fname : @& System.FilePath) (mod : @& Name) (data : @& ModuleData) : IO Unit
@[extern "lean_read_module_data"]
opaque readModuleData (fname : @& System.FilePath) : IO (ModuleData × CompactedRegion)

/--
  Free compacted regions of imports. No live references to imported objects may exist at the time of invocation; in
  particular, `env` should be the last reference to any `Environment` derived from these imports. -/
@[noinline, export lean_environment_free_regions]
unsafe def Environment.freeRegions (env : Environment) : IO Unit :=
  /-
    NOTE: This assumes `env` is not inferred as a borrowed parameter, and is freed after extracting the `header` field.
    Otherwise, we would encounter undefined behavior when the constant map in `env`, which may reference objects in
    compacted regions, is freed after the regions.

    In the currently produced IR, we indeed see:
    ```
      def Lean.Environment.freeRegions (x_1 : obj) (x_2 : obj) : obj :=
        let x_3 : obj := proj[3] x_1;
        inc x_3;
        dec x_1;
        ...
    ```

    TODO: statically check for this. -/
  env.header.regions.forM CompactedRegion.free

def mkModuleData (env : Environment) : IO ModuleData := do
  let pExts ← persistentEnvExtensionsRef.get
  let entries := pExts.map fun pExt =>
    let state := pExt.getState env
    (pExt.name, pExt.exportEntriesFn state)
  let kenv := env.toKernelEnv
  let constNames := kenv.constants.foldStage2 (fun names name _ => names.push name) #[]
  let constants  := kenv.constants.foldStage2 (fun cs _ c => cs.push c) #[]
  return {
    imports         := env.header.imports
    extraConstNames := env.checked.get.extraConstNames.toArray
    constNames, constants, entries
  }

@[export lean_write_module]
def writeModule (env : Environment) (fname : System.FilePath) : IO Unit := do
  saveModuleData fname env.mainModule (← mkModuleData env)

/--
Construct a mapping from persistent extension name to extension index at the array of persistent extensions.
We only consider extensions starting with index `>= startingAt`.
-/
def mkExtNameMap (startingAt : Nat) : IO (Std.HashMap Name Nat) := do
  let descrs ← persistentEnvExtensionsRef.get
  let mut result := {}
  for h : i in [startingAt : descrs.size] do
    let descr := descrs[i]
    result := result.insert descr.name i
  return result

private def setImportedEntries (env : Environment) (mods : Array ModuleData) (startingAt : Nat := 0) : IO Environment := do
  -- We work directly on the states array instead of `env` as `Environment.modifyState` introduces
  -- significant overhead on such frequent calls
  let mut states := env.checkedWithoutAsync.extensions
  let extDescrs ← persistentEnvExtensionsRef.get
  /- For extensions starting at `startingAt`, ensure their `importedEntries` array have size `mods.size`. -/
  for extDescr in extDescrs[startingAt:] do
    -- safety: as in `modifyState`
    states := unsafe extDescr.toEnvExtension.modifyStateImpl states fun s =>
      { s with importedEntries := mkArray mods.size #[] }
  /- For each module `mod`, and `mod.entries`, if the extension name is one of the extensions after `startingAt`, set `entries` -/
  let extNameIdx ← mkExtNameMap startingAt
  for h : modIdx in [:mods.size] do
    let mod := mods[modIdx]
    for (extName, entries) in mod.entries do
      if let some entryIdx := extNameIdx[extName]? then
        -- safety: as in `modifyState`
        states := unsafe extDescrs[entryIdx]!.toEnvExtension.modifyStateImpl states fun s =>
          { s with importedEntries := s.importedEntries.set! modIdx entries }
  return env.setCheckedSync { env.checkedWithoutAsync with extensions := states }

/--
  "Forward declaration" needed for updating the attribute table with user-defined attributes.
  User-defined attributes are declared using the `initialize` command. The `initialize` command is just syntax sugar for the `init` attribute.
  The `init` attribute is initialized after the `attributeExtension` is initialized. We cannot change the order since the `init` attribute is an attribute,
  and requires this extension.
  The `attributeExtension` initializer uses `attributeMapRef` to initialize the attribute mapping.
  When we a new user-defined attribute declaration is imported, `attributeMapRef` is updated.
  Later, we set this method with code that adds the user-defined attributes that were imported after we initialized `attributeExtension`.
-/
@[extern 2 "lean_update_env_attributes"] opaque updateEnvAttributes : Environment → IO Environment
/-- "Forward declaration" for retrieving the number of builtin attributes. -/
@[extern 1 "lean_get_num_attributes"] opaque getNumBuiltinAttributes : IO Nat

private def ensureExtensionsArraySize (env : Environment) : IO Environment := do
  let exts ← EnvExtension.ensureExtensionsArraySize env.checkedWithoutAsync.extensions
  return env.modifyCheckedAsync ({ · with extensions := exts })

private partial def finalizePersistentExtensions (env : Environment) (mods : Array ModuleData) (opts : Options) : IO Environment := do
  loop 0 env
where
  loop (i : Nat) (env : Environment) : IO Environment := do
    -- Recall that the size of the array stored `persistentEnvExtensionRef` may increase when we import user-defined environment extensions.
    let pExtDescrs ← persistentEnvExtensionsRef.get
    if h : i < pExtDescrs.size then
      let extDescr := pExtDescrs[i]
      let s := extDescr.toEnvExtension.getState env
      let prevSize := (← persistentEnvExtensionsRef.get).size
      let prevAttrSize ← getNumBuiltinAttributes
      let newState ← extDescr.addImportedFn s.importedEntries { env := env, opts := opts }
      let mut env := extDescr.toEnvExtension.setState env { s with state := newState }
      env ← ensureExtensionsArraySize env
      if (← persistentEnvExtensionsRef.get).size > prevSize || (← getNumBuiltinAttributes) > prevAttrSize then
        -- This branch is executed when `pExtDescrs[i]` is the extension associated with the `init` attribute, and
        -- a user-defined persistent extension is imported.
        -- Thus, we invoke `setImportedEntries` to update the array `importedEntries` with the entries for the new extensions.
        env ← setImportedEntries env mods prevSize
        -- See comment at `updateEnvAttributesRef`
        env ← updateEnvAttributes env
      loop (i + 1) env
    else
      return env

structure ImportState where
  moduleNameSet : NameHashSet := {}
  moduleNames   : Array Name := #[]
  moduleData    : Array ModuleData := #[]
  regions       : Array CompactedRegion := #[]

def throwAlreadyImported (s : ImportState) (const2ModIdx : Std.HashMap Name ModuleIdx) (modIdx : Nat) (cname : Name) : IO α := do
  let modName := s.moduleNames[modIdx]!
  let constModName := s.moduleNames[const2ModIdx[cname]!.toNat]!
  throw <| IO.userError s!"import {modName} failed, environment already contains '{cname}' from {constModName}"

abbrev ImportStateM := StateRefT ImportState IO

@[inline] nonrec def ImportStateM.run (x : ImportStateM α) (s : ImportState := {}) : IO (α × ImportState) :=
  x.run s

partial def importModulesCore (imports : Array Import) : ImportStateM Unit := do
  for i in imports do
    if i.runtimeOnly || (← get).moduleNameSet.contains i.module then
      continue
    modify fun s => { s with moduleNameSet := s.moduleNameSet.insert i.module }
    let mFile ← findOLean i.module
    unless (← mFile.pathExists) do
      throw <| IO.userError s!"object file '{mFile}' of module {i.module} does not exist"
    let (mod, region) ← readModuleData mFile
    importModulesCore mod.imports
    modify fun s => { s with
      moduleData  := s.moduleData.push mod
      regions     := s.regions.push region
      moduleNames := s.moduleNames.push i.module
    }

/--
Return `true` if `cinfo₁` and `cinfo₂` are theorems with the same name, universe parameters,
and types. We allow different modules to prove the same theorem.

Motivation: We want to generate equational theorems on demand and potentially
in different files, and we want them to have non-private names.
We may add support for other kinds of definitions in the future. For now, theorems are
sufficient for our purposes.

We may have to revise this design decision and eagerly generate equational theorems when
we implement the module system.

Remark: we do not check whether the theorem `value` field match. This feature is useful and
ensures the proofs for equational theorems do not need to be identical. This decision
relies on the fact that theorem types are propositions, we have proof irrelevance,
and theorems are (mostly) opaque in Lean. For `Acc.rec`, we may unfold theorems
during type-checking, but we are assuming this is not an issue in practice,
and we are planning to address this issue in the future.
-/
private def equivInfo (cinfo₁ cinfo₂ : ConstantInfo) : Bool := Id.run do
  let .thmInfo tval₁ := cinfo₁ | false
  let .thmInfo tval₂ := cinfo₂ | false
  return tval₁.name == tval₂.name
    && tval₁.type == tval₂.type
    && tval₁.levelParams == tval₂.levelParams
    && tval₁.all == tval₂.all

/--
  Construct environment from `importModulesCore` results.

  If `leakEnv` is true, we mark the environment as persistent, which means it
  will not be freed. We set this when the object would survive until the end of
  the process anyway. In exchange, RC updates are avoided, which is especially
  important when they would be atomic because the environment is shared across
  threads (potentially, storing it in an `IO.Ref` is sufficient for marking it
  as such). -/
def finalizeImport (s : ImportState) (imports : Array Import) (opts : Options) (trustLevel : UInt32 := 0)
    (leakEnv := false) : IO Environment := do
  let numConsts := s.moduleData.foldl (init := 0) fun numConsts mod =>
    numConsts + mod.constants.size + mod.extraConstNames.size
  let mut const2ModIdx : Std.HashMap Name ModuleIdx := Std.HashMap.empty (capacity := numConsts)
  let mut constantMap : Std.HashMap Name ConstantInfo := Std.HashMap.empty (capacity := numConsts)
  for h : modIdx in [0:s.moduleData.size] do
    let mod := s.moduleData[modIdx]
    for cname in mod.constNames, cinfo in mod.constants do
      match constantMap.getThenInsertIfNew? cname cinfo with
      | (cinfoPrev?, constantMap') =>
        constantMap := constantMap'
        if let some cinfoPrev := cinfoPrev? then
          -- Recall that the map has not been modified when `cinfoPrev? = some _`.
          unless equivInfo cinfoPrev cinfo do
            throwAlreadyImported s const2ModIdx modIdx cname
      const2ModIdx := const2ModIdx.insertIfNew cname modIdx
    for cname in mod.extraConstNames do
      const2ModIdx := const2ModIdx.insertIfNew cname modIdx
  let constants : ConstMap := SMap.fromHashMap constantMap false
  let exts ← mkInitialExtensionStates
  let mut env : Environment := {
    checkedWithoutAsync := {
      const2ModIdx, constants
      quotInit        := !imports.isEmpty -- We assume `core.lean` initializes quotient module
      extraConstNames := {}
      extensions      := exts
      header     := {
        trustLevel, imports
        regions      := s.regions
        moduleNames  := s.moduleNames
        moduleData   := s.moduleData
      }
    }
    realizedExternConsts? := some (← IO.mkRef {})
  }
  env ← setImportedEntries env s.moduleData
  if leakEnv then
    /- Mark persistent a first time before `finalizePersistenExtensions`, which
       avoids costly MT markings when e.g. an interpreter closure (which
       contains the environment) is put in an `IO.Ref`. This can happen in e.g.
       initializers of user environment extensions and is wasteful because the
       environment is marked persistent immediately afterwards anyway when the
       constructed extension including the closure is ultimately stored in the
       initialized constant. We have seen significant savings in `open Mathlib`
       timings, where we have both a big environment and interpreted environment
       extensions, from this. There is no significant extra cost to calling
       `markPersistent` multiple times like this.

       Safety: There are no concurrent accesses to `env` at this point. -/
    env ← unsafe Runtime.markPersistent env
  env ← finalizePersistentExtensions env s.moduleData opts
  if leakEnv then
    /- Ensure the final environment including environment extension states is
       marked persistent as documented.

       Safety: There are no concurrent accesses to `env` at this point, assuming
       extensions' `addImportFn`s did not spawn any unbound tasks. -/
    env ← unsafe Runtime.markPersistent env
  pure env

@[export lean_import_modules]
def importModules (imports : Array Import) (opts : Options) (trustLevel : UInt32 := 0)
    (plugins : Array System.FilePath := #[]) (leakEnv := false)
    : IO Environment := profileitIO "import" opts do
  for imp in imports do
    if imp.module matches .anonymous then
      throw <| IO.userError "import failed, trying to import module with anonymous name"
  withImporting do
    plugins.forM Lean.loadPlugin
    let (_, s) ← importModulesCore imports |>.run
    finalizeImport (leakEnv := leakEnv) s imports opts trustLevel

/--
  Create environment object from imports and free compacted regions after calling `act`. No live references to the
  environment object or imported objects may exist after `act` finishes. -/
unsafe def withImportModules {α : Type} (imports : Array Import) (opts : Options) (trustLevel : UInt32 := 0) (act : Environment → IO α) : IO α := do
  let env ← importModules imports opts trustLevel
  try act env finally env.freeRegions

/--
Environment extension for tracking all `namespace` declared by users.
-/
builtin_initialize namespacesExt : SimplePersistentEnvExtension Name NameSSet ←
  registerSimplePersistentEnvExtension {
    addImportedFn   := fun as =>
      /-
      We compute a `HashMap Name Unit` and then convert to `NameSSet` to improve Lean startup time.
      Note: we have used `perf` to profile Lean startup cost when processing a file containing just `import Lean`.
      6.18% of the runtime is here. It was 9.31% before the `HashMap` optimization.
      -/
      let capacity := as.foldl (init := 0) fun r e => r + e.size
      let map : Std.HashMap Name Unit := Std.HashMap.empty capacity
      let map := mkStateFromImportedEntries (fun map name => map.insert name ()) map as
      SMap.fromHashMap map |>.switch
    addEntryFn      := fun s n => s.insert n
  }

@[inherit_doc Kernel.Environment.enableDiag]
def Kernel.enableDiag (env : Lean.Environment) (flag : Bool) : Lean.Environment :=
  env.modifyCheckedAsync (·.enableDiag flag)

def Kernel.isDiagnosticsEnabled (env : Lean.Environment) : Bool :=
  env.checkedWithoutAsync.isDiagnosticsEnabled

def Kernel.resetDiag (env : Lean.Environment) : Lean.Environment :=
  env.modifyCheckedAsync (·.resetDiag)

def Kernel.getDiagnostics (env : Lean.Environment) : Diagnostics :=
  env.checked.get.diagnostics

def Kernel.setDiagnostics (env : Lean.Environment) (diag : Diagnostics) : Lean.Environment :=
  env.modifyCheckedAsync (·.setDiagnostics diag)

namespace Environment

/-- Register a new namespace in the environment. -/
def registerNamespace (env : Environment) (n : Name) : Environment :=
  namespacesExt.toEnvExtension.modifyState env fun s =>
    if s.state.1.contains n then s else
      let state   := namespacesExt.addEntryFn s.state n;
      { s with state := state }

/-- Return `true` if `n` is the name of a namespace in `env`. -/
def isNamespace (env : Environment) (n : Name) : Bool :=
  (namespacesExt.getState env).contains n

/-- Return a set containing all namespaces in `env`. -/
def getNamespaceSet (env : Environment) : NameSSet :=
  namespacesExt.getState env

@[export lean_elab_environment_update_base_after_kernel_add]
private def updateBaseAfterKernelAdd (env : Environment) (kernel : Kernel.Environment) : Environment :=
<<<<<<< HEAD
  env.setCheckedSync { kernel with extensions := env.checkedWithoutAsync.extensions }
=======
  { env with checked := .pure kernel, checkedWithoutAsync := { kernel with extensions := env.checkedWithoutAsync.extensions } }
>>>>>>> 1248a55d

@[export lean_display_stats]
def displayStats (env : Environment) : IO Unit := do
  let pExtDescrs ← persistentEnvExtensionsRef.get
  IO.println ("direct imports:                        " ++ toString env.header.imports);
  IO.println ("number of imported modules:            " ++ toString env.header.regions.size);
  IO.println ("number of memory-mapped modules:       " ++ toString (env.header.regions.filter (·.isMemoryMapped) |>.size));
  IO.println ("number of buckets for imported consts: " ++ toString env.constants.numBuckets);
  IO.println ("trust level:                           " ++ toString env.header.trustLevel);
  IO.println ("number of extensions:                  " ++ toString env.checkedWithoutAsync.extensions.size);
  pExtDescrs.forM fun extDescr => do
    IO.println ("extension '" ++ toString extDescr.name ++ "'")
    let s := extDescr.toEnvExtension.getState env
    let fmt := extDescr.statsFn s.state
    unless fmt.isNil do IO.println ("  " ++ toString (Format.nest 2 (extDescr.statsFn s.state)))
    IO.println ("  number of imported entries: " ++ toString (s.importedEntries.foldl (fun sum es => sum + es.size) 0))

/--
  Evaluate the given declaration under the given environment to a value of the given type.
  This function is only safe to use if the type matches the declaration's type in the environment
  and if `enableInitializersExecution` has been used before importing any modules. -/
@[extern "lean_eval_const"]
unsafe opaque evalConst (α) (env : @& Environment) (opts : @& Options) (constName : @& Name) : Except String α

private def throwUnexpectedType {α} (typeName : Name) (constName : Name) : ExceptT String Id α :=
  throw ("unexpected type at '" ++ toString constName ++ "', `" ++ toString typeName ++ "` expected")

/-- Like `evalConst`, but first check that `constName` indeed is a declaration of type `typeName`.
    Note that this function cannot guarantee that `typeName` is in fact the name of the type `α`. -/
unsafe def evalConstCheck (α) (env : Environment) (opts : Options) (typeName : Name) (constName : Name) : ExceptT String Id α :=
  match env.find? constName with
  | none      => throw ("unknown constant '" ++ toString constName ++ "'")
  | some info =>
    match info.type with
    | Expr.const c _ =>
      if c != typeName then throwUnexpectedType typeName constName
      else env.evalConst α opts constName
    | _ => throwUnexpectedType typeName constName

def hasUnsafe (env : Environment) (e : Expr) : Bool :=
  let c? := e.find? fun e => match e with
    | Expr.const c _ =>
      match env.findAsync? c with
      | some cinfo => cinfo.isUnsafe
      | none       => false
    | _ => false;
  c?.isSome

end Environment

namespace Kernel
/-! # Kernel API -/

/--
  Kernel isDefEq predicate. We use it mainly for debugging purposes.
  Recall that the kernel type checker does not support metavariables.
  When implementing automation, consider using the `MetaM` methods. -/
-- We use `Lean.Environment` for ease of use; as this is a debugging function, we forgo a
-- `Kernel.Environment` base variant
@[extern "lean_kernel_is_def_eq"]
opaque isDefEq (env : Lean.Environment) (lctx : LocalContext) (a b : Expr) : Except Kernel.Exception Bool

def isDefEqGuarded (env : Lean.Environment) (lctx : LocalContext) (a b : Expr) : Bool :=
  if let .ok result := isDefEq env lctx a b then result else false

/--
  Kernel WHNF function. We use it mainly for debugging purposes.
  Recall that the kernel type checker does not support metavariables.
  When implementing automation, consider using the `MetaM` methods. -/
-- We use `Lean.Environment` for ease of use; as this is a debugging function, we forgo a
-- `Kernel.Environment` base variant
@[extern "lean_kernel_whnf"]
opaque whnf (env : Lean.Environment) (lctx : LocalContext) (a : Expr) : Except Kernel.Exception Expr

/--
  Kernel typecheck function. We use it mainly for debugging purposes.
  Recall that the Kernel type checker does not support metavariables.
  When implementing automation, consider using the `MetaM` methods. -/
-- We use `Lean.Environment` for ease of use; as this is a debugging function, we forgo a
-- `Kernel.Environment` base variant
@[extern "lean_kernel_check"]
opaque check (env : Lean.Environment) (lctx : LocalContext) (a : Expr) : Except Kernel.Exception Expr

end Kernel

class MonadEnv (m : Type → Type) where
  getEnv    : m Environment
  modifyEnv : (Environment → Environment) → m Unit

export MonadEnv (getEnv modifyEnv)

@[always_inline]
instance (m n) [MonadLift m n] [MonadEnv m] : MonadEnv n where
  getEnv    := liftM (getEnv : m Environment)
  modifyEnv := fun f => liftM (modifyEnv f : m Unit)

/-- Constructs a DefinitionVal, inferring the `unsafe` field -/
def mkDefinitionValInferrringUnsafe [Monad m] [MonadEnv m] (name : Name) (levelParams : List Name)
    (type : Expr) (value : Expr) (hints : ReducibilityHints) : m DefinitionVal := do
  let env ← getEnv
  let safety := if env.hasUnsafe type || env.hasUnsafe value then DefinitionSafety.unsafe else DefinitionSafety.safe
  return { name, levelParams, type, value, hints, safety }

end Lean<|MERGE_RESOLUTION|>--- conflicted
+++ resolved
@@ -417,11 +417,6 @@
   | .thm => false
   | _ => c.toConstantInfo.isUnsafe
 
-def isUnsafe (c : AsyncConstantInfo) : Bool :=
-  match c.kind with
-  | .thm => false
-  | _ => c.toConstantInfo.isUnsafe
-
 end AsyncConstantInfo
 
 /--
@@ -605,15 +600,11 @@
 
 /-- Find base case: name did not match any asynchronous declaration. -/
 private def findNoAsync (env : Environment) (n : Name) : Option ConstantInfo := do
-<<<<<<< HEAD
-  if let some _ := env.asyncConsts.findPrefix? n then
-=======
   if env.asyncMayContain n then
     -- Constant definitely not generated in a different environment branch: return none, callers
     -- have already checked this branch.
     none
   else if let some _ := env.asyncConsts.findPrefix? n then
->>>>>>> 1248a55d
     -- Constant generated in a different environment branch: wait for final kernel environment. Rare
     -- case when only proofs are elaborated asynchronously as they are rarely inspected. Could be
     -- optimized in the future by having the elaboration thread publish an (incremental?) map of
@@ -661,17 +652,6 @@
 def unlockAsync (env : Environment) : Environment :=
   env  --{ env with asyncCtx? := env.asyncCtx?.map ({ · with declPrefix := .anonymous }) }
 
-def enableRealizationsForConst (env : Environment) (c : Name) : BaseIO Environment := do
-  if env.realizedLocalConsts.contains c then
-    return env
-  return { env with realizedLocalConsts := env.realizedLocalConsts.insert c (← IO.mkRef {}) }
-
-def isAsync (env : Environment) : Bool :=
-  env.asyncCtx?.isSome
-
-def unlockAsync (env : Environment) : Environment :=
-  env  --{ env with asyncCtx? := env.asyncCtx?.map ({ · with declPrefix := .anonymous }) }
-
 /--
 Looks up the given declaration name in the environment, blocking on the corresponding elaboration
 task if not yet complete.
@@ -693,7 +673,7 @@
     let consts := (← m.get).toList
     return guard (!consts.isEmpty) *> some (n, consts.map (·.1)))}
   \nrealizedExternConsts?: {repr <| (← env.realizedExternConsts?.mapM fun consts => do
-    return (← consts.get).toList.map fun (n, m) => (n, m.info.name))}
+    return (← consts.get).toList.map fun (n, m) => (n, m.constInfo.name))}
   \ncheckedWithoutAsync.constants.map₂: {repr <| env.checkedWithoutAsync.constants.map₂.toList.map (·.1)}"
 
 /-- Returns debug output about the synchronous state of the environment. -/
@@ -733,13 +713,8 @@
 -/
 def addConstAsync (env : Environment) (constName : Name) (kind : ConstantKind) (reportExts := true) :
     IO AddConstAsyncResult := do
-<<<<<<< HEAD
-  if let some n := env.realizingConst? then
-    panic! s!"cannot add declaration {constName} while realizing constant {n}"
+  assert! env.asyncMayContain constName
   let env ← enableRealizationsForConst env constName
-=======
-  assert! env.asyncMayContain constName
->>>>>>> 1248a55d
   let sigPromise ← IO.Promise.new
   let infoPromise ← IO.Promise.new
   let extensionsPromise ← IO.Promise.new
@@ -893,11 +868,11 @@
     panic! s!"cannot realize {constName} while already realizing {n}"
   let prom ← IO.Promise.new
   let asyncConst := Thunk.mk fun _ => {
-    info := {
+    constInfo := {
       name := constName
       kind
       sig := sig?.getD (prom.result.map (sync := true) (·.toConstantVal))
-      info := prom.result
+      constInfo := prom.result
     }
     exts? := none  -- will be reported by the caller eventually
   }
@@ -925,7 +900,7 @@
         if env.find? constName |>.isSome then
           env
         else
-          env.add existingConst.info.toConstantInfo
+          env.add existingConst.constInfo.toConstantInfo
     }
     return (env, none)
   else
@@ -1098,33 +1073,9 @@
   let exts ← envExtensionsRef.get
   exts.mapM fun ext => ext.mkInitial
 
-<<<<<<< HEAD
-unsafe def imp : EnvExtensionInterface := {
-  ext                  := Ext
-  ensureExtensionsSize := ensureExtensionsArraySize
-  inhabitedExt         := fun _ => ⟨default⟩
-  registerExt          := registerExt
-  setState             := setState
-  modifyState          := modifyState
-  getState             := getState
-  mkInitialExtStates   := mkInitialExtStates
-}
-
-end EnvExtensionInterfaceUnsafe
-
-@[implemented_by EnvExtensionInterfaceUnsafe.imp]
-opaque EnvExtensionInterfaceImp : EnvExtensionInterface
-
-def EnvExtension (σ : Type) : Type := EnvExtensionInterfaceImp.ext σ
-
-private def ensureExtensionsArraySize (env : Environment) : IO Environment := do
-  let exts ← EnvExtensionInterfaceImp.ensureExtensionsSize env.checkedWithoutAsync.extensions
-  return env.modifyCheckedAsync ({ · with extensions := exts })
-=======
 /--
 Applies the given function to the extension state. See `AsyncMode` for details on how modifications
 from different environment branches are reconciled.
->>>>>>> 1248a55d
 
 Note that in modes `sync` and `async`, `f` will be called twice, on the local and on the `checked`
 state.
@@ -1145,26 +1096,6 @@
     env.modifyCheckedAsync fun env =>
       { env with extensions := unsafe ext.modifyStateImpl env.extensions f }
 
-<<<<<<< HEAD
--- TODO: store extension state in `checked`
-
-def setState {σ : Type} (ext : EnvExtension σ) (env : Environment) (s : σ) : Environment :=
-  { env with checkedWithoutAsync.extensions := EnvExtensionInterfaceImp.setState ext env.checkedWithoutAsync.extensions s }
-
-def modifyState {σ : Type} (ext : EnvExtension σ) (env : Environment) (f : σ → σ) : Environment :=
-  { env with checkedWithoutAsync.extensions := EnvExtensionInterfaceImp.modifyState ext env.checkedWithoutAsync.extensions f }
-  env.modifyCheckedAsync fun env => { env with
-    extensions := EnvExtensionInterfaceImp.modifyState ext env.extensions f }
-
-def getState {σ : Type} [Inhabited σ] (ext : EnvExtension σ) (env : Environment) (allowAsync := false) : σ :=
-  if allowAsync then
-    EnvExtensionInterfaceImp.getState ext env.checkedWithoutAsync.extensions
-  else
-    EnvExtensionInterfaceImp.getState ext env.checked.get.extensions
-
-def getStateNoAsync {σ : Type} [Inhabited σ] (ext : EnvExtension σ) (env : Environment) : σ :=
-  getState (allowAsync := true) ext env
-=======
 /--
 Sets the extension state to the given value. See `AsyncMode` for details on how modifications from
 different environment branches are reconciled.
@@ -1191,7 +1122,6 @@
 @[implemented_by getStateUnsafe]
 opaque getState {σ : Type} [Inhabited σ] (ext : EnvExtension σ) (env : Environment)
   (asyncMode := ext.asyncMode) : σ
->>>>>>> 1248a55d
 
 end EnvExtension
 
@@ -1309,12 +1239,8 @@
 namespace PersistentEnvExtension
 
 def getModuleEntries {α β σ : Type} [Inhabited σ] (ext : PersistentEnvExtension α β σ) (env : Environment) (m : ModuleIdx) : Array α :=
-<<<<<<< HEAD
-  (ext.toEnvExtension.getStateNoAsync env).importedEntries.get! m
-=======
   -- `importedEntries` is identical on all environment branches, so `local` is always sufficient
   (ext.toEnvExtension.getState (asyncMode := .local) env).importedEntries.get! m
->>>>>>> 1248a55d
 
 def addEntry {α β σ : Type} (ext : PersistentEnvExtension α β σ) (env : Environment) (b : β) : Environment :=
   ext.toEnvExtension.modifyState env fun s =>
@@ -1322,12 +1248,9 @@
     { s with state := state }
 
 /-- Get the current state of the given extension in the given environment. -/
-def getState {α β σ : Type} [Inhabited σ] (ext : PersistentEnvExtension α β σ) (env : Environment) (allowAsync := false) : σ :=
-  (ext.toEnvExtension.getState (allowAsync := allowAsync) env).state
-
-/-- Get the current state of the given extension in the given environment. -/
-def getStateNoAsync {α β σ : Type} [Inhabited σ] (ext : PersistentEnvExtension α β σ) (env : Environment) : σ :=
-  (ext.toEnvExtension.getStateNoAsync env).state
+def getState {α β σ : Type} [Inhabited σ] (ext : PersistentEnvExtension α β σ) (env : Environment)
+    (asyncMode := ext.toEnvExtension.asyncMode) : σ :=
+  (ext.toEnvExtension.getState (asyncMode := asyncMode) env).state
 
 /-- Set the current state of the given extension in the given environment. -/
 def setState {α β σ : Type} (ext : PersistentEnvExtension α β σ) (env : Environment) (s : σ) : Environment :=
@@ -1337,14 +1260,6 @@
 def modifyState {α β σ : Type} (ext : PersistentEnvExtension α β σ) (env : Environment) (f : σ → σ) : Environment :=
   ext.toEnvExtension.modifyState env fun ps => { ps with state := f (ps.state) }
 
-<<<<<<< HEAD
-def findStateAsync {α β σ : Type} [Inhabited σ]
-    (ext : PersistentEnvExtension α β σ) (env : Environment) (declName : Name) : σ :=
-  if let some { exts? := some exts, .. } := env.asyncConsts.findPrefix? declName then
-    EnvExtensionInterfaceImp.getState ext.toEnvExtension exts.get |>.state
-  else
-    ext.getStateNoAsync env
-=======
 -- `unsafe` fails to infer `Nonempty` here
 private unsafe def findStateAsyncUnsafe {α β σ : Type} [Inhabited σ]
     (ext : PersistentEnvExtension α β σ) (env : Environment) (declPrefix : Name) : σ :=
@@ -1362,7 +1277,6 @@
 @[implemented_by findStateAsyncUnsafe]
 opaque findStateAsync {α β σ : Type} [Inhabited σ] (ext : PersistentEnvExtension α β σ)
   (env : Environment) (declPrefix : Name) : σ
->>>>>>> 1248a55d
 
 end PersistentEnvExtension
 
@@ -1437,11 +1351,9 @@
   (PersistentEnvExtension.getState ext env).1
 
 /-- Get the current state of the given `SimplePersistentEnvExtension`. -/
-def getState {α σ : Type} [Inhabited σ] (ext : SimplePersistentEnvExtension α σ) (env : Environment) (allowAsync := false) : σ :=
-  (PersistentEnvExtension.getState (allowAsync := allowAsync) ext env).2
-
-def getStateNoAsync {α σ : Type} [Inhabited σ] (ext : SimplePersistentEnvExtension α σ) (env : Environment) : σ :=
-  (PersistentEnvExtension.getStateNoAsync ext env).2
+def getState {α σ : Type} [Inhabited σ] (ext : SimplePersistentEnvExtension α σ) (env : Environment)
+    (asyncMode := ext.toEnvExtension.asyncMode) : σ :=
+  (PersistentEnvExtension.getState (asyncMode := asyncMode) ext env).2
 
 /-- Set the current state of the given `SimplePersistentEnvExtension`. This change is *not* persisted across files. -/
 def setState {α σ : Type} (ext : SimplePersistentEnvExtension α σ) (env : Environment) (s : σ) : Environment :=
@@ -1482,7 +1394,7 @@
 def isTagged (ext : TagDeclarationExtension) (env : Environment) (declName : Name) : Bool :=
   match env.getModuleIdxFor? declName with
   | some modIdx => (ext.getModuleEntries env modIdx).binSearchContains declName Name.quickLt
-  | none        => (ext.getStateNoAsync env).contains declName
+  | none        => (ext.getState (asyncMode := .local) env).contains declName
 
 end TagDeclarationExtension
 
@@ -1510,13 +1422,14 @@
   assert! env.getModuleIdxFor? declName |>.isNone -- See comment at `MapDeclarationExtension`
   ext.addEntry env (declName, val)
 
-def find? [Inhabited α] (ext : MapDeclarationExtension α) (env : Environment) (declName : Name) (allowAsync := false) : Option α :=
+def find? [Inhabited α] (ext : MapDeclarationExtension α) (env : Environment) (declName : Name)
+    (asyncMode := ext.toEnvExtension.asyncMode) : Option α :=
   match env.getModuleIdxFor? declName with
   | some modIdx =>
     match (ext.getModuleEntries env modIdx).binSearch (declName, default) (fun a b => Name.quickLt a.1 b.1) with
     | some e => some e.2
     | none   => none
-  | none => (ext.getState (allowAsync := allowAsync) env).find? declName
+  | none => (ext.getState (asyncMode := asyncMode) env).find? declName
 
 def contains [Inhabited α] (ext : MapDeclarationExtension α) (env : Environment) (declName : Name) : Bool :=
   match env.getModuleIdxFor? declName with
@@ -1846,11 +1759,7 @@
 
 @[export lean_elab_environment_update_base_after_kernel_add]
 private def updateBaseAfterKernelAdd (env : Environment) (kernel : Kernel.Environment) : Environment :=
-<<<<<<< HEAD
-  env.setCheckedSync { kernel with extensions := env.checkedWithoutAsync.extensions }
-=======
   { env with checked := .pure kernel, checkedWithoutAsync := { kernel with extensions := env.checkedWithoutAsync.extensions } }
->>>>>>> 1248a55d
 
 @[export lean_display_stats]
 def displayStats (env : Environment) : IO Unit := do

/-
Copyright (c) 2019 Microsoft Corporation. All rights reserved.
Released under Apache 2.0 license as described in the file LICENSE.
Authors: Leonardo de Moura
-/
prelude
import Init.Control.StateRef
import Init.Data.Array.BinSearch
import Init.Data.Stream
import Init.System.Promise
import Lean.ImportingFlag
import Lean.Data.HashMap
import Lean.Data.NameTrie
import Lean.Data.SMap
import Lean.Declaration
import Lean.LocalContext
import Lean.Util.Path
import Lean.Util.FindExpr
import Lean.Util.Profile
import Lean.Util.InstantiateLevelParams
import Lean.PrivateName

/-!
# Note [Environment Branches]

The kernel environment type `Lean.Kernel.Environment` enforces a linear order on the addition of
declarations: `addDeclCore` takes an environment and returns a new one, assuming type checking
succeeded. On the other hand, the metaprogramming-level `Lean.Environment` wrapper must allow for
*branching* environment transformations so that multiple declarations can be elaborated
concurrently while still being able to access information about preceding declarations that have
also been branched out as soon as they are available.

The basic function to introduce such branches is `addConstAsync`, which takes an environment and
returns a structure containing two environments: one for the "main" branch that can be used in
further branching and eventually contains all the declarations of the file and one for the "async"
branch that can be used concurrently to the main branch to elaborate and add the declaration for
which the branch was introduced. Branches are "joined" back together implicitly via the kernel
environment, which as mentioned cannot be changed concurrently: when the main branch first tries to
access it, evaluation is blocked until the kernel environment on the async branch is complete.
Thus adding two declarations A and B concurrently can be visualized like this:
```text
o addConstAsync A
|\
| \
|  \
o addConstAsync B
|\   \
| \   o elaborate A
|  \  |
|   o elaborate B
|   | |
|   | o addDeclCore A
|   |/
|   o addDeclCore B
|  /
| /
|/
o .olean serialization calls Environment.toKernelEnv
```
While each edge represents a `Lean.Environment` that has its own view of the state of the module,
the kernel environment really lives only in the right-most path, with all other paths merely holding
an unfulfilled `Task` representing it and where forcing that task leads to the back-edges joining
paths back together.
-/

namespace Lean
/-- Opaque environment extension state. -/
opaque EnvExtensionStateSpec : (α : Type) × Inhabited α := ⟨Unit, ⟨()⟩⟩
def EnvExtensionState : Type := EnvExtensionStateSpec.fst
instance : Inhabited EnvExtensionState := EnvExtensionStateSpec.snd

def ModuleIdx := Nat
  deriving BEq, ToString

abbrev ModuleIdx.toNat (midx : ModuleIdx) : Nat := midx

instance : Inhabited ModuleIdx where default := (0 : Nat)

abbrev ConstMap := SMap Name ConstantInfo

structure Import where
  module      : Name
  runtimeOnly : Bool := false
  deriving Repr, Inhabited

instance : Coe Name Import := ⟨({module := ·})⟩

instance : ToString Import := ⟨fun imp => toString imp.module ++ if imp.runtimeOnly then " (runtime)" else ""⟩

/--
  A compacted region holds multiple Lean objects in a contiguous memory region, which can be read/written to/from disk.
  Objects inside the region do not have reference counters and cannot be freed individually. The contents of .olean
  files are compacted regions. -/
def CompactedRegion := USize

@[extern "lean_compacted_region_is_memory_mapped"]
opaque CompactedRegion.isMemoryMapped : CompactedRegion → Bool

/-- Free a compacted region and its contents. No live references to the contents may exist at the time of invocation. -/
@[extern "lean_compacted_region_free"]
unsafe opaque CompactedRegion.free : CompactedRegion → IO Unit

/-- Opaque persistent environment extension entry. -/
opaque EnvExtensionEntrySpec : NonemptyType.{0}
def EnvExtensionEntry : Type := EnvExtensionEntrySpec.type
instance : Nonempty EnvExtensionEntry := EnvExtensionEntrySpec.property

/-- Content of a .olean file.
   We use `compact.cpp` to generate the image of this object in disk. -/
structure ModuleData where
  imports         : Array Import
  /--
  `constNames` contains all constant names in `constants`.
  This information is redundant. It is equal to `constants.map fun c => c.name`,
  but it improves the performance of `importModules`. `perf` reports that 12% of the
  runtime was being spent on `ConstantInfo.name` when importing a file containing only `import Lean`
  -/
  constNames      : Array Name
  constants       : Array ConstantInfo
  /--
  Extra entries for the `const2ModIdx` map in the `Environment` object.
  The code generator creates auxiliary declarations that are not in the
  mapping `constants`, but we want to know in which module they were generated.
  -/
  extraConstNames : Array Name
  entries         : Array (Name × Array EnvExtensionEntry)
  deriving Inhabited

/-- Environment fields that are not used often. -/
structure EnvironmentHeader where
  /--
  The trust level used by the kernel. For example,
  the kernel assumes imported constants are type correct when the trust level is greater than zero.
  -/
  trustLevel   : UInt32       := 0
  /--
  Name of the module being compiled.
  -/
  mainModule   : Name         := default
  /-- Direct imports -/
  imports      : Array Import := #[]
  /-- Compacted regions for all imported modules. Objects in compacted memory regions do no require any memory management. -/
  regions      : Array CompactedRegion := #[]
  /-- Name of all imported modules (directly and indirectly). -/
  moduleNames  : Array Name   := #[]
  /-- Module data for all imported modules. -/
  moduleData   : Array ModuleData := #[]
  deriving Nonempty

namespace Kernel

structure Diagnostics where
  /-- Number of times each declaration has been unfolded by the kernel. -/
  unfoldCounter : PHashMap Name Nat := {}
  /-- If `enabled = true`, kernel records declarations that have been unfolded. -/
  enabled : Bool := false
  deriving Inhabited

/--
An environment stores declarations provided by the user. The kernel currently supports different
kinds of declarations such as definitions, theorems, and inductive families. Each has a unique
identifier (i.e., `Name`), and can be parameterized by a sequence of universe parameters. A constant
in Lean is just a reference to a `ConstantInfo` object. The main task of the kernel is to type check
these declarations and refuse type incorrect ones. The kernel does not allow declarations containing
metavariables and/or free variables to be added to an environment. Environments are never
destructively updated.

This type contains only the minimal data necessary for basic type checking. Other data used only by
and for elaboration, as well data for the TCB extension of native reduction, is stored in
`Lean.Environment`.
-/
structure Environment where
  /--
  The constructor of `Environment` is private to protect against modification that bypasses the
  kernel.
  -/
  private mk ::
  /--
  Mapping from constant name to `ConstantInfo`. It contains all constants (definitions, theorems,
  axioms, etc) that have been already type checked by the kernel.
  -/
  constants   : ConstMap
  /--
  `quotInit = true` if the command `init_quot` has already been executed for the environment, and
  `Quot` declarations have been added to the environment. When the flag is set, the type checker can
  assume that the `Quot` declarations in the environment have indeed been added by the kernel and
  not by the user.
  -/
  quotInit    : Bool := false
  /--
  Diagnostic information collected during kernel execution.

  Remark: We store kernel diagnostic information in an environment field to simplify the interface
  with the kernel implemented in C/C++. Thus, we can only track declarations in methods, such as
  `addDecl`, which return a new environment. `Kernel.isDefEq` and `Kernel.whnf` do not update the
  statistics. We claim this is ok since these methods are mainly used for debugging.
  -/
  diagnostics : Diagnostics := {}
  /--
  Mapping from constant name to module (index) where constant has been declared.
  Recall that a Lean file has a header where previously compiled modules can be imported.
  Each imported module has a unique `ModuleIdx`.
  Many extensions use the `ModuleIdx` to efficiently retrieve information stored in imported modules.

  Remark: this mapping also contains auxiliary constants, created by the code generator, that are **not** in
  the field `constants`. These auxiliary constants are invisible to the Lean kernel and elaborator.
  Only the code generator uses them.
  -/
  const2ModIdx            : Std.HashMap Name ModuleIdx
  /--
  Environment extensions. It also includes user-defined extensions.
  -/
  private extensions      : Array EnvExtensionState
  /--
  Constant names to be saved in the field `extraConstNames` at `ModuleData`.
  It contains auxiliary declaration names created by the code generator which are not in `constants`.
  When importing modules, we want to insert them at `const2ModIdx`.
  -/
  private extraConstNames : NameSet
  /-- The header contains additional information that is set at import time. -/
  header                  : EnvironmentHeader := {}
deriving Nonempty

/-- Exceptions that can be raised by the kernel when type checking new declarations. -/
inductive Exception where
  | unknownConstant  (env : Environment) (name : Name)
  | alreadyDeclared  (env : Environment) (name : Name)
  | declTypeMismatch (env : Environment) (decl : Declaration) (givenType : Expr)
  | declHasMVars     (env : Environment) (name : Name) (expr : Expr)
  | declHasFVars     (env : Environment) (name : Name) (expr : Expr)
  | funExpected      (env : Environment) (lctx : LocalContext) (expr : Expr)
  | typeExpected     (env : Environment) (lctx : LocalContext) (expr : Expr)
  | letTypeMismatch  (env : Environment) (lctx : LocalContext) (name : Name) (givenType : Expr) (expectedType : Expr)
  | exprTypeMismatch (env : Environment) (lctx : LocalContext) (expr : Expr) (expectedType : Expr)
  | appTypeMismatch  (env : Environment) (lctx : LocalContext) (app : Expr) (funType : Expr) (argType : Expr)
  | invalidProj      (env : Environment) (lctx : LocalContext) (proj : Expr)
  | thmTypeIsNotProp (env : Environment) (name : Name) (type : Expr)
  | other            (msg : String)
  | deterministicTimeout
  | excessiveMemory
  | deepRecursion
  | interrupted

namespace Environment

--
--private def modifyCheckedAsync (env : Environment) (f : EnvironmentBase → EnvironmentBase) : Environment :=
--  { env with checked := env.checked.map (sync := true) f, checkedNoAsync := f env.checkedNoAsync }
--
--private def setCheckedSync (env : Environment) (newChecked : EnvironmentBase) : Environment :=
--  { env with checked := .pure newChecked, checkedNoAsync := newChecked }

--/-- Type check given declaration and add it to the environment. -/
--@[extern "lean_elab_add_decl"]
--opaque addDeclCore (env : Environment) (maxHeartbeats : USize) (decl : @& Declaration)
--  (cancelTk? : @& Option IO.CancelToken) : Except Kernel.Exception Environment
--
--@[inherit_doc Kernel.Environment.addDeclWithoutChecking, extern "lean_elab_add_decl_without_checking"]
--opaque addDeclWithoutChecking (env : Environment) (decl : @& Declaration) : Except Kernel.Exception Environment
--
--def EIO.ofExcept : Except e α → EIO e α
--  | .ok a    => pure a
--  | .error e => throw e
--
--private def addDeclNoDelay (env : Environment) (opts : Options) (decl : Declaration)
--    (cancelTk? : Option IO.CancelToken := none) (skipExisting := false) :
--    Except Kernel.Exception Environment := do
--  if skipExisting then
--    if let [name] := decl.getNames then
--      if env.checked.get.kernel.find? name |>.isSome then
--        return env.synchronize
--  if debug.skipKernelTC.get opts then
--    addDeclWithoutChecking env decl
--  else
--    addDeclCore env (Core.getMaxHeartbeats opts).toUSize decl cancelTk?
--
--def addDecl (env : Environment) (opts : Options) (decl : Declaration)
--    (cancelTk? : Option IO.CancelToken := none) (checkAsyncPrefix := true) (skipExisting := false) :
--    Except Kernel.Exception Environment := do
--  if let some n := env.realizingConst? then
--    panic! s!"cannot add declaration {decl.getNames} while realizing constant {n}"
--  doAdd
--where doAdd := addDeclNoDelay env opts decl cancelTk? skipExisting
--
--@[export lean_elab_environment_to_kernel_env_unchecked]
--def toKernelEnvUnchecked (env : Environment) : Kernel.Environment := Id.run do
--  let mut kenv := env.checkedNoAsync.kernel
--  for asyncConst in env.asyncConsts.toArray do
--    kenv := kenv.add asyncConst.info.info.get
--  kenv
--
--@[export lean_elab_environment_to_kernel_env_no_async]
--def toKernelEnv (env : Environment) : Kernel.Environment :=
--  env.checked.get.kernel
--
--def constants (env : Environment) : ConstMap :=
--  env.checked.get.kernel.constants
--
--def getImportedConstants (env : Environment) : Std.HashMap Name ConstantInfo :=
--  env.checkedNoAsync.kernel.constants.map₁
--
--def getLocalConstantsUnchecked (env : Environment) : NameMap AsyncConstantInfo := Id.run do
--  let map := env.checkedNoAsync.kernel.constants.map₂.foldl (fun m n c => m.insert n (.ofConstantInfo c)) .empty
--  env.asyncConsts.toArray.foldl (fun m c => m.insert c.info.name c.info) map
@[export lean_environment_find]
def find? (env : Environment) (n : Name) : Option ConstantInfo :=
  /- It is safe to use `find'` because we never overwrite imported declarations. -/
  env.constants.find?' n

@[export lean_environment_mark_quot_init]
private def markQuotInit (env : Environment) : Environment :=
  { env with quotInit := true }

@[export lean_environment_quot_init]
private def isQuotInit (env : Environment) : Bool :=
  env.quotInit

/-- Type check given declaration and add it to the environment -/
@[extern "lean_add_decl"]
opaque addDeclCore (env : Environment) (maxHeartbeats : USize) (decl : @& Declaration)
  (cancelTk? : @& Option IO.CancelToken) : Except Exception Environment

/--
Add declaration to kernel without type checking it.

**WARNING** This function is meant for temporarily working around kernel performance issues.
It compromises soundness because, for example, a buggy tactic may produce an invalid proof,
and the kernel will not catch it if the new option is set to true.
-/
@[extern "lean_add_decl_without_checking"]
opaque addDeclWithoutChecking (env : Environment) (decl : @& Declaration) : Except Exception Environment

@[export lean_environment_add]
private def add (env : Environment) (cinfo : ConstantInfo) : Environment :=
  { env with constants := env.constants.insert cinfo.name cinfo }

@[export lean_kernel_diag_is_enabled]
def Diagnostics.isEnabled (d : Diagnostics) : Bool :=
  d.enabled

/-- Enables/disables kernel diagnostics. -/
def enableDiag (env : Environment) (flag : Bool) : Environment :=
  { env with diagnostics.enabled := flag }

def isDiagnosticsEnabled (env : Environment) : Bool :=
  env.diagnostics.enabled

def resetDiag (env : Environment) : Environment :=
  { env with diagnostics.unfoldCounter := {} }

@[export lean_kernel_record_unfold]
def Diagnostics.recordUnfold (d : Diagnostics) (declName : Name) : Diagnostics :=
  if d.enabled then
    let cNew := if let some c := d.unfoldCounter.find? declName then c + 1 else 1
    { d with unfoldCounter := d.unfoldCounter.insert declName cNew }
  else
    d

@[export lean_kernel_get_diag]
def getDiagnostics (env : Environment) : Diagnostics :=
  env.diagnostics

@[export lean_kernel_set_diag]
def setDiagnostics (env : Environment) (diag : Diagnostics) : Environment :=
  { env with diagnostics := diag}

end Kernel.Environment

@[deprecated Kernel.Exception (since := "2024-12-12")]
abbrev KernelException := Kernel.Exception

inductive ConstantKind where
  | defn | thm | «axiom» | «opaque» | quot | induct | ctor | recursor
deriving Inhabited, BEq, Repr

def ConstantKind.ofConstantInfo : ConstantInfo → ConstantKind
  | .defnInfo   _ => .defn
  | .thmInfo    _ => .thm
  | .axiomInfo  _ => .axiom
  | .opaqueInfo _ => .opaque
  | .quotInfo   _ => .quot
  | .inductInfo _ => .induct
  | .ctorInfo   _ => .ctor
  | .recInfo    _ => .recursor

/-- `ConstantInfo` variant that allows for asynchronous filling of components via tasks. -/
structure AsyncConstantInfo where
  /-- The declaration name, known immediately. -/
  name      : Name
  /-- The kind of the constant, known immediately. -/
  kind      : ConstantKind
  /-- The "signature" including level params and type, potentially filled asynchronously. -/
  sig       : Task ConstantVal
  /-- The final, complete constant info, potentially filled asynchronously. -/
  constInfo : Task ConstantInfo

namespace AsyncConstantInfo

def toConstantVal (c : AsyncConstantInfo) : ConstantVal :=
  c.sig.get

def toConstantInfo (c : AsyncConstantInfo) : ConstantInfo :=
  c.constInfo.get

def ofConstantInfo (c : ConstantInfo) : AsyncConstantInfo where
  name := c.name
  kind := .ofConstantInfo c
  sig := .pure c.toConstantVal
  constInfo := .pure c

def isUnsafe (c : AsyncConstantInfo) : Bool :=
  match c.kind with
  | .thm => false
  | _ => c.toConstantInfo.isUnsafe

def isUnsafe (c : AsyncConstantInfo) : Bool :=
  match c.kind with
  | .thm => false
  | _ => c.toConstantInfo.isUnsafe

end AsyncConstantInfo

/--
Information about the current branch of the environment representing asynchronous elaboration.
-/
structure AsyncContext where
  /--
  Name of the declaration asynchronous elaboration was started for. All constants added to this
  environment branch must have the name as a prefix, after erasing macro scopes and private name
  prefixes.
  -/
  declPrefix : Name
deriving Nonempty

/--
Checks whether a declaration named `n` may be added to the environment in the given context. See
also `AsyncContext.declPrefix`.
-/
def AsyncContext.mayContain (ctx : AsyncContext) (n : Name) : Bool :=
  ctx.declPrefix.isPrefixOf <| privateToUserName n.eraseMacroScopes

/--
Constant info and environment extension states eventually resulting from async elaboration.
-/
structure AsyncConst where
  constInfo : AsyncConstantInfo
  /--
  Reported extension state eventually fulfilled by promise; may be missing for tasks (e.g. kernel
  checking) that can eagerly guarantee they will not report any state.
  -/
  exts?     : Option (Task (Array EnvExtensionState))

/-- Data structure holding a sequence of `AsyncConst`s optimized for efficient access. -/
structure AsyncConsts where
  toArray : Array AsyncConst := #[]
  /-- Map from declaration name to const for fast direct access. -/
  private map : NameMap AsyncConst := {}
  /-- Trie of declaration names without private name prefixes for fast longest-prefix access. -/
  private normalizedTrie : NameTrie AsyncConst := {}
deriving Inhabited

def AsyncConsts.add (aconsts : AsyncConsts) (aconst : AsyncConst) : AsyncConsts :=
  { aconsts with
    toArray := aconsts.toArray.push aconst
    map := aconsts.map.insert aconst.constInfo.name aconst
    normalizedTrie := aconsts.normalizedTrie.insert (privateToUserName aconst.constInfo.name) aconst
  }

def AsyncConsts.find? (aconsts : AsyncConsts) (declName : Name) : Option AsyncConst :=
  aconsts.map.find? declName

/-- Finds the constant in the collection that is a prefix of `declName`, if any. -/
def AsyncConsts.findPrefix? (aconsts : AsyncConsts) (declName : Name) : Option AsyncConst :=
  -- as macro scopes are a strict suffix,
  aconsts.normalizedTrie.findLongestPrefix? (privateToUserName declName.eraseMacroScopes)

/--
Elaboration-specific extension of `Kernel.Environment` that adds tracking of asynchronously
elaborated declarations.
-/
structure Environment where
  /-
  Like with `Kernel.Environment`, this constructor is private to protect consistency of the
  environment, though there are no soundness concerns in this case given that it is used purely for
  elaboration.
  -/
  private mk ::
  /--
  Kernel environment not containing any asynchronously elaborated declarations. Also stores
  environment extension state for the current branch of the environment.

  Ignoring extension state, this is guaranteed to be some prior version of `checked` that is eagerly
  available. Thus we prefer taking information from it instead of `checked` whenever possible.
  -/
  checkedWithoutAsync : Kernel.Environment
  /--
  Kernel environment task that is fulfilled when all asynchronously elaborated declarations are
  finished, containing the resulting environment. Also collects the environment extension state of
  all environment branches that contributed contained declarations.
  -/
  checked             : Task Kernel.Environment := .pure checkedWithoutAsync
  /--
  Container of asynchronously elaborated declarations, i.e.
  `checked = checkedWithoutAsync ⨃ asyncConsts`.
  -/
  private asyncConsts : AsyncConsts := {}
  /-- Information about this asynchronous branch of the environment, if any. -/
  private asyncCtx?   : Option AsyncContext := none
  private realizedExternConsts? : Option (IO.Ref (NameMap AsyncConst))
  private realizedLocalConsts  : NameMap (IO.Ref (NameMap AsyncConst)) := {}
  realizingConst? : Option Name := none
deriving Nonempty

namespace Environment

-- used only when the kernel calls into the interpreter, and in `Lean.Kernel.Exception.mkCtx`
@[export lean_elab_environment_of_kernel_env]
def ofKernelEnv (env : Kernel.Environment) : Environment :=
  { checkedWithoutAsync := env, realizedExternConsts? := none }

@[export lean_elab_environment_to_kernel_env]
def toKernelEnv (env : Environment) : Kernel.Environment :=
  -- TODO: should just be the following when we store extension data in `checked`
  --env.checked.get
  { env.checked.get with extensions := env.checkedWithoutAsync.extensions }

def synchronize (env : Environment) : Environment :=
  { env with checkedWithoutAsync := env.checked.get }

/-- Consistently updates synchronous and asynchronous parts of the environment without blocking. -/
private def modifyCheckedAsync (env : Environment) (f : Kernel.Environment → Kernel.Environment) : Environment :=
  { env with checked := env.checked.map (sync := true) f, checkedWithoutAsync := f env.checkedWithoutAsync }

/-- Sets synchronous and asynchronous parts of the environment to the given kernel environment. -/
private def setCheckedSync (env : Environment) (newChecked : Kernel.Environment) : Environment :=
  { env with checked := .pure newChecked, checkedWithoutAsync := newChecked }

def promiseChecked (env : Environment) : BaseIO (Environment × IO.Promise Environment) := do
  let prom ← IO.Promise.new
  return ({ env with checked := prom.result.bind (sync := true) (·.checked) }, prom)

@[extern "lean_elab_add_decl"]
private opaque addDeclCheck (env : Environment) (maxHeartbeats : USize) (decl : @& Declaration)
  (cancelTk? : @& Option IO.CancelToken) : Except Kernel.Exception Environment

@[extern "lean_elab_add_decl_without_checking"]
private opaque addDeclWithoutChecking (env : Environment) (decl : @& Declaration) :
  Except Kernel.Exception Environment

/--
Adds given declaration to the environment, type checking it unless `doCheck` is false.

This is a plumbing function for the implementation of `Lean.addDecl`, most users should use it
instead.
-/
def addDeclCore (env : Environment) (maxHeartbeats : USize) (decl : @& Declaration)
    (cancelTk? : @& Option IO.CancelToken) (doCheck := true) :
    Except Kernel.Exception Environment := do
  if let some ctx := env.asyncCtx? then
    if let some n := decl.getNames.find? (!ctx.mayContain ·) then
      throw <| .other s!"cannot add declaration {n} to environment as it is restricted to the \
        prefix {ctx.declPrefix}"
  if doCheck then
    addDeclCheck env maxHeartbeats decl cancelTk?
  else
    addDeclWithoutChecking env decl

@[inherit_doc Kernel.Environment.constants]
def constants (env : Environment) : ConstMap :=
  env.toKernelEnv.constants

@[inherit_doc Kernel.Environment.const2ModIdx]
def const2ModIdx (env : Environment) : Std.HashMap Name ModuleIdx :=
  env.toKernelEnv.const2ModIdx

-- only needed for the lakefile.lean cache
@[export lake_environment_add]
private def lakeAdd (env : Environment) (cinfo : ConstantInfo) : Environment :=
  env.setCheckedSync <| env.checked.get.add cinfo

/--
Save an extra constant name that is used to populate `const2ModIdx` when we import
.olean files. We use this feature to save in which module an auxiliary declaration
created by the code generator has been created.
-/
def addExtraName (env : Environment) (name : Name) : Environment :=
  if env.constants.contains name then
    env
  else
    env.modifyCheckedAsync fun env => { env with extraConstNames := env.extraConstNames.insert name }

/-- Find base case: name did not match any asynchronous declaration. -/
private def findNoAsync (env : Environment) (n : Name) : Option ConstantInfo := do
  if let some _ := env.asyncConsts.findPrefix? n then
    -- Constant generated in a different environment branch: wait for final kernel environment. Rare
    -- case when only proofs are elaborated asynchronously as they are rarely inspected. Could be
    -- optimized in the future by having the elaboration thread publish an (incremental?) map of
    -- generated declarations before kernel checking (which must wait on all previous threads).
    env.checked.get.constants.find?' n
  else
    -- Not in the kernel environment nor in the name prefix of environment branch: undefined by
    -- `addDeclCore` invariant.
    none

/--
Looks up the given declaration name in the environment, avoiding forcing any in-progress elaboration
tasks.
-/
def findAsync? (env : Environment) (n : Name) : Option AsyncConstantInfo := do
  -- Check declarations already added to the kernel environment (e.g. because they were imported)
  -- first as that should be the most common case. It is safe to use `find?'` because we never
  -- overwrite imported declarations.
  if let some c := env.checkedWithoutAsync.constants.find?' n then
    some <| .ofConstantInfo c
  else if let some asyncConst := env.asyncConsts.find? n then
    -- Constant for which an asynchronous elaboration task was spawned
    return asyncConst.constInfo
  else env.findNoAsync n |>.map .ofConstantInfo

/--
Looks up the given declaration name in the environment, avoiding forcing any in-progress elaboration
tasks for declaration bodies (which are not accessible from `ConstantVal`).
-/
def findConstVal? (env : Environment) (n : Name) : Option ConstantVal := do
  if let some c := env.checkedWithoutAsync.constants.find?' n then
    some c.toConstantVal
  else if let some asyncConst := env.asyncConsts.find? n then
    return asyncConst.constInfo.toConstantVal
  else env.findNoAsync n |>.map (·.toConstantVal)

def enableRealizationsForConst (env : Environment) (c : Name) : BaseIO Environment := do
  if env.realizedLocalConsts.contains c then
    return env
  return { env with realizedLocalConsts := env.realizedLocalConsts.insert c (← IO.mkRef {}) }

def isAsync (env : Environment) : Bool :=
  env.asyncCtx?.isSome

def unlockAsync (env : Environment) : Environment :=
  env  --{ env with asyncCtx? := env.asyncCtx?.map ({ · with declPrefix := .anonymous }) }

def enableRealizationsForConst (env : Environment) (c : Name) : BaseIO Environment := do
  if env.realizedLocalConsts.contains c then
    return env
  return { env with realizedLocalConsts := env.realizedLocalConsts.insert c (← IO.mkRef {}) }

def isAsync (env : Environment) : Bool :=
  env.asyncCtx?.isSome

def unlockAsync (env : Environment) : Environment :=
  env  --{ env with asyncCtx? := env.asyncCtx?.map ({ · with declPrefix := .anonymous }) }

/--
Looks up the given declaration name in the environment, blocking on the corresponding elaboration
task if not yet complete.
-/
def find? (env : Environment) (n : Name) : Option ConstantInfo :=
  if let some c := env.checkedWithoutAsync.constants.find?' n then
    some c
  else if let some asyncConst := env.asyncConsts.find? n then
    return asyncConst.constInfo.toConstantInfo
  else
    env.findNoAsync n

/-- Returns debug output about the asynchronous state of the environment. -/
def dbgFormatAsyncState (env : Environment) : BaseIO String :=
  return s!"\
    asyncCtx.declPrefix: {repr <| env.asyncCtx?.map (·.declPrefix)}\
  \nasyncConsts: {repr <| env.asyncConsts.toArray.map (·.constInfo.name)}\
  \nrealizedLocalConsts: {repr (← env.realizedLocalConsts.toList.filterMapM fun (n, m) => do
    let consts := (← m.get).toList
    return guard (!consts.isEmpty) *> some (n, consts.map (·.1)))}
  \nrealizedExternConsts?: {repr <| (← env.realizedExternConsts?.mapM fun consts => do
    return (← consts.get).toList.map fun (n, m) => (n, m.info.name))}
  \ncheckedWithoutAsync.constants.map₂: {repr <| env.checkedWithoutAsync.constants.map₂.toList.map (·.1)}"

/-- Returns debug output about the synchronous state of the environment. -/
def dbgFormatCheckedSyncState (env : Environment) : BaseIO String :=
  return s!"checked.get.constants.map₂: {repr <| env.checked.get.constants.map₂.toList.map (·.1)}"

/--
Result of `Lean.Environment.addConstAsync` which is necessary to complete the asynchronous addition.
-/
structure AddConstAsyncResult where
  /--
  Resulting "main branch" environment which contains the declaration name as an asynchronous
  constant. Accessing the constant or kernel environment will block until the corresponding
  `AddConstAsyncResult.commit*` function has been called.
  -/
  mainEnv : Environment
  /--
  Resulting "async branch" environment which should be used to add the desired declaration in a new
  task and then call `AddConstAsyncResult.commit*` to commit results back to the main environment.
  One of `commitCheckEnv` or `commitFailure` must be called eventually to prevent deadlocks on main
  branch accesses.
  -/
  asyncEnv : Environment
  private constName : Name
  private kind : ConstantKind
  private sigPromise : IO.Promise ConstantVal
  private infoPromise : IO.Promise ConstantInfo
  private extensionsPromise : IO.Promise (Array EnvExtensionState)
  private checkedEnvPromise : IO.Promise Kernel.Environment

/--
Starts the asynchronous addition of a constant to the environment. The environment is split into a
"main" branch that holds a reference to the constant to be added but will block on access until the
corresponding information has been added on the "async" environment branch and committed there; see
the respective fields of `AddConstAsyncResult` as well as the [Environment Branches] note for more
information.
-/
def addConstAsync (env : Environment) (constName : Name) (kind : ConstantKind) (reportExts := true) :
    IO AddConstAsyncResult := do
  if let some n := env.realizingConst? then
    panic! s!"cannot add declaration {constName} while realizing constant {n}"
  let env ← enableRealizationsForConst env constName
  let sigPromise ← IO.Promise.new
  let infoPromise ← IO.Promise.new
  let extensionsPromise ← IO.Promise.new
  let checkedEnvPromise ← IO.Promise.new
  let asyncConst := {
    constInfo := {
      name := constName
      kind
      sig := sigPromise.result
      constInfo := infoPromise.result
    }
    exts? := guard reportExts *> some extensionsPromise.result
  }
  return {
    constName, kind
    mainEnv := { env with
      asyncConsts := env.asyncConsts.add asyncConst
      checked := checkedEnvPromise.result }
    asyncEnv := { env with
      asyncCtx? := some { declPrefix := privateToUserName constName.eraseMacroScopes }
    }
    sigPromise, infoPromise, extensionsPromise, checkedEnvPromise
  }

/--
Commits the signature of the constant to the main environment branch. The declaration name must
match the name originally given to `addConstAsync`. It is optional to call this function but can
help in unblocking corresponding accesses to the constant on the main branch.
-/
def AddConstAsyncResult.commitSignature (res : AddConstAsyncResult) (sig : ConstantVal) :
    IO Unit := do
  if sig.name != res.constName then
    throw <| .userError s!"AddConstAsyncResult.commitSignature: constant has name {sig.name} but expected {res.constName}"
  res.sigPromise.resolve sig

/--
Commits the full constant info to the main environment branch. If `info?` is `none`, it is taken
from the given environment. The declaration name and kind must match the original values given to
`addConstAsync`. The signature must match the previous `commitSignature` call, if any.
-/
def AddConstAsyncResult.commitConst (res : AddConstAsyncResult) (env : Environment)
    (info? : Option ConstantInfo := none) :
    IO Unit := do
  let info ← match info? <|> env.find? res.constName with
    | some info => pure info
    | none =>
      throw <| .userError s!"AddConstAsyncResult.commitConst: constant {res.constName} not found in async context"
  res.commitSignature info.toConstantVal
  let kind' := .ofConstantInfo info
  if res.kind != kind' then
    throw <| .userError s!"AddConstAsyncResult.commitConst: constant has kind {repr kind'} but expected {repr res.kind}"
  let sig := res.sigPromise.result.get
  if sig.levelParams != info.levelParams then
    throw <| .userError s!"AddConstAsyncResult.commitConst: constant has level params {info.levelParams} but expected {sig.levelParams}"
  if sig.type != info.type then
    throw <| .userError s!"AddConstAsyncResult.commitConst: constant has type {info.type} but expected {sig.type}"
  res.infoPromise.resolve info
  res.extensionsPromise.resolve env.checkedWithoutAsync.extensions

/--
Aborts async addition, filling in missing information with default values/sorries and leaving the
kernel environment unchanged.
-/
def AddConstAsyncResult.commitFailure (res : AddConstAsyncResult) : BaseIO Unit := do
  let val := if (← IO.hasFinished res.sigPromise.result) then
    res.sigPromise.result.get
  else {
    name := res.constName
    levelParams := []
    type := mkApp2 (mkConst ``sorryAx [0]) (mkSort 0) (mkConst ``true)
  }
  res.sigPromise.resolve val
  res.infoPromise.resolve <| match res.kind with
    | .defn => .defnInfo { val with
      value := mkApp2 (mkConst ``sorryAx [0]) val.type (mkConst ``true)
      hints := .abbrev
      safety := .safe
    }
    | .thm  => .thmInfo { val with
      value := mkApp2 (mkConst ``sorryAx [0]) val.type (mkConst ``true)
    }
    | k => panic! s!"AddConstAsyncResult.commitFailure: unsupported constant kind {repr k}"
  res.extensionsPromise.resolve #[]
  let _ ← BaseIO.mapTask (t := res.asyncEnv.checked) (sync := true) res.checkedEnvPromise.resolve

/--
Assuming `Lean.addDecl` has been run for the constant to be added on the async environment branch,
commits the full constant info from that call to the main environment, waits for the final kernel
environment resulting from the `addDecl` call, and commits it to the main branch as well, unblocking
kernel additions there. All `commitConst` preconditions apply.
-/
def AddConstAsyncResult.commitCheckEnv (res : AddConstAsyncResult) (env : Environment) :
    IO Unit := do
  let some _ := env.findAsync? res.constName
    | throw <| .userError s!"AddConstAsyncResult.checkAndCommitEnv: constant {res.constName} not \
      found in async context"
  res.commitConst env
  res.checkedEnvPromise.resolve env.checked.get

def contains (env : Environment) (n : Name) : Bool :=
  env.findAsync? n |>.isSome

def header (env : Environment) : EnvironmentHeader :=
  -- can be assumed to be in sync with `env.checked`; see `setMainModule`, the only modifier of the header
  env.checkedWithoutAsync.header

def imports (env : Environment) : Array Import :=
  env.header.imports

def allImportedModuleNames (env : Environment) : Array Name :=
  env.header.moduleNames

def setMainModule (env : Environment) (m : Name) : Environment :=
  env.modifyCheckedAsync ({ · with header.mainModule := m })

def mainModule (env : Environment) : Name :=
  env.header.mainModule

def getModuleIdxFor? (env : Environment) (declName : Name) : Option ModuleIdx :=
  -- async constants are always from the current module
  env.checkedWithoutAsync.const2ModIdx[declName]?

def isConstructor (env : Environment) (declName : Name) : Bool :=
  match env.find? declName with
  | some (.ctorInfo _) => true
  | _                  => false

def isSafeDefinition (env : Environment) (declName : Name) : Bool :=
  match env.find? declName with
  | some (.defnInfo { safety := .safe, .. }) => true
  | _ => false

def getModuleIdx? (env : Environment) (moduleName : Name) : Option ModuleIdx :=
  env.header.moduleNames.findIdx? (· == moduleName)

def EIO.ofExcept (e : Except ε α) : EIO ε α :=
  match e with
  | Except.ok a    => pure a
  | Except.error e => throw e

def realizeConst (env : Environment) (forConst : Name) (constName : Name) (kind : ConstantKind)
    (sig? : Option (Task ConstantVal) := none) :
    IO (Environment × Option (Option ConstantInfo → EIO Kernel.Exception Environment)) := do
  let mut env := env
  if (env.checkedWithoutAsync.find? constName |>.isSome) || (env.asyncConsts.find? constName |>.isSome) then
    return (env, none)
  if let some n := env.realizingConst? then
    panic! s!"cannot realize {constName} while already realizing {n}"
  let prom ← IO.Promise.new
  let asyncConst := Thunk.mk fun _ => {
    info := {
      name := constName
      kind
      sig := sig?.getD (prom.result.map (sync := true) (·.toConstantVal))
      info := prom.result
    }
    exts? := none  -- will be reported by the caller eventually
  }
  let ref ← if env.checkedWithoutAsync.const2ModIdx.contains forConst then
    env.realizedExternConsts?.getDM <|
      throw <| .userError s!"Environment.realizeConst: `realizedExternConsts` is empty"
  else
    match env.realizedLocalConsts.find? forConst with
    | some ref => pure ref
    | none     =>
      if env.asyncCtx?.any (·.mayContain forConst) then
        let ref ← IO.mkRef {}
        env := { env with realizedLocalConsts := env.realizedLocalConsts.insert forConst ref }
        pure ref
      else
        throw <| .userError s!"trying to realize {constName} but `enableRealizationsForConst` must be called for '{forConst}' first"
      throw <| .userError s!"trying to realize {constName} but `enableRealizationsForConst` must be called for '{forConst}' first"
  let existingConst? ← ref.modifyGet fun m => match m.find? constName with
    | some prom' => (some prom', m)
    | none       => (none, m.insert constName asyncConst.get)
  if let some existingConst := existingConst? then
    env := { env with
      asyncConsts := env.asyncConsts.add existingConst
      checked := env.checked.map fun env =>
        if env.find? constName |>.isSome then
          env
        else
          env.add existingConst.info.toConstantInfo
    }
    return (env, none)
  else
    env := { env with realizingConst? := some constName }
    return (env, some fun
      | none => do
        prom.resolve /- TODO -/ default
        return { env with realizingConst? := none }
      | some const => do
        let env := { env with realizingConst? := none }
        let decl ← match const with
          | .thmInfo thm   => pure <| .thmDecl thm
          | .defnInfo defn => pure <| .defnDecl defn
          | _              => throw <| .other s!"Environment.realizeConst: {constName} must be definition/theorem"
        -- must happen before `addDeclCore` because on the main thread that can block on a use of `constName`
        prom.resolve const
        let async ← env.addConstAsync (reportExts := false) constName kind |>.adaptExcept (·.toString |> .other)
        async.commitConst async.asyncEnv (some const) |>.adaptExcept (·.toString |> .other)
        let _checkTask ← BaseIO.mapTask (t := env.checked) fun _ => EIO.catchExceptions (h := fun _e =>
          panic! s!"realizeConst {constName} failed"
        ) do
          try
            let env ← EIO.ofExcept <| addDeclCore async.asyncEnv 0 decl none
            async.commitCheckEnv env |>.adaptExcept (·.toString |> .other)
          finally
            async.commitFailure
        if const.name != constName then
          throw <| .other s!"Environment.realizeConst: realized constant has name {const.name} but expected {constName}"
        let kind' := .ofConstantInfo const
        if kind != kind' then
          throw <| .other s!"Environment.realizeConst: realized constant has kind {repr kind} but expected {repr kind'}"
        return async.mainEnv)

end Environment

def ConstantVal.instantiateTypeLevelParams (c : ConstantVal) (ls : List Level) : Expr :=
  c.type.instantiateLevelParams c.levelParams ls

namespace ConstantInfo

def instantiateTypeLevelParams (c : ConstantInfo) (ls : List Level) : Expr :=
  c.toConstantVal.instantiateTypeLevelParams ls

def instantiateValueLevelParams! (c : ConstantInfo) (ls : List Level) : Expr :=
  c.value!.instantiateLevelParams c.levelParams ls

end ConstantInfo

/-- Interface for managing environment extensions. -/
structure EnvExtensionInterface where
  ext          : Type → Type
  inhabitedExt : Inhabited σ → Inhabited (ext σ)
  registerExt  (mkInitial : IO σ) : IO (ext σ)
  setState     (e : ext σ) (exts : Array EnvExtensionState) : σ → Array EnvExtensionState
  modifyState  (e : ext σ) (exts : Array EnvExtensionState) : (σ → σ) → Array EnvExtensionState
  getState     [Inhabited σ] (e : ext σ) (exts : Array EnvExtensionState) : σ
  mkInitialExtStates : IO (Array EnvExtensionState)
  ensureExtensionsSize : Array EnvExtensionState → IO (Array EnvExtensionState)

instance : Inhabited EnvExtensionInterface where
  default := {
    ext                  := id
    inhabitedExt         := id
    ensureExtensionsSize := fun exts => pure exts
    registerExt          := fun mk => mk
    setState             := fun _ exts _ => exts
    modifyState          := fun _ exts _ => exts
    getState             := fun ext _ => ext
    mkInitialExtStates   := pure #[]
  }

/-! # Unsafe implementation of `EnvExtensionInterface` -/
namespace EnvExtensionInterfaceUnsafe

structure Ext (σ : Type) where
  idx       : Nat
  mkInitial : IO σ
  deriving Inhabited

private builtin_initialize envExtensionsRef : IO.Ref (Array (Ext EnvExtensionState)) ← IO.mkRef #[]

/--
  User-defined environment extensions are declared using the `initialize` command.
  This command is just syntax sugar for the `init` attribute.
  When we `import` lean modules, the vector stored at `envExtensionsRef` may increase in size because of
  user-defined environment extensions. When this happens, we must adjust the size of the `env.extensions`.
  This method is invoked when processing `import`s.
-/
partial def ensureExtensionsArraySize (exts : Array EnvExtensionState) : IO (Array EnvExtensionState) := do
  loop exts.size exts
where
  loop (i : Nat) (exts : Array EnvExtensionState) : IO (Array EnvExtensionState) := do
    let envExtensions ← envExtensionsRef.get
    if h : i < envExtensions.size then
      let s ← envExtensions[i].mkInitial
      let exts := exts.push s
      loop (i + 1) exts
    else
      return exts

private def invalidExtMsg := "invalid environment extension has been accessed"

unsafe def setState {σ} (ext : Ext σ) (exts : Array EnvExtensionState) (s : σ) : Array EnvExtensionState :=
  if h : ext.idx < exts.size then
    exts.set ext.idx (unsafeCast s)
  else
    have : Inhabited (Array EnvExtensionState) := ⟨exts⟩
    panic! invalidExtMsg

@[inline] unsafe def modifyState {σ : Type} (ext : Ext σ) (exts : Array EnvExtensionState) (f : σ → σ) : Array EnvExtensionState :=
  if ext.idx < exts.size then
    exts.modify ext.idx fun s =>
      let s : σ := unsafeCast s
      let s : σ := f s
      unsafeCast s
  else
    have : Inhabited (Array EnvExtensionState) := ⟨exts⟩
    panic! invalidExtMsg

unsafe def getState {σ} [Inhabited σ] (ext : Ext σ) (exts : Array EnvExtensionState) : σ :=
  if h : ext.idx < exts.size then
    let s : EnvExtensionState := exts[ext.idx]
    unsafeCast s
  else
    panic! invalidExtMsg

unsafe def registerExt {σ} (mkInitial : IO σ) : IO (Ext σ) := do
  unless (← initializing) do
    throw (IO.userError "failed to register environment, extensions can only be registered during initialization")
  let exts ← envExtensionsRef.get
  let idx := exts.size
  let ext : Ext σ := {
     idx        := idx,
     mkInitial  := mkInitial,
  }
  envExtensionsRef.modify fun exts => exts.push (unsafeCast ext)
  pure ext

def mkInitialExtStates : IO (Array EnvExtensionState) := do
  let exts ← envExtensionsRef.get
  exts.mapM fun ext => ext.mkInitial

unsafe def imp : EnvExtensionInterface := {
  ext                  := Ext
  ensureExtensionsSize := ensureExtensionsArraySize
  inhabitedExt         := fun _ => ⟨default⟩
  registerExt          := registerExt
  setState             := setState
  modifyState          := modifyState
  getState             := getState
  mkInitialExtStates   := mkInitialExtStates
}

end EnvExtensionInterfaceUnsafe

@[implemented_by EnvExtensionInterfaceUnsafe.imp]
opaque EnvExtensionInterfaceImp : EnvExtensionInterface

def EnvExtension (σ : Type) : Type := EnvExtensionInterfaceImp.ext σ

private def ensureExtensionsArraySize (env : Environment) : IO Environment := do
  let exts ← EnvExtensionInterfaceImp.ensureExtensionsSize env.checkedWithoutAsync.extensions
  return env.modifyCheckedAsync ({ · with extensions := exts })

namespace EnvExtension
instance {σ} [s : Inhabited σ] : Inhabited (EnvExtension σ) := EnvExtensionInterfaceImp.inhabitedExt s

-- TODO: store extension state in `checked`

def setState {σ : Type} (ext : EnvExtension σ) (env : Environment) (s : σ) : Environment :=
  { env with checkedWithoutAsync.extensions := EnvExtensionInterfaceImp.setState ext env.checkedWithoutAsync.extensions s }

def modifyState {σ : Type} (ext : EnvExtension σ) (env : Environment) (f : σ → σ) : Environment :=
<<<<<<< HEAD
  env.modifyCheckedAsync fun env => { env with
    extensions := EnvExtensionInterfaceImp.modifyState ext env.extensions f }

def getState {σ : Type} [Inhabited σ] (ext : EnvExtension σ) (env : Environment) (allowAsync := false) : σ :=
  if allowAsync then
    EnvExtensionInterfaceImp.getState ext env.checkedWithoutAsync.extensions
  else
    EnvExtensionInterfaceImp.getState ext env.checked.get.extensions

def getStateNoAsync {σ : Type} [Inhabited σ] (ext : EnvExtension σ) (env : Environment) : σ :=
  getState (allowAsync := true) ext env
=======
  { env with checkedWithoutAsync.extensions := EnvExtensionInterfaceImp.modifyState ext env.checkedWithoutAsync.extensions f }

def getState {σ : Type} [Inhabited σ] (ext : EnvExtension σ) (env : Environment) : σ :=
  EnvExtensionInterfaceImp.getState ext env.checkedWithoutAsync.extensions
>>>>>>> c26688bf

end EnvExtension

/-- Environment extensions can only be registered during initialization.
   Reasons:
   1- Our implementation assumes the number of extensions does not change after an environment object is created.
   2- We do not use any synchronization primitive to access `envExtensionsRef`.

   Note that by default, extension state is *not* stored in .olean files and will not propagate across `import`s.
   For that, you need to register a persistent environment extension. -/
def registerEnvExtension {σ : Type} (mkInitial : IO σ) : IO (EnvExtension σ) := EnvExtensionInterfaceImp.registerExt mkInitial
private def mkInitialExtensionStates : IO (Array EnvExtensionState) := EnvExtensionInterfaceImp.mkInitialExtStates

@[export lean_mk_empty_environment]
def mkEmptyEnvironment (trustLevel : UInt32 := 0) : IO Environment := do
  let initializing ← IO.initializing
  if initializing then throw (IO.userError "environment objects cannot be created during initialization")
  let exts ← mkInitialExtensionStates
  return {
    checkedWithoutAsync := {
      const2ModIdx    := {}
      constants       := {}
      header          := { trustLevel }
      extraConstNames := {}
      extensions      := exts
    }
    realizedExternConsts? := some (← IO.mkRef {})
  }

structure PersistentEnvExtensionState (α : Type) (σ : Type) where
  importedEntries : Array (Array α)  -- entries per imported module
  state : σ
  async : Bool := false
deriving Inhabited

structure ImportM.Context where
  env  : Environment
  opts : Options

abbrev ImportM := ReaderT Lean.ImportM.Context IO

/--
An environment extension with support for storing/retrieving entries from a .olean file.
 - α is the type of the entries that are stored in .olean files.
 - β is the type of values used to update the state.
 - σ is the actual state.

For most extensions, α and β coincide. `α` and ‵β` do not coincide for extensions where the data
used to update the state contains elements which cannot be stored in files (for example, closures).

During elaboration of a module, state of type `σ` can be both read and written. When elaboration is
complete, the state of type `σ` is converted to serialized state of type `Array α` by
`exportEntriesFn`. To read the current module's state, use `PersistentEnvExtension.getState`. To
modify it, use `PersistentEnvExtension.addEntry`, with an `addEntryFn` that performs the appropriate
modification.

When a module is loaded, the values saved by all of its dependencies for this
`PersistentEnvExtension` are available as an `Array (Array α)` via the environment extension,
with one array per transitively imported module. The state of type `σ` used in the current module
can be initialized from these imports by specifying a suitable `addImportedFn`. The `addImportedFn`
runs at the beginning of elaboration for every module, so it's usually better for performance to
query the array of imported modules directly, because only a fraction of imported entries is usually
queried during elaboration of a module.

The most typical pattern for using `PersistentEnvExtension` is to set `σ` to a datatype such as
`NameMap` that efficiently tracks data for the current module. Then, in `exportEntriesFn`, this type
is converted to an array of pairs, sorted by the key. Given `ext : PersistentEnvExtension α β σ` and
`env : Environment`, the complete array of imported entries sorted by module index can be obtained
using `(ext.toEnvExtension.getState env).importedEntries`. To query the extension for some constant
name `n`, first use `env.getModuleIdxFor? n`. If it returns `none`, look up `n` in the current
module's state (the `NameMap`). If it returns `some idx`, use `ext.getModuleEntries env idx` to get
the array of entries for `n`'s defining module, and query it using `Array.binSearch`. This pattern
imposes a constraint that the extension can only track metadata that is declared in the same module
as the definition to which it applies; relaxing this restriction can make queries slower due to
needing to search _all_ modules. If it is necessary to search all modules, it is usually better to
initialize the state of type `σ` once from all imported entries and choose a more efficient search
datastructure for it.

Note that `addEntryFn` is not in `IO`. This is intentional, and allows us to write simple functions
such as
```
def addAlias (env : Environment) (a : Name) (e : Name) : Environment :=
aliasExtension.addEntry env (a, e)
```
without using `IO`. We have many functions like `addAlias`.
-/
structure PersistentEnvExtension (α : Type) (β : Type) (σ : Type) where
  toEnvExtension  : EnvExtension (PersistentEnvExtensionState α σ)
  name            : Name
  addImportedFn   : Array (Array α) → ImportM σ
  addEntryFn      : σ → β → σ
  exportEntriesFn : σ → Array α
  statsFn         : σ → Format

instance {α β σ} [Inhabited σ] : Inhabited (PersistentEnvExtension α β σ) where
  default := {
     toEnvExtension := default,
     name := default,
     addImportedFn := fun _ => default,
     addEntryFn := fun s _ => s,
     exportEntriesFn := fun _ => #[],
     statsFn := fun _ => Format.nil
  }

namespace PersistentEnvExtension

def getModuleEntries {α β σ : Type} [Inhabited σ] (ext : PersistentEnvExtension α β σ) (env : Environment) (m : ModuleIdx) : Array α :=
  (ext.toEnvExtension.getStateNoAsync env).importedEntries.get! m

def addEntry {α β σ : Type} (ext : PersistentEnvExtension α β σ) (env : Environment) (b : β) : Environment :=
  ext.toEnvExtension.modifyState env fun s =>
    let state   := ext.addEntryFn s.state b;
    { s with state := state }

/-- Get the current state of the given extension in the given environment. -/
def getState {α β σ : Type} [Inhabited σ] (ext : PersistentEnvExtension α β σ) (env : Environment) (allowAsync := false) : σ :=
  (ext.toEnvExtension.getState (allowAsync := allowAsync) env).state

/-- Get the current state of the given extension in the given environment. -/
def getStateNoAsync {α β σ : Type} [Inhabited σ] (ext : PersistentEnvExtension α β σ) (env : Environment) : σ :=
  (ext.toEnvExtension.getStateNoAsync env).state

/-- Set the current state of the given extension in the given environment. -/
def setState {α β σ : Type} (ext : PersistentEnvExtension α β σ) (env : Environment) (s : σ) : Environment :=
  ext.toEnvExtension.modifyState env fun ps => { ps with  state := s }

/-- Modify the state of the given extension in the given environment by applying the given function. -/
def modifyState {α β σ : Type} (ext : PersistentEnvExtension α β σ) (env : Environment) (f : σ → σ) : Environment :=
  ext.toEnvExtension.modifyState env fun ps => { ps with state := f (ps.state) }

def findStateAsync {α β σ : Type} [Inhabited σ]
    (ext : PersistentEnvExtension α β σ) (env : Environment) (declName : Name) : σ :=
  if let some { exts? := some exts, .. } := env.asyncConsts.findPrefix? declName then
    EnvExtensionInterfaceImp.getState ext.toEnvExtension exts.get |>.state
  else
    ext.getStateNoAsync env

end PersistentEnvExtension

builtin_initialize persistentEnvExtensionsRef : IO.Ref (Array (PersistentEnvExtension EnvExtensionEntry EnvExtensionEntry EnvExtensionState)) ← IO.mkRef #[]

structure PersistentEnvExtensionDescr (α β σ : Type) where
  name            : Name := by exact decl_name%
  mkInitial       : IO σ
  addImportedFn   : Array (Array α) → ImportM σ
  addEntryFn      : σ → β → σ
  exportEntriesFn : σ → Array α
  statsFn         : σ → Format := fun _ => Format.nil

unsafe def registerPersistentEnvExtensionUnsafe {α β σ : Type} [Inhabited σ] (descr : PersistentEnvExtensionDescr α β σ) : IO (PersistentEnvExtension α β σ) := do
  let pExts ← persistentEnvExtensionsRef.get
  if pExts.any (fun ext => ext.name == descr.name) then throw (IO.userError s!"invalid environment extension, '{descr.name}' has already been used")
  let ext ← registerEnvExtension do
    let initial ← descr.mkInitial
    let s : PersistentEnvExtensionState α σ := {
      importedEntries := #[],
      state           := initial
    }
    pure s
  let pExt : PersistentEnvExtension α β σ := {
    toEnvExtension  := ext,
    name            := descr.name,
    addImportedFn   := descr.addImportedFn,
    addEntryFn      := descr.addEntryFn,
    exportEntriesFn := descr.exportEntriesFn,
    statsFn         := descr.statsFn
  }
  persistentEnvExtensionsRef.modify fun pExts => pExts.push (unsafeCast pExt)
  return pExt

@[implemented_by registerPersistentEnvExtensionUnsafe]
opaque registerPersistentEnvExtension {α β σ : Type} [Inhabited σ] (descr : PersistentEnvExtensionDescr α β σ) : IO (PersistentEnvExtension α β σ)

/-- Simple `PersistentEnvExtension` that implements `exportEntriesFn` using a list of entries. -/
def SimplePersistentEnvExtension (α σ : Type) := PersistentEnvExtension α α (List α × σ)

@[specialize] def mkStateFromImportedEntries {α σ : Type} (addEntryFn : σ → α → σ) (initState : σ) (as : Array (Array α)) : σ :=
  as.foldl (fun r es => es.foldl (fun r e => addEntryFn r e) r) initState

structure SimplePersistentEnvExtensionDescr (α σ : Type) where
  name          : Name := by exact decl_name%
  addEntryFn    : σ → α → σ
  addImportedFn : Array (Array α) → σ
  toArrayFn     : List α → Array α := fun es => es.toArray

def registerSimplePersistentEnvExtension {α σ : Type} [Inhabited σ] (descr : SimplePersistentEnvExtensionDescr α σ) : IO (SimplePersistentEnvExtension α σ) :=
  registerPersistentEnvExtension {
    name            := descr.name,
    mkInitial       := pure ([], descr.addImportedFn #[]),
    addImportedFn   := fun as => pure ([], descr.addImportedFn as),
    addEntryFn      := fun s e => match s with
      | (entries, s) => (e::entries, descr.addEntryFn s e),
    exportEntriesFn := fun s => descr.toArrayFn s.1.reverse,
    statsFn := fun s => format "number of local entries: " ++ format s.1.length
  }

namespace SimplePersistentEnvExtension

instance {α σ : Type} [Inhabited σ] : Inhabited (SimplePersistentEnvExtension α σ) :=
  inferInstanceAs (Inhabited (PersistentEnvExtension α α (List α × σ)))

/-- Get the list of values used to update the state of the given
`SimplePersistentEnvExtension` in the current file. -/
def getEntries {α σ : Type} [Inhabited σ] (ext : SimplePersistentEnvExtension α σ) (env : Environment) : List α :=
  (PersistentEnvExtension.getState ext env).1

/-- Get the current state of the given `SimplePersistentEnvExtension`. -/
def getState {α σ : Type} [Inhabited σ] (ext : SimplePersistentEnvExtension α σ) (env : Environment) (allowAsync := false) : σ :=
  (PersistentEnvExtension.getState (allowAsync := allowAsync) ext env).2

def getStateNoAsync {α σ : Type} [Inhabited σ] (ext : SimplePersistentEnvExtension α σ) (env : Environment) : σ :=
  (PersistentEnvExtension.getStateNoAsync ext env).2

/-- Set the current state of the given `SimplePersistentEnvExtension`. This change is *not* persisted across files. -/
def setState {α σ : Type} (ext : SimplePersistentEnvExtension α σ) (env : Environment) (s : σ) : Environment :=
  PersistentEnvExtension.modifyState ext env (fun ⟨entries, _⟩ => (entries, s))

/-- Modify the state of the given extension in the given environment by applying the given function. This change is *not* persisted across files. -/
def modifyState {α σ : Type} (ext : SimplePersistentEnvExtension α σ) (env : Environment) (f : σ → σ) : Environment :=
  PersistentEnvExtension.modifyState ext env (fun ⟨entries, s⟩ => (entries, f s))

def findStateAsync {α σ : Type} [Inhabited σ]
    (ext : SimplePersistentEnvExtension α σ) (env : Environment) (declName : Name) : σ :=
  PersistentEnvExtension.findStateAsync ext env declName |>.2

end SimplePersistentEnvExtension

/-- Environment extension for tagging declarations.
    Declarations must only be tagged in the module where they were declared. -/
def TagDeclarationExtension := SimplePersistentEnvExtension Name NameSet

def mkTagDeclarationExtension (name : Name := by exact decl_name%) : IO TagDeclarationExtension :=
  registerSimplePersistentEnvExtension {
    name          := name,
    addImportedFn := fun _ => {},
    addEntryFn    := fun s n => s.insert n,
    toArrayFn     := fun es => es.toArray.qsort Name.quickLt
  }

namespace TagDeclarationExtension

instance : Inhabited TagDeclarationExtension :=
  inferInstanceAs (Inhabited (SimplePersistentEnvExtension Name NameSet))

def tag (ext : TagDeclarationExtension) (env : Environment) (declName : Name) : Environment :=
  have : Inhabited Environment := ⟨env⟩
  assert! env.getModuleIdxFor? declName |>.isNone -- See comment at `TagDeclarationExtension`
  ext.addEntry env declName

def isTagged (ext : TagDeclarationExtension) (env : Environment) (declName : Name) : Bool :=
  match env.getModuleIdxFor? declName with
  | some modIdx => (ext.getModuleEntries env modIdx).binSearchContains declName Name.quickLt
  | none        => (ext.getStateNoAsync env).contains declName

end TagDeclarationExtension

/-- Environment extension for mapping declarations to values.
    Declarations must only be inserted into the mapping in the module where they were declared. -/

def MapDeclarationExtension (α : Type) := PersistentEnvExtension (Name × α) (Name × α) (NameMap α)

def mkMapDeclarationExtension (name : Name := by exact decl_name%) : IO (MapDeclarationExtension α) :=
  registerPersistentEnvExtension {
    name            := name,
    mkInitial       := pure {}
    addImportedFn   := fun _ => pure {}
    addEntryFn      := fun s (n, v) => s.insert n v
    exportEntriesFn := fun s => s.toArray
  }

namespace MapDeclarationExtension

instance : Inhabited (MapDeclarationExtension α) :=
  inferInstanceAs (Inhabited (PersistentEnvExtension ..))

def insert (ext : MapDeclarationExtension α) (env : Environment) (declName : Name) (val : α) : Environment :=
  have : Inhabited Environment := ⟨env⟩
  assert! env.getModuleIdxFor? declName |>.isNone -- See comment at `MapDeclarationExtension`
  ext.addEntry env (declName, val)

def find? [Inhabited α] (ext : MapDeclarationExtension α) (env : Environment) (declName : Name) (allowAsync := false) : Option α :=
  match env.getModuleIdxFor? declName with
  | some modIdx =>
    match (ext.getModuleEntries env modIdx).binSearch (declName, default) (fun a b => Name.quickLt a.1 b.1) with
    | some e => some e.2
    | none   => none
  | none => (ext.getState (allowAsync := allowAsync) env).find? declName

def contains [Inhabited α] (ext : MapDeclarationExtension α) (env : Environment) (declName : Name) : Bool :=
  match env.getModuleIdxFor? declName with
  | some modIdx => (ext.getModuleEntries env modIdx).binSearchContains (declName, default) (fun a b => Name.quickLt a.1 b.1)
  | none        => (ext.getState env).contains declName

end MapDeclarationExtension

@[extern "lean_save_module_data"]
opaque saveModuleData (fname : @& System.FilePath) (mod : @& Name) (data : @& ModuleData) : IO Unit
@[extern "lean_read_module_data"]
opaque readModuleData (fname : @& System.FilePath) : IO (ModuleData × CompactedRegion)

/--
  Free compacted regions of imports. No live references to imported objects may exist at the time of invocation; in
  particular, `env` should be the last reference to any `Environment` derived from these imports. -/
@[noinline, export lean_environment_free_regions]
unsafe def Environment.freeRegions (env : Environment) : IO Unit :=
  /-
    NOTE: This assumes `env` is not inferred as a borrowed parameter, and is freed after extracting the `header` field.
    Otherwise, we would encounter undefined behavior when the constant map in `env`, which may reference objects in
    compacted regions, is freed after the regions.

    In the currently produced IR, we indeed see:
    ```
      def Lean.Environment.freeRegions (x_1 : obj) (x_2 : obj) : obj :=
        let x_3 : obj := proj[3] x_1;
        inc x_3;
        dec x_1;
        ...
    ```

    TODO: statically check for this. -/
  env.header.regions.forM CompactedRegion.free

def mkModuleData (env : Environment) : IO ModuleData := do
  let pExts ← persistentEnvExtensionsRef.get
  let entries := pExts.map fun pExt =>
    let state := pExt.getState env
    (pExt.name, pExt.exportEntriesFn state)
  let kenv := env.toKernelEnv
  let constNames := kenv.constants.foldStage2 (fun names name _ => names.push name) #[]
  let constants  := kenv.constants.foldStage2 (fun cs _ c => cs.push c) #[]
  return {
    imports         := env.header.imports
    extraConstNames := env.checked.get.extraConstNames.toArray
    constNames, constants, entries
  }

@[export lean_write_module]
def writeModule (env : Environment) (fname : System.FilePath) : IO Unit := do
  saveModuleData fname env.mainModule (← mkModuleData env)

/--
Construct a mapping from persistent extension name to extension index at the array of persistent extensions.
We only consider extensions starting with index `>= startingAt`.
-/
def mkExtNameMap (startingAt : Nat) : IO (Std.HashMap Name Nat) := do
  let descrs ← persistentEnvExtensionsRef.get
  let mut result := {}
  for h : i in [startingAt : descrs.size] do
    let descr := descrs[i]
    result := result.insert descr.name i
  return result

private def setImportedEntries (env : Environment) (mods : Array ModuleData) (startingAt : Nat := 0) : IO Environment := do
  -- We work directly on the states array instead of `env` as `Environment.modifyState` introduces
  -- significant overhead on such frequent calls
  let mut states := env.checkedWithoutAsync.extensions
  let extDescrs ← persistentEnvExtensionsRef.get
  /- For extensions starting at `startingAt`, ensure their `importedEntries` array have size `mods.size`. -/
  for extDescr in extDescrs[startingAt:] do
    states := EnvExtensionInterfaceImp.modifyState extDescr.toEnvExtension states fun s =>
      { s with importedEntries := mkArray mods.size #[] }
  /- For each module `mod`, and `mod.entries`, if the extension name is one of the extensions after `startingAt`, set `entries` -/
  let extNameIdx ← mkExtNameMap startingAt
  for h : modIdx in [:mods.size] do
    let mod := mods[modIdx]
    for (extName, entries) in mod.entries do
      if let some entryIdx := extNameIdx[extName]? then
        states := EnvExtensionInterfaceImp.modifyState extDescrs[entryIdx]!.toEnvExtension states fun s =>
          { s with importedEntries := s.importedEntries.set! modIdx entries }
  return env.setCheckedSync { env.checkedWithoutAsync with extensions := states }

/--
  "Forward declaration" needed for updating the attribute table with user-defined attributes.
  User-defined attributes are declared using the `initialize` command. The `initialize` command is just syntax sugar for the `init` attribute.
  The `init` attribute is initialized after the `attributeExtension` is initialized. We cannot change the order since the `init` attribute is an attribute,
  and requires this extension.
  The `attributeExtension` initializer uses `attributeMapRef` to initialize the attribute mapping.
  When we a new user-defined attribute declaration is imported, `attributeMapRef` is updated.
  Later, we set this method with code that adds the user-defined attributes that were imported after we initialized `attributeExtension`.
-/
@[extern 2 "lean_update_env_attributes"] opaque updateEnvAttributes : Environment → IO Environment
/-- "Forward declaration" for retrieving the number of builtin attributes. -/
@[extern 1 "lean_get_num_attributes"] opaque getNumBuiltinAttributes : IO Nat

private partial def finalizePersistentExtensions (env : Environment) (mods : Array ModuleData) (opts : Options) : IO Environment := do
  loop 0 env
where
  loop (i : Nat) (env : Environment) : IO Environment := do
    -- Recall that the size of the array stored `persistentEnvExtensionRef` may increase when we import user-defined environment extensions.
    let pExtDescrs ← persistentEnvExtensionsRef.get
    if h : i < pExtDescrs.size then
      let extDescr := pExtDescrs[i]
      let s := extDescr.toEnvExtension.getState env
      let prevSize := (← persistentEnvExtensionsRef.get).size
      let prevAttrSize ← getNumBuiltinAttributes
      let newState ← extDescr.addImportedFn s.importedEntries { env := env, opts := opts }
      let mut env := extDescr.toEnvExtension.setState env { s with state := newState }
      env ← ensureExtensionsArraySize env
      if (← persistentEnvExtensionsRef.get).size > prevSize || (← getNumBuiltinAttributes) > prevAttrSize then
        -- This branch is executed when `pExtDescrs[i]` is the extension associated with the `init` attribute, and
        -- a user-defined persistent extension is imported.
        -- Thus, we invoke `setImportedEntries` to update the array `importedEntries` with the entries for the new extensions.
        env ← setImportedEntries env mods prevSize
        -- See comment at `updateEnvAttributesRef`
        env ← updateEnvAttributes env
      loop (i + 1) env
    else
      return env

structure ImportState where
  moduleNameSet : NameHashSet := {}
  moduleNames   : Array Name := #[]
  moduleData    : Array ModuleData := #[]
  regions       : Array CompactedRegion := #[]

def throwAlreadyImported (s : ImportState) (const2ModIdx : Std.HashMap Name ModuleIdx) (modIdx : Nat) (cname : Name) : IO α := do
  let modName := s.moduleNames[modIdx]!
  let constModName := s.moduleNames[const2ModIdx[cname]!.toNat]!
  throw <| IO.userError s!"import {modName} failed, environment already contains '{cname}' from {constModName}"

abbrev ImportStateM := StateRefT ImportState IO

@[inline] nonrec def ImportStateM.run (x : ImportStateM α) (s : ImportState := {}) : IO (α × ImportState) :=
  x.run s

partial def importModulesCore (imports : Array Import) : ImportStateM Unit := do
  for i in imports do
    if i.runtimeOnly || (← get).moduleNameSet.contains i.module then
      continue
    modify fun s => { s with moduleNameSet := s.moduleNameSet.insert i.module }
    let mFile ← findOLean i.module
    unless (← mFile.pathExists) do
      throw <| IO.userError s!"object file '{mFile}' of module {i.module} does not exist"
    let (mod, region) ← readModuleData mFile
    importModulesCore mod.imports
    modify fun s => { s with
      moduleData  := s.moduleData.push mod
      regions     := s.regions.push region
      moduleNames := s.moduleNames.push i.module
    }

/--
Return `true` if `cinfo₁` and `cinfo₂` are theorems with the same name, universe parameters,
and types. We allow different modules to prove the same theorem.

Motivation: We want to generate equational theorems on demand and potentially
in different files, and we want them to have non-private names.
We may add support for other kinds of definitions in the future. For now, theorems are
sufficient for our purposes.

We may have to revise this design decision and eagerly generate equational theorems when
we implement the module system.

Remark: we do not check whether the theorem `value` field match. This feature is useful and
ensures the proofs for equational theorems do not need to be identical. This decision
relies on the fact that theorem types are propositions, we have proof irrelevance,
and theorems are (mostly) opaque in Lean. For `Acc.rec`, we may unfold theorems
during type-checking, but we are assuming this is not an issue in practice,
and we are planning to address this issue in the future.
-/
private def equivInfo (cinfo₁ cinfo₂ : ConstantInfo) : Bool := Id.run do
  let .thmInfo tval₁ := cinfo₁ | false
  let .thmInfo tval₂ := cinfo₂ | false
  return tval₁.name == tval₂.name
    && tval₁.type == tval₂.type
    && tval₁.levelParams == tval₂.levelParams
    && tval₁.all == tval₂.all

/--
  Construct environment from `importModulesCore` results.

  If `leakEnv` is true, we mark the environment as persistent, which means it
  will not be freed. We set this when the object would survive until the end of
  the process anyway. In exchange, RC updates are avoided, which is especially
  important when they would be atomic because the environment is shared across
  threads (potentially, storing it in an `IO.Ref` is sufficient for marking it
  as such). -/
def finalizeImport (s : ImportState) (imports : Array Import) (opts : Options) (trustLevel : UInt32 := 0)
    (leakEnv := false) : IO Environment := do
  let numConsts := s.moduleData.foldl (init := 0) fun numConsts mod =>
    numConsts + mod.constants.size + mod.extraConstNames.size
  let mut const2ModIdx : Std.HashMap Name ModuleIdx := Std.HashMap.empty (capacity := numConsts)
  let mut constantMap : Std.HashMap Name ConstantInfo := Std.HashMap.empty (capacity := numConsts)
  for h : modIdx in [0:s.moduleData.size] do
    let mod := s.moduleData[modIdx]
    for cname in mod.constNames, cinfo in mod.constants do
      match constantMap.getThenInsertIfNew? cname cinfo with
      | (cinfoPrev?, constantMap') =>
        constantMap := constantMap'
        if let some cinfoPrev := cinfoPrev? then
          -- Recall that the map has not been modified when `cinfoPrev? = some _`.
          unless equivInfo cinfoPrev cinfo do
            throwAlreadyImported s const2ModIdx modIdx cname
      const2ModIdx := const2ModIdx.insertIfNew cname modIdx
    for cname in mod.extraConstNames do
      const2ModIdx := const2ModIdx.insertIfNew cname modIdx
  let constants : ConstMap := SMap.fromHashMap constantMap false
  let exts ← mkInitialExtensionStates
  let mut env : Environment := {
    checkedWithoutAsync := {
      const2ModIdx, constants
      quotInit        := !imports.isEmpty -- We assume `core.lean` initializes quotient module
      extraConstNames := {}
      extensions      := exts
      header     := {
        trustLevel, imports
        regions      := s.regions
        moduleNames  := s.moduleNames
        moduleData   := s.moduleData
      }
    }
    realizedExternConsts? := some (← IO.mkRef {})
  }
  env ← setImportedEntries env s.moduleData
  if leakEnv then
    /- Mark persistent a first time before `finalizePersistenExtensions`, which
       avoids costly MT markings when e.g. an interpreter closure (which
       contains the environment) is put in an `IO.Ref`. This can happen in e.g.
       initializers of user environment extensions and is wasteful because the
       environment is marked persistent immediately afterwards anyway when the
       constructed extension including the closure is ultimately stored in the
       initialized constant. We have seen significant savings in `open Mathlib`
       timings, where we have both a big environment and interpreted environment
       extensions, from this. There is no significant extra cost to calling
       `markPersistent` multiple times like this.

       Safety: There are no concurrent accesses to `env` at this point. -/
    env ← unsafe Runtime.markPersistent env
  env ← finalizePersistentExtensions env s.moduleData opts
  if leakEnv then
    /- Ensure the final environment including environment extension states is
       marked persistent as documented.

       Safety: There are no concurrent accesses to `env` at this point, assuming
       extensions' `addImportFn`s did not spawn any unbound tasks. -/
    env ← unsafe Runtime.markPersistent env
  pure env

@[export lean_import_modules]
def importModules (imports : Array Import) (opts : Options) (trustLevel : UInt32 := 0)
    (leakEnv := false) : IO Environment := profileitIO "import" opts do
  for imp in imports do
    if imp.module matches .anonymous then
      throw <| IO.userError "import failed, trying to import module with anonymous name"
  withImporting do
    let (_, s) ← importModulesCore imports |>.run
    finalizeImport (leakEnv := leakEnv) s imports opts trustLevel

/--
  Create environment object from imports and free compacted regions after calling `act`. No live references to the
  environment object or imported objects may exist after `act` finishes. -/
unsafe def withImportModules {α : Type} (imports : Array Import) (opts : Options) (trustLevel : UInt32 := 0) (act : Environment → IO α) : IO α := do
  let env ← importModules imports opts trustLevel
  try act env finally env.freeRegions

/--
Environment extension for tracking all `namespace` declared by users.
-/
builtin_initialize namespacesExt : SimplePersistentEnvExtension Name NameSSet ←
  registerSimplePersistentEnvExtension {
    addImportedFn   := fun as =>
      /-
      We compute a `HashMap Name Unit` and then convert to `NameSSet` to improve Lean startup time.
      Note: we have used `perf` to profile Lean startup cost when processing a file containing just `import Lean`.
      6.18% of the runtime is here. It was 9.31% before the `HashMap` optimization.
      -/
      let capacity := as.foldl (init := 0) fun r e => r + e.size
      let map : Std.HashMap Name Unit := Std.HashMap.empty capacity
      let map := mkStateFromImportedEntries (fun map name => map.insert name ()) map as
      SMap.fromHashMap map |>.switch
    addEntryFn      := fun s n => s.insert n
  }

@[inherit_doc Kernel.Environment.enableDiag]
def Kernel.enableDiag (env : Lean.Environment) (flag : Bool) : Lean.Environment :=
  env.modifyCheckedAsync (·.enableDiag flag)

def Kernel.isDiagnosticsEnabled (env : Lean.Environment) : Bool :=
  env.checkedWithoutAsync.isDiagnosticsEnabled

def Kernel.resetDiag (env : Lean.Environment) : Lean.Environment :=
  env.modifyCheckedAsync (·.resetDiag)

def Kernel.getDiagnostics (env : Lean.Environment) : Diagnostics :=
  env.checked.get.diagnostics

def Kernel.setDiagnostics (env : Lean.Environment) (diag : Diagnostics) : Lean.Environment :=
  env.modifyCheckedAsync (·.setDiagnostics diag)

namespace Environment

/-- Register a new namespace in the environment. -/
def registerNamespace (env : Environment) (n : Name) : Environment :=
  namespacesExt.toEnvExtension.modifyState env fun s =>
    if s.state.1.contains n then s else
      let state   := namespacesExt.addEntryFn s.state n;
      { s with state := state }

/-- Return `true` if `n` is the name of a namespace in `env`. -/
def isNamespace (env : Environment) (n : Name) : Bool :=
  (namespacesExt.getState env).contains n

/-- Return a set containing all namespaces in `env`. -/
def getNamespaceSet (env : Environment) : NameSSet :=
  namespacesExt.getState env

@[export lean_elab_environment_update_base_after_kernel_add]
private def updateBaseAfterKernelAdd (env : Environment) (kernel : Kernel.Environment) : Environment :=
  env.setCheckedSync { kernel with extensions := env.checkedWithoutAsync.extensions }

@[export lean_display_stats]
def displayStats (env : Environment) : IO Unit := do
  let pExtDescrs ← persistentEnvExtensionsRef.get
  IO.println ("direct imports:                        " ++ toString env.header.imports);
  IO.println ("number of imported modules:            " ++ toString env.header.regions.size);
  IO.println ("number of memory-mapped modules:       " ++ toString (env.header.regions.filter (·.isMemoryMapped) |>.size));
  IO.println ("number of buckets for imported consts: " ++ toString env.constants.numBuckets);
  IO.println ("trust level:                           " ++ toString env.header.trustLevel);
  IO.println ("number of extensions:                  " ++ toString env.checkedWithoutAsync.extensions.size);
  pExtDescrs.forM fun extDescr => do
    IO.println ("extension '" ++ toString extDescr.name ++ "'")
    let s := extDescr.toEnvExtension.getState env
    let fmt := extDescr.statsFn s.state
    unless fmt.isNil do IO.println ("  " ++ toString (Format.nest 2 (extDescr.statsFn s.state)))
    IO.println ("  number of imported entries: " ++ toString (s.importedEntries.foldl (fun sum es => sum + es.size) 0))

/--
  Evaluate the given declaration under the given environment to a value of the given type.
  This function is only safe to use if the type matches the declaration's type in the environment
  and if `enableInitializersExecution` has been used before importing any modules. -/
@[extern "lean_eval_const"]
unsafe opaque evalConst (α) (env : @& Environment) (opts : @& Options) (constName : @& Name) : Except String α

private def throwUnexpectedType {α} (typeName : Name) (constName : Name) : ExceptT String Id α :=
  throw ("unexpected type at '" ++ toString constName ++ "', `" ++ toString typeName ++ "` expected")

/-- Like `evalConst`, but first check that `constName` indeed is a declaration of type `typeName`.
    Note that this function cannot guarantee that `typeName` is in fact the name of the type `α`. -/
unsafe def evalConstCheck (α) (env : Environment) (opts : Options) (typeName : Name) (constName : Name) : ExceptT String Id α :=
  match env.find? constName with
  | none      => throw ("unknown constant '" ++ toString constName ++ "'")
  | some info =>
    match info.type with
    | Expr.const c _ =>
      if c != typeName then throwUnexpectedType typeName constName
      else env.evalConst α opts constName
    | _ => throwUnexpectedType typeName constName

def hasUnsafe (env : Environment) (e : Expr) : Bool :=
  let c? := e.find? fun e => match e with
    | Expr.const c _ =>
      match env.findAsync? c with
      | some cinfo => cinfo.isUnsafe
      | none       => false
    | _ => false;
  c?.isSome

end Environment

namespace Kernel
/-! # Kernel API -/

/--
  Kernel isDefEq predicate. We use it mainly for debugging purposes.
  Recall that the kernel type checker does not support metavariables.
  When implementing automation, consider using the `MetaM` methods. -/
-- We use `Lean.Environment` for ease of use; as this is a debugging function, we forgo a
-- `Kernel.Environment` base variant
@[extern "lean_kernel_is_def_eq"]
opaque isDefEq (env : Lean.Environment) (lctx : LocalContext) (a b : Expr) : Except Kernel.Exception Bool

def isDefEqGuarded (env : Lean.Environment) (lctx : LocalContext) (a b : Expr) : Bool :=
  if let .ok result := isDefEq env lctx a b then result else false

/--
  Kernel WHNF function. We use it mainly for debugging purposes.
  Recall that the kernel type checker does not support metavariables.
  When implementing automation, consider using the `MetaM` methods. -/
-- We use `Lean.Environment` for ease of use; as this is a debugging function, we forgo a
-- `Kernel.Environment` base variant
@[extern "lean_kernel_whnf"]
opaque whnf (env : Lean.Environment) (lctx : LocalContext) (a : Expr) : Except Kernel.Exception Expr

/--
  Kernel typecheck function. We use it mainly for debugging purposes.
  Recall that the Kernel type checker does not support metavariables.
  When implementing automation, consider using the `MetaM` methods. -/
-- We use `Lean.Environment` for ease of use; as this is a debugging function, we forgo a
-- `Kernel.Environment` base variant
@[extern "lean_kernel_check"]
opaque check (env : Lean.Environment) (lctx : LocalContext) (a : Expr) : Except Kernel.Exception Expr

end Kernel

class MonadEnv (m : Type → Type) where
  getEnv    : m Environment
  modifyEnv : (Environment → Environment) → m Unit

export MonadEnv (getEnv modifyEnv)

@[always_inline]
instance (m n) [MonadLift m n] [MonadEnv m] : MonadEnv n where
  getEnv    := liftM (getEnv : m Environment)
  modifyEnv := fun f => liftM (modifyEnv f : m Unit)

/-- Constructs a DefinitionVal, inferring the `unsafe` field -/
def mkDefinitionValInferrringUnsafe [Monad m] [MonadEnv m] (name : Name) (levelParams : List Name)
    (type : Expr) (value : Expr) (hints : ReducibilityHints) : m DefinitionVal := do
  let env ← getEnv
  let safety := if env.hasUnsafe type || env.hasUnsafe value then DefinitionSafety.unsafe else DefinitionSafety.safe
  return { name, levelParams, type, value, hints, safety }

end Lean<|MERGE_RESOLUTION|>--- conflicted
+++ resolved
@@ -520,9 +520,7 @@
 
 @[export lean_elab_environment_to_kernel_env]
 def toKernelEnv (env : Environment) : Kernel.Environment :=
-  -- TODO: should just be the following when we store extension data in `checked`
-  --env.checked.get
-  { env.checked.get with extensions := env.checkedWithoutAsync.extensions }
+  env.checked.get
 
 def synchronize (env : Environment) : Environment :=
   { env with checkedWithoutAsync := env.checked.get }
@@ -534,10 +532,6 @@
 /-- Sets synchronous and asynchronous parts of the environment to the given kernel environment. -/
 private def setCheckedSync (env : Environment) (newChecked : Kernel.Environment) : Environment :=
   { env with checked := .pure newChecked, checkedWithoutAsync := newChecked }
-
-def promiseChecked (env : Environment) : BaseIO (Environment × IO.Promise Environment) := do
-  let prom ← IO.Promise.new
-  return ({ env with checked := prom.result.bind (sync := true) (·.checked) }, prom)
 
 @[extern "lean_elab_add_decl"]
 private opaque addDeclCheck (env : Environment) (maxHeartbeats : USize) (decl : @& Declaration)
@@ -1070,7 +1064,7 @@
   { env with checkedWithoutAsync.extensions := EnvExtensionInterfaceImp.setState ext env.checkedWithoutAsync.extensions s }
 
 def modifyState {σ : Type} (ext : EnvExtension σ) (env : Environment) (f : σ → σ) : Environment :=
-<<<<<<< HEAD
+  { env with checkedWithoutAsync.extensions := EnvExtensionInterfaceImp.modifyState ext env.checkedWithoutAsync.extensions f }
   env.modifyCheckedAsync fun env => { env with
     extensions := EnvExtensionInterfaceImp.modifyState ext env.extensions f }
 
@@ -1082,12 +1076,6 @@
 
 def getStateNoAsync {σ : Type} [Inhabited σ] (ext : EnvExtension σ) (env : Environment) : σ :=
   getState (allowAsync := true) ext env
-=======
-  { env with checkedWithoutAsync.extensions := EnvExtensionInterfaceImp.modifyState ext env.checkedWithoutAsync.extensions f }
-
-def getState {σ : Type} [Inhabited σ] (ext : EnvExtension σ) (env : Environment) : σ :=
-  EnvExtensionInterfaceImp.getState ext env.checkedWithoutAsync.extensions
->>>>>>> c26688bf
 
 end EnvExtension
 

--- conflicted
+++ resolved
@@ -244,20 +244,12 @@
 abbrev SnapshotTree.children : SnapshotTree → Array (SnapshotTask SnapshotTree)
   | mk _ children => children
 
-<<<<<<< HEAD
-/-- Produces debug tree format of given snapshot tree, synchronously waiting on all children. -/
-partial def SnapshotTree.format (file : FileMap) : SnapshotTree → IO Format :=
-  go none
-where go range? s := do
-  let mut desc := f!"• {s.element.desc}"
-=======
 /-- Produces trace of given snapshot tree, synchronously waiting on all children. -/
 partial def SnapshotTree.trace (s : SnapshotTree) : CoreM Unit :=
   go none s
 where go range? s := do
   let file ← getFileMap
   let mut desc := f!"{s.element.desc}"
->>>>>>> 5e8718df
   if let some range := range? then
     desc := desc ++ f!"{file.toPosition range.start}-{file.toPosition range.stop} "
   desc := desc ++ .prefixJoin "\n• " (← s.element.diagnostics.msgLog.toList.mapM (·.toString))

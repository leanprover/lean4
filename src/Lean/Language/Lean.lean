/-
Copyright (c) 2023 Lean FRO. All rights reserved.
Released under Apache 2.0 license as described in the file LICENSE.

Implementation of the Lean language: parsing and processing of header and commands, incremental
recompilation

Authors: Sebastian Ullrich
-/

prelude
import Lean.Language.Basic
import Lean.Language.Lean.Types
import Lean.Parser.Module
import Lean.Elab.Import

/-!
# Note [Incremental Parsing]

In the language server, we want to minimize the work we do after each edit by reusing previous state
where possible. This is true for both parsing, i.e. reusing syntax trees without running the parser,
and elaboration. For both, we currently assume that we have to reprocess at least everything from
the point of change downwards. This note is about how to find the correct starting point for
incremental parsing; for elaboration, we then start with the first changed syntax tree.

One initial thought about incremental parsing could be that it's not necessary as parsing is very
fast compared to elaboration; on mathlib we average 41ms parsing per 1000 LoC. But there are quite a
few files >= 1kloc (up to 4.5kloc) in there, so near the end of such files lag from always reparsing
from the beginning may very well be noticeable.

So if we do want incremental parsing, another thought might be that a user edit can only invalidate
commands at or after the location of the change. Unfortunately, that's not true; take the (partial)
input `def a := b private def c`. If we remove the space after `private`, the two commands
syntactically become one with an application of `privatedef` to `b` even though the edit was
strictly after the end of the first command.

So obviously we must include at least the extent of the token that made the parser stop parsing a
command as well such that invalidating the private token invalidates the preceding command.
Unfortunately this is not sufficient either, given the following input:
```
structure a where /-- b -/ @[c] private axiom d : Nat
```
This is a syntactically valid sequence of a field-less structure and a declaration. If we again
delete the space after private, it becomes a syntactically correct structure with a single field
privateaxiom! So clearly, because of uses of atomic in the grammar, an edit can affect a command
syntax tree even across multiple tokens.

Now, what we do today, and have done since Lean 3, is to always reparse the last command completely
preceding the edit location. If its syntax tree is unchanged, we preserve its data and reprocess all
following commands only, otherwise we reprocess it fully as well. This seems to have worked well so
far but it does seem a bit arbitrary given that even if it works for our current grammar, it can
certainly be extended in ways that break the assumption.

Finally, a more actually principled and generic solution would be to invalidate a syntax tree when
the parser has reached the edit location during parsing. If it did not, surely the edit cannot have
an effect on the syntax tree in question. Sadly such a "high-water mark" parser position does not
exist currently and likely it could at best be approximated by e.g. "furthest `tokenFn` parse". Thus
we remain at "go two commands up" at this point.
-/

/-!
# Note [Incremental Command Elaboration]

Because of Lean's use of persistent data structures, incremental reuse of fully elaborated commands
is easy because we can simply snapshot the entire state after each command and then restart
elaboration using the stored state at the next command above the point of change. However,
incrementality *within* elaboration of a single command such as between tactic steps is much harder
because the existing control flow does not allow us to simply return from those points to the
language processor in a way that we can later resume from there. Instead, we exchange the need for
continuations with some limited mutability: by allocating an `IO.Promise` "cell" in the language
processor, we can both pass it to the elaborator to eventually fill it using `Promise.resolve` as
well as convert it to a `Task` that will wait on that resolution using `Promise.result` and return
it as part of the command snapshot created by the language processor. The elaborator can then in
turn create new promises itself and store their `result` when resolving an outer promise to create
an arbitrary tree of promise-backed snapshot tasks. Thus, we can enable incremental reporting and
reuse inside the elaborator using the same snapshot tree data structures as outside without having
to change the elaborator's control flow.

While ideally we would decide what can be reused during command elaboration using strong hashes over
the full state and inputs, currently we rely on simpler syntactic checks: if all the syntax
inspected up to a certain point is unchanged, we can assume that the old state can be reused. The
central `SnapshotBundle` type passed inwards through the elaborator for this purpose combines the
following data:
* the `IO.Promise` to be resolved to an elaborator snapshot (whose type depends on the specific
  elaborator part we're in, e.g. `TacticParsedSnapshot`, `BodyProcessedSnapshot`)
* if there was a previous run:
  * a `SnapshotTask` holding the corresponding snapshot of the run
  * the relevant `Syntax` of the previous run to be compared before any reuse

Note that as we do not wait for the previous run to finish before starting to elaborate the next
one, the old `SnapshotTask` task may not be finished yet. Indeed, if we do find that we can reuse
the contained state because of a successful syntax comparison, we always want to explicitly wait for
the task instead of redoing the work. On the other hand, the `Syntax` is not surrounded by a task so
that we can immediately access it for comparisons, even if the snapshot task may, eventually, give
access to the same syntax tree.

For the most part, inside an elaborator participating in incrementality, we just have to ensure that
we stop forwarding the old run's data as soon as we notice a relevant difference between old and new
syntax tree. For example, allowing incrementality inside the cdot tactic combinator is as simple as
```
builtin_initialize registerBuiltinIncrementalTactic ``cdot
@[builtin_tactic cdot] def evalTacticCDot : Tactic := fun stx => do
  ...
  closeUsingOrAdmit do
    -- save state before/after entering focus on `·`
    ...
    Term.withNarrowedArgTacticReuse (argIdx := 1) evalTactic stx
```
The `Term.withNarrowedArgTacticReuse` combinator will focus on the given argument of `stx`, which in
this case is the nested tactic sequence, and run `evalTactic` on it. But crucially, it will first
compare all preceding arguments, in this case the cdot token itself, with the old syntax in the
current snapshot bundle, which in the case of tactics is stored in `Term.Context.tacSnap?`. Indeed
it is important here to check if the cdot token is identical because its position has been saved in
the info tree, so it would be bad if we later restored some old state that uses a different position
for it even if everything else is unchanged.  If there is any mismatch, the bundle's old value is
set to `none` in order to prevent reuse from this point on. Note that in any case we still want to
forward the "new" promise in order to provide incremental reporting as well as to construct a
snapshot tree for reuse in future document versions! Note also that we explicitly opted into
incrementality using `registerBuiltinIncrementalTactic` as any tactic combinator not written with
these concerns in mind would likely misbehave under incremental reuse.

While it is generally true that we can provide incremental reporting even without reuse, we
generally want to avoid that when it would be confusing/annoying, e.g. when a tactic block is run
multiple times because otherwise the progress bar would snap back and forth multiple times. For this
purpose, we can disable both incremental modes using `Term.withoutTacticIncrementality`, assuming we
opted into incrementality because of other parts of the combinator. `induction` is an example of
this because there are some induction alternatives that are run multiple times, so we disable all of
incrementality for them.

Using `induction` as a more complex example than `cdot` as it calls into `evalTactic` multiple
times, here is a summary of what it has to do to implement incrementality:
* `Narrow` down to the syntax of alternatives, disabling reuse if anything before them changed
* allocate one new promise for each given alternative, immediately resolve passed promise to a new
  snapshot tree node holding them so that the language server can wait on them
* when executing an alternative,
  * we put the corresponding promise into the context
  * we disable reuse if anything in front of the contained tactic block has changed, including
    previous alternatives
  * we disable reuse *and reporting* if the tactic block is run multiple times, e.g. in the case of
    a wildcard pattern
-/

/-
# Note [Incremental Macros]

If we have a macro, we can cheaply support incrementality: as a macro is a pure function, if all
outputs apart from the expanded syntax tree itself are identical in two document versions, we can
simply delegate reuse detection to the subsequently called elaborator. All we have to do is to
forward the old unfolding, if any, to it in the appropriate context field and store the new
unfolding for that purpose in a new snapshot node whose child will be filled by the called
elaborator. This is currently implemented for command and tactic macros.

Caveat 1: Traces are an additional output of macro expansion but because they are hard to compare
and should not be active in standard use cases, we disable incrementality if either version produced
traces.

Caveat 2: As the default `ref` of a macro spans its entire syntax tree and is applied to any token
created from a quotation, the ref usually has to be changed to a less variable source using
`withRef` to achieve effective incrementality. See `Elab.Command.expandNamespacedDeclaration` for a
simple example and the implementation of tactic `have` for a complex example.
-/

set_option linter.missingDocs true

namespace Lean.Language.Lean
open Lean.Elab Command
open Lean.Parser

/-- Option for capturing output to stderr during elaboration. -/
register_builtin_option stderrAsMessages : Bool := {
  defValue := true
  group    := "server"
  descr    := "(server) capture output to the Lean stderr channel (such as from `dbg_trace`) during elaboration of a command as a diagnostic message"
}

/-- Lean-specific processing context. -/
structure LeanProcessingContext extends ProcessingContext where
  /-- Position of the first file difference if there was a previous invocation. -/
  firstDiffPos? : Option String.Pos
  /-- Cancellation token of the previous invocation, if any. -/
  oldCancelTk? : Option IO.CancelToken
  /-- Cancellation token of the current run. -/
  newCancelTk : IO.CancelToken

/-- Monad transformer holding all relevant data for Lean processing. -/
abbrev LeanProcessingT m := ReaderT LeanProcessingContext m
/-- Monad holding all relevant data for Lean processing. -/
abbrev LeanProcessingM := LeanProcessingT BaseIO

instance : MonadLift LeanProcessingM (LeanProcessingT IO) where
  monadLift := fun act ctx => act ctx

instance : MonadLift (ProcessingT m) (LeanProcessingT m) where
  monadLift := fun act ctx => act ctx.toProcessingContext

/--
Embeds a `LeanProcessingM` action into `ProcessingM`, optionally using the old input string to speed
up reuse analysis and supplying a cancellation token that should be triggered as soon as reuse is
ruled out.
-/
def LeanProcessingM.run (act : LeanProcessingM α) (oldInputCtx? : Option InputContext)
    (oldCancelTk? : Option IO.CancelToken := none) : ProcessingM α := do
  -- compute position of syntactic change once
  let firstDiffPos? := oldInputCtx?.map (·.input.firstDiffPos (← read).input)
  let newCancelTk ← IO.CancelToken.new
  ReaderT.adapt ({ · with firstDiffPos?, oldCancelTk?, newCancelTk }) act

/--
Returns true if there was a previous run and the given position is before any textual change
compared to it.
-/
def isBeforeEditPos (pos : String.Pos) : LeanProcessingM Bool := do
  return (← read).firstDiffPos?.any (pos < ·)

/--
  Adds unexpected exceptions from header processing to the message log as a last resort; standard
  errors should already have been caught earlier. -/
private def withHeaderExceptions (ex : Snapshot → α) (act : LeanProcessingT IO α) :
    LeanProcessingM α := do
  match (← (act (← read)).toBaseIO) with
  | .error e => return ex { diagnostics := (← diagnosticsOfHeaderError e.toString) }
  | .ok a => return a

/--
Result of retrieving additional metadata about the current file after parsing imports. In the
language server, these are derived from the `lake setup-file` result. On the cmdline and for similar
simple uses, these can be computed eagerly without looking at the imports.
-/
structure SetupImportsResult where
  /-- Module name of the file being processed. -/
  mainModuleName : Name
  /-- Options provided outside of the file content, e.g. on the cmdline or in the lakefile. -/
  opts : Options
  /-- Kernel trust level. -/
  trustLevel : UInt32 := 0

/-- Performance option used by cmdline driver. -/
register_builtin_option internal.minimalSnapshots : Bool := {
  defValue := false
  descr    := "reduce information stored in snapshots to the minimum necessary for the cmdline \
driver: diagnostics per command and final full snapshot"
}

/--
Parses values of options registered during import and left by the C++ frontend as strings, fails if
any option names remain unknown.
-/
def reparseOptions (opts : Options) : IO Options := do
  let mut opts := opts
  let decls ← getOptionDecls
  for (name, val) in opts do
    let .ofString val := val
      | continue  -- Already parsed by C++
    -- Options can be prefixed with `weak` in order to turn off the error when the option is not
    -- defined
    let weak := name.getRoot == `weak
    if weak then
      opts := opts.erase name
    let name := name.replacePrefix `weak Name.anonymous
    let some decl := decls.find? name
      | unless weak do
          throw <| .userError s!"invalid -D parameter, unknown configuration option '{name}'

If the option is defined in this library, use '-D{`weak ++ name}' to set it conditionally"

    match decl.defValue with
    | .ofBool _ =>
      match val with
      | "true"  => opts := opts.insert name true
      | "false" => opts := opts.insert name false
      | _ =>
        throw <| .userError s!"invalid -D parameter, invalid configuration option '{val}' value, \
          it must be true/false"
    | .ofNat _ =>
      let some val := val.toNat?
        | throw <| .userError s!"invalid -D parameter, invalid configuration option '{val}' value, \
            it must be a natural number"
      opts := opts.insert name val
    | .ofString _ => opts := opts.insert name val
    | _ => throw <| .userError s!"invalid -D parameter, configuration option '{name}' \
              cannot be set in the command line, use set_option command"

  return opts

/--
Entry point of the Lean language processor.

The `setupImports` function is called after the header has been parsed and before the first command
is parsed in order to supply additional file metadata (or abort with a given terminal snapshot); see
`SetupImportsResult`.

`old?` is a previous resulting snapshot, if any, to be reused for incremental processing.
-/
/-
General notes:
* For each processing function we pass in the previous state, if any, in order to reuse still-valid
  state. As there is no cheap way to check whether the `Environment` is unchanged, i.e. *semantic*
  change detection is currently not possible, we must make sure to pass `none` as all follow-up
  "previous states" from the first *syntactic* change onwards.
* We must make sure to trigger `oldCancelTk?` as soon as discarding `old?`.
* Control flow up to finding the last still-valid snapshot (which should be quick) is synchronous so
  as not to report this "fast forwarding" to the user as well as to make sure the next run sees all
  fast-forwarded snapshots without having to wait on tasks.
-/
partial def process
    (setupImports : Syntax → ProcessingT IO (Except HeaderProcessedSnapshot SetupImportsResult))
    (old? : Option InitialSnapshot) : ProcessingM InitialSnapshot := do
  parseHeader old? |>.run (old?.map (·.ictx)) (old?.bind (·.cancelTk?))
where
  parseHeader (old? : Option HeaderParsedSnapshot) : LeanProcessingM HeaderParsedSnapshot := do
    let ctx ← read
    let ictx := ctx.toInputContext
    let unchanged old newStx newParserState :=
      -- when header syntax is unchanged, reuse import processing task as is and continue with
      -- parsing the first command, synchronously if possible
      -- NOTE: even if the syntax tree is functionally unchanged, its concrete structure and the new
      -- parser state may still have changed because of trailing whitespace and comments etc., so
      -- they are passed separately from `old`
      if let some oldSuccess := old.result? then
        return {
          ictx
          stx := newStx
          diagnostics := old.diagnostics
          cancelTk? := ctx.newCancelTk
          result? := some { oldSuccess with
            processedSnap := (← oldSuccess.processedSnap.bindIO (sync := true) fun oldProcessed => do
              if let some oldProcSuccess := oldProcessed.result? then
                -- also wait on old command parse snapshot as parsing is cheap and may allow for
                -- elaboration reuse
                oldProcSuccess.firstCmdSnap.bindIO (sync := true) fun oldCmd => do
                  let prom ← IO.Promise.new
                  let _ ← IO.asTask (parseCmd oldCmd newParserState oldProcSuccess.cmdState oldProcSuccess.cmdState.env prom ctx)
                  return .pure { oldProcessed with result? := some { oldProcSuccess with
                    firstCmdSnap := { range? := none, task := prom.result } } }
              else
                return .pure oldProcessed) } }
      else return old

    -- fast path: if we have parsed the header successfully...
    if let some old := old? then
      if let some oldSuccess := old.result? then
        if let some (some processed) ← old.processedResult.get? then
          -- ...and the edit location is after the next command (see note [Incremental Parsing])...
          if let some nextCom ← processed.firstCmdSnap.get? then
            if (← isBeforeEditPos nextCom.data.parserState.pos) then
              -- ...go immediately to next snapshot
              return (← unchanged old old.stx oldSuccess.parserState)

    withHeaderExceptions ({ · with
        ictx, stx := .missing, result? := none, cancelTk? := none }) do
      -- parsing the header should be cheap enough to do synchronously
      let (stx, parserState, msgLog) ← Parser.parseHeader ictx
      if msgLog.hasErrors then
        return {
          ictx, stx
          diagnostics := (← Snapshot.Diagnostics.ofMessageLog msgLog)
          result? := none
          cancelTk? := none
        }

      let trimmedStx := stx.unsetTrailing
      -- semi-fast path: go to next snapshot if syntax tree is unchanged
      -- NOTE: We compare modulo `unsetTrailing` in order to ensure that changes in trailing
      -- whitespace do not invalidate the header. This is safe because we only pass the trimmed
      -- syntax tree to `processHeader` below, so there cannot be any references to the trailing
      -- whitespace in its result. We still store the untrimmed syntax tree in the snapshot in order
      -- to uphold the invariant that concatenating all top-level snapshots' syntax trees results in
      -- the original file.
      if let some old := old? then
        if trimmedStx.eqWithInfo old.stx.unsetTrailing then
          -- Here we must make sure to pass the *new* syntax and parser state; see NOTE in
          -- `unchanged`
          return (← unchanged old stx parserState)
        -- on first change, make sure to cancel old invocation
        if let some tk := ctx.oldCancelTk? then
          tk.set
      return {
        ictx, stx
        diagnostics := (← Snapshot.Diagnostics.ofMessageLog msgLog)
        result? := some {
          parserState
          processedSnap := (← processHeader trimmedStx parserState)
        }
        cancelTk? := ctx.newCancelTk
      }

  processHeader (stx : Syntax) (parserState : Parser.ModuleParserState) :
      LeanProcessingM (SnapshotTask HeaderProcessedSnapshot) := do
    let ctx ← read
    SnapshotTask.ofIO (some ⟨0, ctx.input.endPos⟩) <|
    ReaderT.run (r := ctx) <|  -- re-enter reader in new task
    withHeaderExceptions (α := HeaderProcessedSnapshot) ({ · with result? := none }) do
      let setup ← match (← setupImports stx) with
        | .ok setup => pure setup
        | .error snap => return snap

      let startTime := (← IO.monoNanosNow).toFloat / 1000000000
      -- allows `headerEnv` to be leaked, which would live until the end of the process anyway
      let (headerEnv, msgLog) ← Elab.processHeader (leakEnv := true) stx setup.opts .empty
        ctx.toInputContext setup.trustLevel
      let stopTime := (← IO.monoNanosNow).toFloat / 1000000000
      let diagnostics := (← Snapshot.Diagnostics.ofMessageLog msgLog)
      if msgLog.hasErrors then
        return { diagnostics, result? := none }

      let headerEnv := headerEnv.setMainModule setup.mainModuleName
      let mut traceState := default
      if trace.profiler.output.get? setup.opts |>.isSome then
        traceState := {
          traces := #[{
            ref := .missing,
            msg := .trace { cls := `Import, startTime, stopTime }
              (.ofFormat "importing") #[]
            : TraceElem
          }].toPArray'
        }
<<<<<<< HEAD
      let cmdState := Elab.Command.mkState headerEnv msgLog setup.opts
=======
      -- now that imports have been loaded, check options again
      let opts ← reparseOptions setup.opts
      let cmdState := Elab.Command.mkState headerEnv msgLog opts
>>>>>>> 35e1554e
      let cmdState := { cmdState with
        infoState := {
          enabled := true
          trees := #[Elab.InfoTree.context (.commandCtx {
            env     := headerEnv
            fileMap := ctx.fileMap
            ngen    := { namePrefix := `_import }
          }) (Elab.InfoTree.node
              (Elab.Info.ofCommandInfo { elaborator := `header, stx })
              (stx[1].getArgs.toList.map (fun importStx =>
                Elab.InfoTree.node (Elab.Info.ofCommandInfo {
                  elaborator := `import
                  stx := importStx
                }) #[].toPArray'
              )).toPArray'
          )].toPArray'
        }
        traceState
      }
      let prom ← IO.Promise.new
      -- The speedup of these `markPersistent`s is negligible but they help in making unexpected
      -- `inc_ref_cold`s more visible
      let parserState := Runtime.markPersistent parserState
      let cmdState := Runtime.markPersistent cmdState
      let ctx := Runtime.markPersistent ctx
      let _ ← IO.asTask (parseCmd none parserState cmdState cmdState.env prom ctx)
      return {
        diagnostics
        infoTree? := cmdState.infoState.trees[0]!
        result? := some {
          cmdState
          firstCmdSnap := { range? := none, task := prom.result }
        }
      }

  parseCmd (old? : Option CommandParsedSnapshot) (parserState : Parser.ModuleParserState)
      (cmdState : Command.State) (initEnv : Environment) (prom : IO.Promise CommandParsedSnapshot) :
      LeanProcessingM Unit := do
    let ctx ← read

    -- check for cancellation, most likely during elaboration of previous command, before starting
    -- processing of next command
    if (← ctx.newCancelTk.isSet) then
      -- this is a bit ugly as we don't want to adjust our API with `Option`s just for cancellation
      -- (as no-one should look at this result in that case) but anything containing `Environment`
      -- is not `Inhabited`
      prom.resolve <| .mk (nextCmdSnap? := none) {
        diagnostics := .empty, stx := .missing, parserState
        elabSnap := default
        finishedSnap := .pure { diagnostics := .empty, cmdState }
        tacticCache := (← IO.mkRef {})
      }
      return

    let unchanged old newParserState : BaseIO Unit :=
      -- when syntax is unchanged, reuse command processing task as is
      -- NOTE: even if the syntax tree is functionally unchanged, the new parser state may still
      -- have changed because of trailing whitespace and comments etc., so it is passed separately
      -- from `old`
      if let some oldNext := old.nextCmdSnap? then do
        let newProm ← IO.Promise.new
        let _ ← old.data.finishedSnap.bindIO fun oldFinished =>
          -- also wait on old command parse snapshot as parsing is cheap and may allow for
          -- elaboration reuse
          oldNext.bindIO (sync := true) fun oldNext => do
            parseCmd oldNext newParserState oldFinished.cmdState initEnv newProm ctx
            return .pure ()
        prom.resolve <| .mk (data := old.data) (nextCmdSnap? := some { range? := none, task := newProm.result })
      else prom.resolve old  -- terminal command, we're done!

    -- fast path, do not even start new task for this snapshot
    if let some old := old? then
      if let some nextCom ← old.nextCmdSnap?.bindM (·.get?) then
        if (← isBeforeEditPos nextCom.data.parserState.pos) then
          return (← unchanged old old.data.parserState)

    let beginPos := parserState.pos
    let scope := cmdState.scopes.head!
    let pmctx := {
      env := cmdState.env, options := scope.opts, currNamespace := scope.currNamespace
      openDecls := scope.openDecls
    }
    let (stx, parserState, msgLog) :=
      profileit "parsing" scope.opts fun _ =>
        Parser.parseCommand ctx.toInputContext pmctx parserState .empty

    -- semi-fast path
    if let some old := old? then
      -- NOTE: as `parserState.pos` includes trailing whitespace, this forces reprocessing even if
      -- only that whitespace changes, which is wasteful but still necessary because it may
      -- influence the range of error messages such as from a trailing `exact`
      if stx.eqWithInfo old.data.stx then
        -- Here we must make sure to pass the *new* parser state; see NOTE in `unchanged`
        return (← unchanged old parserState)
      -- on first change, make sure to cancel old invocation
      -- TODO: pass token into incrementality-aware elaborators to improve reuse of still-valid,
      -- still-running elaboration steps?
      if let some tk := ctx.oldCancelTk? then
        tk.set

    -- definitely resolved in `doElab` task
    let elabPromise ← IO.Promise.new
    let tacticCache ← old?.map (·.data.tacticCache) |>.getDM (IO.mkRef {})
    let finishedSnap ←
      doElab stx cmdState beginPos
        { old? := old?.map fun old => ⟨old.data.stx, old.data.elabSnap⟩, new := elabPromise }
        tacticCache
        ctx

    let minimalSnapshots := internal.minimalSnapshots.get cmdState.scopes.head!.opts
    let next? ← if Parser.isTerminalCommand stx then pure none
      -- for now, wait on "command finished" snapshot before parsing next command
      else some <$> IO.Promise.new
    let diagnostics ← Snapshot.Diagnostics.ofMessageLog msgLog
    let data := if minimalSnapshots && !Parser.isTerminalCommand stx then {
      diagnostics
      stx := .missing
      parserState := {}
      elabSnap := { range? := stx.getRange?, task := elabPromise.result }
      finishedSnap := .pure {
        diagnostics := finishedSnap.diagnostics
        infoTree? := none
        cmdState := {
          env := initEnv
          maxRecDepth := 0
        }
      }
      tacticCache
    } else {
      diagnostics, stx, parserState, tacticCache
      elabSnap := { range? := stx.getRange?, task := elabPromise.result }
      finishedSnap := .pure finishedSnap
    }
    prom.resolve <| .mk (nextCmdSnap? := next?.map ({ range? := some ⟨parserState.pos, ctx.input.endPos⟩, task := ·.result })) data
    if let some next := next? then
      parseCmd none parserState finishedSnap.cmdState initEnv next ctx

  doElab (stx : Syntax) (cmdState : Command.State) (beginPos : String.Pos)
<<<<<<< HEAD
      (snap : SnapshotBundle CommandProcessingSnapshot) (tacticCache : IO.Ref Tactic.Cache) :
=======
      (snap : SnapshotBundle DynamicSnapshot) (tacticCache : IO.Ref Tactic.Cache) :
>>>>>>> 35e1554e
      LeanProcessingM CommandFinishedSnapshot := do
    let ctx ← read
    -- (Try to) use last line of command as range for final snapshot task. This ensures we do not
    -- retract the progress bar to a previous position in case the command support incremental
    -- reporting but has significant work after resolving its last incremental promise, such as
    -- final type checking; if it does not support incrementality, `elabSnap` constructed in
    -- `parseCmd` and containing the entire range of the command will determine the reported
    -- progress and be resolved effectively at the same time as this snapshot task, so `tailPos` is
    -- irrelevant in this case.
    let scope := cmdState.scopes.head!
    let cmdStateRef ← IO.mkRef { cmdState with messages := .empty }
    /-
    The same snapshot may be executed by different tasks. So, to make sure `elabCommandTopLevel`
    has exclusive access to the cache, we create a fresh reference here. Before this change, the
    following `tacticCache.modify` would reset the tactic post cache while another snapshot was
    still using it.
    -/
    let tacticCacheNew ← IO.mkRef (← tacticCache.get)
    let cmdCtx : Elab.Command.Context := { ctx with
      cmdPos       := beginPos
      tacticCache? := some tacticCacheNew
<<<<<<< HEAD
=======
      snap?        := if internal.minimalSnapshots.get scope.opts then none else snap
>>>>>>> 35e1554e
      cancelTk?    := some ctx.newCancelTk
    }
    let (output, _) ←
      IO.FS.withIsolatedStreams (isolateStderr := stderrAsMessages.get scope.opts) do
<<<<<<< HEAD
        EIO.toBaseIO do
          withLoggingExceptions
            (getResetInfoTrees *> Elab.Command.elabCommandTopLevel stx snap)
=======
        liftM (m := BaseIO) do
          withLoggingExceptions
            (getResetInfoTrees *> Elab.Command.elabCommandTopLevel stx)
>>>>>>> 35e1554e
            cmdCtx cmdStateRef
    let postNew := (← tacticCacheNew.get).post
    tacticCache.modify fun _ => { pre := postNew, post := {} }
    let cmdState ← cmdStateRef.get
    let mut messages := cmdState.messages
    if !output.isEmpty then
      messages := messages.add {
        fileName := ctx.fileName
        severity := MessageSeverity.information
        pos      := ctx.fileMap.toPosition beginPos
        data     := output
      }
    let cmdState := { cmdState with messages }
    -- definitely resolve eventually
<<<<<<< HEAD
    snap.new.resolve default
=======
    snap.new.resolve <| .ofTyped { diagnostics := .empty : SnapshotLeaf }
>>>>>>> 35e1554e
    return {
      diagnostics := (← Snapshot.Diagnostics.ofMessageLog cmdState.messages)
      infoTree? := some cmdState.infoState.trees[0]!
      cmdState
    }

/--
Convenience function for tool uses of the language processor that skips header handling.
-/
def processCommands (inputCtx : Parser.InputContext) (parserState : Parser.ModuleParserState)
    (commandState : Command.State)
    (old? : Option (Parser.InputContext × CommandParsedSnapshot) := none) :
    BaseIO (Task CommandParsedSnapshot) := do
  let prom ← IO.Promise.new
  process.parseCmd (old?.map (·.2)) parserState commandState commandState.env prom
    |>.run (old?.map (·.1))
    |>.run { inputCtx with }
  return prom.result

/-- Waits for and returns final command state, if importing was successful. -/
partial def waitForFinalCmdState? (snap : InitialSnapshot) : Option Command.State := do
  let snap ← snap.result?
  let snap ← snap.processedSnap.get.result?
  goCmd snap.firstCmdSnap.get
where goCmd snap :=
  if let some next := snap.nextCmdSnap? then
    goCmd next.get
  else
    snap.data.finishedSnap.get.cmdState

end Lean<|MERGE_RESOLUTION|>--- conflicted
+++ resolved
@@ -233,13 +233,6 @@
   opts : Options
   /-- Kernel trust level. -/
   trustLevel : UInt32 := 0
-
-/-- Performance option used by cmdline driver. -/
-register_builtin_option internal.minimalSnapshots : Bool := {
-  defValue := false
-  descr    := "reduce information stored in snapshots to the minimum necessary for the cmdline \
-driver: diagnostics per command and final full snapshot"
-}
 
 /--
 Parses values of options registered during import and left by the C++ frontend as strings, fails if
@@ -414,13 +407,9 @@
             : TraceElem
           }].toPArray'
         }
-<<<<<<< HEAD
-      let cmdState := Elab.Command.mkState headerEnv msgLog setup.opts
-=======
       -- now that imports have been loaded, check options again
       let opts ← reparseOptions setup.opts
       let cmdState := Elab.Command.mkState headerEnv msgLog opts
->>>>>>> 35e1554e
       let cmdState := { cmdState with
         infoState := {
           enabled := true
@@ -559,11 +548,7 @@
       parseCmd none parserState finishedSnap.cmdState initEnv next ctx
 
   doElab (stx : Syntax) (cmdState : Command.State) (beginPos : String.Pos)
-<<<<<<< HEAD
       (snap : SnapshotBundle CommandProcessingSnapshot) (tacticCache : IO.Ref Tactic.Cache) :
-=======
-      (snap : SnapshotBundle DynamicSnapshot) (tacticCache : IO.Ref Tactic.Cache) :
->>>>>>> 35e1554e
       LeanProcessingM CommandFinishedSnapshot := do
     let ctx ← read
     -- (Try to) use last line of command as range for final snapshot task. This ensures we do not
@@ -585,23 +570,13 @@
     let cmdCtx : Elab.Command.Context := { ctx with
       cmdPos       := beginPos
       tacticCache? := some tacticCacheNew
-<<<<<<< HEAD
-=======
-      snap?        := if internal.minimalSnapshots.get scope.opts then none else snap
->>>>>>> 35e1554e
       cancelTk?    := some ctx.newCancelTk
     }
     let (output, _) ←
       IO.FS.withIsolatedStreams (isolateStderr := stderrAsMessages.get scope.opts) do
-<<<<<<< HEAD
         EIO.toBaseIO do
           withLoggingExceptions
             (getResetInfoTrees *> Elab.Command.elabCommandTopLevel stx snap)
-=======
-        liftM (m := BaseIO) do
-          withLoggingExceptions
-            (getResetInfoTrees *> Elab.Command.elabCommandTopLevel stx)
->>>>>>> 35e1554e
             cmdCtx cmdStateRef
     let postNew := (← tacticCacheNew.get).post
     tacticCache.modify fun _ => { pre := postNew, post := {} }
@@ -616,11 +591,7 @@
       }
     let cmdState := { cmdState with messages }
     -- definitely resolve eventually
-<<<<<<< HEAD
     snap.new.resolve default
-=======
-    snap.new.resolve <| .ofTyped { diagnostics := .empty : SnapshotLeaf }
->>>>>>> 35e1554e
     return {
       diagnostics := (← Snapshot.Diagnostics.ofMessageLog cmdState.messages)
       infoTree? := some cmdState.infoState.trees[0]!

/-
Copyright (c) 2023 Lean FRO. All rights reserved.
Released under Apache 2.0 license as described in the file LICENSE.

Implementation of the Lean language: parsing and processing of header and commands, incremental
recompilation

Authors: Sebastian Ullrich
-/

prelude
import Lean.Language.Basic
import Lean.Language.Lean.Types
import Lean.Parser.Module
import Lean.Elab.Import

/-!
# Note [Incremental Parsing]

In the language server, we want to minimize the work we do after each edit by reusing previous state
where possible. This is true for both parsing, i.e. reusing syntax trees without running the parser,
and elaboration. For both, we currently assume that we have to reprocess at least everything from
the point of change downwards. This note is about how to find the correct starting point for
incremental parsing; for elaboration, we then start with the first changed syntax tree.

One initial thought about incremental parsing could be that it's not necessary as parsing is very
fast compared to elaboration; on mathlib we average 41ms parsing per 1000 LoC. But there are quite a
few files >= 1kloc (up to 4.5kloc) in there, so near the end of such files lag from always reparsing
from the beginning may very well be noticeable.

So if we do want incremental parsing, another thought might be that a user edit can only invalidate
commands at or after the location of the change. Unfortunately, that's not true; take the (partial)
input `def a := b private def c`. If we remove the space after `private`, the two commands
syntactically become one with an application of `privatedef` to `b` even though the edit was
strictly after the end of the first command.

So obviously we must include at least the extent of the token that made the parser stop parsing a
command as well such that invalidating the private token invalidates the preceding command.
Unfortunately this is not sufficient either, given the following input:
```
structure a where /-- b -/ @[c] private axiom d : Nat
```
This is a syntactically valid sequence of a field-less structure and a declaration. If we again
delete the space after private, it becomes a syntactically correct structure with a single field
privateaxiom! So clearly, because of uses of atomic in the grammar, an edit can affect a command
syntax tree even across multiple tokens.

Now, what we do today, and have done since Lean 3, is to always reparse the last command completely
preceding the edit location. If its syntax tree is unchanged, we preserve its data and reprocess all
following commands only, otherwise we reprocess it fully as well. This seems to have worked well so
far but it does seem a bit arbitrary given that even if it works for our current grammar, it can
certainly be extended in ways that break the assumption.

Finally, a more actually principled and generic solution would be to invalidate a syntax tree when
the parser has reached the edit location during parsing. If it did not, surely the edit cannot have
an effect on the syntax tree in question. Sadly such a "high-water mark" parser position does not
exist currently and likely it could at best be approximated by e.g. "furthest `tokenFn` parse". Thus
we remain at "go two commands up" at this point.
-/

/-!
# Note [Incremental Command Elaboration]

Because of Lean's use of persistent data structures, incremental reuse of fully elaborated commands
is easy because we can simply snapshot the entire state after each command and then restart
elaboration using the stored state at the next command above the point of change. However,
incrementality *within* elaboration of a single command such as between tactic steps is much harder
because the existing control flow does not allow us to simply return from those points to the
language processor in a way that we can later resume from there. Instead, we exchange the need for
continuations with some limited mutability: by allocating an `IO.Promise` "cell" in the language
processor, we can both pass it to the elaborator to eventually fill it using `Promise.resolve` as
well as convert it to a `Task` that will wait on that resolution using `Promise.result` and return
it as part of the command snapshot created by the language processor. The elaborator can then in
turn create new promises itself and store their `result` when resolving an outer promise to create
an arbitrary tree of promise-backed snapshot tasks. Thus, we can enable incremental reporting and
reuse inside the elaborator using the same snapshot tree data structures as outside without having
to change the elaborator's control flow.

While ideally we would decide what can be reused during command elaboration using strong hashes over
the full state and inputs, currently we rely on simpler syntactic checks: if all the syntax
inspected up to a certain point is unchanged, we can assume that the old state can be reused. The
central `SnapshotBundle` type passed inwards through the elaborator for this purpose combines the
following data:
* the `IO.Promise` to be resolved to an elaborator snapshot (whose type depends on the specific
  elaborator part we're in, e.g. `TacticParsedSnapshot`, `BodyProcessedSnapshot`)
* if there was a previous run:
  * a `SnapshotTask` holding the corresponding snapshot of the run
  * the relevant `Syntax` of the previous run to be compared before any reuse

Note that as we do not wait for the previous run to finish before starting to elaborate the next
one, the old `SnapshotTask` task may not be finished yet. Indeed, if we do find that we can reuse
the contained state because of a successful syntax comparison, we always want to explicitly wait for
the task instead of redoing the work. On the other hand, the `Syntax` is not surrounded by a task so
that we can immediately access it for comparisons, even if the snapshot task may, eventually, give
access to the same syntax tree.

For the most part, inside an elaborator participating in incrementality, we just have to ensure that
we stop forwarding the old run's data as soon as we notice a relevant difference between old and new
syntax tree. For example, allowing incrementality inside the cdot tactic combinator is as simple as
```
builtin_initialize registerBuiltinIncrementalTactic ``cdot
@[builtin_tactic cdot] def evalTacticCDot : Tactic := fun stx => do
  ...
  closeUsingOrAdmit do
    -- save state before/after entering focus on `·`
    ...
    Term.withNarrowedArgTacticReuse (argIdx := 1) evalTactic stx
```
The `Term.withNarrowedArgTacticReuse` combinator will focus on the given argument of `stx`, which in
this case is the nested tactic sequence, and run `evalTactic` on it. But crucially, it will first
compare all preceding arguments, in this case the cdot token itself, with the old syntax in the
current snapshot bundle, which in the case of tactics is stored in `Term.Context.tacSnap?`. Indeed
it is important here to check if the cdot token is identical because its position has been saved in
the info tree, so it would be bad if we later restored some old state that uses a different position
for it even if everything else is unchanged.  If there is any mismatch, the bundle's old value is
set to `none` in order to prevent reuse from this point on. Note that in any case we still want to
forward the "new" promise in order to provide incremental reporting as well as to construct a
snapshot tree for reuse in future document versions! Note also that we explicitly opted into
incrementality using `registerBuiltinIncrementalTactic` as any tactic combinator not written with
these concerns in mind would likely misbehave under incremental reuse.

While it is generally true that we can provide incremental reporting even without reuse, we
generally want to avoid that when it would be confusing/annoying, e.g. when a tactic block is run
multiple times because otherwise the progress bar would snap back and forth multiple times. For this
purpose, we can disable both incremental modes using `Term.withoutTacticIncrementality`, assuming we
opted into incrementality because of other parts of the combinator. `induction` is an example of
this because there are some induction alternatives that are run multiple times, so we disable all of
incrementality for them.

Using `induction` as a more complex example than `cdot` as it calls into `evalTactic` multiple
times, here is a summary of what it has to do to implement incrementality:
* `Narrow` down to the syntax of alternatives, disabling reuse if anything before them changed
* allocate one new promise for each given alternative, immediately resolve passed promise to a new
  snapshot tree node holding them so that the language server can wait on them
* when executing an alternative,
  * we put the corresponding promise into the context
  * we disable reuse if anything in front of the contained tactic block has changed, including
    previous alternatives
  * we disable reuse *and reporting* if the tactic block is run multiple times, e.g. in the case of
    a wildcard pattern
-/

/-
# Note [Incremental Macros]

If we have a macro, we can cheaply support incrementality: as a macro is a pure function, if all
outputs apart from the expanded syntax tree itself are identical in two document versions, we can
simply delegate reuse detection to the subsequently called elaborator. All we have to do is to
forward the old unfolding, if any, to it in the appropriate context field and store the new
unfolding for that purpose in a new snapshot node whose child will be filled by the called
elaborator. This is currently implemented for command and tactic macros.

Caveat 1: Traces are an additional output of macro expansion but because they are hard to compare
and should not be active in standard use cases, we disable incrementality if either version produced
traces.

Caveat 2: As the default `ref` of a macro spans its entire syntax tree and is applied to any token
created from a quotation, the ref usually has to be changed to a less variable source using
`withRef` to achieve effective incrementality. See `Elab.Command.expandNamespacedDeclaration` for a
simple example and the implementation of tactic `have` for a complex example.
-/

set_option linter.missingDocs true

namespace Lean.Language.Lean
open Lean.Elab Command
open Lean.Parser

/-- Option for capturing output to stderr during elaboration. -/
register_builtin_option stderrAsMessages : Bool := {
  defValue := true
  group    := "server"
  descr    := "(server) capture output to the Lean stderr channel (such as from `dbg_trace`) during elaboration of a command as a diagnostic message"
}

/-- Lean-specific processing context. -/
structure LeanProcessingContext extends ProcessingContext where
  /-- Position of the first file difference if there was a previous invocation. -/
  firstDiffPos? : Option String.Pos
  /-- Cancellation token of the previous invocation, if any. -/
  oldCancelTk? : Option IO.CancelToken
  /-- Cancellation token of the current run. -/
  newCancelTk : IO.CancelToken

/-- Monad transformer holding all relevant data for Lean processing. -/
abbrev LeanProcessingT m := ReaderT LeanProcessingContext m
/-- Monad holding all relevant data for Lean processing. -/
abbrev LeanProcessingM := LeanProcessingT BaseIO

instance : MonadLift LeanProcessingM (LeanProcessingT IO) where
  monadLift := fun act ctx => act ctx

instance : MonadLift (ProcessingT m) (LeanProcessingT m) where
  monadLift := fun act ctx => act ctx.toProcessingContext

/--
Embeds a `LeanProcessingM` action into `ProcessingM`, optionally using the old input string to speed
up reuse analysis and supplying a cancellation token that should be triggered as soon as reuse is
ruled out.
-/
def LeanProcessingM.run (act : LeanProcessingM α) (oldInputCtx? : Option InputContext)
    (oldCancelTk? : Option IO.CancelToken := none) : ProcessingM α := do
  -- compute position of syntactic change once
  let firstDiffPos? := oldInputCtx?.map (·.input.firstDiffPos (← read).input)
  let newCancelTk ← IO.CancelToken.new
  ReaderT.adapt ({ · with firstDiffPos?, oldCancelTk?, newCancelTk }) act

/--
Returns true if there was a previous run and the given position is before any textual change
compared to it.
-/
def isBeforeEditPos (pos : String.Pos) : LeanProcessingM Bool := do
  return (← read).firstDiffPos?.any (pos < ·)

/--
  Adds unexpected exceptions from header processing to the message log as a last resort; standard
  errors should already have been caught earlier. -/
private def withHeaderExceptions (ex : Snapshot → α) (act : LeanProcessingT IO α) :
    LeanProcessingM α := do
  match (← (act (← read)).toBaseIO) with
  | .error e => return ex { diagnostics := (← diagnosticsOfHeaderError e.toString) }
  | .ok a => return a

/--
Result of retrieving additional metadata about the current file after parsing imports. In the
language server, these are derived from the `lake setup-file` result. On the cmdline and for similar
simple uses, these can be computed eagerly without looking at the imports.
-/
structure SetupImportsResult where
  /-- Module name of the file being processed. -/
  mainModuleName : Name
  /-- Options provided outside of the file content, e.g. on the cmdline or in the lakefile. -/
  opts : Options
  /-- Kernel trust level. -/
  trustLevel : UInt32 := 0

/--
Parses values of options registered during import and left by the C++ frontend as strings, fails if
any option names remain unknown.
-/
def reparseOptions (opts : Options) : IO Options := do
  let mut opts := opts
  let decls ← getOptionDecls
  for (name, val) in opts do
    let .ofString val := val
      | continue  -- Already parsed by C++
    -- Options can be prefixed with `weak` in order to turn off the error when the option is not
    -- defined
    let weak := name.getRoot == `weak
    if weak then
      opts := opts.erase name
    let name := name.replacePrefix `weak Name.anonymous
    let some decl := decls.find? name
      | unless weak do
          throw <| .userError s!"invalid -D parameter, unknown configuration option '{name}'

If the option is defined in this library, use '-D{`weak ++ name}' to set it conditionally"

    match decl.defValue with
    | .ofBool _ =>
      match val with
      | "true"  => opts := opts.insert name true
      | "false" => opts := opts.insert name false
      | _ =>
        throw <| .userError s!"invalid -D parameter, invalid configuration option '{val}' value, \
          it must be true/false"
    | .ofNat _ =>
      let some val := val.toNat?
        | throw <| .userError s!"invalid -D parameter, invalid configuration option '{val}' value, \
            it must be a natural number"
      opts := opts.insert name val
    | .ofString _ => opts := opts.insert name val
    | _ => throw <| .userError s!"invalid -D parameter, configuration option '{name}' \
              cannot be set in the command line, use set_option command"

  return opts

/--
Entry point of the Lean language processor.

The `setupImports` function is called after the header has been parsed and before the first command
is parsed in order to supply additional file metadata (or abort with a given terminal snapshot); see
`SetupImportsResult`.

`old?` is a previous resulting snapshot, if any, to be reused for incremental processing.
-/
/-
General notes:
* For each processing function we pass in the previous state, if any, in order to reuse still-valid
  state. As there is no cheap way to check whether the `Environment` is unchanged, i.e. *semantic*
  change detection is currently not possible, we must make sure to pass `none` as all follow-up
  "previous states" from the first *syntactic* change onwards.
* We must make sure to trigger `oldCancelTk?` as soon as discarding `old?`.
* Control flow up to finding the last still-valid snapshot (which should be quick) is synchronous so
  as not to report this "fast forwarding" to the user as well as to make sure the next run sees all
  fast-forwarded snapshots without having to wait on tasks. It also ensures this part cannot be
  delayed by threadpool starvation. We track whether we are still on the fast-forwarding path using
  the `sync` parameter on `parseCmd` and spawn an elaboration task when we leave it.
-/
partial def process
    (setupImports : Syntax → ProcessingT IO (Except HeaderProcessedSnapshot SetupImportsResult))
    (old? : Option InitialSnapshot) : ProcessingM InitialSnapshot := do
  parseHeader old? |>.run (old?.map (·.ictx)) (old?.bind (·.cancelTk?))
where
  parseHeader (old? : Option HeaderParsedSnapshot) : LeanProcessingM HeaderParsedSnapshot := do
    let ctx ← read
    let ictx := ctx.toInputContext
    let unchanged old newStx newParserState :=
      -- when header syntax is unchanged, reuse import processing task as is and continue with
      -- parsing the first command, synchronously if possible
      -- NOTE: even if the syntax tree is functionally unchanged, its concrete structure and the new
      -- parser state may still have changed because of trailing whitespace and comments etc., so
      -- they are passed separately from `old`
      if let some oldSuccess := old.result? then
        return {
          ictx
          stx := newStx
          diagnostics := old.diagnostics
          cancelTk? := ctx.newCancelTk
          result? := some {
            parserState := newParserState
            processedSnap := (← oldSuccess.processedSnap.bindIO (sync := true) fun oldProcessed => do
              if let some oldProcSuccess := oldProcessed.result? then
                -- also wait on old command parse snapshot as parsing is cheap and may allow for
                -- elaboration reuse
                oldProcSuccess.firstCmdSnap.bindIO (sync := true) fun oldCmd => do
                  let prom ← IO.Promise.new
                  parseCmd oldCmd newParserState oldProcSuccess.cmdState prom (sync := true) ctx
                  return .pure {
                    diagnostics := oldProcessed.diagnostics
                    result? := some {
                      cmdState := oldProcSuccess.cmdState
                      firstCmdSnap := { range? := none, task := prom.result } } }
              else
                return .pure oldProcessed) } }
      else return old

    -- fast path: if we have parsed the header successfully...
    if let some old := old? then
      if let some oldSuccess := old.result? then
        if let some (some processed) ← old.processedResult.get? then
          -- ...and the edit location is after the next command (see note [Incremental Parsing])...
          if let some nextCom ← processed.firstCmdSnap.get? then
            if (← isBeforeEditPos nextCom.data.parserState.pos) then
              -- ...go immediately to next snapshot
              return (← unchanged old old.stx oldSuccess.parserState)

    withHeaderExceptions ({ · with
        ictx, stx := .missing, result? := none, cancelTk? := none }) do
      -- parsing the header should be cheap enough to do synchronously
      let (stx, parserState, msgLog) ← Parser.parseHeader ictx
      if msgLog.hasErrors then
        return {
          ictx, stx
          diagnostics := (← Snapshot.Diagnostics.ofMessageLog msgLog)
          result? := none
          cancelTk? := none
        }

      let trimmedStx := stx.unsetTrailing
      -- semi-fast path: go to next snapshot if syntax tree is unchanged
      -- NOTE: We compare modulo `unsetTrailing` in order to ensure that changes in trailing
      -- whitespace do not invalidate the header. This is safe because we only pass the trimmed
      -- syntax tree to `processHeader` below, so there cannot be any references to the trailing
      -- whitespace in its result. We still store the untrimmed syntax tree in the snapshot in order
      -- to uphold the invariant that concatenating all top-level snapshots' syntax trees results in
      -- the original file.
      if let some old := old? then
        if trimmedStx.eqWithInfo old.stx.unsetTrailing then
          -- Here we must make sure to pass the *new* syntax and parser state; see NOTE in
          -- `unchanged`
          return (← unchanged old stx parserState)
        -- on first change, make sure to cancel old invocation
        if let some tk := ctx.oldCancelTk? then
          tk.set
      return {
        ictx, stx
        diagnostics := (← Snapshot.Diagnostics.ofMessageLog msgLog)
        result? := some {
          parserState
          processedSnap := (← processHeader trimmedStx parserState)
        }
        cancelTk? := ctx.newCancelTk
      }

  processHeader (stx : Syntax) (parserState : Parser.ModuleParserState) :
      LeanProcessingM (SnapshotTask HeaderProcessedSnapshot) := do
    let ctx ← read
    SnapshotTask.ofIO (some ⟨0, ctx.input.endPos⟩) <|
    ReaderT.run (r := ctx) <|  -- re-enter reader in new task
    withHeaderExceptions (α := HeaderProcessedSnapshot) ({ · with result? := none }) do
      let setup ← match (← setupImports stx) with
        | .ok setup => pure setup
        | .error snap => return snap

      let startTime := (← IO.monoNanosNow).toFloat / 1000000000
      -- allows `headerEnv` to be leaked, which would live until the end of the process anyway
      let (headerEnv, msgLog) ← Elab.processHeader (leakEnv := true) stx setup.opts .empty
        ctx.toInputContext setup.trustLevel
      let stopTime := (← IO.monoNanosNow).toFloat / 1000000000
      let diagnostics := (← Snapshot.Diagnostics.ofMessageLog msgLog)
      if msgLog.hasErrors then
        return { diagnostics, result? := none }

      let headerEnv := headerEnv.setMainModule setup.mainModuleName
      let mut traceState := default
      if trace.profiler.output.get? setup.opts |>.isSome then
        traceState := {
          traces := #[{
            ref := .missing,
            msg := .trace { cls := `Import, startTime, stopTime }
              (.ofFormat "importing") #[]
            : TraceElem
          }].toPArray'
        }
      -- now that imports have been loaded, check options again
      let opts ← reparseOptions setup.opts
      let cmdState := Elab.Command.mkState headerEnv msgLog opts
      let cmdState := { cmdState with
        infoState := {
          enabled := true
          trees := #[Elab.InfoTree.context (.commandCtx {
            env     := headerEnv
            fileMap := ctx.fileMap
            ngen    := { namePrefix := `_import }
          }) (Elab.InfoTree.node
              (Elab.Info.ofCommandInfo { elaborator := `header, stx })
              (stx[1].getArgs.toList.map (fun importStx =>
                Elab.InfoTree.node (Elab.Info.ofCommandInfo {
                  elaborator := `import
                  stx := importStx
                }) #[].toPArray'
              )).toPArray'
          )].toPArray'
        }
        traceState
      }
      let prom ← IO.Promise.new
      -- The speedup of these `markPersistent`s is negligible but they help in making unexpected
      -- `inc_ref_cold`s more visible
      let parserState := Runtime.markPersistent parserState
      let cmdState := Runtime.markPersistent cmdState
      let ctx := Runtime.markPersistent ctx
      parseCmd none parserState cmdState prom (sync := true) ctx
      return {
        diagnostics
        infoTree? := cmdState.infoState.trees[0]!
        result? := some {
          cmdState
          firstCmdSnap := { range? := none, task := prom.result }
        }
      }

  parseCmd (old? : Option CommandParsedSnapshot) (parserState : Parser.ModuleParserState)
      (cmdState : Command.State) (prom : IO.Promise CommandParsedSnapshot) (sync : Bool) :
      LeanProcessingM Unit := do
    let ctx ← read

<<<<<<< HEAD
    -- check for cancellation, most likely during elaboration of previous command, before starting
    -- processing of next command
    if (← ctx.newCancelTk.isSet) then
      -- this is a bit ugly as we don't want to adjust our API with `Option`s just for cancellation
      -- (as no-one should look at this result in that case) but anything containing `Environment`
      -- is not `Inhabited`
      prom.resolve <| .mk (nextCmdSnap? := none) {
        diagnostics := .empty, stx := .missing, parserState
        elabSnap := default
        finishedSnap := .pure { diagnostics := .empty, cmdState }
        traceSnap := default
        tacticCache := (← IO.mkRef {})
      }
      return

=======
>>>>>>> 07ea6265
    let unchanged old newParserState : BaseIO Unit :=
      -- when syntax is unchanged, reuse command processing task as is
      -- NOTE: even if the syntax tree is functionally unchanged, the new parser state may still
      -- have changed because of trailing whitespace and comments etc., so it is passed separately
      -- from `old`
      if let some oldNext := old.nextCmdSnap? then do
        let newProm ← IO.Promise.new
        let _ ← old.data.finishedSnap.bindIO (sync := true) fun oldFinished =>
          -- also wait on old command parse snapshot as parsing is cheap and may allow for
          -- elaboration reuse
          oldNext.bindIO (sync := true) fun oldNext => do
            parseCmd oldNext newParserState oldFinished.cmdState newProm sync ctx
            return .pure ()
        prom.resolve <| .mk (data := old.data) (nextCmdSnap? := some { range? := none, task := newProm.result })
      else prom.resolve old  -- terminal command, we're done!

    -- fast path, do not even start new task for this snapshot
    if let some old := old? then
      if let some nextCom ← old.nextCmdSnap?.bindM (·.get?) then
        if (← isBeforeEditPos nextCom.data.parserState.pos) then
          return (← unchanged old old.data.parserState)

    let beginPos := parserState.pos
    let scope := cmdState.scopes.head!
    let pmctx := {
      env := cmdState.env, options := scope.opts, currNamespace := scope.currNamespace
      openDecls := scope.openDecls
    }
    let (stx, parserState, msgLog) :=
      profileit "parsing" scope.opts fun _ =>
        Parser.parseCommand ctx.toInputContext pmctx parserState .empty

    -- semi-fast path
    if let some old := old? then
      -- NOTE: as `parserState.pos` includes trailing whitespace, this forces reprocessing even if
      -- only that whitespace changes, which is wasteful but still necessary because it may
      -- influence the range of error messages such as from a trailing `exact`
      if stx.eqWithInfo old.data.stx then
        -- Here we must make sure to pass the *new* parser state; see NOTE in `unchanged`
        return (← unchanged old parserState)
      -- on first change, make sure to cancel old invocation
      -- TODO: pass token into incrementality-aware elaborators to improve reuse of still-valid,
      -- still-running elaboration steps?
      if let some tk := ctx.oldCancelTk? then
        tk.set

<<<<<<< HEAD
    -- definitely resolved in `doElab` task
    let elabPromise ← IO.Promise.new
    let finishedPromise ← IO.Promise.new
    -- (Try to) use last line of command as range for final snapshot task. This ensures we do not
    -- retract the progress bar to a previous position in case the command support incremental
    -- reporting but has significant work after resolving its last incremental promise, such as
    -- final type checking; if it does not support incrementality, `elabSnap` constructed in
    -- `parseCmd` and containing the entire range of the command will determine the reported
    -- progress and be resolved effectively at the same time as this snapshot task, so `tailPos` is
    -- irrelevant in this case.
    let endRange? := stx.getTailPos?.map fun pos => ⟨pos, pos⟩
    let finishedSnap := { range? := endRange?, task := finishedPromise.result }
    let tacticCache ← old?.map (·.data.tacticCache) |>.getDM (IO.mkRef {})

    let minimalSnapshots := internal.cmdlineSnapshots.get cmdState.scopes.head!.opts
    let next? ← if Parser.isTerminalCommand stx then pure none
      -- for now, wait on "command finished" snapshot before parsing next command
      else some <$> IO.Promise.new
    let diagnostics ← Snapshot.Diagnostics.ofMessageLog msgLog
    let traceTask ←
      if (← isTracingEnabledForCore `Elab.snapshotTree cmdState.scopes.head!.opts) then
        BaseIO.bindTask elabPromise.result fun elabSnap => do
          let tree := toSnapshotTree elabSnap
          BaseIO.bindTask (← tree.waitAll) fun _ => do
            let .ok (_, s) ← EIO.toBaseIO <| tree.trace |>.run { ctx with } { env := cmdState.env }
              | pure <| .pure <| .mk { diagnostics := .empty } #[]
            let msgLog := MessageLog.empty.add {
              fileName := ctx.fileName
              severity := MessageSeverity.information
              pos      := ctx.fileMap.toPosition beginPos
              data     := s.traceState.traces[0]!.msg
            }
            return .pure <| .mk { diagnostics := (← Snapshot.Diagnostics.ofMessageLog msgLog) } #[]
      else
        pure <| .pure <| .mk { diagnostics := .empty } #[]
    let traceSnap := {
      range? := none
      task := traceTask
    }
    let data := if minimalSnapshots && !Parser.isTerminalCommand stx then {
      diagnostics
      stx := .missing
      parserState := {}
      elabSnap := { range? := stx.getRange?, task := elabPromise.result }
      finishedSnap
      traceSnap
      tacticCache
    } else {
      diagnostics, stx, parserState, tacticCache
      elabSnap := { range? := stx.getRange?, task := elabPromise.result }
      finishedSnap
      traceSnap
    }
    prom.resolve <| .mk (nextCmdSnap? := next?.map
      ({ range? := some ⟨parserState.pos, ctx.input.endPos⟩, task := ·.result })) data
    let cmdState ← doElab stx cmdState beginPos
      { old? := old?.map fun old => ⟨old.data.stx, old.data.elabSnap⟩, new := elabPromise }
      finishedPromise tacticCache ctx
    if let some next := next? then
      parseCmd none parserState cmdState next ctx
=======
    -- check for cancellation, most likely during elaboration of previous command, before starting
    -- processing of next command
    if (← ctx.newCancelTk.isSet) then
      -- this is a bit ugly as we don't want to adjust our API with `Option`s just for cancellation
      -- (as no-one should look at this result in that case) but anything containing `Environment`
      -- is not `Inhabited`
      prom.resolve <| .mk (nextCmdSnap? := none) {
        diagnostics := .empty, stx := .missing, parserState
        elabSnap := .pure <| .ofTyped { diagnostics := .empty : SnapshotLeaf }
        finishedSnap := .pure { diagnostics := .empty, cmdState }
        tacticCache := (← IO.mkRef {})
      }
      return

    -- Start new task when leaving fast-forwarding path; see "General notes" above
    let _ ← (if sync then BaseIO.asTask else (.pure <$> ·)) do
      -- definitely resolved in `doElab` task
      let elabPromise ← IO.Promise.new
      let finishedPromise ← IO.Promise.new
      -- (Try to) use last line of command as range for final snapshot task. This ensures we do not
      -- retract the progress bar to a previous position in case the command support incremental
      -- reporting but has significant work after resolving its last incremental promise, such as
      -- final type checking; if it does not support incrementality, `elabSnap` constructed in
      -- `parseCmd` and containing the entire range of the command will determine the reported
      -- progress and be resolved effectively at the same time as this snapshot task, so `tailPos` is
      -- irrelevant in this case.
      let endRange? := stx.getTailPos?.map fun pos => ⟨pos, pos⟩
      let finishedSnap := { range? := endRange?, task := finishedPromise.result }
      let tacticCache ← old?.map (·.data.tacticCache) |>.getDM (IO.mkRef {})

      let minimalSnapshots := internal.cmdlineSnapshots.get cmdState.scopes.head!.opts
      let next? ← if Parser.isTerminalCommand stx then pure none
        -- for now, wait on "command finished" snapshot before parsing next command
        else some <$> IO.Promise.new
      let diagnostics ← Snapshot.Diagnostics.ofMessageLog msgLog
      let data := if minimalSnapshots && !Parser.isTerminalCommand stx then {
        diagnostics
        stx := .missing
        parserState := {}
        elabSnap := { range? := stx.getRange?, task := elabPromise.result }
        finishedSnap
        tacticCache
      } else {
        diagnostics, stx, parserState, tacticCache
        elabSnap := { range? := stx.getRange?, task := elabPromise.result }
        finishedSnap
      }
      prom.resolve <| .mk (nextCmdSnap? := next?.map
        ({ range? := some ⟨parserState.pos, ctx.input.endPos⟩, task := ·.result })) data
      let cmdState ← doElab stx cmdState beginPos
        { old? := old?.map fun old => ⟨old.data.stx, old.data.elabSnap⟩, new := elabPromise }
        finishedPromise tacticCache ctx
      if let some next := next? then
        -- We're definitely off the fast-forwarding path now
        parseCmd none parserState cmdState next (sync := false) ctx
>>>>>>> 07ea6265

  doElab (stx : Syntax) (cmdState : Command.State) (beginPos : String.Pos)
      (snap : SnapshotBundle CommandProcessingSnapshot)
      (finishedPromise : IO.Promise CommandFinishedSnapshot) (tacticCache : IO.Ref Tactic.Cache) :

      LeanProcessingM Command.State := do
    let ctx ← read
    let scope := cmdState.scopes.head!
    let cmdStateRef ← IO.mkRef { cmdState with messages := .empty, traceState := {} }
    /-
    The same snapshot may be executed by different tasks. So, to make sure `elabCommandTopLevel`
    has exclusive access to the cache, we create a fresh reference here. Before this change, the
    following `tacticCache.modify` would reset the tactic post cache while another snapshot was
    still using it.
    -/
    let tacticCacheNew ← IO.mkRef (← tacticCache.get)
    let cmdCtx : Elab.Command.Context := { ctx with
      cmdPos       := beginPos
      tacticCache? := some tacticCacheNew
      cancelTk?    := some ctx.newCancelTk
    }
    let (output, _) ←
      IO.FS.withIsolatedStreams (isolateStderr := stderrAsMessages.get scope.opts) do
        EIO.toBaseIO do
          withLoggingExceptions
            (getResetInfoTrees *> Elab.Command.elabCommandTopLevel stx snap)
            cmdCtx cmdStateRef
    let postNew := (← tacticCacheNew.get).post
    tacticCache.modify fun _ => { pre := postNew, post := {} }
    let cmdState ← cmdStateRef.get
    let mut messages := cmdState.messages
    if !output.isEmpty then
      messages := messages.add {
        fileName := ctx.fileName
        severity := MessageSeverity.information
        pos      := ctx.fileMap.toPosition beginPos
        data     := output
      }
    let cmdState := { cmdState with messages }
    -- definitely resolve eventually
    snap.new.resolve default

    let mut infoTree := cmdState.infoState.trees[0]!
    let cmdline := internal.cmdlineSnapshots.get scope.opts && !Parser.isTerminalCommand stx
    if cmdline then
      infoTree := Runtime.markPersistent infoTree
    finishedPromise.resolve {
      diagnostics := (← Snapshot.Diagnostics.ofMessageLog cmdState.messages)
      infoTree? := infoTree
      traces := cmdState.traceState
      cmdState := if cmdline then {
        env := Runtime.markPersistent cmdState.env
        maxRecDepth := 0
      } else cmdState
    }
    -- The reported `cmdState` in the snapshot may be minimized as seen above, so we return the full
    -- state here for further processing on the same thread
    return cmdState

/--
Convenience function for tool uses of the language processor that skips header handling.
-/
def processCommands (inputCtx : Parser.InputContext) (parserState : Parser.ModuleParserState)
    (commandState : Command.State)
    (old? : Option (Parser.InputContext × CommandParsedSnapshot) := none) :
    BaseIO (Task CommandParsedSnapshot) := do
  let prom ← IO.Promise.new
  process.parseCmd (old?.map (·.2)) parserState commandState prom (sync := true)
    |>.run (old?.map (·.1))
    |>.run { inputCtx with }
  return prom.result

/-- Waits for and returns final command state, if importing was successful. -/
partial def waitForFinalCmdState? (snap : InitialSnapshot) : Option Command.State := do
  let snap ← snap.result?
  let snap ← snap.processedSnap.get.result?
  goCmd snap.firstCmdSnap.get
where goCmd snap :=
  if let some next := snap.nextCmdSnap? then
    goCmd next.get
  else
    snap.data.finishedSnap.get.cmdState

end Lean<|MERGE_RESOLUTION|>--- conflicted
+++ resolved
@@ -456,24 +456,6 @@
       LeanProcessingM Unit := do
     let ctx ← read
 
-<<<<<<< HEAD
-    -- check for cancellation, most likely during elaboration of previous command, before starting
-    -- processing of next command
-    if (← ctx.newCancelTk.isSet) then
-      -- this is a bit ugly as we don't want to adjust our API with `Option`s just for cancellation
-      -- (as no-one should look at this result in that case) but anything containing `Environment`
-      -- is not `Inhabited`
-      prom.resolve <| .mk (nextCmdSnap? := none) {
-        diagnostics := .empty, stx := .missing, parserState
-        elabSnap := default
-        finishedSnap := .pure { diagnostics := .empty, cmdState }
-        traceSnap := default
-        tacticCache := (← IO.mkRef {})
-      }
-      return
-
-=======
->>>>>>> 07ea6265
     let unchanged old newParserState : BaseIO Unit :=
       -- when syntax is unchanged, reuse command processing task as is
       -- NOTE: even if the syntax tree is functionally unchanged, the new parser state may still
@@ -520,68 +502,6 @@
       if let some tk := ctx.oldCancelTk? then
         tk.set
 
-<<<<<<< HEAD
-    -- definitely resolved in `doElab` task
-    let elabPromise ← IO.Promise.new
-    let finishedPromise ← IO.Promise.new
-    -- (Try to) use last line of command as range for final snapshot task. This ensures we do not
-    -- retract the progress bar to a previous position in case the command support incremental
-    -- reporting but has significant work after resolving its last incremental promise, such as
-    -- final type checking; if it does not support incrementality, `elabSnap` constructed in
-    -- `parseCmd` and containing the entire range of the command will determine the reported
-    -- progress and be resolved effectively at the same time as this snapshot task, so `tailPos` is
-    -- irrelevant in this case.
-    let endRange? := stx.getTailPos?.map fun pos => ⟨pos, pos⟩
-    let finishedSnap := { range? := endRange?, task := finishedPromise.result }
-    let tacticCache ← old?.map (·.data.tacticCache) |>.getDM (IO.mkRef {})
-
-    let minimalSnapshots := internal.cmdlineSnapshots.get cmdState.scopes.head!.opts
-    let next? ← if Parser.isTerminalCommand stx then pure none
-      -- for now, wait on "command finished" snapshot before parsing next command
-      else some <$> IO.Promise.new
-    let diagnostics ← Snapshot.Diagnostics.ofMessageLog msgLog
-    let traceTask ←
-      if (← isTracingEnabledForCore `Elab.snapshotTree cmdState.scopes.head!.opts) then
-        BaseIO.bindTask elabPromise.result fun elabSnap => do
-          let tree := toSnapshotTree elabSnap
-          BaseIO.bindTask (← tree.waitAll) fun _ => do
-            let .ok (_, s) ← EIO.toBaseIO <| tree.trace |>.run { ctx with } { env := cmdState.env }
-              | pure <| .pure <| .mk { diagnostics := .empty } #[]
-            let msgLog := MessageLog.empty.add {
-              fileName := ctx.fileName
-              severity := MessageSeverity.information
-              pos      := ctx.fileMap.toPosition beginPos
-              data     := s.traceState.traces[0]!.msg
-            }
-            return .pure <| .mk { diagnostics := (← Snapshot.Diagnostics.ofMessageLog msgLog) } #[]
-      else
-        pure <| .pure <| .mk { diagnostics := .empty } #[]
-    let traceSnap := {
-      range? := none
-      task := traceTask
-    }
-    let data := if minimalSnapshots && !Parser.isTerminalCommand stx then {
-      diagnostics
-      stx := .missing
-      parserState := {}
-      elabSnap := { range? := stx.getRange?, task := elabPromise.result }
-      finishedSnap
-      traceSnap
-      tacticCache
-    } else {
-      diagnostics, stx, parserState, tacticCache
-      elabSnap := { range? := stx.getRange?, task := elabPromise.result }
-      finishedSnap
-      traceSnap
-    }
-    prom.resolve <| .mk (nextCmdSnap? := next?.map
-      ({ range? := some ⟨parserState.pos, ctx.input.endPos⟩, task := ·.result })) data
-    let cmdState ← doElab stx cmdState beginPos
-      { old? := old?.map fun old => ⟨old.data.stx, old.data.elabSnap⟩, new := elabPromise }
-      finishedPromise tacticCache ctx
-    if let some next := next? then
-      parseCmd none parserState cmdState next ctx
-=======
     -- check for cancellation, most likely during elaboration of previous command, before starting
     -- processing of next command
     if (← ctx.newCancelTk.isSet) then
@@ -590,8 +510,9 @@
       -- is not `Inhabited`
       prom.resolve <| .mk (nextCmdSnap? := none) {
         diagnostics := .empty, stx := .missing, parserState
-        elabSnap := .pure <| .ofTyped { diagnostics := .empty : SnapshotLeaf }
+        elabSnap := default
         finishedSnap := .pure { diagnostics := .empty, cmdState }
+        traceSnap := default
         tacticCache := (← IO.mkRef {})
       }
       return
@@ -617,17 +538,39 @@
         -- for now, wait on "command finished" snapshot before parsing next command
         else some <$> IO.Promise.new
       let diagnostics ← Snapshot.Diagnostics.ofMessageLog msgLog
+      let traceTask ←
+        if (← isTracingEnabledForCore `Elab.snapshotTree cmdState.scopes.head!.opts) then
+          BaseIO.bindTask elabPromise.result fun elabSnap => do
+            let tree := toSnapshotTree elabSnap
+            BaseIO.bindTask (← tree.waitAll) fun _ => do
+              let .ok (_, s) ← EIO.toBaseIO <| tree.trace |>.run { ctx with } { env := cmdState.env }
+                | pure <| .pure <| .mk { diagnostics := .empty } #[]
+              let msgLog := MessageLog.empty.add {
+                fileName := ctx.fileName
+                severity := MessageSeverity.information
+                pos      := ctx.fileMap.toPosition beginPos
+                data     := s.traceState.traces[0]!.msg
+              }
+              return .pure <| .mk { diagnostics := (← Snapshot.Diagnostics.ofMessageLog msgLog) } #[]
+        else
+          pure <| .pure <| .mk { diagnostics := .empty } #[]
+      let traceSnap := {
+        range? := none
+        task := traceTask
+      }
       let data := if minimalSnapshots && !Parser.isTerminalCommand stx then {
         diagnostics
         stx := .missing
         parserState := {}
         elabSnap := { range? := stx.getRange?, task := elabPromise.result }
         finishedSnap
+        traceSnap
         tacticCache
       } else {
         diagnostics, stx, parserState, tacticCache
         elabSnap := { range? := stx.getRange?, task := elabPromise.result }
         finishedSnap
+        traceSnap
       }
       prom.resolve <| .mk (nextCmdSnap? := next?.map
         ({ range? := some ⟨parserState.pos, ctx.input.endPos⟩, task := ·.result })) data
@@ -637,7 +580,6 @@
       if let some next := next? then
         -- We're definitely off the fast-forwarding path now
         parseCmd none parserState cmdState next (sync := false) ctx
->>>>>>> 07ea6265
 
   doElab (stx : Syntax) (cmdState : Command.State) (beginPos : String.Pos)
       (snap : SnapshotBundle CommandProcessingSnapshot)

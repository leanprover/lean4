--- conflicted
+++ resolved
@@ -584,13 +584,8 @@
           -- We want to trace all of `CommandParsedSnapshot` but `traceTask` is part of it, so let's
           -- create a temporary snapshot tree containing all tasks but it
           let snaps := #[
-<<<<<<< HEAD
-            { range? := stx.getRange?, task := elabPromise.result.map (sync := true) toSnapshotTree },
-            { range? := endRange?, task := finishedPromise.result.map (sync := true) toSnapshotTree }] ++
-=======
             { range? := none, task := elabPromise.result!.map (sync := true) toSnapshotTree },
             { range? := none, task := finishedPromise.result!.map (sync := true) toSnapshotTree }] ++
->>>>>>> 34115185
             cmdState.snapshotTasks
           let tree := SnapshotTree.mk { diagnostics := .empty } snaps
           BaseIO.bindTask (← tree.waitAll) fun _ => do

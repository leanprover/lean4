--- conflicted
+++ resolved
@@ -6,7 +6,6 @@
 module
 
 prelude
-<<<<<<< HEAD
 public import Lean.Meta.Basic
 import Lean.MetavarContext
 import Lean.Environment
@@ -14,13 +13,7 @@
 import Lean.Util.FoldConsts
 import Lean.Meta.Check
 import Lean.Meta.Tactic.AuxLemma
-=======
-public import Lean.Meta.Check
-public import Lean.Meta.Tactic.AuxLemma
 import Lean.Util.ForEachExpr
-
-public section
->>>>>>> 2cf8794a
 
 /-!
 
@@ -385,12 +378,6 @@
     process
     pure (type, value)
 
-<<<<<<< HEAD
-public def mkValueTypeClosure (type : Expr) (value : Expr) (zetaDelta : Bool) : MetaM MkValueTypeClosureResult := do
-  let hasAuxDecls := (← getLCtx).any (·.isAuxDecl)
-  let ((type, value), s) ← ((mkValueTypeClosureAux type value).run { zetaDelta , hasAuxDecls}).run {}
-  let newLocalDecls := s.newLocalDecls.reverse ++ s.newLocalDeclsForMVars
-=======
 private structure TopoSort where
   tempMark  : FVarIdHashSet := {}
   doneMark  : FVarIdHashSet := {}
@@ -448,11 +435,11 @@
     trace[Meta.Closure] "Sorted fvars: {newDecls.map (mkFVar ·.fvarId)}"
     return (newDecls, newArgs)
 
-def mkValueTypeClosure (type : Expr) (value : Expr) (zetaDelta : Bool) : MetaM MkValueTypeClosureResult := do
-  let ((type, value), s) ← ((mkValueTypeClosureAux type value).run { zetaDelta }).run {}
+public def mkValueTypeClosure (type : Expr) (value : Expr) (zetaDelta : Bool) : MetaM MkValueTypeClosureResult := do
+  let hasAuxDecls := (← getLCtx).any (·.isAuxDecl)
+  let ((type, value), s) ← ((mkValueTypeClosureAux type value).run { zetaDelta, hasAuxDecls }).run {}
   let (newLocalDecls, newArgs) ← sortDecls s.newLocalDecls.reverse s.exprFVarArgs.reverse
                                            s.newLocalDeclsForMVars s.exprMVarArgs
->>>>>>> 2cf8794a
   let newLetDecls   := s.newLetDecls.reverse
   let type  := mkForall newLocalDecls (mkForall newLetDecls type)
   let value := mkLambda newLocalDecls (mkLambda newLetDecls value)

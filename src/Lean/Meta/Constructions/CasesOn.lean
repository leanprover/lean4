/-
Copyright (c) 2020 Microsoft Corporation. All rights reserved.
Released under Apache 2.0 license as described in the file LICENSE.
Authors: Leonardo de Moura
-/
prelude
import Lean.AddDecl
import Lean.Meta.Basic

namespace Lean

<<<<<<< HEAD
@[extern "lean_mk_cases_on"] opaque mkCasesOnImp (env : Kernel.Environment) (declName : @& Name) : Except KernelException Declaration
=======
@[extern "lean_mk_cases_on"] opaque mkCasesOnImp (env : Kernel.Environment) (declName : @& Name) : Except Kernel.Exception Declaration
>>>>>>> fbc7e3e2

open Meta

def mkCasesOn (declName : Name) : MetaM Unit := do
  let name := mkCasesOnName declName
  let decl ← ofExceptKernelException (mkCasesOnImp (← getEnv).toKernelEnv declName)
  addDecl decl
  setReducibleAttribute name
  modifyEnv fun env => markAuxRecursor env name

end Lean<|MERGE_RESOLUTION|>--- conflicted
+++ resolved
@@ -9,11 +9,7 @@
 
 namespace Lean
 
-<<<<<<< HEAD
-@[extern "lean_mk_cases_on"] opaque mkCasesOnImp (env : Kernel.Environment) (declName : @& Name) : Except KernelException Declaration
-=======
 @[extern "lean_mk_cases_on"] opaque mkCasesOnImp (env : Kernel.Environment) (declName : @& Name) : Except Kernel.Exception Declaration
->>>>>>> fbc7e3e2
 
 open Meta
 

/-
Copyright (c) 2020 Microsoft Corporation. All rights reserved.
Released under Apache 2.0 license as described in the file LICENSE.
Authors: Leonardo de Moura
-/
module

prelude
public import Lean.AddDecl
public import Lean.Meta.AppBuilder
public import Lean.Meta.CompletionName
public import Lean.Meta.Constructions.NoConfusionLinear
import Lean.Meta.Constructions.CtorIdx
import Lean.Meta.Injective
import Lean.Meta.SameCtorUtils

public section

namespace Lean

@[extern "lean_mk_no_confusion_type"] opaque mkNoConfusionTypeCoreImp (env : Environment) (declName : @& Name) : Except Kernel.Exception Declaration

open Meta

<<<<<<< HEAD
/--
Creates per-constructor no-confusion definitions. These specialize the general noConfusion
declaration to equalities between two applications of the same constructor, to effectively cache
the computation of `noConfusionType` for that constructor:

```
def L.cons.noConfusion.{u_1, u} : {α : Type u} → (P : Sort u_1) →
  (x : α) → (xs : L α) → (x' : α) → (xs' : L α) →
  L.cons x xs = L.cons x' xs' →
  (x = x' → xs = xs' → P) →
  P
```

These definitions are less expressive than the general `noConfusion` principle when there are
complicated indices. In particular they assume that all fields of the constructor that appear
in its type are equal already. The `mkNoConfusion` app builder falls back to the general principle
if the per-constructor one does not apply.

At some point I tried to be clever and remove hypotheses that are trivial (`n = n →`), but that
made it harder for, say, `injection` to know how often to `intro`. So we just keep them.
-/
def mkNoConfusionCtors (declName : Name) : MetaM Unit := do
  -- Do not do anything unless can_elim_to_type.
  let .inductInfo indVal ← getConstInfo declName | return
  let recInfo ← getConstInfo (mkRecName declName)
  unless recInfo.levelParams.length > indVal.levelParams.length do return
  if (← isPropFormerType indVal.type) then return
  let noConfusionName := Name.mkStr declName "noConfusion"

  -- We take the level names from `.rec`, as that conveniently has an extra level parameter that
  -- is distinct from the ones from the inductive
  let (v::us) := recInfo.levelParams.map mkLevelParam | throwError "unexpected number of level parameters in {recInfo.name}"

  for ctor in indVal.ctors do
    let ctorInfo ← getConstInfoCtor ctor
    let e ← withLocalDeclD `P (.sort v) fun P =>
      forallBoundedTelescope ctorInfo.type ctorInfo.numParams fun xs _ => do
        let ctorApp := mkAppN (mkConst ctor us) xs
        withSharedCtorIndices ctorApp fun ys indices fields1 fields2 => do
          let ctor1 := mkAppN ctorApp fields1
          let ctor2 := mkAppN ctorApp fields2
          let heqType ← mkEq ctor1 ctor2
          withLocalDeclD `h heqType fun h => do
            -- When the kernel checks this definitios, it will perform the potentially expensive
            -- computation that `noConfusionType h` is equal to `$kType → P`
            let kType ← mkNoConfusionCtorArg ctor P
            let kType := kType.beta (xs ++ fields1 ++ fields2)
            withLocalDeclD `k kType fun k =>
              let e := mkConst noConfusionName (v :: us)
              let e := mkAppN e (xs ++ indices ++ #[P, ctor1, ctor2, h, k])
              mkLambdaFVars (xs ++ #[P] ++ ys ++ #[h, k]) e
    let name := ctor.str "noConfusion"
    addAndCompile (.defnDecl (← mkDefinitionValInferringUnsafe
      (name        := name)
      (levelParams := recInfo.levelParams)
      (type        := (← inferType e))
      (value       := e)
      (hints       := ReducibilityHints.abbrev)
    ))
    setReducibleAttribute name
    -- NB: Do not `markNoConfusion`, it is not the no-confusion principle that
    -- the compiler expects
=======
def mkNoConfusionCoreImp (indName : Name) : MetaM Unit := do
  let declName := Name.mkStr indName "noConfusion"
  let noConfusionTypeName := Name.mkStr indName "noConfusionType"
  let ConstantInfo.inductInfo info ← getConstInfo indName | unreachable!
  let casesOnName := mkCasesOnName indName
  let casesOnInfo ← getConstVal casesOnName
  let v::us := casesOnInfo.levelParams.map mkLevelParam | panic! "unexpected universe levels on `casesOn`"
  let e ← forallBoundedTelescope (← inferType (mkConst noConfusionTypeName (v::us))) (info.numParams + info.numIndices) fun xs _ => do
    let params : Array Expr := xs[:info.numParams]
    let is : Array Expr := xs[info.numParams:]
    let PType := mkSort v
    withLocalDecl `P .implicit PType fun P =>
    withLocalDecl `x1 .implicit (mkAppN (mkConst indName us) xs) fun x1 =>
    withLocalDecl `x2 .implicit (mkAppN (mkConst indName us) xs) fun x2 => do
    withLocalDeclD `h12 (← mkEq x1 x2) fun h12 => do
      let target1 := mkAppN (mkConst noConfusionTypeName (v :: us)) (xs ++ #[P, x1, x1])
      let motive1 ← mkLambdaFVars (is ++ #[x1]) target1
      let e ← withLocalDeclD `h11 (← mkEq x1 x1) fun h11 => do
        let alts ← info.ctors.mapM fun ctor => do
          let ctorType ← inferType (mkAppN (mkConst ctor us) params)
          forallTelescopeReducing ctorType fun fs _ => do
            let kType := (← mkNoConfusionCtorArg ctor P).beta (params ++ fs ++ fs)
            withLocalDeclD `k kType fun k => do
              let mut e := k
              let eqns ← arrowDomainsN kType.getNumHeadForalls kType
              for eqn in eqns do
                if let some (_, x, _) := eqn.eq? then
                  e := mkApp e (← mkEqRefl x)
                else if let some (_, x, _, _) := eqn.heq? then
                  e := mkApp e (← mkHEqRefl x)
                else
                  throwError "unexpected equation {eqn} in `mkNoConfusionCtorArg` for {ctor}"
              mkLambdaFVars (fs ++ #[k]) e
        let e := mkAppN (mkConst casesOnName (v :: us)) (params ++ #[motive1] ++ is ++ #[x1] ++ alts)
        mkLambdaFVars #[h11] e
      let target2 := mkAppN (mkConst noConfusionTypeName (v :: us)) (xs ++ #[P, x1, x2])
      let motive2 ← mkLambdaFVars #[x2] (← mkArrow (← mkEq x1 x2) target2)
      let e ← mkEqNDRec motive2 e h12
      let e := mkApp e h12
      mkLambdaFVars (xs ++ #[P, x1, x2, h12]) e

  addDecl (.defnDecl (← mkDefinitionValInferringUnsafe
    (name        := declName)
    (levelParams := casesOnInfo.levelParams)
    (type        := (← inferType e))
    (value       := e)
    (hints       := ReducibilityHints.abbrev)))
  setReducibleAttribute declName
  modifyEnv fun env => markNoConfusion env declName
  modifyEnv fun env => addProtected env declName

>>>>>>> d07d06a2

def mkNoConfusionCore (declName : Name) : MetaM Unit := do
  -- Do not do anything unless can_elim_to_type. TODO: Extract to util
  let .inductInfo indVal ← getConstInfo declName | return
  let recInfo ← getConstInfo (mkRecName declName)
  unless recInfo.levelParams.length > indVal.levelParams.length do return
  if (← isPropFormerType indVal.type) then return

  let useLinear ← NoConfusionLinear.canUse declName

  if useLinear then
    NoConfusionLinear.mkNoConfusionTypeLinear declName
  else
    let name := Name.mkStr declName "noConfusionType"
    let decl ← ofExceptKernelException (mkNoConfusionTypeCoreImp (← getEnv) declName)
    addDecl decl
    setReducibleAttribute name
    modifyEnv fun env => addToCompletionBlackList env name
    modifyEnv fun env => addProtected env name

  mkNoConfusionCoreImp declName


  mkNoConfusionCtors declName


def mkNoConfusionEnum (enumName : Name) : MetaM Unit := do
  if (← getEnv).contains ``noConfusionEnum then
    mkNoConfusionType
    mkNoConfusion
  else
    -- `noConfusionEnum` was not defined yet, so we use `mkNoConfusionCore`
    mkNoConfusionCore enumName
where
  mkNoConfusionType : MetaM Unit := do
    let ConstantInfo.inductInfo info ← getConstInfo enumName | unreachable!
    let us := info.levelParams.map mkLevelParam
    let v ← mkFreshUserName `v
    let enumType := mkConst enumName us
    let sortV := mkSort (mkLevelParam v)
    withLocalDeclD `P sortV fun P =>
    withLocalDeclD `x enumType fun x =>
    withLocalDeclD `y enumType fun y => do
      let declType  ← mkForallFVars #[P, x, y] sortV
      let declValue ←
        if info.numCtors = 1 then
          mkLambdaFVars #[P, x, y] (← mkArrow P P)
        else
          let ctorIdx := mkConst (mkCtorIdxName enumName) us
          mkLambdaFVars #[P, x, y] (← mkAppM ``noConfusionTypeEnum #[ctorIdx, P, x, y])
      let declName  := Name.mkStr enumName "noConfusionType"
      addAndCompile <| Declaration.defnDecl {
        name        := declName
        levelParams := v :: info.levelParams
        type        := declType
        value       := declValue
        safety      := DefinitionSafety.safe
        hints       := ReducibilityHints.abbrev
      }
      setReducibleAttribute declName

  mkNoConfusion : MetaM Unit := do
    let ConstantInfo.inductInfo info ← getConstInfo enumName | unreachable!
    let us := info.levelParams.map mkLevelParam
    let v ← mkFreshUserName `v
    let enumType := mkConst enumName us
    let sortV := mkSort (mkLevelParam v)
    let ctorIdx := mkConst (mkCtorIdxName enumName) us
    let noConfusionType := mkConst (Name.mkStr enumName "noConfusionType") (mkLevelParam v :: us)
    withLocalDecl `P BinderInfo.implicit sortV fun P =>
    withLocalDecl `x BinderInfo.implicit enumType fun x =>
    withLocalDecl `y BinderInfo.implicit enumType fun y => do
    withLocalDeclD `h (← mkEq x y) fun h => do
      let declType  ← mkForallFVars #[P, x, y, h] (mkApp3 noConfusionType P x y)
      let declValue ← mkLambdaFVars #[P, x, y, h] <| ← do
        if info.numCtors = 1 then
          withLocalDeclD `p P fun p => mkLambdaFVars #[p] p
        else
          mkAppOptM ``noConfusionEnum #[none, none, none, ctorIdx, P, x, y, h]
      let declName  := Name.mkStr enumName "noConfusion"
      addAndCompile <| Declaration.defnDecl {
        name        := declName
        levelParams := v :: info.levelParams
        type        := declType
        value       := declValue
        safety      := DefinitionSafety.safe
        hints       := ReducibilityHints.abbrev
      }
      setReducibleAttribute declName
      modifyEnv fun env => markNoConfusion env declName

def mkNoConfusion (declName : Name) : MetaM Unit := do
  withTraceNode `Meta.mkNoConfusion (fun _ => return m!"{declName}") do
  if (← isEnumType declName) then
    mkNoConfusionEnum declName
  else
    mkNoConfusionCore declName


builtin_initialize
  registerTraceClass `Meta.mkNoConfusion

end Lean<|MERGE_RESOLUTION|>--- conflicted
+++ resolved
@@ -22,70 +22,6 @@
 
 open Meta
 
-<<<<<<< HEAD
-/--
-Creates per-constructor no-confusion definitions. These specialize the general noConfusion
-declaration to equalities between two applications of the same constructor, to effectively cache
-the computation of `noConfusionType` for that constructor:
-
-```
-def L.cons.noConfusion.{u_1, u} : {α : Type u} → (P : Sort u_1) →
-  (x : α) → (xs : L α) → (x' : α) → (xs' : L α) →
-  L.cons x xs = L.cons x' xs' →
-  (x = x' → xs = xs' → P) →
-  P
-```
-
-These definitions are less expressive than the general `noConfusion` principle when there are
-complicated indices. In particular they assume that all fields of the constructor that appear
-in its type are equal already. The `mkNoConfusion` app builder falls back to the general principle
-if the per-constructor one does not apply.
-
-At some point I tried to be clever and remove hypotheses that are trivial (`n = n →`), but that
-made it harder for, say, `injection` to know how often to `intro`. So we just keep them.
--/
-def mkNoConfusionCtors (declName : Name) : MetaM Unit := do
-  -- Do not do anything unless can_elim_to_type.
-  let .inductInfo indVal ← getConstInfo declName | return
-  let recInfo ← getConstInfo (mkRecName declName)
-  unless recInfo.levelParams.length > indVal.levelParams.length do return
-  if (← isPropFormerType indVal.type) then return
-  let noConfusionName := Name.mkStr declName "noConfusion"
-
-  -- We take the level names from `.rec`, as that conveniently has an extra level parameter that
-  -- is distinct from the ones from the inductive
-  let (v::us) := recInfo.levelParams.map mkLevelParam | throwError "unexpected number of level parameters in {recInfo.name}"
-
-  for ctor in indVal.ctors do
-    let ctorInfo ← getConstInfoCtor ctor
-    let e ← withLocalDeclD `P (.sort v) fun P =>
-      forallBoundedTelescope ctorInfo.type ctorInfo.numParams fun xs _ => do
-        let ctorApp := mkAppN (mkConst ctor us) xs
-        withSharedCtorIndices ctorApp fun ys indices fields1 fields2 => do
-          let ctor1 := mkAppN ctorApp fields1
-          let ctor2 := mkAppN ctorApp fields2
-          let heqType ← mkEq ctor1 ctor2
-          withLocalDeclD `h heqType fun h => do
-            -- When the kernel checks this definitios, it will perform the potentially expensive
-            -- computation that `noConfusionType h` is equal to `$kType → P`
-            let kType ← mkNoConfusionCtorArg ctor P
-            let kType := kType.beta (xs ++ fields1 ++ fields2)
-            withLocalDeclD `k kType fun k =>
-              let e := mkConst noConfusionName (v :: us)
-              let e := mkAppN e (xs ++ indices ++ #[P, ctor1, ctor2, h, k])
-              mkLambdaFVars (xs ++ #[P] ++ ys ++ #[h, k]) e
-    let name := ctor.str "noConfusion"
-    addAndCompile (.defnDecl (← mkDefinitionValInferringUnsafe
-      (name        := name)
-      (levelParams := recInfo.levelParams)
-      (type        := (← inferType e))
-      (value       := e)
-      (hints       := ReducibilityHints.abbrev)
-    ))
-    setReducibleAttribute name
-    -- NB: Do not `markNoConfusion`, it is not the no-confusion principle that
-    -- the compiler expects
-=======
 def mkNoConfusionCoreImp (indName : Name) : MetaM Unit := do
   let declName := Name.mkStr indName "noConfusion"
   let noConfusionTypeName := Name.mkStr indName "noConfusionType"
@@ -137,7 +73,69 @@
   modifyEnv fun env => markNoConfusion env declName
   modifyEnv fun env => addProtected env declName
 
->>>>>>> d07d06a2
+/--
+Creates per-constructor no-confusion definitions. These specialize the general noConfusion
+declaration to equalities between two applications of the same constructor, to effectively cache
+the computation of `noConfusionType` for that constructor:
+
+```
+def L.cons.noConfusion.{u_1, u} : {α : Type u} → (P : Sort u_1) →
+  (x : α) → (xs : L α) → (x' : α) → (xs' : L α) →
+  L.cons x xs = L.cons x' xs' →
+  (x = x' → xs = xs' → P) →
+  P
+```
+
+These definitions are less expressive than the general `noConfusion` principle when there are
+complicated indices. In particular they assume that all fields of the constructor that appear
+in its type are equal already. The `mkNoConfusion` app builder falls back to the general principle
+if the per-constructor one does not apply.
+
+At some point I tried to be clever and remove hypotheses that are trivial (`n = n →`), but that
+made it harder for, say, `injection` to know how often to `intro`. So we just keep them.
+-/
+def mkNoConfusionCtors (declName : Name) : MetaM Unit := do
+  -- Do not do anything unless can_elim_to_type.
+  let .inductInfo indVal ← getConstInfo declName | return
+  let recInfo ← getConstInfo (mkRecName declName)
+  unless recInfo.levelParams.length > indVal.levelParams.length do return
+  if (← isPropFormerType indVal.type) then return
+  let noConfusionName := Name.mkStr declName "noConfusion"
+
+  -- We take the level names from `.rec`, as that conveniently has an extra level parameter that
+  -- is distinct from the ones from the inductive
+  let (v::us) := recInfo.levelParams.map mkLevelParam | throwError "unexpected number of level parameters in {recInfo.name}"
+
+  for ctor in indVal.ctors do
+    let ctorInfo ← getConstInfoCtor ctor
+    let e ← withLocalDeclD `P (.sort v) fun P =>
+      forallBoundedTelescope ctorInfo.type ctorInfo.numParams fun xs _ => do
+        let ctorApp := mkAppN (mkConst ctor us) xs
+        withSharedCtorIndices ctorApp fun ys indices fields1 fields2 => do
+          let ctor1 := mkAppN ctorApp fields1
+          let ctor2 := mkAppN ctorApp fields2
+          let heqType ← mkEq ctor1 ctor2
+          withLocalDeclD `h heqType fun h => do
+            -- When the kernel checks this definitios, it will perform the potentially expensive
+            -- computation that `noConfusionType h` is equal to `$kType → P`
+            let kType ← mkNoConfusionCtorArg ctor P
+            let kType := kType.beta (xs ++ fields1 ++ fields2)
+            withLocalDeclD `k kType fun k =>
+              let e := mkConst noConfusionName (v :: us)
+              let e := mkAppN e (xs ++ indices ++ #[P, ctor1, ctor2, h, k])
+              mkLambdaFVars (xs ++ #[P] ++ ys ++ #[h, k]) e
+    let name := ctor.str "noConfusion"
+    addAndCompile (.defnDecl (← mkDefinitionValInferringUnsafe
+      (name        := name)
+      (levelParams := recInfo.levelParams)
+      (type        := (← inferType e))
+      (value       := e)
+      (hints       := ReducibilityHints.abbrev)
+    ))
+    setReducibleAttribute name
+    -- NB: Do not `markNoConfusion`, it is not the no-confusion principle that
+    -- the compiler expects
+
 
 def mkNoConfusionCore (declName : Name) : MetaM Unit := do
   -- Do not do anything unless can_elim_to_type. TODO: Extract to util

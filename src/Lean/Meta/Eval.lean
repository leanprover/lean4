/-
Copyright (c) 2022 Sebastian Ullrich. All rights reserved.
Released under Apache 2.0 license as described in the file LICENSE.
Authors: Sebastian Ullrich, Leonardo de Moura
-/
prelude
import Lean.AddDecl
import Lean.Meta.Check
import Lean.Util.CollectLevelParams

namespace Lean.Meta

unsafe def evalExprCore (α) (value : Expr) (checkType : Expr → MetaM Unit) (safety := DefinitionSafety.safe) : MetaM α := do
  withoutModifyingEnv do
    let name ← mkFreshUserName `_tmp
    let value ← instantiateMVars value
    let us := collectLevelParams {} value |>.params
    if value.hasMVar then
      throwError "failed to evaluate expression, it contains metavariables{indentExpr value}"
    let type ← inferType value
    checkType type
    let decl := Declaration.defnDecl {
       name, levelParams := us.toList, type
       value, hints := ReducibilityHints.opaque,
       safety
    }
<<<<<<< HEAD
    withTraceNode `Elab.block (fun _ => pure "") do
      modifyEnv (·.synchronize)
    addAndCompile decl
    evalConst α name
=======
    -- compilation will invariably wait on `checked`, do it now and tag as blocker
    unless (← IO.hasFinished (← getEnv).checked) do
      withTraceNode `Elab.block (fun _ => pure "") do
        let _ ← IO.wait (← getEnv).checked
    -- now that we've already waited, async would just introduce (minor) overhead and trigger
    -- `Task.get` blocking debug code
    withOptions (Elab.async.set · false) do
      addAndCompile decl
      evalConst α name
>>>>>>> 1248a55d

unsafe def evalExpr' (α) (typeName : Name) (value : Expr) (safety := DefinitionSafety.safe) : MetaM α :=
  evalExprCore (safety := safety) α value fun type => do
    let type ← whnfD type
    unless type.isConstOf typeName do
      throwError "unexpected type at evalExpr{indentExpr type}"

unsafe def evalExpr (α) (expectedType : Expr) (value : Expr) (safety := DefinitionSafety.safe) : MetaM α :=
  evalExprCore (safety := safety) α value fun type => do
    unless ← isDefEq type expectedType do
      throwError "unexpected type at `evalExpr` {← mkHasTypeButIsExpectedMsg type expectedType}"

end Lean.Meta<|MERGE_RESOLUTION|>--- conflicted
+++ resolved
@@ -24,12 +24,6 @@
        value, hints := ReducibilityHints.opaque,
        safety
     }
-<<<<<<< HEAD
-    withTraceNode `Elab.block (fun _ => pure "") do
-      modifyEnv (·.synchronize)
-    addAndCompile decl
-    evalConst α name
-=======
     -- compilation will invariably wait on `checked`, do it now and tag as blocker
     unless (← IO.hasFinished (← getEnv).checked) do
       withTraceNode `Elab.block (fun _ => pure "") do
@@ -39,7 +33,6 @@
     withOptions (Elab.async.set · false) do
       addAndCompile decl
       evalConst α name
->>>>>>> 1248a55d
 
 unsafe def evalExpr' (α) (typeName : Name) (value : Expr) (safety := DefinitionSafety.safe) : MetaM α :=
   evalExprCore (safety := safety) α value fun type => do

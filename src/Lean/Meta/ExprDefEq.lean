--- conflicted
+++ resolved
@@ -1827,16 +1827,6 @@
   | some val => return val.toLBool
   | none => return .undef
 
-<<<<<<< HEAD
-private def cacheResult (key : Expr × Expr) (result : Bool) : MetaM Unit := do
-  /-
-  We must ensure that all assigned metavariables in the key are replaced by their current assignments.
-  Otherwise, the key is invalid after the assignment is "backtracked".
-  See issue #1870 for an example.
-  -/
-  let key := (← instantiateMVars key.1, ← instantiateMVars key.2)
-  modifyDefEqCache fun c => c.insert key result
-=======
 def DefEqCache.update (cache : DefEqCache) (mode : TransparencyMode) (key : Expr × Expr) (result : Bool) : DefEqCache :=
   match mode with
   | .reducible => { cache with reducible := cache.reducible.insert key result }
@@ -1857,7 +1847,6 @@
     -/
     let key := (← instantiateMVars key.1, ← instantiateMVars key.2)
     modifyDefEqTransientCache fun c => c.update mode key result
->>>>>>> a7323c98
 
 @[export lean_is_expr_def_eq]
 partial def isExprDefEqAuxImpl (t : Expr) (s : Expr) : MetaM Bool := withIncRecDepth do

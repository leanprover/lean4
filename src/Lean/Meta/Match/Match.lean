--- conflicted
+++ resolved
@@ -542,11 +542,13 @@
 private def processConstructor (p : Problem) : MetaM (Array Problem) := do
   trace[Meta.Match.match] "constructor step"
   let x :: xs := p.vars | unreachable!
-  let interestingCtors? :=
+  let interestingCtors? ←
     if match.use_sparse_cases.get (← getOptions) then
-      some (collectCtors p)
+      let ctors := collectCtors p
+      trace[Meta.Match.match] "using sparse cases: {ctors}"
+      pure (some ctors)
     else
-      none
+      pure none
   let subgoals? ← commitWhenSome? do
      let subgoals ←
        try
@@ -573,7 +575,6 @@
          return some subgoals
   let some subgoals := subgoals? | return #[{ p with vars := xs }]
   subgoals.mapM fun subgoal => subgoal.mvarId.withContext do
-<<<<<<< HEAD
     -- withTraceNode `Meta.Match.match (msg := (return m!"{exceptEmoji ·} case {subgoal.ctorName}")) do
     if let some ctorName := subgoal.ctorName then
       -- A normal constructor case
@@ -587,15 +588,15 @@
       let examples := p.examples.map <| Example.replaceFVarId x.fvarId! subex
       let examples := examples.map <| Example.applyFVarSubst subst
       let newAlts  := p.alts.filter fun alt => match alt.patterns with
-        | .ctor n .. :: _       => n == subgoal.ctorName
+        | .ctor n .. :: _       => n == ctorName
         | .var _ :: _           => true
         | .inaccessible _ :: _  => true
         | _                     => false
       let newAlts  := newAlts.map fun alt => alt.applyFVarSubst subst
-      let newAlts ← newAlts.filterMapM fun alt => do
+      let newAlts ← newAlts.mapM fun alt => do
         match alt.patterns with
-        | .ctor _ _ _ fields :: ps  => return some { alt with patterns := fields ++ ps }
-        | .var fvarId :: ps         => expandVarIntoCtor? { alt with patterns := ps } fvarId ctorName
+        | .ctor _ _ _ fields :: ps  => return { alt with patterns := fields ++ ps }
+        | .var _ :: _               => expandVarIntoCtor? alt ctorName
         | .inaccessible _ :: _      => processInaccessibleAsCtor alt ctorName
         | _                         => unreachable!
       return { mvarId := subgoal.mvarId, vars := newVars, alts := newAlts, examples := examples }
@@ -610,30 +611,6 @@
         | _             => true
       let newAlts := newAlts.map fun alt => alt.applyFVarSubst subst
       return { mvarId := subgoal.mvarId, alts := newAlts, vars := newVars, examples := examples }
-=======
-    let subst    := subgoal.subst
-    let fields   := subgoal.fields.toList
-    let newVars  := fields ++ xs
-    let newVars  := newVars.map fun x => x.applyFVarSubst subst
-    let subex    := Example.ctor subgoal.ctorName <| fields.map fun field => match field with
-      | .fvar fvarId => Example.var fvarId
-      | _            => Example.underscore -- This case can happen due to dependent elimination
-    let examples := p.examples.map <| Example.replaceFVarId x.fvarId! subex
-    let examples := examples.map <| Example.applyFVarSubst subst
-    let newAlts  := p.alts.filter fun alt => match alt.patterns with
-      | .ctor n .. :: _       => n == subgoal.ctorName
-      | .var _ :: _           => true
-      | .inaccessible _ :: _  => true
-      | _                     => false
-    let newAlts  := newAlts.map fun alt => alt.applyFVarSubst subst
-    let newAlts ← newAlts.mapM fun alt => do
-      match alt.patterns with
-      | .ctor _ _ _ fields :: ps  => return { alt with patterns := fields ++ ps }
-      | .var _ :: _               => expandVarIntoCtor? alt subgoal.ctorName
-      | .inaccessible _ :: _      => processInaccessibleAsCtor alt subgoal.ctorName
-      | _                         => unreachable!
-    return { mvarId := subgoal.mvarId, vars := newVars, alts := newAlts, examples := examples }
->>>>>>> 106b0fa6
 
 private def processNonVariable (p : Problem) : MetaM Problem := withGoalOf p do
   let x :: xs := p.vars | unreachable!

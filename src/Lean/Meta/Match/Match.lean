--- conflicted
+++ resolved
@@ -12,14 +12,11 @@
 public import Lean.Meta.Match.Basic
 public import Lean.Meta.Match.MatcherApp.Basic
 public import Lean.Meta.Match.MVarRenaming
-<<<<<<< HEAD
-import Lean.Data.Array
-=======
 public import Lean.Meta.Match.MVarRenaming
 import Lean.Meta.Match.SimpH
 import Lean.Meta.Match.SolveOverlap
 import Lean.Meta.HasNotBit
->>>>>>> 9bb40096
+import Lean.Data.Array
 
 public section
 
@@ -484,7 +481,6 @@
   go (alts : List Alt) : StateRefT State MetaM Unit := do
     match alts with
     | [] =>
-<<<<<<< HEAD
       if let some fallthrough := p.fallthrough then
         p.mvarId.assign fallthrough
       else
@@ -493,15 +489,7 @@
         unless (← contradiction mvarId) do
           trace[Meta.Match.match] "contradiction failed, missing alternative"
           modify fun s => { s with counterExamples := p.examples :: s.counterExamples }
-    | alt :: _ =>
-=======
-      let mvarId ← p.mvarId.exfalso
-      /- TODO: allow users to configure which tactic is used to close leaves. -/
-      unless (← contradiction mvarId) do
-        trace[Meta.Match.match] "contradiction failed, missing alternative"
-        modify fun s => { s with counterExamples := p.examples :: s.counterExamples }
     | alt :: overlapped =>
->>>>>>> 9bb40096
       solveCnstrs p.mvarId alt
       for otherAlt in overlapped do
         modify fun s => { s with overlaps := s.overlaps.insert alt.idx otherAlt.idx }
@@ -778,13 +766,9 @@
         | .var _ :: _               => expandVarIntoCtor alt ctorName
         | .inaccessible _ :: _      => processInaccessibleAsCtor alt ctorName
         | _                         => unreachable!
-<<<<<<< HEAD
       let fallthrough := p.fallthrough.map (·.applyFVarSubst subst)
       let p := { p with mvarId := subgoal.mvarId, vars := newVars, alts := newAlts, examples, fallthrough }
       updateFallthrough p newAltsMask.toArray
-=======
-      return { p with mvarId := subgoal.mvarId, vars := newVars, alts := newAlts, examples := examples }
->>>>>>> 9bb40096
     else
       -- A catch-all case
       let subst := subgoal.subst
@@ -795,7 +779,6 @@
         | .ctor .. :: _ => false
         | _             => true
       let newAlts := newAlts.map fun alt => alt.applyFVarSubst subst
-<<<<<<< HEAD
       let fallthrough := p.fallthrough.map (·.applyFVarSubst subst)
       return { mvarId := subgoal.mvarId, alts := newAlts, vars := newVars, examples, fallthrough }
 
@@ -820,9 +803,6 @@
   let pLower := { p with mvarId := mvarLowerId, alts := altsLower }
   return #[pUpper, pLower]
 
-=======
-      return { p with mvarId := subgoal.mvarId, alts := newAlts, vars := newVars, examples := examples }
->>>>>>> 9bb40096
 
 private def processNonVariable (p : Problem) : MetaM Problem := withGoalOf p do
   let x :: xs := p.vars | unreachable!
@@ -883,12 +863,8 @@
           alt.replaceFVarId fvarId value
         | _  => unreachable!
       let newVars := xs.map fun x => x.applyFVarSubst subst
-<<<<<<< HEAD
       let fallthrough := p.fallthrough
-      return { mvarId := subgoal.mvarId, vars := newVars, alts := newAlts, examples := examples, fallthrough }
-=======
-      return { p with mvarId := subgoal.mvarId, vars := newVars, alts := newAlts, examples := examples }
->>>>>>> 9bb40096
+      return { p with mvarId := subgoal.mvarId, vars := newVars, alts := newAlts, examples := examples, fallthrough }
     else
       -- else branch for value
       let newAlts := p.alts.filter isFirstPatternVar
@@ -945,12 +921,8 @@
           let α ← getArrayArgType <| subst.apply x
           expandVarIntoArrayLit { alt with patterns := ps } fvarId α size
         | _  => unreachable!
-<<<<<<< HEAD
       let fallthrough := p.fallthrough
-      return { mvarId := subgoal.mvarId, vars := newVars, alts := newAlts, examples := examples, fallthrough }
-=======
-      return { p with mvarId := subgoal.mvarId, vars := newVars, alts := newAlts, examples := examples }
->>>>>>> 9bb40096
+      return { p with mvarId := subgoal.mvarId, vars := newVars, alts := newAlts, examples := examples, fallthrough }
     else
       -- else branch
       let newAlts := p.alts.filter isFirstPatternVar
@@ -1359,13 +1331,8 @@
     withAlts motive discrs discrInfos lhss isSplitter fun alts minors altInfos => do
       let mvar ← mkFreshExprMVar mvarType
       let examples := discrs.toList.map fun discr => Example.var discr.fvarId!
-<<<<<<< HEAD
       let (_, s) ← (process { mvarId := mvar.mvarId!, vars := discrs.toList, alts := alts, examples := examples, fallthrough := none }).run {}
-      let args := #[motive] ++ discrs ++ minors.map Prod.fst
-=======
-      let (_, s) ← (process { mvarId := mvar.mvarId!, vars := discrs.toList, alts := alts, examples := examples }).run {}
       let args := #[motive] ++ discrs ++ minors
->>>>>>> 9bb40096
       let type ← mkForallFVars args mvarType
       let val  ← mkLambdaFVars args mvar
       mkMatcher type val altInfos s

--- conflicted
+++ resolved
@@ -737,12 +737,8 @@
   trace[Meta.Match.match] "value step"
   let x :: xs := p.vars | unreachable!
   let values := collectValues p
-<<<<<<< HEAD
   let needHyps := !triviallyComplete p || p.alts.any (!·.notAltIdxs.isEmpty)
-  let subgoals ← caseValues p.mvarId x.fvarId! values (substNewEqs := true) (needHyps := needHyps)
-=======
-  let subgoals ← caseValues p.mvarId x.fvarId! values
->>>>>>> f7b6f10e
+  let subgoals ← caseValues p.mvarId x.fvarId! values (needHyps := needHyps)
   subgoals.mapIdxM fun i subgoal => do
     trace[Meta.Match.match] "processValue subgoal\n{MessageData.ofGoal subgoal.mvarId}"
     if h : i < values.size then

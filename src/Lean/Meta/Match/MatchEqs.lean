/-
Copyright (c) 2021 Microsoft Corporation. All rights reserved.
Released under Apache 2.0 license as described in the file LICENSE.
Authors: Leonardo de Moura
-/
module

prelude
public import Lean.Meta.Match.Match
public import Lean.Meta.Match.MatchEqsExt
import Lean.Meta.Tactic.Refl
import Lean.Meta.Tactic.Delta
import Lean.Meta.Tactic.SplitIf
import Lean.Meta.Tactic.CasesOnStuckLHS
import Lean.Meta.Match.SimpH
import Lean.Meta.Match.AltTelescopes
import Lean.Meta.Match.SolveOverlap
import Lean.Meta.Match.NamedPatterns

public section

namespace Lean.Meta.Match

/--
Given an application of an matcher arm `alt` that is expecting the `numDiscrEqs`, and
an array of `discr = pattern` equalities (one for each discriminant), apply those that
are expected by the alternative.
-/
partial def mkAppDiscrEqs (alt : Expr) (heqs : Array Expr) (numDiscrEqs : Nat) : MetaM Expr := do
  go alt (← inferType alt) 0
where
  go e ty i := do
    if i < numDiscrEqs then
      let Expr.forallE n d b .. := ty
        | throwError "expecting {numDiscrEqs} equalities, but found type{indentExpr alt}"
      for heq in heqs do
        if (← isDefEq (← inferType heq) d) then
          return ← go (mkApp e heq) (b.instantiate1 heq) (i+1)
      throwError "Could not find equation {n} : {d} among {heqs}"
    else
      return e


private def substSomeVar (mvarId : MVarId) : MetaM (Array MVarId) := mvarId.withContext do
  for localDecl in (← getLCtx) do
    if let some (_, lhs, rhs) ← matchEq? localDecl.type then
      if lhs.isFVar then
        if !(← dependsOn rhs lhs.fvarId!) then
          match (← subst? mvarId lhs.fvarId!) with
          | some mvarId => return #[mvarId]
          | none => pure ()
  throwError "substSomeVar failed"

private def unfoldElimOffset (mvarId : MVarId) : MetaM MVarId := do
  if Option.isNone <| (← mvarId.getType).find? fun e => e.isConstOf ``Nat.elimOffset then
    throwError "goal's target does not contain `Nat.elimOffset`"
  mvarId.deltaTarget (· == ``Nat.elimOffset)

/--
Helper method for proving a conditional equational theorem associated with an alternative of
the `match`-eliminator `matchDeclName`. `type` contains the type of the theorem.

The `heqPos`/`heqNum` arguments indicate that these hypotheses are `Eq`/`HEq` hypotheses
to substitute first; this is used for the generalized match equations.
-/
partial def proveCondEqThm (matchDeclName : Name) (thmName : Name) (type : Expr)
  (heqPos : Nat := 0) (heqNum : Nat := 0) : MetaM Expr := withLCtx {} {} do
  withTraceNode `Meta.Match.matchEqs (msg := (return m!"{exceptEmoji ·} proveCondEqThm {thmName}")) do
  let type ← instantiateMVars type
  let mvar0  ← mkFreshExprSyntheticOpaqueMVar type
  trace[Meta.Match.matchEqs] "proveCondEqThm {mvar0.mvarId!}"
  let mut mvarId := mvar0.mvarId!
  if heqNum > 0 then
    mvarId := (← mvarId.introN heqPos).2
    for _ in *...heqNum do
      let (h, mvarId') ← mvarId.intro1
      mvarId ← subst mvarId' h
    trace[Meta.Match.matchEqs] "proveCondEqThm after subst{mvarId}"
  mvarId := (← mvarId.intros).2
  try mvarId.refl
  catch _ =>
    mvarId ← mvarId.deltaTarget (· == matchDeclName)
    mvarId ← mvarId.heqOfEq
    go mvarId 0
  instantiateMVars mvar0
where
  go (mvarId : MVarId) (depth : Nat) : MetaM Unit := withIncRecDepth do
    trace[Meta.Match.matchEqs] "proveCondEqThm.go {mvarId}"
    let mvarId ← mvarId.modifyTargetEqLHS whnfCore
    let subgoals ←
      (do mvarId.refl; return #[])
      <|>
      (do mvarId.contradiction { genDiseq := true }; return #[])
      <|>
      (do let mvarId ← unfoldElimOffset mvarId; return #[mvarId])
      <|>
      (casesOnStuckLHS mvarId)
      <|>
      (do let mvarId' ← simpIfTarget mvarId (useDecide := true) (useNewSemantics := true)
          if mvarId' == mvarId then throwError "simpIf failed"
          return #[mvarId'])
      <|>
      (do if let some (s₁, s₂) ← splitIfTarget? mvarId (useNewSemantics := true) then
            let mvarId₁ ← trySubst s₁.mvarId s₁.fvarId
            return #[mvarId₁, s₂.mvarId]
          else
            throwError "spliIf failed")
      <|>
      (substSomeVar mvarId)
      <|>
      (throwError "failed to generate equality theorem `{thmName}` for `match` expression `{matchDeclName}`\n{MessageData.ofGoal mvarId}")
    subgoals.forM (go · (depth+1))

/--
  Create new alternatives (aka minor premises) by replacing `discrs` with `patterns` at `alts`.
  Recall that `alts` depends on `discrs` when `numDiscrEqs > 0`, where `numDiscrEqs` is the number of discriminants
  annotated with `h : discr`.
-/
private partial def withNewAlts (numDiscrEqs : Nat) (discrs : Array Expr) (patterns : Array Expr) (alts : Array Expr) (k : Array Expr → MetaM α) : MetaM α :=
  if numDiscrEqs == 0 then
    k alts
  else
    go 0 #[]
where
  go (i : Nat) (altsNew : Array Expr) : MetaM α := do
   if h : i < alts.size then
     let altLocalDecl ← getFVarLocalDecl alts[i]
     let typeNew := altLocalDecl.type.replaceFVars discrs patterns
     withLocalDecl altLocalDecl.userName altLocalDecl.binderInfo typeNew fun altNew =>
       go (i+1) (altsNew.push altNew)
   else
     k altsNew

/-
Creates conditional equations and splitter for the given match auxiliary declaration.

See also `getEquationsFor`.
-/
@[export lean_get_match_equations_for]
def getEquationsForImpl (matchDeclName : Name) : MetaM MatchEqns := do
  /-
  Remark: users have requested the `split` tactic to be available for writing code.
  Thus, the `splitter` declaration must be a definition instead of a theorem.
  Moreover, the `splitter` is generated on demand, and we currently
  can't import the same definition from different modules. Thus, we must
  keep `splitter` as a private declaration to prevent import failures.
  -/
  let baseName := mkPrivateName (← getEnv) matchDeclName
  let splitterName := baseName ++ `splitter
  -- NOTE: `go` will generate both splitter and equations but we use the splitter as the "key" for
  -- `realizeConst` as well as for looking up the resultant environment extension state via
  -- `getState`.
  realizeConst matchDeclName splitterName (go baseName splitterName)
  match matchEqnsExt.getState (asyncMode := .async .asyncEnv) (asyncDecl := splitterName) (← getEnv) |>.map.find? matchDeclName with
  | some eqns => return eqns
  | none      => throwError "failed to retrieve match equations for `{matchDeclName}` after realization"
where go baseName splitterName := withConfig (fun c => { c with etaStruct := .none }) do
  let constInfo ← getConstInfo matchDeclName
  let us := constInfo.levelParams.map mkLevelParam
  let some matchInfo ← getMatcherInfo? matchDeclName | throwError "`{matchDeclName}` is not a matcher function"
  let numDiscrEqs := getNumEqsFromDiscrInfos matchInfo.discrInfos
  forallTelescopeReducing constInfo.type fun xs _matchResultType => do
    let mut eqnNames := #[]
    let params := xs[*...matchInfo.numParams]
    let motive := xs[matchInfo.getMotivePos]!
    let alts   := xs[(xs.size - matchInfo.numAlts)...*]
    let firstDiscrIdx := matchInfo.numParams + 1
    let discrs := xs[firstDiscrIdx...(firstDiscrIdx + matchInfo.numDiscrs)]
    let mut notAlts := #[]
    let mut idx := 1
    let mut splitterAltInfos := #[]
    let mut altArgMasks := #[] -- masks produced by `forallAltTelescope`
    for i in *...alts.size do
      let altInfo := matchInfo.altInfos[i]!
      let thmName := Name.str baseName eqnThmSuffixBase |>.appendIndexAfter idx
      eqnNames := eqnNames.push thmName
      let (notAlt, splitterAltInfo, argMask) ←
          forallAltTelescope (← inferType alts[i]!) altInfo numDiscrEqs
          fun ys _eqs rhsArgs argMask altResultType => do
        let patterns := altResultType.getAppArgs
        let mut hs := #[]
        for overlappedBy in matchInfo.overlaps.overlapping i do
          assert! overlappedBy < notAlts.size
          let notAlt := notAlts[overlappedBy]!
          trace[Meta.Match.matchEqs] "overlap notAlt: {overlappedBy} overlapping {i}:{indentExpr notAlt}"
          let h ← instantiateForall notAlt patterns
          if let some h ← simpH? h patterns.size then
            hs := hs.push h
        trace[Meta.Match.matchEqs] "hs: {hs}"
        let hasUnitThunk := ys.isEmpty && hs.isEmpty && numDiscrEqs = 0
        let splitterAltInfo := { numFields := ys.size, numOverlaps := hs.size, hasUnitThunk }
        -- Create a proposition for representing terms that do not match `patterns`
        let mut notAlt := mkConst ``False
        for discr in discrs.toArray.reverse, pattern in patterns.reverse do
          notAlt ← mkArrow (← mkEqHEq discr pattern) notAlt
        notAlt ← mkForallFVars (discrs ++ ys) notAlt
        /- Recall that when we use the `h : discr`, the alternative type depends on the discriminant.
           Thus, we need to create new `alts`. -/
        withNewAlts numDiscrEqs discrs patterns alts fun alts => do
          let alt := alts[i]!
          let lhs := mkAppN (mkConst constInfo.name us) (params ++ #[motive] ++ patterns ++ alts)
          let rhs := mkAppN alt rhsArgs
          let thmType ← mkEq lhs rhs
          let thmType ← mkArrowN hs thmType
          let thmType ← mkForallFVars (params ++ #[motive] ++ ys ++ alts) thmType
          let thmType ← unfoldNamedPattern thmType
          let thmVal ← proveCondEqThm matchDeclName thmName thmType
          addDecl <| Declaration.thmDecl {
            name        := thmName
            levelParams := constInfo.levelParams
            type        := thmType
            value       := thmVal
          }
          return (notAlt, splitterAltInfo, argMask)
      notAlts := notAlts.push notAlt
      splitterAltInfos := splitterAltInfos.push splitterAltInfo
      altArgMasks := altArgMasks.push argMask
      idx := idx + 1
    let splitterMatchInfo : MatcherInfo := { matchInfo with altInfos := splitterAltInfos }

    let needsSplitter := !matchInfo.overlaps.isEmpty || (constInfo.type.find? (isNamedPattern )).isSome

    if needsSplitter then
      withMkMatcherInput matchDeclName (unfoldNamed := true) fun matcherInput => do
        let matcherInput := { matcherInput with
          matcherName := splitterName
          isSplitter := some matchInfo.overlaps
        }
        let res ← Match.mkMatcher matcherInput
        res.addMatcher -- TODO: Do not set matcherinfo for the splitter!
    else
      assert! matchInfo.altInfos == splitterAltInfos
      -- This match statement does not need a splitter, we can use itself for that.
      -- (We still have to generate a declaration to satisfy the realizable constant)
<<<<<<< HEAD
      addAndCompile <| Declaration.defnDecl {
=======
      addAndCompile (logCompileErrors := false) <| Declaration.defnDecl {
>>>>>>> d4463ce5
        name        := splitterName
        levelParams := constInfo.levelParams
        type        := constInfo.type
        value       := mkConst matchDeclName us
        hints       := .abbrev
        safety      := .safe
      }
      setInlineAttribute splitterName
    let result := { eqnNames, splitterName, splitterMatchInfo }
    registerMatchEqns matchDeclName result

/- We generate the equations and splitter on demand, and do not save them on .olean files. -/
builtin_initialize matchCongrEqnsExt : EnvExtension (PHashMap Name (Array Name)) ←
  -- Using `local` allows us to use the extension in `realizeConst` without specifying `replay?`.
  -- The resulting state can still be accessed on the generated declarations using `.asyncEnv`;
  -- see below
  registerEnvExtension (pure {}) (asyncMode := .local)

def registerMatchCongrEqns (matchDeclName : Name) (eqnNames : Array Name) : CoreM Unit := do
  modifyEnv fun env => matchCongrEqnsExt.modifyState env fun map =>
    map.insert matchDeclName eqnNames

/--
Generate the congruence equations for the given match auxiliary declaration.
The congruence equations have a completely unrestricted left-hand side (arbitrary discriminants),
and take propositional equations relating the discriminants to the patterns as arguments. In this
sense they combine a congruence lemma with the regular equation lemma.
Since the motive depends on the discriminants, they are `HEq` equations.

The code duplicates a fair bit of the logic above, and has to repeat the calculation of the
`notAlts`. One could avoid that and generate the generalized equations eagerly above, but they are
not always needed, so for now we live with the code duplication.
-/
@[export lean_get_congr_match_equations_for]
def genMatchCongrEqnsImpl (matchDeclName : Name) : MetaM (Array Name) := do
  let baseName := mkPrivateName (← getEnv) matchDeclName
  let firstEqnName := .str baseName congrEqn1ThmSuffix
  realizeConst matchDeclName firstEqnName (go baseName)
  return matchCongrEqnsExt.getState (asyncMode := .async .asyncEnv) (asyncDecl := firstEqnName) (← getEnv) |>.find! matchDeclName
where go baseName := withConfig (fun c => { c with etaStruct := .none }) do
  withConfig (fun c => { c with etaStruct := .none }) do
  let constInfo ← getConstInfo matchDeclName
  let us := constInfo.levelParams.map mkLevelParam
  let some matchInfo ← getMatcherInfo? matchDeclName | throwError "`{matchDeclName}` is not a matcher function"
  let numDiscrEqs := matchInfo.getNumDiscrEqs
  forallTelescopeReducing constInfo.type fun xs _matchResultType => do
    let mut eqnNames := #[]
    let params := xs[*...matchInfo.numParams]
    let motive := xs[matchInfo.getMotivePos]!
    let alts   := xs[(xs.size - matchInfo.numAlts)...*]
    let firstDiscrIdx := matchInfo.numParams + 1
    let discrs := xs[firstDiscrIdx...(firstDiscrIdx + matchInfo.numDiscrs)]
    let mut notAlts := #[]
    let mut idx := 1
    for i in *...alts.size do
      let altInfo := matchInfo.altInfos[i]!
      let thmName := (Name.str baseName congrEqnThmSuffixBase).appendIndexAfter idx
      eqnNames := eqnNames.push thmName
      let notAlt ← do
        let alt := alts[i]!
        Match.forallAltVarsTelescope (← inferType alt) altInfo fun altVars args _mask altResultType => do
        let patterns ← forallTelescope altResultType fun _ t => pure t.getAppArgs
        let mut heqsTypes := #[]
        assert! patterns.size == discrs.size
        for discr in discrs, pattern in patterns do
          let heqType ← mkEqHEq discr pattern
          heqsTypes := heqsTypes.push ((`heq).appendIndexAfter (heqsTypes.size + 1), heqType)
        withLocalDeclsDND heqsTypes fun heqs => do
          let rhs ← Match.mkAppDiscrEqs (mkAppN alt args) heqs numDiscrEqs
          let mut hs := #[]
          for overlappedBy in matchInfo.overlaps.overlapping i do
            assert! overlappedBy < notAlts.size
            let notAlt := notAlts[overlappedBy]!
            let h ← instantiateForall notAlt patterns
            if let some h ← simpH? h patterns.size then
              hs := hs.push h
          trace[Meta.Match.matchEqs] "hs: {hs}"
          let mut notAlt := mkConst ``False
          for discr in discrs.toArray.reverse, pattern in patterns.reverse do
            notAlt ← mkArrow (← mkEqHEq discr pattern) notAlt
          notAlt ← mkForallFVars (discrs ++ altVars) notAlt
          let lhs := mkAppN (mkConst constInfo.name us) (params ++ #[motive] ++ discrs ++ alts)
          let thmType ← mkHEq lhs rhs
          let thmType ← mkArrowN hs thmType
          let thmType ← mkForallFVars (params ++ #[motive] ++ discrs ++ alts ++ altVars ++ heqs) thmType
          let thmType ← Match.unfoldNamedPattern thmType
          -- Here we prove the theorem from scratch. One could likely also use the (non-generalized)
          -- match equation theorem after subst'ing the `heqs`.
          let thmVal ← Match.proveCondEqThm matchDeclName thmName thmType
            (heqPos := params.size + 1 + discrs.size + alts.size + altVars.size) (heqNum := heqs.size)
          unless (← getEnv).contains thmName do
            addDecl <| Declaration.thmDecl {
              name        := thmName
              levelParams := constInfo.levelParams
              type        := thmType
              value       := thmVal
            }
          return notAlt
      notAlts := notAlts.push notAlt
      idx := idx + 1
    registerMatchCongrEqns matchDeclName eqnNames

builtin_initialize registerTraceClass `Meta.Match.matchEqs

private def isMatchEqName? (env : Environment) (n : Name) : Option (Name × Bool) := do
  let .str p s := n | failure
  guard <| isEqnReservedNameSuffix s || s == "splitter" || isCongrEqnReservedNameSuffix s
  let p ← privateToUserName? p
  guard <| isMatcherCore env p
  return (p, isCongrEqnReservedNameSuffix s)

builtin_initialize registerReservedNamePredicate (isMatchEqName? · · |>.isSome)

builtin_initialize registerReservedNameAction fun name => do
  let some (p, isGenEq) := isMatchEqName? (← getEnv) name |
    return false
  if isGenEq then
    let _ ← MetaM.run' <| genMatchCongrEqnsImpl p
  else
    let _ ← MetaM.run' <| getEquationsFor p
  return true

end Lean.Meta.Match<|MERGE_RESOLUTION|>--- conflicted
+++ resolved
@@ -232,11 +232,7 @@
       assert! matchInfo.altInfos == splitterAltInfos
       -- This match statement does not need a splitter, we can use itself for that.
       -- (We still have to generate a declaration to satisfy the realizable constant)
-<<<<<<< HEAD
-      addAndCompile <| Declaration.defnDecl {
-=======
       addAndCompile (logCompileErrors := false) <| Declaration.defnDecl {
->>>>>>> d4463ce5
         name        := splitterName
         levelParams := constInfo.levelParams
         type        := constInfo.type

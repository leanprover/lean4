/-
Copyright (c) 2020 Microsoft Corporation. All rights reserved.
Released under Apache 2.0 license as described in the file LICENSE.
Authors: Leonardo de Moura
-/
module

prelude
public import Lean.Meta.Match.MatcherInfo

public section

namespace Lean.Meta

structure MatcherApp extends Match.MatcherInfo where
  matcherName   : Name
  matcherLevels : Array Level
  params        : Array Expr
  motive        : Expr
  discrs        : Array Expr
  alts          : Array Expr
  remaining     : Array Expr

/--
Recognizes if `e` is a matcher application, and destructs it into the `MatcherApp` data structure.

This can optionally also treat `casesOn` recursor applications as a special case
of matcher applications.
-/
def matchMatcherApp? [Monad m] [MonadEnv m] [MonadError m] (e : Expr) (alsoCasesOn := false) :
    m (Option MatcherApp) := do
  unless e.isApp do return none
  if let .const declName declLevels := e.getAppFn then
    if let some info ← getMatcherInfo? declName then
      let args := e.getAppArgs
      if args.size < info.arity then
        return none
      return some {
        info with
        matcherName   := declName
        matcherLevels := declLevels.toArray
        params        := args.extract 0 info.numParams
        motive        := args[info.getMotivePos]!
        discrs        := args[(info.numParams + 1)...(info.numParams + 1 + info.numDiscrs)]
        alts          := args[(info.numParams + 1 + info.numDiscrs)...(info.numParams + 1 + info.numDiscrs + info.numAlts)]
        remaining     := args[(info.numParams + 1 + info.numDiscrs + info.numAlts)...args.size]
      }

    if alsoCasesOn && isCasesOnRecursor (← getEnv) declName then
      let indName := declName.getPrefix
      let .inductInfo info ← getConstInfo indName | return none
      let args := e.getAppArgs
      unless args.size >= info.numParams + 1 /- motive -/ + info.numIndices + 1 /- major -/ + info.numCtors do return none
      let params     := args[*...info.numParams]
      let motive     := args[info.numParams]!
      let discrs     := args[(info.numParams + 1)...(info.numParams + 1 + info.numIndices + 1)]
      let discrInfos := .replicate (info.numIndices + 1) {}
      let alts       := args[(info.numParams + 1 + info.numIndices + 1)...(info.numParams + 1 + info.numIndices + 1 + info.numCtors)]
      let remaining  := args[(info.numParams + 1 + info.numIndices + 1 + info.numCtors)...*]
      let uElimPos?  := if info.levelParams.length == declLevels.length then none else some 0
      let altInfos   ← info.ctors.toArray.mapM fun ctor => do
        let .ctorInfo ctorInfo ← getConstInfo ctor | panic! "expected constructor"
        return { numFields := ctorInfo.numFields, numOverlaps := 0, hasUnitThunk := false  : Match.AltParamInfo}
      return some {
        numParams := params.size
        numDiscrs := discrs.size
        matcherName   := declName
        matcherLevels := declLevels.toArray
        uElimPos?, discrInfos, params, motive, discrs, alts, remaining, altInfos
      }

  return none

<<<<<<< HEAD
def MatcherApp.toMatcherInfo (matcherApp : MatcherApp) : MatcherInfo where
  uElimPos?     := matcherApp.uElimPos?
  discrInfos    := matcherApp.discrInfos
  numParams     := matcherApp.params.size
  numDiscrs     := matcherApp.discrs.size
  altNumParams  := matcherApp.altNumParams
  needsSplitter := true -- TODO?
  overlaps      := {} -- A lie?
=======
def MatcherApp.altNumParams (matcherApp : MatcherApp) := matcherApp.toMatcherInfo.altNumParams
>>>>>>> a106ea05

def MatcherApp.toExpr (matcherApp : MatcherApp) : Expr :=
  let result := mkAppN (mkConst matcherApp.matcherName matcherApp.matcherLevels.toList) matcherApp.params
  let result := mkApp result matcherApp.motive
  let result := mkAppN result matcherApp.discrs
  let result := mkAppN result matcherApp.alts
  mkAppN result matcherApp.remaining

end Lean.Meta<|MERGE_RESOLUTION|>--- conflicted
+++ resolved
@@ -67,22 +67,13 @@
         matcherName   := declName
         matcherLevels := declLevels.toArray
         uElimPos?, discrInfos, params, motive, discrs, alts, remaining, altInfos
+        needsSplitter := false
+        overlaps := {}
       }
 
   return none
 
-<<<<<<< HEAD
-def MatcherApp.toMatcherInfo (matcherApp : MatcherApp) : MatcherInfo where
-  uElimPos?     := matcherApp.uElimPos?
-  discrInfos    := matcherApp.discrInfos
-  numParams     := matcherApp.params.size
-  numDiscrs     := matcherApp.discrs.size
-  altNumParams  := matcherApp.altNumParams
-  needsSplitter := true -- TODO?
-  overlaps      := {} -- A lie?
-=======
 def MatcherApp.altNumParams (matcherApp : MatcherApp) := matcherApp.toMatcherInfo.altNumParams
->>>>>>> a106ea05
 
 def MatcherApp.toExpr (matcherApp : MatcherApp) : Expr :=
   let result := mkAppN (mkConst matcherApp.matcherName matcherApp.matcherLevels.toList) matcherApp.params

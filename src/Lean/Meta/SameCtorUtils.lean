--- conflicted
+++ resolved
@@ -50,16 +50,9 @@
     return s == e || e.occurs decl.type
 
 /--
-<<<<<<< HEAD
-Given a constructor, returns a maks of its fields, where `true` means that this field
-occurs in the result type of the constructor.
--/
-
-=======
 Given a constructor, returns a mask of its fields, where `true` means that this field
 occurs in the result type of the constructor.
 -/
->>>>>>> ab7f7bb2
 public def occursInCtorTypeMask (ctorName : Name) : MetaM (Array Bool) := do
   let ctorInfo ← getConstInfoCtor ctorName
   forallBoundedTelescope ctorInfo.type (some ctorInfo.numParams) fun _ ctorRet => do

/-
Copyright (c) 2019 Microsoft Corporation. All rights reserved.
Released under Apache 2.0 license as described in the file LICENSE.
Authors: Daniel Selsam, Leonardo de Moura

Type class instance synthesizer using tabled resolution.
-/
prelude
import Init.Data.Array.InsertionSort
import Lean.Meta.Basic
import Lean.Meta.Instances
import Lean.Meta.AbstractMVars
import Lean.Meta.Check
import Lean.Util.Profile

namespace Lean.Meta

register_builtin_option synthInstance.maxHeartbeats : Nat := {
  defValue := 20000
  descr := "maximum amount of heartbeats per typeclass resolution problem. A heartbeat is number of (small) memory allocations (in thousands), 0 means no limit"
}

register_builtin_option synthInstance.maxSize : Nat := {
  defValue := 128
  descr := "maximum number of instances used to construct a solution in the type class instance synthesis procedure"
}

register_builtin_option backward.synthInstance.canonInstances : Bool := {
  defValue := true
  group    := "backward compatibility"
  descr := "use optimization that relies on 'morally canonical' instances during type class resolution"
}

namespace SynthInstance

def getMaxHeartbeats (opts : Options) : Nat :=
  synthInstance.maxHeartbeats.get opts * 1000

structure Instance where
  val : Expr
  synthOrder : Array Nat
  deriving Inhabited

structure GeneratorNode where
  mvar            : Expr
  key             : Expr
  mctx            : MetavarContext
  instances       : Array Instance
  currInstanceIdx : Nat
  /--
  `typeHasMVars := true` if type of `mvar` contains metavariables.
  We store this information to implement an optimization that relies on the fact
  that instances are "morally canonical."
  That is, we need to find at most one answer for this generator node if the type
  does not have metavariables.
  -/
  typeHasMVars    : Bool
  deriving Inhabited

structure ConsumerNode where
  mvar     : Expr
  key      : Expr
  mctx     : MetavarContext
  subgoals : List Expr
  size     : Nat -- instance size so far
  deriving Inhabited

inductive Waiter where
  | consumerNode : ConsumerNode → Waiter
  | root         : Waiter

def Waiter.isRoot : Waiter → Bool
  | .consumerNode _ => false
  | .root           => true

/-!
  In tabled resolution, we creating a mapping from goals (e.g., `Coe Nat ?x`) to
  answers and waiters. Waiters are consumer nodes that are waiting for answers for a
  particular node.

  We implement this mapping using a `HashMap` where the keys are
  normalized expressions. That is, we replace assignable metavariables
  with auxiliary free variables of the form `_tc.<idx>`. We do
  not declare these free variables in any local context, and we should
  view them as "normalized names" for metavariables. For example, the
  term `f ?m ?m ?n` is normalized as
  `f _tc.0 _tc.0 _tc.1`.

  This approach is structural, and we may visit the same goal more
  than once if the different occurrences are just definitionally
  equal, but not structurally equal.

  Remark: a metavariable is assignable only if its depth is equal to
  the metavar context depth.
-/
namespace  MkTableKey

structure State where
  nextIdx : Nat := 0
  lmap    : HashMap LMVarId Level := {}
  emap    : HashMap MVarId Expr := {}
  mctx    : MetavarContext

abbrev M := StateM State

@[always_inline]
instance : MonadMCtx M where
  getMCtx := return (← get).mctx
  modifyMCtx f := modify fun s => { s with mctx := f s.mctx }

partial def normLevel (u : Level) : M Level := do
  if !u.hasMVar then
    return u
  else match u with
    | .succ v      => return u.updateSucc! (← normLevel v)
    | .max v w     => return u.updateMax! (← normLevel v) (← normLevel w)
    | .imax v w    => return u.updateIMax! (← normLevel v) (← normLevel w)
    | .mvar mvarId =>
      if (← getMCtx).getLevelDepth mvarId != (← getMCtx).depth then
        return u
      else
        let s ← get
        match (← get).lmap.find? mvarId with
        | some u' => pure u'
        | none    =>
          let u' := mkLevelParam <| Name.mkNum `_tc s.nextIdx
          modify fun s => { s with nextIdx := s.nextIdx + 1, lmap := s.lmap.insert mvarId u' }
          return u'
    | u => return u

partial def normExpr (e : Expr) : M Expr := do
  if !e.hasMVar then
    pure e
  else match e with
    | .const _ us      => return e.updateConst! (← us.mapM normLevel)
    | .sort u          => return e.updateSort! (← normLevel u)
    | .app f a         => return e.updateApp! (← normExpr f) (← normExpr a)
    | .letE _ t v b _  => return e.updateLet! (← normExpr t) (← normExpr v) (← normExpr b)
    | .forallE _ d b _ => return e.updateForallE! (← normExpr d) (← normExpr b)
    | .lam _ d b _     => return e.updateLambdaE! (← normExpr d) (← normExpr b)
    | .mdata _ b       => return e.updateMData! (← normExpr b)
    | .proj _ _ b      => return e.updateProj! (← normExpr b)
    | .mvar mvarId     =>
      if !(← mvarId.isAssignable) then
        return e
      else
        let s ← get
        match s.emap.find? mvarId with
        | some e' => pure e'
        | none    => do
          let e' := mkFVar { name := Name.mkNum `_tc s.nextIdx }
          modify fun s => { s with nextIdx := s.nextIdx + 1, emap := s.emap.insert mvarId e' }
          return e'
    | _ => return e

end MkTableKey

/-- Remark: `mkTableKey` assumes `e` does not contain assigned metavariables. -/
def mkTableKey [Monad m] [MonadMCtx m] (e : Expr) : m Expr := do
  let (r, s) := MkTableKey.normExpr e |>.run { mctx := (← getMCtx) }
  setMCtx s.mctx
  return r

structure Answer where
  result     : AbstractMVarsResult
  resultType : Expr
  size       : Nat
  deriving Inhabited

structure TableEntry where
  waiters : Array Waiter
  answers : Array Answer := #[]

structure Context where
  maxResultSize : Nat
  maxHeartbeats : Nat
  globalCache   : PersistentHashMap SynthInstanceCacheKey (Option Expr)

/--
  Remark: the SynthInstance.State is not really an extension of `Meta.State`.
  The field `postponed` is not needed, and the field `mctx` is misleading since
  `synthInstance` methods operate over different `MetavarContext`s simultaneously.
  That being said, we still use `extends` because it makes it simpler to move from
  `M` to `MetaM`.
-/
structure State where
  result?        : Option AbstractMVarsResult    := none
  generatorStack : Array GeneratorNode           := #[]
  resumeStack    : Array (ConsumerNode × Answer) := #[]
  tableEntries   : HashMap Expr TableEntry       := {}
  cacheEntries   : Array (Expr × Expr)           := #[]

abbrev SynthM := ReaderT Context $ StateRefT State MetaM

def checkSystem : SynthM Unit := do
  Core.checkInterrupted
  Core.checkMaxHeartbeatsCore "typeclass" `synthInstance.maxHeartbeats (← read).maxHeartbeats

@[inline] def mapMetaM (f : forall {α}, MetaM α → MetaM α) {α} : SynthM α → SynthM α :=
  monadMap @f

instance : Inhabited (SynthM α) where
  default := fun _ _ => default

/-- Return globals and locals instances that may unify with `type` -/
def getInstances (type : Expr) : MetaM (Array Instance) := do
  -- We must retrieve `localInstances` before we use `forallTelescopeReducing` because it will update the set of local instances
  let localInstances ← getLocalInstances
  forallTelescopeReducing type fun _ type => do
    let className? ← isClass? type
    match className? with
    | none   => throwError "type class instance expected{indentExpr type}"
    | some className =>
      let globalInstances ← getGlobalInstancesIndex
      let result ← globalInstances.getUnify type tcDtConfig
      -- Using insertion sort because it is stable and the array `result` should be mostly sorted.
      -- Most instances have default priority.
      let result := result.insertionSort fun e₁ e₂ => e₁.priority < e₂.priority
      let erasedInstances ← getErasedInstances
      let mut result ← result.filterMapM fun e => match e.val with
        | .const constName us =>
          if erasedInstances.contains constName then
            return none
          else
            return some {
              val := e.val.updateConst! (← us.mapM (fun _ => mkFreshLevelMVar))
              synthOrder := e.synthOrder
            }
        | _ => panic! "global instance is not a constant"
      for linst in localInstances do
        if linst.className == className then
          let synthOrder ← forallTelescopeReducing (← inferType linst.fvar) fun xs _ => do
            if xs.isEmpty then return #[]
            let mut order := #[]
            for i in [:xs.size], x in xs do
              if (← getFVarLocalDecl x).binderInfo == .instImplicit then
                order := order.push i
            return order
          result := result.push { val := linst.fvar, synthOrder }
      trace[Meta.synthInstance.instances] result.map (·.val)
      return result

def mkGeneratorNode? (key mvar : Expr) : MetaM (Option GeneratorNode) := do
  let mvarType  ← inferType mvar
  let mvarType  ← instantiateMVars mvarType
  let instances ← getInstances mvarType
  if instances.isEmpty then
    return none
  else
    let mctx ← getMCtx
    return some {
      mvar, key, mctx, instances
      typeHasMVars := mvarType.hasMVar
      currInstanceIdx := instances.size
    }

/--
  Create a new generator node for `mvar` and add `waiter` as its waiter.
  `key` must be `mkTableKey mctx mvarType`. -/
def newSubgoal (mctx : MetavarContext) (key : Expr) (mvar : Expr) (waiter : Waiter) : SynthM Unit :=
  withMCtx mctx do withTraceNode' `Meta.synthInstance do
    match (← mkGeneratorNode? key mvar) with
    | none      => pure ((), m!"no instances for {key}")
    | some node =>
      let entry : TableEntry := { waiters := #[waiter] }
      modify fun s =>
       { s with
         generatorStack := s.generatorStack.push node
         tableEntries   := s.tableEntries.insert key entry }
      pure ((), m!"new goal {key}")

def findEntry? (key : Expr) : SynthM (Option TableEntry) := do
  return (← get).tableEntries.find? key

def getEntry (key : Expr) : SynthM TableEntry := do
  match (← findEntry? key) with
  | none       => panic! "invalid key at synthInstance"
  | some entry => pure entry

/--
  Create a `key` for the goal associated with the given metavariable.
  That is, we create a key for the type of the metavariable.

  We must instantiate assigned metavariables before we invoke `mkTableKey`. -/
def mkTableKeyFor (mctx : MetavarContext) (mvar : Expr) : SynthM Expr :=
  withMCtx mctx do
    let mvarType ← inferType mvar
    let mvarType ← instantiateMVars mvarType
    mkTableKey mvarType

/-- See `getSubgoals` and `getSubgoalsAux`

   We use the parameter `j` to reduce the number of `instantiate*` invocations.
   It is the same approach we use at `forallTelescope` and `lambdaTelescope`.
   Given `getSubgoalsAux args j subgoals instVal type`,
   we have that `type.instantiateRevRange j args.size args` does not have loose bound variables. -/
structure SubgoalsResult where
  subgoals     : List Expr
  instVal      : Expr
  instTypeBody : Expr

/--
  `getSubgoals lctx localInsts xs inst` creates the subgoals for the instance `inst`.
  The subgoals are in the context of the free variables `xs`, and
  `(lctx, localInsts)` is the local context and instances before we added the free variables to it.

  This extra complication is required because
    1- We want all metavariables created by `synthInstance` to share the same local context.
    2- We want to ensure that applications such as `mvar xs` are higher order patterns.

  The method `getGoals` create a new metavariable for each parameter of `inst`.
  For example, suppose the type of `inst` is `forall (x_1 : A_1) ... (x_n : A_n), B x_1 ... x_n`.
  Then, we create the metavariables `?m_i : forall xs, A_i`, and return the subset of these
  metavariables that are instance implicit arguments, and the expressions:
    - `inst (?m_1 xs) ... (?m_n xs)` (aka `instVal`)
    - `B (?m_1 xs) ... (?m_n xs)` -/
def getSubgoals (lctx : LocalContext) (localInsts : LocalInstances) (xs : Array Expr) (inst : Instance) : MetaM SubgoalsResult := do
  let mut instVal := inst.val
  let mut instType ← inferType instVal
  let mut mvars := #[]
  let mut subst := #[]
  repeat do
    if let .forallE _ d b _ := instType then
      let d := d.instantiateRev subst
      let mvar ← mkFreshExprMVarAt lctx localInsts (← mkForallFVars xs d)
      subst := subst.push (mkAppN mvar xs)
      instVal := mkApp instVal (mkAppN mvar xs)
      instType := b
      mvars := mvars.push mvar
    else
      instType ← whnf (instType.instantiateRev subst)
      instVal := instVal.instantiateRev subst
      subst := #[]
      unless instType.isForall do break
  return {
    instVal := instVal.instantiateRev subst
    instTypeBody := instType.instantiateRev subst
    subgoals := inst.synthOrder.map (mvars[·]!) |>.toList
  }

/--
Similar to `mkLambdaFVars`, but ensures result is eta-reduced.
For example, suppose `e` is the local variable `inst x y`, and `xs` is `#[x, y]`, then
the result is `inst` instead of `fun x y => inst x y`.

We added this auxiliary function because of aliases such as `DecidablePred`. For example,
consider the following definition.
```
def filter (p : α → Prop) [inst : DecidablePred p] (xs : List α) : List α :=
  match xs with
  | [] => []
  | x :: xs' => if p x then x :: filter p xs' else filter p xs'
```
Without `mkLambdaFVars'`, the implicit instance at the `filter` applications would be `fun x => inst x` instead of `inst`.
Moreover, the equation lemmas associated with `filter` would have `fun x => inst x` on their right-hand-side. Then,
we would start getting terms such as `fun x => (fun x => inst x) x` when using the equational theorem.
-/
private def mkLambdaFVars' (xs : Array Expr) (e : Expr) : MetaM Expr :=
  return (← mkLambdaFVars xs e).eta

/--
  Try to synthesize metavariable `mvar` using the instance `inst`.
  Remark: `mctx` is set using `withMCtx`.
  If it succeeds, the result is a new updated metavariable context and a new list of subgoals.
  A subgoal is created for each instance implicit parameter of `inst`. -/
def tryResolve (mvar : Expr) (inst : Instance) : MetaM (Option (MetavarContext × List Expr)) := do
  if (← isDiagnosticsEnabled) then
    if let .const declName _ := inst.val.getAppFn then
      recordInstance declName
  let mvarType   ← inferType mvar
  let lctx       ← getLCtx
  let localInsts ← getLocalInstances
  forallTelescopeReducing mvarType fun xs mvarTypeBody => do
    let { subgoals, instVal, instTypeBody } ← getSubgoals lctx localInsts xs inst
    withTraceNode `Meta.synthInstance.tryResolve (withMCtx (← getMCtx) do
        return m!"{exceptOptionEmoji ·} {← instantiateMVars mvarTypeBody} ≟ {← instantiateMVars instTypeBody}") do
    if (← isDefEq mvarTypeBody instTypeBody) then
      let instVal ← mkLambdaFVars' xs instVal
      if (← isDefEq mvar instVal) then
        return some ((← getMCtx), subgoals)
    return none

/--
  Assign a precomputed answer to `mvar`.
  If it succeeds, the result is a new updated metavariable context and a new list of subgoals. -/
def tryAnswer (mctx : MetavarContext) (mvar : Expr) (answer : Answer) : SynthM (Option MetavarContext) :=
  withMCtx mctx do
    let (_, _, val) ← openAbstractMVarsResult answer.result
    if (← isDefEq mvar val) then
      return some (← getMCtx)
    else
      return none

/-- Move waiters that are waiting for the given answer to the resume stack. -/
def wakeUp (answer : Answer) : Waiter → SynthM Unit
  | .root               => do
    /- Recall that we now use `ignoreLevelMVarDepth := true`. Thus, we should allow solutions
       containing universe metavariables, and not check `answer.result.paramNames.isEmpty`.
       We use `openAbstractMVarsResult` to construct the universe metavariables
       at the correct depth. -/
    if answer.result.numMVars == 0 then
      modify fun s => { s with result? := answer.result }
    else
      let (_, _, answerExpr) ← openAbstractMVarsResult answer.result
      trace[Meta.synthInstance] "skip answer containing metavariables {answerExpr}"
  | .consumerNode cNode =>
    modify fun s => { s with resumeStack := s.resumeStack.push (cNode, answer) }

def isNewAnswer (oldAnswers : Array Answer) (answer : Answer) : Bool :=
  oldAnswers.all fun oldAnswer =>
    -- Remark: isDefEq here is too expensive. TODO: if `==` is too imprecise, add some light normalization to `resultType` at `addAnswer`
    -- iseq ← isDefEq oldAnswer.resultType answer.resultType; pure (!iseq)
    oldAnswer.resultType != answer.resultType

private def mkAnswer (cNode : ConsumerNode) : MetaM Answer :=
  withMCtx cNode.mctx do
    let val ← instantiateMVars cNode.mvar
    trace[Meta.synthInstance.newAnswer] "size: {cNode.size}, val: {val}"
    let result ← abstractMVars val -- assignable metavariables become parameters
    let resultType ← inferType result.expr
    return { result, resultType, size := cNode.size + 1 }

/--
  Create a new answer after `cNode` resolved all subgoals.
  That is, `cNode.subgoals == []`.
  And then, store it in the tabled entries map, and wakeup waiters. -/
def addAnswer (cNode : ConsumerNode) : SynthM Unit := do
  withMCtx cNode.mctx do
  if cNode.size ≥ (← read).maxResultSize then
    trace[Meta.synthInstance.answer] "{crossEmoji} {← instantiateMVars (← inferType cNode.mvar)}{Format.line}(size: {cNode.size} ≥ {(← read).maxResultSize})"
  else
    withTraceNode `Meta.synthInstance.answer
      (fun _ => return m!"{checkEmoji} {← instantiateMVars (← inferType cNode.mvar)}") do
    let answer ← mkAnswer cNode
    -- Remark: `answer` does not contain assignable or assigned metavariables.
    let key := cNode.key
    let { waiters, answers } ← getEntry key
    if isNewAnswer answers answer then
      let newEntry := { waiters, answers := answers.push answer }
      modify fun s => { s with tableEntries := s.tableEntries.insert key newEntry }
      waiters.forM (wakeUp answer)

/--
  Return `true` if a type of the form `(a_1 : A_1) → ... → (a_n : A_n) → B` has an unused argument `a_i`.

  Remark: This is syntactic check and no reduction is performed.
-/
private def hasUnusedArguments : Expr → Bool
  | .forallE _ _ b _ => !b.hasLooseBVar 0 || hasUnusedArguments b
  | _ => false

/--
  If the type of the metavariable `mvar` has unused argument, return a pair `(α, transformer)`
  where `α` is a new type without the unused arguments and the `transformer` is a function for coverting a
  solution with type `α` into a value that can be assigned to `mvar`.
  Example: suppose `mvar` has type `(a : A) → (b : B a) → (c : C a) → D a c`, the result is the pair
  ```
  ((a : A) → (c : C a) → D a c,
   fun (f : (a : A) → (c : C a) → D a c) (a : A) (b : B a) (c : C a) => f a c
  )
  ```

  This method is used to improve the effectiveness of the TC resolution procedure. It was suggested and prototyped by
  Tomas Skrivan. It improves the support for instances of type `a : A → C` where `a` does not appear in class `C`.
  When we look for such an instance it is enough to look for an instance `c : C` and then return `fun _ => c`.

  Tomas' approach makes sure that instance of a type like `a : A → C` never gets tabled/cached. More on that later.
  At the core is this method. it takes an expression E and does two things:

  The modification to TC resolution works this way: We are looking for an instance of `E`, if it is tabled
  just get it as normal, but if not first remove all unused arguments producing `E'`. Now we look up the table again but
  for `E'`. If it exists, use the transformer to create E. If it does not exists, create a new goal `E'`.
-/
private def removeUnusedArguments? (mctx : MetavarContext) (mvar : Expr) : MetaM (Option (Expr × Expr)) :=
  withMCtx mctx do
    let mvarType ← instantiateMVars (← inferType mvar)
    if !hasUnusedArguments mvarType then
      return none
    else
      forallTelescope mvarType fun xs body => do
        let ys ← xs.foldrM (init := []) fun x ys => do
          if body.containsFVar x.fvarId! then
            return x :: ys
          else if (← ys.anyM fun y => return (← inferType y).containsFVar x.fvarId!) then
            return x :: ys
          else
            return ys
        let ys := ys.toArray
        let mvarType' ← mkForallFVars ys body
        withLocalDeclD `redf mvarType' fun f => do
          let transformer ← mkLambdaFVars' #[f] (← mkLambdaFVars' xs (mkAppN f ys))
          trace[Meta.synthInstance.unusedArgs] "{mvarType}\nhas unused arguments, reduced type{indentExpr mvarType'}\nTransformer{indentExpr transformer}"
          return some (mvarType', transformer)

def checkGlobalCache (mvar : Expr) (mctx : MetavarContext) : SynthM (Option (Option Answer)) :=
  withMCtx mctx do
  let mvarType ← inferType mvar
  let mvarType ← instantiateMVars mvarType
  if mvarType.hasMVar then
    return none
  let cacheKey := { localInsts := ← getLocalInstances, type := mvarType, synthPendingDepth := (← readThe Meta.Context).synthPendingDepth }
  match (← read).globalCache.find? cacheKey with
  | none => return none
  | some none =>
    trace[Meta.synthInstance.globalCache] "{crossEmoji} found failure for {mvarType} in global cache"
    return some none
  | some (some inst) =>
    trace[Meta.synthInstance.globalCache] "{checkEmoji} found success for {mvarType} in global cache: {inst}"
    return some $ some {
      result := ← abstractMVars inst
      resultType := mvarType
      size := 1 }



/-- Process the next subgoal in the given consumer node. -/
def consume (cNode : ConsumerNode) : SynthM Unit := do
  /- Filter out subgoals that have already been assigned when solving typing constraints.
    This may happen when a local instance type depends on other local instances.
    For example, in Mathlib, we have
    ```
    @Submodule.setLike : {R : Type u_1} → {M : Type u_2} →
      [_inst_1 : Semiring R] →
      [_inst_2 : AddCommMonoid M] →
      [_inst_3 : @ModuleS R M _inst_1 _inst_2] →
      SetLike (@Submodule R M _inst_1 _inst_2 _inst_3) M
    ```
  -/
  let cNode := { cNode with
    subgoals := ← withMCtx cNode.mctx do
      cNode.subgoals.filterM (not <$> ·.mvarId!.isAssigned)
  }
  match cNode.subgoals with
  | []      => addAnswer cNode
  | mvar::_ =>
    let waiter := Waiter.consumerNode cNode

    match ← checkGlobalCache mvar cNode.mctx with
    | some result =>
      if let some answer := result then
        modify fun s =>
        { s with
          resumeStack := s.resumeStack.push (cNode, answer) }
    | none =>
    let key ← mkTableKeyFor cNode.mctx mvar
    let entry? ← findEntry? key
    match entry? with
    | none       =>
      -- Remove unused arguments and try again, see comment at `removeUnusedArguments?`
      match (← removeUnusedArguments? cNode.mctx mvar) with
      | none => newSubgoal cNode.mctx key mvar waiter
      | some (mvarType', transformer) =>
        let key' ← withMCtx cNode.mctx <| mkTableKey mvarType'
        match (← findEntry? key') with
        | none =>
          let (mctx', mvar') ← withMCtx cNode.mctx do
            let mvar' ← mkFreshExprMVar mvarType'
            return (← getMCtx, mvar')
          newSubgoal mctx' key' mvar' (Waiter.consumerNode { cNode with mctx := mctx', subgoals := mvar'::cNode.subgoals })
        | some entry' =>
          let answers' ← entry'.answers.mapM fun a => withMCtx cNode.mctx do
            let trAnswr := Expr.betaRev transformer #[← instantiateMVars a.result.expr]
            let trAnswrType ← inferType trAnswr
            pure { a with result.expr := trAnswr, resultType := trAnswrType }
          modify fun s =>
            { s with
              resumeStack  := answers'.foldl (fun s answer => s.push (cNode, answer)) s.resumeStack,
              tableEntries := s.tableEntries.insert key' { entry' with waiters := entry'.waiters.push waiter } }
    | some entry => modify fun s =>
      { s with
        resumeStack  := entry.answers.foldl (fun s answer => s.push (cNode, answer)) s.resumeStack,
        tableEntries := s.tableEntries.insert key { entry with waiters := entry.waiters.push waiter } }

def getTop : SynthM GeneratorNode :=
  return (← get).generatorStack.back

@[inline] def modifyTop (f : GeneratorNode → GeneratorNode) : SynthM Unit :=
  modify fun s => { s with generatorStack := s.generatorStack.modify (s.generatorStack.size - 1) f }

/-- Try the next instance in the node on the top of the generator stack. -/
def generate : SynthM Unit := do
  let gNode ← getTop
  if gNode.currInstanceIdx == 0  then
    modify fun s => { s with generatorStack := s.generatorStack.pop }
    unless gNode.typeHasMVars do
      if let some entry := (← get).tableEntries.find? gNode.key then
        if h : entry.answers.size > 0 then
          let answer := entry.answers[0].result
          if answer.numMVars == 0 && answer.paramNames.isEmpty then
            let inst := answer.expr
            modify fun s => { s with cacheEntries := s.cacheEntries.push (gNode.key, inst)}
  else
    let key  := gNode.key
    let idx  := gNode.currInstanceIdx - 1
    let inst := gNode.instances.get! idx
    let mctx := gNode.mctx
    let mvar := gNode.mvar
    /- See comment at `typeHasMVars` -/
    if backward.synthInstance.canonInstances.get (← getOptions) then
      unless gNode.typeHasMVars do
        if let some entry := (← get).tableEntries.find? key then
<<<<<<< HEAD
          if h : entry.answers.size > 0 then
=======
          if let some answer := entry.answers.find? fun answer => answer.result.numMVars == 0 then
>>>>>>> caad523f
            /-
            We already have an answer that:
              1. its result does not have metavariables.
              2. its types do not have metavariables.

            Thus, we can skip other solutions because we assume instances are "morally canonical".
            We have added this optimization to address issue #3996.

            Remark: Condition 1 is important since root nodes only take into account results
            that do **not** contain metavariables. This extra check was added to address issue #4213.
            -/
            modify fun s => { s with generatorStack := s.generatorStack.pop }
<<<<<<< HEAD
            let answer := entry.answers[0].result
=======
            let answer := answer.result
>>>>>>> caad523f
            if answer.numMVars == 0 && answer.paramNames.isEmpty then
              let inst := answer.expr
              modify fun s => { s with cacheEntries := s.cacheEntries.push (gNode.key, inst)}
            return
    discard do withMCtx mctx do
      withTraceNode `Meta.synthInstance
        (return m!"{exceptOptionEmoji ·} apply {inst.val} to {← instantiateMVars (← inferType mvar)}") do
      modifyTop fun gNode => { gNode with currInstanceIdx := idx }
      if let some (mctx, subgoals) ← tryResolve mvar inst then
        consume { key, mvar, subgoals, mctx, size := 0 }
        return some ()
      return none

/-- Try to add the solution to this generator to the global cache. -/
partial def closeGenerator (gNode : GeneratorNode) : SynthM Unit := do
  unless gNode.typeHasMVars do
    if let some entry := (← get).tableEntries.find? gNode.key then
      if let some answer := entry.answers[0]? then
        let answer := answer.result
        if answer.numMVars == 0 && answer.paramNames.isEmpty then
          let inst := answer.expr
          modify fun s => { s with cacheEntries := s.cacheEntries.push (gNode.key, inst)}

def getNextToResume : SynthM (ConsumerNode × Answer) := do
  let r := (← get).resumeStack.back
  modify fun s => { s with resumeStack := s.resumeStack.pop }
  return r

/--
  Given `(cNode, answer)` on the top of the resume stack, continue execution by using `answer` to solve the
  next subgoal. -/
def resume : SynthM Unit := do
  let (cNode, answer) ← getNextToResume
  match cNode.subgoals with
  | []         => panic! "resume found no remaining subgoals"
  | mvar::rest =>
    match (← tryAnswer cNode.mctx mvar answer) with
    | none      => return ()
    | some mctx =>
      withMCtx mctx do
      let goal    ← inferType cNode.mvar
      let subgoal ← inferType mvar
      withTraceNode `Meta.synthInstance.resume
        (fun _ => withMCtx cNode.mctx do
          return m!"propagating {← instantiateMVars answer.resultType} to subgoal {← instantiateMVars subgoal} of {← instantiateMVars goal}") do
      trace[Meta.synthInstance.resume] "size: {cNode.size + answer.size}"
      consume { key := cNode.key, mvar := cNode.mvar, subgoals := rest, mctx, size := cNode.size + answer.size }

def step : SynthM Bool := do
  checkSystem
  let s ← get
  if !s.resumeStack.isEmpty then
    resume
    return true
  else if !s.generatorStack.isEmpty then
    generate
    return true
  else
    return false

def getResult : SynthM (Option AbstractMVarsResult) :=
  return (← get).result?

partial def synth : SynthM (Option AbstractMVarsResult) := do
  if (← step) then
    match (← getResult) with
    | none        => synth
    | some result =>
      (← get).generatorStack.forM (closeGenerator)
      return result
  else
    return none

def main (type : Expr) (maxResultSize : Nat) (globalCache : SynthInstanceCache) : MetaM (Option AbstractMVarsResult) :=
  withCurrHeartbeats do
    let mvar ← mkFreshExprMVar type
    let key  ← mkTableKey type
    let action : SynthM (Option AbstractMVarsResult) := do
      newSubgoal (← getMCtx) key mvar Waiter.root
      synth
    let (result, { cacheEntries, ..}) ← tryCatchRuntimeEx
      (action.run { maxResultSize, maxHeartbeats := getMaxHeartbeats (← getOptions), globalCache } |>.run {})
      fun ex =>
        if ex.isRuntime then
          throwError "failed to synthesize{indentExpr type}\n{ex.toMessageData}\n{useDiagnosticMsg}"
        else
          throw ex
    let localInsts ← getLocalInstances
    let synthPendingDepth := (← read).synthPendingDepth
    let mkKey k := { type := k, localInsts, synthPendingDepth }
    let mod := cacheEntries.foldl (fun c (k, e) => c.insert (mkKey k) e)
    modifyThe Core.State fun s => { s with env := SynthInstanceCacheExt.modifyState s.env mod }
    return result

end SynthInstance

/-!
Type class parameters can be annotated with `outParam` annotations.

Given `C a_1 ... a_n`, we replace `a_i` with a fresh metavariable `?m_i` IF
`a_i` is an `outParam`.
The result is type correct because we reject type class declarations IF
it contains a regular parameter X that depends on an `out` parameter Y.

Then, we execute type class resolution as usual.
If it succeeds, and metavariables ?m_i have been assigned, we try to unify
the original type `C a_1 ... a_n` with the normalized one.
-/

private def preprocess (type : Expr) : MetaM Expr :=
  forallTelescopeReducing type fun xs type => do
    let type ← whnf type
    mkForallFVars xs type

private partial def preprocessArgs (type : Expr) (i : Nat) (args : Array Expr) (outParamsPos : Array Nat) : MetaM (Array Expr) := do
  if h : i < args.size then
    let type ← whnf type
    match type with
    | .forallE _ d b _ => do
      let arg := args.get ⟨i, h⟩
      /-
      We should not simply check `d.isOutParam`. See `checkOutParam` and issue #1852.
      If an instance implicit argument depends on an `outParam`, it is treated as an `outParam` too.
      -/
      let arg ← if outParamsPos.contains i then mkFreshExprMVar d else pure arg
      let args := args.set ⟨i, h⟩ arg
      preprocessArgs (b.instantiate1 arg) (i+1) args outParamsPos
    | _ =>
      throwError "type class resolution failed, insufficient number of arguments" -- TODO improve error message
  else
    return args

private def preprocessOutParam (type : Expr) : MetaM Expr :=
  forallTelescope type fun xs typeBody => do
    match typeBody.getAppFn with
    | c@(.const declName _) =>
      let env ← getEnv
      if let some outParamsPos := getOutParamPositions? env declName then
        unless outParamsPos.isEmpty do
          let args := typeBody.getAppArgs
          let cType ← inferType c
          let args ← preprocessArgs cType 0 args outParamsPos
          return (← mkForallFVars xs (mkAppN c args))
      return type
    | _ =>
      return type

/-!
  Remark: when `maxResultSize? == none`, the configuration option `synthInstance.maxResultSize` is used.
  Remark: we use a different option for controlling the maximum result size for coercions.
-/

def synthInstance? (type : Expr) (maxResultSize? : Option Nat := none) : MetaM (Option Expr) := do profileitM Exception "typeclass inference" (← getOptions) (decl := type.getAppFn.constName?.getD .anonymous) do
  let opts ← getOptions
  let maxResultSize := maxResultSize?.getD (synthInstance.maxSize.get opts)
  withTraceNode `Meta.synthInstance
    (return m!"{exceptOptionEmoji ·} {← instantiateMVars type}") do
  withConfig (fun config => { config with isDefEqStuckEx := true, transparency := TransparencyMode.instances,
                                          foApprox := true, ctxApprox := true, constApprox := false, univApprox := false }) do
  withReader (fun ctx => { ctx with inTypeClassResolution := true }) do
    let localInsts ← getLocalInstances
    let type ← instantiateMVars type
    let type ← preprocess type
    let rec assignOutParams (result : Expr) : MetaM Bool := do
      let resultType ← inferType result
      /- Output parameters of local instances may be marked as `syntheticOpaque` by the application-elaborator.
         We use `withAssignableSyntheticOpaque` to make sure this kind of parameter can be assigned by the following `isDefEq`.
         TODO: rewrite this check to avoid `withAssignableSyntheticOpaque`. -/
      let defEq ← withDefault <| withAssignableSyntheticOpaque <| isDefEq type resultType
      unless defEq do
        trace[Meta.synthInstance] "{crossEmoji} result type{indentExpr resultType}\nis not definitionally equal to{indentExpr type}"
      return defEq
    let cacheKey := { localInsts, type, synthPendingDepth := (← read).synthPendingDepth }
    let globalCache : SynthInstanceCache := SynthInstanceCacheExt.getState (← getEnv)

    match globalCache.find? cacheKey with
    | some result =>
      trace[Meta.synthInstance] "result {result} (cached)"
      if let some inst := result then
        unless (← assignOutParams inst) do
          return none
      pure result
    | none        =>
      let result? ← withNewMCtxDepth (allowLevelAssignments := true) do
        let normType ← preprocessOutParam type
        SynthInstance.main normType maxResultSize globalCache
      let result? ← match result? with
        | none        => pure none
        | some result => do
          let (_, _, result) ← openAbstractMVarsResult result
          trace[Meta.synthInstance] "result {result}"
          if (← assignOutParams result) then
            let result ← instantiateMVars result
            /- We use `check` to propagate universe constraints implied by the `result`.
               Recall that we use `allowLevelAssignments := true` which allows universe metavariables in the current depth to be assigned,
               but these assignments are discarded by `withNewMCtxDepth`.

               TODO: If this `check` is a performance bottleneck, we can improve performance by tracking whether
                     a universe metavariable from previous universe levels have been assigned or not during TC resolution.
                     We only need to perform the `check` if this kind of assignment have been performed.

               The example in the issue #796 exposed this issue.
               ```
                structure A
                class B (a : outParam A) (α : Sort u)
                class C {a : A} (α : Sort u) [B a α]
                class D {a : A} (α : Sort u) [B a α] [c : C α]
                class E (a : A) where [c (α : Sort u) [B a α] : C α]
                instance c {a : A} [e : E a] (α : Sort u) [B a α] : C α := e.c α

                def d {a : A} [e : E a] (α : Sort u) [b : B a α] : D α := ⟨⟩
               ```
               The term `D α` has two instance implicit arguments. The second one has type `C α`, and TC
               resolution produces the result `@c.{u} a e α b`.
               Note that the `e` has type `E.{?v} a`, and `E` is universe polymorphic,
               but the universe does not occur in the parameter `a`. We have that `?v := u` is implied by `@c.{u} a e α b`,
               but this assignment is lost.
            -/
            check result
            pure (some result)
          else
            pure none
      let mod := (·.insert cacheKey result?)
      modifyThe Core.State fun s => { s with env := SynthInstanceCacheExt.modifyState s.env mod }
      pure result?

/--
  Return `LOption.some r` if succeeded, `LOption.none` if it failed, and `LOption.undef` if
  instance cannot be synthesized right now because `type` contains metavariables. -/
def trySynthInstance (type : Expr) (maxResultSize? : Option Nat := none) : MetaM (LOption Expr) := do
  catchInternalId isDefEqStuckExceptionId
    (toLOptionM <| synthInstance? type maxResultSize?)
    (fun _ => pure LOption.undef)

def throwFailedToSynthesize (type : Expr) : MetaM Expr :=
  throwError "failed to synthesize{indentExpr type}\n{useDiagnosticMsg}"

def synthInstance (type : Expr) (maxResultSize? : Option Nat := none) : MetaM Expr :=
  catchInternalId isDefEqStuckExceptionId
    (do
      let result? ← synthInstance? type maxResultSize?
      match result? with
      | some result => pure result
      | none        => throwFailedToSynthesize type)
    (fun _ => throwFailedToSynthesize type)

@[export lean_synth_pending]
private def synthPendingImp (mvarId : MVarId) : MetaM Bool := withIncRecDepth <| mvarId.withContext do
  let mvarDecl ← mvarId.getDecl
  match mvarDecl.kind with
  | .syntheticOpaque => return false
  | _ =>
    /- Check whether the type of the given metavariable is a class or not. If yes, then try to synthesize
       it using type class resolution. We only do it for `synthetic` and `natural` metavariables. -/
    match (← isClass? mvarDecl.type) with
    | none   =>
      return false
    | some _ =>
      let max := maxSynthPendingDepth.get (← getOptions)
      if (← read).synthPendingDepth > max then
        trace[Meta.synthPending] "too many nested synthPending invocations"
        recordSynthPendingFailure mvarDecl.type
        return false
      else
        withReader (fun ctx => { ctx with synthPendingDepth := ctx.synthPendingDepth + 1 }) do
          trace[Meta.synthPending] "synthPending {mkMVar mvarId}"
          let val? ← catchInternalId isDefEqStuckExceptionId (synthInstance? mvarDecl.type (maxResultSize? := none)) (fun _ => pure none)
          match val? with
          | none     =>
            return false
          | some val =>
            if (← mvarId.isAssigned) then
              return false
            else
              mvarId.assign val
              return true

builtin_initialize
  registerTraceClass `Meta.synthPending
  registerTraceClass `Meta.synthInstance
  registerTraceClass `Meta.synthInstance.instances (inherited := true)
  registerTraceClass `Meta.synthInstance.tryResolve (inherited := true)
  registerTraceClass `Meta.synthInstance.answer (inherited := true)
  registerTraceClass `Meta.synthInstance.resume (inherited := true)
  registerTraceClass `Meta.synthInstance.unusedArgs
  registerTraceClass `Meta.synthInstance.newAnswer
  registerTraceClass `Meta.synthInstance.globalCache (inherited := true)

end Lean.Meta<|MERGE_RESOLUTION|>--- conflicted
+++ resolved
@@ -599,11 +599,7 @@
     if backward.synthInstance.canonInstances.get (← getOptions) then
       unless gNode.typeHasMVars do
         if let some entry := (← get).tableEntries.find? key then
-<<<<<<< HEAD
-          if h : entry.answers.size > 0 then
-=======
           if let some answer := entry.answers.find? fun answer => answer.result.numMVars == 0 then
->>>>>>> caad523f
             /-
             We already have an answer that:
               1. its result does not have metavariables.
@@ -616,11 +612,7 @@
             that do **not** contain metavariables. This extra check was added to address issue #4213.
             -/
             modify fun s => { s with generatorStack := s.generatorStack.pop }
-<<<<<<< HEAD
-            let answer := entry.answers[0].result
-=======
             let answer := answer.result
->>>>>>> caad523f
             if answer.numMVars == 0 && answer.paramNames.isEmpty then
               let inst := answer.expr
               modify fun s => { s with cacheEntries := s.cacheEntries.push (gNode.key, inst)}

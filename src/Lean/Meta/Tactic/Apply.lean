/-
Copyright (c) 2020 Microsoft Corporation. All rights reserved.
Released under Apache 2.0 license as described in the file LICENSE.
Authors: Leonardo de Moura, Siddhartha Gadgil
-/
prelude
import Lean.Util.FindMVar
import Lean.Meta.SynthInstance
import Lean.Meta.CollectMVars
import Lean.Meta.Tactic.Util

namespace Lean.Meta
/-- Controls which new mvars are turned in to goals by the `apply` tactic.
- `nonDependentFirst`  mvars that don't depend on other goals appear first in the goal list.
- `nonDependentOnly` only mvars that don't depend on other goals are added to goal list.
- `all` all unassigned mvars are added to the goal list.
-/
inductive ApplyNewGoals where
  | nonDependentFirst | nonDependentOnly | all

/-- Configures the behaviour of the `apply` tactic. -/
structure ApplyConfig where
  newGoals := ApplyNewGoals.nonDependentFirst
  /--
  If `synthAssignedInstances` is `true`, then `apply` will synthesize instance implicit arguments
  even if they have assigned by `isDefEq`, and then check whether the synthesized value matches the
  one inferred. The `congr` tactic sets this flag to false.
  -/
  synthAssignedInstances := true
  /--
  If `allowSynthFailures` is `true`, then `apply` will return instance implicit arguments
  for which typeclass search failed as new goals.
  -/
  allowSynthFailures := false
  /--
  If `approx := true`, then we turn on `isDefEq` approximations. That is, we use
  the `approxDefEq` combinator.
  -/
  approx : Bool := true

/--
  Compute the number of expected arguments and whether the result type is of the form
  (?m ...) where ?m is an unassigned metavariable.
-/
def getExpectedNumArgsAux (e : Expr) : MetaM (Nat × Bool) :=
  withDefault <| forallTelescopeReducing e fun xs body =>
    pure (xs.size, body.getAppFn.isMVar)

def getExpectedNumArgs (e : Expr) : MetaM Nat := do
  let (numArgs, _) ← getExpectedNumArgsAux e
  pure numArgs

private def throwApplyError {α} (mvarId : MVarId) (eType : Expr) (targetType : Expr) : MetaM α :=
  throwTacticEx `apply mvarId m!"failed to unify{indentExpr eType}\nwith{indentExpr targetType}"

def synthAppInstances (tacticName : Name) (mvarId : MVarId) (newMVars : Array Expr) (binderInfos : Array BinderInfo)
    (synthAssignedInstances : Bool) (allowSynthFailures : Bool) : MetaM Unit :=
  newMVars.size.forM fun i => do
    if binderInfos[i]!.isInstImplicit then
      let mvar := newMVars[i]!
      if synthAssignedInstances || !(← mvar.mvarId!.isAssigned) then
        let mvarType ← inferType mvar
        try
          let mvarVal  ← synthInstance mvarType
          unless (← isDefEq mvar mvarVal) do
            throwTacticEx tacticName mvarId "failed to assign synthesized instance"
        catch e => unless allowSynthFailures do throw e

def appendParentTag (mvarId : MVarId) (newMVars : Array Expr) (binderInfos : Array BinderInfo) : MetaM Unit := do
  let parentTag ← mvarId.getTag
  if newMVars.size == 1 then
    -- if there is only one subgoal, we inherit the parent tag
    newMVars[0]!.mvarId!.setTag parentTag
  else
    unless parentTag.isAnonymous do
      newMVars.size.forM fun i => do
        let mvarIdNew := newMVars[i]!.mvarId!
        unless (← mvarIdNew.isAssigned) do
          unless binderInfos[i]!.isInstImplicit do
            let currTag ← mvarIdNew.getTag
            mvarIdNew.setTag (appendTag parentTag currTag)

/--
If `synthAssignedInstances` is `true`, then `apply` will synthesize instance implicit arguments
even if they have assigned by `isDefEq`, and then check whether the synthesized value matches the
one inferred. The `congr` tactic sets this flag to false.
-/
def postprocessAppMVars (tacticName : Name) (mvarId : MVarId) (newMVars : Array Expr) (binderInfos : Array BinderInfo)
    (synthAssignedInstances := true) (allowSynthFailures := false) : MetaM Unit := do
  synthAppInstances tacticName mvarId newMVars binderInfos synthAssignedInstances allowSynthFailures
  -- TODO: default and auto params
  appendParentTag mvarId newMVars binderInfos

private def dependsOnOthers (mvar : Expr) (otherMVars : Array Expr) : MetaM Bool :=
  otherMVars.anyM fun otherMVar => do
    if mvar == otherMVar then
      return false
    else
      let otherMVarType ← inferType otherMVar
      return (otherMVarType.findMVar? fun mvarId => mvarId == mvar.mvarId!).isSome

/-- Partitions the given mvars in to two arrays (non-deps, deps)
according to whether the given mvar depends on other mvars in the array.-/
private def partitionDependentMVars (mvars : Array Expr) : MetaM (Array MVarId × Array MVarId) :=
  mvars.foldlM (init := (#[], #[])) fun (nonDeps, deps) mvar => do
    let currMVarId := mvar.mvarId!
    if (← dependsOnOthers mvar mvars) then
      return (nonDeps, deps.push currMVarId)
    else
      return (nonDeps.push currMVarId, deps)

private def reorderGoals (mvars : Array Expr) : ApplyNewGoals → MetaM (List MVarId)
  | ApplyNewGoals.nonDependentFirst => do
      let (nonDeps, deps) ← partitionDependentMVars mvars
      return nonDeps.toList ++ deps.toList
  | ApplyNewGoals.nonDependentOnly => do
      let (nonDeps, _) ← partitionDependentMVars mvars
      return nonDeps.toList
  | ApplyNewGoals.all => return mvars.toList.map Lean.Expr.mvarId!

/-- Custom `isDefEq` for the `apply` tactic -/
private def isDefEqApply (cfg : ApplyConfig) (a b : Expr) : MetaM Bool := do
  if cfg.approx then
    approxDefEq <| isDefEqGuarded a b
  else
    isDefEqGuarded a b

/--
Close the given goal using `apply e`.
-/
def _root_.Lean.MVarId.apply (mvarId : MVarId) (e : Expr) (cfg : ApplyConfig := {}) : MetaM (List MVarId) :=
  mvarId.withContext do
    mvarId.checkNotAssigned `apply
    let targetType ← mvarId.getType
    let eType      ← inferType e
    let (numArgs, hasMVarHead) ← getExpectedNumArgsAux eType
    /-
    The `apply` tactic adds `_`s to `e`, and some of these `_`s become new goals.
    When `hasMVarHead` is `false` we try different numbers, until we find a type compatible with `targetType`.
    We used to try only `numArgs-targetTypeNumArgs` when `hasMVarHead = false`, but this is not always correct.
    For example, consider the following example
    ```
    example {α β} [LE_trans β] (x y z : α → β) (h₀ : x ≤ y) (h₁ : y ≤ z) : x ≤ z := by
      apply le_trans
      assumption
      assumption
    ```
    In this example, `targetTypeNumArgs = 1` because `LE` for functions is defined as
    ```
    instance {α : Type u} {β : Type v} [LE β] : LE (α → β) where
      le f g := ∀ i, f i ≤ g i
    ```
    -/
    let rangeNumArgs ← if hasMVarHead then
      pure [numArgs : numArgs+1]
    else
      let targetTypeNumArgs ← getExpectedNumArgs targetType
      pure [numArgs - targetTypeNumArgs : numArgs+1]
    /-
    Auxiliary function for trying to add `n` underscores where `n ∈ [i: rangeNumArgs.stop)`
    See comment above
    -/
    let rec go (i : Nat) : MetaM (Array Expr × Array BinderInfo) := do
      if i < rangeNumArgs.stop then
        let s ← saveState
        let (newMVars, binderInfos, eType) ← forallMetaTelescopeReducing eType i
        if (← isDefEqApply cfg eType targetType) then
          return (newMVars, binderInfos)
        else
          s.restore
          go (i+1)
      else
        let (_, _, eType) ← forallMetaTelescopeReducing eType (some rangeNumArgs.start)
        throwApplyError mvarId eType targetType
      termination_by rangeNumArgs.stop - i
    let (newMVars, binderInfos) ← go rangeNumArgs.start
    postprocessAppMVars `apply mvarId newMVars binderInfos cfg.synthAssignedInstances cfg.allowSynthFailures
    let e ← instantiateMVars e
    mvarId.assign (mkAppN e newMVars)
    let newMVars ← newMVars.filterM fun mvar => not <$> mvar.mvarId!.isAssigned
    let otherMVarIds ← getMVarsNoDelayed e
    let newMVarIds ← reorderGoals newMVars cfg.newGoals
    let otherMVarIds := otherMVarIds.filter fun mvarId => !newMVarIds.contains mvarId
    let result := newMVarIds ++ otherMVarIds.toList
    result.forM (·.headBetaType)
    return result

@[deprecated MVarId.apply]
def apply (mvarId : MVarId) (e : Expr) (cfg : ApplyConfig := {}) : MetaM (List MVarId) :=
  mvarId.apply e cfg

/-- Short-hand for applying a constant to the goal. -/
def _root_.Lean.MVarId.applyConst (mvar : MVarId) (c : Name) (cfg : ApplyConfig := {}) : MetaM (List MVarId) := do
  mvar.apply (← mkConstWithFreshMVarLevels c) cfg

end Meta

open Meta
namespace MVarId

partial def splitAndCore (mvarId : MVarId) : MetaM (List MVarId) :=
  mvarId.withContext do
    mvarId.checkNotAssigned `splitAnd
    let type ← mvarId.getType'
    if !type.isAppOfArity ``And 2 then
      return [mvarId]
    else
      let tag ← mvarId.getTag
      let rec go (type : Expr) : StateRefT (Array MVarId) MetaM Expr := do
        let type ← whnf type
        if type.isAppOfArity ``And 2 then
          let p₁ := type.appFn!.appArg!
          let p₂ := type.appArg!
          return mkApp4 (mkConst ``And.intro) p₁ p₂ (← go p₁) (← go p₂)
        else
          let idx := (← get).size + 1
          let mvar ← mkFreshExprSyntheticOpaqueMVar type (tag ++ (`h).appendIndexAfter idx)
          modify fun s => s.push mvar.mvarId!
          return mvar
      let (val, s) ← go type |>.run #[]
      mvarId.assign val
      return s.toList

/--
Apply `And.intro` as much as possible to goal `mvarId`.
-/
abbrev splitAnd (mvarId : MVarId) : MetaM (List MVarId) :=
  splitAndCore mvarId

@[deprecated splitAnd]
def _root_.Lean.Meta.splitAnd (mvarId : MVarId) : MetaM (List MVarId) :=
  mvarId.splitAnd

def exfalso (mvarId : MVarId) : MetaM MVarId :=
  mvarId.withContext do
    mvarId.checkNotAssigned `exfalso
    let target ← instantiateMVars (← mvarId.getType)
    let u ← getLevel target
    let mvarIdNew ← mkFreshExprSyntheticOpaqueMVar (mkConst ``False) (tag := (← mvarId.getTag))
    mvarId.assign (mkApp2 (mkConst ``False.elim [u]) target mvarIdNew)
    return mvarIdNew.mvarId!

/--
Apply the `n`-th constructor of the target type,
checking that it is an inductive type,
and that there are the expected number of constructors.
-/
def nthConstructor
    (name : Name) (idx : Nat) (expected? : Option Nat := none) (goal : MVarId) :
    MetaM (List MVarId) := do
  goal.withContext do
    goal.checkNotAssigned name
    matchConstInduct (← goal.getType').getAppFn
      (fun _ => throwTacticEx name goal "target is not an inductive datatype")
      fun ival us => do
        if let some e := expected? then unless ival.ctors.length == e do
          throwTacticEx name goal
            s!"{name} tactic works for inductive types with exactly {e} constructors"
        if h : idx < ival.ctors.length then
          goal.apply <| mkConst ival.ctors[idx] us
        else
          throwTacticEx name goal s!"index {idx} out of bounds, only {ival.ctors.length} constructors"

/--
Try to convert an `Iff` into an `Eq` by applying `iff_of_eq`.
If successful, returns the new goal, and otherwise returns the original `MVarId`.

This may be regarded as being a special case of `Lean.MVarId.liftReflToEq`, specifically for `Iff`.
-/
def iffOfEq (mvarId : MVarId) : MetaM MVarId := do
  let res ← observing? do
    let [mvarId] ← mvarId.apply (mkConst ``iff_of_eq []) | failure
    return mvarId
  return res.getD mvarId

/--
Try to convert an `Eq` into an `Iff` by applying `propext`.
If successful, then returns then new goal, otherwise returns the original `MVarId`.
-/
def propext (mvarId : MVarId) : MetaM MVarId := do
  let res ← observing? do
    -- Avoid applying `propext` if the target is not an equality of `Prop`s.
    -- We don't want a unification specializing `Sort*` to `Prop`.
    let tgt ← withReducible mvarId.getType'
<<<<<<< HEAD
    let some (ty, _, _) := tgt.eq? | failure
    guard ty.isProp
=======
    let some (_, x, _) := tgt.eq? | failure
    guard <| ← Meta.isProp x
>>>>>>> ff7a0db0
    let [mvarId] ← mvarId.apply (mkConst ``propext []) | failure
    return mvarId
  return res.getD mvarId

/--
Try to close the goal using `proof_irrel_heq`. Returns whether or not it succeeds.

We need to be somewhat careful not to assign metavariables while doing this, otherwise we might
specialize `Sort _` to `Prop`.
-/
def proofIrrelHeq (mvarId : MVarId) : MetaM Bool :=
  mvarId.withContext do
    let res ← observing? do
      mvarId.checkNotAssigned `proofIrrelHeq
      let tgt ← withReducible mvarId.getType'
      let some (_, lhs, _, rhs) := tgt.heq? | failure
      -- Note: `mkAppM` uses `withNewMCtxDepth`, which prevents `Sort _` from specializing to `Prop`
      let pf ← mkAppM ``proof_irrel_heq #[lhs, rhs]
      mvarId.assign pf
      return true
    return res.getD false

/--
Try to close the goal using `Subsingleton.elim`. Returns whether or not it succeeds.

We are careful to apply `Subsingleton.elim` in a way that does not assign any metavariables.
This is to prevent the `Subsingleton Prop` instance from being used as justification to specialize
`Sort _` to `Prop`.
-/
def subsingletonElim (mvarId : MVarId) : MetaM Bool :=
  mvarId.withContext do
    let res ← observing? do
      mvarId.checkNotAssigned `subsingletonElim
      let tgt ← withReducible mvarId.getType'
      let some (_, lhs, rhs) := tgt.eq? | failure
      -- Note: `mkAppM` uses `withNewMCtxDepth`, which prevents `Sort _` from specializing to `Prop`
      let pf ← mkAppM ``Subsingleton.elim #[lhs, rhs]
      mvarId.assign pf
      return true
    return res.getD false

end Lean.MVarId<|MERGE_RESOLUTION|>--- conflicted
+++ resolved
@@ -282,13 +282,8 @@
     -- Avoid applying `propext` if the target is not an equality of `Prop`s.
     -- We don't want a unification specializing `Sort*` to `Prop`.
     let tgt ← withReducible mvarId.getType'
-<<<<<<< HEAD
-    let some (ty, _, _) := tgt.eq? | failure
-    guard ty.isProp
-=======
     let some (_, x, _) := tgt.eq? | failure
     guard <| ← Meta.isProp x
->>>>>>> ff7a0db0
     let [mvarId] ← mvarId.apply (mkConst ``propext []) | failure
     return mvarId
   return res.getD mvarId

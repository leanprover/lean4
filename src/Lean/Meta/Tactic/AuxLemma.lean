/-
Copyright (c) 2021 Microsoft Corporation. All rights reserved.
Released under Apache 2.0 license as described in the file LICENSE.
Authors: Leonardo de Moura
-/
prelude
import Lean.AddDecl
import Lean.Meta.Basic

namespace Lean.Meta

structure AuxLemmas where
  idx    : Nat := 1
  lemmas : PHashMap Expr (Name × List Name) := {}
  deriving Inhabited

builtin_initialize auxLemmasExt : EnvExtension AuxLemmas ←
  registerEnvExtension (pure {}) (asyncMode := .local)  -- a mere cache, keep local

/--
  Helper method for creating auxiliary lemmas in the environment.

  It uses a cache that maps `type` to declaration name. The cache is not stored in `.olean` files.
  It is useful to make sure the same auxiliary lemma is not created over and over again in the same
  environment branch. For expensive auxiliary lemmas that should be deduplicated even across
  different environment branches, consider using `realizeConst` instead.

  This method is useful for tactics (e.g., `simp`) that may perform preprocessing steps to lemmas provided by
  users. For example, `simp` preprocessor may convert a lemma into multiple ones.
-/
def mkAuxLemma (levelParams : List Name) (type : Expr) (value : Expr) (prefix? : Option Name := none) (cache := true) : MetaM Name := do
  let env ← getEnv
  let s := auxLemmasExt.getState env
  let mkNewAuxLemma := do
<<<<<<< HEAD
    let auxName := (env.asyncPrefix?.getD env.mainModule ++ `_auxLemma).appendIndexAfter s.idx
    addDecl <| Declaration.thmDecl {
      name := auxName
      levelParams, type, value
    }
=======
    let auxName := prefix?.getD (env.asyncPrefix?.getD (mkPrivateName env .anonymous)) ++ `_proof |>.appendIndexAfter s.idx
    let decl :=
      if env.hasUnsafe type || env.hasUnsafe value then
        -- `result` contains unsafe code, thus we cannot use a theorem.
        Declaration.defnDecl {
          name        := auxName
          hints       := ReducibilityHints.opaque
          safety      := DefinitionSafety.unsafe
          levelParams, type, value
        }
      else
        Declaration.thmDecl {
          name := auxName
          levelParams, type, value
        }
    addDecl decl
>>>>>>> 747ea853
    modifyEnv fun env => auxLemmasExt.modifyState env fun ⟨idx, lemmas⟩ => ⟨idx + 1, lemmas.insert type (auxName, levelParams)⟩
    return auxName
  if cache then
    if let some (name, levelParams') := s.lemmas.find? type then
      if levelParams == levelParams' then
        return name
  mkNewAuxLemma

end Lean.Meta<|MERGE_RESOLUTION|>--- conflicted
+++ resolved
@@ -32,13 +32,6 @@
   let env ← getEnv
   let s := auxLemmasExt.getState env
   let mkNewAuxLemma := do
-<<<<<<< HEAD
-    let auxName := (env.asyncPrefix?.getD env.mainModule ++ `_auxLemma).appendIndexAfter s.idx
-    addDecl <| Declaration.thmDecl {
-      name := auxName
-      levelParams, type, value
-    }
-=======
     let auxName := prefix?.getD (env.asyncPrefix?.getD (mkPrivateName env .anonymous)) ++ `_proof |>.appendIndexAfter s.idx
     let decl :=
       if env.hasUnsafe type || env.hasUnsafe value then
@@ -55,7 +48,6 @@
           levelParams, type, value
         }
     addDecl decl
->>>>>>> 747ea853
     modifyEnv fun env => auxLemmasExt.modifyState env fun ⟨idx, lemmas⟩ => ⟨idx + 1, lemmas.insert type (auxName, levelParams)⟩
     return auxName
   if cache then

/-
Copyright (c) 2024 Lean FRO, LLC. All rights reserved.
Released under Apache 2.0 license as described in the file LICENSE.
Authors: Joachim Breitner
-/

prelude
import Lean.Meta.Basic
import Lean.Meta.Match.MatcherApp.Transform
import Lean.Meta.Check
import Lean.Meta.Tactic.Subst
import Lean.Meta.Injective -- for elimOptParam
import Lean.Meta.ArgsPacker
import Lean.Meta.PProdN
import Lean.Elab.PreDefinition.WF.Eqns
import Lean.Elab.PreDefinition.Structural.Eqns
import Lean.Elab.PreDefinition.Structural.IndGroupInfo
import Lean.Elab.PreDefinition.Structural.FindRecArg
import Lean.Elab.Command
import Lean.Meta.Tactic.ElimInfo
import Lean.Meta.Tactic.FunIndInfo

/-!
This module contains code to derive, from the definition of a recursive function (structural or
well-founded, possibly mutual), a **functional induction principle** tailored to proofs about that
function(s).

For example from:
```
def ackermann : Nat → Nat → Nat
  | 0, m => m + 1
  | n+1, 0 => ackermann n 1
  | n+1, m+1 => ackermann n (ackermann (n + 1) m)
```
we get
```
ackermann.induct (motive : Nat → Nat → Prop) (case1 : ∀ (m : Nat), motive 0 m)
  (case2 : ∀ (n : Nat), motive n 1 → motive (Nat.succ n) 0)
  (case3 : ∀ (n m : Nat), motive (n + 1) m → motive n (ackermann (n + 1) m) → motive (Nat.succ n) (Nat.succ m))
  (x x : Nat) : motive x x
```

## Specification

The functional induction principle takes the same fixed parameters as the function, and
the motive takes the same non-fixed parameters as the original function.

For each branch of the original function, there is a case in the induction principle.
Here "branch" roughly corresponds to tail-call positions: branches of top-level
`if`-`then`-`else` and of `match` expressions.

For every recursive call in that branch, an induction hypothesis asserting the
motive for the arguments of the recursive call is provided.
If the recursive call is under binders and it, or its proof of termination,
depend on the bound values, then these become assumptions of the inductive
hypothesis.

Additionally, the local context of the branch (e.g. the condition of an
if-then-else; a let-binding, a have-binding) is provided as assumptions in the
corresponding induction case, if they are likely to be useful (as determined
by `MVarId.cleanup`).

Mutual recursion is supported and results in multiple motives.


## Implementation overview (well-founded recursion)

For a non-mutual, unary function `foo` (or else for the `_unary` function), we

1. expect its definition to be of the form
   ```
   def foo := fun x₁ … xₙ (y : a) => WellFounded.fix (fun y' oldIH => body) y
   ```
   where `xᵢ…` are the fixed parameter prefix and `y` is the varying parameter of
   the function.

2. From this structure we derive the type of the motive, and start assembling the induction
   principle:
   ```
   def foo.induct := fun x₁ … xₙ (motive : (y : a) → Prop) =>
    fix (fun y' newIH => T[body])
   ```

3. The first phase, transformation `T1[body]` (implemented in `buildInductionBody`)
   mirrors the branching structure of `foo`, i.e. replicates `dite` and some matcher applications,
   while adjusting their motive. It also unfolds calls to `oldIH` and collects induction hypotheses
   in conditions (see below).

   In particular, when translating a `match` it is prepared to recognize the idiom
   as introduced by `mkFix` via `Lean.Meta.MatcherApp.addArg?`, which refines the type of `oldIH`
   throughout the match. The transformation will replace `oldIH` with `newIH` here.
   ```
        T[(match (motive := fun oldIH => …) y with | … => fun oldIH' => body) oldIH]
    ==> (match (motive := fun newIH => …) y with | … => fun newIH' => T[body]) newIH
   ```

   In addition, the information gathered from the match is preserved, so that when performing the
   proof by induction, the user can reliably enter the right case. To achieve this

   * the matcher is replaced by its splitter, which brings extra assumptions into scope when
     patterns are overlapping (using `matcherApp.transform (useSplitter := true)`)
   * simple discriminants that are mentioned in the goal (i.e plain parameters) are instantiated
     in the goal.
   * for discriminants that are not instantiated that way, equalities connecting the discriminant
     to the instantiation are added (just as if the user wrote `match h : x with …`)
   * also, simple discriminants (`FVars`) are remembered as `toClear`, as they are unlikely to
     provide useful context, and are redundant given the context that comes from the pattern match.

4. When a tail position (no more branching) is found, function `buildInductionCase` assembles the
   type of the case: a fresh `MVar` asserts the current goal, unwanted values from the local context
   are cleared, and the current `body` is searched for recursive calls using `foldAndCollect`,
   which are then asserted as inductive hyptheses in the `MVar`.

5. The function `foldAndCollect` walks the term and performs two operations:

   * collects the induction hypotheses for the current case (with proofs).
   * recovering the recursive calls

   So when it encounters a saturated application of `oldIH arg proof`, it
   * returns `f arg` and
   * remembers the expression `newIH arg proof : motive x` as an inductive hypothesis.

   Since `arg` and `proof` can contain further recursive calls, they are folded there as well.
   This assumes that the termination proof `proof` works nevertheless.

   Again, `foldAndCollect` may encounter the `Lean.Meta.Matcherapp.addArg?` idiom, and again it
   threads `newIH` through, replacing the extra argument. The resulting type of this induction
   hypothesis is now itself a `match` statement (cf. `Lean.Meta.MatcherApp.inferMatchType`)

   The termination proof of `foo` may have abstracted over some proofs; these proofs must be
   transferred, so auxiliary lemmas are unfolded if needed.

7. After this construction, the MVars introduced by `buildInductionCase` are turned into parameters.

The resulting term then becomes `foo.induct` at its inferred type.

## Implementation overview (mutual/non-unary well-founded recursion)

If `foo` is not unary and/or part of a mutual reduction, then the induction theorem for `foo._unary`
(i.e. the unary non-mutual recursion function produced by the equation compiler)
of the form
```
foo._unary.induct : {motive : (a ⊗' b) ⊕' c → Prop} →
  (case1 : ∀ …, motive (PSum.inl (x,y)) →  …) → … →
  (x : (a ⊗' b) ⊕' c) → motive x
```
will first in `unpackMutualInduction` be turned into a joint induction theorem of the form
```
foo.mutual_induct : {motive1 : a → b → Prop} {motive2 : c → Prop} →
  (case1 : ∀ …, motive1 x y  →  …) → … →
  ((x : a) → (y : b) → motive1 x y) ∧ ((z : c) → motive2 z)
```
where all the `PSum`/`PSigma` encoding has been resolved. This theorem is attached to the
name of the first function in the mutual group, like the `._unary` definition.

Finally, in `deriveUnpackedInduction`, for each of the functions in the mutual group, a simple
projection yields the final `foo.induct` theorem:
```
foo.induct : {motive1 : a → b → Prop} {motive2 : c → Prop} →
  (case1 : ∀ …, motive1 x y  →  …) → … →
  (x : a) → (y : b) → motive1 x y
```

## Implementation overview (structural recursion)

When handling structural recursion, the overall approach is the same, with the following
differences:

* Instead of `WellFounded.fix` we look for a `.brecOn` application, using `isBRecOnRecursor`

  Despite its name, this function does *not* recognize the `.brecOn` of inductive *predicates*,
  which we also do not support at this point.

  Since (for now) we only support `Prop` in the induction principle, we rewrite to `.binductionOn`.

* The elaboration of structurally recursive function can handle extra arguments. We keep the
  `motive` parameters in the original order.

## Unfolding principles

The code can also create a variant of the induction/cases principles that automatially unfolds
the function application. It's motive abstracts over the function call, so for the ackermann
function one gets

```
ackermann.fun_cases_unfolding
  (motive : Nat → Nat → Nat → Prop)
  (case1 : ∀ (m : Nat), motive 0 m (m + 1))
  (case2 : ∀ (n : Nat), motive n.succ 0 (ackermann n 1))
  (case3 : ∀ (n m : Nat), motive n.succ m.succ (ackermann n (ackermann (n + 1) m)))
  (x✝ x✝¹ : Nat) : motive x✝ x✝¹ (ackermann x✝ x✝¹)
```

To implement this, in the inital goal `motive x (ackermann x)` of `buildInductionBody` we unfold the
function definition, and then reduce is as we go into match, ite or let expressions, using the
`withRewrittenMotive` function.

This gives us great control over the reduction, for example to move `let` expressions to the context
simultaneously.

The combinators passed to `withRewrittenMotive` are forgiving, so when `unfolding := false`, or when
something goes wrong, one still gets a useful induction principle, just maybe with the function
not fully simplified.
-/

set_option autoImplicit false

namespace Lean.Tactic.FunInd

open Lean Elab Meta

def lambdaTelescope1 {n} [MonadControlT MetaM n] [MonadError n] [MonadNameGenerator n] [Monad n] {α} (e : Expr) (k : FVarId → Expr → n α) : n α := do
  lambdaBoundedTelescope e 1 fun xs body => do
    unless xs.size == 1 do
      throwError "lambdaTelescope1: expected lambda, got {e}"
    k xs[0]!.fvarId! body

/-- There are multiple variants of this function around in the code base, maybe unify at some point. -/
private def elimTypeAnnotations (type : Expr) : CoreM Expr := do
  Core.transform type fun e =>
    if e.isOptParam || e.isAutoParam then
      return .visit e.appFn!.appArg!
    else if e.isOutParam || e.isSemiOutParam then
      return .visit e.appArg!
    else
      return .continue

/--
A monad to help collecting inductive hypothesis.

In `foldAndCollect` it's a writer monad (with variants of the `local` combinator),
and in `buildInductionBody` it is more of a reader monad, with inductive hypotheses
being passed down (hence the `ask` and `branch` combinator).
-/
abbrev M := StateT (Array Expr) MetaM

namespace M

variable {α : Type}

def run (act : M α) : MetaM (α × Array Expr) := StateT.run act #[]
def eval (act : M α) : MetaM α := do return (← run act).1
def exec (act : M α) : MetaM (Array Expr) := do return (← run act).2

def tell (x : Expr) : M Unit := fun xs => pure ((), xs.push x)

def localM (f : Array Expr → MetaM (Array Expr)) (act : M α) : M α := fun xs => do
  let n := xs.size
  let (b, xs') ← act xs
  pure (b, xs'[:n] ++ (← f xs'[n:]))

def localMapM (f : Expr → MetaM Expr) (act : M α) : M α :=
  localM (·.mapM f) act

def ask : M (Array Expr) := get

def branch (act : M α) : M α :=
  localM (fun _ => pure #[]) act

end M

/--
The `foldAndCollect` function performs two operations together:

 * it fold recursive calls: applications (and projectsions) of `oldIH` in `e` correspond to
   recursive calls, so this function rewrites that back to recursive calls
 * it collects induction hypotheses: after replacing `oldIH` with `newIH`, applications thereof
   are valuable as induction hypotheses for the cases.

For well-founded recursion (unary, non-mutual by construction) the terms are rather simple: they
are `oldIH arg proof`, and can be rewritten to `f arg` resp. `newIH arg proof`. But for
structural recursion this can be a more complicted mix of function applications (due to reflexive
data types or extra function arguments) and `PProd` projections (due to the below construction and
mutual function packing), and the main function argument isn't even present.

To avoid having to think about this, we apply a nice trick:

We compositionally replace `oldIH` with `newIH`. This likely changes the result type, so when
re-assembling we have to be supple (mainly around `PProd.fst`/`PProd.snd`). As we re-assemble
the term we check if it has type `motive xs..`. If it has, then know we have just found and
rewritten a recursive call, and this type nicely provides us the arguments `xs`. So at this point
we store the rewritten expression as a new induction hypothesis (using `M.tell`) and rewrite to
`f xs..`, which now again has the same type as the original term, and the further re-assembly should
work. Half this logic is in the `isRecCall` parameter.

If this process fails we’ll get weird type errors (caught later on). We'll see if we need to
improve the errors, for example by passing down a flag whether we expect the same type (and no
occurrences of `newIH`), or whether we are in “supple mode”, and catch it earlier if the rewriting
fails.
-/
partial def foldAndCollect (oldIH newIH : FVarId) (isRecCall : Expr → Option Expr) (e : Expr) : M Expr := do
  unless e.containsFVar oldIH do
    return e
  withTraceNode `Meta.FunInd (pure m!"{exceptEmoji ·} foldAndCollect ({mkFVar oldIH} → {mkFVar newIH})::{indentExpr e}") do

  let e' ← id do
    if let some (n, t, v, b) := e.letFun? then
      let t' ← foldAndCollect oldIH newIH isRecCall t
      let v' ← foldAndCollect oldIH newIH isRecCall v
      return ← withLocalDeclD n t' fun x => do
        M.localMapM (mkLetFun x v' ·) do
          let b' ← foldAndCollect oldIH newIH isRecCall (b.instantiate1 x)
          mkLetFun x v' b'

    if let some matcherApp ← matchMatcherApp? e (alsoCasesOn := true) then
      if matcherApp.remaining.size == 1 && matcherApp.remaining[0]!.isFVarOf oldIH then
        -- We do different things to the matcher when folding recursive calls and when
        -- collecting inductive hypotheses. Therefore we do it separately,
        -- dropping to `MetaM` in between, and using `M.eval`/`M.exec` as appropriate
        -- We could try to do it in one pass by breaking up the `matcherApp.transform`
        -- abstraction.

        -- To collect the IHs, we collect them in each branch, and combine
        -- them to a type-leve match
        let ihMatcherApp' ← liftM <| matcherApp.transform
          (onParams := fun e => M.eval <| foldAndCollect oldIH newIH isRecCall e)
          (onMotive := fun xs _body => do
            -- Remove the old IH that was added in mkFix
            let eType ← newIH.getType
            let eTypeAbst ← matcherApp.discrs.size.foldRevM (init := eType) fun i _ eTypeAbst => do
              let motiveArg := xs[i]!
              let discr     := matcherApp.discrs[i]
              let eTypeAbst ← kabstract eTypeAbst discr
              return eTypeAbst.instantiate1 motiveArg

            -- Will later be overridden with a type that’s itself a match
            -- statement and the inferred alt types
            let dummyGoal := mkConst ``True []
            mkArrow eTypeAbst dummyGoal)
          (onAlt := fun altType alt => do
            lambdaTelescope1 alt fun oldIH' alt => do
              forallBoundedTelescope altType (some 1) fun newIH' _goal' => do
                let #[newIH'] := newIH' | unreachable!
                let altIHs ← M.exec <| foldAndCollect oldIH' newIH'.fvarId! isRecCall alt
                let altIH ← PProdN.mk 0 altIHs
                mkLambdaFVars #[newIH'] altIH)
          (onRemaining := fun _ => pure #[mkFVar newIH])
        let ihMatcherApp'' ← ihMatcherApp'.inferMatchType
        M.tell ihMatcherApp''.toExpr

        -- When folding the calls we don't want to remove the extra arg to the matcher
        -- that was introduced in the translation
        let matcherApp' ← liftM <| matcherApp.transform
          (onParams := fun e => M.eval <| foldAndCollect oldIH newIH isRecCall e)
          (onMotive := fun _motiveArgs motiveBody => do
            let some (_extra, body) := motiveBody.arrow? | throwError "motive not an arrow"
            M.eval (foldAndCollect oldIH newIH isRecCall body))
          (onAlt := fun altType alt => do
            lambdaTelescope1 alt fun oldIH' alt => do
            -- We don't have suitable newIH around here, but we don't care since
            -- we just want to fold calls. So lets create a fake one.
            -- (We cannot use oldIH as that would run into the sanity checks that we could
            -- replace all of them)
            withLocalDeclD `fakeNewIH (← inferType (mkFVar oldIH')) fun fakeNewIH =>
              M.eval (foldAndCollect oldIH' fakeNewIH.fvarId! isRecCall alt))
          (onRemaining := fun _ => pure #[])
        return matcherApp'.toExpr


    if e.getAppArgs.any (·.isFVarOf oldIH) then
      -- Sometimes Fix.lean abstracts over oldIH in a proof definition.
      -- So beta-reduce that definition. We need to look through theorems here!
      if let some e' ← withTransparency .all do unfoldDefinition? e then
        return ← foldAndCollect oldIH newIH isRecCall e'
      else
        throwError "foldAndCollect: cannot reduce application of {e.getAppFn} in:{indentExpr e} "

    match e with
    | .app e1 e2 =>
      pure <|.app (← foldAndCollect oldIH newIH isRecCall e1) (← foldAndCollect oldIH newIH isRecCall e2)

    | .lam n t body bi =>
      let t' ← foldAndCollect oldIH newIH isRecCall t
      withLocalDecl n bi t' fun x => do
        M.localMapM (mkLambdaFVars (usedOnly := true) #[x] ·) do
          let body' ← foldAndCollect oldIH newIH isRecCall (body.instantiate1 x)
          mkLambdaFVars #[x] body'

    | .forallE n t body bi =>
      let t' ← foldAndCollect oldIH newIH isRecCall t
      withLocalDecl n bi t' fun x => do
        M.localMapM (mkLambdaFVars (usedOnly := true) #[x] ·) do
          let body' ← foldAndCollect oldIH newIH isRecCall (body.instantiate1 x)
          mkForallFVars #[x] body'

    | .letE n t v b _ =>
      let t' ← foldAndCollect oldIH newIH isRecCall t
      let v' ← foldAndCollect oldIH newIH isRecCall v
      withLetDecl n t' v' fun x => do
        M.localMapM (mkLetFVars (usedLetOnly := true) #[x] ·) do
          let b' ← foldAndCollect oldIH newIH isRecCall (b.instantiate1 x)
          mkLetFVars #[x] b'

    | .mdata m b =>
      pure <| .mdata m (← foldAndCollect oldIH newIH isRecCall b)

    -- These projections can be type changing (to And), so re-infer their type arguments
    | .proj ``PProd 0 e => mkPProdFstM (← foldAndCollect oldIH newIH isRecCall e)
    | .proj ``PProd 1 e => mkPProdSndM (← foldAndCollect oldIH newIH isRecCall e)

    | .proj t i e =>
      pure <| .proj t i (← foldAndCollect oldIH newIH isRecCall e)

    | .sort .. | .lit .. | .const .. | .mvar .. | .bvar .. =>
      unreachable! -- cannot contain free variables, so early exit above kicks in

    | .fvar fvar =>
      assert! fvar == oldIH
      pure <| mkFVar newIH

    -- Now see if the type of the expression we are building is a motive application.
    -- If it is we want to replace it with the corresponding function application,
    -- and remember the expression as a IH to be used in an inductive case.

  if e'.containsFVar oldIH then
    throwError "Failed to eliminate {mkFVar oldIH} from:{indentExpr e'}"

  let eType ← whnf (← inferType e')
  if let .some call := isRecCall eType then
    M.tell (← mkExpectedTypeHint e' eType)
    return call

  return e'

-- Because of term duplications we might encounter the same IH multiple times.
-- We deduplicate them (by type, not proof term) here.
-- This could be improved and catch cases where the same IH is used in different contexts.
-- (Cf. `assignSubsumed` in `WF.Fix`)
def deduplicateIHs (vals : Array Expr) : MetaM (Array Expr) := do
  let mut vals' := #[]
  let mut types := #[]
  for v in vals do
    let t ← inferType v
    unless types.contains t do
      vals' := vals'.push v
      types := types.push t
  return vals'

def assertIHs (vals : Array Expr) (mvarid : MVarId) : MetaM MVarId := do
  let mut mvarid := mvarid
  for v in vals.reverse, i in [0:vals.size] do
    mvarid ← mvarid.assert (.mkSimple s!"ih{i+1}") (← inferType v) v
  return mvarid

/--
Goal cleanup:
Substitutes equations (with `substVar`) to remove superfluous variables, and clears unused
let bindings.

Substitutes from the outside in so that the inner-bound variable name wins, but does a first pass
looking only at variables with names with macro scope, so that preferably they disappear.

Careful to only touch the context after the motives (given by the index) as the motive could depend
on anything before, and `substVar` would happily drop equations about these fixed parameters.
-/
partial def cleanupAfter (mvarId : MVarId) (index : Nat) : MetaM MVarId := do
  let mvarId ← go mvarId index true
  let mvarId ← go mvarId index false
  return mvarId
where
  go (mvarId : MVarId) (index : Nat) (firstPass : Bool) : MetaM MVarId := do
    if let some mvarId ← cleanupAfter? mvarId index firstPass then
      go mvarId index firstPass
    else
      return mvarId

  allHeqToEq (mvarId : MVarId) (index : Nat) : MetaM MVarId :=
    mvarId.withContext do
      let mut mvarId := mvarId
      for localDecl in (← getLCtx) do
        if localDecl.index > index then
          let (_, mvarId') ← heqToEq mvarId localDecl.fvarId
          mvarId := mvarId'
      return mvarId

  cleanupAfter? (mvarId : MVarId) (index : Nat) (firstPass : Bool)  : MetaM (Option MVarId) := do
    mvarId.withContext do
      for localDecl in (← getLCtx) do
        if localDecl.index > index && (!firstPass || localDecl.userName.hasMacroScopes) then
          if localDecl.isLet then
            if let some mvarId' ← observing? <| mvarId.clear localDecl.fvarId then
              return some mvarId'
          if let some mvarId' ← substVar? mvarId localDecl.fvarId then
            -- After substituting, some HEq might turn into Eqs, and we want to be able to substitute
            -- them as well
            let mvarId' ← allHeqToEq mvarId' index
            return some mvarId'
      return none


/--
Second helper monad collecting the cases as mvars
-/
abbrev M2 α := StateT (Array MVarId) M α

def M2.run {α} (act : M2 α) : MetaM (α × Array MVarId) :=
  M.eval (StateT.run (s := #[]) act)

def M2.branch {α} (act : M2 α) : M2 α :=
  controlAt M fun runInBase => M.branch (runInBase act)


/-- Base case of `buildInductionBody`: Construct a case for the final induction hypthesis.  -/
def buildInductionCase (oldIH newIH : FVarId) (isRecCall : Expr → Option Expr) (toErase toClear : Array FVarId)
    (goal : Expr)  (e : Expr) : M2 Expr := do
  withTraceNode `Meta.FunInd (pure m!"{exceptEmoji ·} buildInductionCase:{indentExpr e}") do
  let _e' ← foldAndCollect oldIH newIH isRecCall e
  let IHs : Array Expr ← M.ask
  let IHs ← deduplicateIHs IHs

  withErasedFVars toErase do
    let mvar ← mkFreshExprSyntheticOpaqueMVar goal (tag := `hyp)
    let mvarId := mvar.mvarId!
    let mvarId ← assertIHs IHs mvarId
    trace[Meta.FunInd] "Goal before cleanup:{mvarId}"
    let (mvarId, _) ← mvarId.tryClearMany' toClear
    modify (·.push mvarId)
    let mvar ← instantiateMVars mvar
    pure mvar

/--
Like `mkLambdaFVars (usedOnly := true)`, but

 * silently skips expression in `xs` that are not `.isFVar`
 * returns a mask (same size as `xs`) indicating which variables have been abstracted
   (`true` means was abstracted).

The result `r` can be applied with `r.beta (maskArray mask args)`.

We use this when generating the functional induction principle to refine the goal through a `match`,
here `xs` are the discriminants of the `match`.
We do not expect non-trivial discriminants to appear in the goal (and if they do, the user will
get a helpful equality into the context).
-/
def mkLambdaFVarsMasked (xs : Array Expr) (e : Expr) : MetaM (Array Bool × Expr) := do
  let mut e := e
  let mut xs := xs
  let mut mask := #[]
  while ! xs.isEmpty do
    let discr := xs.back!
    if discr.isFVar && e.containsFVar discr.fvarId! then
        e ← mkLambdaFVars #[discr] e
        mask := mask.push true
    else
        mask := mask.push false
    xs := xs.pop
  return (mask.reverse, e)

/-- `maskArray mask xs` keeps those `x` where the corresponding entry in `mask` is `true` -/
def maskArray {α} (mask : Array Bool) (xs : Array α) : Array α := Id.run do
  let mut ys := #[]
  for b in mask, x in xs do
    if b then ys := ys.push x
  return ys

/--
Applies `rw` to `goal`, passes the rewritten `goal'` to `k` (which should return an expression of
type `goal'`), and wraps that using the proof from `rw`.
-/
def withRewrittenMotive (goal : Expr) (rw : Expr → MetaM Simp.Result) (k : Expr → M2 Expr) : M2 Expr := do
  let r ← rw goal
  let e ← k r.expr
  r.mkEqMPR e

def inLastArg (rw : Expr → MetaM Simp.Result) (goal : Expr) : MetaM Simp.Result := do
  match goal with
  | .app goalFn arg =>
    let r ← rw arg
    Simp.mkCongrArg goalFn r
  | _ =>
    return { expr := goal }

/--
If `goal` is of the form `motive a b e`, applies `rw` to `e`, passes the simplified
`goal'` to `k` (which should return an expression of type `goal'`), and rewrites that term
accordingly.
-/
def withRewrittenMotiveArg (goal : Expr) (rw : Expr → MetaM Simp.Result) (k : Expr → M2 Expr) : M2 Expr := do
  withRewrittenMotive goal (inLastArg rw) k

/--
Use to write inside the packed motives used for mutual structural recursion.
-/
partial def inProdLambdaLastArg (rw : Expr → MetaM Simp.Result) (goal : Expr) : MetaM Simp.Result := do
  match_expr goal with
  | PProd.mk _ _ goal1 goal2 =>
    let r1 ← inProdLambdaLastArg rw goal1
    let r2 ← inProdLambdaLastArg rw goal2
    let f := goal.appFn!.appFn!
    Simp.mkCongr (← Simp.mkCongrArg f r1) r2
  | _ =>
    lambdaTelescope goal fun xs goal => do
      let r ← inLastArg rw goal
      r.addLambdas xs

def rwIfWith (hc : Expr) (e : Expr) : MetaM Simp.Result := do
  match_expr e with
  | ite@ite α c h t f =>
    let us := ite.constLevels!
    if (← isDefEq c (← inferType hc)) then
      return {
        expr := t
        proof? := (mkAppN (mkConst ``if_pos us) #[c, h, hc, α, t, f])
      }
    if (← isDefEq (mkNot c) (← inferType hc)) then
      return {
        expr := f
        proof? := (mkAppN (mkConst ``if_neg us) #[c, h, hc, α, t, f])
      }
    else
      return { expr := e}
  | dite@dite α c h t f =>
    let us := dite.constLevels!
    if (← isDefEq c (← inferType hc)) then
      return {
        expr := t.beta #[hc]
        proof? := (mkAppN (mkConst ``dif_pos us) #[c, h, hc, α, t, f])
      }
    if (← isDefEq (mkNot c) (← inferType hc)) then
      return {
        expr := f.beta #[hc]
        proof? := (mkAppN (mkConst ``dif_neg us) #[c, h, hc, α, t, f])
      }
    else
      return { expr := e }
  | _ =>
      return { expr := e }

def rwLetWith (h : Expr) (e : Expr) : MetaM Simp.Result := do
  if e.isLet then
    if (← isDefEq e.letValue! h) then
      return { expr := e.letBody!.instantiate1 h }
  return { expr := e }

def rwHaveWith (h : Expr) (e : Expr) : MetaM Simp.Result := do
  if let some (_n, t, _v, b) := e.letFun? then
    if (← isDefEq t (← inferType h)) then
      return { expr := b.instantiate1 h }
  return { expr := e }

def rwFun (names : Array Name) (e : Expr) : MetaM Simp.Result := do
  e.withApp fun f xs => do
    if let some name := names.find? f.isConstOf then
      let some unfoldThm ← getUnfoldEqnFor? name (nonRec := true)
        | return { expr := e }
      let h := mkAppN (mkConst unfoldThm f.constLevels!) xs
      let some (_, _, rhs) := (← inferType h).eq?
        | throwError "Not an equality: {h}"
      return { expr := rhs, proof? := h }
    else
      return { expr := e }

def rwMatcher (e : Expr) : MetaM Simp.Result := do
  if e.isAppOf ``PSum.casesOn || e.isAppOf ``PSigma.casesOn then
    let mut e := e
    while true do
      if let some e' ← reduceRecMatcher? e then
          e := e'.headBeta
      else
        let e' := e.headBeta
        if e != e' then
          e := e'
        else
          break
    return { expr := e }
  else
    Split.simpMatch e

/--

Builds an expression of type `goal` by replicating the expression `e` into its tail-call-positions,
where it calls `buildInductionCase`. Collects the cases of the final induction hypothesis
as `MVars` as it goes.
-/
partial def buildInductionBody (toErase toClear : Array FVarId) (goal : Expr)
    (oldIH newIH : FVarId) (isRecCall : Expr → Option Expr) (e : Expr) : M2 Expr := do
  withTraceNode `Meta.FunInd
    (pure m!"{exceptEmoji ·} buildInductionBody: {oldIH.name} → {newIH.name}\ngoal: {goal}:{indentExpr e}") do

  -- if-then-else cause case split:
  match_expr e with
  | ite _α c h t f =>
    let c' ← foldAndCollect oldIH newIH isRecCall c
    let h' ← foldAndCollect oldIH newIH isRecCall h
    let t' ← withLocalDecl `h .default c' fun h => M2.branch do
      let t' ← withRewrittenMotiveArg goal (rwIfWith h) fun goal' =>
        buildInductionBody toErase toClear goal' oldIH newIH isRecCall t
      mkLambdaFVars #[h] t'
    let f' ← withLocalDecl `h .default (mkNot c') fun h => M2.branch do
      let f' ← withRewrittenMotiveArg goal (rwIfWith h) fun goal' =>
        buildInductionBody toErase toClear goal' oldIH newIH isRecCall f
      mkLambdaFVars #[h] f'
    let u ← getLevel goal
    return mkApp5 (mkConst ``dite [u]) goal c' h' t' f'
  | dite _α c h t f =>
    let c' ← foldAndCollect oldIH newIH isRecCall c
    let h' ← foldAndCollect oldIH newIH isRecCall h
    let t' ← withLocalDecl `h .default c' fun h => M2.branch do
      let t ← instantiateLambda t #[h]
      let t' ← withRewrittenMotiveArg goal (rwIfWith h) fun goal' =>
        buildInductionBody toErase toClear goal' oldIH newIH isRecCall t
      mkLambdaFVars #[h] t'
    let f' ← withLocalDecl `h .default (mkNot c') fun h => M2.branch do
      let f ← instantiateLambda f #[h]
      let f' ← withRewrittenMotiveArg goal (rwIfWith h) fun goal' =>
        buildInductionBody toErase toClear goal' oldIH newIH isRecCall f
      mkLambdaFVars #[h] f'
    let u ← getLevel goal
    return mkApp5 (mkConst ``dite [u]) goal c' h' t' f'
  | cond _α c t f =>
    let c' ← foldAndCollect oldIH newIH isRecCall c
    let t' ← withLocalDecl `h .default (← mkEq c' (toExpr true)) fun h => M2.branch do
      let t' ← buildInductionBody toErase toClear goal oldIH newIH isRecCall t
      mkLambdaFVars #[h] t'
    let f' ← withLocalDecl `h .default (← mkEq c' (toExpr false)) fun h => M2.branch do
      let f' ← buildInductionBody toErase toClear goal oldIH newIH isRecCall f
      mkLambdaFVars #[h] f'
    let u ← getLevel goal
    return mkApp4 (mkConst ``Bool.dcond [u]) goal c' t' f'
  | _ =>

  -- we look in to `PProd.mk`, as it occurs in the mutual structural recursion construction
  match_expr goal with
  | And goal₁ goal₂ => match_expr e with
    | PProd.mk _α _β e₁ e₂ =>
      let e₁' ← buildInductionBody toErase toClear goal₁ oldIH newIH isRecCall e₁
      let e₂' ← buildInductionBody toErase toClear goal₂ oldIH newIH isRecCall e₂
      return mkApp4 (.const ``And.intro []) goal₁ goal₂ e₁' e₂'
    | _ =>
      throwError "Goal is PProd, but expression is:{indentExpr e}"
  | True =>
    return .const ``True.intro []
  | _ =>

  -- match and casesOn application cause case splitting
  if let some matcherApp ← matchMatcherApp? e (alsoCasesOn := true) then
    -- Calculate motive
    let eType ← newIH.getType
    let motiveBody ← mkArrow eType goal
    let (mask, absMotiveBody) ← mkLambdaFVarsMasked matcherApp.discrs motiveBody

    -- A match that refines the parameter has been modified by `Fix.lean` to refine the IH,
    -- so we need to replace that IH
    if matcherApp.remaining.size == 1 && matcherApp.remaining[0]!.isFVarOf oldIH then
      let matcherApp' ← matcherApp.transform (useSplitter := true)
        (addEqualities := true)
        (onParams := (foldAndCollect oldIH newIH isRecCall ·))
        (onMotive := fun xs _body => pure (absMotiveBody.beta (maskArray mask xs)))
        (onAlt := fun expAltType alt => M2.branch do
          lambdaTelescope1 alt fun oldIH' alt => do
            forallBoundedTelescope expAltType (some 1) fun newIH' goal' => do
              let #[newIH'] := newIH' | unreachable!
              let toErase' := toErase ++ #[oldIH', newIH'.fvarId!]
              let toClear' := toClear ++ matcherApp.discrs.filterMap (·.fvarId?)
              let alt' ← withRewrittenMotiveArg goal' rwMatcher fun goal'' => do
                -- logInfo m!"rwMatcher after {matcherApp.matcherName} on{indentExpr goal'}\nyields{indentExpr goal''}"
                buildInductionBody toErase' toClear' goal'' oldIH' newIH'.fvarId! isRecCall alt
              mkLambdaFVars #[newIH'] alt')
        (onRemaining := fun _ => pure #[.fvar newIH])
      return matcherApp'.toExpr

    -- A match that does not refine the parameter, but that we still want to split into separate
    -- cases
    if matcherApp.remaining.isEmpty then
      -- Calculate motive
      let (mask, absMotiveBody) ← mkLambdaFVarsMasked matcherApp.discrs goal

      let matcherApp' ← matcherApp.transform (useSplitter := true)
        (addEqualities := true)
        (onParams := (foldAndCollect oldIH newIH isRecCall ·))
        (onMotive := fun xs _body => pure (absMotiveBody.beta (maskArray mask xs)))
        (onAlt := fun expAltType alt => M2.branch do
          withRewrittenMotiveArg expAltType Split.simpMatch fun expAltType' =>
            buildInductionBody toErase toClear expAltType' oldIH newIH isRecCall alt)
      return matcherApp'.toExpr

  -- we look through mdata
  if e.isMData then
    let b ← buildInductionBody toErase toClear goal oldIH newIH isRecCall e.mdataExpr!
    return e.updateMData! b

  if let .letE n t v b _ := e then
    let t' ← foldAndCollect oldIH newIH isRecCall t
    let v' ← foldAndCollect oldIH newIH isRecCall v
    return ← withLetDecl n t' v' fun x => M2.branch do
      let b' ← withRewrittenMotiveArg goal (rwLetWith x) fun goal' =>
        buildInductionBody toErase toClear goal' oldIH newIH isRecCall (b.instantiate1 x)
      mkLetFVars #[x] b'

  if let some (n, t, v, b) := e.letFun? then
    let t' ← foldAndCollect oldIH newIH isRecCall t
    let v' ← foldAndCollect oldIH newIH isRecCall v
    return ← withLocalDeclD n t' fun x => M2.branch do
      let b' ← withRewrittenMotiveArg goal (rwHaveWith x) fun goal' =>
        buildInductionBody toErase toClear goal' oldIH newIH isRecCall (b.instantiate1 x)
      mkLetFun x v' b'

  -- Special case for traversing the PProd’ed bodies in our encoding of structural mutual recursion
  if let .lam n t b bi := e then
    if goal.isForall then
      let t' ← foldAndCollect oldIH newIH isRecCall t
      return ← withLocalDecl n bi t' fun x => M2.branch do
        let goal' ← instantiateForall goal #[x]
        let b' ← buildInductionBody toErase toClear goal' oldIH newIH isRecCall (b.instantiate1 x)
        mkLambdaFVars #[x] b'

  liftM <| buildInductionCase oldIH newIH isRecCall toErase toClear goal e

/--
Given an expression `e` with metavariables `mvars`
* performs more cleanup:
  * removes unused let-expressions after index `index`
  * tries to substitute variables after index `index`
* lifts them to the current context by reverting all local declarations after index `index`
* introducing a local variable for each of the meta variable
* assigning that local variable to the mvar
* and finally lambda-abstracting over these new local variables.

This operation only works if the metavariables are independent from each other.

The resulting meta variable assignment is no longer valid (mentions out-of-scope
variables), so after this operations, terms that still mention these meta variables must not
be used anymore.

We are not using `mkLambdaFVars` on mvars directly, nor `abstractMVars`, as these at the moment
do not handle delayed assignments correctly.
-/
def abstractIndependentMVars (mvars : Array MVarId) (index : Nat) (e : Expr) : MetaM Expr := do
  trace[Meta.FunInd] "abstractIndependentMVars, to revert after {index}, original mvars: {mvars}"
  let mvars ← mvars.mapM fun mvar => do
    let mvar ← cleanupAfter mvar index
    mvar.withContext do
      let fvarIds := (← getLCtx).foldl (init := #[]) (start := index+1) fun fvarIds decl => fvarIds.push decl.fvarId
      let (_, mvar) ← mvar.revert fvarIds
      pure mvar
  trace[Meta.FunInd] "abstractIndependentMVars, reverted mvars: {mvars}"
  let names := Array.ofFn (n := mvars.size) fun ⟨i,_⟩ => .mkSimple s!"case{i+1}"
  let types ← mvars.mapM MVarId.getType
  Meta.withLocalDeclsDND (names.zip types) fun xs => do
      for mvar in mvars, x in xs do
        mvar.assign x
      mkLambdaFVars xs (← instantiateMVars e)

/--
Given a unary definition `foo` defined via `WellFounded.fixF`, derive a suitable induction principle
`foo.induct` for it. See module doc for details.
 -/
def deriveUnaryInduction (unfolding : Bool) (name : Name) : MetaM Name := do
  let inductName := getFunInductName (unfolding := unfolding) name
  realizeConst name inductName (doRealize inductName)
  return inductName
where doRealize (inductName : Name) := do
  let info ← getConstInfoDefn name
  let varNames ← forallTelescope info.type fun xs _ => xs.mapM (·.fvarId!.getUserName)

  -- Uses of WellFounded.fix can be partially applied. Here we eta-expand the body
  -- to make sure that `target` indeed the last parameter
  let e := info.value
  let e ← lambdaTelescope e fun params body => do
    if body.isAppOfArity ``WellFounded.fix 5 then
      forallBoundedTelescope (← inferType body) (some 1) fun xs _ => do
        unless xs.size = 1 do
          throwError "functional induction: Failed to eta-expand{indentExpr e}"
        mkLambdaFVars (params ++ xs) (mkAppN body xs)
    else
      pure e
  let (e', paramMask) ← lambdaTelescope e fun params funBody => MatcherApp.withUserNames params varNames do
    match_expr funBody with
    | fix@WellFounded.fix α _motive rel wf body target =>
      unless params.back! == target do
        throwError "functional induction: expected the target as last parameter{indentExpr e}"
      let fixedParamPerms := params.pop
      let motiveType ←
        if unfolding then
          withLocalDeclD `r (← instantiateForall info.type params) fun r =>
            mkForallFVars #[target, r] (.sort 0)
        else
          mkForallFVars #[target] (.sort 0)
      withLocalDeclD `motive motiveType fun motive => do
        let fn := mkAppN (← mkConstWithLevelParams name) fixedParamPerms
        let isRecCall : Expr → Option Expr := fun e =>
          e.withApp fun f xs =>
            if f.isFVarOf motive.fvarId! && xs.size > 0 then
            mkApp fn xs[0]!
          else
            none

        let motiveArg ←
          if unfolding then
            let motiveArg := mkApp2 motive target (mkAppN (← mkConstWithLevelParams name) params)
            mkLambdaFVars #[target] motiveArg
          else
            pure motive
        let e' := .const ``WellFounded.fix [fix.constLevels![0]!, levelZero]
        let e' := mkApp4 e' α motiveArg rel wf
        check e'
        let (body', mvars) ← M2.run do
          forallTelescope (← inferType e').bindingDomain! fun xs goal => do
            if xs.size ≠ 2 then
              throwError "expected recursor argument to take 2 parameters, got {xs}" else
            let targets : Array Expr := xs[:1]
            let genIH := xs[1]!
            let extraParams := xs[2:]
            -- open body with the same arg
            let body ← instantiateLambda body targets
            lambdaTelescope1 body fun oldIH body => do
              let body ← instantiateLambda body extraParams
              let body' ← withRewrittenMotiveArg goal (rwFun #[name]) fun goal => do
                buildInductionBody #[oldIH, genIH.fvarId!] #[] goal oldIH genIH.fvarId! isRecCall body
              if body'.containsFVar oldIH then
                throwError m!"Did not fully eliminate {mkFVar oldIH} from induction principle body:{indentExpr body}"
              mkLambdaFVars (targets.push genIH) (← mkLambdaFVars extraParams body')
        let e' := mkApp2 e' body' target
        let e' ← mkLambdaFVars #[target] e'
        let e' ← abstractIndependentMVars mvars (← motive.fvarId!.getDecl).index e'
        let e' ← mkLambdaFVars #[motive] e'

        -- We used to pass (usedOnly := false) below in the hope that the types of the
        -- induction principle match the type of the function better.
        -- But this leads to avoidable parameters that make functional induction strictly less
        -- useful (e.g. when the unused parameter mentions bound variables in the users' goal)
        let (paramMask, e') ← mkLambdaFVarsMasked fixedParamPerms e'
        let e' ← instantiateMVars e'
        return (e', paramMask)
    | _ =>
      if funBody.isAppOf ``WellFounded.fix then
        throwError "Function {name} defined via WellFounded.fix with unexpected arity {funBody.getAppNumArgs}:{indentExpr funBody}"
      else
        throwError "Function {name} not defined via WellFounded.fix:{indentExpr funBody}"

  unless (← isTypeCorrect e') do
    logError m!"failed to derive a type-correct induction principle:{indentExpr e'}"
    check e'

  let eTyp ← inferType e'
  let eTyp ← elimTypeAnnotations eTyp
  -- logInfo m!"eTyp: {eTyp}"
  let levelParams := (collectLevelParams {} eTyp).params
  -- Prune unused level parameters, preserving the original order
  let funUs := info.levelParams.toArray
  let usMask := funUs.map (levelParams.contains ·)
  let us := maskArray usMask funUs |>.toList

  addDecl <| Declaration.thmDecl
    { name := inductName, levelParams := us, type := eTyp, value := e' }

  setFunIndInfo {
      funIndName := inductName
      levelMask := usMask
      params := paramMask.map (cond · .param .dropped) ++ #[.target]
  }

/--
Given a realizer for `foo.mutual_induct`, defines `foo.induct`, `bar.induct` etc.
Used for well-founded and structural recursion.
-/
def projectMutualInduct (unfolding : Bool) (names : Array Name) (mutualInduct : MetaM Name) (finalizeFirstInd : MetaM Unit) : MetaM Unit := do
  for name in names, idx in [:names.size] do
    let inductName := getFunInductName (unfolding := unfolding) name
<<<<<<< HEAD
    realizeConst name inductName do
=======
    realizeConst names[0]! inductName do
>>>>>>> 30d9b71b
      let ci ← getConstInfo (← mutualInduct)
      let levelParams := ci.levelParams
      let value ← forallTelescope ci.type fun xs _body => do
        let value := .const ci.name (levelParams.map mkLevelParam)
        let value := mkAppN value xs
        let value ← PProdN.projM names.size idx value
        mkLambdaFVars xs value
      let type ← inferType value
      addDecl <| Declaration.thmDecl { name := inductName, levelParams, type, value }

      if idx == 0 then finalizeFirstInd

/--
For a (non-mutual!) definition of `name`, uses the `FunIndInfo` associated with the `unaryInduct` and
derives the one for the n-ary function.
-/
def setNaryFunIndInfo (unfolding : Bool) (fixedParamPerms : FixedParamPerms) (name : Name) (unaryInduct : Name) : MetaM Unit := do
  assert!  fixedParamPerms.perms.size = 1 -- only non-mutual for now
  let funIndName := getFunInductName (unfolding := unfolding) name
  unless funIndName = unaryInduct do
    let some unaryFunIndInfo ← getFunIndInfoForInduct? unaryInduct
      | throwError "Expected {unaryInduct} to have FunIndInfo"
    let fixedParamPerm := fixedParamPerms.perms[0]!
    let mut params := #[]
    let mut j := 0
    for h : i in [:fixedParamPerm.size] do
      if fixedParamPerm[i].isSome then
        assert! j + 1 < unaryFunIndInfo.params.size
        params := params.push unaryFunIndInfo.params[j]!
        j := j + 1
      else
        params := params.push .target
    assert! j + 1 = unaryFunIndInfo.params.size

    setFunIndInfo { unaryFunIndInfo with funIndName, params }

/--
In the type of `value`, reduces
* Beta-redexes
* `PSigma.casesOn (PSigma.mk a b) (fun x y => k x y)  -->  k a b`
* `PSum.casesOn (PSum.inl x) k₁ k₂                    -->  k₁ x`
* `foo._unary (PSum.inl (PSigma.mk a b))              -->  foo a b`
and then wraps `value` in an appropriate type hint.
-/
def cleanPackedArgs (eqnInfo : WF.EqnInfo) (value : Expr) : MetaM Expr := do
  let type ← inferType value
  let cleanType ← Meta.transform type (skipConstInApp := true) (pre := fun e => do
    -- Need to beta-reduce first
    let e' := e.headBeta
    if e' != e then
      return .visit e'
    -- Look for PSigma redexes
    if e.isAppOf ``PSigma.casesOn then
      let args := e.getAppArgs
      if 5 ≤ args.size then
        let scrut := args[3]!
        let k := args[4]!
        let extra := args[5:]
        if scrut.isAppOfArity ``PSigma.mk 4 then
          let #[_, _, x, y] := scrut.getAppArgs | unreachable!
          let e' := (k.beta #[x, y]).beta extra
          return .visit e'
    -- Look for PSum redexes
    if e.isAppOf ``PSum.casesOn then
      let args := e.getAppArgs
      if 6 ≤ args.size then
        let scrut := args[3]!
        let k₁ := args[4]!
        let k₂ := args[5]!
        let extra := args[6:]
        if scrut.isAppOfArity ``PSum.inl 3 then
          let e' := (k₁.beta #[scrut.appArg!]).beta extra
          return .visit e'
        if scrut.isAppOfArity ``PSum.inr 3 then
          let e' := (k₂.beta #[scrut.appArg!]).beta extra
          return .visit e'
    -- Look for _unary redexes
    if e.isAppOf eqnInfo.declNameNonRec then
      let args := e.getAppArgs
      if h : args.size ≥ eqnInfo.fixedParamPerms.numFixed + 1 then
        let xs := args[:eqnInfo.fixedParamPerms.numFixed]
        let packedArg := args[eqnInfo.fixedParamPerms.numFixed]
        let extraArgs := args[eqnInfo.fixedParamPerms.numFixed+1:]
        let some (funIdx, ys) := eqnInfo.argsPacker.unpack packedArg
          | throwError "Unexpected packedArg:{indentExpr packedArg}"
        let args' := eqnInfo.fixedParamPerms.perms[funIdx]!.buildArgs xs ys
        let e' := .const eqnInfo.declNames[funIdx]! e.getAppFn.constLevels!
        let e' := mkAppN e' args'
        let e' := mkAppN e' extraArgs
        return .continue e'

    return .continue e)
  mkExpectedTypeHint value cleanType

/--
Retrieves `foo._unary.induct`, where the motive is a `PSigma`/`PSum` type, and
unpacks it into a n-ary and (possibly) joint induction principle.
-/
def unpackMutualInduction (unfolding : Bool) (eqnInfo : WF.EqnInfo) : MetaM Name := do
  let inductName := if eqnInfo.declNames.size > 1 then
    getMutualInductName (unfolding := unfolding) eqnInfo.declNames[0]!
  else
    -- If there is no mutual recursion, we generate the `foo.induct` directly.
    getFunInductName (unfolding := unfolding) eqnInfo.declNames[0]!
  realizeConst eqnInfo.declNames[0]! inductName (doRealize inductName)
  return inductName
where doRealize inductName := do
  let unaryInductName ← deriveUnaryInduction (unfolding := unfolding) eqnInfo.declNameNonRec
  mapError (f := (m!"Cannot unpack functional cases principle {.ofConstName unaryInductName} (please report this issue)\n{indentD ·}")) do
  let ci ← getConstInfo unaryInductName
  let us := ci.levelParams
  let value := .const ci.name (us.map mkLevelParam)
  let motivePos ← forallTelescope ci.type fun xs concl => concl.withApp fun motive targets => do
    unless motive.isFVar && targets.size = (if unfolding then 2 else 1) && targets[0]!.isFVar do
      throwError "conclusion {concl} does not look like a packed motive application"
    let packedTarget := targets[0]!
    unless xs.back! == packedTarget do
      throwError "packed target not last argument to {unaryInductName}"
    let some motivePos := xs.findIdx? (· == motive)
      | throwError "could not find motive {motive} in {xs}"
    pure motivePos
  let value ← forallBoundedTelescope ci.type motivePos fun params type => do
    let value := mkAppN value params
    eqnInfo.argsPacker.curryParam value type fun motives value type =>
      -- Bring the rest into scope
      forallTelescope type fun xs _concl => do
        let alts := xs.pop
        let value := mkAppN value alts
        let value ← eqnInfo.argsPacker.curry value
        let value ← mkLambdaFVars alts value
        let value ← mkLambdaFVars motives value
        let value ← mkLambdaFVars params value
        check value
        let value ← cleanPackedArgs eqnInfo value
        return value

  unless ← isTypeCorrect value do
    logError m!"final term is type incorrect:{indentExpr value}"
    check value
  let type ← inferType value
  let type ← elimOptParam type

  addDecl <| Declaration.thmDecl
    { name := inductName, levelParams := ci.levelParams, type, value }

  if eqnInfo.argsPacker.numFuncs = 1 then
    setNaryFunIndInfo (unfolding := unfolding) eqnInfo.fixedParamPerms eqnInfo.declNames[0]! unaryInductName

def withLetDecls {α} (name : Name) (ts : Array Expr) (es : Array Expr) (k : Array Expr → MetaM α) : MetaM α := do
  assert! es.size = ts.size
  go 0 #[]
where
  go (i : Nat) (acc : Array Expr) := do
    if h : i < es.size then
      let n := if es.size = 1 then name else name.appendIndexAfter (i + 1)
      withLetDecl n ts[i]! es[i] fun x => go (i+1) (acc.push x)
    else
      k acc

/--
Given a recursive definition `foo` defined via structural recursion, derive `foo.mutual_induct`,
if needed, and `foo.induct` for all functions in the group.
See module doc for details.
 -/
def deriveInductionStructural (unfolding : Bool) (names : Array Name) (fixedParamPerms : FixedParamPerms) : MetaM Name := do
  let inductName :=
    if names.size = 1 then
      getFunInductName (unfolding := unfolding) names[0]!
    else
      getMutualInductName (unfolding := unfolding) names[0]!
  realizeConst names[0]! inductName (doRealize inductName)
  return inductName
where doRealize inductName := do
  let infos ← names.mapM getConstInfoDefn
  assert! infos.size > 0
  -- First open up the fixed parameters everywhere
  let (e', paramMask, motiveArities) ← fixedParamPerms.perms[0]!.forallTelescope infos[0]!.type fun xs => do
    -- Now look at the body of an arbitrary of the functions (they are essentially the same
    -- up to the final projections)
    let body ← fixedParamPerms.perms[0]!.instantiateLambda infos[0]!.value xs
    let body := body.eta

    lambdaTelescope body fun ys body => do
      -- The body is of the form (brecOn … ).2.2.1 extra1 extra2 etc; ignore the
      -- projection here
      let f' := body.getAppFn
      let body' := PProdN.stripProjs f'
      let f := body'.getAppFn
      let args := body'.getAppArgs ++ body.getAppArgs

      let body := PProdN.stripProjs body
      let .const brecOnName us := f |
        throwError "{infos[0]!.name}: unexpected body:{indentExpr infos[0]!.value}\ninstantiated to{indentExpr body}"
      unless isBRecOnRecursor (← getEnv) brecOnName do
        throwError "{infos[0]!.name}: expected .brecOn application, found:{indentExpr body}"

      let .str indName _ := brecOnName | unreachable!
      let indInfo ← getConstInfoInduct indName

      -- we have a `.brecOn` application, so now figure out the length of the fixed prefix
      -- we can use the recInfo for `.rec`, since `.brecOn` has a similar structure
      let recInfo ← getConstInfoRec (mkRecName indName)
      if args.size < recInfo.numParams + recInfo.numMotives + recInfo.numIndices + 1 + recInfo.numMotives then
        throwError "insufficient arguments to .brecOn:{indentExpr body}"
      let brecOnArgs    : Array Expr := args[:recInfo.numParams]
      let _brecOnMotives : Array Expr := args[recInfo.numParams:recInfo.numParams + recInfo.numMotives]
      let brecOnTargets : Array Expr := args[recInfo.numParams + recInfo.numMotives :
        recInfo.numParams + recInfo.numMotives + recInfo.numIndices + 1]
      let brecOnMinors  : Array Expr := args[recInfo.numParams + recInfo.numMotives + recInfo.numIndices + 1 :
        recInfo.numParams + recInfo.numMotives + recInfo.numIndices + 1 + recInfo.numMotives]
      let brecOnExtras  : Array Expr := args[ recInfo.numParams + recInfo.numMotives + recInfo.numIndices + 1 +
        recInfo.numMotives:]
      unless brecOnTargets.all (·.isFVar) do
        throwError "the indices and major argument of the brecOn application are not variables:{indentExpr body}"
      unless brecOnExtras.all (·.isFVar) do
        throwError "the extra arguments to the brecOn application are not variables:{indentExpr body}"
      let lvl :: indLevels := us |throwError "Too few universe parameters in .brecOn application:{indentExpr body}"

      let group : Structural.IndGroupInst := { Structural.IndGroupInfo.ofInductiveVal indInfo with
        levels := indLevels, params := brecOnArgs }

      -- We also need to know the number of indices of each type former, including the auxiliary
      -- type formers that do not have IndInfo. We can read it off the motives types of the recursor.
      let numTypeFormerTargetss ← do
        let aux := mkAppN (.const recInfo.name (0 :: group.levels)) group.params
        let motives ← inferArgumentTypesN recInfo.numMotives aux
        motives.mapM fun motive =>
          forallTelescopeReducing motive fun xs _ => pure xs.size

      -- Recreate the recArgInfos. Maybe more robust and simpler to store relevant parts in the EqnInfos?
      let recArgInfos ← infos.mapIdxM fun funIdx info => do
        let some eqnInfo := Structural.eqnInfoExt.find? (← getEnv) info.name | throwError "{info.name} missing eqnInfo"
        let value ← fixedParamPerms.perms[funIdx]!.instantiateLambda info.value xs
        let recArgInfo' ← lambdaTelescope value fun ys _ =>
          let args := fixedParamPerms.perms[funIdx]!.buildArgs xs ys
          Structural.getRecArgInfo info.name fixedParamPerms.perms[funIdx]! args eqnInfo.recArgPos
        let #[recArgInfo] ← Structural.argsInGroup group xs value #[recArgInfo']
          | throwError "Structural.argsInGroup did not return a recArgInfo"
        pure recArgInfo

      let positions : Structural.Positions := .groupAndSort (·.indIdx) recArgInfos (Array.range indInfo.numTypeFormers)

      -- Below we'll need the types of the motive arguments (brecOn argument order)
      let brecMotiveTypes ← inferArgumentTypesN recInfo.numMotives (group.brecOn true lvl 0)
      trace[Meta.FunInd] m!"brecMotiveTypes: {brecMotiveTypes}"
      assert! brecMotiveTypes.size = positions.size

      -- Remove the varying parameters from the environment
      withErasedFVars (ys.map (·.fvarId!)) do
        -- The brecOnArgs, brecOnMotives and brecOnMinor should still be valid in this
        -- context, and are the parts relevant for every function in the mutual group

        -- Calculate the types of the induction motives (natural argument order) for each function
        let motiveTypes ← infos.mapIdxM fun funIdx info => do
          let funType ← fixedParamPerms.perms[funIdx]!.instantiateForall info.type xs
          forallBoundedTelescope funType (some (fixedParamPerms.perms[funIdx]!.size - xs.size)) fun ys rType => do
            if unfolding then
              withLocalDeclD `r rType fun r =>
                mkForallFVars (ys.push r) (.sort 0)
            else
              mkForallFVars ys (.sort 0)
        trace[Meta.FunInd] m!"motiveTypes: {motiveTypes}"
        let motiveArities ← motiveTypes.mapM fun motiveType =>
          forallTelescope motiveType fun ys _ => pure ys.size
        let motiveNames := Array.ofFn (n := infos.size) fun ⟨i, _⟩ =>
          if infos.size = 1 then .mkSimple "motive" else .mkSimple s!"motive_{i+1}"

        withLocalDeclsDND (motiveNames.zip motiveTypes) fun motives => do

          -- Prepare the `isRecCall` that recognizes recursive calls
          let isRecCall : Expr → Option Expr := fun e => do
            if let .some funIdx := motives.idxOf? e.getAppFn then
              if e.getAppNumArgs = motiveArities[funIdx]! then
                let info := infos[funIdx]!
                let args := if unfolding then e.getAppArgs.pop else e.getAppArgs
                let args := fixedParamPerms.perms[funIdx]!.buildArgs xs args
                return mkAppN (.const info.name (info.levelParams.map mkLevelParam)) args
            .none

          -- Motives with parameters reordered, to put indices and major first,
          -- and (when unfolding) the result field instantiated
          let mut brecMotives := #[]
          for motive in motives, recArgInfo in recArgInfos, info in infos, funIdx in [:motives.size] do
            let brecMotive ← forallTelescope (← inferType motive) fun ys _ => do
              let ys := if unfolding then ys.pop else ys
              let (indicesMajor, rest) := recArgInfo.pickIndicesMajor ys
              let motiveArg := mkAppN motive ys
              let motiveArg ← if unfolding then
                let args := fixedParamPerms.perms[funIdx]!.buildArgs xs ys
                let fnCall := mkAppN (.const info.name (info.levelParams.map mkLevelParam)) args
                pure <| mkApp motiveArg fnCall
              else
                pure motiveArg
              mkLambdaFVars indicesMajor (← mkForallFVars rest motiveArg)
            brecMotives := brecMotives.push brecMotive

          -- We need to pack these motives according to the `positions` assignment.
          let packedMotives ← positions.mapMwith PProdN.packLambdas brecMotiveTypes brecMotives
          trace[Meta.FunInd] m!"packedMotives: {packedMotives}"

          -- Now we can calculate the expected types of the minor arguments
          let minorTypes ← inferArgumentTypesN recInfo.numMotives <|
            mkAppN (group.brecOn true lvl 0) (packedMotives ++ brecOnTargets)
          trace[Meta.FunInd] m!"minorTypes: {minorTypes}"
          -- So that we can transform them
          let (minors', mvars) ← M2.run do
            let mut minors' := #[]
            for brecOnMinor in brecOnMinors, goal in minorTypes, numTargets in numTypeFormerTargetss do
              let minor' ← forallTelescope goal fun xs goal => do
                unless xs.size ≥ numTargets do
                  throwError ".brecOn argument has too few parameters, expected at least {numTargets}: {xs}"
                let targets : Array Expr := xs[:numTargets]
                let genIH := xs[numTargets]!
                let extraParams := xs[numTargets+1:]
                -- open body with the same arg
                let body ← instantiateLambda brecOnMinor targets
                lambdaTelescope1 body fun oldIH body => do
                  trace[Meta.FunInd] "replacing {Expr.fvar oldIH} with {genIH}"
                  let body ← instantiateLambda body extraParams
                  let body' ←
                    withRewrittenMotive goal (inProdLambdaLastArg (rwFun names)) fun goal' =>
                      buildInductionBody #[oldIH, genIH.fvarId!] #[] goal' oldIH genIH.fvarId! isRecCall body
                  if body'.containsFVar oldIH then
                    throwError m!"Did not fully eliminate {mkFVar oldIH} from induction principle body:{indentExpr body}"
                  mkLambdaFVars (targets.push genIH) (← mkLambdaFVars extraParams body')
              minors' := minors'.push minor'
            pure minors'
          trace[Meta.FunInd] "processed minors: {minors'}"

          -- Now assemble the mutual_induct theorem
          -- Let-bind the transformed minors to avoid code duplication of possibly very large
          -- terms when we have mutual induction.
          let e' ← withLetDecls `minor minorTypes minors' fun minors' => do
            let mut brecOnApps := #[]
            for info in infos, recArgInfo in recArgInfos, idx in [:infos.size] do
              -- Take care to pick the `ys` from the type, to get the variable names expected
              -- by the user, but use the value arity
              let arity ← lambdaTelescope (← fixedParamPerms.perms[idx]!.instantiateLambda info.value xs) fun ys _ => pure ys.size
              let e ← forallBoundedTelescope (← fixedParamPerms.perms[idx]!.instantiateForall info.type xs) arity fun ys _ => do
                let (indicesMajor, rest) := recArgInfo.pickIndicesMajor ys
                -- Find where in the function packing we are (TODO: abstract out)
                let some indIdx := positions.findIdx? (·.contains idx) | panic! "invalid positions"
                let some pos := positions.find? (·.contains idx) | panic! "invalid positions"
                let some packIdx := pos.findIdx? (· == idx) | panic! "invalid positions"
                let e := group.brecOn true lvl indIdx -- unconditionally using binduction here
                let e := mkAppN e packedMotives
                let e := mkAppN e indicesMajor
                let e := mkAppN e minors'
                let e ← PProdN.projM pos.size packIdx e
                let e := mkAppN e rest
                let e ← mkLambdaFVars ys e
                trace[Meta.FunInd] "assembled call for {info.name}: {e}"
                pure e
              brecOnApps := brecOnApps.push e
            mkLetFVars minors' (← PProdN.mk 0 brecOnApps)
          let e' ← abstractIndependentMVars mvars (← motives.back!.fvarId!.getDecl).index e'
          let e' ← mkLambdaFVars motives e'

          -- We used to pass (usedOnly := false) below in the hope that the types of the
          -- induction principle match the type of the function better.
          -- But this leads to avoidable parameters that make functional induction strictly less
          -- useful (e.g. when the unused parameter mentions bound variables in the users' goal)
          let (paramMask, e') ← mkLambdaFVarsMasked xs e'
          let e' ← instantiateMVars e'
          trace[Meta.FunInd] "complete body of mutual induction principle:{indentExpr e'}"
          pure (e', paramMask, motiveArities)

  unless (← isTypeCorrect e') do
    logError m!"constructed induction principle is not type correct:{indentExpr e'}"
    check e'

  let eTyp ← inferType e'
  let eTyp ← elimTypeAnnotations eTyp
  -- logInfo m!"eTyp: {eTyp}"
  let levelParams := (collectLevelParams {} eTyp).params
  -- Prune unused level parameters, preserving the original order
  let funUs := infos[0]!.levelParams.toArray
  let usMask := funUs.map (levelParams.contains ·)
  let us := maskArray usMask funUs |>.toList

  addDecl <| Declaration.thmDecl
    { name := inductName, levelParams := us, type := eTyp, value := e' }

  if names.size = 1 then
    let mut params := #[]
    for h : i in [:fixedParamPerms.perms[0]!.size] do
      if let some idx := fixedParamPerms.perms[0]![i] then
        if paramMask[idx]! then
          params := params.push .param
        else
          params := params.push .dropped
      else
        params := params.push .target

    setFunIndInfo {
      funIndName := inductName, levelMask := usMask, params := params
    }


/--
For non-recursive (and recursive functions) functions we derive a “functional case splitting theorem”. This is very similar
than the functional induction theorem. It splits the goal, but does not give you inductive hyptheses.

For these, it is not really clear which parameters should be “targets” of the motive, as there is
no “fixed prefix” to guide this decision. All? None? Some?

We tried none, but that did not work well. Right now it's all parameters, and it seems to work well.
In the future, we might post-process the theorem (or run the code below iteratively) and remove
targets that are unchanged in each case, so simplify applying the lemma when these “fixed” parameters
are not variables, to avoid having to generalize them.
-/
def deriveCases (unfolding : Bool) (name : Name) : MetaM Unit := do
  let casesName := getFunCasesName (unfolding := unfolding) name
  realizeConst name casesName do
  mapError (f := (m!"Cannot derive functional cases principle (please report this issue)\n{indentD ·}")) do
    let info ← getConstInfo name
    let some unfoldEqnName ← getUnfoldEqnFor? (nonRec := true) name
      | throwError "'{name}' does not have an unfold theorem nor a value"
    let value ← do
      let eqInfo ← getConstInfo unfoldEqnName
      forallTelescope eqInfo.type fun xs body => do
        let some (_, _, rhs) := body.eq?
          | throwError "Type of {unfoldEqnName} not an equality: {body}"
        mkLambdaFVars xs rhs
    let motiveType ← lambdaTelescope value fun xs _body => do
      if unfolding then
        withLocalDeclD `r (← instantiateForall info.type xs) fun r =>
          mkForallFVars (xs.push r) (.sort 0)
      else
        mkForallFVars xs (.sort 0)
    let motiveArity ← lambdaTelescope value fun xs _body => do
      pure xs.size
    let e' ← withLocalDeclD `motive motiveType fun motive => do
      lambdaTelescope value fun xs body => do
        let (e', mvars) ← M2.run do
          let goal := mkAppN motive xs
          let goal ← if unfolding then
            pure <| mkApp goal (mkAppN (← mkConstWithLevelParams name) xs)
          else
            pure goal
          withRewrittenMotiveArg goal (rwFun #[name]) fun goal => do
            -- We bring an unused FVars into scope to pass as `oldIH` and `newIH`. These do not appear anywhere
            -- so `buildInductionBody` should just do the right thing
            withLocalDeclD `fakeIH (mkConst ``Unit) fun fakeIH =>
              let isRecCall := fun _ => none
              buildInductionBody #[fakeIH.fvarId!] #[] goal fakeIH.fvarId! fakeIH.fvarId! isRecCall body
        let e' ← mkLambdaFVars xs e'
        let e' ← abstractIndependentMVars mvars (← motive.fvarId!.getDecl).index e'
        mkLambdaFVars #[motive] e'

    unless (← isTypeCorrect e') do
      logError m!"constructed functional cases principle is not type correct:{indentExpr e'}"
      check e'

    let eTyp ← inferType e'
    let eTyp ← elimTypeAnnotations eTyp
    -- logInfo m!"eTyp: {eTyp}"
    let levelParams := (collectLevelParams {} eTyp).params
    -- Prune unused level parameters, preserving the original order
    let funUs := info.levelParams.toArray
    let usMask := funUs.map (levelParams.contains ·)
    let us := maskArray usMask funUs |>.toList

    addDecl <| Declaration.thmDecl
      { name := casesName, levelParams := us, type := eTyp, value := e' }

    setFunIndInfo {
      funIndName := casesName
      levelMask := usMask
      params := .replicate motiveArity .target
    }

/--
Given a recursively defined function `foo`, derives `foo.induct`. See the module doc for details.
-/
def deriveInduction (unfolding : Bool) (name : Name) : MetaM Unit := do
  mapError (f := (m!"Cannot derive functional induction principle (please report this issue)\n{indentD ·}")) do
    if let some eqnInfo := WF.eqnInfoExt.find? (← getEnv) name then
      let unaryInductName ← deriveUnaryInduction unfolding eqnInfo.declNameNonRec
      if eqnInfo.declNames.size > 1 then
        projectMutualInduct unfolding eqnInfo.declNames (unpackMutualInduction unfolding eqnInfo) do
          -- We set the FunIndInfo on the first induction principle, which must happen inside its
          -- realization.
          if eqnInfo.argsPacker.numFuncs = 1 then
            setNaryFunIndInfo (unfolding := unfolding) eqnInfo.fixedParamPerms eqnInfo.declNames[0]! unaryInductName
      else
        -- (in this case, `unpackMutualInduction` already does `setNaryFunIndInfo`)
        let _ ← unpackMutualInduction unfolding eqnInfo
    else if let some eqnInfo := Structural.eqnInfoExt.find? (← getEnv) name then
      if eqnInfo.declNames.size > 1 then
        projectMutualInduct unfolding eqnInfo.declNames (deriveInductionStructural unfolding eqnInfo.declNames eqnInfo.fixedParamPerms) (pure ())
      else
        let _ ← deriveInductionStructural unfolding eqnInfo.declNames eqnInfo.fixedParamPerms
    else
      throwError "constant '{name}' is not structurally or well-founded recursive"

def isFunInductName (env : Environment) (name : Name) : Bool := Id.run do
  let .str p s := name | return false
  match s with
  | "induct"
  | "induct_unfolding" =>
    if let some eqnInfo := WF.eqnInfoExt.find? env p then
      return true
    if (Structural.eqnInfoExt.find? env p).isSome then return true
    return false
  | "mutual_induct"
  | "mutual_induct_unfolding" =>
    if let some eqnInfo := WF.eqnInfoExt.find? env p then
      if h : eqnInfo.declNames.size > 1 then
        return eqnInfo.declNames[0] = p
    if let some eqnInfo := Structural.eqnInfoExt.find? env p then
      if h : eqnInfo.declNames.size > 1 then
        return eqnInfo.declNames[0] = p
    return false
  | _ => return false


def isFunCasesName (env : Environment) (name : Name) : Bool := Id.run do
  let .str p s := name | return false
  match s with
  | "fun_cases"
  | "fun_cases_unfolding" =>
    if (WF.eqnInfoExt.find? env p).isSome then return true
    if (Structural.eqnInfoExt.find? env p).isSome then return true
    if let some ci := env.find? p then
      if ci.hasValue then
        return true
    return false
  | _ => return false

builtin_initialize
  registerReservedNamePredicate isFunInductName
  registerReservedNamePredicate isFunCasesName

  registerReservedNameAction fun name => do
    if isFunInductName (← getEnv) name then
      let .str p s := name | return false
      let unfolding := s.endsWith "_unfolding"
      MetaM.run' <| deriveInduction unfolding p
      return true
    if isFunCasesName (← getEnv) name then
      let .str p s := name | return false
      let unfolding := s == "fun_cases_unfolding"
      MetaM.run' <| deriveCases unfolding p
      return true
    return false

end Lean.Tactic.FunInd

builtin_initialize
   Lean.registerTraceClass `Meta.FunInd<|MERGE_RESOLUTION|>--- conflicted
+++ resolved
@@ -957,11 +957,7 @@
 def projectMutualInduct (unfolding : Bool) (names : Array Name) (mutualInduct : MetaM Name) (finalizeFirstInd : MetaM Unit) : MetaM Unit := do
   for name in names, idx in [:names.size] do
     let inductName := getFunInductName (unfolding := unfolding) name
-<<<<<<< HEAD
-    realizeConst name inductName do
-=======
     realizeConst names[0]! inductName do
->>>>>>> 30d9b71b
       let ci ← getConstInfo (← mutualInduct)
       let levelParams := ci.levelParams
       let value ← forallTelescope ci.type fun xs _body => do

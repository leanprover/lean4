--- conflicted
+++ resolved
@@ -941,51 +941,63 @@
     else
       pure e
   let (e', paramMask) ← lambdaTelescope e fun params funBody => MatcherApp.withUserNames params varNames do
-<<<<<<< HEAD
     unless funBody.isApp && funBody.appFn!.isApp do
-        throwError "functional induction: unexpected body {funBody}"
+      throwError "functional induction: unexpected body {funBody}"
     let body := funBody.appFn!.appArg!
     let target := funBody.appArg!
     unless params.back! == target do
       throwError "functional induction: expected the target as last parameter{indentExpr e}"
     let fixedParamPerms := params.pop
-    let motiveType ← mkForallFVars #[target] (.sort levelZero)
+    let motiveType ←
+      if unfolding then
+        withLocalDeclD `r (← instantiateForall info.type params) fun r =>
+          mkForallFVars #[target, r] (.sort 0)
+      else
+        mkForallFVars #[target] (.sort 0)
     withLocalDeclD `motive motiveType fun motive => do
       let fn := mkAppN (← mkConstWithLevelParams name) fixedParamPerms
       let isRecCall : Expr → Option Expr := fun e =>
-        if e.isApp && e.appFn!.isFVarOf motive.fvarId! then
-          mkApp fn e.appArg!
+        e.withApp fun f xs =>
+          if f.isFVarOf motive.fvarId! && xs.size > 0 then
+          mkApp fn xs[0]!
         else
           none
+
+      let motiveArg ←
+        if unfolding then
+          let motiveArg := mkApp2 motive target (mkAppN (← mkConstWithLevelParams name) params)
+          mkLambdaFVars #[target] motiveArg
+        else
+          pure motive
 
       let e' ← match_expr funBody with
         | fix@WellFounded.fix α _motive rel wf _body _target =>
           let e' := .const ``WellFounded.fix [fix.constLevels![0]!, levelZero]
-          pure <| mkApp4 e' α motive rel wf
+          pure <| mkApp4 e' α motiveArg rel wf
         | fix@WellFounded.Nat.fix α _motive measure _body _target =>
           let e' := .const `WellFounded.Nat.fix [fix.constLevels![0]!, levelZero]
-          pure <| mkApp3 e' α motive measure
+          pure <| mkApp3 e' α motiveArg measure
         | _ =>
           if funBody.isAppOf ``WellFounded.fix || funBody.isAppOf `WellFounded.Nat.Fix then
             throwError "Function {name} defined via WellFounded.fix with unexpected arity {funBody.getAppNumArgs}:{indentExpr funBody}"
           else
             throwError "Function {name} not defined via WellFounded.fix:{indentExpr funBody}"
       check e'
-
       let (body', mvars) ← M2.run do
         forallTelescope (← inferType e').bindingDomain! fun xs goal => do
           if xs.size ≠ 2 then
             throwError "expected recursor argument to take 2 parameters, got {xs}" else
-          let targets : Array Expr := xs[:1]
+          let targets : Array Expr := xs[*...1]
           let genIH := xs[1]!
-          let extraParams := xs[2:]
+          let extraParams := xs[2...*]
           -- open body with the same arg
           let body ← instantiateLambda body targets
           lambdaTelescope1 body fun oldIH body => do
             let body ← instantiateLambda body extraParams
-            let body' ← buildInductionBody #[oldIH, genIH.fvarId!] #[] goal oldIH genIH.fvarId! isRecCall body
+            let body' ← withRewrittenMotiveArg goal (rwFun #[name]) fun goal => do
+              buildInductionBody #[oldIH, genIH.fvarId!] #[] goal oldIH genIH.fvarId! isRecCall body
             if body'.containsFVar oldIH then
-              throwError m!"Did not fully eliminate {mkFVar oldIH} from induction principle body:{indentExpr body}"
+              throwError m!"Did not fully eliminate `{mkFVar oldIH}` from induction principle body:{indentExpr body}"
             mkLambdaFVars (targets.push genIH) (← mkLambdaFVars extraParams body')
       let e' := mkApp2 e' body' target
       let e' ← mkLambdaFVars #[target] e'
@@ -999,70 +1011,6 @@
       let (paramMask, e') ← mkLambdaFVarsMasked fixedParamPerms e'
       let e' ← instantiateMVars e'
       return (e', paramMask)
-=======
-    match_expr funBody with
-    | fix@WellFounded.fix α _motive rel wf body target =>
-      unless params.back! == target do
-        throwError "functional induction: expected the target as last parameter{indentExpr e}"
-      let fixedParamPerms := params.pop
-      let motiveType ←
-        if unfolding then
-          withLocalDeclD `r (← instantiateForall info.type params) fun r =>
-            mkForallFVars #[target, r] (.sort 0)
-        else
-          mkForallFVars #[target] (.sort 0)
-      withLocalDeclD `motive motiveType fun motive => do
-        let fn := mkAppN (← mkConstWithLevelParams name) fixedParamPerms
-        let isRecCall : Expr → Option Expr := fun e =>
-          e.withApp fun f xs =>
-            if f.isFVarOf motive.fvarId! && xs.size > 0 then
-            mkApp fn xs[0]!
-          else
-            none
-
-        let motiveArg ←
-          if unfolding then
-            let motiveArg := mkApp2 motive target (mkAppN (← mkConstWithLevelParams name) params)
-            mkLambdaFVars #[target] motiveArg
-          else
-            pure motive
-        let e' := .const ``WellFounded.fix [fix.constLevels![0]!, levelZero]
-        let e' := mkApp4 e' α motiveArg rel wf
-        check e'
-        let (body', mvars) ← M2.run do
-          forallTelescope (← inferType e').bindingDomain! fun xs goal => do
-            if xs.size ≠ 2 then
-              throwError "expected recursor argument to take 2 parameters, got {xs}" else
-            let targets : Array Expr := xs[*...1]
-            let genIH := xs[1]!
-            let extraParams := xs[2...*]
-            -- open body with the same arg
-            let body ← instantiateLambda body targets
-            lambdaTelescope1 body fun oldIH body => do
-              let body ← instantiateLambda body extraParams
-              let body' ← withRewrittenMotiveArg goal (rwFun #[name]) fun goal => do
-                buildInductionBody #[oldIH, genIH.fvarId!] #[] goal oldIH genIH.fvarId! isRecCall body
-              if body'.containsFVar oldIH then
-                throwError m!"Did not fully eliminate `{mkFVar oldIH}` from induction principle body:{indentExpr body}"
-              mkLambdaFVars (targets.push genIH) (← mkLambdaFVars extraParams body')
-        let e' := mkApp2 e' body' target
-        let e' ← mkLambdaFVars #[target] e'
-        let e' ← abstractIndependentMVars mvars (← motive.fvarId!.getDecl).index e'
-        let e' ← mkLambdaFVars #[motive] e'
-
-        -- We used to pass (usedOnly := false) below in the hope that the types of the
-        -- induction principle match the type of the function better.
-        -- But this leads to avoidable parameters that make functional induction strictly less
-        -- useful (e.g. when the unused parameter mentions bound variables in the users' goal)
-        let (paramMask, e') ← mkLambdaFVarsMasked fixedParamPerms e'
-        let e' ← instantiateMVars e'
-        return (e', paramMask)
-    | _ =>
-      if funBody.isAppOf ``WellFounded.fix then
-        throwError "Function `{name}` defined via `{.ofConstName ``WellFounded.fix}` with unexpected arity {funBody.getAppNumArgs}:{indentExpr funBody}"
-      else
-        throwError "Function `{name}` not defined via `{.ofConstName ``WellFounded.fix}`:{indentExpr funBody}"
->>>>>>> 705dac4f
 
   unless (← isTypeCorrect e') do
     logError m!"failed to derive a type-correct induction principle:{indentExpr e'}"

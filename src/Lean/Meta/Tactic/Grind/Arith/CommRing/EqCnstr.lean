/-
Copyright (c) 2025 Amazon.com, Inc. or its affiliates. All Rights Reserved.
Released under Apache 2.0 license as described in the file LICENSE.
Authors: Leonardo de Moura
-/
prelude
import Lean.Meta.Tactic.Grind.Arith.CommRing.RingId
import Lean.Meta.Tactic.Grind.Arith.CommRing.Proof
import Lean.Meta.Tactic.Grind.Arith.CommRing.DenoteExpr
import Lean.Meta.Tactic.Grind.Arith.CommRing.Inv

namespace Lean.Meta.Grind.Arith.CommRing
/-- Returns `some ringId` if `a` and `b` are elements of the same ring. -/
private def inSameRing? (a b : Expr) : GoalM (Option Nat) := do
  let some ringId ← getTermRingId? a | return none
  let some ringId' ← getTermRingId? b | return none
  unless ringId == ringId' do return none -- This can happen when we have heterogeneous equalities
  return ringId

def mkEqCnstr (p : Poly) (h : EqCnstrProof) : RingM EqCnstr := do
  let id := (← getRing).nextId
  let sugar := p.degree
  modifyRing fun s => { s with nextId := s.nextId + 1 }
  return { sugar, p, h, id }

/--
Returns the ring expression denoting the given Lean expression.
Recall that we compute the ring expressions during internalization.
-/
private def toRingExpr? (e : Expr) : RingM (Option RingExpr) := do
  let ring ← getRing
  if let some re := ring.denote.find? { expr := e } then
    return some re
  else if let some x := ring.varMap.find? { expr := e } then
    return some (.var x)
  else
    reportIssue! "failed to convert to ring expression{indentExpr e}"
    return none

/--
Returns `some c`, where `c` is an equation from the basis whose leading monomial divides `m`.
Remark: if the current ring does not satisfy the property
```
∀ (k : Nat) (a : α), k ≠ 0 → OfNat.ofNat (α := α) k * a = 0 → a = 0
```
then the leading coefficient of the equation must also divide `k`
-/
def _root_.Lean.Grind.CommRing.Mon.findSimp? (k : Int) (m : Mon) : RingM (Option EqCnstr) := do
  let checkCoeff ← checkCoeffDvd
  let noZeroDiv ← noZeroDivisors
  let rec go : Mon → RingM (Option EqCnstr)
    | .unit => return none
    | .mult pw m' => do
      for c in (← getRing).varToBasis[pw.x]! do
        if !checkCoeff || noZeroDiv || (c.p.lc ∣ k) then
        if c.p.divides m then
          return some c
      go m'
  go m

/--
Returns `some c`, where `c` is an equation from the basis whose leading monomial divides some
monomial in `p`.
-/
def _root_.Lean.Grind.CommRing.Poly.findSimp? (p : Poly) : RingM (Option EqCnstr) := do
  match p with
  | .num _ => return none
  | .add k m p =>
    match (← m.findSimp? k) with
    | some c => return some c
    | none => p.findSimp?

/-- Simplifies `d.p` using `c`, and returns an extended polynomial derivation. -/
def PolyDerivation.simplify1 (d : PolyDerivation) (c : EqCnstr) : RingM (Option PolyDerivation) := do
  let some r := d.p.simp? c.p (← nonzeroChar?) | return none
  incSteps
  trace_goal[grind.ring.simp] "{← r.p.denoteExpr}"
  return some <| .step r.p r.k₁ d r.k₂ r.m₂ c

/-- Simplifies `d.p` using `c` until it is not applicable anymore, and returns an extended polynomial derivation.  -/
def PolyDerivation.simplifyWith (d : PolyDerivation) (c : EqCnstr) : RingM PolyDerivation := do
  let mut d := d
  repeat
    if (← checkMaxSteps) then return d
    let some r ← d.simplify1 c | return d
    trace_goal[grind.debug.ring.simp] "simplifying{indentD (← d.denoteExpr)}\nwith{indentD (← c.denoteExpr)}"
    d := r
  return d

/-- Simplified `d.p` using the current basis, and returns the extended polynomial derivation. -/
def PolyDerivation.simplify (d : PolyDerivation) : RingM PolyDerivation := do
  let mut d := d
  repeat
    if (← checkMaxSteps) then return d
    let some c ← d.p.findSimp? |
      trace_goal[grind.debug.ring.simp] "simplified{indentD (← d.denoteExpr)}"
      return d
    d ← d.simplifyWith c
  return d

/-- Simplifies `c₁` using `c₂`. -/
def EqCnstr.simplify1 (c₁ c₂ : EqCnstr) : RingM (Option EqCnstr) := do
  let some r := c₁.p.simp? c₂.p (← nonzeroChar?) | return none
  let c := { c₁ with
    p := r.p
    h := .simp r.k₁ c₁ r.k₂ r.m₂ c₂
  }
  incSteps
  trace_goal[grind.ring.simp] "{← c.p.denoteExpr}"
  return some c

/-- Keep simplifying `c` with `c'` until it is not applicable anymore. -/
def EqCnstr.simplifyWith (c c' : EqCnstr) : RingM EqCnstr := do
  let mut c := c
  repeat
    if (← checkMaxSteps) then return c
    let some r ← c.simplify1 c' | return c
    trace_goal[grind.debug.ring.simp] "simplifying{indentD (← c.denoteExpr)}\nwith{indentD (← c'.denoteExpr)}"
    c := r
  return c

<<<<<<< HEAD
/-- Simplifies `c` using `c'`. -/
def EqCnstr.simplify1 (c c' : EqCnstr) : RingM (Option EqCnstr) := do
  let some r := c'.p.simp? c.p (← nonzeroChar?) | return none
  let c := { c with
    p := r.p
    h := .simp c' c r.k₁ r.k₂ r.m
  }
  trace_goal[grind.ring.simp] "{← c.p.denoteExpr}"
  return some c

/-- Keep simplifying `c` with `c'` until it is not applicable anymore. -/
def EqCnstr.simplifyWith (c c' : EqCnstr) : RingM EqCnstr := do
  let mut c := c
  repeat
    checkSystem "ring"
    let some r ← c.simplify1 c' | return c
    trace_goal[grind.debug.ring.simp] "simplifying{indentD (← c.denoteExpr)}\nwith{indentD (← c'.denoteExpr)}"
    c := r
  return c

/-- Simplify the given equation constraint using the current basis. -/
def EqCnstr.simplify (c : EqCnstr) : RingM EqCnstr := do
  let mut c := c
  repeat
=======
/-- Simplify the given equation constraint using the current basis. -/
def EqCnstr.simplify (c : EqCnstr) : RingM EqCnstr := do
  let mut c := c
  repeat
    if (← checkMaxSteps) then return c
>>>>>>> 30d9b71b
    let some c' ← c.p.findSimp? |
      trace_goal[grind.debug.ring.simp] "simplified{indentD (← c.denoteExpr)}"
      return c
    c ← c.simplifyWith c'
<<<<<<< HEAD
  return c

/-- Returns `true` if `c.p` is the constant polynomial. -/
def EqCnstr.checkConstant (c : EqCnstr) : RingM Bool := do
  let .num k := c.p | return false
  if k == 0 then
    trace_goal[grind.ring.assert.trivial] "{← c.denoteExpr}"
  else if (← hasChar) then
    setInconsistent c
  else
    -- Remark: we currently don't do anything if the characteristic is not known.
    trace_goal[grind.ring.assert.discard] "{← c.denoteExpr}"
  return true

/--
Simplifies and checks whether the resulting constraint is trivial (i.e., `0 = 0`),
or inconsistent (i.e., `k = 0` where `k % c != 0` for a comm-ring with characteristic `c`),
and returns `none`. Otherwise, returns the simplified constraint.
-/
def EqCnstr.simplifyAndCheck (c : EqCnstr) : RingM (Option EqCnstr) := do
  let c ← c.simplify
  if (← c.checkConstant) then
    return none
  else
    return some c

def EqCnstr.simplifyBasis (c : EqCnstr) : RingM Unit := do
  let .add _ m _ := c.p | return ()
  let .mult pw _ := m | return ()
  let x := pw.x
  let cs := (← getRing).varToBasis[x]!
  let cs ← cs.filterMapM fun c' => do
    let .add _ m' _ := c'.p | return none
    if m.divides m' then
      let c' ← c'.simplifyWith c'
      if (← c'.checkConstant) then
        return none
      else
        return some c'
    else
      return some c'
  modifyRing fun s => { s with varToBasis := s.varToBasis.set x cs }

def EqCnstr.addToQueue (c : EqCnstr) : RingM Unit := do
  trace_goal[grind.ring.assert.queue] "{← c.denoteExpr}"
  modifyRing fun s => { s with queue := s.queue.insert c }

def EqCnstr.superposeWith (c : EqCnstr) : RingM Unit := do
  trace[grind.ring.superpose] "{← c.denoteExpr}"
  return ()

/--
Tries to convert the leading monomial into a monic one.

It exploits the fact that given a polynomial with leading coefficient `k`,
if the ring has a nonzero characteristic `p` and `gcd k p = 1`, then
`k` has an inverse.

It also handles the easy case where `k` is `-1`.
-/
def EqCnstr.toMonic (c : EqCnstr) : RingM EqCnstr := do
  let k := c.p.lc
  if k == 1 then return c
  if let some p ← nonzeroChar? then
    let (g, α, _β) := gcdExt k p
    if g == 1 then
      -- `α*k + β*p = 1`
      -- `α*k = 1 (mod p)`
      let α := if α < 0 then α % p else α
      return { c with p := c.p.mulConstC α p, h := .mul α c }
    else
      return c
  else if k == -1 then
    return { c with p := c.p.mulConst (-1), h := .mul (-1) c }
  else
    return c

=======
  return c

/-- Returns `true` if `c.p` is the constant polynomial. -/
def EqCnstr.checkConstant (c : EqCnstr) : RingM Bool := do
  let .num k := c.p | return false
  if k == 0 then
    trace_goal[grind.ring.assert.trivial] "{← c.denoteExpr}"
  else if (← hasChar) then
    c.setUnsat
  else
    -- Remark: we currently don't do anything if the characteristic is not known.
    trace_goal[grind.ring.assert.discard] "{← c.denoteExpr}"
  return true

/--
Simplifies and checks whether the resulting constraint is trivial (i.e., `0 = 0`),
or inconsistent (i.e., `k = 0` where `k % c != 0` for a comm-ring with characteristic `c`),
and returns `none`. Otherwise, returns the simplified constraint.
-/
def EqCnstr.simplifyAndCheck (c : EqCnstr) : RingM (Option EqCnstr) := do
  let c ← c.simplify
  if (← c.checkConstant) then
    return none
  else
    return some c

def addToBasisCore (c : EqCnstr) : RingM Unit := do
  let .add _ m _ := c.p | return ()
  let .mult pw _ := m | return ()
  modifyRing fun s => { s with
    varToBasis := s.varToBasis.modify pw.x (c :: ·)
    recheck := true
  }

def EqCnstr.simplifyBasis (c : EqCnstr) : RingM Unit := do
  let .add _ m _ := c.p | return ()
  let .mult pw _ := m | return ()
  let x := pw.x
  let cs := (← getRing).varToBasis[x]!
  if cs.isEmpty then return ()
  modifyRing fun s => { s with varToBasis := s.varToBasis.set x {} }
  for c' in cs do
    let .add _ m' _ := c'.p | pure ()
    if m.divides m' then
      let c'' ← c'.simplifyWith c
      unless (← c''.checkConstant) do
        addToBasisCore c''
    else
      addToBasisCore c'

def EqCnstr.addToQueue (c : EqCnstr) : RingM Unit := do
  if (← checkMaxSteps) then return ()
  trace_goal[grind.ring.assert.queue] "{← c.denoteExpr}"
  modifyRing fun s => { s with queue := s.queue.insert c }

def EqCnstr.superposeWith (c : EqCnstr) : RingM Unit := do
  if (← checkMaxSteps) then return ()
  let .add _ m _ := c.p | return ()
  go m
where
  go : Mon → RingM Unit
    | .unit => return ()
    | .mult pw m => do
      let x := pw.x
      let cs := (← getRing).varToBasis[x]!
      for c' in cs do
        let r ← c.p.spolM c'.p
        trace_goal[grind.ring.superpose] "{← c.denoteExpr}\nwith: {← c'.denoteExpr}\nresult: {← r.spol.denoteExpr} = 0"
        addToQueue (← mkEqCnstr r.spol <| .superpose r.k₁ r.m₁ c r.k₂ r.m₂ c')
      go m

/--
Tries to convert the leading monomial into a monic one.

It exploits the fact that given a polynomial with leading coefficient `k`,
if the ring has a nonzero characteristic `p` and `gcd k p = 1`, then
`k` has an inverse.

It also handles the easy case where `k` is `-1`.

Remark: if the ring implements the class `NoZeroNatDivisors`, then
the coefficients are divided by the gcd of all coefficients.
-/
def EqCnstr.toMonic (c : EqCnstr) : RingM EqCnstr := do
  let k := c.p.lc
  if k == 1 then return c
  if let some p ← nonzeroChar? then
    let (g, α, _β) := gcdExt k p
    if g == 1 then
      -- `α*k + β*p = 1`
      -- `α*k = 1 (mod p)`
      let α := if α < 0 then α % p else α
      return { c with p := c.p.mulConstC α p, h := .mul α c }
  if (← noZeroDivisors) then
    let g : Int := c.p.gcdCoeffs
    if g != 1 then
      let g := if k < 0 then -g else g
      return { c with p := c.p.divConst g, h := .div g c }
  if k < 0 then
    return { c with p := c.p.mulConst (-1), h := .mul (-1) c }
  return c

>>>>>>> 30d9b71b
def EqCnstr.addToBasisAfterSimp (c : EqCnstr) : RingM Unit := do
  let c ← c.toMonic
  c.simplifyBasis
  c.superposeWith
<<<<<<< HEAD
  let .add _ m _ := c.p | return ()
  let .mult pw _ := m | return ()
  trace_goal[grind.ring.assert.basis] "{← c.denoteExpr}"
  modifyRing fun s => { s with varToBasis := s.varToBasis.modify pw.x (c :: ·) }
=======
  trace_goal[grind.ring.assert.basis] "{← c.denoteExpr}"
  addToBasisCore c
>>>>>>> 30d9b71b

def EqCnstr.addToBasis (c : EqCnstr) : RingM Unit := do
  let some c ← c.simplifyAndCheck | return ()
  c.addToBasisAfterSimp

def addNewEq (c : EqCnstr) : RingM Unit := do
  let some c ← c.simplifyAndCheck | return ()
  if c.p.degree == 1 then
    c.addToBasisAfterSimp
  else
    c.addToQueue

<<<<<<< HEAD
=======
/-- Returns `true` if `c.d.p` is the constant polynomial. -/
def DiseqCnstr.checkConstant (c : DiseqCnstr) : RingM Bool := do
  let .num k := c.d.p | return false
  if k == 0 then
    c.setUnsat
  else
    trace_goal[grind.ring.assert.trivial] "{← c.denoteExpr}"
  return true

def DiseqCnstr.simplify (c : DiseqCnstr) : RingM DiseqCnstr :=
  withCheckCoeffDvd do
    -- We must enable `checkCoeffDvd := true`. See comments at `PolyDerivation`.
    return { c with d := (← c.d.simplify) }

def saveDiseq (c : DiseqCnstr) : RingM Unit := do
  trace_goal[grind.ring.assert.store] "{← c.denoteExpr}"
  modifyRing fun s => { s with diseqs := s.diseqs.push c }

def addNewDiseq (c : DiseqCnstr) : RingM Unit := do
  let c ← c.simplify
  if (← c.checkConstant) then
    return ()
  saveDiseq c

>>>>>>> 30d9b71b
@[export lean_process_ring_eq]
def processNewEqImpl (a b : Expr) : GoalM Unit := do
  if isSameExpr a b then return () -- TODO: check why this is needed
  let some ringId ← inSameRing? a b | return ()
  RingM.run ringId do
    trace_goal[grind.ring.assert] "{← mkEq a b}"
    let some ra ← toRingExpr? a | return ()
    let some rb ← toRingExpr? b | return ()
    let p ← (ra.sub rb).toPolyM
<<<<<<< HEAD
    -- TODO: delete this `if` after simplifier is fully integrated
    if let .num k := p then
      if k == 0 then
        trace_goal[grind.ring.assert.trivial] "{← p.denoteExpr} = 0"
      else if (← hasChar) then
        trace_goal[grind.ring.assert.unsat] "{← p.denoteExpr} = 0"
        setEqUnsat k a b ra rb
      else
        -- Remark: we currently don't do anything if the characteristic is not known.
        trace_goal[grind.ring.assert.discard] "{← p.denoteExpr} = 0"
      return ()
=======
>>>>>>> 30d9b71b
    addNewEq (← mkEqCnstr p (.core a b ra rb))

@[export lean_process_ring_diseq]
def processNewDiseqImpl (a b : Expr) : GoalM Unit := do
  let some ringId ← inSameRing? a b | return ()
  RingM.run ringId do
    trace_goal[grind.ring.assert] "{mkNot (← mkEq a b)}"
    let some ra ← toRingExpr? a | return ()
    let some rb ← toRingExpr? b | return ()
    let p ← (ra.sub rb).toPolyM
    addNewDiseq {
      lhs := a, rhs := b
      rlhs := ra, rrhs := rb
      d := .input p
    }

/--
Returns `true` if the todo queue is not empty or the `recheck` flag is set to `true`
-/
private def needCheck : RingM Bool := do
  unless (← isQueueEmpty) do return true
  return (← getRing).recheck

private def checkDiseqs : RingM Unit := do
  let diseqs := (← getRing).diseqs
  modifyRing fun s => { s with diseqs := {} }
  -- No indexing simple
  for diseq in diseqs do
    addNewDiseq diseq
    if (← isInconsistent) then return

abbrev PropagateEqMap := Std.HashMap (Int × Poly) (Expr × RingExpr)

/--
Propagates implied equalities.
-/
private def propagateEqs : RingM Unit := do
  /-
  This is a very simple procedure that does not use any indexing data-structure.
  We don't even cache the simplied polynomials.
  TODO: optimize
  -/
  let mut map : PropagateEqMap := {}
  for a in (← getRing).vars do
    if (← checkMaxSteps) then return ()
    let some ra ← toRingExpr? a | unreachable!
    map ← process map a ra
  for (a, ra) in (← getRing).denote do
    if (← checkMaxSteps) then return ()
    map ← process map a.expr ra
where
  process (map : PropagateEqMap) (a : Expr) (ra : RingExpr) : RingM PropagateEqMap := do
    let d : PolyDerivation := .input (← ra.toPolyM)
    let d ← d.simplify
    let k := d.getMultiplier
    trace_goal[grind.debug.ring.impEq] "{a}, {k}, {← d.p.denoteExpr}"
    if let some (b, rb) := map[(k, d.p)]? then
      -- TODO: use `isEqv` more effectively
      unless (← isEqv a b) do
        let p ← (ra.sub rb).toPolyM
        let d : PolyDerivation := .input p
        let d ← d.simplify
        if d.getMultiplier != 1 then
          unless (← noZeroDivisors) do
            -- Given the multipiler `k' = d.getMultiplier`, we have that `k*(a - b) = 0`,
            -- but we cannot eliminate the `k` because we don't have `noZeroDivisors`.
            trace_goal[grind.ring.impEq] "skip: {← mkEq a b}, k: {k}, noZeroDivisors: false"
            return map.insert (k, d.p) (a, ra)
        trace_goal[grind.ring.impEq] "{← mkEq a b}, {k}, {← p.denoteExpr}"
        propagateEq a b ra rb d
      return map
    else
      return map.insert (k, d.p) (a, ra)

def checkRing : RingM Bool := do
  unless (← needCheck) do return false
  trace_goal[grind.debug.ring.check] "{(← getRing).type}"
  repeat
    checkSystem "ring"
    let some c ← getNext? | break
    trace_goal[grind.debug.ring.check] "{← c.denoteExpr}"
    c.addToBasis
    if (← isInconsistent) then return true
    if (← checkMaxSteps) then return true
  checkDiseqs
  propagateEqs
  modifyRing fun s => { s with recheck := false }
  return true

def check : GoalM Bool := do
  if (← checkMaxSteps) then return false
  let mut progress := false
  checkInvariants
  try
    for ringId in [:(← get').rings.size] do
      let r ← RingM.run ringId checkRing
      progress := progress || r
      if (← isInconsistent) then
        return true
    return progress
  finally
    checkInvariants

end Lean.Meta.Grind.Arith.CommRing<|MERGE_RESOLUTION|>--- conflicted
+++ resolved
@@ -119,121 +119,15 @@
     c := r
   return c
 
-<<<<<<< HEAD
-/-- Simplifies `c` using `c'`. -/
-def EqCnstr.simplify1 (c c' : EqCnstr) : RingM (Option EqCnstr) := do
-  let some r := c'.p.simp? c.p (← nonzeroChar?) | return none
-  let c := { c with
-    p := r.p
-    h := .simp c' c r.k₁ r.k₂ r.m
-  }
-  trace_goal[grind.ring.simp] "{← c.p.denoteExpr}"
-  return some c
-
-/-- Keep simplifying `c` with `c'` until it is not applicable anymore. -/
-def EqCnstr.simplifyWith (c c' : EqCnstr) : RingM EqCnstr := do
-  let mut c := c
-  repeat
-    checkSystem "ring"
-    let some r ← c.simplify1 c' | return c
-    trace_goal[grind.debug.ring.simp] "simplifying{indentD (← c.denoteExpr)}\nwith{indentD (← c'.denoteExpr)}"
-    c := r
-  return c
-
 /-- Simplify the given equation constraint using the current basis. -/
 def EqCnstr.simplify (c : EqCnstr) : RingM EqCnstr := do
   let mut c := c
   repeat
-=======
-/-- Simplify the given equation constraint using the current basis. -/
-def EqCnstr.simplify (c : EqCnstr) : RingM EqCnstr := do
-  let mut c := c
-  repeat
     if (← checkMaxSteps) then return c
->>>>>>> 30d9b71b
     let some c' ← c.p.findSimp? |
       trace_goal[grind.debug.ring.simp] "simplified{indentD (← c.denoteExpr)}"
       return c
     c ← c.simplifyWith c'
-<<<<<<< HEAD
-  return c
-
-/-- Returns `true` if `c.p` is the constant polynomial. -/
-def EqCnstr.checkConstant (c : EqCnstr) : RingM Bool := do
-  let .num k := c.p | return false
-  if k == 0 then
-    trace_goal[grind.ring.assert.trivial] "{← c.denoteExpr}"
-  else if (← hasChar) then
-    setInconsistent c
-  else
-    -- Remark: we currently don't do anything if the characteristic is not known.
-    trace_goal[grind.ring.assert.discard] "{← c.denoteExpr}"
-  return true
-
-/--
-Simplifies and checks whether the resulting constraint is trivial (i.e., `0 = 0`),
-or inconsistent (i.e., `k = 0` where `k % c != 0` for a comm-ring with characteristic `c`),
-and returns `none`. Otherwise, returns the simplified constraint.
--/
-def EqCnstr.simplifyAndCheck (c : EqCnstr) : RingM (Option EqCnstr) := do
-  let c ← c.simplify
-  if (← c.checkConstant) then
-    return none
-  else
-    return some c
-
-def EqCnstr.simplifyBasis (c : EqCnstr) : RingM Unit := do
-  let .add _ m _ := c.p | return ()
-  let .mult pw _ := m | return ()
-  let x := pw.x
-  let cs := (← getRing).varToBasis[x]!
-  let cs ← cs.filterMapM fun c' => do
-    let .add _ m' _ := c'.p | return none
-    if m.divides m' then
-      let c' ← c'.simplifyWith c'
-      if (← c'.checkConstant) then
-        return none
-      else
-        return some c'
-    else
-      return some c'
-  modifyRing fun s => { s with varToBasis := s.varToBasis.set x cs }
-
-def EqCnstr.addToQueue (c : EqCnstr) : RingM Unit := do
-  trace_goal[grind.ring.assert.queue] "{← c.denoteExpr}"
-  modifyRing fun s => { s with queue := s.queue.insert c }
-
-def EqCnstr.superposeWith (c : EqCnstr) : RingM Unit := do
-  trace[grind.ring.superpose] "{← c.denoteExpr}"
-  return ()
-
-/--
-Tries to convert the leading monomial into a monic one.
-
-It exploits the fact that given a polynomial with leading coefficient `k`,
-if the ring has a nonzero characteristic `p` and `gcd k p = 1`, then
-`k` has an inverse.
-
-It also handles the easy case where `k` is `-1`.
--/
-def EqCnstr.toMonic (c : EqCnstr) : RingM EqCnstr := do
-  let k := c.p.lc
-  if k == 1 then return c
-  if let some p ← nonzeroChar? then
-    let (g, α, _β) := gcdExt k p
-    if g == 1 then
-      -- `α*k + β*p = 1`
-      -- `α*k = 1 (mod p)`
-      let α := if α < 0 then α % p else α
-      return { c with p := c.p.mulConstC α p, h := .mul α c }
-    else
-      return c
-  else if k == -1 then
-    return { c with p := c.p.mulConst (-1), h := .mul (-1) c }
-  else
-    return c
-
-=======
   return c
 
 /-- Returns `true` if `c.p` is the constant polynomial. -/
@@ -336,20 +230,12 @@
     return { c with p := c.p.mulConst (-1), h := .mul (-1) c }
   return c
 
->>>>>>> 30d9b71b
 def EqCnstr.addToBasisAfterSimp (c : EqCnstr) : RingM Unit := do
   let c ← c.toMonic
   c.simplifyBasis
   c.superposeWith
-<<<<<<< HEAD
-  let .add _ m _ := c.p | return ()
-  let .mult pw _ := m | return ()
-  trace_goal[grind.ring.assert.basis] "{← c.denoteExpr}"
-  modifyRing fun s => { s with varToBasis := s.varToBasis.modify pw.x (c :: ·) }
-=======
   trace_goal[grind.ring.assert.basis] "{← c.denoteExpr}"
   addToBasisCore c
->>>>>>> 30d9b71b
 
 def EqCnstr.addToBasis (c : EqCnstr) : RingM Unit := do
   let some c ← c.simplifyAndCheck | return ()
@@ -362,8 +248,6 @@
   else
     c.addToQueue
 
-<<<<<<< HEAD
-=======
 /-- Returns `true` if `c.d.p` is the constant polynomial. -/
 def DiseqCnstr.checkConstant (c : DiseqCnstr) : RingM Bool := do
   let .num k := c.d.p | return false
@@ -388,7 +272,6 @@
     return ()
   saveDiseq c
 
->>>>>>> 30d9b71b
 @[export lean_process_ring_eq]
 def processNewEqImpl (a b : Expr) : GoalM Unit := do
   if isSameExpr a b then return () -- TODO: check why this is needed
@@ -398,20 +281,6 @@
     let some ra ← toRingExpr? a | return ()
     let some rb ← toRingExpr? b | return ()
     let p ← (ra.sub rb).toPolyM
-<<<<<<< HEAD
-    -- TODO: delete this `if` after simplifier is fully integrated
-    if let .num k := p then
-      if k == 0 then
-        trace_goal[grind.ring.assert.trivial] "{← p.denoteExpr} = 0"
-      else if (← hasChar) then
-        trace_goal[grind.ring.assert.unsat] "{← p.denoteExpr} = 0"
-        setEqUnsat k a b ra rb
-      else
-        -- Remark: we currently don't do anything if the characteristic is not known.
-        trace_goal[grind.ring.assert.discard] "{← p.denoteExpr} = 0"
-      return ()
-=======
->>>>>>> 30d9b71b
     addNewEq (← mkEqCnstr p (.core a b ra rb))
 
 @[export lean_process_ring_diseq]

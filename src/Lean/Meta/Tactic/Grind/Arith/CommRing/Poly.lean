--- conflicted
+++ resolved
@@ -107,11 +107,7 @@
     let p₁   := p₁.mulMon' c₁ m₁ char?
     let p₂   := p₂.mulMon' c₂ m₂ char?
     let spol := p₁.combine' p₂ char?
-<<<<<<< HEAD
-    { spol, c₁, m₁, c₂, m₂ }
-=======
     { spol, m₁, m₂, k₁ := c₁, k₂ := c₂ }
->>>>>>> 30d9b71b
   | _, _ => {}
 
 /--
@@ -133,40 +129,12 @@
 /--
 Simplifies polynomial `p₁` using polynomial `p₂` by rewriting.
 
-<<<<<<< HEAD
-This function attempts to rewrite `p₂` by eliminating the first occurrence of
-the leading monomial of `p₁`.
-=======
 This function attempts to rewrite `p₁` by eliminating the first occurrence of
 the leading monomial of `p₂`.
->>>>>>> 30d9b71b
 
 Remark: if `char? = some c`, then `c` is the characteristic of the ring.
 -/
 def Poly.simp? (p₁ p₂ : Poly) (char? : Option Nat := none) : Option SimpResult :=
-<<<<<<< HEAD
-  match p₁ with
-  | .add k₁' m₁ p₁ =>
-    let rec go? (p₂ : Poly) : Option SimpResult :=
-      match p₂ with
-      | .add k₂' m₂ p₂ =>
-        if m₁.divides m₂ then
-          let m  := m₂.div m₁
-          let g  := Nat.gcd k₁'.natAbs k₂'.natAbs
-          let k₁ := -k₂'/g
-          let k₂ := k₁'/g
-          let p  := (p₁.mulMon' k₁ m char?).combine' (p₂.mulConst' k₂ char?) char?
-          some { p, k₁, k₂, m }
-        else if let some r := go? p₂ then
-          if let some char := char? then
-            let k := (k₂'*r.k₂) % char
-            if k == 0 then
-              some r
-            else
-              some { r with p := .add k m₂ r.p }
-          else
-            some { r with p := .add (k₂'*r.k₂) m₂ r.p }
-=======
   match p₂ with
   | .add k₂' m₂ p₂ =>
     let rec go? (p₁ : Poly) : Option SimpResult :=
@@ -188,7 +156,6 @@
               some { r with p := .add k m₁ r.p }
           else
             some { r with p := .add (k₁'*r.k₁) m₁ r.p }
->>>>>>> 30d9b71b
         else
           none
       | .num _ => none
@@ -219,8 +186,6 @@
   | .num 0 => true
   | _ => false
 
-<<<<<<< HEAD
-=======
 def Poly.checkCoeffs : Poly → Bool
   | .num _ => true
   | .add k _ p => k != 0 && checkCoeffs p
@@ -246,5 +211,4 @@
   | .num k => .num (k / a)
   | .add k m p => .add (k / a) m (divConst p a)
 
->>>>>>> 30d9b71b
 end Lean.Grind.CommRing
--- conflicted
+++ resolved
@@ -129,11 +129,7 @@
     let commRing := mkApp (mkConst ``Grind.CommRing [u]) type
     let .some commRingInst ← trySynthInstance commRing | return none
     trace_goal[grind.ring] "new ring: {type}"
-<<<<<<< HEAD
-    let charInst? ← getIsCharInst? u type ringInst
-=======
     let charInst? ← getIsCharInst? u type semiringInst
->>>>>>> 0eaa146d
     let noZeroDivInst? ← getNoZeroDivInst? u type
     trace_goal[grind.ring] "NoNatZeroDivisors available: {noZeroDivInst?.isSome}"
     let field := mkApp (mkConst ``Grind.Field [u]) type

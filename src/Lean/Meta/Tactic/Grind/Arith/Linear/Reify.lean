/-
Copyright (c) 2025 Amazon.com, Inc. or its affiliates. All Rights Reserved.
Released under Apache 2.0 license as described in the file LICENSE.
Authors: Leonardo de Moura
-/
module

prelude
public import Lean.Meta.Tactic.Grind.Simp
public import Lean.Meta.Tactic.Grind.Arith.Linear.Var

public section

namespace Lean.Meta.Grind.Arith.Linear

def isAddInst (struct : Struct) (inst : Expr) : Bool :=
  isSameExpr struct.addFn.appArg! inst
def isZeroInst (struct : Struct) (inst : Expr) : Bool :=
  isSameExpr struct.zero.appArg! inst
def isSMulIntInst (struct : Struct) (inst : Expr) : Bool :=
  isSameExpr struct.zsmulFn.appArg! inst
def isSMulNatInst (struct : Struct) (inst : Expr) : Bool :=
  isSameExpr struct.nsmulFn.appArg! inst
def isHomoMulInst (struct : Struct) (inst : Expr) : Bool :=
  if let some homomulFn := struct.homomulFn? then isSameExpr homomulFn inst else false
def isHSMulIntInst (struct : Struct) (inst : Expr) : Bool :=
  if let some smulFn := struct.zsmulFn? then isSameExpr smulFn.appArg! inst else false
def isHSMulNatInst (struct : Struct) (inst : Expr) : Bool :=
  if let some smulFn := struct.nsmulFn? then isSameExpr smulFn.appArg! inst else false
def isSubInst (struct : Struct) (inst : Expr) : Bool :=
  isSameExpr struct.subFn.appArg! inst
def isNegInst (struct : Struct) (inst : Expr) : Bool :=
  isSameExpr struct.negFn.appArg! inst

def reportInstIssue (e : Expr) : GoalM Unit := do
  reportIssue! "`grind linarith` term with unexpected instance{indentExpr e}"

/--
Converts a Lean `IntModule` expression `e` into a `LinExpr`

If `skipVar` is `true`, then the result is `none` if `e` is not an interpreted `IntModule` term.
We use `skipVar := false` when processing inequalities, and `skipVar := true` for equalities and disequalities
-/
partial def reify? (e : Expr) (skipVar : Bool) : LinearM (Option LinExpr) := do
  match_expr e with
  | HAdd.hAdd _ _ _ i a b =>
    if isAddInst (← getStruct  ) i then return some (.add (← go a) (← go b)) else asTopVar e
  | HSub.hSub _ _ _ i a b =>
    if isSubInst (← getStruct  ) i then return some (.sub (← go a) (← go b)) else asTopVar e
  | HSMul.hSMul _ _ _ i a b =>
    let some r ← processSMul i a b | asTopVar e
    return some r
  | Neg.neg _ i a =>
    if isNegInst (← getStruct  ) i then return some (.neg (← go a)) else asTopVar e
  | Zero.zero _ i =>
    if isZeroInst (← getStruct) i then return some .zero else asTopVar e
  | OfNat.ofNat _ _ _ =>
    if (← isOfNatZero e) then return some .zero else asTopVar e
  | _ =>
    if skipVar then
      return none
    else
      return some (← toVar e)
where
  toVar (e : Expr) : LinearM LinExpr := do
    return .var (← mkVar e)
  asVar (e : Expr) : LinearM LinExpr := do
    reportInstIssue e
    return .var (← mkVar e)
  asTopVar (e : Expr) : LinearM (Option LinExpr) := do
    reportInstIssue e
    if skipVar then
      return none
    else
      return some (← asVar e)
  isOfNatZero (e : Expr) : LinearM Bool := do
<<<<<<< HEAD
    withDefault <| isDefEq e (← getStruct).ofNatZero
  processSMul (i a b : Expr) : LinearM (Option LinExpr) := do
    if isSMulIntInst (← getStruct) i then
=======
    isDefEqD e (← getStruct).ofNatZero
  processHMul (i a b : Expr) : LinearM (Option LinExpr) := do
    if isHMulIntInst (← getStruct) i then
>>>>>>> 1feac1ae
      let some k ← getIntValue? a | return none
      return some (.intMul k (← go b))
    else if isSMulNatInst (← getStruct) i then
      let some k ← getNatValue? a | return none
      return some (.natMul k (← go b))
    return none
  go (e : Expr) : LinearM LinExpr := do
    match_expr e with
    | HAdd.hAdd _ _ _ i a b =>
      if isAddInst (← getStruct) i then return .add (← go a) (← go b) else asVar e
    | HSub.hSub _ _ _ i a b =>
      if isSubInst (← getStruct) i then return .sub (← go a) (← go b) else asVar e
    | HSMul.hSMul _ _ _ i a b =>
      let some r ← processSMul i a b | asVar e
      return r
    | Neg.neg _ i a =>
      if isNegInst (← getStruct) i then return .neg (← go a) else asVar e
    | Zero.zero _ i =>
      if isZeroInst (← getStruct) i then return .zero else asVar e
    | OfNat.ofNat _ _ _ =>
      if (← isOfNatZero e) then return .zero else toVar e
    | _ => toVar e

end  Lean.Meta.Grind.Arith.Linear<|MERGE_RESOLUTION|>--- conflicted
+++ resolved
@@ -74,15 +74,9 @@
     else
       return some (← asVar e)
   isOfNatZero (e : Expr) : LinearM Bool := do
-<<<<<<< HEAD
-    withDefault <| isDefEq e (← getStruct).ofNatZero
+    isDefEqD e (← getStruct).ofNatZero
   processSMul (i a b : Expr) : LinearM (Option LinExpr) := do
     if isSMulIntInst (← getStruct) i then
-=======
-    isDefEqD e (← getStruct).ofNatZero
-  processHMul (i a b : Expr) : LinearM (Option LinExpr) := do
-    if isHMulIntInst (← getStruct) i then
->>>>>>> 1feac1ae
       let some k ← getIntValue? a | return none
       return some (.intMul k (← go b))
     else if isSMulNatInst (← getStruct) i then

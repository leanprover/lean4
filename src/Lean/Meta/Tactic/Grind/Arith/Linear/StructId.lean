--- conflicted
+++ resolved
@@ -164,19 +164,11 @@
       synthInstance <| mkApp (mkConst declName [u]) type
     let rec getBinHomoInst (declName : Name) : GoalM Expr := do
       synthInstance <| mkApp3 (mkConst declName [u, u, u]) type type type
-<<<<<<< HEAD
-    let rec getHMulIntInst : GoalM Expr := do
-      synthInstance <| mkApp3 (mkConst ``HMul [0, u, u]) Int.mkType type type
-    let rec getHMulNatInst : GoalM Expr := do
-      synthInstance <| mkApp3 (mkConst ``HMul [0, u, u]) Nat.mkType type type
-    let rec checkToFieldDefEq? (leInst? parentInst? childInst? : Option Expr) (toFieldName : Name) : GoalM (Option Expr) := do
-=======
     let rec getHSMulIntInst : GoalM Expr := do
       synthInstance <| mkApp3 (mkConst ``HSMul [0, u, u]) Int.mkType type type
     let rec getHSMulNatInst : GoalM Expr := do
       synthInstance <| mkApp3 (mkConst ``HSMul [0, u, u]) Nat.mkType type type
-    let rec checkToFieldDefEq? (leInst? ltInst? parentInst? childInst? : Option Expr) (toFieldName : Name) : GoalM (Option Expr) := do
->>>>>>> 0f1174d0
+    let rec checkToFieldDefEq? (leInst? parentInst? childInst? : Option Expr) (toFieldName : Name) : GoalM (Option Expr) := do
       let some leInst := leInst? | return none
       let some parentInst := parentInst? | return none
       let some childInst := childInst? | return none

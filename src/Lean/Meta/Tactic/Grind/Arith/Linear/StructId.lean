/-
Copyright (c) 2025 Amazon.com, Inc. or its affiliates. All Rights Reserved.
Released under Apache 2.0 license as described in the file LICENSE.
Authors: Leonardo de Moura
-/
module

prelude
public import Init.Grind.Ordered.Module
public import Lean.Meta.Tactic.Grind.Simp
public import Lean.Meta.Tactic.Grind.SynthInstance
public import Lean.Meta.Tactic.Grind.Arith.Cutsat.ToInt
public import Lean.Meta.Tactic.Grind.Arith.CommRing.RingId
public import Lean.Meta.Tactic.Grind.Arith.CommRing.RingM
public import Lean.Meta.Tactic.Grind.Arith.Linear.Util
public import Lean.Meta.Tactic.Grind.Arith.Linear.Var

public section

namespace Lean.Meta.Grind.Arith.Linear

private def preprocess (e : Expr) : GoalM Expr := do
  shareCommon (← canon e)

private def internalizeFn (fn : Expr) : GoalM Expr := do
  preprocess fn

private def preprocessConst (c : Expr) : GoalM Expr := do
  let c ← preprocess c
  internalize c 0 none
  return c

private def internalizeConst (c : Expr) : GoalM Expr := do
  let c ← shareCommon (← canon c)
  internalize c 0 none
  return c

open Grind.Linarith (Poly)

private def mkExpectedDefEqMsg (a b : Expr) : MetaM MessageData :=
  return m!"`grind linarith` expected{indentExpr a}\nto be definitionally equal to{indentExpr b}"

private def ensureDefEq (a b : Expr) : MetaM Unit := do
  unless (← isDefEqD a b) do
    throwError (← mkExpectedDefEqMsg a b)

private def addZeroLtOne (one : Var) : LinearM Unit := do
  let p := Poly.add (-1) one .nil
  modifyStruct fun s => { s with
    lowers := s.lowers.modify one fun cs => cs.push { p, h := .oneGtZero, strict := true }
  }

private def addZeroNeOne (one : Var) : LinearM Unit := do
  let p := Poly.add 1 one .nil
  modifyStruct fun s => { s with
    diseqs := s.diseqs.modify one fun cs => cs.push { p, h := .oneNeZero }
  }

private def isNonTrivialIsCharInst (isCharInst? : Option (Expr × Nat)) : Bool :=
  match isCharInst? with
  | some (_, c) => c != 1
  | none => false

private def isCutsatType (type : Expr) : GoalM Bool := do
  if (← getConfig).cutsat then
    if (← Cutsat.isSupportedType type) then
      -- If `type` is supported by cutsat, let it handle
      return true
  return false

private def getCommRingInst? (ringId? : Option Nat) : GoalM (Option Expr) := do
  let some ringId := ringId? | return none
  return some (← CommRing.RingM.run ringId do return (← CommRing.getRing).commRingInst)

private def mkRingInst? (u : Level) (type : Expr) (commRingInst? : Option Expr) : GoalM (Option Expr) := do
  if let some commRingInst := commRingInst? then
    return mkApp2 (mkConst ``Grind.CommRing.toRing [u]) type commRingInst
  else
    synthInstance? <| mkApp (mkConst ``Grind.Ring [u]) type

private def mkIntModuleInst? (u : Level) (type : Expr) (ringInst? : Option Expr) : GoalM (Option Expr) := do
  if let some ringInst := ringInst? then
    return some <| mkApp2 (mkConst ``Grind.Ring.toIntModule [u]) type ringInst
  else
    synthInstance? <| mkApp (mkConst ``Grind.IntModule [u]) type

private def mkSemiringInst? (u : Level) (type : Expr) (ringInst? : Option Expr) : GoalM (Option Expr) := do
  if let some ringInst := ringInst? then
    return some <| mkApp2 (mkConst ``Grind.Ring.toSemiring [u]) type ringInst
  else
    synthInstance? <| mkApp (mkConst ``Grind.Semiring [u]) type

private def mkOne? (u : Level) (type : Expr) : GoalM (Option Expr) := do
  let some oneInst ← synthInstance? (mkApp (mkConst ``One [u]) type) | return none
  let one ← internalizeConst <| mkApp2 (mkConst ``One.one [u]) type oneInst
  let one' ← mkNumeral type 1
  unless (← isDefEqD one one') do reportIssue! (← mkExpectedDefEqMsg one one')
  return some one

private def mkLawfulOrderLTInst? (u : Level) (type : Expr) (ltInst? leInst? : Option Expr) : GoalM (Option Expr) := do
  let some ltInst := ltInst? | return none
  let some leInst := leInst? | return none
  let lawfulOrderLTType := mkApp3 (mkConst ``Std.LawfulOrderLT [u]) type ltInst leInst
  let some inst ← synthInstance? lawfulOrderLTType
    | reportIssue! "type has `LE` and `LT`, but the `LT` instance is not lawful, failed to synthesize{indentExpr lawfulOrderLTType}"
      return none
  return some inst

private def mkIsPreorderInst? (u : Level) (type : Expr) (leInst? : Option Expr) : GoalM (Option Expr) := do
  let some leInst := leInst? | return none
  let isPreorderType := mkApp2 (mkConst ``Std.IsPreorder [u]) type leInst
  let some inst ← synthInstance? isPreorderType
    | reportIssue! "type has `LE`, but is not a preorder, failed to synthesize{indentExpr isPreorderType}"
      return none
  return some inst

private def mkIsPartialOrderInst? (u : Level) (type : Expr) (leInst? : Option Expr) : GoalM (Option Expr) := do
  let some leInst := leInst? | return none
  let isPartialOrderType := mkApp2 (mkConst ``Std.IsPartialOrder [u]) type leInst
  let some inst ← synthInstance? isPartialOrderType
    | reportIssue! "type has `LE`, but is not a partial order, failed to synthesize{indentExpr isPartialOrderType}"
      return none
  return some inst

private def mkIsLinearOrderInst? (u : Level) (type : Expr) (leInst?  : Option Expr) : GoalM (Option Expr) := do
  let some leInst := leInst? | return none
  let isLinearOrderType := mkApp2 (mkConst ``Std.IsLinearOrder [u]) type leInst
  let some inst ← synthInstance? isLinearOrderType
    | reportIssue! "type has `LE`, but is not a linear order, failed to synthesize{indentExpr isLinearOrderType}"
      return none
  return some inst

private def mkOrderedRingInst? (u : Level) (type : Expr) (semiringInst? leInst? ltInst? preorderInst? : Option Expr) : GoalM (Option Expr) := do
  let some semiringInst := semiringInst? | return none
  let some leInst := leInst? | return none
  let some ltInst := ltInst? | return none
  let some preorderInst := preorderInst? | return none
  let isOrdType := mkApp5 (mkConst ``Grind.OrderedRing [u]) type semiringInst leInst ltInst preorderInst
  let some inst ← synthInstance? isOrdType
    | reportIssue! "type has a `Preorder` and is a `Semiring`, but is not an ordered ring, failed to synthesize{indentExpr isOrdType}"
      return none
  return some inst

private def mkNoNatZeroDivInst? (u : Level) (type : Expr) : GoalM (Option Expr) := do
  let natModuleType := mkApp (mkConst ``Grind.NatModule [u]) type
  let some natModuleInst ← synthInstance? natModuleType | return none
  synthInstance? <| mkApp2 (mkConst ``Grind.NoNatZeroDivisors [u]) type natModuleInst

def getStructId? (type : Expr) : GoalM (Option Nat) := do
  unless (← getConfig).linarith do return none
  if (← isCutsatType type) then return none
  if let some id? := (← get').typeIdOf.find? { expr := type } then
    return id?
  else
    let id? ← go?
    modify' fun s => { s with typeIdOf := s.typeIdOf.insert { expr := type } id? }
    return id?
where
  go? : GoalM (Option Nat) := do
    let u ← getDecLevel type
    let rec getInst? (declName : Name) : GoalM (Option Expr) := do
      synthInstance? <| mkApp (mkConst declName [u]) type
    let rec getInst (declName : Name) : GoalM Expr := do
      synthInstance <| mkApp (mkConst declName [u]) type
    let rec getBinHomoInst (declName : Name) : GoalM Expr := do
      synthInstance <| mkApp3 (mkConst declName [u, u, u]) type type type
    let rec getHMulIntInst : GoalM Expr := do
      synthInstance <| mkApp3 (mkConst ``HMul [0, u, u]) Int.mkType type type
    let rec getHMulNatInst : GoalM Expr := do
      synthInstance <| mkApp3 (mkConst ``HMul [0, u, u]) Nat.mkType type type
    let rec checkToFieldDefEq? (leInst? parentInst? childInst? : Option Expr) (toFieldName : Name) : GoalM (Option Expr) := do
      let some leInst := leInst? | return none
      let some parentInst := parentInst? | return none
      let some childInst := childInst? | return none
<<<<<<< HEAD
      let toField := mkApp3 (mkConst toFieldName [u]) type leInst childInst
      unless (← withDefault <| isDefEq parentInst toField) do
=======
      let toField := mkApp4 (mkConst toFieldName [u]) type leInst ltInst childInst
      unless (← isDefEqD parentInst toField) do
>>>>>>> 3ff195f7
        reportIssue! (← mkExpectedDefEqMsg parentInst toField)
        return none
      return some childInst
    let rec ensureToFieldDefEq (parentInst : Expr) (inst : Expr) (toFieldName : Name) : GoalM Unit := do
      let toField := mkApp2 (mkConst toFieldName [u]) type inst
      ensureDefEq parentInst toField
    let rec ensureToHomoFieldDefEq (parentInst : Expr) (inst : Expr) (toFieldName : Name) (toHeteroName : Name) : GoalM Unit := do
      let toField := mkApp2 (mkConst toFieldName [u]) type inst
      let heteroToField := mkApp2 (mkConst toHeteroName [u]) type toField
      ensureDefEq parentInst heteroToField
    let ringId? ← CommRing.getRingId? type
    let leInst? ← getInst? ``LE
    let ltInst? ← getInst? ``LT
    let lawfulOrderLTInst? ← mkLawfulOrderLTInst? u type ltInst? leInst?
    let isPreorderInst? ← mkIsPreorderInst? u type leInst?
    let isPartialInst? ← mkIsPartialOrderInst? u type leInst?
    let isLinearInst? ← mkIsLinearOrderInst? u type leInst?
    if (← getConfig).ring && ringId?.isSome && isPreorderInst?.isNone then
      -- If `type` is a `CommRing`, but it is not even a preorder, there is no point in use this module.
      -- `ring` module should handle it.
      return none
    let commRingInst? ← getCommRingInst? ringId?
    let ringInst? ← mkRingInst? u type commRingInst?
    let some intModuleInst ← mkIntModuleInst? u type ringInst? | return none
    let addInst ← getBinHomoInst ``HAdd
    let addFn ← internalizeFn <| mkApp4 (mkConst ``HAdd.hAdd [u, u, u]) type type type addInst
    let orderedAddInst? ← match leInst?, isPreorderInst? with
      | some leInst, some isPreorderInst =>
        synthInstance? <| mkApp4 (mkConst ``Grind.OrderedAdd [u]) type addInst leInst isPreorderInst
      | _, _ => pure none
    let isPreorderInst? := if orderedAddInst?.isNone then none else isPreorderInst?
    -- preorderInst? may have been reset, check again whether this module is needed.
    if (← getConfig).ring && ringId?.isSome && isPreorderInst?.isNone then
      return none
    let isPartialInst? ← checkToFieldDefEq? leInst? isPreorderInst? isPartialInst? ``Std.IsPartialOrder.toIsPreorder
    let isLinearInst? ← checkToFieldDefEq? leInst? isPartialInst? isLinearInst? ``Std.IsLinearOrder.toIsPartialOrder
    let addCommGroupInst := mkApp2 (mkConst ``Grind.IntModule.toAddCommGroup [u]) type intModuleInst
    let addCommMonoidInst := mkApp2 (mkConst ``Grind.AddCommGroup.toAddCommMonoid [u]) type addCommGroupInst
    let semiringInst? ← mkSemiringInst? u type ringInst?
    let fieldInst? ← getInst? ``Grind.Field
    let one? ← mkOne? u type -- One must be created eagerly
    let orderedRingInst? ← mkOrderedRingInst? u type semiringInst? leInst? ltInst? isPreorderInst?
    let charInst? ← if let some semiringInst := semiringInst? then getIsCharInst? u type semiringInst else pure none
    let noNatDivInst? ← mkNoNatZeroDivInst? u type
    -- TODO: generate the remaining fields on demand
    let zeroInst ← getInst ``Zero
    let zero ← internalizeConst <| mkApp2 (mkConst ``Zero.zero [u]) type zeroInst
    let ofNatZeroType := mkApp2 (mkConst ``OfNat [u]) type (mkRawNatLit 0)
    let some ofNatZeroInst ← synthInstance? ofNatZeroType | return none
    -- `ofNatZero` is used internally, we don't need to internalize
    let ofNatZero ← preprocess <| mkApp3 (mkConst ``OfNat.ofNat [u]) type (mkRawNatLit 0) ofNatZeroInst
    ensureDefEq zero ofNatZero
    let subInst ← getBinHomoInst ``HSub
    let subFn ← internalizeFn <| mkApp4 (mkConst ``HSub.hSub [u, u, u]) type type type subInst
    let negInst ← getInst ``Neg
    let negFn ← internalizeFn <| mkApp2 (mkConst ``Neg.neg [u]) type negInst
    let zsmulInst ← getHMulIntInst
    let zsmulFn ← internalizeFn <| mkApp4 (mkConst ``HMul.hMul [0, u, u]) Int.mkType type type zsmulInst
    let nsmulInst ← getHMulNatInst
    let nsmulFn ← internalizeFn <| mkApp4 (mkConst ``HMul.hMul [0, u, u]) Nat.mkType type type nsmulInst
    ensureToFieldDefEq zeroInst addCommMonoidInst ``Grind.AddCommMonoid.toZero
    ensureToHomoFieldDefEq addInst addCommMonoidInst ``Grind.AddCommMonoid.toAdd ``instHAdd
    ensureToHomoFieldDefEq subInst addCommGroupInst ``Grind.AddCommGroup.toSub ``instHSub
    ensureToFieldDefEq negInst addCommGroupInst ``Grind.AddCommGroup.toNeg
    ensureToFieldDefEq zsmulInst intModuleInst ``Grind.IntModule.zsmul
    ensureToFieldDefEq nsmulInst intModuleInst ``Grind.IntModule.nsmul
    let leFn? ← if let some leInst := leInst? then
      some <$> (internalizeFn <| mkApp2 (mkConst ``LE.le [u]) type leInst)
    else
      pure none
    let ltFn? ← if let some ltInst := ltInst? then
      some <$> (internalizeFn <| mkApp2 (mkConst ``LT.lt [u]) type ltInst)
    else
      pure none
    let rec getHSMulFn? : GoalM (Option Expr) := do
      let smulType := mkApp3 (mkConst ``HSMul [0, u, u]) Int.mkType type type
      let some smulInst ← synthInstance? smulType | return none
      internalizeFn <| mkApp4 (mkConst ``HSMul.hSMul [0, u, u]) Int.mkType type type smulInst
    let rec getHSMulNatFn? : GoalM (Option Expr) := do
      let smulType := mkApp3 (mkConst ``HSMul [0, u, u]) Nat.mkType type type
      let some smulInst ← synthInstance? smulType | return none
      internalizeFn <| mkApp4 (mkConst ``HSMul.hSMul [0, u, u]) Nat.mkType type type smulInst
    let zsmulFn? ← getHSMulFn?
    let nsmulFn? ← getHSMulNatFn?
    let homomulFn? ← if commRingInst?.isSome then
      let mulInst ← getBinHomoInst ``HMul
      pure <| some (← internalizeFn <| mkApp4 (mkConst ``HMul.hMul [u, u, u]) type type type mulInst)
    else
      pure none
    let id := (← get').structs.size
    let struct : Struct := {
      id, type, u, intModuleInst, leInst?, ltInst?, lawfulOrderLTInst?, isPreorderInst?, orderedAddInst?, isPartialInst?, isLinearInst?, noNatDivInst?
      leFn?, ltFn?, addFn, subFn, negFn, zsmulFn, nsmulFn, zsmulFn?, nsmulFn?, zero, one?
      ringInst?, commRingInst?, orderedRingInst?, charInst?, ringId?, fieldInst?, ofNatZero, homomulFn?
    }
    modify' fun s => { s with structs := s.structs.push struct }
    if let some one := one? then
      if ringInst?.isSome then LinearM.run id do
        if orderedRingInst?.isSome then
          -- Create `1` variable, and assert strict lower bound `0 < 1` and `0 ≠ 1`
          let x ← mkVar one (mark := false)
          addZeroLtOne x
          addZeroNeOne x
        else if fieldInst?.isSome || isNonTrivialIsCharInst charInst? then
          -- Create `1` variable, and assert `0 ≠ 1`
          let x ← mkVar one (mark := false)
          addZeroNeOne x

    return some id

end Lean.Meta.Grind.Arith.Linear<|MERGE_RESOLUTION|>--- conflicted
+++ resolved
@@ -172,13 +172,8 @@
       let some leInst := leInst? | return none
       let some parentInst := parentInst? | return none
       let some childInst := childInst? | return none
-<<<<<<< HEAD
       let toField := mkApp3 (mkConst toFieldName [u]) type leInst childInst
-      unless (← withDefault <| isDefEq parentInst toField) do
-=======
-      let toField := mkApp4 (mkConst toFieldName [u]) type leInst ltInst childInst
       unless (← isDefEqD parentInst toField) do
->>>>>>> 3ff195f7
         reportIssue! (← mkExpectedDefEqMsg parentInst toField)
         return none
       return some childInst

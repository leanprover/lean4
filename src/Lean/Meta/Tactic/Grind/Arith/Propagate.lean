--- conflicted
+++ resolved
@@ -63,9 +63,6 @@
 builtin_grind_propagator propagateNatShiftLeft ↑HShiftLeft.hShiftLeft :=
   propagateNatBinOp ``HShiftLeft.hShiftLeft ``Grind.Nat.shiftLeft_congr (· <<< ·)
 builtin_grind_propagator propagateNatShiftRight ↑HShiftRight.hShiftRight :=
-<<<<<<< HEAD
-  propagateNatBinOp ``HShiftRight.hShiftRight ``Grind.Nat.shiftRight_congr (· >>> ·)
-=======
   propagateNatBinOp ``HShiftRight.hShiftRight ``Grind.Nat.shiftRight_congr (· >>> ·)
 
 private def supportedSemiring : Std.HashSet Name :=
@@ -127,5 +124,4 @@
     else if n == 1 then
       pushEq e a <| mkApp5 (mkConst ``Grind.Semiring.mul_one_congr [u]) α₁ semiringInst a b (← mkEqProof b bRoot)
 
-end Lean.Meta.Grind.Arith
->>>>>>> fb6c96e5
+end Lean.Meta.Grind.Arith
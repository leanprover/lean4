/-
Copyright (c) 2025 Amazon.com, Inc. or its affiliates. All Rights Reserved.
Released under Apache 2.0 license as described in the file LICENSE.
Authors: Leonardo de Moura
-/
prelude
import Init.Grind.Ring.Basic
import Lean.Meta.SynthInstance
import Lean.Meta.Basic
import Std.Internal.Rat

namespace Lean.Meta.Grind.Arith

/-- Returns `true` if `e` is of the form `Nat` -/
def isNatType (e : Expr) : Bool :=
  e.isConstOf ``Nat

/-- Returns `true` if `e` is of the form `Int` -/
def isIntType (e : Expr) : Bool :=
  e.isConstOf ``Int

/-- Returns `true` if `e` is of the form `@instHAdd Nat instAddNat` -/
def isInstAddNat (e : Expr) : Bool :=
  let_expr instHAdd a b := e | false
  isNatType a && b.isConstOf ``instAddNat

/-- Returns `true` if `e` is `instLENat` -/
def isInstLENat (e : Expr) : Bool :=
  e.isConstOf ``instLENat

/--
Returns `some (a, b)` if `e` is of the form
```
@HAdd.hAdd Nat Nat Nat (instHAdd Nat instAddNat) a b
```
-/
def isNatAdd? (e : Expr) : Option (Expr × Expr) :=
  let_expr HAdd.hAdd _ _ _ i a b := e | none
  if isInstAddNat i then some (a, b) else none

/--
Returns `true` if `e` is of the form
```
@HAdd.hAdd Nat Nat Nat (instHAdd Nat instAddNat) _ _
```
-/
def isNatAdd (e : Expr) : Bool :=
  let_expr HAdd.hAdd _ _ _ i _ _ := e | false
  isInstAddNat i

/-- Returns `some k` if `e` `@OfNat.ofNat Nat _ (instOfNatNat k)` -/
def isNatNum? (e : Expr) : Option Nat := Id.run do
  let_expr OfNat.ofNat _ _ inst := e | none
  let_expr instOfNatNat k := inst | none
  let .lit (.natVal k) := k | none
  some k

def isSupportedType (e : Expr) : Bool :=
  isNatType e || isIntType e

partial def isRelevantPred (e : Expr) : Bool :=
  match_expr e with
  | Not p => isRelevantPred p
  | LE.le α _ _ _ => isSupportedType α
  | Eq α _ _ => isSupportedType α
  | Dvd.dvd α _ _ _ => isSupportedType α
  | _ => false

def isArithTerm (e : Expr) : Bool :=
  match_expr e with
  | HAdd.hAdd _ _ _ _ _ _ => true
  | HSub.hSub _ _ _ _ _ _ => true
  | HMul.hMul _ _ _ _ _ _ => true
  | HDiv.hDiv _ _ _ _ _ _ => true
  | HMod.hMod _ _ _ _ _ _ => true
  | HPow.hPow _ _ _ _ _ _ => true
  | Neg.neg _ _ _ => true
  | OfNat.ofNat _ _ _ => true
  | _ => false

/-- Quote `e` using `「` and `」` if `e` is an arithmetic term that is being treated as a variable. -/
def quoteIfArithTerm (e : Expr) : MessageData :=
  if isArithTerm e then
    aquote e
  else
    e
/--
`gcdExt a b` returns the triple `(g, α, β)` such that
- `g = gcd a b` (with `g ≥ 0`), and
- `g = α * a + β * β`.
-/
partial def gcdExt (a b : Int) : Int × Int × Int :=
  if b = 0 then
    (a.natAbs, if a = 0 then 0 else a / a.natAbs, 0)
  else
    let (g, α, β) := gcdExt b (a % b)
    (g, β, α - (a / b) * β)

open Std.Internal

-- TODO: PArray.shrink and PArray.resize
partial def shrink (a : PArray Rat) (sz : Nat) : PArray Rat :=
  if a.size > sz then shrink a.pop sz else a

partial def resize (a : PArray Rat) (sz : Nat) : PArray Rat :=
  if a.size > sz then shrink a sz else go a
where
  go (a : PArray Rat) : PArray Rat :=
    if a.size < sz then go (a.push 0) else a

namespace CollectDecVars
/-! Helper monad for collecting decision variables in `linarith` and `cutsat` -/

structure State where
  visited : Std.HashSet UInt64 := {}
  found : FVarIdSet := {}

abbrev CollectDecVarsM := ReaderT FVarIdSet $ StateM State

def alreadyVisited (c : α) : CollectDecVarsM Bool := do
  let addr := unsafe (ptrAddrUnsafe c).toUInt64 >>> 2
  if (← get).visited.contains addr then return true
  modify fun s => { s with visited := s.visited.insert addr }
  return false

def markAsFound (fvarId : FVarId) : CollectDecVarsM Unit := do
  modify fun s => { s with found := s.found.insert fvarId }

abbrev CollectDecVarsM.run (x : CollectDecVarsM Unit) (decVars : FVarIdSet) : FVarIdSet :=
  let (_, s) := x decVars |>.run {}
  s.found

end CollectDecVars

export CollectDecVars (CollectDecVarsM)

private def ____intModuleMarker____ : Bool := true

/--
Return auxiliary expression used as "virtual" parent when
internalizing auxiliary expressions created by `toIntModuleExpr`.
The function `toIntModuleExpr` converts a `CommRing` polynomial into
a `IntModule` expression. We don't want this auxiliary expression to be
internalized by the `CommRing` module since it uses a nonstandard encoding
with `@HMul.hMul Int α α`, a virtual `One.one` constant, etc.
 -/
def getIntModuleVirtualParent : Expr :=
  mkConst ``____intModuleMarker____

def isIntModuleVirtualParent (parent? : Option Expr) : Bool :=
  match parent? with
  | none => false
  | some parent => parent == getIntModuleVirtualParent

<<<<<<< HEAD
def getIsCharInst? (u : Level) (type : Expr) (ringInst : Expr) : MetaM (Option (Expr × Nat)) := do withNewMCtxDepth do
  let n ← mkFreshExprMVar (mkConst ``Nat)
  let charType := mkApp3 (mkConst ``Grind.IsCharP [u]) type ringInst n
=======
def getIsCharInst? (u : Level) (type : Expr) (semiringInst : Expr) : MetaM (Option (Expr × Nat)) := do withNewMCtxDepth do
  let n ← mkFreshExprMVar (mkConst ``Nat)
  let charType := mkApp3 (mkConst ``Grind.IsCharP [u]) type semiringInst n
>>>>>>> 0eaa146d
  let .some charInst ← trySynthInstance charType | pure none
  let n ← instantiateMVars n
  let some n ← evalNat n |>.run
    | pure none
  pure <| some (charInst, n)

def getNoZeroDivInst? (u : Level) (type : Expr) : MetaM (Option Expr) := do
<<<<<<< HEAD
  let zeroType := mkApp (mkConst ``Zero [u]) type
  let .some zeroInst ← trySynthInstance zeroType | return none
  let hmulType := mkApp3 (mkConst ``HMul [0, u, u]) (mkConst ``Nat []) type type
  let .some hmulInst ← trySynthInstance hmulType | return none
  let noZeroDivType := mkApp3 (mkConst ``Grind.NoNatZeroDivisors [u]) type zeroInst hmulInst
=======
  let hmulType := mkApp3 (mkConst ``HMul [0, u, u]) (mkConst ``Nat []) type type
  let .some hmulInst ← trySynthInstance hmulType | return none
  let noZeroDivType := mkApp2 (mkConst ``Grind.NoNatZeroDivisors [u]) type hmulInst
>>>>>>> 0eaa146d
  LOption.toOption <$> trySynthInstance noZeroDivType

@[specialize] def split (cs : PArray α) (getCoeff : α → Int) : PArray α × Array (Int × α) := Id.run do
  let mut cs' := {}
  let mut todo := #[]
  for c in cs do
    let b := getCoeff c
    if b == 0 then
      cs' := cs'.push c
    else
      todo := todo.push (b, c)
  return (cs', todo)

end Lean.Meta.Grind.Arith<|MERGE_RESOLUTION|>--- conflicted
+++ resolved
@@ -152,15 +152,9 @@
   | none => false
   | some parent => parent == getIntModuleVirtualParent
 
-<<<<<<< HEAD
-def getIsCharInst? (u : Level) (type : Expr) (ringInst : Expr) : MetaM (Option (Expr × Nat)) := do withNewMCtxDepth do
-  let n ← mkFreshExprMVar (mkConst ``Nat)
-  let charType := mkApp3 (mkConst ``Grind.IsCharP [u]) type ringInst n
-=======
 def getIsCharInst? (u : Level) (type : Expr) (semiringInst : Expr) : MetaM (Option (Expr × Nat)) := do withNewMCtxDepth do
   let n ← mkFreshExprMVar (mkConst ``Nat)
   let charType := mkApp3 (mkConst ``Grind.IsCharP [u]) type semiringInst n
->>>>>>> 0eaa146d
   let .some charInst ← trySynthInstance charType | pure none
   let n ← instantiateMVars n
   let some n ← evalNat n |>.run
@@ -168,17 +162,9 @@
   pure <| some (charInst, n)
 
 def getNoZeroDivInst? (u : Level) (type : Expr) : MetaM (Option Expr) := do
-<<<<<<< HEAD
-  let zeroType := mkApp (mkConst ``Zero [u]) type
-  let .some zeroInst ← trySynthInstance zeroType | return none
-  let hmulType := mkApp3 (mkConst ``HMul [0, u, u]) (mkConst ``Nat []) type type
-  let .some hmulInst ← trySynthInstance hmulType | return none
-  let noZeroDivType := mkApp3 (mkConst ``Grind.NoNatZeroDivisors [u]) type zeroInst hmulInst
-=======
   let hmulType := mkApp3 (mkConst ``HMul [0, u, u]) (mkConst ``Nat []) type type
   let .some hmulInst ← trySynthInstance hmulType | return none
   let noZeroDivType := mkApp2 (mkConst ``Grind.NoNatZeroDivisors [u]) type hmulInst
->>>>>>> 0eaa146d
   LOption.toOption <$> trySynthInstance noZeroDivType
 
 @[specialize] def split (cs : PArray α) (getCoeff : α → Int) : PArray α × Array (Int × α) := Id.run do

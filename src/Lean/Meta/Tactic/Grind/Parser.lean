--- conflicted
+++ resolved
@@ -138,11 +138,7 @@
 ```
 -/
 @[builtin_command_parser] def grindPattern := leading_parser
-<<<<<<< HEAD
-  Term.attrKind >> "grind_pattern " >>  ident >> darrow >> sepBy1 termParser ", " >> optional grindPatternCnstrs
-=======
-  Term.attrKind >> "grind_pattern " >>  optional ("[" >> ident >> "]") >> ident >> darrow >> sepBy1 termParser "," >> optional grindPatternCnstrs
->>>>>>> a471f005
+  Term.attrKind >> "grind_pattern " >>  optional ("[" >> ident >> "]") >> ident >> darrow >> sepBy1 termParser ", " >> optional grindPatternCnstrs
 
 @[builtin_command_parser] def initGrindNorm := leading_parser
   "init_grind_norm " >> many ident >> "| " >> many ident

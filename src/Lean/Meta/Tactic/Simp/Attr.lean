--- conflicted
+++ resolved
@@ -26,20 +26,13 @@
         let go : MetaM Unit := do
           let info ← getAsyncConstInfo declName
           let post := if stx[1].isNone then true else stx[1][0].getKind == ``Lean.Parser.Tactic.simpPost
-<<<<<<< HEAD
-          let prio ← getAttrParamOptPrio stx[2]
-          if (← isProp info.sig.get.type) then
-            addSimpTheorem ext declName post (inv := false) attrKind prio
-          else if info.kind matches .defn then
-=======
           let inv := !stx[2].isNone
           let prio ← getAttrParamOptPrio stx[3]
-          if (← isProp info.type) then
+          if (← isProp info.sig.get.type) then
             addSimpTheorem ext declName post (inv := inv) attrKind prio
-          else if info.hasValue then
+          else if info.kind matches .defn then
             if inv then
               throwError "invalid '←' modifier, '{declName}' is a declaration name to be unfolded"
->>>>>>> e0d7c3ac
             if (← SimpTheorems.ignoreEquations declName) then
               ext.add (SimpEntry.toUnfold declName) attrKind
             else if let some eqns ← getEqnsFor? declName then

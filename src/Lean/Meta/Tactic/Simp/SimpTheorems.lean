--- conflicted
+++ resolved
@@ -362,16 +362,12 @@
       | none => throwError "unexpected kind of 'simp' theorem{indentExpr type}"
     return { origin, keys, perm, post, levelParams, proof, priority := prio, rfl := (← isRflProof proof) }
 
-<<<<<<< HEAD
-def mkSimpTheoremsFromConst (declName : Name) (post : Bool) (inv : Bool) (prio : Nat) : MetaM (Array SimpTheorem) := do
-=======
 /--
 Creates a `SimpTheorem` from a global theorem.
 Because some theorems lead to multiple `SimpTheorems` (in particular conjunctions), returns an array.
 -/
 def mkSimpTheoremFromConst (declName : Name) (post := true) (inv := false)
     (prio : Nat := eval_prio default) : MetaM (Array SimpTheorem) := do
->>>>>>> 7f47d19e
   let cinfo ← getConstVal declName
   let us := cinfo.levelParams.map mkLevelParam
   let origin := .decl declName post inv

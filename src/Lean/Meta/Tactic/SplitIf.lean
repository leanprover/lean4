--- conflicted
+++ resolved
@@ -215,11 +215,7 @@
     let mvarId₁ ← simpIfTarget s₁.mvarId
     let mvarId₂ ← simpIfTarget s₂.mvarId
     if s₁.mvarId == mvarId₁ && s₂.mvarId == mvarId₂ then
-<<<<<<< HEAD
-      trace[Meta.Tactic.splitIf] "goals unchnaged after `simpIfTarget`:{indentD s₁.mvarId}"
-=======
       trace[split.failure] "`split` tactic failed to simplify target using new hypotheses Goals:\n{mvarId₁}\n{mvarId₂}"
->>>>>>> 4dd182c5
       return none
     else
       return some ({ s₁ with mvarId := mvarId₁ }, { s₂ with mvarId := mvarId₂ })

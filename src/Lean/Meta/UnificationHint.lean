/-
Copyright (c) 2020 Microsoft Corporation. All rights reserved.
Released under Apache 2.0 license as described in the file LICENSE.
Authors: Leonardo de Moura
-/
prelude
import Lean.ScopedEnvExtension
import Lean.Util.Recognizers
import Lean.Meta.Basic
import Lean.Meta.DiscrTree
import Lean.Meta.SynthInstance

namespace Lean.Meta

abbrev UnificationHintKey := DiscrTree.Key

structure UnificationHintEntry where
  keys        : Array UnificationHintKey
  val         : Name
  deriving Inhabited

abbrev UnificationHintTree := DiscrTree Name

structure UnificationHints where
  discrTree : UnificationHintTree := DiscrTree.empty
  deriving Inhabited

instance : ToFormat UnificationHints where
  format h := format h.discrTree

private def config : ConfigWithKey :=
  { iota := false, proj := .no : Config }.toConfigWithKey

def UnificationHints.add (hints : UnificationHints) (e : UnificationHintEntry) : UnificationHints :=
  { hints with discrTree := hints.discrTree.insertCore e.keys e.val }

builtin_initialize unificationHintExtension : SimpleScopedEnvExtension UnificationHintEntry UnificationHints ←
  registerSimpleScopedEnvExtension {
    addEntry := UnificationHints.add
    initial  := {}
  }

structure UnificationConstraint where
  lhs : Expr
  rhs : Expr

structure UnificationHint where
  pattern     : UnificationConstraint
  constraints : List UnificationConstraint

private partial def decodeUnificationHint (e : Expr) : ExceptT MessageData Id UnificationHint := do
  decode e #[]
where
  decodeConstraint (e : Expr) : ExceptT MessageData Id UnificationConstraint :=
    match e.eq? with
    | some (_, lhs, rhs) => return UnificationConstraint.mk lhs rhs
    | none => throw m!"invalid unification hint constraint, unexpected term{indentExpr e}"
  decode (e : Expr) (cs : Array UnificationConstraint) : ExceptT MessageData Id UnificationHint := do
    match e with
    | Expr.forallE _ d b _ => do
      let c ← decodeConstraint d
      if b.hasLooseBVars then
        throw m!"invalid unification hint constraint, unexpected dependency{indentExpr e}"
      decode b (cs.push c)
    | _ => do
      let p ← decodeConstraint e
      return { pattern := p, constraints := cs.toList }

private partial def validateHint (hint : UnificationHint) : MetaM Unit := do
  hint.constraints.forM fun c => do
    unless (← isDefEq c.lhs c.rhs) do
      throwError "invalid unification hint, failed to unify constraint left-hand-side{indentExpr c.lhs}\nwith right-hand-side{indentExpr c.rhs}"
  unless (← isDefEq hint.pattern.lhs hint.pattern.rhs) do
    throwError "invalid unification hint, failed to unify pattern left-hand-side{indentExpr hint.pattern.lhs}\nwith right-hand-side{indentExpr hint.pattern.rhs}"

def addUnificationHint (declName : Name) (kind : AttributeKind) : MetaM Unit :=
  withNewMCtxDepth do
    let info ← getConstInfo declName
    match info.value? with
    | none => throwError "invalid unification hint, it must be a definition"
    | some val =>
      let (_, _, body) ← lambdaMetaTelescope val
      match decodeUnificationHint body with
      | Except.error msg => throwError msg
      | Except.ok hint =>
        let keys ← withConfigWithKey config <| DiscrTree.mkPath hint.pattern.lhs
        validateHint hint
        unificationHintExtension.add { keys := keys, val := declName } kind

builtin_initialize
  registerBuiltinAttribute {
    name  := `unification_hint
    descr := "unification hint"
    add   := fun declName stx kind => do
      Attribute.Builtin.ensureNoArgs stx
      discard <| addUnificationHint declName kind |>.run
  }

def tryUnificationHints (t s : Expr) : MetaM Bool := do
  trace[Meta.isDefEq.hint] "{t} =?= {s}"
  unless (← getConfig).unificationHints do
    return false
  if t.isMVar then
    return false
<<<<<<< HEAD
  let hints := unificationHintExtension.getStateNoAsync (← getEnv)
  let candidates ← hints.discrTree.getMatch t UnificationHints.config
=======
  let hints := unificationHintExtension.getState (← getEnv)
  let candidates ← withConfigWithKey config <| hints.discrTree.getMatch t
>>>>>>> 3c7dc4bb
  for candidate in candidates do
    if (← tryCandidate candidate) then
      return true
  return false
where
  isDefEqPattern p e :=
    withReducible <| Meta.isExprDefEqAux p e

  tryCandidate candidate : MetaM Bool :=
    withTraceNode `Meta.isDefEq.hint
      (return m!"{exceptBoolEmoji ·} hint {candidate} at {t} =?= {s}") do
    checkpointDefEq do
      let cinfo ← getConstInfo candidate
      let us ← cinfo.levelParams.mapM fun _ => mkFreshLevelMVar
      let val ← instantiateValueLevelParams cinfo us
      let (xs, bis, body) ← lambdaMetaTelescope val
      let hint? ← withConfig (fun cfg => { cfg with unificationHints := false }) do
        match decodeUnificationHint body with
        | Except.error _ => return none
        | Except.ok hint =>
          if (← isDefEqPattern hint.pattern.lhs t <&&> isDefEqPattern hint.pattern.rhs s) then
            return some hint
          else
            return none
      match hint? with
      | none      => return false
      | some hint =>
        trace[Meta.isDefEq.hint] "{candidate} succeeded, applying constraints"
        for c in hint.constraints do
          unless (← Meta.isExprDefEqAux c.lhs c.rhs) do
            return false
        for x in xs, bi in bis do
          if bi == BinderInfo.instImplicit then
            match (← trySynthInstance (← inferType x)) with
            | LOption.some val => unless (← isDefEq x val) do return false
            | _                => return false
        return true

builtin_initialize
  registerTraceClass `Meta.isDefEq.hint

end Lean.Meta<|MERGE_RESOLUTION|>--- conflicted
+++ resolved
@@ -102,13 +102,8 @@
     return false
   if t.isMVar then
     return false
-<<<<<<< HEAD
   let hints := unificationHintExtension.getStateNoAsync (← getEnv)
-  let candidates ← hints.discrTree.getMatch t UnificationHints.config
-=======
-  let hints := unificationHintExtension.getState (← getEnv)
   let candidates ← withConfigWithKey config <| hints.discrTree.getMatch t
->>>>>>> 3c7dc4bb
   for candidate in candidates do
     if (← tryCandidate candidate) then
       return true

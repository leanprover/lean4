/-
Copyright (c) 2019 Microsoft Corporation. All rights reserved.
Released under Apache 2.0 license as described in the file LICENSE.
Authors: Leonardo de Moura
-/
prelude
import Lean.Structure
import Lean.Util.Recognizers
import Lean.Util.SafeExponentiation
import Lean.Meta.GetUnfoldableConst
import Lean.Meta.FunInfo
import Lean.Meta.Offset
import Lean.Meta.CtorRecognizer
import Lean.Meta.Match.MatcherInfo
import Lean.Meta.Match.MatchPatternAttr
import Lean.Meta.Transform

namespace Lean.Meta

-- ===========================
/-! # Smart unfolding support -/
-- ===========================

/--
Forward declaration. It is defined in the module `src/Lean/Elab/PreDefinition/Structural/Eqns.lean`.
It is possible to avoid this hack if we move `Structural.EqnInfo` and `Structural.eqnInfoExt`
to this module.
-/
@[extern "lean_get_structural_rec_arg_pos"]
opaque getStructuralRecArgPos? (declName : Name) : CoreM (Option Nat)

def smartUnfoldingSuffix := "_sunfold"

@[inline] def mkSmartUnfoldingNameFor (declName : Name) : Name :=
  Name.mkStr declName smartUnfoldingSuffix

def hasSmartUnfoldingDecl (env : Environment) (declName : Name) : Bool :=
  env.contains (mkSmartUnfoldingNameFor declName)

register_builtin_option smartUnfolding : Bool := {
  defValue := true
  descr := "when computing weak head normal form, use auxiliary definition created for functions defined by structural recursion"
}

/-- Add auxiliary annotation to indicate the `match`-expression `e` must be reduced when performing smart unfolding. -/
def markSmartUnfoldingMatch (e : Expr) : Expr :=
  mkAnnotation `sunfoldMatch e

def smartUnfoldingMatch? (e : Expr) : Option Expr :=
  annotation? `sunfoldMatch e

/-- Add auxiliary annotation to indicate expression `e` (a `match` alternative rhs) was successfully reduced by smart unfolding. -/
def markSmartUnfoldingMatchAlt (e : Expr) : Expr :=
  mkAnnotation `sunfoldMatchAlt e

def smartUnfoldingMatchAlt? (e : Expr) : Option Expr :=
  annotation? `sunfoldMatchAlt e

-- ===========================
/-! # Helper methods -/
-- ===========================

def isAuxDef (constName : Name) : MetaM Bool := do
  let env ← getEnv
  return isAuxRecursor env constName || isNoConfusion env constName

@[inline] private def matchConstAux {α} (e : Expr) (failK : Unit → MetaM α) (k : ConstantInfo → List Level → MetaM α) : MetaM α := do
  let .const name lvls := e
    | failK ()
  let (some cinfo) ← getUnfoldableConst? name
    | failK ()
  k cinfo lvls

-- ===========================
/-! # Helper functions for reducing recursors -/
-- ===========================

private def getFirstCtor (d : Name) : MetaM (Option Name) := do
  let some (ConstantInfo.inductInfo { ctors := ctor::_, ..}) := (← getEnv).find? d |
    return none
  return some ctor

private def mkNullaryCtor (type : Expr) (nparams : Nat) : MetaM (Option Expr) := do
  let .const d lvls := type.getAppFn
    | return none
  let (some ctor) ← getFirstCtor d | pure none
  return mkAppN (mkConst ctor lvls) (type.getAppArgs.take nparams)

private def getRecRuleFor (recVal : RecursorVal) (major : Expr) : Option RecursorRule :=
  match major.getAppFn with
  | .const fn _ => recVal.rules.find? fun r => r.ctor == fn
  | _           => none

private def toCtorWhenK (recVal : RecursorVal) (major : Expr) : MetaM Expr := do
  let majorType ← inferType major
  let majorType ← instantiateMVars (← whnf majorType)
  let majorTypeI := majorType.getAppFn
  if !majorTypeI.isConstOf recVal.getMajorInduct then
    return major
  else if majorType.hasExprMVar && majorType.getAppArgs[recVal.numParams:].any Expr.hasExprMVar then
    return major
  else do
    let (some newCtorApp) ← mkNullaryCtor majorType recVal.numParams | pure major
    let newType ← inferType newCtorApp
    /- TODO: check whether changing reducibility to default hurts performance here.
       We do that to make sure auxiliary `Eq.rec` introduced by the `match`-compiler
       are reduced even when `TransparencyMode.reducible` (like in `simp`).

       We use `withNewMCtxDepth` to make sure metavariables at `majorType` are not assigned.
       For example, given `major : Eq ?x y`, we don't want to apply K by assigning `?x := y`.
    -/
    if (← withAtLeastTransparency TransparencyMode.default <| withNewMCtxDepth <| isDefEq majorType newType) then
      return newCtorApp
    else
      return major

/--
  Create the `i`th projection `major`. It tries to use the auto-generated projection functions if available. Otherwise falls back
  to `Expr.proj`.
-/
def mkProjFn (ctorVal : ConstructorVal) (us : List Level) (params : Array Expr) (i : Nat) (major : Expr) : CoreM Expr := do
  match getStructureInfo? (← getEnv) ctorVal.induct with
  | none => return mkProj ctorVal.induct i major
  | some info => match info.getProjFn? i with
    | none => return mkProj ctorVal.induct i major
    | some projFn => return mkApp (mkAppN (mkConst projFn us) params) major

/--
  If `major` is not a constructor application, and its type is a structure `C ...`, then return `C.mk major.1 ... major.n`

  \pre `inductName` is `C`.

  If `Meta.Config.etaStruct` is `false` or the condition above does not hold, this method just returns `major`. -/
private def toCtorWhenStructure (inductName : Name) (major : Expr) : MetaM Expr := do
  unless (← useEtaStruct inductName) do
    return major
  let env ← getEnv
  if !isStructureLike env inductName then
    return major
  else if let some _ ← isConstructorApp? major then
    return major
  else
    let majorType ← inferType major
    let majorType ← instantiateMVars (← whnf majorType)
    let majorTypeI := majorType.getAppFn
    if !majorTypeI.isConstOf inductName then
      return major
    match majorType.getAppFn with
    | Expr.const d us =>
      if (← whnfD (← inferType majorType)) == mkSort levelZero then
        return major -- We do not perform eta for propositions, see implementation in the kernel
      else
        let some ctorName ← getFirstCtor d | pure major
        let ctorInfo ← getConstInfoCtor ctorName
        let params := majorType.getAppArgs.take ctorInfo.numParams
        let mut result := mkAppN (mkConst ctorName us) params
        for i in [:ctorInfo.numFields] do
          result := mkApp result (← mkProjFn ctorInfo us params i major)
        return result
    | _ => return major


-- Helper predicate that returns `true` for inductive predicates used to define functions by well-founded recursion.
private def isWFRec (declName : Name) : Bool :=
  declName == ``Acc.rec || declName == ``WellFounded.rec

/--
Helper method for `reduceRec`.
We use it to ensure we don't expose `Nat.add` when reducing `Nat.rec`.
We we use the following trick, if `e` can be expressed as an offset `(a, k)` with `k > 0`,
we create a new expression `Nat.succ e'` where `e'` is `a` for `k = 1`, or `a + (k-1)` for `k > 1`.
See issue #3022
-/
private def cleanupNatOffsetMajor (e : Expr) : MetaM Expr := do
  let some (e, k) ← isOffset? e | return e
  if k = 0 then
    return e
  else if k = 1 then
    return mkNatSucc e
  else
    return mkNatSucc (mkNatAdd e (toExpr (k - 1)))

/-- Auxiliary function for reducing recursor applications. -/
private def reduceRec (recVal : RecursorVal) (recLvls : List Level) (recArgs : Array Expr) (failK : Unit → MetaM α) (successK : Expr → MetaM α) : MetaM α :=
  let majorIdx := recVal.getMajorIdx
  if h : majorIdx < recArgs.size then do
    let major := recArgs[majorIdx]
    let mut major ← if isWFRec recVal.name && (← getTransparency) == .default then
      -- If recursor is `Acc.rec` or `WellFounded.rec` and transparency is default,
      -- then we bump transparency to .all to make sure we can unfold defs defined by WellFounded recursion.
      -- We use this trick because we abstract nested proofs occurring in definitions.
      -- Alternative design: do not abstract nested proofs used to justify well-founded recursion.
      withTransparency .all <| whnf major
    else
      whnf major
    if recVal.k then
      major ← toCtorWhenK recVal major
    major := major.toCtorIfLit
    major ← cleanupNatOffsetMajor major
    major ← toCtorWhenStructure recVal.getMajorInduct major
    match getRecRuleFor recVal major with
    | some rule =>
      let majorArgs := major.getAppArgs
      if recLvls.length != recVal.levelParams.length then
        failK ()
      else
        let rhs := rule.rhs.instantiateLevelParams recVal.levelParams recLvls
        -- Apply parameters, motives and minor premises from recursor application.
        let rhs := mkAppRange rhs 0 (recVal.numParams+recVal.numMotives+recVal.numMinors) recArgs
        /- The number of parameters in the constructor is not necessarily
           equal to the number of parameters in the recursor when we have
           nested inductive types. -/
        let nparams := majorArgs.size - rule.nfields
        let rhs := mkAppRange rhs nparams majorArgs.size majorArgs
        let rhs := mkAppRange rhs (majorIdx + 1) recArgs.size recArgs
        successK rhs
    | none => failK ()
  else
    failK ()

-- ===========================
/-! # Helper functions for reducing Quot.lift and Quot.ind -/
-- ===========================

/-- Auxiliary function for reducing `Quot.lift` and `Quot.ind` applications. -/
private def reduceQuotRec (recVal  : QuotVal) (recArgs : Array Expr) (failK : Unit → MetaM α) (successK : Expr → MetaM α) : MetaM α :=
  let process (majorPos argPos : Nat) : MetaM α :=
    if h : majorPos < recArgs.size then do
      let major := recArgs[majorPos]
      let major ← whnf major
      match major with
      | Expr.app (Expr.app (Expr.app (Expr.const majorFn _) _) _) majorArg => do
        let some (ConstantInfo.quotInfo { kind := QuotKind.ctor, .. }) ← getUnfoldableConstNoEx? majorFn | failK ()
        let f := recArgs[argPos]!
        let r := mkApp f majorArg
        let recArity := majorPos + 1
        successK <| mkAppRange r recArity recArgs.size recArgs
      | _ => failK ()
    else
      failK ()
  match recVal.kind with
  | QuotKind.lift => process 5 3
  | QuotKind.ind  => process 4 3
  | _             => failK ()

-- ===========================
/-! # Helper function for extracting "stuck term" -/
-- ===========================

mutual
  private partial def isRecStuck? (recVal : RecursorVal) (recArgs : Array Expr) : MetaM (Option MVarId) :=
    if recVal.k then
      -- TODO: improve this case
      return none
    else do
      let majorIdx := recVal.getMajorIdx
      if h : majorIdx < recArgs.size then do
        let major := recArgs[majorIdx]
        let major ← whnf major
        getStuckMVar? major
      else
        return none

  private partial def isQuotRecStuck? (recVal : QuotVal) (recArgs : Array Expr) : MetaM (Option MVarId) :=
    let process? (majorPos : Nat) : MetaM (Option MVarId) :=
      if h : majorPos < recArgs.size then do
        let major := recArgs[majorPos]
        let major ← whnf major
        getStuckMVar? major
      else
        return none
    match recVal.kind with
    | QuotKind.lift => process? 5
    | QuotKind.ind  => process? 4
    | _             => return none

  /-- Return `some (Expr.mvar mvarId)` if metavariable `mvarId` is blocking reduction. -/
  partial def getStuckMVar? (e : Expr) : MetaM (Option MVarId) := do
    match e with
    | .mdata _ e  => getStuckMVar? e
    | .proj _ _ e => getStuckMVar? (← whnf e)
    | .mvar .. =>
      let e ← instantiateMVars e
      match e with
      | .mvar mvarId => return some mvarId
      | _ => getStuckMVar? e
    | .app f .. =>
      let f := f.getAppFn
      match f with
      | .mvar .. =>
        let e ← instantiateMVars e
        match e.getAppFn with
        | .mvar mvarId => return some mvarId
        | _ => getStuckMVar? e
      | .const fName _ =>
        match (← getUnfoldableConstNoEx? fName) with
        | some <| .recInfo recVal  => isRecStuck? recVal e.getAppArgs
        | some <| .quotInfo recVal => isQuotRecStuck? recVal e.getAppArgs
        | _  =>
          unless e.hasExprMVar do return none
          -- Projection function support
          let some projInfo ← getProjectionFnInfo? fName | return none
          -- This branch is relevant if `e` is a type class projection that is stuck because the instance has not been synthesized yet.
          unless projInfo.fromClass do return none
          let args := e.getAppArgs
          -- First check whether `e`s instance is stuck.
          if let some major := args.get? projInfo.numParams then
            if let some mvarId ← getStuckMVar? major then
              return mvarId
          /-
          Then, recurse on the explicit arguments
          We want to detect the stuck instance in terms such as
          `HAdd.hAdd Nat Nat Nat (instHAdd Nat instAddNat) n (OfNat.ofNat Nat 2 ?m)`
          See issue https://github.com/leanprover/lean4/issues/1408 for an example where this is needed.
          -/
          let info ← getFunInfo f
          for pinfo in info.paramInfo, arg in args do
            if pinfo.isExplicit then
              if let some mvarId ← getStuckMVar? arg then
                return some mvarId
          return none
      | .proj _ _ e => getStuckMVar? (← whnf e)
      | _ => return none
    | _ => return none
end

-- ===========================
/-! # Weak Head Normal Form auxiliary combinators -/
-- ===========================

/--
Configuration for projection reduction. See `whnfCore`.
-/
inductive ProjReductionKind where
  /-- Projections `s.i` are not reduced at `whnfCore`. -/
  | no
  /--
  Projections `s.i` are reduced at `whnfCore`, and `whnfCore` is used at `s` during the process.
  Recall that `whnfCore` does not perform `delta` reduction (i.e., it will not unfold constant declarations).
  -/
  | yes
  /--
  Projections `s.i` are reduced at `whnfCore`, and `whnf` is used at `s` during the process.
  Recall that `whnfCore` does not perform `delta` reduction (i.e., it will not unfold constant declarations), but `whnf` does.
  -/
  | yesWithDelta
  /--
  Projections `s.i` are reduced at `whnfCore`, and `whnfAtMostI` is used at `s` during the process.
  Recall that `whnfAtMostI` is like `whnf` but uses transparency at most `instances`.
  This option is stronger than `yes`, but weaker than `yesWithDelta`.
  We use this option to ensure we reduce projections to prevent expensive defeq checks when unifying TC operations.
  When unifying e.g. `(@Field.toNeg α inst1).1 =?= (@Field.toNeg α inst2).1`,
  we only want to unify negation (and not all other field operations as well).
  Unifying the field instances slowed down unification: https://github.com/leanprover/lean4/issues/1986
  -/
  | yesWithDeltaI
  deriving DecidableEq, Inhabited, Repr

/--
Configuration options for `whnfEasyCases` and `whnfCore`.
-/
structure WhnfCoreConfig where
  /-- If `true`, reduce recursor/matcher applications, e.g., `Nat.rec true (fun _ _ => false) Nat.zero` reduces to `true` -/
  iota : Bool := true
  /-- If `true`, reduce terms such as `(fun x => t[x]) a` into `t[a]` -/
  beta : Bool := true
  /-- Control projection reduction at `whnfCore`. -/
  proj : ProjReductionKind := .yesWithDelta
  /--
  Zeta reduction: `let x := v; e[x]` reduces to `e[v]`.
  We say a let-declaration `let x := v; e` is non dependent if it is equivalent to `(fun x => e) v`.
  Recall that
  ```
  fun x : BitVec 5 => let n := 5; fun y : BitVec n => x = y
  ```
  is type correct, but
  ```
  fun x : BitVec 5 => (fun n => fun y : BitVec n => x = y) 5
  ```
  is not.
  -/
  zeta : Bool := true
  /--
  Zeta-delta reduction: given a local context containing entry `x : t := e`, free variable `x` reduces to `e`.
  -/
  zetaDelta : Bool := true

/-- Auxiliary combinator for handling easy WHNF cases. It takes a function for handling the "hard" cases as an argument -/
@[specialize] partial def whnfEasyCases (e : Expr) (k : Expr → MetaM Expr) (config : WhnfCoreConfig := {}) : MetaM Expr := do
  match e with
  | .forallE ..    => return e
  | .lam ..        => return e
  | .sort ..       => return e
  | .lit ..        => return e
  | .bvar ..       => panic! "loose bvar in expression"
  | .letE ..       => k e
  | .const ..      => k e
  | .app ..        => k e
  | .proj ..       => k e
  | .mdata _ e     => whnfEasyCases e k config
  | .fvar fvarId   =>
    let decl ← fvarId.getDecl
    match decl with
    | .cdecl .. => return e
    | .ldecl (value := v) .. =>
      -- Let-declarations marked as implementation detail should always be unfolded
      -- We initially added this feature for `simp`, and added it here for consistency.
      unless config.zetaDelta || decl.isImplementationDetail do return e
      if (← getConfig).trackZetaDelta then
        modify fun s => { s with zetaDeltaFVarIds := s.zetaDeltaFVarIds.insert fvarId }
      whnfEasyCases v k config
  | .mvar mvarId   =>
    match (← getExprMVarAssignment? mvarId) with
    | some v => whnfEasyCases v k config
    | none   => return e

@[specialize] private def deltaDefinition (c : ConstantInfo) (lvls : List Level)
    (failK : Unit → MetaM α) (successK : Expr → MetaM α) : MetaM α := do
  if c.levelParams.length != lvls.length then
    failK ()
  else
    successK (← instantiateValueLevelParams c lvls)

@[specialize] private def deltaBetaDefinition (c : ConstantInfo) (lvls : List Level) (revArgs : Array Expr)
    (failK : Unit → MetaM α) (successK : Expr → MetaM α) (preserveMData := false) : MetaM α := do
  if c.levelParams.length != lvls.length then
    failK ()
  else
    let val ← instantiateValueLevelParams c lvls
    let val := val.betaRev revArgs (preserveMData := preserveMData)
    successK val

inductive ReduceMatcherResult where
  | reduced (val : Expr)
  | stuck   (val : Expr)
  | notMatcher
  | partialApp

/-!
The "match" compiler uses dependent if-then-else `dite` and other auxiliary declarations to compile match-expressions such as
```
match v with
| 'a' => 1
| 'b' => 2
| _   => 3
```
because it is more efficient than using `casesOn` recursors.
The method `reduceMatcher?` fails if these auxiliary definitions cannot be unfolded in the current
transparency setting. This is problematic because tactics such as `simp` use `TransparencyMode.reducible`, and
most users assume that expressions such as
```
match 0 with
| 0 => 1
| 100 => 2
| _ => 3
```
should reduce in any transparency mode.

Thus, if the transparency mode is `.reducible` or `.instances`, we first
eagerly unfold `dite` constants used in the auxiliary match-declaration, and then
use a custom `canUnfoldAtMatcher` predicate for `whnfMatcher`.

Remark: we used to include `dite` (and `ite`) as auxiliary declarations to unfold at
`canUnfoldAtMatcher`, but this is problematic because the `dite`/`ite` may occur in the
discriminant. See issue #5388.

This solution is not very modular because modifications at the `match` compiler require changes here.
We claim this is defensible because it is reducing the auxiliary declaration defined by the `match` compiler.

Remark: if the eager unfolding is problematic, we may cache the result.
We may also consider not using `dite` in the `match`-compiler and use `Decidable.casesOn`, but it will require changes
in how we generate equation lemmas.

Alternative solution: tactics that use `TransparencyMode.reducible` should rely on the equations we generated for match-expressions.
This solution is also not perfect because the match-expression above will not reduce during type checking when we are not using
`TransparencyMode.default` or `TransparencyMode.all`.
-/

/--
Eagerly unfold `dite` constants in `e`. This is an auxiliary function used to reduce match expressions.
See comment above.
-/
private def unfoldNestedDIte (e : Expr) : CoreM Expr := do
  if e.find? (fun e => e.isAppOf ``dite) matches some _ then
    Core.transform e fun e => do
      if let .const ``dite us := e then
        let constInfo ← getConstInfo ``dite
        let e ← instantiateValueLevelParams constInfo us
        return .done e
      else
        return .continue
  else
    return e

/--
Auxiliary predicate for `whnfMatcher`.
See comment above.
-/
def canUnfoldAtMatcher (cfg : Config) (info : ConstantInfo) : CoreM Bool := do
  match cfg.transparency with
  | .all     => return true
  | .default => return !(← isIrreducible info.name)
  | _ =>
    if (← isReducible info.name) || isGlobalInstance (← getEnv) info.name then
      return true
    else if hasMatchPatternAttribute (← getEnv) info.name then
      return true
    else
      return info.name == ``decEq
       || info.name == ``Nat.decEq
       || info.name == ``Char.ofNat   || info.name == ``Char.ofNatAux
       || info.name == ``String.decEq || info.name == ``List.hasDecEq
       || info.name == ``Fin.ofNat
       || info.name == ``Fin.ofNat' -- It is used to define `BitVec` literals
       || info.name == ``UInt8.ofNat  || info.name == ``UInt8.decEq
       || info.name == ``UInt16.ofNat || info.name == ``UInt16.decEq
       || info.name == ``UInt32.ofNat || info.name == ``UInt32.decEq
       || info.name == ``UInt64.ofNat || info.name == ``UInt64.decEq
       /- Remark: we need to unfold the following two definitions because they are used for `Fin`, and
          lazy unfolding at `isDefEq` does not unfold projections.  -/
       || info.name == ``HMod.hMod || info.name == ``Mod.mod

private def whnfMatcher (e : Expr) : MetaM Expr := do
  /- When reducing `match` expressions, if the reducibility setting is at `TransparencyMode.reducible`,
     we increase it to `TransparencyMode.instances`. We use the `TransparencyMode.reducible` in many places (e.g., `simp`),
     and this setting prevents us from reducing `match` expressions where the discriminants are terms such as `OfNat.ofNat α n inst`.
     For example, `simp [Int.div]` will not unfold the application `Int.div 2 1` occurring in the target.

     TODO: consider other solutions; investigate whether the solution above produces counterintuitive behavior.  -/
  if (← getTransparency) matches .instances | .reducible then
    -- Also unfold some default-reducible constants; see `canUnfoldAtMatcher`
    withTransparency .instances <| withCanUnfoldPred canUnfoldAtMatcher do
      whnf e
  else
    -- Do NOT use `canUnfoldAtMatcher` here as it does not affect all/default reducibility and inhibits caching (#2564).
    -- In the future, we want to work on better reduction strategies that do not require caching.
    whnf e

def reduceMatcher? (e : Expr) : MetaM ReduceMatcherResult := do
  let .const declName declLevels := e.getAppFn
    | return .notMatcher
  let some info ← getMatcherInfo? declName
    | return .notMatcher
  let args := e.getAppArgs
  let prefixSz := info.numParams + 1 + info.numDiscrs
  if args.size < prefixSz + info.numAlts then
    return ReduceMatcherResult.partialApp
  let constInfo ← getConstInfo declName
  let mut f ← instantiateValueLevelParams constInfo declLevels
  if (← getTransparency) matches .instances | .reducible then
    f ← unfoldNestedDIte f
  let auxApp := mkAppN f args[0:prefixSz]
  let auxAppType ← inferType auxApp
  forallBoundedTelescope auxAppType info.numAlts fun hs _ => do
    let auxApp ← whnfMatcher (mkAppN auxApp hs)
    let auxAppFn := auxApp.getAppFn
    let mut i := prefixSz
    for h in hs do
      if auxAppFn == h then
        let result := mkAppN args[i]! auxApp.getAppArgs
        let result := mkAppN result args[prefixSz + info.numAlts:args.size]
        return ReduceMatcherResult.reduced result.headBeta
      i := i + 1
    return ReduceMatcherResult.stuck auxApp

def projectCore? (e : Expr) (i : Nat) : MetaM (Option Expr) := do
  let e := e.toCtorIfLit
  matchConstCtor e.getAppFn (fun _ => pure none) fun ctorVal _ =>
    let numArgs := e.getAppNumArgs
    let idx := ctorVal.numParams + i
    if idx < numArgs then
      return some (e.getArg! idx)
    else
      return none

def project? (e : Expr) (i : Nat) : MetaM (Option Expr) := do
  projectCore? (← whnf e) i

/-- Reduce kernel projection `Expr.proj ..` expression. -/
def reduceProj? (e : Expr) : MetaM (Option Expr) := do
  match e with
  | .proj _ i c => project? c i
  | _           => return none

/--
  Auxiliary method for reducing terms of the form `?m t_1 ... t_n` where `?m` is delayed assigned.
  Recall that we can only expand a delayed assignment when all holes/metavariables in the assigned value have been "filled".
-/
private def whnfDelayedAssigned? (f' : Expr) (e : Expr) : MetaM (Option Expr) := do
  if f'.isMVar then
    match (← getDelayedMVarAssignment? f'.mvarId!) with
    | none => return none
    | some { fvars, mvarIdPending } =>
      let args := e.getAppArgs
      if fvars.size > args.size then
        -- Insufficient number of argument to expand delayed assignment
        return none
      else
        let newVal ← instantiateMVars (mkMVar mvarIdPending)
        if newVal.hasExprMVar then
           -- Delayed assignment still contains metavariables
           return none
        else
           let newVal := newVal.abstract fvars
           let result := newVal.instantiateRevRange 0 fvars.size args
           return mkAppRange result fvars.size args.size args
  else
    return none

/--
Apply beta-reduction, zeta-reduction (i.e., unfold let local-decls), iota-reduction,
expand let-expressions, expand assigned meta-variables.
-/
partial def whnfCore (e : Expr) (config : WhnfCoreConfig := {}): MetaM Expr :=
  go e
where
  go (e : Expr) : MetaM Expr :=
    whnfEasyCases e (config := config) fun e => do
      trace[Meta.whnf] e
      match e with
      | .const ..  => pure e
      | .letE _ _ v b _ => if config.zeta then go <| b.instantiate1 v else return e
      | .app f ..       =>
        if config.zeta then
          if let some (args, _, _, v, b) := e.letFunAppArgs? then
            -- When zeta reducing enabled, always reduce `letFun` no matter the current reducibility level
            return (← go <| mkAppN (b.instantiate1 v) args)
        let f := f.getAppFn
        let f' ← go f
        if config.beta && f'.isLambda then
          let revArgs := e.getAppRevArgs
          go <| f'.betaRev revArgs
        else if let some eNew ← whnfDelayedAssigned? f' e then
          go eNew
        else
          let e := if f == f' then e else e.updateFn f'
          unless config.iota do return e
          match (← reduceMatcher? e) with
          | .reduced eNew => go eNew
          | .partialApp   => pure e
          | .stuck _      => pure e
          | .notMatcher   =>
            matchConstAux f' (fun _ => return e) fun cinfo lvls =>
              match cinfo with
              | .recInfo rec    => reduceRec rec lvls e.getAppArgs (fun _ => return e) (fun e => do recordUnfold cinfo.name; go e)
              | .quotInfo rec   => reduceQuotRec rec e.getAppArgs (fun _ => return e) (fun e => do recordUnfold cinfo.name; go e)
              | c@(.defnInfo _) => do
                if (← isAuxDef c.name) then
                  recordUnfold c.name
                  deltaBetaDefinition c lvls e.getAppRevArgs (fun _ => return e) go
                else
                  return e
              | _ => return e
      | .proj _ i c =>
        let k (c : Expr) := do
          match (← projectCore? c i) with
          | some e => go e
          | none => return e
        match config.proj with
        | .no => return e
        | .yes => k (← go c)
        | .yesWithDelta => k (← whnf c)
        -- Remark: If the current transparency setting is `reducible`, we should not increase it to `instances`
        | .yesWithDeltaI => k (← whnfAtMostI c)
      | _ => unreachable!

/--
  Recall that `_sunfold` auxiliary definitions contains the markers: `markSmartUnfoldingMatch` (*) and `markSmartUnfoldingMatchAlt` (**).
  For example, consider the following definition
  ```
  def r (i j : Nat) : Nat :=
    i +
      match j with
      | Nat.zero => 1
      | Nat.succ j =>
        i + match j with
            | Nat.zero => 2
            | Nat.succ j => r i j
  ```
  produces the following `_sunfold` auxiliary definition with the markers
  ```
  def r._sunfold (i j : Nat) : Nat :=
    i +
      (*) match j with
      | Nat.zero => (**) 1
      | Nat.succ j =>
        i + (*) match j with
            | Nat.zero => (**) 2
            | Nat.succ j => (**) r i j
  ```

  `match` expressions marked with `markSmartUnfoldingMatch` (*) must be reduced, otherwise the resulting term is not definitionally
   equal to the given expression. The recursion may be interrupted as soon as the annotation `markSmartUnfoldingAlt` (**) is reached.

  For example, the term `r i j.succ.succ` reduces to the definitionally equal term `i + i * r i j`
-/
partial def smartUnfoldingReduce? (e : Expr) : MetaM (Option Expr) :=
  go e |>.run
where
  go (e : Expr) : OptionT MetaM Expr := do
    match e with
    | .letE n t v b _ => withLetDecl n t (← go v) fun x => do mkLetFVars #[x] (← go (b.instantiate1 x))
    | .lam .. => lambdaTelescope e fun xs b => do mkLambdaFVars xs (← go b)
    | .app f a .. => return mkApp (← go f) (← go a)
    | .proj _ _ s => return e.updateProj! (← go s)
    | .mdata _ b  =>
      if let some m := smartUnfoldingMatch? e then
        goMatch m
      else
        return e.updateMData! (← go b)
    | _ => return e

  goMatch (e : Expr) : OptionT MetaM Expr := do
    match (← reduceMatcher? e) with
    | ReduceMatcherResult.reduced e =>
      if let some alt := smartUnfoldingMatchAlt? e then
        return alt
      else
        go e
    | ReduceMatcherResult.stuck e' =>
      let mvarId ← getStuckMVar? e'
      /- Try to "unstuck" by resolving pending TC problems -/
      if (← Meta.synthPending mvarId) then
        goMatch e
      else
        failure
    | _ => failure

mutual

  /--
    Auxiliary method for unfolding a class projection.
  -/
  partial def unfoldProjInst? (e : Expr) : MetaM (Option Expr) := do
    match e.getAppFn with
    | .const declName .. =>
      match (← getProjectionFnInfo? declName) with
      | some { fromClass := true, .. } =>
        match (← withDefault <| unfoldDefinition? e) with
        | none   => return none
        | some e =>
          match (← withReducibleAndInstances <| reduceProj? e.getAppFn) with
          | none   => return none
          | some r => recordUnfold declName; return mkAppN r e.getAppArgs |>.headBeta
      | _ => return none
    | _ => return none

  /--
    Auxiliary method for unfolding a class projection when transparency is set to `TransparencyMode.instances`.
    Recall that class instance projections are not marked with `[reducible]` because we want them to be
    in "reducible canonical form".
  -/
  partial def unfoldProjInstWhenInstances? (e : Expr) : MetaM (Option Expr) := do
    if (← getTransparency) != TransparencyMode.instances then
      return none
    else
      unfoldProjInst? e

  /-- Unfold definition using "smart unfolding" if possible. -/
  partial def unfoldDefinition? (e : Expr) : MetaM (Option Expr) :=
    match e with
    | .app f _ =>
      matchConstAux f.getAppFn (fun _ => unfoldProjInstWhenInstances? e) fun fInfo fLvls => do
        if fInfo.levelParams.length != fLvls.length then
          return none
        else
          let unfoldDefault (_ : Unit) : MetaM (Option Expr) := do
            if fInfo.hasValue then
              recordUnfold fInfo.name
              deltaBetaDefinition fInfo fLvls e.getAppRevArgs (fun _ => pure none) (fun e => pure (some e))
            else
              return none
          if smartUnfolding.get (← getOptions) then
            match ((← getEnv).find? (mkSmartUnfoldingNameFor fInfo.name)) with
            | some fAuxInfo@(.defnInfo _) =>
              -- We use `preserveMData := true` to make sure the smart unfolding annotation are not erased in an over-application.
              deltaBetaDefinition fAuxInfo fLvls e.getAppRevArgs (preserveMData := true) (fun _ => pure none) fun e₁ => do
                let some r ← smartUnfoldingReduce? e₁ | return none
                /-
                  If `smartUnfoldingReduce?` succeeds, we should still check whether the argument the
                  structural recursion is recursing on reduces to a constructor.
                  This extra check is necessary in definitions (see issue #1081) such as
                  ```
                  inductive Vector (α : Type u) : Nat → Type u where
                    | nil  : Vector α 0
                    | cons : α → Vector α n → Vector α (n+1)

                  def Vector.insert (a: α) (i : Fin (n+1)) (xs : Vector α n) : Vector α (n+1) :=
                    match i, xs with
                    | ⟨0,   _⟩,        xs => cons a xs
                    | ⟨i+1, h⟩, cons x xs => cons x (xs.insert a ⟨i, Nat.lt_of_succ_lt_succ h⟩)
                  ```
                  The structural recursion is being performed using the vector `xs`. That is, we used `Vector.brecOn` to define
                  `Vector.insert`. Thus, an application `xs.insert a ⟨0, h⟩` is **not** definitionally equal to
                  `Vector.cons a xs` because `xs` is not a constructor application (the `Vector.brecOn` application is blocked).

                  Remark 1: performing structural recursion on `Fin (n+1)` is not an option here because it is a `Subtype` and
                  and the repacking in recursive applications confuses the structural recursion module.

                  Remark 2: the match expression reduces reduces to `cons a xs` when the discriminants are `⟨0, h⟩` and `xs`.

                  Remark 3: this check is unnecessary in most cases, but we don't need dependent elimination to trigger the issue                        fixed by this extra check. Here is another example that triggers the issue fixed by this check.
                  ```
                  def f : Nat → Nat → Nat
                    | 0,   y   => y
                    | x+1, y+1 => f (x-2) y
                    | x+1, 0   => 0

                  theorem ex : f 0 y = y := rfl
                  ```

                  Remark 4: the `return some r` in the following `let` is not a typo. Binport generated .olean files do not
                  store the position of recursive arguments for definitions using structural recursion.
                  Thus, we should keep `return some r` until Mathlib has been ported to Lean 3.
                  Note that the `Vector` example above does not even work in Lean 3.
                -/
                let some recArgPos ← getStructuralRecArgPos? fInfo.name
                  | recordUnfold fInfo.name; return some r
                let numArgs := e.getAppNumArgs
                if recArgPos >= numArgs then return none
                let recArg := e.getArg! recArgPos numArgs
                if !(← isConstructorApp (← whnfMatcher recArg)) then return none
                recordUnfold fInfo.name
                return some r
            | _ =>
              if (← getMatcherInfo? fInfo.name).isSome then
                -- Recall that `whnfCore` tries to reduce "matcher" applications.
                return none
              else
                unfoldDefault ()
          else
            unfoldDefault ()
    | .const declName lvls => do
      let some cinfo ← getUnfoldableConstNoEx? declName | pure none
<<<<<<< HEAD
      -- check smart unfolding only after `getUnfoldableConstNoEx?` because `Environment.contains`
      -- misses are more costly
=======
      -- check smart unfolding only after `getUnfoldableConstNoEx?` because smart unfoldings have a
      -- significant chance of not existing and `Environment.contains` misses are more costly
>>>>>>> e0d7c3ac
      if smartUnfolding.get (← getOptions) && (← getEnv).contains (mkSmartUnfoldingNameFor declName) then
        return none
      else
        unless cinfo.hasValue do return none
        deltaDefinition cinfo lvls
          (fun _ => pure none)
          (fun e => do recordUnfold declName; pure (some e))
    | _ => return none
end

def unfoldDefinition (e : Expr) : MetaM Expr := do
  let some e ← unfoldDefinition? e | throwError "failed to unfold definition{indentExpr e}"
  return e

@[specialize] partial def whnfHeadPred (e : Expr) (pred : Expr → MetaM Bool) : MetaM Expr :=
  whnfEasyCases e fun e => do
    let e ← whnfCore e
    if (← pred e) then
        match (← unfoldDefinition? e) with
        | some e => whnfHeadPred e pred
        | none   => return e
    else
      return e

def whnfUntil (e : Expr) (declName : Name) : MetaM (Option Expr) := do
  let e ← whnfHeadPred e (fun e => return !e.isAppOf declName)
  if e.isAppOf declName then
    return e
  else
    return none

/-- Try to reduce matcher/recursor/quot applications. We say they are all "morally" recursor applications. -/
def reduceRecMatcher? (e : Expr) : MetaM (Option Expr) := do
  if !e.isApp then
    return none
  else match (← reduceMatcher? e) with
    | .reduced e => return e
    | _ => matchConstAux e.getAppFn (fun _ => pure none) fun cinfo lvls => do
      match cinfo with
      | .recInfo «rec»  => reduceRec «rec» lvls e.getAppArgs (fun _ => pure none) (fun e => do recordUnfold cinfo.name; pure (some e))
      | .quotInfo «rec» => reduceQuotRec «rec» e.getAppArgs (fun _ => pure none) (fun e => do recordUnfold cinfo.name; pure (some e))
      | c@(.defnInfo _) =>
        if (← isAuxDef c.name) then
          deltaBetaDefinition c lvls e.getAppRevArgs (fun _ => pure none) (fun e => do recordUnfold c.name; pure (some e))
        else
          return none
      | _ => return none

unsafe def reduceBoolNativeUnsafe (constName : Name) : MetaM Bool := evalConstCheck Bool `Bool constName
unsafe def reduceNatNativeUnsafe (constName : Name) : MetaM Nat := evalConstCheck Nat `Nat constName
@[implemented_by reduceBoolNativeUnsafe] opaque reduceBoolNative (constName : Name) : MetaM Bool
@[implemented_by reduceNatNativeUnsafe] opaque reduceNatNative (constName : Name) : MetaM Nat

def reduceNative? (e : Expr) : MetaM (Option Expr) :=
  match e with
  | Expr.app (Expr.const fName _) (Expr.const argName _) =>
    if fName == ``Lean.reduceBool then do
      return toExpr (← reduceBoolNative argName)
    else if fName == ``Lean.reduceNat then do
      return toExpr (← reduceNatNative argName)
    else
      return none
  | _ =>
    return none

@[inline] def withNatValue (a : Expr) (k : Nat → MetaM (Option α)) : MetaM (Option α) := do
  if !a.hasExprMVar && a.hasFVar then
    return none
  let a ← instantiateMVars a
  if a.hasExprMVar || a.hasFVar then
    return none
  let a ← whnf a
  match a with
  | .const ``Nat.zero _ => k 0
  | .lit (.natVal v)    => k v
  | _                   => return none

def reduceUnaryNatOp (f : Nat → Nat) (a : Expr) : MetaM (Option Expr) :=
  withNatValue a fun a =>
  return mkRawNatLit <| f a

def reduceBinNatOp (f : Nat → Nat → Nat) (a b : Expr) : MetaM (Option Expr) :=
  withNatValue a fun a =>
  withNatValue b fun b => do
  trace[Meta.isDefEq.whnf.reduceBinOp] "{a} op {b}"
  return mkRawNatLit <| f a b

def reducePow (a b : Expr) : MetaM (Option Expr) :=
  withNatValue a fun a =>
  withNatValue b fun b => OptionT.run do
  guard (← checkExponent b)
  trace[Meta.isDefEq.whnf.reduceBinOp] "{a} ^ {b}"
  return mkRawNatLit <| a ^ b

def reduceBinNatPred (f : Nat → Nat → Bool) (a b : Expr) : MetaM (Option Expr) := do
  withNatValue a fun a =>
  withNatValue b fun b =>
  return toExpr <| f a b

def reduceNat? (e : Expr) : MetaM (Option Expr) :=
  match e with
  | .app (.const fn _) a =>
    if fn == ``Nat.succ then
      reduceUnaryNatOp Nat.succ a
    else
      return none
  | .app (.app (.const fn _) a1) a2 =>
    match fn with
    | ``Nat.add => reduceBinNatOp Nat.add a1 a2
    | ``Nat.sub => reduceBinNatOp Nat.sub a1 a2
    | ``Nat.mul => reduceBinNatOp Nat.mul a1 a2
    | ``Nat.div => reduceBinNatOp Nat.div a1 a2
    | ``Nat.mod => reduceBinNatOp Nat.mod a1 a2
    | ``Nat.pow => reducePow a1 a2
    | ``Nat.gcd => reduceBinNatOp Nat.gcd a1 a2
    | ``Nat.beq => reduceBinNatPred Nat.beq a1 a2
    | ``Nat.ble => reduceBinNatPred Nat.ble a1 a2
    | ``Nat.land => reduceBinNatOp Nat.land a1 a2
    | ``Nat.lor  => reduceBinNatOp Nat.lor a1 a2
    | ``Nat.xor  => reduceBinNatOp Nat.xor a1 a2
    | ``Nat.shiftLeft  => reduceBinNatOp Nat.shiftLeft a1 a2
    | ``Nat.shiftRight => reduceBinNatOp Nat.shiftRight a1 a2
    | _ => return none
  | _ =>
    return none


@[inline] private def useWHNFCache (e : Expr) : MetaM Bool := do
  -- We cache only closed terms without expr metavars.
  -- Potential refinement: cache if `e` is not stuck at a metavariable
  if e.hasFVar || e.hasExprMVar || (← read).canUnfold?.isSome then
    return false
  else
    match (← getConfig).transparency with
    | .default => return true
    | .all     => return true
    | _        => return false

@[inline] private def cached? (useCache : Bool) (e : Expr) : MetaM (Option Expr) := do
  if useCache then
    match (← getConfig).transparency with
    | .default => return (← get).cache.whnfDefault.find? e
    | .all     => return (← get).cache.whnfAll.find? e
    | _        => unreachable!
  else
    return none

private def cache (useCache : Bool) (e r : Expr) : MetaM Expr := do
  if useCache then
    match (← getConfig).transparency with
    | .default => modify fun s => { s with cache.whnfDefault := s.cache.whnfDefault.insert e r }
    | .all     => modify fun s => { s with cache.whnfAll     := s.cache.whnfAll.insert e r }
    | _        => unreachable!
  return r

@[export lean_whnf]
partial def whnfImp (e : Expr) : MetaM Expr :=
  withIncRecDepth <| whnfEasyCases e fun e => do
    let useCache ← useWHNFCache e
    match (← cached? useCache e) with
    | some e' => pure e'
    | none    =>
      withTraceNode `Meta.whnf (fun _ => return m!"Non-easy whnf: {e}") do
        checkSystem "whnf"
        let e' ← whnfCore e
        match (← reduceNat? e') with
        | some v => cache useCache e v
        | none   =>
          match (← reduceNative? e') with
          | some v => cache useCache e v
          | none   =>
            match (← unfoldDefinition? e') with
            | some e'' => cache useCache e (← whnfImp e'')
            | none => cache useCache e e'

/-- If `e` is a projection function that satisfies `p`, then reduce it -/
def reduceProjOf? (e : Expr) (p : Name → Bool) : MetaM (Option Expr) := do
  if !e.isApp then
    pure none
  else match e.getAppFn with
    | .const name .. => do
      let env ← getEnv
      match env.getProjectionStructureName? name with
      | some structName =>
        if p structName then
          Meta.unfoldDefinition? e
        else
          pure none
      | none => pure none
    | _ => pure none

builtin_initialize
  registerTraceClass `Meta.whnf
  registerTraceClass `Meta.isDefEq.whnf.reduceBinOp

end Lean.Meta<|MERGE_RESOLUTION|>--- conflicted
+++ resolved
@@ -832,13 +832,8 @@
             unfoldDefault ()
     | .const declName lvls => do
       let some cinfo ← getUnfoldableConstNoEx? declName | pure none
-<<<<<<< HEAD
-      -- check smart unfolding only after `getUnfoldableConstNoEx?` because `Environment.contains`
-      -- misses are more costly
-=======
       -- check smart unfolding only after `getUnfoldableConstNoEx?` because smart unfoldings have a
       -- significant chance of not existing and `Environment.contains` misses are more costly
->>>>>>> e0d7c3ac
       if smartUnfolding.get (← getOptions) && (← getEnv).contains (mkSmartUnfoldingNameFor declName) then
         return none
       else

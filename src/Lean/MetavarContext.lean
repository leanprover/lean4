/-
Copyright (c) 2019 Microsoft Corporation. All rights reserved.
Released under Apache 2.0 license as described in the file LICENSE.
Authors: Leonardo de Moura
-/
import Lean.Util.MonadCache
import Lean.LocalContext

namespace Lean

/-!
The metavariable context stores metavariable declarations and their
assignments. It is used in the elaborator, tactic framework, unifier
(aka `isDefEq`), and type class resolution (TC). First, we list all
the requirements imposed by these modules.

- We may invoke TC while executing `isDefEq`. We need this feature to
be able to solve unification problems such as:
```
f ?a (ringAdd ?s) ?x ?y =?= f Int intAdd n m
```
where `(?a : Type) (?s : Ring ?a) (?x ?y : ?a)`
During `isDefEq` (i.e., unification), it will need to solve the constrain
```
ringAdd ?s =?= intAdd
```
We say `ringAdd ?s` is stuck because it cannot be reduced until we
synthesize the term `?s : Ring ?a` using TC. This can be done since we
have assigned `?a := Int` when solving `?a =?= Int`.

- TC uses `isDefEq`, and `isDefEq` may create TC problems as shown
above. Thus, we may have nested TC problems.

- `isDefEq` extends the local context when going inside binders. Thus,
the local context for nested TC may be an extension of the local
context for outer TC.

- TC should not assign metavariables created by the elaborator, simp,
tactic framework, and outer TC problems. Reason: TC commits to the
first solution it finds. Consider the TC problem `Coe Nat ?x`,
where `?x` is a metavariable created by the caller. There are many
solutions to this problem (e.g., `?x := Int`, `?x := Real`, ...),
and it doesn’t make sense to commit to the first one since TC does
not know the constraints the caller may impose on `?x` after the
TC problem is solved.
Remark: we claim it is not feasible to make the whole system backtrackable,
and allow the caller to backtrack back to TC and ask it for another solution
if the first one found did not work. We claim it would be too inefficient.

- TC metavariables should not leak outside of TC. Reason: we want to
get rid of them after we synthesize the instance.

- `simp` invokes `isDefEq` for matching the left-hand-side of
equations to terms in our goal. Thus, it may invoke TC indirectly.

- In Lean3, we didn’t have to create a fresh pattern for trying to
match the left-hand-side of equations when executing `simp`. We had a
mechanism called "tmp" metavariables. It avoided this overhead, but it
created many problems since `simp` may indirectly call TC which may
recursively call TC. Moreover, we may want to allow TC to invoke
tactics in the future. Thus, when `simp` invokes `isDefEq`, it may indirectly invoke
a tactic and `simp` itself.  The Lean3 approach assumed that
metavariables were short-lived, this is not true in Lean4, and to some
extent was also not true in Lean3 since `simp`, in principle, could
trigger an arbitrary number of nested TC problems.

- Here are some possible call stack traces we could have in Lean3 (and Lean4).
```
Elaborator (-> TC -> isDefEq)+
Elaborator -> isDefEq (-> TC -> isDefEq)*
Elaborator -> simp -> isDefEq (-> TC -> isDefEq)*
```
In Lean4, TC may also invoke tactics in the future.

- In Lean3 and Lean4, TC metavariables are not really short-lived. We
solve an arbitrary number of unification problems, and we may have
nested TC invocations.

- TC metavariables do not share the same local context even in the
same invocation. In the C++ and Lean implementations we use a trick to
ensure they do:
https://github.com/leanprover/lean/blob/92826917a252a6092cffaf5fc5f1acb1f8cef379/src/library/type_context.cpp#L3583-L3594

- Metavariables may be natural, synthetic or syntheticOpaque.
  a) Natural metavariables may be assigned by unification (i.e., `isDefEq`).

  b) Synthetic metavariables may still be assigned by unification,
     but whenever possible `isDefEq` will avoid the assignment. For example,
     if we have the unification constaint `?m =?= ?n`, where `?m` is synthetic,
     but `?n` is not, `isDefEq` solves it by using the assignment `?n := ?m`.
     We use synthetic metavariables for type class resolution.
     Any module that creates synthetic metavariables, must also check
     whether they have been assigned by `isDefEq`, and then still synthesize
     them, and check whether the sythesized result is compatible with the one
     assigned by `isDefEq`.

  c) SyntheticOpaque metavariables are never assigned by `isDefEq`.
     That is, the constraint `?n =?= Nat.succ Nat.zero` always fail
     if `?n` is a syntheticOpaque metavariable. This kind of metavariable
     is created by tactics such as `intro`. Reason: in the tactic framework,
     subgoals as represented as metavariables, and a subgoal `?n` is considered
     as solved whenever the metavariable is assigned.

  This distinction was not precise in Lean3 and produced
  counterintuitive behavior. For example, the following hack was added
  in Lean3 to work around one of these issues:
  https://github.com/leanprover/lean/blob/92826917a252a6092cffaf5fc5f1acb1f8cef379/src/library/type_context.cpp#L2751

- When creating lambda/forall expressions, we need to convert/abstract
free variables and convert them to bound variables. Now, suppose we a
trying to create a lambda/forall expression by abstracting free
variable `xs` and a term `t[?m]` which contains a metavariable `?m`,
and the local context of `?m` contains `xs`. The term
```
fun xs => t[?m]
```
will be ill-formed if we later assign a term `s` to `?m`, and
`s` contains free variables in `xs`. We address this issue by changing
the free variable abstraction procedure. We consider two cases: `?m`
is natural, `?m` is synthetic. Assume the type of `?m` is
`A[xs]`. Then, in both cases we create an auxiliary metavariable `?n` with
type `forall xs => A[xs]`, and local context := local context of `?m` - `xs`.
In both cases, we produce the term `fun xs => t[?n xs]`

  1- If `?m` is natural or synthetic, then we assign `?m := ?n xs`, and we produce
  the term `fun xs => t[?n xs]`

  2- If `?m` is syntheticOpaque, then we mark `?n` as a syntheticOpaque variable.
  However, `?n` is managed by the metavariable context itself.
  We say we have a "delayed assignment" `?n xs := ?m`.
  That is, after a term `s` is assigned to `?m`, and `s`
  does not contain metavariables, we replace any occurrence
  `?n ts` with `s[xs := ts]`.

Gruesome details:

  - When we create the type `forall xs => A` for `?n`, we may
  encounter the same issue if `A` contains metavariables. So, the
  process above is recursive. We claim it terminates because we keep
  creating new metavariables with smaller local contexts.

  - Suppose, we have `t[?m]` and we want to create a let-expression by
  abstracting a let-decl free variable `x`, and the local context of
  `?m` contatins `x`. Similarly to the previous case
  ```
  let x : T := v; t[?m]
  ```
  will be ill-formed if we later assign a term `s` to `?m`, and
  `s` contains free variable `x`. Again, assume the type of `?m` is `A[x]`.

    1- If `?m` is natural or synthetic, then we create `?n : (let x : T := v; A[x])` with
    and local context := local context of `?m` - `x`, we assign `?m := ?n`,
    and produce the term `let x : T := v; t[?n]`. That is, we are just making
    sure `?n` must never be assigned to a term containing `x`.

    2- If `?m` is syntheticOpaque, we create a fresh syntheticOpaque `?n`
    with type `?n : T -> (let x : T := v; A[x])` and local context := local context of `?m` - `x`,
    create the delayed assignment `?n #[x] := ?m`, and produce the term `let x : T := v; t[?n x]`.
    Now suppose we assign `s` to `?m`. We do not assign the term `fun (x : T) => s` to `?n`, since
    `fun (x : T) => s` may not even be type correct. Instead, we just replace applications `?n r`
    with `s[x/r]`. The term `r` may not necessarily be a bound variable. For example, a tactic
    may have reduced `let x : T := v; t[?n x]` into `t[?n v]`.
    We are essentially using the pair "delayed assignment + application" to implement a delayed
    substitution.

- We use TC for implementing coercions. Both Joe Hendrix and Reid Barton
reported a nasty limitation. In Lean3, TC will not be used if there are
metavariables in the TC problem. For example, the elaborator will not try
to synthesize `Coe Nat ?x`. This is good, but this constraint is too
strict for problems such as `Coe (Vector Bool ?n) (BV ?n)`. The coercion
exists independently of `?n`. Thus, during TC, we want `isDefEq` to throw
an exception instead of return `false` whenever it tries to assign
a metavariable owned by its caller. The idea is to sign to the caller that
it cannot solve the TC problem at this point, and more information is needed.
That is, the caller must make progress an assign its metavariables before
trying to invoke TC again.

In Lean4, we are using a simpler design for the `MetavarContext`.

- No distinction betwen temporary and regular metavariables.

- Metavariables have a `depth` Nat field.

- MetavarContext also has a `depth` field.

- We bump the `MetavarContext` depth when we create a nested problem.
  Example: Elaborator (depth = 0) -> Simplifier matcher (depth = 1) -> TC (level = 2) -> TC (level = 3) -> ...

- When `MetavarContext` is at depth N, `isDefEq` does not assign variables from `depth < N`.

- Metavariables from depth N+1 must be fully assigned before we return to level N.

- New design even allows us to invoke tactics from TC.

* Main concern
We don't have tmp metavariables anymore in Lean4. Thus, before trying to match
the left-hand-side of an equation in `simp`. We first must bump the level of the `MetavarContext`,
create fresh metavariables, then create a new pattern by replacing the free variable on the left-hand-side with
these metavariables. We are hoping to minimize this overhead by

  - Using better indexing data structures in `simp`. They should reduce the number of time `simp` must invoke `isDefEq`.

  - Implementing `isDefEqApprox` which ignores metavariables and returns only `false` or `undef`.
    It is a quick filter that allows us to fail quickly and avoid the creation of new fresh metavariables,
    and a new pattern.

  - Adding built-in support for arithmetic, Logical connectives, etc. Thus, we avoid a bunch of lemmas in the simp set.

  - Adding support for AC-rewriting. In Lean3, users use AC lemmas as
    rewriting rules for "sorting" terms. This is inefficient, requires
    a quadratic number of rewrite steps, and does not preserve the
    structure of the goal.

The temporary metavariables were also used in the "app builder" module used in Lean3. The app builder uses
`isDefEq`. So, it could, in principle, invoke an arbitrary number of nested TC problems. However, in Lean3,
all app builder uses are controlled. That is, it is mainly used to synthesize implicit arguments using
very simple unification and/or non-nested TC. So, if the "app builder" becomes a bottleneck without tmp metavars,
we may solve the issue by implementing `isDefEqCheap` that never invokes TC and uses tmp metavars.
-/

/--
<<<<<<< HEAD
`LocalInstance` represents a local typeclass instance registered by and for
the elaborator. It stores the name of the typeclass in `className`, and the
concrete typeclass instance in `fvar`. Note that the kernel does not care about
this information, since typeclasses are entirely eliminated during elaboration.
=======
The LocalInstance stores information that the kernel does not care about, but is still
important to carry for user-facing reasons about local instances in the LocalContext.
>>>>>>> a489bdb1
-/
structure LocalInstance where
  className : Name
  fvar      : Expr
  deriving Inhabited

abbrev LocalInstances := Array LocalInstance

instance : BEq LocalInstance where
  beq i₁ i₂ := i₁.fvar == i₂.fvar

/-- Remove local instance with the given `fvarId`. Do nothing if `localInsts` does not contain any free variable with id `fvarId`. -/
def LocalInstances.erase (localInsts : LocalInstances) (fvarId : FVarId) : LocalInstances :=
  match localInsts.findIdx? (fun inst => inst.fvar.fvarId! == fvarId) with
  | some idx => localInsts.eraseIdx idx
  | _        => localInsts

inductive MetavarKind where
  | natural
  | synthetic
  | syntheticOpaque
  deriving Inhabited, Repr

def MetavarKind.isSyntheticOpaque : MetavarKind → Bool
  | MetavarKind.syntheticOpaque => true
  | _                           => false

def MetavarKind.isNatural : MetavarKind → Bool
  | MetavarKind.natural => true
  | _                   => false

structure MetavarDecl where
  userName       : Name := Name.anonymous
  lctx           : LocalContext
  type           : Expr
  /--
    The nesting depth of this metavariable. We do not want
    unification subproblems to influence the results of parent
    problems. The depth keeps track of this information and ensures
    that unification subproblems cannot leak information out, by unifying
    based on depth.
  -/
  depth          : Nat
  localInstances : LocalInstances
  kind           : MetavarKind
  numScopeArgs   : Nat := 0 -- See comment at `CheckAssignment` `Meta/ExprDefEq.lean`
  index          : Nat      -- We use this field to track how old a metavariable is. It is set using a counter at `MetavarContext`
  deriving Inhabited

/--
  A delayed assignment for a metavariable `?m`. It represents an assignment of the form `?m := (fun fvars => (mkMVar mvarIdPending))`.
  `mvarIdPending` is a `syntheticOpaque` metavariable that has not been synthesized yet. The delayed assignment becomes a real one
  as soon as `mvarIdPending` has been fully synthesized.
  `fvars` are variables in the `mvarIdPending` local context.

<<<<<<< HEAD
  See the comment below `assignDelayedMVar ` for the rationale of delayed assignments.
=======
  Recall that we use a locally nameless approach when dealing with binders. Suppose we are
  trying to synthesize `?n` in the expression `e`, in the context of `(fun x => e)`.
  The metavariable `?n` might depend on the bound variable `x`. However, since we are locally nameless,
  the bound variable `x` is in fact represented by some free variable `fvar_x`. Thus, when we exit
  the scope, we must rebind the value of `fvar_x` in `?n` to the de-bruijn index of the bound variable `x`.
>>>>>>> a489bdb1
-/
structure DelayedMetavarAssignment where
  fvars         : Array Expr
  mvarIdPending : MVarId

open Std (HashMap PersistentHashMap)

structure MetavarContext where
  depth          : Nat := 0
  mvarCounter    : Nat := 0 -- Counter for setting the field `index` at `MetavarDecl`
  lDepth         : PersistentHashMap LMVarId Nat := {}
  decls          : PersistentHashMap MVarId MetavarDecl := {}
  userNames      : PersistentHashMap Name MVarId := {}
  lAssignment    : PersistentHashMap LMVarId Level := {}
  eAssignment    : PersistentHashMap MVarId Expr := {}
  dAssignment    : PersistentHashMap MVarId DelayedMetavarAssignment := {}

class MonadMCtx (m : Type → Type) where
  getMCtx    : m MetavarContext
  modifyMCtx : (MetavarContext → MetavarContext) → m Unit

export MonadMCtx (getMCtx modifyMCtx)

instance (m n) [MonadLift m n] [MonadMCtx m] : MonadMCtx n where
  getMCtx    := liftM (getMCtx : m _)
  modifyMCtx := fun f => liftM (modifyMCtx f : m _)

abbrev setMCtx [MonadMCtx m] (mctx : MetavarContext) : m Unit :=
  modifyMCtx fun _ => mctx

abbrev getLevelMVarAssignment? [Monad m] [MonadMCtx m] (mvarId : LMVarId) : m (Option Level) :=
  return (← getMCtx).lAssignment.find? mvarId

def MetavarContext.getExprAssignmentCore? (m : MetavarContext) (mvarId : MVarId) : Option Expr :=
  m.eAssignment.find? mvarId

def getExprMVarAssignment? [Monad m] [MonadMCtx m] (mvarId : MVarId) : m (Option Expr) :=
  return (← getMCtx).getExprAssignmentCore? mvarId

def getDelayedMVarAssignment? [Monad m] [MonadMCtx m] (mvarId : MVarId) : m (Option DelayedMetavarAssignment) :=
  return (← getMCtx).dAssignment.find? mvarId

/-- Given a sequence of delayed assignments
   ```
   mvarId₁ := mvarId₂ ...;
   ...
   mvarIdₙ := mvarId_root ...  -- where `mvarId_root` is not delayed assigned
   ```
   in `mctx`, `getDelayedRoot mctx mvarId₁` return `mvarId_root`.
   If `mvarId₁` is not delayed assigned then return `mvarId₁` -/
partial def getDelayedMVarRoot [Monad m] [MonadMCtx m] (mvarId : MVarId) : m MVarId := do
  match (← getDelayedMVarAssignment? mvarId) with
  | some d => getDelayedMVarRoot d.mvarIdPending
  | none   => return mvarId

def isLevelMVarAssigned [Monad m] [MonadMCtx m] (mvarId : LMVarId) : m Bool :=
  return (← getMCtx).lAssignment.contains mvarId

/-- Return `true` if the give metavariable is already assigned. -/
def _root_.Lean.MVarId.isAssigned [Monad m] [MonadMCtx m] (mvarId : MVarId) : m Bool :=
  return (← getMCtx).eAssignment.contains mvarId

@[deprecated MVarId.isAssigned]
def isExprMVarAssigned [Monad m] [MonadMCtx m] (mvarId : MVarId) : m Bool := do
  mvarId.isAssigned

def _root_.Lean.MVarId.isDelayedAssigned [Monad m] [MonadMCtx m] (mvarId : MVarId) : m Bool :=
  return (← getMCtx).dAssignment.contains mvarId

@[deprecated MVarId.isDelayedAssigned]
def isMVarDelayedAssigned [Monad m] [MonadMCtx m] (mvarId : MVarId) : m Bool := do
  mvarId.isDelayedAssigned

def isLevelMVarAssignable [Monad m] [MonadMCtx m] (mvarId : LMVarId) : m Bool := do
  let mctx ← getMCtx
  match mctx.lDepth.find? mvarId with
  | some d => return d == mctx.depth
  | _      => panic! "unknown universe metavariable"

def MetavarContext.getDecl (mctx : MetavarContext) (mvarId : MVarId) : MetavarDecl :=
  match mctx.decls.find? mvarId with
  | some decl => decl
  | none      => panic! "unknown metavariable"

def _root_.Lean.MVarId.isAssignable [Monad m] [MonadMCtx m] (mvarId : MVarId) : m Bool := do
  let mctx ← getMCtx
  let decl := mctx.getDecl mvarId
  return decl.depth == mctx.depth

@[deprecated MVarId.isAssignable]
def isExprMVarAssignable [Monad m] [MonadMCtx m] (mvarId : MVarId) : m Bool := do
  mvarId.isAssignable

/-- Return true iff the given level contains an assigned metavariable. -/
def hasAssignedLevelMVar [Monad m] [MonadMCtx m] : Level → m Bool
  | Level.succ lvl       => pure lvl.hasMVar <&&> hasAssignedLevelMVar lvl
  | Level.max lvl₁ lvl₂  => (pure lvl₁.hasMVar <&&> hasAssignedLevelMVar lvl₁) <||> (pure lvl₂.hasMVar <&&> hasAssignedLevelMVar lvl₂)
  | Level.imax lvl₁ lvl₂ => (pure lvl₁.hasMVar <&&> hasAssignedLevelMVar lvl₁) <||> (pure lvl₂.hasMVar <&&> hasAssignedLevelMVar lvl₂)
  | Level.mvar mvarId    => isLevelMVarAssigned mvarId
  | Level.zero           => pure false
  | Level.param _        => pure false

/-- Return `true` iff expression contains assigned (level/expr) metavariables or delayed assigned mvars -/
def hasAssignedMVar [Monad m] [MonadMCtx m] : Expr → m Bool
  | Expr.const _ lvls    => lvls.anyM hasAssignedLevelMVar
  | Expr.sort lvl        => hasAssignedLevelMVar lvl
  | Expr.app f a         => (pure f.hasMVar <&&> hasAssignedMVar f) <||> (pure a.hasMVar <&&> hasAssignedMVar a)
  | Expr.letE _ t v b _  => (pure t.hasMVar <&&> hasAssignedMVar t) <||> (pure v.hasMVar <&&> hasAssignedMVar v) <||> (pure b.hasMVar <&&> hasAssignedMVar b)
  | Expr.forallE _ d b _ => (pure d.hasMVar <&&> hasAssignedMVar d) <||> (pure b.hasMVar <&&> hasAssignedMVar b)
  | Expr.lam _ d b _     => (pure d.hasMVar <&&> hasAssignedMVar d) <||> (pure b.hasMVar <&&> hasAssignedMVar b)
  | Expr.fvar _          => return false
  | Expr.bvar _          => return false
  | Expr.lit _           => return false
  | Expr.mdata _ e       => pure e.hasMVar <&&> hasAssignedMVar e
  | Expr.proj _ _ e      => pure e.hasMVar <&&> hasAssignedMVar e
  | Expr.mvar mvarId     => mvarId.isAssigned <||> mvarId.isDelayedAssigned

/-- Return true iff the given level contains a metavariable that can be assigned. -/
def hasAssignableLevelMVar [Monad m] [MonadMCtx m] : Level → m Bool
  | Level.succ lvl       => pure lvl.hasMVar <&&> hasAssignableLevelMVar lvl
  | Level.max lvl₁ lvl₂  => (pure lvl₁.hasMVar <&&> hasAssignableLevelMVar lvl₁) <||> (pure lvl₂.hasMVar <&&> hasAssignableLevelMVar lvl₂)
  | Level.imax lvl₁ lvl₂ => (pure lvl₁.hasMVar <&&> hasAssignableLevelMVar lvl₁) <||> (pure lvl₂.hasMVar <&&> hasAssignableLevelMVar lvl₂)
  | Level.mvar mvarId    => isLevelMVarAssignable mvarId
  | Level.zero           => return false
  | Level.param _        => return false

/-- Return `true` iff expression contains a metavariable that can be assigned. -/
def hasAssignableMVar [Monad m] [MonadMCtx m] : Expr → m Bool
  | Expr.const _ lvls    => lvls.anyM hasAssignableLevelMVar
  | Expr.sort lvl        => hasAssignableLevelMVar lvl
  | Expr.app f a         => (pure f.hasMVar <&&> hasAssignableMVar f) <||> (pure a.hasMVar <&&> hasAssignableMVar a)
  | Expr.letE _ t v b _  => (pure t.hasMVar <&&> hasAssignableMVar t) <||> (pure v.hasMVar <&&> hasAssignableMVar v) <||> (pure b.hasMVar <&&> hasAssignableMVar b)
  | Expr.forallE _ d b _ => (pure d.hasMVar <&&> hasAssignableMVar d) <||> (pure b.hasMVar <&&> hasAssignableMVar b)
  | Expr.lam _ d b _     => (pure d.hasMVar <&&> hasAssignableMVar d) <||> (pure b.hasMVar <&&> hasAssignableMVar b)
  | Expr.fvar _          => return false
  | Expr.bvar _          => return false
  | Expr.lit _           => return false
  | Expr.mdata _ e       => pure e.hasMVar <&&> hasAssignableMVar e
  | Expr.proj _ _ e      => pure e.hasMVar <&&> hasAssignableMVar e
  | Expr.mvar mvarId     => mvarId.isAssignable

/--
  Add `mvarId := u` to the universe metavariable assignment.
  This method does not check whether `mvarId` is already assigned, nor it checks whether
  a cycle is being introduced.
  This is a low-level API, and it is safer to use `isLevelDefEq (mkLevelMVar mvarId) u`.
-/
def assignLevelMVar [MonadMCtx m] (mvarId : LMVarId) (val : Level) : m Unit :=
  modifyMCtx fun m => { m with lAssignment := m.lAssignment.insert mvarId val }

/--
Add `mvarId := x` to the metavariable assignment.
This method does not check whether `mvarId` is already assigned, nor it checks whether
a cycle is being introduced, or whether the expression has the right type.
This is a low-level API, and it is safer to use `isDefEq (mkMVar mvarId) x`.
-/
def _root_.Lean.MVarId.assign [MonadMCtx m] (mvarId : MVarId) (val : Expr) : m Unit :=
  modifyMCtx fun m => { m with eAssignment := m.eAssignment.insert mvarId val }

@[deprecated MVarId.assign]
def assignExprMVar [MonadMCtx m] (mvarId : MVarId) (val : Expr) : m Unit :=
  mvarId.assign val

def assignDelayedMVar [MonadMCtx m] (mvarId : MVarId) (fvars : Array Expr) (mvarIdPending : MVarId) : m Unit :=
  modifyMCtx fun m => { m with dAssignment := m.dAssignment.insert mvarId { fvars, mvarIdPending } }

/--
Notes on artificial eta-expanded terms due to metavariables.
We try avoid synthetic terms such as `((fun x y => t) a b)` in the output produced by the elaborator.
This kind of term may be generated when instantiating metavariable assignments.
This module tries to avoid their generation because they often introduce unnecessary dependencies and
may affect automation.

When elaborating terms, we use metavariables to represent "holes". Each hole has a context which includes
all free variables that may be used to "fill" the hole. Suppose, we create a metavariable (hole) `?m : Nat` in a context
containing `(x : Nat) (y : Nat) (b : Bool)`, then we can assign terms such as `x + y` to `?m` since `x` and `y`
are in the context used to create `?m`. Now, suppose we have the term `?m + 1` and we want to create the lambda expression
`fun x => ?m + 1`. This term is not correct since we may assign to `?m` a term containing `x`.
We address this issue by create a synthetic metavariable `?n : Nat → Nat` and adding the delayed assignment
`?n #[x] := ?m`, and the term `fun x => ?n x + 1`. When we later assign a term `t[x]` to `?m`, `fun x => t[x]` is assigned to
`?n`, and if we substitute it at `fun x => ?n x + 1`, we produce `fun x => ((fun x => t[x]) x) + 1`.
To avoid this term eta-expanded term, we apply beta-reduction when instantiating metavariable assignments in this module.
This operation is performed at `instantiateExprMVars`, `elimMVarDeps`, and `levelMVarToParam`.
-/
partial def instantiateLevelMVars [Monad m] [MonadMCtx m] : Level → m Level
  | lvl@(Level.succ lvl₁)      => return Level.updateSucc! lvl (← instantiateLevelMVars lvl₁)
  | lvl@(Level.max lvl₁ lvl₂)  => return Level.updateMax! lvl (← instantiateLevelMVars lvl₁) (← instantiateLevelMVars lvl₂)
  | lvl@(Level.imax lvl₁ lvl₂) => return Level.updateIMax! lvl (← instantiateLevelMVars lvl₁) (← instantiateLevelMVars lvl₂)
  | lvl@(Level.mvar mvarId)    => do
    match (← getLevelMVarAssignment? mvarId) with
    | some newLvl =>
      if !newLvl.hasMVar then pure newLvl
      else do
        let newLvl' ← instantiateLevelMVars newLvl
        assignLevelMVar mvarId newLvl'
        pure newLvl'
    | none        => pure lvl
  | lvl => pure lvl

/-- instantiateExprMVars main function -/
partial def instantiateExprMVars [Monad m] [MonadMCtx m] [STWorld ω m] [MonadLiftT (ST ω) m] (e : Expr) : MonadCacheT ExprStructEq Expr m Expr :=
  if !e.hasMVar then
    pure e
  else checkCache { val := e : ExprStructEq } fun _ => do match e with
    | Expr.proj _ _ s      => return e.updateProj! (← instantiateExprMVars s)
    | Expr.forallE _ d b _ => return e.updateForallE! (← instantiateExprMVars d) (← instantiateExprMVars b)
    | Expr.lam _ d b _     => return e.updateLambdaE! (← instantiateExprMVars d) (← instantiateExprMVars b)
    | Expr.letE _ t v b _  => return e.updateLet! (← instantiateExprMVars t) (← instantiateExprMVars v) (← instantiateExprMVars b)
    | Expr.const _ lvls    => return e.updateConst! (← lvls.mapM instantiateLevelMVars)
    | Expr.sort lvl        => return e.updateSort! (← instantiateLevelMVars lvl)
    | Expr.mdata _ b       => return e.updateMData! (← instantiateExprMVars b)
    | Expr.app ..          => e.withApp fun f args => do
      let instArgs (f : Expr) : MonadCacheT ExprStructEq Expr m Expr := do
        let args ← args.mapM instantiateExprMVars
        pure (mkAppN f args)
      let instApp : MonadCacheT ExprStructEq Expr m Expr := do
        let wasMVar := f.isMVar
        let f ← instantiateExprMVars f
        if wasMVar && f.isLambda then
          /- Some of the arguments in args are irrelevant after we beta reduce. -/
          instantiateExprMVars (f.betaRev args.reverse)
        else
          instArgs f
      match f with
      | Expr.mvar mvarId =>
        match (← getDelayedMVarAssignment? mvarId) with
        | none => instApp
        | some { fvars, mvarIdPending } =>
          /-
             Apply "delayed substitution" (i.e., delayed assignment + application).
             That is, `f` is some metavariable `?m`, that is delayed assigned to `val`.
             If after instantiating `val`, we obtain `newVal`, and `newVal` does not contain
             metavariables, we replace the free variables `fvars` in `newVal` with the first
             `fvars.size` elements of `args`. -/
          if fvars.size > args.size then
            /- We don't have sufficient arguments for instantiating the free variables `fvars`.
               This can only happy if a tactic or elaboration function is not implemented correctly.
               We decided to not use `panic!` here and report it as an error in the frontend
               when we are checking for unassigned metavariables in an elaborated term. -/
            instArgs f
          else
            let newVal ← instantiateExprMVars (mkMVar mvarIdPending)
            if newVal.hasExprMVar then
              instArgs f
            else do
              let args ← args.mapM instantiateExprMVars
              /-
                 Example: suppose we have
                   `?m t1 t2 t3`
                 That is, `f := ?m` and `args := #[t1, t2, t3]`
                 Morever, `?m` is delayed assigned
                   `?m #[x, y] := f x y`
                 where, `fvars := #[x, y]` and `newVal := f x y`.
                 After abstracting `newVal`, we have `f (Expr.bvar 0) (Expr.bvar 1)`.
                 After `instantiaterRevRange 0 2 args`, we have `f t1 t2`.
                 After `mkAppRange 2 3`, we have `f t1 t2 t3` -/
              let newVal := newVal.abstract fvars
              let result := newVal.instantiateRevRange 0 fvars.size args
              let result := mkAppRange result fvars.size args.size args
              pure result
      | _ => instApp
    | e@(Expr.mvar mvarId) => checkCache { val := e : ExprStructEq } fun _ => do
      match (← getExprMVarAssignment? mvarId) with
      | some newE => do
        let newE' ← instantiateExprMVars newE
        mvarId.assign newE'
        pure newE'
      | none => pure e
    | e => pure e

instance : MonadMCtx (StateRefT MetavarContext (ST ω)) where
  getMCtx    := get
  modifyMCtx := modify

def instantiateMVarsCore (mctx : MetavarContext) (e : Expr) : Expr × MetavarContext :=
  let instantiate {ω} (e : Expr) : (MonadCacheT ExprStructEq Expr <| StateRefT MetavarContext (ST ω)) Expr :=
    instantiateExprMVars e
  runST fun _ => instantiate e |>.run |>.run mctx

def instantiateMVars [Monad m] [MonadMCtx m] (e : Expr) : m Expr := do
  if !e.hasMVar then
    return e
  else
    let (r, mctx) := instantiateMVarsCore (← getMCtx) e
    modifyMCtx fun _ => mctx
    return r

def instantiateLCtxMVars [Monad m] [MonadMCtx m] (lctx : LocalContext) : m LocalContext :=
  lctx.foldlM (init := {}) fun lctx ldecl => do
     match ldecl with
     | .cdecl _ fvarId userName type bi =>
       let type ← instantiateMVars type
       return lctx.mkLocalDecl fvarId userName type bi
     | .ldecl _ fvarId userName type value nonDep =>
       let type ← instantiateMVars type
       let value ← instantiateMVars value
       return lctx.mkLetDecl fvarId userName type value nonDep

def instantiateMVarDeclMVars [Monad m] [MonadMCtx m] (mvarId : MVarId) : m Unit := do
  let mvarDecl     := (← getMCtx).getDecl mvarId
  let lctx ← instantiateLCtxMVars mvarDecl.lctx
  let type ← instantiateMVars mvarDecl.type
  modifyMCtx fun mctx => { mctx with decls := mctx.decls.insert mvarId { mvarDecl with lctx, type } }

def instantiateLocalDeclMVars [Monad m] [MonadMCtx m] (localDecl : LocalDecl) : m LocalDecl := do
  match localDecl with
  | .cdecl idx id n type bi  =>
    return .cdecl idx id n (← instantiateMVars type) bi
  | .ldecl idx id n type val nonDep =>
    return .ldecl idx id n (← instantiateMVars type) (← instantiateMVars val) nonDep

namespace DependsOn

structure State where
  visited : ExprSet := {}
  mctx    : MetavarContext

private abbrev M := StateM State

instance : MonadMCtx M where
  getMCtx := return (← get).mctx
  modifyMCtx f := modify fun s => { s with mctx := f s.mctx }

private def shouldVisit (e : Expr) : M Bool := do
  if !e.hasMVar && !e.hasFVar then
    return false
  else if (← get).visited.contains e then
    return false
  else
    modify fun s => { s with visited := s.visited.insert e }
    return true

@[specialize] private partial def dep (pf : FVarId → Bool) (pm : MVarId →  Bool) (e : Expr) : M Bool :=
  let rec
    visit (e : Expr) : M Bool := do
      if !(← shouldVisit e) then
        pure false
      else
        visitMain e,
    visitApp : Expr → M Bool
      | Expr.app f a .. => visitApp f <||> visit a
      | e => visit e,
    visitMain : Expr → M Bool
      | Expr.proj _ _ s      => visit s
      | Expr.forallE _ d b _ => visit d <||> visit b
      | Expr.lam _ d b _     => visit d <||> visit b
      | Expr.letE _ t v b _  => visit t <||> visit v <||> visit b
      | Expr.mdata _ b       => visit b
      | e@(Expr.app ..)      => do
        let f := e.getAppFn
        if f.isMVar then
          let e' ← instantiateMVars e
          if e'.getAppFn != f then
            visitMain e'
          else if pm f.mvarId! then
            return true
          else
            visitApp e
        else
          visitApp e
      | Expr.mvar mvarId     => do
        match (← getExprMVarAssignment? mvarId) with
        | some a => visit a
        | none   =>
          if pm mvarId then
            return true
          else
            let lctx := (← getMCtx).getDecl mvarId |>.lctx
            return lctx.any fun decl => pf decl.fvarId
      | Expr.fvar fvarId     => return pf fvarId
      | _                    => pure false
  visit e

@[inline] partial def main (pf : FVarId → Bool) (pm : MVarId → Bool) (e : Expr) : M Bool :=
  if !e.hasFVar && !e.hasMVar then pure false else dep pf pm e

end DependsOn

/--
  Return `true` iff `e` depends on a free variable `x` s.t. `pf x` is `true`, or an unassigned metavariable `?m` s.t. `pm ?m` is true.
  For each metavariable `?m` (that does not satisfy `pm` occurring in `x`
  1- If `?m := t`, then we visit `t` looking for `x`
  2- If `?m` is unassigned, then we consider the worst case and check whether `x` is in the local context of `?m`.
     This case is a "may dependency". That is, we may assign a term `t` to `?m` s.t. `t` contains `x`. -/
@[inline] def findExprDependsOn [Monad m] [MonadMCtx m] (e : Expr) (pf : FVarId → Bool := fun _ => false) (pm : MVarId → Bool := fun _ => false) : m Bool := do
  let (result, { mctx, .. }) := DependsOn.main pf pm e |>.run { mctx := (← getMCtx) }
  setMCtx mctx
  return result

/--
  Similar to `findExprDependsOn`, but checks the expressions in the given local declaration
  depends on a free variable `x` s.t. `pf x` is `true` or an unassigned metavariable `?m` s.t. `pm ?m` is true. -/
@[inline] def findLocalDeclDependsOn [Monad m] [MonadMCtx m] (localDecl : LocalDecl) (pf : FVarId → Bool := fun _ => false) (pm : MVarId → Bool := fun _ => false) : m Bool := do
  match localDecl with
  | .cdecl (type := t) ..  => findExprDependsOn t pf pm
  | .ldecl (type := t) (value := v) .. =>
    let (result, { mctx, .. }) := (DependsOn.main pf pm t <||> DependsOn.main pf pm v).run { mctx := (← getMCtx) }
    setMCtx mctx
    return result

def exprDependsOn [Monad m] [MonadMCtx m] (e : Expr) (fvarId : FVarId) : m Bool :=
  findExprDependsOn e (fvarId == ·)

/-- Return true iff `e` depends on the free variable `fvarId` -/
def dependsOn [Monad m] [MonadMCtx m] (e : Expr) (fvarId : FVarId) : m Bool :=
  exprDependsOn e fvarId

/-- Return true iff `e` depends on the free variable `fvarId` -/
def localDeclDependsOn [Monad m] [MonadMCtx m] (localDecl : LocalDecl) (fvarId : FVarId) : m Bool :=
  findLocalDeclDependsOn localDecl (fvarId == ·)

/-- Similar to `exprDependsOn`, but `x` can be a free variable or an unassigned metavariable. -/
def exprDependsOn' [Monad m] [MonadMCtx m] (e : Expr) (x : Expr) : m Bool :=
  if x.isFVar then
    findExprDependsOn e (x.fvarId! == ·)
  else if x.isMVar then
    findExprDependsOn e (pm := (x.mvarId! == ·))
  else
    return false

/-- Similar to `localDeclDependsOn`, but `x` can be a free variable or an unassigned metavariable. -/
def localDeclDependsOn' [Monad m] [MonadMCtx m] (localDecl : LocalDecl) (x : Expr) : m Bool :=
  if x.isFVar then
    findLocalDeclDependsOn localDecl (x.fvarId! == ·)
  else if x.isMVar then
    findLocalDeclDependsOn localDecl (pm := (x.mvarId! == ·))
  else
    return false

/-- Return true iff `e` depends on a free variable `x` s.t. `pf x`, or an unassigned metavariable `?m` s.t. `pm ?m` is true. -/
def dependsOnPred [Monad m] [MonadMCtx m] (e : Expr) (pf : FVarId → Bool := fun _ => false) (pm : MVarId → Bool := fun _ => false) : m Bool :=
  findExprDependsOn e pf pm

/-- Return true iff the local declaration `localDecl` depends on a free variable `x` s.t. `pf x`, an unassigned metavariable `?m` s.t. `pm ?m` is true. -/
def localDeclDependsOnPred [Monad m] [MonadMCtx m] (localDecl : LocalDecl) (pf : FVarId → Bool := fun _ => false) (pm : MVarId → Bool := fun _ => false) : m Bool := do
  findLocalDeclDependsOn localDecl pf pm


namespace MetavarContext

instance : Inhabited MetavarContext := ⟨{}⟩

@[export lean_mk_metavar_ctx]
def mkMetavarContext : Unit → MetavarContext := fun _ => {}

/-- Low level API for adding/declaring metavariable declarations.
   It is used to implement actions in the monads `MetaM`, `ElabM` and `TacticM`.
   It should not be used directly since the argument `(mvarId : MVarId)` is assumed to be "unique". -/
def addExprMVarDecl (mctx : MetavarContext)
    (mvarId : MVarId)
    (userName : Name)
    (lctx : LocalContext)
    (localInstances : LocalInstances)
    (type : Expr)
    (kind : MetavarKind := MetavarKind.natural)
    (numScopeArgs : Nat := 0) : MetavarContext :=
  { mctx with
    mvarCounter := mctx.mvarCounter + 1
    decls       := mctx.decls.insert mvarId {
      depth := mctx.depth
      index := mctx.mvarCounter
      userName
      lctx
      localInstances
      type
      kind
      numScopeArgs }
    userNames := if userName.isAnonymous then mctx.userNames else mctx.userNames.insert userName mvarId }

def addExprMVarDeclExp (mctx : MetavarContext) (mvarId : MVarId) (userName : Name) (lctx : LocalContext) (localInstances : LocalInstances)
    (type : Expr) (kind : MetavarKind) : MetavarContext :=
    addExprMVarDecl mctx mvarId userName lctx localInstances type kind

/-- Low level API for adding/declaring universe level metavariable declarations.
   It is used to implement actions in the monads `MetaM`, `ElabM` and `TacticM`.
   It should not be used directly since the argument `(mvarId : MVarId)` is assumed to be "unique". -/
def addLevelMVarDecl (mctx : MetavarContext) (mvarId : LMVarId) : MetavarContext :=
  { mctx with lDepth := mctx.lDepth.insert mvarId mctx.depth }

def findDecl? (mctx : MetavarContext) (mvarId : MVarId) : Option MetavarDecl :=
  mctx.decls.find? mvarId

def findUserName? (mctx : MetavarContext) (userName : Name) : Option MVarId :=
  mctx.userNames.find? userName

def setMVarKind (mctx : MetavarContext) (mvarId : MVarId) (kind : MetavarKind) : MetavarContext :=
  let decl := mctx.getDecl mvarId
  { mctx with decls := mctx.decls.insert mvarId { decl with kind := kind } }

/--
  Set the metavariable user facing name.
-/
def setMVarUserName (mctx : MetavarContext) (mvarId : MVarId) (userName : Name) : MetavarContext :=
  let decl := mctx.getDecl mvarId
  { mctx with
    decls := mctx.decls.insert mvarId { decl with userName := userName }
    userNames :=
      let userNames := mctx.userNames.erase decl.userName
      if userName.isAnonymous then userNames else userNames.insert userName mvarId }

/--
  Low-level version of `setMVarUserName`.
  It does not update the table `userNames`. Thus, `findUserName?` cannot see the modification.
  It is meant for `mkForallFVars'` where we temporarily set the user facing name of metavariables to get more
  meaningful binder names.
-/
def setMVarUserNameTemporarily (mctx : MetavarContext) (mvarId : MVarId) (userName : Name) : MetavarContext :=
  let decl := mctx.getDecl mvarId
  { mctx with decls := mctx.decls.insert mvarId { decl with userName := userName } }

/-- Update the type of the given metavariable. This function assumes the new type is
   definitionally equal to the current one -/
def setMVarType (mctx : MetavarContext) (mvarId : MVarId) (type : Expr) : MetavarContext :=
  let decl := mctx.getDecl mvarId
  { mctx with decls := mctx.decls.insert mvarId { decl with type := type } }

def findLevelDepth? (mctx : MetavarContext) (mvarId : LMVarId) : Option Nat :=
  mctx.lDepth.find? mvarId

def getLevelDepth (mctx : MetavarContext) (mvarId : LMVarId) : Nat :=
  match mctx.findLevelDepth? mvarId with
  | some d => d
  | none   => panic! "unknown metavariable"

def isAnonymousMVar (mctx : MetavarContext) (mvarId : MVarId) : Bool :=
  match mctx.findDecl? mvarId with
  | none          => false
  | some mvarDecl => mvarDecl.userName.isAnonymous

def incDepth (mctx : MetavarContext) : MetavarContext :=
  { mctx with depth := mctx.depth + 1 }

instance : MonadMCtx (StateRefT MetavarContext (ST ω)) where
  getMCtx    := get
  modifyMCtx := modify

namespace MkBinding

inductive Exception where
  | revertFailure (mctx : MetavarContext) (lctx : LocalContext) (toRevert : Array Expr) (varName : String)

instance : ToString Exception where
  toString
    | Exception.revertFailure _ lctx toRevert varName =>
      "failed to revert "
      ++ toString (toRevert.map (fun x => "'" ++ toString (lctx.getFVar! x).userName ++ "'"))
      ++ ", '" ++ toString varName ++ "' depends on them, and it is an auxiliary declaration created by the elaborator"
      ++ " (possible solution: use tactic 'clear' to remove '" ++ toString varName ++ "' from local context)"

/--
 `MkBinding` and `elimMVarDepsAux` are mutually recursive, but `cache` is only used at `elimMVarDepsAux`.
  We use a single state object for convenience.

  We have a `NameGenerator` because we need to generate fresh auxiliary metavariables. -/
structure State where
  mctx           : MetavarContext
  nextMacroScope : MacroScope
  ngen           : NameGenerator
  cache          : HashMap ExprStructEq Expr := {}

structure Context where
  mainModule         : Name
  preserveOrder      : Bool
  /-- When creating binders for abstracted metavariables, we use the following `BinderInfo`. -/
  binderInfoForMVars : BinderInfo := BinderInfo.implicit
  /-- Set of unassigned metavariables being abstracted. -/
  mvarIdsToAbstract  : MVarIdSet := {}

abbrev MCore := EStateM Exception State
abbrev M     := ReaderT Context MCore

instance : MonadMCtx M where
  getMCtx := return (← get).mctx
  modifyMCtx f := modify fun s => { s with mctx := f s.mctx }

private def mkFreshBinderName (n : Name := `x) : M Name := do
  let fresh ← modifyGet fun s => (s.nextMacroScope, { s with nextMacroScope := s.nextMacroScope + 1 })
  return addMacroScope (← read).mainModule n fresh

def preserveOrder : M Bool :=
  return (← read).preserveOrder

instance : MonadHashMapCacheAdapter ExprStructEq Expr M where
  getCache    := do let s ← get; pure s.cache
  modifyCache := fun f => modify fun s => { s with cache := f s.cache }

/-- Return the local declaration of the free variable `x` in `xs` with the smallest index -/
private def getLocalDeclWithSmallestIdx (lctx : LocalContext) (xs : Array Expr) : LocalDecl := Id.run do
  let mut d : LocalDecl := lctx.getFVar! xs[0]!
  for x in xs[1:] do
    if x.isFVar then
      let curr := lctx.getFVar! x
      if curr.index < d.index then
        d := curr
  return d

/--
  Given `toRevert` an array of free variables s.t. `lctx` contains their declarations,
  return a new array of free variables that contains `toRevert` and all free variables
  in `lctx` that may depend on `toRevert`.

  Remark: the result is sorted by `LocalDecl` indices.

  Remark: We used to throw an `Exception.revertFailure` exception when an auxiliary declaration
  had to be reversed. Recall that auxiliary declarations are created when compiling (mutually)
  recursive definitions. The `revertFailure` due to auxiliary declaration dependency was originally
  introduced in Lean3 to address issue https://github.com/leanprover/lean/issues/1258.
  In Lean4, this solution is not satisfactory because all definitions/theorems are potentially
  recursive. So, even an simple (incomplete) definition such as
  ```
  variables {α : Type} in
  def f (a : α) : List α :=
  _
  ```
  would trigger the `Exception.revertFailure` exception. In the definition above,
  the elaborator creates the auxiliary definition `f : {α : Type} → List α`.
  The `_` is elaborated as a new fresh variable `?m` that contains `α : Type`, `a : α`, and `f : α → List α` in its context,
  When we try to create the lambda `fun {α : Type} (a : α) => ?m`, we first need to create
  an auxiliary `?n` which do not contain `α` and `a` in its context. That is,
  we create the metavariable `?n : {α : Type} → (a : α) → (f : α → List α) → List α`,
  add the delayed assignment `?n #[α, a, f] := ?m α a f`, and create the lambda
  `fun {α : Type} (a : α) => ?n α a f`.
  See `elimMVarDeps` for more information.
  If we kept using the Lean3 approach, we would get the `Exception.revertFailure` exception because we are
  reverting the auxiliary definition `f`.

  Note that https://github.com/leanprover/lean/issues/1258 is not an issue in Lean4 because
  we have changed how we compile recursive definitions.
-/
def collectForwardDeps (lctx : LocalContext) (toRevert : Array Expr) : M (Array Expr) := do
  if toRevert.size == 0 then
    pure toRevert
  else
    if (← preserveOrder) then
      -- Make sure toRevert[j] does not depend on toRevert[i] for j > i
      toRevert.size.forM fun i => do
        let fvar := toRevert[i]!
        i.forM fun j => do
          let prevFVar := toRevert[j]!
          let prevDecl := lctx.getFVar! prevFVar
          if (← localDeclDependsOn prevDecl fvar.fvarId!) then
            throw (Exception.revertFailure (← getMCtx) lctx toRevert prevDecl.userName.toString)
    let newToRevert      := if (← preserveOrder) then toRevert else Array.mkEmpty toRevert.size
    let firstDeclToVisit := getLocalDeclWithSmallestIdx lctx toRevert
    let initSize         := newToRevert.size
    lctx.foldlM (init := newToRevert) (start := firstDeclToVisit.index) fun (newToRevert : Array Expr) decl => do
      if initSize.any fun i => decl.fvarId == newToRevert[i]!.fvarId! then
        return newToRevert
      else if toRevert.any fun x => decl.fvarId == x.fvarId! then
        return newToRevert.push decl.toExpr
      else if (← findLocalDeclDependsOn decl (newToRevert.any fun x => x.fvarId! == ·)) then
        return newToRevert.push decl.toExpr
      else
        return newToRevert

/-- Create a new `LocalContext` by removing the free variables in `toRevert` from `lctx`.
    We use this function when we create auxiliary metavariables at `elimMVarDepsAux`. -/
def reduceLocalContext (lctx : LocalContext) (toRevert : Array Expr) : LocalContext :=
  toRevert.foldr (init := lctx) fun x lctx =>
    if x.isFVar then lctx.erase x.fvarId! else lctx

/-- Return free variables in `xs` that are in the local context `lctx` -/
private def getInScope (lctx : LocalContext) (xs : Array Expr) : Array Expr :=
  xs.foldl (init := #[]) fun scope x =>
    if !x.isFVar then
      scope
    else if lctx.contains x.fvarId! then
      scope.push x
    else
      scope

/-- Execute `x` with an empty cache, and then restore the original cache. -/
@[inline] private def withFreshCache (x : M α) : M α := do
  let cache ← modifyGet fun s => (s.cache, { s with cache := {} })
  let a ← x
  modify fun s => { s with cache := cache }
  pure a

/--
  Create an application `mvar ys` where `ys` are the free variables.
  See "Gruesome details" in the beginning of the file for understanding
  how let-decl free variables are handled. -/
private def mkMVarApp (lctx : LocalContext) (mvar : Expr) (xs : Array Expr) (kind : MetavarKind) : Expr :=
  xs.foldl (init := mvar) fun e x =>
    if !x.isFVar then
      e
    else
      match kind with
      | MetavarKind.syntheticOpaque => mkApp e x
      | _                           => if (lctx.getFVar! x).isLet then e else mkApp e x

mutual

  private partial def visit (xs : Array Expr) (e : Expr) : M Expr :=
    if !e.hasMVar then pure e else checkCache { val := e : ExprStructEq } fun _ => elim xs e

  private partial def elim (xs : Array Expr) (e : Expr) : M Expr :=
    match e with
    | Expr.proj _ _ s      => return e.updateProj! (← visit xs s)
    | Expr.forallE _ d b _ => return e.updateForallE! (← visit xs d) (← visit xs b)
    | Expr.lam _ d b _     => return e.updateLambdaE! (← visit xs d) (← visit xs b)
    | Expr.letE _ t v b _  => return e.updateLet! (← visit xs t) (← visit xs v) (← visit xs b)
    | Expr.mdata _ b       => return e.updateMData! (← visit xs b)
    | Expr.app ..          => e.withApp fun f args => elimApp xs f args
    | Expr.mvar _          => elimApp xs e #[]
    | e                    => return e

  private partial def mkAuxMVarType (lctx : LocalContext)  (xs : Array Expr) (kind : MetavarKind) (e : Expr) : M Expr := do
    let e ← abstractRangeAux xs xs.size e
    xs.size.foldRevM (init := e) fun i e => do
      let x := xs[i]!
      if x.isFVar then
        match lctx.getFVar! x with
        | LocalDecl.cdecl _ _ n type bi =>
          let type := type.headBeta
          let type ← abstractRangeAux xs i type
          return Lean.mkForall n bi type e
        | LocalDecl.ldecl _ _ n type value nonDep =>
          let type := type.headBeta
          let type  ← abstractRangeAux xs i type
          let value ← abstractRangeAux xs i value
          let e := mkLet n type value e nonDep
          match kind with
          | MetavarKind.syntheticOpaque =>
            -- See "Gruesome details" section in the beginning of the file
            let e := e.liftLooseBVars 0 1
            return mkForall n BinderInfo.default type e
          | _ => pure e
      else
        let mvarDecl := (← get).mctx.getDecl x.mvarId!
        let type := mvarDecl.type.headBeta
        let type ← abstractRangeAux xs i type
        let id ← if mvarDecl.userName.isAnonymous then mkFreshBinderName else pure mvarDecl.userName
        return Lean.mkForall id (← read).binderInfoForMVars type e
  where
    abstractRangeAux (xs : Array Expr) (i : Nat) (e : Expr) : M Expr := do
      let e ← elim xs e
      pure (e.abstractRange i xs)

  private partial def elimMVar (xs : Array Expr) (mvarId : MVarId) (args : Array Expr) : M (Expr × Array Expr) := do
    let mvarDecl  := (← getMCtx).getDecl mvarId
    let mvarLCtx  := mvarDecl.lctx
    let toRevert  := getInScope mvarLCtx xs
    if toRevert.size == 0 then
      let args ← args.mapM (visit xs)
      return (mkAppN (mkMVar mvarId) args, #[])
    else
      /- `newMVarKind` is the kind for the new auxiliary metavariable.
          There is an alternative approach where we use
          ```
          let newMVarKind := if !mctx.isExprAssignable mvarId || mvarDecl.isSyntheticOpaque then MetavarKind.syntheticOpaque else MetavarKind.natural
          ```
          In this approach, we use the natural kind for the new auxiliary metavariable if the original metavariable is synthetic and assignable.
          Since we mainly use synthetic metavariables for pending type class (TC) resolution problems,
          this approach may minimize the number of TC resolution problems that may need to be resolved.
          A potential disadvantage is that `isDefEq` will not eagerly use `synthPending` for natural metavariables.
          That being said, we should try this approach as soon as we have an extensive test suite.
      -/
      let newMVarKind := if !(← mvarId.isAssignable) then MetavarKind.syntheticOpaque else mvarDecl.kind
      let args ← args.mapM (visit xs)
      let toRevert ← collectForwardDeps mvarLCtx toRevert
      let newMVarLCtx   := reduceLocalContext mvarLCtx toRevert
      -- Note that `toRevert` only contains free variables since it is the result of `getInScope`
      let newLocalInsts := mvarDecl.localInstances.filter fun inst => toRevert.all fun x => inst.fvar != x
      -- Remark: we must reset the before processing `mkAuxMVarType` because `toRevert` may not be equal to `xs`
      let newMVarType ← withFreshCache do mkAuxMVarType mvarLCtx toRevert newMVarKind mvarDecl.type
      let newMVarId    := { name := (← get).ngen.curr }
      let newMVar      := mkMVar newMVarId
      let result       := mkMVarApp mvarLCtx newMVar toRevert newMVarKind
      let numScopeArgs := mvarDecl.numScopeArgs + result.getAppNumArgs
      modify fun s => { s with
          mctx := s.mctx.addExprMVarDecl newMVarId Name.anonymous newMVarLCtx newLocalInsts newMVarType newMVarKind numScopeArgs,
          ngen := s.ngen.next
        }
      if !mvarDecl.kind.isSyntheticOpaque then
        mvarId.assign result
      else
        /- If `mvarId` is the lhs of a delayed assignment `?m #[x_1, ... x_n] := ?mvarPending`,
           then `nestedFVars` is `#[x_1, ..., x_n]`.
           In this case, `newMVarId` is also `syntheticOpaque` and we add the delayed assignment delayed assignment
           ```
           ?newMVar #[y_1, ..., y_m, x_1, ... x_n] := ?m
           ```
           where `#[y_1, ..., y_m]` is `toRevert` after `collectForwardDeps`.
        -/
        let (mvarIdPending, nestedFVars) ← match (← getDelayedMVarAssignment? mvarId) with
          | none => pure (mvarId, #[])
          | some { fvars, mvarIdPending } => pure (mvarIdPending, fvars)
        assignDelayedMVar newMVarId (toRevert ++ nestedFVars) mvarIdPending
      return (mkAppN result args, toRevert)

  private partial def elimApp (xs : Array Expr) (f : Expr) (args : Array Expr) : M Expr := do
    match f with
    | Expr.mvar mvarId =>
      match (← getExprMVarAssignment? mvarId) with
      | some newF =>
        if newF.isLambda then
          let args ← args.mapM (visit xs)
          elim xs <| newF.betaRev args.reverse
        else
          elimApp xs newF args
      | none =>
        if (← read).mvarIdsToAbstract.contains mvarId then
          return mkAppN f (← args.mapM (visit xs))
        else
          return (← elimMVar xs mvarId args).1
    | _ =>
      return mkAppN (← visit xs f) (← args.mapM (visit xs))

end

partial def elimMVarDeps (xs : Array Expr) (e : Expr) : M Expr :=
  if !e.hasMVar then
    return e
  else
    withFreshCache do
      elim xs e

partial def revert (xs : Array Expr) (mvarId : MVarId) : M (Expr × Array Expr) :=
  withFreshCache do
    elimMVar xs mvarId #[]

/--
  Similar to `Expr.abstractRange`, but handles metavariables correctly.
  It uses `elimMVarDeps` to ensure `e` and the type of the free variables `xs` do not
  contain a metavariable `?m` s.t. local context of `?m` contains a free variable in `xs`.

  `elimMVarDeps` is defined later in this file. -/
@[inline] def abstractRange (xs : Array Expr) (i : Nat) (e : Expr) : M Expr := do
  let e ← elimMVarDeps xs e
  pure (e.abstractRange i xs)

/--
  Similar to `LocalContext.mkBinding`, but handles metavariables correctly.
  If `usedOnly == false` then `forall` and `lambda` expressions are created only for used variables.
  If `usedLetOnly == false` then `let` expressions are created only for used (let-) variables. -/
@[specialize] def mkBinding (isLambda : Bool) (lctx : LocalContext) (xs : Array Expr) (e : Expr) (usedOnly : Bool) (usedLetOnly : Bool) : M (Expr × Nat) := do
  let e ← abstractRange xs xs.size e
  xs.size.foldRevM (init := (e, 0)) fun i (e, num) => do
      let x := xs[i]!
      if x.isFVar then
        match lctx.getFVar! x with
        | LocalDecl.cdecl _ _ n type bi =>
          if !usedOnly || e.hasLooseBVar 0 then
            let type := type.headBeta;
            let type ← abstractRange xs i type
            if isLambda then
              return (Lean.mkLambda n bi type e, num + 1)
            else
              return (Lean.mkForall n bi type e, num + 1)
          else
            return (e.lowerLooseBVars 1 1, num)
        | LocalDecl.ldecl _ _ n type value nonDep =>
          if !usedLetOnly || e.hasLooseBVar 0 then
            let type  ← abstractRange xs i type
            let value ← abstractRange xs i value
            return (mkLet n type value e nonDep, num + 1)
          else
            return (e.lowerLooseBVars 1 1, num)
      else
        let mvarDecl := (← get).mctx.getDecl x.mvarId!
        let type := mvarDecl.type.headBeta
        let type ← abstractRange xs i type
        let id ← if mvarDecl.userName.isAnonymous then mkFreshBinderName else pure mvarDecl.userName
        if isLambda then
          return (Lean.mkLambda id (← read).binderInfoForMVars type e, num + 1)
        else
          return (Lean.mkForall id (← read).binderInfoForMVars type e, num + 1)

end MkBinding

structure MkBindingM.Context where
  mainModule : Name
  lctx       : LocalContext

abbrev MkBindingM := ReaderT MkBindingM.Context MkBinding.MCore

def elimMVarDeps (xs : Array Expr) (e : Expr) (preserveOrder : Bool) : MkBindingM Expr := fun ctx =>
  MkBinding.elimMVarDeps xs e { preserveOrder, mainModule := ctx.mainModule }

def revert (xs : Array Expr) (mvarId : MVarId) (preserveOrder : Bool) : MkBindingM (Expr × Array Expr) := fun ctx =>
  MkBinding.revert xs mvarId { preserveOrder, mainModule := ctx.mainModule }

def mkBinding (isLambda : Bool) (xs : Array Expr) (e : Expr) (usedOnly : Bool := false) (usedLetOnly : Bool := true) (binderInfoForMVars := BinderInfo.implicit) : MkBindingM (Expr × Nat) := fun ctx =>
  let mvarIdsToAbstract := xs.foldl (init := {}) fun s x => if x.isMVar then s.insert x.mvarId! else s
  MkBinding.mkBinding isLambda ctx.lctx xs e usedOnly usedLetOnly { preserveOrder := false, binderInfoForMVars, mvarIdsToAbstract, mainModule := ctx.mainModule }

@[inline] def mkLambda (xs : Array Expr) (e : Expr) (usedOnly : Bool := false) (usedLetOnly : Bool := true) (binderInfoForMVars := BinderInfo.implicit) : MkBindingM Expr :=
  return (← mkBinding (isLambda := true) xs e usedOnly usedLetOnly binderInfoForMVars).1

@[inline] def mkForall (xs : Array Expr) (e : Expr) (usedOnly : Bool := false) (usedLetOnly : Bool := true) (binderInfoForMVars := BinderInfo.implicit) : MkBindingM Expr :=
  return (← mkBinding (isLambda := false) xs e usedOnly usedLetOnly binderInfoForMVars).1

@[inline] def abstractRange (e : Expr) (n : Nat) (xs : Array Expr) : MkBindingM Expr := fun ctx =>
  MkBinding.abstractRange xs n e { preserveOrder := false, mainModule := ctx.mainModule }

@[inline] def collectForwardDeps (toRevert : Array Expr) (preserveOrder : Bool) : MkBindingM (Array Expr) := fun ctx =>
  MkBinding.collectForwardDeps ctx.lctx toRevert { preserveOrder, mainModule := ctx.mainModule }

/--
  `isWellFormed mctx lctx e` return true if
  - All locals in `e` are declared in `lctx`
  - All metavariables `?m` in `e` have a local context which is a subprefix of `lctx` or are assigned, and the assignment is well-formed. -/
partial def isWellFormed [Monad m] [MonadMCtx m] (lctx : LocalContext) : Expr → m Bool
  | Expr.mdata _ e           => isWellFormed lctx e
  | Expr.proj _ _ e          => isWellFormed lctx e
  | e@(Expr.app f a)         => pure (!e.hasExprMVar && !e.hasFVar) <||> (isWellFormed lctx f <&&> isWellFormed lctx a)
  | e@(Expr.lam _ d b _)     => pure (!e.hasExprMVar && !e.hasFVar) <||> (isWellFormed lctx d <&&> isWellFormed lctx b)
  | e@(Expr.forallE _ d b _) => pure (!e.hasExprMVar && !e.hasFVar) <||> (isWellFormed lctx d <&&> isWellFormed lctx b)
  | e@(Expr.letE _ t v b _)  => pure (!e.hasExprMVar && !e.hasFVar) <||> (isWellFormed lctx t <&&> isWellFormed lctx v <&&> isWellFormed lctx b)
  | Expr.const ..            => return true
  | Expr.bvar ..             => return true
  | Expr.sort ..             => return true
  | Expr.lit ..              => return true
  | Expr.mvar mvarId         => do
    let mvarDecl := (← getMCtx).getDecl mvarId;
    if mvarDecl.lctx.isSubPrefixOf lctx then
      return true
    else match (← getExprMVarAssignment? mvarId) with
      | none   => return false
      | some v => isWellFormed lctx v
  | Expr.fvar fvarId         => return lctx.contains fvarId

namespace LevelMVarToParam

structure Context where
  paramNamePrefix : Name
  alreadyUsedPred : Name → Bool
  except          : LMVarId → Bool

structure State where
  mctx         : MetavarContext
  paramNames   : Array Name := #[]
  nextParamIdx : Nat
  cache        : HashMap ExprStructEq Expr := {}

abbrev M := ReaderT Context <| StateM State

instance : MonadMCtx M where
  getMCtx      := return (← get).mctx
  modifyMCtx f := modify fun s => { s with mctx := f s.mctx }

instance : MonadCache ExprStructEq Expr M where
  findCached? e   := return (← get).cache.find? e
  cache       e v := modify fun s => { s with cache := s.cache.insert e v }

partial def mkParamName : M Name := do
  let ctx ← read
  let s ← get
  let newParamName := ctx.paramNamePrefix.appendIndexAfter s.nextParamIdx
  if ctx.alreadyUsedPred newParamName then
    modify fun s => { s with nextParamIdx := s.nextParamIdx + 1 }
    mkParamName
  else do
    modify fun s => { s with nextParamIdx := s.nextParamIdx + 1, paramNames := s.paramNames.push newParamName }
    pure newParamName

partial def visitLevel (u : Level) : M Level := do
  match u with
  | Level.succ v      => return u.updateSucc! (← visitLevel v)
  | Level.max v₁ v₂   => return u.updateMax! (← visitLevel v₁) (← visitLevel v₂)
  | Level.imax v₁ v₂  => return u.updateIMax! (← visitLevel v₁) (← visitLevel v₂)
  | Level.zero        => return u
  | Level.param ..      => return u
  | Level.mvar mvarId =>
    match (← getLevelMVarAssignment? mvarId) with
    | some v => visitLevel v
    | none   =>
      if (← read).except mvarId then
        return u
      else
        let p ← mkParamName
        let p := mkLevelParam p
        assignLevelMVar mvarId p
        return p

partial def main (e : Expr) : M Expr :=
  if !e.hasMVar then
    return e
  else
    checkCache { val := e : ExprStructEq } fun _ => do
      match e with
      | Expr.proj _ _ s      => return e.updateProj! (← main s)
      | Expr.forallE _ d b _ => return e.updateForallE! (← main d) (← main b)
      | Expr.lam _ d b _     => return e.updateLambdaE! (← main d) (← main b)
      | Expr.letE _ t v b _  => return e.updateLet! (← main t) (← main v) (← main b)
      | Expr.app ..          => e.withApp fun f args => visitApp f args
      | Expr.mdata _ b       => return e.updateMData! (← main b)
      | Expr.const _ us      => return e.updateConst! (← us.mapM visitLevel)
      | Expr.sort u          => return e.updateSort! (← visitLevel u)
      | Expr.mvar ..         => visitApp e #[]
      | e                    => return e
where
  visitApp (f : Expr) (args : Array Expr) : M Expr := do
    match f with
    | Expr.mvar mvarId .. =>
      match (← getExprMVarAssignment? mvarId) with
      | some v => return (← visitApp v args).headBeta
      | none   => return mkAppN f (← args.mapM main)
    | _ => return mkAppN (← main f) (← args.mapM main)

end LevelMVarToParam

structure UnivMVarParamResult where
  mctx          : MetavarContext
  newParamNames : Array Name
  nextParamIdx  : Nat
  expr          : Expr

def levelMVarToParam (mctx : MetavarContext) (alreadyUsedPred : Name → Bool) (except : LMVarId → Bool) (e : Expr) (paramNamePrefix : Name := `u) (nextParamIdx : Nat := 1)
    : UnivMVarParamResult :=
  let (e, s) := LevelMVarToParam.main e { except, paramNamePrefix, alreadyUsedPred } { mctx, nextParamIdx }
  { mctx          := s.mctx
    newParamNames := s.paramNames
    nextParamIdx  := s.nextParamIdx
    expr          := e }

def getExprAssignmentDomain (mctx : MetavarContext) : Array MVarId :=
  mctx.eAssignment.foldl (init := #[]) fun a mvarId _ => Array.push a mvarId

end MetavarContext

end Lean<|MERGE_RESOLUTION|>--- conflicted
+++ resolved
@@ -219,15 +219,10 @@
 -/
 
 /--
-<<<<<<< HEAD
 `LocalInstance` represents a local typeclass instance registered by and for
 the elaborator. It stores the name of the typeclass in `className`, and the
 concrete typeclass instance in `fvar`. Note that the kernel does not care about
 this information, since typeclasses are entirely eliminated during elaboration.
-=======
-The LocalInstance stores information that the kernel does not care about, but is still
-important to carry for user-facing reasons about local instances in the LocalContext.
->>>>>>> a489bdb1
 -/
 structure LocalInstance where
   className : Name
@@ -283,15 +278,13 @@
   as soon as `mvarIdPending` has been fully synthesized.
   `fvars` are variables in the `mvarIdPending` local context.
 
-<<<<<<< HEAD
   See the comment below `assignDelayedMVar ` for the rationale of delayed assignments.
-=======
+
   Recall that we use a locally nameless approach when dealing with binders. Suppose we are
   trying to synthesize `?n` in the expression `e`, in the context of `(fun x => e)`.
   The metavariable `?n` might depend on the bound variable `x`. However, since we are locally nameless,
   the bound variable `x` is in fact represented by some free variable `fvar_x`. Thus, when we exit
   the scope, we must rebind the value of `fvar_x` in `?n` to the de-bruijn index of the bound variable `x`.
->>>>>>> a489bdb1
 -/
 structure DelayedMetavarAssignment where
   fvars         : Array Expr

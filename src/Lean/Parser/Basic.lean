--- conflicted
+++ resolved
@@ -205,12 +205,7 @@
 def shrinkStack (s : ParserState) (iniStackSz : Nat) : ParserState :=
   { s with stxStack := s.stxStack.shrink iniStackSz }
 
-<<<<<<< HEAD
-/-- Advance position by one character.-/
-def next (s : ParserState) (input : String) (pos : Nat) : ParserState :=
-=======
 def next (s : ParserState) (input : String) (pos : String.Pos) : ParserState :=
->>>>>>> be7c71d1
   { s with pos := input.next pos }
 
 def toErrorMsg (ctx : ParserContext) (s : ParserState) : String :=

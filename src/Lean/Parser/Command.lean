--- conflicted
+++ resolved
@@ -505,7 +505,6 @@
 -/
 @[builtin_command_parser] def printTacTags   := leading_parser
   "#print " >> nonReservedSymbol "tactic " >> nonReservedSymbol "tags"
-<<<<<<< HEAD
 /--
 `#where` gives a description of the state of the current scope scope.
 This includes the current namespace, `open` namespaces, `universe` and `variable` commands,
@@ -513,12 +512,9 @@
 -/
 @[builtin_command_parser] def «where»        := leading_parser
   "#where"
-
-=======
 /-- Shows the current Lean version. Prints `Lean.versionString`. -/
 @[builtin_command_parser] def version        := leading_parser
   "#version"
->>>>>>> 8822b0fc
 @[builtin_command_parser] def «init_quot»    := leading_parser
   "init_quot"
 def optionValue := nonReservedSymbol "true" <|> nonReservedSymbol "false" <|> strLit <|> numLit

/-
Copyright (c) 2023 Kim Morrison. All rights reserved.
Released under Apache 2.0 license as described in the file LICENSE.
Authors: Kim Morrison
-/
prelude
import Lean.CoreM
import Lean.AddDecl
import Lean.Util.FoldConsts

/-!
# `Lean.Environment.replay`

`replay env constantMap` will "replay" all the constants in `constantMap : HashMap Name ConstantInfo` into `env`,
sending each declaration to the kernel for checking.

`replay` does not send constructors or recursors in `constantMap` to the kernel,
but rather checks that they are identical to constructors or recursors generated in the environment
after replaying any inductive definitions occurring in `constantMap`.

`replay` can be used either as:
* a verifier for an `Environment`, by sending everything to the kernel, or
* a mechanism to safely transfer constants from one `Environment` to another.

-/

namespace Lean.Environment

namespace Replay

structure Context where
  newConstants : Std.HashMap Name ConstantInfo

structure State where
  env : Environment
  remaining : NameSet := {}
  pending : NameSet := {}
  postponedConstructors : NameSet := {}
  postponedRecursors : NameSet := {}

abbrev M := ReaderT Context <| StateRefT State IO

/-- Check if a `Name` still needs processing. If so, move it from `remaining` to `pending`. -/
def isTodo (name : Name) : M Bool := do
  let r := (← get).remaining
  if r.contains name then
    modify fun s => { s with remaining := s.remaining.erase name, pending := s.pending.insert name }
    return true
  else
    return false

/-- Use the current `Environment` to throw a `Kernel.Exception`. -/
def throwKernelException (ex : Kernel.Exception) : M Unit := do
<<<<<<< HEAD
  throw <| .userError <| (← ex.toMessageData (← get).env {} |>.toString)
=======
  throw <| .userError <| (← ex.toMessageData {} |>.toString)
>>>>>>> e04a5fba

/-- Add a declaration, possibly throwing a `Kernel.Exception`. -/
def addDecl (d : Declaration) : M Unit := do
  match (← get).env.addDeclCore 0 d (cancelTk? := none) with
  | .ok env => modify fun s => { s with env := env }
  | .error ex => throwKernelException ex

mutual
/--
Check if a `Name` still needs to be processed (i.e. is in `remaining`).

If so, recursively replay any constants it refers to,
to ensure we add declarations in the right order.

The construct the `Declaration` from its stored `ConstantInfo`,
and add it to the environment.
-/
partial def replayConstant (name : Name) : M Unit := do
  if ← isTodo name then
    let some ci := (← read).newConstants[name]? | unreachable!
    replayConstants ci.getUsedConstantsAsSet
    -- Check that this name is still pending: a mutual block may have taken care of it.
    if (← get).pending.contains name then
      match ci with
      | .defnInfo   info =>
        addDecl (Declaration.defnDecl   info)
      | .thmInfo    info =>
        addDecl (Declaration.thmDecl    info)
      | .axiomInfo  info =>
        addDecl (Declaration.axiomDecl  info)
      | .opaqueInfo info =>
        addDecl (Declaration.opaqueDecl info)
      | .inductInfo info =>
        let lparams := info.levelParams
        let nparams := info.numParams
        let all ← info.all.mapM fun n => do pure <| ((← read).newConstants[n]!)
        for o in all do
          modify fun s =>
            { s with remaining := s.remaining.erase o.name, pending := s.pending.erase o.name }
        let ctorInfo ← all.mapM fun ci => do
          pure (ci, ← ci.inductiveVal!.ctors.mapM fun n => do
            pure ((← read).newConstants[n]!))
        -- Make sure we are really finished with the constructors.
        for (_, ctors) in ctorInfo do
          for ctor in ctors do
            replayConstants ctor.getUsedConstantsAsSet
        let types : List InductiveType := ctorInfo.map fun ⟨ci, ctors⟩ =>
          { name := ci.name
            type := ci.type
            ctors := ctors.map fun ci => { name := ci.name, type := ci.type } }
        addDecl (Declaration.inductDecl lparams nparams types false)
      -- We postpone checking constructors,
      -- and at the end make sure they are identical
      -- to the constructors generated when we replay the inductives.
      | .ctorInfo info =>
        modify fun s => { s with postponedConstructors := s.postponedConstructors.insert info.name }
      -- Similarly we postpone checking recursors.
      | .recInfo info =>
        modify fun s => { s with postponedRecursors := s.postponedRecursors.insert info.name }
      | .quotInfo _ =>
        addDecl (Declaration.quotDecl)
      modify fun s => { s with pending := s.pending.erase name }

/-- Replay a set of constants one at a time. -/
partial def replayConstants (names : NameSet) : M Unit := do
  for n in names do replayConstant n

end

/--
Check that all postponed constructors are identical to those generated
when we replayed the inductives.
-/
def checkPostponedConstructors : M Unit := do
  for ctor in (← get).postponedConstructors do
    match (← get).env.find? ctor, (← read).newConstants[ctor]? with
    | some (.ctorInfo info), some (.ctorInfo info') =>
      if ! (info == info') then throw <| IO.userError s!"Invalid constructor {ctor}"
    | _, _ => throw <| IO.userError s!"No such constructor {ctor}"

/--
Check that all postponed recursors are identical to those generated
when we replayed the inductives.
-/
def checkPostponedRecursors : M Unit := do
  for ctor in (← get).postponedRecursors do
    match (← get).env.find? ctor, (← read).newConstants[ctor]? with
    | some (.recInfo info), some (.recInfo info') =>
      if ! (info == info') then throw <| IO.userError s!"Invalid recursor {ctor}"
    | _, _ => throw <| IO.userError s!"No such recursor {ctor}"

end Replay

open Replay

/--
"Replay" some constants into an `Environment`, sending them to the kernel for checking.

Throws a `IO.userError` if the kernel rejects a constant,
or if there are malformed recursors or constructors for inductive types.
-/
def replay (newConstants : Std.HashMap Name ConstantInfo) (env : Environment) : IO Environment := do
  let mut remaining : NameSet := ∅
  for (n, ci) in newConstants.toList do
    -- We skip unsafe constants, and also partial constants.
    -- Later we may want to handle partial constants.
    if !ci.isUnsafe && !ci.isPartial then
      remaining := remaining.insert n
  let (_, s) ← StateRefT'.run (s := { env, remaining }) do
    ReaderT.run (r := { newConstants }) do
      for n in remaining do
        replayConstant n
      checkPostponedConstructors
      checkPostponedRecursors
  return s.env<|MERGE_RESOLUTION|>--- conflicted
+++ resolved
@@ -51,11 +51,7 @@
 
 /-- Use the current `Environment` to throw a `Kernel.Exception`. -/
 def throwKernelException (ex : Kernel.Exception) : M Unit := do
-<<<<<<< HEAD
-  throw <| .userError <| (← ex.toMessageData (← get).env {} |>.toString)
-=======
   throw <| .userError <| (← ex.toMessageData {} |>.toString)
->>>>>>> e04a5fba
 
 /-- Add a declaration, possibly throwing a `Kernel.Exception`. -/
 def addDecl (d : Declaration) : M Unit := do

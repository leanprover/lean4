/-
Copyright (c) 2020 Marc Huisinga. All rights reserved.
Released under Apache 2.0 license as described in the file LICENSE.

Authors: Marc Huisinga, Wojciech Nawrocki
-/
prelude
import Init.System.IO

import Lean.Data.RBMap
import Lean.Environment

import Lean.Data.Lsp
import Lean.Data.Json.FromToJson

import Lean.Util.FileSetupInfo
import Lean.LoadDynlib
import Lean.Language.Basic

import Lean.Server.Utils
import Lean.Server.AsyncList
import Lean.Server.References

import Lean.Server.FileWorker.Utils
import Lean.Server.FileWorker.RequestHandling
import Lean.Server.FileWorker.WidgetRequests
import Lean.Server.FileWorker.SetupFile
import Lean.Server.Rpc.Basic
import Lean.Widget.InteractiveDiagnostic
import Lean.Server.ImportCompletion

/-!
For general server architecture, see `README.md`. For details of IPC communication, see `Watchdog.lean`.
This module implements per-file worker processes.

File processing and requests+notifications against a file should be concurrent for two reasons:
- By the LSP standard, requests should be cancellable.
- Since Lean allows arbitrary user code to be executed during elaboration via the tactic framework,
  elaboration can be extremely slow and even not halt in some cases. Users should be able to
  work with the file while this is happening, e.g. make new changes to the file or send requests.

To achieve these goals, elaboration is executed in a chain of tasks, where each task corresponds to
the elaboration of one command. When the elaboration of one command is done, the next task is spawned.
On didChange notifications, we search for the task in which the change occurred. If we stumble across
a task that has not yet finished before finding the task we're looking for, we terminate it
and start the elaboration there, otherwise we start the elaboration at the task where the change occurred.

Requests iterate over tasks until they find the command that they need to answer the request.
In order to not block the main thread, this is done in a request task.
If a task that the request task waits for is terminated, a change occurred somewhere before the
command that the request is looking for and the request sends a "content changed" error.
-/

namespace Lean.Server.FileWorker

open Lsp
open IO
open Snapshots
open JsonRpc

structure WorkerContext where
  /-- Synchronized output channel for LSP messages. Notifications for outdated versions are
    discarded on read. -/
  chanOut          : IO.Channel JsonRpc.Message
  /--
  Latest document version received by the client, used for filtering out notifications from
  previous versions.
  -/
  maxDocVersionRef : IO.Ref Nat
  hLog             : FS.Stream
  initParams       : InitializeParams
  processor        : Parser.InputContext → BaseIO Lean.Language.Lean.InitialSnapshot
  clientHasWidgets : Bool
  opts             : Options

/-! # Asynchronous snapshot elaboration -/

section Elab
  -- Placed here instead of Lean.Server.Utils because of an import loop
  private def mkIleanInfoNotification (method : String) (m : DocumentMeta)
      (trees : Array Elab.InfoTree) : BaseIO (JsonRpc.Notification Lsp.LeanIleanInfoParams) := do
    let references ← findModuleRefs m.text trees (localVars := true) |>.toLspModuleRefs
    let param := { version := m.version, references }
    return { method, param }

  private def mkIleanInfoUpdateNotification : DocumentMeta → Array Elab.InfoTree →
      BaseIO (JsonRpc.Notification Lsp.LeanIleanInfoParams) :=
    mkIleanInfoNotification "$/lean/ileanInfoUpdate"

  private def mkIleanInfoFinalNotification : DocumentMeta → Array Elab.InfoTree →
      BaseIO (JsonRpc.Notification Lsp.LeanIleanInfoParams) :=
    mkIleanInfoNotification "$/lean/ileanInfoFinal"

  /-- State of `reportSnapshots`. -/
  private structure ReportSnapshotsState where
    /-- Whether we have waited for a snapshot to finish at least once (see debouncing below). -/
    hasBlocked := false
    /-- All info trees encountered so far. -/
    allInfoTrees : Array Elab.InfoTree := #[]
    /-- New info trees encountered since we last sent a .ilean update notification. -/
    newInfoTrees : Array Elab.InfoTree := #[]
    /-- Whether we should finish with a fatal progress notification. -/
    isFatal := false

  register_builtin_option server.reportDelayMs : Nat := {
    defValue := 200
    group := "server"
    descr := "(server) time in milliseconds to wait before reporting progress and diagnostics on \
      document edit in order to reduce flickering"
  }

  /--
  Type of cache stored in `Snapshot.Diagnostics.cacheRef?`.

  See also section "Communication" in Lean/Server/README.md.
  -/
  structure CachedInteractiveDiagnostics where
    diags : Array Widget.InteractiveDiagnostic
  deriving TypeName

  open Language in
  /--
    Reports status of a snapshot tree incrementally to the user: progress,
    diagnostics, .ilean reference information.

    See also section "Communication" in Lean/Server/README.md.

    Debouncing: we only report information
    * after first waiting for `reportDelayMs`, to give trivial tasks a chance to finish
    * when first blocking, i.e. not before skipping over any unchanged snapshots and such trival
      tasks
    * afterwards, each time new information is found in a snapshot
    * at the very end, if we never blocked (e.g. emptying a file should make
      sure to empty diagnostics as well eventually) -/
  private partial def reportSnapshots (ctx : WorkerContext) (doc : EditableDocumentCore) :
      BaseIO (Task Unit) := do
    let t ← BaseIO.asTask do
      IO.sleep (server.reportDelayMs.get ctx.opts).toUInt32
    BaseIO.bindTask t fun _ =>
      start
  where
    start := go (toSnapshotTree doc.initSnap) { : ReportSnapshotsState } fun st => do
      -- callback at the end of reporting
      if st.isFatal then
        ctx.chanOut.send <| mkFileProgressAtPosNotification doc.meta 0 .fatalError
      else
        ctx.chanOut.send <| mkFileProgressDoneNotification doc.meta
      unless st.hasBlocked do
        publishDiagnostics
      -- This will overwrite existing ilean info for the file, in case something
      -- went wrong during the incremental updates.
      ctx.chanOut.send (← mkIleanInfoFinalNotification doc.meta st.allInfoTrees)
      return .pure ()
    publishDiagnostics := do
      ctx.chanOut.send <| mkPublishDiagnosticsNotification doc.meta <|
        (← doc.diagnosticsRef.get).map (·.toDiagnostic)
    go (node : SnapshotTree) (st : ReportSnapshotsState)
        (cont : ReportSnapshotsState → BaseIO (Task Unit)) : BaseIO (Task Unit) := do
      if (← IO.checkCanceled) then
        return .pure ()

      if !node.element.diagnostics.msgLog.isEmpty then
        let diags ←
          if let some cached ← node.element.diagnostics.cacheRef?.bindM fun cacheRef => do
              return (← cacheRef.get).bind (·.get? CachedInteractiveDiagnostics) then
            pure cached.diags
          else
            let diags ← node.element.diagnostics.msgLog.toList.toArray.mapM
              (Widget.msgToInteractiveDiagnostic doc.meta.text · ctx.clientHasWidgets)
            if let some cacheRef := node.element.diagnostics.cacheRef? then
              cacheRef.set <| some <| .mk { diags : CachedInteractiveDiagnostics }
            pure diags
        doc.diagnosticsRef.modify (· ++ diags)
        if st.hasBlocked then
          publishDiagnostics

      let mut st := { st with isFatal := st.isFatal || node.element.isFatal }

      if let some itree := node.element.infoTree? then
        let mut newInfoTrees := st.newInfoTrees.push itree
        if st.hasBlocked then
          ctx.chanOut.send (← mkIleanInfoUpdateNotification doc.meta newInfoTrees)
          newInfoTrees := #[]
        st := { st with newInfoTrees, allInfoTrees := st.allInfoTrees.push itree }

      goSeq st cont node.children.toList
    goSeq (st : ReportSnapshotsState) (cont : ReportSnapshotsState → BaseIO (Task Unit)) :
        List (SnapshotTask SnapshotTree) → BaseIO (Task Unit)
      | [] => cont st
      | t::ts => do
        let mut st := st
        unless (← IO.hasFinished t.task) do
          ctx.chanOut.send <| mkFileProgressAtPosNotification doc.meta t.range.start
          if !st.hasBlocked then
            publishDiagnostics
            st := { st with hasBlocked := true }
        BaseIO.bindTask t.task fun node =>
          go node st (goSeq · cont ts)
end Elab

-- Pending requests are tracked so they can be canceled
abbrev PendingRequestMap := RBMap RequestID (Task (Except IO.Error Unit)) compare

structure AvailableImportsCache where
  availableImports       : ImportCompletion.AvailableImports
  lastRequestTimestampMs : Nat

structure WorkerState where
  doc                : EditableDocument
  srcSearchPathTask  : Task SearchPath
  importCachingTask? : Option (Task (Except Error AvailableImportsCache))
  pendingRequests    : PendingRequestMap
  /-- A map of RPC session IDs. We allow asynchronous elab tasks and request handlers
  to modify sessions. A single `Ref` ensures atomic transactions. -/
  rpcSessions        : RBMap UInt64 (IO.Ref RpcSession) compare

abbrev WorkerM := ReaderT WorkerContext <| StateRefT WorkerState IO

/-- Makes sure we load imports at most once per process as they cannot be unloaded. -/
private builtin_initialize importsLoadedRef : IO.Ref Bool ← IO.mkRef false

open Language Lean in
def setupImports (meta : DocumentMeta) (chanOut : Channel JsonRpc.Message)
    (srcSearchPathPromise : Promise SearchPath) (stx : Syntax) :
    Language.ProcessingT IO (Except Language.Lean.HeaderProcessedSnapshot Options) := do
  let importsAlreadyLoaded ← importsLoadedRef.modifyGet ((·, true))
  if importsAlreadyLoaded then
    -- As we never unload imports in the server, we should not run the code below twice in the
    -- same process and instead ask the watchdog to restart the worker
    IO.sleep 200  -- give user time to make further edits before restart
    unless (← IO.checkCanceled) do
      IO.Process.exit 2  -- signal restart request to watchdog
    -- should not be visible to user as task is already canceled
    return .error { diagnostics := .empty, success? := none }

  let imports := Elab.headerToImports stx
  let fileSetupResult ← setupFile meta imports fun stderrLine => do
    let progressDiagnostic := {
      range      := ⟨⟨0, 0⟩, ⟨0, 0⟩⟩
      -- make progress visible anywhere in the file
      fullRange? := some ⟨⟨0, 0⟩, meta.text.utf8PosToLspPos meta.text.source.endPos⟩
      severity?  := DiagnosticSeverity.information
      message    := stderrLine
    }
    chanOut.send <| mkPublishDiagnosticsNotification meta #[progressDiagnostic]
  -- clear progress notifications in the end
  chanOut.send <| mkPublishDiagnosticsNotification meta #[]
  match fileSetupResult.kind with
  | .importsOutOfDate =>
    return .error {
      diagnostics := (← Language.diagnosticsOfHeaderError
        "Imports are out of date and must be rebuilt; \
          use the \"Restart File\" command in your editor.")
      success? := none
    }
  | .error msg =>
    return .error {
      diagnostics := (← diagnosticsOfHeaderError msg)
      success? := none
    }
<<<<<<< HEAD
  | _ => pure ()

  srcSearchPathPromise.resolve fileSetupResult.srcSearchPath
  return .ok fileSetupResult.fileOptions

/- Worker initialization sequence. -/
section Initialization
  def initializeWorker (meta : DocumentMeta) (o e : FS.Stream) (initParams : InitializeParams) (opts : Options)
=======
    { Elab.Command.mkState headerEnv headerMsgLog opts with infoState := headerInfoState }

  def compileHeader (m : DocumentMeta) (hOut : FS.Stream) (globalOptions : Options) (hasWidgets : Bool)
      : IO (Syntax × Task (Except Error (Snapshot × SearchPath))) := do
    -- parsing should not take long, do synchronously
    let (headerStx, headerParserState, parseMsgLog) ← Parser.parseHeader m.mkInputContext
    (headerStx, ·) <$> EIO.asTask do
      let imports := Lean.Elab.headerToImports headerStx
      let fileSetupResult ← setupFile m imports fun stderrLine =>
        let progressDiagnostic := {
          range     := ⟨⟨0, 0⟩, ⟨0, 0⟩⟩
          severity? := DiagnosticSeverity.information
          message   := stderrLine
        }
        publishDiagnostics m #[progressDiagnostic] hOut
      let fileSetupResult := fileSetupResult.addGlobalOptions globalOptions
      let (headerEnv, envMsgLog) ← buildHeaderEnv m headerStx fileSetupResult
      -- Prepare header-based caches that requests may use
      runHeaderCachingHandlers headerEnv
      let headerMsgLog := parseMsgLog.append envMsgLog
      let cmdState := buildCommandState m headerStx headerEnv headerMsgLog fileSetupResult.fileOptions
      let headerSnap := {
        beginPos         := 0
        stx              := headerStx
        mpState          := headerParserState
        cmdState         := cmdState
        interactiveDiags := ← cmdState.messages.msgs.mapM (Widget.msgToInteractiveDiagnostic m.text · hasWidgets)
        tacticCache      := (← IO.mkRef {})
      }
      publishDiagnostics m headerSnap.diagnostics.toArray hOut
      return (headerSnap, fileSetupResult.srcSearchPath)

  def initializeWorker (meta : DocumentMeta) (i o e : FS.Stream) (initParams : InitializeParams) (opts : Options)
>>>>>>> 67c94988
      : IO (WorkerContext × WorkerState) := do
    let clientHasWidgets := initParams.initializationOptions?.bind (·.hasWidgets?) |>.getD false
    let mut mainModuleName := Name.anonymous
    try
      if let some path := System.Uri.fileUriToPath? meta.uri then
        mainModuleName ← moduleNameOfFileName path none
    catch _ => pure ()
    let maxDocVersionRef ← IO.mkRef 0
    let chanOut ← mkLspOutputChannel maxDocVersionRef
    let srcSearchPathPromise ← IO.Promise.new

    let processor := Language.Lean.process (setupImports meta chanOut srcSearchPathPromise)
    let processor ← Language.mkIncrementalProcessor processor { opts, mainModuleName }
    let initSnap ← processor meta.mkInputContext
    let ctx := {
      chanOut
      hLog := e
      initParams
      processor
      clientHasWidgets
      maxDocVersionRef
      opts
    }
    let doc : EditableDocumentCore := {
      meta, initSnap
      diagnosticsRef := (← IO.mkRef ∅)
    }
    let reporter ← reportSnapshots ctx doc
    return (ctx, {
      doc := { doc with reporter }
      srcSearchPathTask  := srcSearchPathPromise.result
      pendingRequests    := RBMap.empty
      rpcSessions        := RBMap.empty
      importCachingTask? := none
    })
  where
    /-- Creates an LSP message output channel along with a reader that sends out read messages on
        the output FS stream after discarding outdated notifications. This is the only component of
        the worker with access to the output stream, so we can synchronize messages from parallel
        elaboration tasks here. -/
    mkLspOutputChannel maxDocVersion : IO (IO.Channel JsonRpc.Message) := do
      let chanOut ← IO.Channel.new
      let _ ← chanOut.forAsync (prio := .dedicated) fun msg => do
        -- discard outdated notifications; note that in contrast to responses, notifications can
        -- always be silently discarded
        let version? : Option Nat := do
          let doc ← match msg with
            | .notification "textDocument/publishDiagnostics" (some <| .obj params) => some params
            | .notification "$/lean/fileProgress" (some <| .obj params) =>
              params.find compare "textDocument" |>.bind (·.getObj?.toOption)
            | _ => none
          doc.find compare "version" |>.bind (·.getNat?.toOption)
        if let some version := version? then
          if version < (← maxDocVersion.get) then
            return
          -- note that because of `server.reportDelayMs`, we cannot simply set `maxDocVersion` here
          -- as that would allow outdated messages to be reported until the delay is over
        o.writeLspMessage msg |>.catchExceptions (fun _ => pure ())
      return chanOut
end Initialization

section Updates
  def updatePendingRequests (map : PendingRequestMap → PendingRequestMap) : WorkerM Unit := do
    modify fun st => { st with pendingRequests := map st.pendingRequests }

  /-- Given the new document, updates editable doc state. -/
  def updateDocument (meta : DocumentMeta) : WorkerM Unit := do
    let ctx ← read
    let initSnap ← ctx.processor meta.mkInputContext
    let doc : EditableDocumentCore := {
      meta, initSnap
      diagnosticsRef := (← IO.mkRef ∅)
    }
    let reporter ← reportSnapshots ctx doc
    modify fun st => { st with doc := { doc with reporter } }
    -- we assume version updates are monotonous and that we are on the main thread
    ctx.maxDocVersionRef.set meta.version
end Updates

/- Notifications are handled in the main thread. They may change global worker state
such as the current file contents. -/
section NotificationHandling
  def handleDidChange (p : DidChangeTextDocumentParams) : WorkerM Unit := do
    let docId := p.textDocument
    let changes := p.contentChanges
    let oldDoc := (←get).doc
    let newVersion := docId.version?.getD 0
    if ¬ changes.isEmpty then
      let newDocText := foldDocumentChanges changes oldDoc.meta.text
      updateDocument ⟨docId.uri, newVersion, newDocText, oldDoc.meta.dependencyBuildMode⟩

  def handleCancelRequest (p : CancelParams) : WorkerM Unit := do
    updatePendingRequests (fun pendingRequests => pendingRequests.erase p.id)

def handleRpcRelease (p : Lsp.RpcReleaseParams) : WorkerM Unit := do
  -- NOTE(WN): when the worker restarts e.g. due to changed imports, we may receive `rpc/release`
  -- for the previous RPC session. This is fine, just ignore.
  if let some seshRef := (← get).rpcSessions.find? p.sessionId then
    let monoMsNow ← IO.monoMsNow
    let discardRefs : StateM RpcObjectStore Unit := do
      for ref in p.refs do
        discard do rpcReleaseRef ref
    seshRef.modify fun st =>
      let st := st.keptAlive monoMsNow
      let ((), objects) := discardRefs st.objects
      { st with objects }

def handleRpcKeepAlive (p : Lsp.RpcKeepAliveParams) : WorkerM Unit := do
  match (← get).rpcSessions.find? p.sessionId with
  | none => return
  | some seshRef =>
    seshRef.modify (·.keptAlive (← IO.monoMsNow))

end NotificationHandling

/-! Requests here are handled synchronously rather than in the asynchronous `RequestM`. -/
section RequestHandling

def handleRpcConnect (_ : RpcConnectParams) : WorkerM RpcConnected := do
  let (newId, newSesh) ← RpcSession.new
  let newSeshRef ← IO.mkRef newSesh
  modify fun st => { st with rpcSessions := st.rpcSessions.insert newId newSeshRef }
  return { sessionId := newId }

end RequestHandling

section MessageHandling
  def parseParams (paramType : Type) [FromJson paramType] (params : Json) : WorkerM paramType :=
    match fromJson? params with
    | Except.ok parsed => pure parsed
    | Except.error inner => throwServerError s!"Got param with wrong structure: {params.compress}\n{inner}"

  def handleNotification (method : String) (params : Json) : WorkerM Unit := do
    let handle := fun paramType [FromJson paramType] (handler : paramType → WorkerM Unit) =>
      parseParams paramType params >>= handler
    match method with
    | "textDocument/didChange" => handle DidChangeTextDocumentParams handleDidChange
    | "$/cancelRequest"        => handle CancelParams handleCancelRequest
    | "$/lean/rpc/release"     => handle RpcReleaseParams handleRpcRelease
    | "$/lean/rpc/keepAlive"   => handle RpcKeepAliveParams handleRpcKeepAlive
    | _                        => throwServerError s!"Got unsupported notification method: {method}"

  def queueRequest (id : RequestID) (requestTask : Task (Except IO.Error Unit))
      : WorkerM Unit := do
    updatePendingRequests (fun pendingRequests => pendingRequests.insert id requestTask)

  open Widget RequestM Language in
  def handleGetInteractiveDiagnosticsRequest (params : GetInteractiveDiagnosticsParams) :
      WorkerM (Array InteractiveDiagnostic) := do
    let st ← get
    let diags ← st.doc.diagnosticsRef.get
    return diags.filter fun diag =>
      params.lineRange?.all fun ⟨s, e⟩ =>
        -- does [s,e) intersect [diag.fullRange.start.line,diag.fullRange.end.line)?
        s ≤ diag.fullRange.start.line ∧ diag.fullRange.start.line < e ∨
        diag.fullRange.start.line ≤ s ∧ s < diag.fullRange.end.line

  def handleImportCompletionRequest (id : RequestID) (params : CompletionParams)
      : WorkerM (Task (Except Error AvailableImportsCache)) := do
    let ctx ← read
    let st ← get
    let text := st.doc.meta.text

    match st.importCachingTask? with
    | none => IO.asTask do
      let availableImports ← ImportCompletion.collectAvailableImports
      let lastRequestTimestampMs ← IO.monoMsNow
      let completions := ImportCompletion.find text st.doc.initSnap.stx params availableImports
      ctx.chanOut.send <| .response id (toJson completions)
      pure { availableImports, lastRequestTimestampMs : AvailableImportsCache }

    | some task => IO.mapTask (t := task) fun result => do
      let mut ⟨availableImports, lastRequestTimestampMs⟩ ← IO.ofExcept result
      let timestampNowMs ← IO.monoMsNow
      if timestampNowMs - lastRequestTimestampMs >= 10000 then
        availableImports ← ImportCompletion.collectAvailableImports
      lastRequestTimestampMs := timestampNowMs
      let completions := ImportCompletion.find text st.doc.initSnap.stx params availableImports
      ctx.chanOut.send <| .response id (toJson completions)
      pure { availableImports, lastRequestTimestampMs : AvailableImportsCache }

  def handleRequest (id : RequestID) (method : String) (params : Json)
      : WorkerM Unit := do
    let ctx ← read
    let st ← get

    -- special cases
    try
      match method with
      -- needs access to `WorkerState.rpcSessions`
      | "$/lean/rpc/connect" =>
        let ps ← parseParams RpcConnectParams params
        let resp ← handleRpcConnect ps
        ctx.chanOut.send <| .response id (toJson resp)
        return
      | "$/lean/rpc/call" =>
        let params ← parseParams Lsp.RpcCallParams params
        -- needs access to `EditableDocumentCore.diagnosticsRef`
        if params.method == `Lean.Widget.getInteractiveDiagnostics then
          let some seshRef := st.rpcSessions.find? params.sessionId
            | ctx.chanOut.send <| .responseError id .rpcNeedsReconnect "Outdated RPC session" none
          let params ← IO.ofExcept (fromJson? params.params)
          let resp ← handleGetInteractiveDiagnosticsRequest params

          let resp ← seshRef.modifyGet fun st =>
            rpcEncode resp st.objects |>.map (·) ({st with objects := ·})
          ctx.chanOut.send <| .response id resp
          return
      | "textDocument/completion" =>
        let params ← parseParams CompletionParams params
        -- must not wait on import processing snapshot
        if ImportCompletion.isImportCompletionRequest st.doc.meta.text st.doc.initSnap.stx params
        then
          let importCachingTask ← handleImportCompletionRequest id params
          set { st with importCachingTask? := some importCachingTask }
          return
      | _ => pure ()
    catch e =>
      ctx.chanOut.send <| .responseError id .internalError (toString e) none
      return

    -- we assume that any other request requires at least the the search path
    -- TODO: move into language-specific request handling
    let t ← IO.bindTask st.srcSearchPathTask fun srcSearchPath => do
      let rc : RequestContext :=
        { rpcSessions := st.rpcSessions
          srcSearchPath
          doc := st.doc
          hLog := ctx.hLog
          initParams := ctx.initParams }
      let t? ← EIO.toIO' <| handleLspRequest method params rc
      let t₁ ← match t? with
        | Except.error e =>
          IO.asTask do
            ctx.chanOut.send <| e.toLspResponseError id
        | Except.ok t => (IO.mapTask · t) fun
          | Except.ok resp =>
            ctx.chanOut.send <| .response id (toJson resp)
          | Except.error e =>
            ctx.chanOut.send <| e.toLspResponseError id
    queueRequest id t
end MessageHandling

section MainLoop
  variable (hIn : FS.Stream) in
  partial def mainLoop : WorkerM Unit := do
    let mut st ← get
    let msg ← hIn.readLspMessage
    let filterFinishedTasks (acc : PendingRequestMap) (id : RequestID) (task : Task (Except IO.Error Unit))
        : IO PendingRequestMap := do
      if (← hasFinished task) then
        /- Handler tasks are constructed so that the only possible errors here
        are failures of writing a response into the stream. -/
        if let Except.error e := task.get then
          throwServerError s!"Failed responding to request {id}: {e}"
        pure <| acc.erase id
      else pure acc
    let pendingRequests ← st.pendingRequests.foldM (fun acc id task => filterFinishedTasks acc id task) st.pendingRequests
    st := { st with pendingRequests }

    -- Opportunistically (i.e. when we wake up on messages) check if any RPC session has expired.
    for (id, seshRef) in st.rpcSessions do
      let sesh ← seshRef.get
      if (← sesh.hasExpired) then
        st := { st with rpcSessions := st.rpcSessions.erase id }

    set st
    match msg with
    | Message.request id method (some params) =>
      handleRequest id method (toJson params)
      mainLoop
    | Message.notification "exit" none =>
      return ()
    | Message.notification method (some params) =>
      handleNotification method (toJson params)
      mainLoop
    | _ => throwServerError "Got invalid JSON-RPC message"
end MainLoop

def initAndRunWorker (i o e : FS.Stream) (opts : Options) : IO UInt32 := do
  let i ← maybeTee "fwIn.txt" false i
  let o ← maybeTee "fwOut.txt" true o
  let initParams ← i.readLspRequestAs "initialize" InitializeParams
  let ⟨_, param⟩ ← i.readLspNotificationAs "textDocument/didOpen" LeanDidOpenTextDocumentParams
  let doc := param.textDocument
  /- NOTE(WN): `toFileMap` marks line beginnings as immediately following
    "\n", which should be enough to handle both LF and CRLF correctly.
    This is because LSP always refers to characters by (line, column),
    so if we get the line number correct it shouldn't matter that there
    is a CR there. -/
  let meta : DocumentMeta := ⟨doc.uri, doc.version, doc.text.toFileMap, param.dependencyBuildMode?.getD .always⟩
  let e := e.withPrefix s!"[{param.textDocument.uri}] "
  let _ ← IO.setStderr e
  try
    let (ctx, st) ← initializeWorker meta o e initParams.param opts
    let _ ← StateRefT'.run (s := st) <| ReaderT.run (r := ctx) (mainLoop i)
    return (0 : UInt32)
  catch err =>
    IO.eprintln err
    e.writeLspMessage <| mkPublishDiagnosticsNotification meta #[{
      range := ⟨⟨0, 0⟩, ⟨0, 0⟩⟩
      severity? := DiagnosticSeverity.error
      message := err.toString }]
    return (1 : UInt32)

@[export lean_server_worker_main]
def workerMain (opts : Options) : IO UInt32 := do
  let i ← IO.getStdin
  let o ← IO.getStdout
  let e ← IO.getStderr
  try
    let exitCode ← initAndRunWorker i o e opts
    -- HACK: all `Task`s are currently "foreground", i.e. we join on them on main thread exit, but we definitely don't
    -- want to do that in the case of the worker processes, which can produce non-terminating tasks evaluating user code
    o.flush
    e.flush
    IO.Process.exit exitCode.toUInt8
  catch err =>
    e.putStrLn s!"worker initialization error: {err}"
    return (1 : UInt32)

end Lean.Server.FileWorker<|MERGE_RESOLUTION|>--- conflicted
+++ resolved
@@ -234,6 +234,8 @@
     return .error { diagnostics := .empty, success? := none }
 
   let imports := Elab.headerToImports stx
+  -- Prepare header-based caches that requests may use
+  --runHeaderCachingHandlers headerEnv
   let fileSetupResult ← setupFile meta imports fun stderrLine => do
     let progressDiagnostic := {
       range      := ⟨⟨0, 0⟩, ⟨0, 0⟩⟩
@@ -258,7 +260,6 @@
       diagnostics := (← diagnosticsOfHeaderError msg)
       success? := none
     }
-<<<<<<< HEAD
   | _ => pure ()
 
   srcSearchPathPromise.resolve fileSetupResult.srcSearchPath
@@ -267,41 +268,6 @@
 /- Worker initialization sequence. -/
 section Initialization
   def initializeWorker (meta : DocumentMeta) (o e : FS.Stream) (initParams : InitializeParams) (opts : Options)
-=======
-    { Elab.Command.mkState headerEnv headerMsgLog opts with infoState := headerInfoState }
-
-  def compileHeader (m : DocumentMeta) (hOut : FS.Stream) (globalOptions : Options) (hasWidgets : Bool)
-      : IO (Syntax × Task (Except Error (Snapshot × SearchPath))) := do
-    -- parsing should not take long, do synchronously
-    let (headerStx, headerParserState, parseMsgLog) ← Parser.parseHeader m.mkInputContext
-    (headerStx, ·) <$> EIO.asTask do
-      let imports := Lean.Elab.headerToImports headerStx
-      let fileSetupResult ← setupFile m imports fun stderrLine =>
-        let progressDiagnostic := {
-          range     := ⟨⟨0, 0⟩, ⟨0, 0⟩⟩
-          severity? := DiagnosticSeverity.information
-          message   := stderrLine
-        }
-        publishDiagnostics m #[progressDiagnostic] hOut
-      let fileSetupResult := fileSetupResult.addGlobalOptions globalOptions
-      let (headerEnv, envMsgLog) ← buildHeaderEnv m headerStx fileSetupResult
-      -- Prepare header-based caches that requests may use
-      runHeaderCachingHandlers headerEnv
-      let headerMsgLog := parseMsgLog.append envMsgLog
-      let cmdState := buildCommandState m headerStx headerEnv headerMsgLog fileSetupResult.fileOptions
-      let headerSnap := {
-        beginPos         := 0
-        stx              := headerStx
-        mpState          := headerParserState
-        cmdState         := cmdState
-        interactiveDiags := ← cmdState.messages.msgs.mapM (Widget.msgToInteractiveDiagnostic m.text · hasWidgets)
-        tacticCache      := (← IO.mkRef {})
-      }
-      publishDiagnostics m headerSnap.diagnostics.toArray hOut
-      return (headerSnap, fileSetupResult.srcSearchPath)
-
-  def initializeWorker (meta : DocumentMeta) (i o e : FS.Stream) (initParams : InitializeParams) (opts : Options)
->>>>>>> 67c94988
       : IO (WorkerContext × WorkerState) := do
     let clientHasWidgets := initParams.initializationOptions?.bind (·.hasWidgets?) |>.getD false
     let mut mainModuleName := Name.anonymous

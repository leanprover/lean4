--- conflicted
+++ resolved
@@ -244,16 +244,6 @@
         StateT ReportSnapshotsState BaseIO (Array (SnapshotTask SnapshotTree)) := do
       if (← IO.hasFinished t.task) then
         handleNode t.task.get
-<<<<<<< HEAD
-        let ts ← t.task.get.children.flatMapM handleFinished
-        -- limit children's reported range to that of the parent, if any, to avoid strange
-        -- non-monotonic progress updates; replace missing children's ranges with parent's
-        return ts.map (fun t' => { t' with range? := match t.range?, t'.range? with
-          | some r, some r' =>
-            let (_, _) := (minOfLe (α := String.Pos), maxOfLe (α := String.Pos))
-            some { start := max r.start r'.start, stop := min r.stop r'.stop }
-          | r?, r?' => r?' <|> r? })
-=======
         -- limit children's reported range to that of the parent, if any, to avoid strange
         -- non-monotonic progress updates; replace missing children's ranges with parent's
         let ts := t.task.get.children.map (fun t' => { t' with range? :=
@@ -267,7 +257,6 @@
             some { start, stop }
           | r?,     r?'     => r?' <|> r? })
         ts.flatMapM handleFinished
->>>>>>> 34115185
       else
         return #[t]
 
@@ -302,15 +291,11 @@
       let ranges := tasks.filterMap (·.range?)
       let ranges := ranges.qsort (·.start < ·.start)
       let ranges := ranges.foldl (init := #[]) fun rs r => match rs[rs.size - 1]? with
-<<<<<<< HEAD
-        | some last => if last.stop < r.start then rs.push r else rs.pop.push { last with stop := r.stop }
-=======
         | some last =>
           if last.stop < r.start then
             rs.push r
           else
             rs.pop.push { last with stop := max last.stop r.stop }
->>>>>>> 34115185
         | none => rs.push r
       let ranges := ranges.map (·.toLspRange doc.meta.text)
       let notifs := ranges.map ({ range := ·, kind := .processing })

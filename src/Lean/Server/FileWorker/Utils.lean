/-
Copyright (c) 2020 Wojciech Nawrocki. All rights reserved.
Released under Apache 2.0 license as described in the file LICENSE.

Authors: Wojciech Nawrocki, Marc Huisinga
-/
<<<<<<< HEAD
import Lean.Language.Lean
=======
prelude
>>>>>>> ea665de4
import Lean.Server.Utils
import Lean.Server.Snapshots
import Lean.Server.AsyncList
import Lean.Server.Rpc.Basic

namespace Lean.Server.FileWorker
open Snapshots
open IO

inductive ElabTaskError where
  | aborted
  | ioError (e : IO.Error)

instance : Coe IO.Error ElabTaskError :=
  ⟨ElabTaskError.ioError⟩

instance : MonadLift IO (EIO ElabTaskError) where
  monadLift act := act.toEIO (↑ ·)

structure CancelToken where
  ref : IO.Ref Bool

namespace CancelToken

def new : IO CancelToken :=
  CancelToken.mk <$> IO.mkRef false

def check [MonadExceptOf ElabTaskError m] [MonadLiftT (ST RealWorld) m] [Monad m] (tk : CancelToken) : m Unit := do
  let c ← tk.ref.get
  if c then
    throw ElabTaskError.aborted

def set (tk : CancelToken) : IO Unit :=
  tk.ref.set true

end CancelToken

-- TEMP: translate from new heterogeneous snapshot tree to old homogeneous async list
private partial def mkCmdSnaps (initSnap : Language.Lean.InitialSnapshot) :
    AsyncList ElabTaskError Snapshot := Id.run do
  let some headerParsed := initSnap.success? | return .nil
  .delayed <| headerParsed.processed.task.bind fun headerProcessed => Id.run do
    let some headerSuccess := headerProcessed.success? | return .pure <| .ok .nil
    return .pure <| .ok <| .cons {
      stx := initSnap.stx
      mpState := headerParsed.parserState
      cmdState := headerSuccess.cmdState
    } <| .delayed <| headerSuccess.next.task.bind go
where go cmdParsed :=
  cmdParsed.data.sig.task.bind fun sig =>
    sig.finished.task.map fun finished =>
      .ok <| .cons {
        stx := cmdParsed.data.stx
        mpState := cmdParsed.data.parserState
        cmdState := finished.cmdState
      } (match cmdParsed.next? with
        | some next => .delayed <| next.task.bind go
        | none => .nil)

/-- A map from Diagnostics ID to resulting interactive objects. -/
abbrev DiagnosticsCache := RBMap Nat (Array Widget.InteractiveDiagnostic) compare

/--
A document bundled with processing information. Turned into `EditableDocument` as soon as the
reporter task has been started.
-/
structure EditableDocumentCore where
  /-- The document. -/
  meta       : DocumentMeta
  /-- Initial processing snapshot. -/
  -- TODO: generalize to other languages by moving request handlers into `Language`
  initSnap : Language.Lean.InitialSnapshot
  /-- Old representation for backward compatibility. -/
  cmdSnaps : AsyncList ElabTaskError Snapshot := mkCmdSnaps initSnap
  /--
  Interactive versions of diagnostics reported so far. Filled by `reportSnapshots` and read by
  `handleGetInteractiveDiagnosticsRequest`.
  -/
  diagnosticsRef : IO.Ref (Array Widget.InteractiveDiagnostic)

/-- `EditableDocumentCore` with reporter task. -/
structure EditableDocument extends EditableDocumentCore where
  /--
    Task reporting processing status back to client. We store it here for implementing
    `waitForDiagnostics`. -/
  reporter : Task Unit

namespace EditableDocument

/-- Construct a VersionedTextDocumentIdentifier from an EditableDocument --/
def versionedIdentifier (ed : EditableDocument) : Lsp.VersionedTextDocumentIdentifier := {
  uri := ed.meta.uri
  version? := some ed.meta.version
}

end EditableDocument

structure RpcSession where
  objects         : RpcObjectStore
  /-- The `IO.monoMsNow` time when the session expires. See `$/lean/rpc/keepAlive`. -/
  expireTime      : Nat

namespace RpcSession

def keepAliveTimeMs : Nat :=
  30000

def new : IO (UInt64 × RpcSession) := do
  /- We generate a random ID to ensure that session IDs do not repeat across re-initializations
  and worker restarts. Otherwise, the client may attempt to use outdated references. -/
  let newId ← ByteArray.toUInt64LE! <$> IO.getRandomBytes 8
  let newSesh := {
    objects := {}
    expireTime := (← IO.monoMsNow) + keepAliveTimeMs
  }
  return (newId, newSesh)

def keptAlive (monoMsNow : Nat) (s : RpcSession) : RpcSession :=
  { s with expireTime := monoMsNow + keepAliveTimeMs }

def hasExpired (s : RpcSession) : IO Bool :=
  return s.expireTime ≤ (← IO.monoMsNow)

end RpcSession

end Lean.Server.FileWorker<|MERGE_RESOLUTION|>--- conflicted
+++ resolved
@@ -4,11 +4,8 @@
 
 Authors: Wojciech Nawrocki, Marc Huisinga
 -/
-<<<<<<< HEAD
+prelude
 import Lean.Language.Lean
-=======
-prelude
->>>>>>> ea665de4
 import Lean.Server.Utils
 import Lean.Server.Snapshots
 import Lean.Server.AsyncList

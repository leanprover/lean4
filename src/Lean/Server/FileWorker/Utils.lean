--- conflicted
+++ resolved
@@ -5,8 +5,12 @@
 Authors: Wojciech Nawrocki, Marc Huisinga
 -/
 import Lean.Server.Utils
+import Lean.Server.Snapshots
+import Lean.Server.AsyncList
+import Lean.Server.Rpc.Basic
 
 namespace Lean.Server.FileWorker
+open Snapshots
 open IO
 
 inductive ElabTaskError where
@@ -37,100 +41,7 @@
 
 end CancelToken
 
-<<<<<<< HEAD
-=======
--- TEMP: translate from new heterogeneous snapshot tree to old homogeneous async list
-private partial def mkCmdSnaps (initSnap : Language.Lean.InitialSnapshot) :
-    AsyncList ElabTaskError Snapshot := Id.run do
-  let some headerParsed := initSnap.success? | return .nil
-  .delayed <| headerParsed.processed.task.bind fun headerProcessed => Id.run do
-    let some headerSuccess := headerProcessed.success? | return .pure <| .ok .nil
-    return .pure <| .ok <| .cons {
-      stx := initSnap.stx
-      mpState := headerParsed.parserState
-      cmdState := headerSuccess.cmdState
-    } <| .delayed <| headerSuccess.next.task.bind go
-where go cmdParsed :=
-  cmdParsed.data.sig.task.bind fun sig =>
-    sig.finished.task.map fun finished =>
-      .ok <| .cons {
-        stx := cmdParsed.data.stx
-        mpState := cmdParsed.data.parserState
-        cmdState := finished.cmdState
-      } (match cmdParsed.next? with
-        | some next => .delayed <| next.task.bind go
-        | none => .nil)
-
 /-- A map from Diagnostics ID to resulting interactive objects. -/
 abbrev DiagnosticsCache := RBMap Nat (Array Widget.InteractiveDiagnostic) compare
 
-/--
-A document bundled with processing information. Turned into `EditableDocument` as soon as the
-reporter task has been started.
--/
-structure EditableDocumentCore where
-  /-- The document. -/
-  meta       : DocumentMeta
-  /-- Initial processing snapshot. -/
-  -- TODO: generalize to other languages by moving request handlers into `Language`
-  initSnap : Language.Lean.InitialSnapshot
-  /-- Old representation for backward compatibility. -/
-  cmdSnaps : AsyncList ElabTaskError Snapshot := mkCmdSnaps initSnap
-  /--
-  Interactive versions of diagnostics reported so far. Filled by `reportSnapshots` and read by
-  `handleGetInteractiveDiagnosticsRequest`.
-  -/
-  diagnosticsRef : IO.Ref (Array Widget.InteractiveDiagnostic)
-  /--
-  Cache of interactive diagnostics reported so far, for reuse in future document versions. May be
-  a subset of `diagnosticsRef` if there any `Snapshot.Diagnostics.id?` are empty.
-  -/
-  diagnosticsCacheRef : IO.Ref DiagnosticsCache
-
-/-- `EditableDocumentCore` with reporter task. -/
-structure EditableDocument extends EditableDocumentCore where
-  /--
-    Task reporting processing status back to client. We store it here for implementing
-    `waitForDiagnostics`. -/
-  reporter : Task Unit
-
-namespace EditableDocument
-
-/-- Construct a VersionedTextDocumentIdentifier from an EditableDocument --/
-def versionedIdentifier (ed : EditableDocument) : Lsp.VersionedTextDocumentIdentifier := {
-  uri := ed.meta.uri
-  version? := some ed.meta.version
-}
-
-end EditableDocument
-
->>>>>>> 8b964991
-structure RpcSession where
-  objects         : RpcObjectStore
-  /-- The `IO.monoMsNow` time when the session expires. See `$/lean/rpc/keepAlive`. -/
-  expireTime      : Nat
-
-namespace RpcSession
-
-def keepAliveTimeMs : Nat :=
-  30000
-
-def new : IO (UInt64 × RpcSession) := do
-  /- We generate a random ID to ensure that session IDs do not repeat across re-initializations
-  and worker restarts. Otherwise, the client may attempt to use outdated references. -/
-  let newId ← ByteArray.toUInt64LE! <$> IO.getRandomBytes 8
-  let newSesh := {
-    objects := {}
-    expireTime := (← IO.monoMsNow) + keepAliveTimeMs
-  }
-  return (newId, newSesh)
-
-def keptAlive (monoMsNow : Nat) (s : RpcSession) : RpcSession :=
-  { s with expireTime := monoMsNow + keepAliveTimeMs }
-
-def hasExpired (s : RpcSession) : IO Bool :=
-  return s.expireTime ≤ (← IO.monoMsNow)
-
-end RpcSession
-
 end Lean.Server.FileWorker
/-
Copyright (c) 2021 Joscha Mennicken. All rights reserved.
Released under Apache 2.0 license as described in the file LICENSE.

Authors: Joscha Mennicken
-/
module

prelude
public import Lean.Data.Lsp.Internal
public import Lean.Server.Utils
public import Lean.Elab.Import

public section

/-! # Representing collected and deduplicated definitions and usages -/

set_option linter.missingDocs true

namespace Lean.Server
open Lsp Lean.Elab Std

/-- Converts an `Import` to its LSP-internal representation. -/
def ImportInfo.ofImport (i : Import) : ImportInfo where
  module := i.module.toString
  isAll := i.importAll
  isPrivate := ! i.isExported
  isMeta := i.isMeta

/-- Collects `ImportInfo` for all import statements in `headerStx`. -/
def collectImports (headerStx : HeaderSyntax) : Array ImportInfo :=
  headerToImports headerStx (includeInit := false) |>.map ImportInfo.ofImport

/--
Global reference. Used by the language server to figure out which identifiers refer to which
other identifiers across the whole project.
-/
structure Reference where
  /-- Identifier of this reference. -/
  ident    : RefIdent
  /-- Identifiers that are logically identical to this reference. -/
  aliases  : Array RefIdent := #[]
  /-- Range where this reference occurs. -/
  range    : Lsp.Range
  /-- Syntax of this reference. -/
  stx      : Syntax
  /-- `ContextInfo` at the point of elaboration of this reference. -/
  ci       : ContextInfo
  /-- Additional `InfoTree` information for this reference. -/
  info     : Info
  /-- Whether this reference declares `ident`. -/
  isBinder : Bool

/-- Definition and usages of an identifier within a single module. -/
structure RefInfo where
  /--
  Definition `Reference` of the identifier.
  Is equal to `none` if e.g. the definition is outside of the module where this `RefInfo` is used.
  -/
  definition : Option Reference
  /-- All usage `Reference`s of the identifier in a single module. -/
  usages     : Array Reference

namespace RefInfo

/-- No definition, no usages. -/
def empty : RefInfo := ⟨none, #[]⟩

/--
Adds `ref` to `i`.
If `i` has no `definition` and `ref` is a declaration, it becomes the `definition`.
If `i` already has a `definition` and `ref` is also a declaration, it is not added to `i`.
Otherwise, `ref` is added to `i.usages`.
-/
def addRef (i : RefInfo) (ref : Reference) : RefInfo :=
  match i, ref with
  | { definition := none, .. }, { isBinder := true, .. } =>
    { i with definition := ref }
  | { definition := some .., .. }, { isBinder := true, .. } =>
    i
  | { usages, .. }, { isBinder := false, .. } =>
    { i with usages := usages.push ref }

/-- Converts `i` to a JSON-serializable `Lsp.RefInfo` and collects its decls. -/
def toLspRefInfo (i : RefInfo) : StateT Decls BaseIO Lsp.RefInfo := do
  let refToRefInfoLocation (ref : Reference) : StateT Decls BaseIO RefInfo.Location := do
    let parentDeclName? := ref.ci.parentDecl?
<<<<<<< HEAD
    let parentDeclRanges? : Option DeclarationRanges := do
      -- Use final command env that has decl ranges for current declaration as well
      let cmdEnv ← ref.ci.cmdEnv?
      let parentDeclName ← parentDeclName?
      -- Use `local` as it avoids unnecessary blocking, which is especially important when called
      -- from the snapshot reporter. Specifically, if `ref` is from a tactic of an async theorem,
      -- `parentDeclName` will not be available in the current environment and we would block only
      -- to return `none` in the end anyway. At the end of elaboration, we rerun this function on
      -- the full info tree with the main environment, so the access will succeed immediately.
      declRangeExt.find? (asyncMode := .local) cmdEnv parentDeclName
    return {
      range := ref.range
      parentDecl? := do
        let parentDeclName ← parentDeclName?
        let parentDeclRange := (← parentDeclRanges?).range.toLspRange
        let parentDeclSelectionRange := (← parentDeclRanges?).selectionRange.toLspRange
        return ⟨parentDeclName.toString, parentDeclRange, parentDeclSelectionRange⟩
    }
=======
    let parentDeclNameString? := parentDeclName?.map (·.toString)
    let .ok parentDeclInfo? ← EIO.toBaseIO <| ref.ci.runCoreM do
        let some parentDeclName := parentDeclName?
          | return none
        -- Use `local` as it avoids unnecessary blocking, which is especially important when called
        -- from the snapshot reporter. Specifically, if `ref` is from a tactic of an async theorem,
        -- `parentDeclName` will not be available in the current environment and we would block only
        -- to return `none` in the end anyway. At the end of elaboration, we rerun this function on
        -- the full info tree with the main environment, so the access will succeed immediately.
        let some parentDeclRanges := declRangeExt.find? (asyncMode := .local) (← getEnv) parentDeclName
          | return none
        return some <| .ofDeclarationRanges parentDeclRanges
      -- we only use `CoreM` to get access to a `MonadEnv`, but these are currently all `IO`
      | unreachable!
    if let some parentDeclNameString := parentDeclNameString? then
      if let some parentDeclInfo := parentDeclInfo? then
        modify (·.insert parentDeclNameString parentDeclInfo)
    return .mk ref.range (parentDeclName?.map (·.toString))
>>>>>>> 0738e4d6
  let definition? ← i.definition.mapM refToRefInfoLocation
  let usages ← i.usages.mapM refToRefInfoLocation
  return {
    definition? := definition?
    usages := usages
  }

end RefInfo

/-- All references from within a module for all identifiers used in a single module. -/
abbrev ModuleRefs := Std.TreeMap RefIdent RefInfo

namespace ModuleRefs

/-- Adds `ref` to the `RefInfo` corresponding to `ref.ident` in `self`. See `RefInfo.addRef`. -/
def addRef (self : ModuleRefs) (ref : Reference) : ModuleRefs :=
  let refInfo := self.getD ref.ident RefInfo.empty
  self.insert ref.ident (refInfo.addRef ref)

/-- Converts `refs` to a JSON-serializable `Lsp.ModuleRefs` and collects all decls. -/
def toLspModuleRefs (refs : ModuleRefs) : BaseIO (Lsp.ModuleRefs × Decls) := StateT.run (s := ∅) do
  let mut refs' := ∅
  for (k, v) in refs do
    refs' := refs'.insert k (← v.toLspRefInfo)
  return refs'

end ModuleRefs

end Lean.Server

namespace Lean.Lsp.RefInfo
open Server

/-- No definition, no usages -/
def empty : RefInfo := ⟨ none, #[] ⟩

/-- Combines the `usages` of `a` and `b` and prefers the `definition?` of `b` over that of `a`. -/
def merge (a : RefInfo) (b : RefInfo) : RefInfo where
  definition? := b.definition?.orElse fun _ => a.definition?
  usages      := a.usages.append b.usages

/--
Finds the first definition or usage in `self` where the `RefInfo.Location.range`
contains the given `pos`. The `includeStop` parameter can be used to toggle between closed-interval
and half-open-interval behavior for the range. Closed-interval behavior matches the expectation of
VSCode when selecting an identifier at a cursor position (see #767).
-/
def findReferenceLocation?
    (self        : RefInfo)
    (pos         : Lsp.Position)
    (includeStop : Bool := false)
    : Option Location := do
  if let some loc := self.definition? then
    if contains loc.range pos then
      return loc
  for loc in self.usages do
    if contains loc.range pos then
      return loc
  none
where
  contains (range : Lsp.Range) (pos : Lsp.Position) : Bool :=
    range.start <= pos && (if includeStop then pos <= range.end else pos < range.end)

/-- Checks whether any of the ranges in `self.definition?` or `self.usages` contains `pos`. -/
def contains (self : RefInfo) (pos : Lsp.Position) (includeStop := false) : Bool := Id.run do
  (self.findReferenceLocation? pos includeStop).isSome

end Lean.Lsp.RefInfo

namespace Lean.Lsp.ModuleRefs
open Server

/--
Find all identifiers in `self` with a reference in this module that contains `pos` in its range.
-/
def findAt
    (self        : ModuleRefs)
    (pos         : Lsp.Position)
    (includeStop := false)
    : Array RefIdent := Id.run do
  let mut result := #[]
  for (ident, info) in self do
    if info.contains pos includeStop then
      result := result.push ident
  result

/-- Finds the first range in `self` that contains `pos`. -/
def findRange? (self : ModuleRefs) (pos : Lsp.Position) (includeStop := false) : Option Range := do
  for (_, info) in self do
    if let some loc := info.findReferenceLocation? pos includeStop then
      return loc.range
  none

end Lean.Lsp.ModuleRefs

namespace Lean.Server
open IO
open Lsp
open Elab

/-- Content of individual `.ilean` files -/
structure Ilean where
  /-- Version number of the ilean format. -/
  version       : Nat := 5
  /-- Name of the module that this ilean data has been collected for. -/
  module        : Name
  /-- Direct imports of the module. -/
  directImports : Array Lsp.ImportInfo
  /-- All references of this module. -/
  references    : Lsp.ModuleRefs
  /-- All declarations of this module. -/
  decls         : Lsp.Decls
  deriving FromJson, ToJson

namespace Ilean

/-- Reads and parses the .ilean file at `path`. -/
def load (path : System.FilePath) : IO Ilean := do
  let content ← FS.readFile path
  match Json.parse content >>= fromJson? with
    | Except.ok ilean => pure ilean
    | Except.error msg => throwServerError s!"Failed to load ilean at {path}: {msg}"

end Ilean
/-! # Collecting and deduplicating definitions and usages -/

/-- Gets the name of the module that contains `declName`. -/
def getModuleContainingDecl? (env : Environment) (declName : Name) : Option Name := do
  let some modIdx := env.getModuleIdxFor? declName
    | env.header.mainModule
  env.allImportedModuleNames[modIdx]?

/--
Determines the `RefIdent` for the `Info` `i` of an identifier in `module` and
whether it is a declaration.
-/
def identOf (ci : ContextInfo) (i : Info) : Option (RefIdent × Bool) := do
  match i with
  | Info.ofTermInfo ti => match ti.expr with
    | Expr.const n .. =>
      some (RefIdent.const (← getModuleContainingDecl? ci.env n).toString n.toString, ti.isBinder)
    | Expr.fvar id =>
      some (RefIdent.fvar ci.env.header.mainModule.toString id.name.toString, ti.isBinder)
    | _ => none
  | Info.ofFieldInfo fi =>
    some (RefIdent.const (← getModuleContainingDecl? ci.env fi.projName).toString fi.projName.toString, false)
  | Info.ofOptionInfo oi =>
    some (RefIdent.const (← getModuleContainingDecl? ci.env oi.declName).toString oi.declName.toString, false)
  | Info.ofDocElabInfo dei =>
    some (RefIdent.const (← getModuleContainingDecl? ci.env dei.name).toString dei.name.toString, false)
  | _ => none

/-- Finds all references in `trees`. -/
def findReferences (text : FileMap) (trees : Array InfoTree) : Array Reference :=
  Id.run <| StateT.run' (s := #[]) do
    for tree in trees do
      tree.visitM' (postNode := fun ci info _ => do
        let some (ident, isBinder) := identOf ci info
          | return
        let some range := info.range?
          | return
        if info.stx.getHeadInfo matches .original .. then  -- we are not interested in canonical syntax here
          modify (·.push { ident, range := range.toLspRange text, stx := info.stx, ci, info, isBinder }))
    get

/--
There are several different identifiers that should be considered equal for the purpose of finding
all references of an identifier:
- `FVarId`s of a function parameter in the function's signature and body
- Chains of helper definitions like those created for do-reassignment `x := e`
- Overlapping definitions like those defined by `where` declarations that define both an FVar
  (for local usage) and a constant (for non-local usage)
- Identifiers connected by `FVarAliasInfo` such as variables before and after `match` generalization

In the first three cases that are not explicitly denoted as aliases with an `FVarAliasInfo`, the
corresponding `Reference`s have the exact same range.
This function finds all definitions that have the exact same range as another definition or usage
and collapses them into a single identifier. It also collapses identifiers connected by
an `FVarAliasInfo`.
When collapsing identifiers, it prefers using a `RefIdent.const name` over a `RefIdent.fvar id` for
all identifiers that are being collapsed into one.
-/
partial def combineIdents (trees : Array InfoTree) (refs : Array Reference) : Array Reference := Id.run do
  -- Deduplicate definitions based on their exact range
  let mut posMap : Std.HashMap Lsp.Range RefIdent := ∅
  for ref in refs do
    if let { ident, range, isBinder := true, .. } := ref then
      posMap := posMap.insert range ident

  let idMap := useConstRepresentatives <| buildIdMap posMap

  let mut refs' := #[]
  for ref in refs do
    let id := ref.ident
    if idMap.contains id then
      refs' := refs'.push { ref with ident := findCanonicalRepresentative idMap id, aliases := #[id] }
    else if !idMap.contains id then
      refs' := refs'.push ref
  refs'
where
  useConstRepresentatives (idMap : Std.HashMap RefIdent RefIdent)
      : Std.HashMap RefIdent RefIdent := Id.run do
    let insertIntoClass classesById id :=
      let representative := findCanonicalRepresentative idMap id
      let «class»     := classesById.getD representative ∅
      let classesById := classesById.erase representative -- make `«class»` referentially unique
      let «class»     := «class».insert id
      classesById.insert representative «class»

    -- collect equivalence classes
    let mut classesById : Std.HashMap RefIdent (Std.HashSet RefIdent) := ∅
    for ⟨id, baseId⟩ in idMap do
      classesById := insertIntoClass classesById id
      classesById := insertIntoClass classesById baseId

    let mut r := ∅
    for ⟨currentRepresentative, «class»⟩ in classesById do
      -- find best representative (ideally a const if available)
      let mut bestRepresentative := currentRepresentative
      for id in «class» do
        bestRepresentative :=
          match bestRepresentative, id with
          | .fvar ma a,  .fvar ..  => .fvar ma a
          | .fvar ..,  .const mb b => .const mb b
          | .const ma a, .fvar ..  => .const ma a
          | .const ma a, .const .. => .const ma a

      -- compress `idMap` so that all identifiers in a class point to the best representative
      for id in «class» do
        if id != bestRepresentative then
          r := r.insert id bestRepresentative
    return r

  findCanonicalRepresentative (idMap : Std.HashMap RefIdent RefIdent) (id : RefIdent) : RefIdent := Id.run do
    let mut canonicalRepresentative := id
    while h : idMap.contains canonicalRepresentative do
      canonicalRepresentative := idMap[canonicalRepresentative]
    return canonicalRepresentative

  buildIdMap posMap := Id.run <| StateT.run' (s := ∅) do
    -- map fvar defs to overlapping fvar defs/uses
    for ref in refs do
      let baseId := ref.ident
      if let some id := posMap[ref.range]? then
        insertIdMap id baseId

    -- apply `FVarAliasInfo`
    trees.forM (·.visitM' (postNode := fun ci info _ => do
      if let .ofFVarAliasInfo ai := info then
        -- FVars can only be aliases of FVars of the same file / module
        let mod := ci.env.header.mainModule
        insertIdMap (.fvar mod.toString ai.id.name.toString) (.fvar mod.toString ai.baseId.name.toString)))

    get

  -- poor man's union-find; see also `findCanonicalBinder`
  insertIdMap id baseId := do
    let idMap ← get
    let id := findCanonicalRepresentative idMap id
    let baseId := findCanonicalRepresentative idMap baseId
    if baseId != id then
      modify (·.insert id baseId)

/--
Groups `refs` by identifier and range s.t. references with the same identifier and range
are added to the `aliases` of the representative of the group.
Yields to separate groups for declaration and usages if `allowSimultaneousBinderUse` is set.
-/
def dedupReferences (refs : Array Reference) (allowSimultaneousBinderUse := false) : Array Reference := Id.run do
  let mut refsByIdAndRange : Std.HashMap (RefIdent × Option Bool × Lsp.Range) Reference := ∅
  for ref in refs do
    let isBinder := if allowSimultaneousBinderUse then some ref.isBinder else none
    let key := (ref.ident, isBinder, ref.range)
    refsByIdAndRange := match refsByIdAndRange[key]? with
      | some ref' => refsByIdAndRange.insert key { ref' with aliases := ref'.aliases ++ ref.aliases }
      | none => refsByIdAndRange.insert key ref

  let dedupedRefs := refsByIdAndRange.fold (init := #[]) fun refs _ ref => refs.push ref
  return dedupedRefs.qsort (·.range < ·.range)

/--
Finds all references in `trees` and deduplicates the result.
See `dedupReferences` and `combineIdents`.
-/
def findModuleRefs (text : FileMap) (trees : Array InfoTree) (localVars : Bool := true)
    (allowSimultaneousBinderUse := false) : ModuleRefs := Id.run do
  let mut refs :=
    dedupReferences (allowSimultaneousBinderUse := allowSimultaneousBinderUse) <|
    combineIdents trees <|
    findReferences text trees
  if !localVars then
    refs := refs.filter fun
      | { ident := RefIdent.fvar .., .. } => false
      | _ => true
  refs.foldl (init := Std.TreeMap.empty) fun m ref => m.addRef ref

/-! # Collecting and maintaining reference info from different sources -/

/-- Represents a direct import of a module in the references data structure. -/
structure ModuleImport where
  /-- Module name of the module that is imported. -/
  module    : Name
  /-- URI of the module that is imported. -/
  uri       : DocumentUri
  /-- Whether the `all` flag is set on this import. -/
  isAll     : Bool
  /-- Whether the `private` flag is set on this import. -/
  isPrivate : Bool
  /-- Kind of `meta` annotation on this import. -/
  metaKind  : LeanImportMetaKind
  deriving Inhabited

/--
Reduces `identicalImports` with the same module name by merging their flags.
Yields `none` if `identicalImports` is empty or `identicalImports` contains an import that
has a name or uri that is not identical to the others.
-/
def ModuleImport.collapseIdenticalImports? (identicalImports : Array ModuleImport) : Option ModuleImport := do
  let mut acc ← identicalImports[0]?
  for h:i in 1...identicalImports.size do
    let «import» := identicalImports[i]
    guard <| acc.module == «import».module
    guard <| acc.uri == «import».uri
    acc := { acc with
      isAll := acc.isAll || «import».isAll
      isPrivate := acc.isPrivate && «import».isPrivate
      metaKind := collapseMetaKinds acc.metaKind «import».metaKind
    }
  return acc
where
  collapseMetaKinds : LeanImportMetaKind → LeanImportMetaKind → LeanImportMetaKind
    | .full,    _        => .full
    | _,        .full    => .full
    | .nonMeta, .meta    => .full
    | .meta,    .nonMeta => .full
    | .meta,    .meta    => .meta
    | .nonMeta, .nonMeta => .nonMeta


/--
Index that allows efficiently looking up the imports of a module by module name.
Since the same module can be imported multiple times with different attributes,
each module name maps to an array of imports.
-/
abbrev ModuleImportIndex := Std.TreeMap Name (Array ModuleImport) Name.quickCmp

/--
Direct imports of a module, containing an ordered representation and an index for fast lookups.
-/
structure DirectImports where
  /-- Imports as they occurred in the module. -/
  ordered : Array ModuleImport
  /--
  Index that allows efficiently looking up the imports of a module by module name.
  Since the same module can be imported multiple times with different attributes,
  each module name maps to an array of imports.
  -/
  index   : ModuleImportIndex

instance : EmptyCollection DirectImports where
  emptyCollection := { ordered := #[], index := ∅ }

/--
Converts a list of LSP module imports to the module imports of the references data structure.
Removes all imports for which we cannot resolve the corresponding `DocumentUri`.
-/
def DirectImports.convertImportInfos (infos : Array Lsp.ImportInfo) : IO DirectImports := do
  let ordered ← infos.filterMapM fun i => do
    let module := i.module.toName
    let some uri ← documentUriFromModule? module
      | return none
    return some {
      uri
      module
      isAll := i.isAll
      isPrivate := i.isPrivate
      metaKind := if i.isMeta then .meta else .nonMeta
    }
  let index := ordered.groupByKey (·.module)
    |>.toArray
    |> Std.TreeMap.ofArray (cmp := Name.quickCmp)
  return { ordered, index }

/-- Reference information from a loaded ILean file. -/
structure LoadedILean where
  /-- URI of the module of this ILean. -/
  moduleUri     : DocumentUri
  /-- Path to the ILean file. -/
  ileanPath     : System.FilePath
  /-- Direct imports of the module of this ILean. -/
  directImports : DirectImports
  /-- Reference information from this ILean. -/
  refs          : Lsp.ModuleRefs
  /-- Declarations in the module of the ILean. -/
  decls         : Lsp.Decls

/-- Paths and module references for every module name. Loaded from `.ilean` files. -/
abbrev ILeanMap := Std.TreeMap Name LoadedILean Name.quickCmp

/--
Transient reference information from a file worker.
We track this information so that we have up-to-date reference information before a file has been
built.
-/
structure TransientWorkerILean where
  /-- URI of the module that the file worker is associated with. -/
  moduleUri       : DocumentUri
  /-- Document version for which these references have been collected. -/
  version         : Nat
  /-- Direct imports of the module that the file worker is associated with. -/
  directImports   : DirectImports
  /--
  Whether `lake setup-file` has failed for this worker. `none` if no setup info has been received
  for this version yet.
  -/
  isSetupFailure? : Option Bool
  /-- References provided by the worker. -/
  refs            : Lsp.ModuleRefs
  /-- Declarations provided by the worker. -/
  decls           : Lsp.Decls

/-- Determines whether this transient worker ILean includes actual references. -/
def TransientWorkerILean.hasRefs (i : TransientWorkerILean) : Bool :=
  i.isSetupFailure?.any (fun isSetupFailure => ! isSetupFailure)

/--
Document versions and module references for every module name. Loaded from the current state
in a file worker.
-/
abbrev WorkerRefMap := Std.TreeMap Name TransientWorkerILean Name.quickCmp

/-- References from ilean files and current ilean information from file workers. -/
structure References where
  /-- References loaded from ilean files -/
  ileans : ILeanMap
  /-- References from workers, overriding the corresponding ilean files -/
  workers : WorkerRefMap
  deriving Inhabited

namespace References

/-- No ilean files, no information from workers. -/
def empty : References := { ileans := ∅, workers := ∅ }

/-- Adds the contents of an ilean file `ilean` at `path` to `self`. -/
def addIlean
    (self      : References)
    (path      : System.FilePath)
    (ilean     : Ilean)
    : IO References := do
  let some moduleUri ← documentUriFromModule? ilean.module
    | return self
  let directImports ← DirectImports.convertImportInfos ilean.directImports
  return { self with
    ileans := self.ileans.insert ilean.module {
      moduleUri
      ileanPath := path
      directImports
      refs := ilean.references
      decls := ilean.decls
    }
  }

/-- Removes the ilean file data at `path` from `self`. -/
def removeIlean (self : References) (path : System.FilePath) : References :=
  let namesToRemove := self.ileans.filter (fun _ { ileanPath, .. } => ileanPath == path)
  namesToRemove.foldl (init := self) fun self name _ =>
    { self with ileans := self.ileans.erase name }

/--
Replaces the direct imports of a worker for the module `name` in `self` with
a new set of direct imports.
-/
def updateWorkerImports
    (self          : References)
    (name          : Name)
    (moduleUri     : DocumentUri)
    (version       : Nat)
    (directImports : Array ImportInfo)
    : IO References := do
  let directImports ← DirectImports.convertImportInfos directImports
  let some workerRefs := self.workers[name]?
    | return { self with workers := self.workers.insert name { moduleUri, version, directImports, isSetupFailure? := none, refs := ∅, decls := ∅} }
  match compare version workerRefs.version with
  | .lt => return self
  | .gt => return { self with workers := self.workers.insert name { moduleUri, version, directImports, isSetupFailure? := none, refs := ∅, decls := ∅} }
  | .eq =>
    let isSetupFailure? := workerRefs.isSetupFailure?
    let refs := workerRefs.refs
    let decls := workerRefs.decls
    return { self with
      workers := self.workers.insert name { moduleUri, version, directImports, isSetupFailure?, refs, decls }
    }

/--
Replaces the direct imports of a worker for the module `name` in `self` with
a new set of direct imports.
-/
def updateWorkerSetupInfo
    (self           : References)
    (name           : Name)
    (moduleUri      : DocumentUri)
    (version        : Nat)
    (isSetupFailure : Bool)
    : IO References := do
  let isSetupFailure? := some isSetupFailure
  let some workerRefs := self.workers[name]?
    | return { self with workers := self.workers.insert name { moduleUri, version, directImports := ∅, isSetupFailure?, refs := ∅, decls := ∅} }
  let directImports := workerRefs.directImports
  match compare version workerRefs.version with
  | .lt => return self
  | .gt => return { self with workers := self.workers.insert name { moduleUri, version, directImports, isSetupFailure?, refs := ∅, decls := ∅} }
  | .eq =>
    let refs := workerRefs.refs
    let decls := workerRefs.decls
    return { self with
      workers := self.workers.insert name { moduleUri, version, directImports, isSetupFailure?, refs, decls }
    }

/--
Updates the worker references in `self` with the `refs` of the worker managing the module `name`.
Replaces the current references with `refs` if `version` is newer than the current version managed
in `refs` and otherwise merges the reference data if `version` is equal to the current version.
-/
def updateWorkerRefs
    (self      : References)
    (name      : Name)
    (moduleUri : DocumentUri)
    (version   : Nat)
    (refs      : Lsp.ModuleRefs)
    (decls     : Lsp.Decls)
    : IO References := do
  let some workerRefs := self.workers[name]?
    | return { self with workers := self.workers.insert name { moduleUri, version, directImports := ∅, isSetupFailure? := none, refs, decls } }
  let directImports := workerRefs.directImports
  let isSetupFailure? := workerRefs.isSetupFailure?
  match compare version workerRefs.version with
  | .lt => return self
  | .gt => return { self with workers := self.workers.insert name { moduleUri, version, directImports, isSetupFailure?, refs, decls } }
  | .eq =>
    let mergedRefs := refs.foldl (init := workerRefs.refs) fun m ident info =>
      m.getD ident Lsp.RefInfo.empty |>.merge info |> m.insert ident
    let mergedDecls := workerRefs.decls.insertMany decls
    return { self with
      workers := self.workers.insert name { moduleUri, version, directImports, isSetupFailure?, refs := mergedRefs, decls := mergedDecls }
    }

/--
Replaces the worker references in `self` with the `refs` of the worker managing the module `name`
if `version` is newer than the current version managed in `refs`.
-/
def finalizeWorkerRefs
    (self      : References)
    (name      : Name)
    (moduleUri : DocumentUri)
    (version   : Nat)
    (refs      : Lsp.ModuleRefs)
    (decls     : Lsp.Decls)
    : IO References := do
  let some workerRefs := self.workers[name]?
    | return { self with workers := self.workers.insert name { moduleUri, version, directImports := ∅, isSetupFailure? := none, refs, decls } }
  let directImports := workerRefs.directImports
  let isSetupFailure? := workerRefs.isSetupFailure?
  match compare version workerRefs.version with
  | .lt => return self
  | .gt => return { self with workers := self.workers.insert name { moduleUri, version, directImports, isSetupFailure?, refs, decls } }
  | .eq =>
    return { self with workers := self.workers.insert name { moduleUri, version, directImports, isSetupFailure?, refs, decls } }

/-- Erases all worker references in `self` for the worker managing `name`. -/
def removeWorkerRefs (self : References) (name : Name) : References :=
  { self with workers := self.workers.erase name }

/--
Map from each module to all of its references.
The current references in a file worker take precedence over those in .ilean files.
-/
abbrev AllRefsMap := Std.TreeMap Name (DocumentUri × Lsp.ModuleRefs × Lsp.Decls) Name.quickCmp

/-- Yields a map from all modules to all of their references. -/
def allRefs (self : References) : AllRefsMap :=
  let ileanRefs := self.ileans.foldl (init := ∅) fun m name { moduleUri, refs, decls, .. } => m.insert name (moduleUri, refs, decls)
  self.workers.foldl (init := ileanRefs) fun m name i@{ moduleUri, refs, decls, ..} =>
    if i.hasRefs then
      m.insert name (moduleUri, refs, decls)
    else
      m

/--
Map from each module to all of its direct imports.
The current references in a file worker take precedence over those in .ilean files.
-/
abbrev AllDirectImportsMap := Std.TreeMap Name (DocumentUri × DirectImports) Name.quickCmp

/-- Yields a map from all modules to all of their direct imports. -/
def allDirectImports (self : References) : AllDirectImportsMap := Id.run do
  let mut allDirectImports := ∅
  for (name, ilean) in self.ileans do
    allDirectImports := allDirectImports.insert name (ilean.moduleUri, ilean.directImports)
  for (name, worker) in self.workers do
    allDirectImports := allDirectImports.insert name (worker.moduleUri, worker.directImports)
  return allDirectImports

/--
Gets the references for `mod`.
The current references in a file worker take precedence over those in .ilean files.
-/
def getModuleRefs? (self : References) (mod : Name) : Option (DocumentUri × Lsp.ModuleRefs × Lsp.Decls) := do
  if let some worker := self.workers[mod]? then
    if worker.hasRefs then
      return (worker.moduleUri, worker.refs, worker.decls)
  if let some ilean := self.ileans[mod]? then
    return (ilean.moduleUri, ilean.refs, ilean.decls)
  none

/--
Gets the direct imports of `mod`.
The current imports in a file worker take precedence over those in .ilean files.
-/
def getDirectImports? (self : References) (mod : Name) : Option DirectImports := do
  if let some worker := self.workers[mod]? then
    return worker.directImports
  if let some ilean := self.ileans[mod]? then
    return ilean.directImports
  none

/-- Gets the set of declarations of `mod`. -/
def getDecls? (self : References) (mod : Name) : Option Decls := do
  if let some worker := self.workers[mod]? then
    if worker.hasRefs then
      return worker.decls
  if let some ilean := self.ileans[mod]? then
    return ilean.decls
  none

/--
Yields all references in `self` for `ident`, as well as the `DocumentUri` that each
reference occurs in.
-/
def allRefsFor
    (self  : References)
    (ident : RefIdent)
    : Array (DocumentUri × Name × Lsp.RefInfo × Decls) := Id.run do
  let refsToCheck := match ident with
    | RefIdent.const .. => self.allRefs.toArray
    | RefIdent.fvar identModule .. =>
      let identModuleName := identModule.toName
      match self.getModuleRefs? identModuleName with
      | none => #[]
      | some (moduleUri, refs, decls) => #[(identModuleName, moduleUri, refs, decls)]
  let mut result := #[]
  for (module, moduleUri, refs, decls) in refsToCheck do
    let some info := refs.get? ident
      | continue
    result := result.push (moduleUri, module, info, decls)
  return result

/-- Yields all references in `module` at `pos`. -/
def findAt (self : References) (module : Name) (pos : Lsp.Position) (includeStop := false) : Array RefIdent := Id.run do
  if let some (_, refs, _) := self.getModuleRefs? module then
    return refs.findAt pos includeStop
  #[]

/-- Yields the first reference in `module` at `pos`. -/
def findRange? (self : References) (module : Name) (pos : Lsp.Position) (includeStop := false) : Option Range := do
  let (_, refs, _) ← self.getModuleRefs? module
  refs.findRange? pos includeStop

/-- Parent declaration of an identifier. -/
structure ParentDecl where
  /-- Name of the parent declaration. -/
  name : String
  /-- Range of the parent declaration. -/
  range : Lsp.Range
  /-- Selection range of the parent declaration. -/
  selectionRange : Lsp.Range

/-- Yields a `ParentDecl` for the declaration `name`. -/
def ParentDecl.ofDecls? (ds : Decls) (name : String) : Option ParentDecl := do
  let d ← ds.get? name
  return {
    name
    range := d.range
    selectionRange := d.selectionRange
  }

/-- Location and parent declaration of a reference. -/
structure DocumentRefInfo where
  /-- Location of the reference. -/
  location    : Location
  /-- Module name of the reference. -/
  module      : Name
  /-- Parent declaration of the reference. -/
  parentInfo? : Option ParentDecl

/-- Yields locations and parent declaration for all references referring to `ident`. -/
def referringTo
    (self              : References)
    (ident             : RefIdent)
    (includeDefinition : Bool := true)
    : Array DocumentRefInfo := Id.run do
  let mut result := #[]
  for (moduleUri, module, info, decls) in self.allRefsFor ident do
    if includeDefinition then
      if let some loc := info.definition? then
        let parentDecl? := do
          ParentDecl.ofDecls? decls <| ← loc.parentDecl?
        result := result.push ⟨⟨moduleUri, loc.range⟩, module, parentDecl?⟩
    for loc in info.usages do
      let parentDecl? := do
        ParentDecl.ofDecls? decls <| ← loc.parentDecl?
      result := result.push ⟨⟨moduleUri, loc.range⟩, module, parentDecl?⟩
  return result

/-- Yields the definition location of `ident`. -/
def definitionOf?
    (self  : References)
    (ident : RefIdent)
    : Option DocumentRefInfo := Id.run do
  for (moduleUri, module, info, decls) in self.allRefsFor ident do
    let some loc := info.definition?
      | continue
    let definitionParentDecl? := do
        ParentDecl.ofDecls? decls <| ← loc.parentDecl?
    return some ⟨⟨moduleUri, loc.range⟩, module, definitionParentDecl?⟩
  return none

/-- A match in `References.definitionsMatching`. -/
structure MatchedDefinition (α : Type) where
  /-- Result of `filterMapMod`. -/
  mod    : Name
  /-- URI for `mod`. -/
  modUri : DocumentUri
  /-- Result of `filterMapIdent`. -/
  ident  : α
  /-- Definition range of matched identifier. -/
  range  : Range

/-- Yields all definitions matching the given `filter`. -/
def definitionsMatching
    (self           : References)
    (filterMapIdent : Name → Option α)
    (cancelTk?      : Option CancelToken := none)
    : BaseIO (Array (MatchedDefinition α)) := do
  let mut result := #[]
  for (module, moduleUri, refs, _) in self.allRefs do
    if let some cancelTk := cancelTk? then
      if ← cancelTk.isSet then
        return result
    for (ident, info) in refs do
      let (RefIdent.const _ nameString, some loc) := (ident, info.definition?)
        | continue
      let some v := filterMapIdent nameString.toName
        | continue
      result := result.push ⟨module, moduleUri, v, loc.range⟩
  return result

/-- Yields all imports that import the given `requestedMod`. -/
def importedBy (self : References) (requestedMod : Name) : Array ModuleImport := Id.run do
  let mut result := #[]
  for (importedByModule, importedByModuleUri, directImports) in self.allDirectImports do
    let some importsOfRequestedMod := directImports.index.get? requestedMod
      | continue
    let importOfRequestedMod := ModuleImport.collapseIdenticalImports? importsOfRequestedMod |>.get!
    result := result.push {
      module := importedByModule
      uri := importedByModuleUri
      isAll := importOfRequestedMod.isAll
      isPrivate := importOfRequestedMod.isPrivate
      metaKind := importOfRequestedMod.metaKind
    }
  return result

end References

end Lean.Server<|MERGE_RESOLUTION|>--- conflicted
+++ resolved
@@ -85,8 +85,8 @@
 def toLspRefInfo (i : RefInfo) : StateT Decls BaseIO Lsp.RefInfo := do
   let refToRefInfoLocation (ref : Reference) : StateT Decls BaseIO RefInfo.Location := do
     let parentDeclName? := ref.ci.parentDecl?
-<<<<<<< HEAD
-    let parentDeclRanges? : Option DeclarationRanges := do
+    let parentDeclNameString? := parentDeclName?.map (·.toString)
+    let parentDeclInfo? : Option DeclInfo := do
       -- Use final command env that has decl ranges for current declaration as well
       let cmdEnv ← ref.ci.cmdEnv?
       let parentDeclName ← parentDeclName?
@@ -95,35 +95,12 @@
       -- `parentDeclName` will not be available in the current environment and we would block only
       -- to return `none` in the end anyway. At the end of elaboration, we rerun this function on
       -- the full info tree with the main environment, so the access will succeed immediately.
-      declRangeExt.find? (asyncMode := .local) cmdEnv parentDeclName
-    return {
-      range := ref.range
-      parentDecl? := do
-        let parentDeclName ← parentDeclName?
-        let parentDeclRange := (← parentDeclRanges?).range.toLspRange
-        let parentDeclSelectionRange := (← parentDeclRanges?).selectionRange.toLspRange
-        return ⟨parentDeclName.toString, parentDeclRange, parentDeclSelectionRange⟩
-    }
-=======
-    let parentDeclNameString? := parentDeclName?.map (·.toString)
-    let .ok parentDeclInfo? ← EIO.toBaseIO <| ref.ci.runCoreM do
-        let some parentDeclName := parentDeclName?
-          | return none
-        -- Use `local` as it avoids unnecessary blocking, which is especially important when called
-        -- from the snapshot reporter. Specifically, if `ref` is from a tactic of an async theorem,
-        -- `parentDeclName` will not be available in the current environment and we would block only
-        -- to return `none` in the end anyway. At the end of elaboration, we rerun this function on
-        -- the full info tree with the main environment, so the access will succeed immediately.
-        let some parentDeclRanges := declRangeExt.find? (asyncMode := .local) (← getEnv) parentDeclName
-          | return none
-        return some <| .ofDeclarationRanges parentDeclRanges
-      -- we only use `CoreM` to get access to a `MonadEnv`, but these are currently all `IO`
-      | unreachable!
+      let parentDeclRanges ← declRangeExt.find? (asyncMode := .local) cmdEnv parentDeclName
+      return .ofDeclarationRanges parentDeclRanges
     if let some parentDeclNameString := parentDeclNameString? then
       if let some parentDeclInfo := parentDeclInfo? then
         modify (·.insert parentDeclNameString parentDeclInfo)
     return .mk ref.range (parentDeclName?.map (·.toString))
->>>>>>> 0738e4d6
   let definition? ← i.definition.mapM refToRefInfoLocation
   let usages ← i.usages.mapM refToRefInfoLocation
   return {

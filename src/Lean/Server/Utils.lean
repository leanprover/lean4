--- conflicted
+++ resolved
@@ -114,25 +114,13 @@
 def foldDocumentChanges (changes : Array Lsp.TextDocumentContentChangeEvent) (oldText : FileMap) : FileMap :=
   changes.foldl applyDocumentChange oldText
 
-<<<<<<< HEAD
 def mkPublishDiagnosticsNotification (m : DocumentMeta) (diagnostics : Array Lsp.Diagnostic) :
     JsonRpc.Notification Lsp.PublishDiagnosticsParams where
   method := "textDocument/publishDiagnostics"
   param  := {
     uri         := m.uri
-    version?    := m.version
+    version?    := some m.version
     diagnostics := diagnostics
-=======
-def publishDiagnostics (m : DocumentMeta) (diagnostics : Array Lsp.Diagnostic) (hOut : FS.Stream) : IO Unit :=
-  hOut.writeLspNotification {
-    method := "textDocument/publishDiagnostics"
-    param  := {
-      uri         := m.uri
-      version?    := some m.version
-      diagnostics := diagnostics
-      : PublishDiagnosticsParams
-    }
->>>>>>> ea665de4
   }
 
 def mkFileProgressNotification (m : DocumentMeta) (processing : Array LeanFileProgressProcessingInfo) :

--- conflicted
+++ resolved
@@ -1,28 +1,13 @@
 import Lean.Elab.InfoTree
 import Lean.Message
 import Lean.Server.Rpc.Basic
+import Lean.Server.InfoUtils
 
 namespace Lean.Widget
 
 open Elab Server
 
-<<<<<<< HEAD
-=======
-/-- Elaborator information with elaborator context.
-
-This is used to tag different parts of expressions in `ppExprTagged`.
-This is the input to the RPC call `Lean.Widget.InteractiveDiagnostics.infoToInteractive`.
-
-The purpose of `InfoWithCtx` is to carry over information about delaborated
-`Info` nodes in a `CodeWithInfos`, and the associated pretty-printing
-functionality is purpose-specific to showing the contents of infoview popups.
--/
-structure InfoWithCtx where
-  ctx  : Elab.ContextInfo
-  info : Elab.Info
-  deriving TypeName
-
->>>>>>> 948eba4e
+deriving instance TypeName for InfoWithCtx
 deriving instance TypeName for MessageData
 
 instance : ToJson FVarId := ⟨fun f => toJson f.name⟩

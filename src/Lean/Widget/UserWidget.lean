/-
Copyright (c) 2022 Microsoft Corporation. All rights reserved.
Released under Apache 2.0 license as described in the file LICENSE.

Authors: E.W.Ayers, Wojciech Nawrocki
-/
import Lean.Elab.Eval
import Lean.Server.Rpc.RequestHandling

namespace Lean.Widget
open Meta Elab

/-- A widget module is a unit of source code that can execute in the infoview.

Every module definition must either be annotated with `@[widget_module]`,
or use a value of `javascript` identical to that of another definition
annotated with `@[widget_module]`.
This makes it possible for the infoview to load the module.

See the [manual entry](https://lean-lang.org/lean4/doc/examples/widgets.lean.html)
for more information on how to use the widgets system. -/
structure Module where
  /-- A JS [module](https://developer.mozilla.org/en-US/docs/Web/JavaScript/Guide/Modules)
  intended for use in user widgets.

  The JS environment in which modules execute
  provides a fixed set of libraries accessible via direct `import`,
  notably [`@leanprover/infoview`](https://www.npmjs.com/package/@leanprover/infoview)
  and [`react`](https://www.npmjs.com/package/react).

  To initialize this field from an external JS file,
  you may use `include_str "path"/"to"/"file.js"`.
  However **beware** that this does not register a dependency with Lake,
  so your Lean module will not automatically be rebuilt
  when the `.js` file changes. -/
  javascript : String
  /-- The hash is cached to avoid recomputing it whenever the `Module` is used. -/
  javascriptHash : { x : UInt64 // x = hash javascript } := ⟨hash javascript, rfl⟩

private unsafe def evalModuleUnsafe (e : Expr) : MetaM Module :=
  evalExpr' Module ``Module e

@[implemented_by evalModuleUnsafe]
opaque evalModule (e : Expr) : MetaM Module

private unsafe def evalWidgetInstanceUnsafe (e : Expr) : MetaM WidgetInstance :=
  evalExpr' WidgetInstance ``WidgetInstance e

@[implemented_by evalWidgetInstanceUnsafe]
opaque evalWidgetInstance (e : Expr) : MetaM WidgetInstance

/-! ## Storage of widget modules -/

class ToModule (α : Type u) where
  toModule : α → Module

instance : ToModule Module := ⟨id⟩

/-- Every constant `c : α` marked with `@[widget_module]` is registered here.
The registry maps `hash (toModule c).javascript` to ``(`c, `(@toModule α inst c))``
where `inst : ToModule α` is synthesized during registration time
and stored thereafter. -/
private abbrev ModuleRegistry := SimplePersistentEnvExtension
  (UInt64 × Name × Expr)
  (RBMap UInt64 (Name × Expr) compare)

builtin_initialize moduleRegistry : ModuleRegistry ←
  registerSimplePersistentEnvExtension {
    addImportedFn := fun xss => xss.foldl (Array.foldl (fun s n => s.insert n.1 n.2)) ∅
    addEntryFn    := fun s n => s.insert n.1 n.2
    toArrayFn     := fun es => es.toArray
  }

private def widgetModuleAttrImpl : AttributeImpl where
  name := `widget_module
  descr := "Registers a widget module. Its type must implement Lean.Widget.ToModule."
  applicationTime := AttributeApplicationTime.afterCompilation
  add decl _stx _kind := Prod.fst <$> MetaM.run do
    let e ← mkAppM ``ToModule.toModule #[.const decl []]
    let mod ← evalModule e
    let env ← getEnv
    if let some (n, _) := moduleRegistry.getState env |>.find? mod.javascriptHash then
      logWarning m!"A widget module with the same hash(JS source code) was already registered at {Expr.const n []}."
    setEnv <| moduleRegistry.addEntry env (mod.javascriptHash, decl, e)

builtin_initialize registerBuiltinAttribute widgetModuleAttrImpl

/-! ## Retrieval of widget modules -/

structure GetWidgetSourceParams where
  /-- Hash of the JS module to retrieve. -/
  hash : UInt64
  pos : Lean.Lsp.Position
  deriving ToJson, FromJson

structure WidgetSource where
  /-- Sourcetext of the JS module to run. -/
  sourcetext : String
  deriving Inhabited, ToJson, FromJson

open Server RequestM in
@[server_rpc_method]
def getWidgetSource (args : GetWidgetSourceParams) : LeanRequestM (RequestTask WidgetSource) := do
  let doc ← readDoc
<<<<<<< HEAD
  let pos := doc.text.lspPosToUtf8Pos args.pos
  let notFound := throwThe RequestError ⟨.invalidParams, s!"No registered user-widget with hash {args.hash}"⟩
  withWaitFindSnap (notFoundX := notFound)
    (fun s => s.endPos >= pos || (widgetSourceRegistry.getState s.env).contains args.hash)
=======
  let pos := doc.meta.text.lspPosToUtf8Pos args.pos
  let notFound := throwThe RequestError ⟨.invalidParams, s!"No widget module with hash {args.hash} registered"⟩
  withWaitFindSnap doc (notFoundX := notFound)
    (fun s => s.endPos >= pos || (moduleRegistry.getState s.env).contains args.hash)
>>>>>>> 8b964991
    fun snap => do
      if let some (_, e) := moduleRegistry.getState snap.env |>.find? args.hash then
        runTermElabM snap do
          return { sourcetext := (← evalModule e).javascript }
      else
        notFound

/-! ## Storage of panel widget instances -/

inductive PanelWidgetsExtEntry where
  | «global» (n : Name)
  | «local» (wi : WidgetInstance)

/-- Keeps track of panel widget instances that should be displayed.

Instances can be registered for display global
(i.e., persisted in `.olean`s) and locally (not persisted)

For globally displayed widgets
we cannot store a `WidgetInstance` in the persistent state
because it contains a `StateM` closure.
Instead, we add a global constant of type `WidgetInstance`
to the environment, and store its name in the extension.

For locally displayed ones, we just store a `WidgetInstance`
in the extension directly.
This is okay because it is never persisted.

The (persistent) entries are then of the form `(h, n)`
where `h` is a hash stored in the `moduleRegistry`
and `n` is the name of a `WidgetInstance` global constant.

The extension state maps each `h` as above
to a list of entries that can be either global or local ones.
Each element of the state indicates that the widget module `h`
should be displayed with the given `WidgetInstance` as its arguments.

This is similar to a parametric attribute, except that:
- parametric attributes map at most one parameter to one tagged declaration,
  whereas we may display multiple instances of a single widget module; and
- parametric attributes use the same type for local and global entries,
  which we cannot do owing to the closure. -/
private abbrev PanelWidgetsExt := SimpleScopedEnvExtension
  (UInt64 × Name)
  (RBMap UInt64 (List PanelWidgetsExtEntry) compare)

builtin_initialize panelWidgetsExt : PanelWidgetsExt ←
  registerSimpleScopedEnvExtension {
    addEntry := fun s (h, n) => s.insert h (.global n :: s.findD h [])
    initial  := .empty
  }

def evalPanelWidgets : MetaM (Array WidgetInstance) := do
  let mut ret := #[]
  for (_, l) in panelWidgetsExt.getState (← getEnv) do
    for e in l do
      match e with
      | .global n =>
        let wi ← evalWidgetInstance (mkConst n)
        ret := ret.push wi
      | .local wi => ret := ret.push wi
  return ret

def addPanelWidgetGlobal [Monad m] [MonadEnv m] [MonadResolveName m] (h : UInt64) (n : Name) : m Unit := do
  panelWidgetsExt.add (h, n)

def addPanelWidgetScoped [Monad m] [MonadEnv m] [MonadResolveName m] (h : UInt64) (n : Name) : m Unit := do
  panelWidgetsExt.add (h, n) .scoped

def addPanelWidgetLocal [Monad m] [MonadEnv m] (wi : WidgetInstance) : m Unit := do
  modifyEnv fun env => panelWidgetsExt.modifyState env fun s =>
    s.insert wi.javascriptHash (.local wi :: s.findD wi.javascriptHash [])

def erasePanelWidget [Monad m] [MonadEnv m] (h : UInt64) : m Unit := do
  modifyEnv fun env => panelWidgetsExt.modifyState env fun st => st.erase h

/-- Save the data of a panel widget which will be displayed whenever the text cursor is on `stx`.
`hash` must be `hash (toModule c).javascript`
where `c` is some global constant annotated with `@[widget_module]`. -/
def savePanelWidgetInfo [Monad m] [MonadEnv m] [MonadError m] [MonadInfoTree m]
    (hash : UInt64) (props : StateM Server.RpcObjectStore Json) (stx : Syntax) : m Unit := do
  let env ← getEnv
  let some (id, _) := moduleRegistry.getState env |>.find? hash
    | throwError s!"No widget module with hash {hash} registered"
  pushInfoLeaf <| .ofUserWidgetInfo { id, javascriptHash := hash, props, stx }

/-! ## `show_panel_widgets` command -/

syntax widgetInstanceSpec := ident ("with " term)?

def elabWidgetInstanceSpecAux (mod : Ident) (props : Term) : TermElabM Expr := do
  Term.elabTerm (expectedType? := mkConst ``WidgetInstance) <| ← `(
    { id := $(quote mod.getId)
      javascriptHash := (ToModule.toModule $mod).javascriptHash
      props := Server.RpcEncodable.rpcEncode $props })

def elabWidgetInstanceSpec : TSyntax ``widgetInstanceSpec → TermElabM Expr
  | `(widgetInstanceSpec| $mod:ident) => do
    elabWidgetInstanceSpecAux mod (← ``(Json.mkObj []))
  | `(widgetInstanceSpec| $mod:ident with $props:term) => do
    elabWidgetInstanceSpecAux mod props
  | _ => throwUnsupportedSyntax

syntax addWidgetSpec := Parser.Term.attrKind widgetInstanceSpec
syntax eraseWidgetSpec := "-" ident
syntax showWidgetSpec := addWidgetSpec <|> eraseWidgetSpec
/-- Use `show_panel_widgets [<widget>]` to mark that `<widget>`
should always be displayed, including in downstream modules.

The type of `<widget>` must implement `Widget.ToModule`,
and the type of `<props>` must implement `Server.RpcEncodable`.
In particular, `<props> : Json` works.

Use `show_panel_widgets [<widget> with <props>]`
to specify the `<props>` that the widget should be given
as arguments.

Use `show_panel_widgets [local <widget> (with <props>)?]` to mark it
for display in the current section, namespace, or file only.

Use `show_panel_widgets [scoped <widget> (with <props>)?]` to mark it
for display only when the current namespace is open.

Use `show_panel_widgets [-<widget>]` to temporarily hide a previously shown widget
in the current section, namespace, or file.
Note that persistent erasure is not possible, i.e.,
`-<widget>` has no effect on downstream modules. -/
syntax (name := showPanelWidgetsCmd) "show_panel_widgets " "[" sepBy1(showWidgetSpec, ", ") "]" : command

open Command in
@[command_elab showPanelWidgetsCmd] def elabShowPanelWidgetsCmd : CommandElab
  | `(show_panel_widgets [ $ws ,*]) => liftTermElabM do
    for w in ws.getElems do
      match w with
      | `(showWidgetSpec| - $mod:ident) =>
        let mod : Term ← ``(ToModule.toModule $mod)
        let mod : Expr ← Term.elabTerm (expectedType? := mkConst ``Module) mod
        let mod : Module ← evalModule mod
        erasePanelWidget mod.javascriptHash
      | `(showWidgetSpec| $attr:attrKind $spec:widgetInstanceSpec) =>
        let attr ← liftMacroM <| toAttributeKind attr
        let wiExpr ← elabWidgetInstanceSpec spec
        let wi ← evalWidgetInstance wiExpr
        if let .local := attr then
          addPanelWidgetLocal wi
        else
          let name ← mkFreshUserName (wi.id ++ `_instance)
          let wiExpr ← instantiateMVars wiExpr
          if wiExpr.hasMVar then
            throwError "failed to compile expression, it contains metavariables{indentExpr wiExpr}"
          addAndCompile <| Declaration.defnDecl {
            name
            levelParams := []
            type := mkConst ``WidgetInstance
            value := wiExpr
            hints := .opaque
            safety := .safe
          }
          if let .global := attr then
            addPanelWidgetGlobal wi.javascriptHash name
          else
            addPanelWidgetScoped wi.javascriptHash name
      | _ => throwUnsupportedSyntax
  | _ => throwUnsupportedSyntax

/-! ## `#widget` command -/

/-- Use `#widget <widget>` to display a panel widget,
and `#widget <widget> with <props>` to display it with the given props.
Useful for debugging widgets.

The type of `<widget>` must implement `Widget.ToModule`,
and the type of `<props>` must implement `Server.RpcEncodable`.
In particular, `<props> : Json` works. -/
syntax (name := widgetCmd) "#widget " widgetInstanceSpec : command

open Command in
@[command_elab widgetCmd] def elabWidgetCmd : CommandElab
  | stx@`(#widget $s) => liftTermElabM do
    let wi : Expr ← elabWidgetInstanceSpec s
    let wi : WidgetInstance ← evalWidgetInstance wi
    savePanelWidgetInfo wi.javascriptHash wi.props stx
  | _ => throwUnsupportedSyntax

/-! ## Deprecated definitions -/

/-- Use this structure and the `@[widget]` attribute to define your own widgets.

```lean
@[widget]
def rubiks : UserWidgetDefinition :=
  { name := "Rubiks cube app"
    javascript := include_str ...
  }
```
-/
structure UserWidgetDefinition where
  /-- Pretty name of user widget to display to the user. -/
  name : String
  /-- An ESmodule that exports a react component to render. -/
  javascript: String
  deriving Inhabited, ToJson, FromJson

instance : ToModule UserWidgetDefinition where
  toModule uwd := { uwd with }

private def widgetAttrImpl : AttributeImpl where
  name := `widget
  descr := "The `@[widget]` attribute has been deprecated, use `@[widget_module]` instead."
  applicationTime := AttributeApplicationTime.afterCompilation
  add := widgetModuleAttrImpl.add

builtin_initialize registerBuiltinAttribute widgetAttrImpl

private unsafe def evalUserWidgetDefinitionUnsafe [Monad m] [MonadEnv m] [MonadOptions m] [MonadError m]
    (id : Name) : m UserWidgetDefinition := do
  ofExcept <| (← getEnv).evalConstCheck UserWidgetDefinition (← getOptions) ``UserWidgetDefinition id

@[implemented_by evalUserWidgetDefinitionUnsafe]
opaque evalUserWidgetDefinition [Monad m] [MonadEnv m] [MonadOptions m] [MonadError m]
    (id : Name) : m UserWidgetDefinition

/-- Save a user-widget instance to the infotree.
    The given `widgetId` should be the declaration name of the widget definition. -/
@[deprecated savePanelWidgetInfo] def saveWidgetInfo
    [Monad m] [MonadEnv m] [MonadError m] [MonadOptions m] [MonadInfoTree m]
    (widgetId : Name) (props : Json) (stx : Syntax) : m Unit := do
  let uwd ← evalUserWidgetDefinition widgetId
  savePanelWidgetInfo (ToModule.toModule uwd).javascriptHash (pure props) stx

/-! ## Retrieving panel widget instances -/

deriving instance Server.RpcEncodable for WidgetInstance

/-- Retrieve all the `UserWidgetInfo`s that intersect a given line. -/
def widgetInfosAt? (text : FileMap) (t : InfoTree) (hoverLine : Nat) : List UserWidgetInfo :=
  t.deepestNodes fun
    | _ctx, i@(Info.ofUserWidgetInfo wi), _cs => do
      if let (some pos, some tailPos) := (i.pos?, i.tailPos?) then
        -- Does the widget's line range contain `hoverLine`?
        guard <| (text.utf8PosToLspPos pos).line ≤ hoverLine ∧ hoverLine ≤ (text.utf8PosToLspPos tailPos).line
        return wi
      else
        failure
    | _, _, _ => none

structure PanelWidgetInstance extends WidgetInstance where
  /-- The syntactic span in the Lean file at which the panel widget is displayed. -/
  range? : Option Lsp.Range := none
  /-- When present, the infoview will wrap the widget
  in `<details><summary>{name}</summary>...</details>`.
  This functionality is deprecated
  but retained for backwards compatibility
  with `UserWidgetDefinition`. -/
  name? : Option String := none
  deriving Server.RpcEncodable

/-- Output of `getWidgets` RPC.-/
structure GetWidgetsResponse where
  widgets : Array PanelWidgetInstance
  deriving Server.RpcEncodable

<<<<<<< HEAD
open Lean Server RequestM FileWorker in
/-- Get the `UserWidget`s present at a particular position. -/
@[server_rpc_method]
def getWidgets (args : Lean.Lsp.Position) : LeanRequestM (RequestTask (GetWidgetsResponse)) := do
  let doc ← readDoc
  let filemap := doc.text
  let pos := filemap.lspPosToUtf8Pos args
  withWaitFindSnap (·.endPos >= pos) (notFoundX := return ⟨∅⟩) fun snap => do
    let env := snap.env
    let ws := widgetInfosAt? filemap snap.infoTree pos
    let ws ← ws.toArray.mapM (fun (w : UserWidgetInfo) => do
      let some widget := userWidgetRegistry.find? env w.widgetId
        | throw <| RequestError.mk .invalidParams s!"No registered user-widget with id {w.widgetId}"
      return {
        widget with
        props := w.props
        range? := String.Range.toLspRange filemap <$> Syntax.getRange? w.stx
      })
    return {widgets := ws}

/-- Save a user-widget instance to the infotree.
    The given `widgetId` should be the declaration name of the widget definition. -/
def saveWidgetInfo [Monad m] [MonadEnv m] [MonadError m] [MonadInfoTree m] (widgetId : Name) (props : Json) (stx : Syntax):  m Unit := do
  let info := Info.ofUserWidgetInfo {
    widgetId := widgetId
    props := props
    stx := stx
  }
  pushInfoLeaf info
=======
open Lean Server RequestM in
/-- Get the panel widgets present around a particular position. -/
@[server_rpc_method]
def getWidgets (pos : Lean.Lsp.Position) : RequestM (RequestTask (GetWidgetsResponse)) := do
  let doc ← readDoc
  let filemap := doc.meta.text
  let nextLine := { line := pos.line + 1, character := 0 }
  let t := doc.cmdSnaps.waitUntil fun snap => filemap.lspPosToUtf8Pos nextLine ≤ snap.endPos
  mapTask t fun (snaps, _) => do
    let some snap := snaps.getLast?
      | return ⟨∅⟩
    runTermElabM snap do
      let env ← getEnv
      /- Panels from the environment. -/
      let ws' ← evalPanelWidgets
      let ws' : Array PanelWidgetInstance ← ws'.mapM fun wi => do
        -- Check if the definition uses the deprecated `UserWidgetDefinition`
        -- on a best-effort basis.
        -- If it does, also send the `name` field.
        let name? ← env.find? wi.id
          |>.filter (·.type.isConstOf ``UserWidgetDefinition)
          |>.mapM fun _ => do
            let uwd ← evalUserWidgetDefinition wi.id
            return uwd.name
        return { wi with name? }
      /- Panels from the infotree. -/
      let ws := widgetInfosAt? filemap snap.infoTree pos.line
      let ws : Array PanelWidgetInstance ← ws.toArray.mapM fun (wi : UserWidgetInfo) => do
        let name? ← env.find? wi.id
          |>.filter (·.type.isConstOf ``UserWidgetDefinition)
          |>.mapM fun _ => do
            let uwd ← evalUserWidgetDefinition wi.id
            return uwd.name
        return { wi with range? := String.Range.toLspRange filemap <$> Syntax.getRange? wi.stx, name? }
      return { widgets := ws' ++ ws }
>>>>>>> 8b964991

attribute [deprecated Module] UserWidgetDefinition

end Lean.Widget<|MERGE_RESOLUTION|>--- conflicted
+++ resolved
@@ -102,17 +102,10 @@
 @[server_rpc_method]
 def getWidgetSource (args : GetWidgetSourceParams) : LeanRequestM (RequestTask WidgetSource) := do
   let doc ← readDoc
-<<<<<<< HEAD
   let pos := doc.text.lspPosToUtf8Pos args.pos
-  let notFound := throwThe RequestError ⟨.invalidParams, s!"No registered user-widget with hash {args.hash}"⟩
+  let notFound := throwThe RequestError ⟨.invalidParams, s!"No widget module with hash {args.hash} registered"⟩
   withWaitFindSnap (notFoundX := notFound)
-    (fun s => s.endPos >= pos || (widgetSourceRegistry.getState s.env).contains args.hash)
-=======
-  let pos := doc.meta.text.lspPosToUtf8Pos args.pos
-  let notFound := throwThe RequestError ⟨.invalidParams, s!"No widget module with hash {args.hash} registered"⟩
-  withWaitFindSnap doc (notFoundX := notFound)
     (fun s => s.endPos >= pos || (moduleRegistry.getState s.env).contains args.hash)
->>>>>>> 8b964991
     fun snap => do
       if let some (_, e) := moduleRegistry.getState snap.env |>.find? args.hash then
         runTermElabM snap do
@@ -375,45 +368,14 @@
   widgets : Array PanelWidgetInstance
   deriving Server.RpcEncodable
 
-<<<<<<< HEAD
 open Lean Server RequestM FileWorker in
-/-- Get the `UserWidget`s present at a particular position. -/
+/-- Get the panel widgets present around a particular position. -/
 @[server_rpc_method]
-def getWidgets (args : Lean.Lsp.Position) : LeanRequestM (RequestTask (GetWidgetsResponse)) := do
+def getWidgets (pos : Lean.Lsp.Position) : LeanRequestM (RequestTask (GetWidgetsResponse)) := do
   let doc ← readDoc
   let filemap := doc.text
-  let pos := filemap.lspPosToUtf8Pos args
-  withWaitFindSnap (·.endPos >= pos) (notFoundX := return ⟨∅⟩) fun snap => do
-    let env := snap.env
-    let ws := widgetInfosAt? filemap snap.infoTree pos
-    let ws ← ws.toArray.mapM (fun (w : UserWidgetInfo) => do
-      let some widget := userWidgetRegistry.find? env w.widgetId
-        | throw <| RequestError.mk .invalidParams s!"No registered user-widget with id {w.widgetId}"
-      return {
-        widget with
-        props := w.props
-        range? := String.Range.toLspRange filemap <$> Syntax.getRange? w.stx
-      })
-    return {widgets := ws}
-
-/-- Save a user-widget instance to the infotree.
-    The given `widgetId` should be the declaration name of the widget definition. -/
-def saveWidgetInfo [Monad m] [MonadEnv m] [MonadError m] [MonadInfoTree m] (widgetId : Name) (props : Json) (stx : Syntax):  m Unit := do
-  let info := Info.ofUserWidgetInfo {
-    widgetId := widgetId
-    props := props
-    stx := stx
-  }
-  pushInfoLeaf info
-=======
-open Lean Server RequestM in
-/-- Get the panel widgets present around a particular position. -/
-@[server_rpc_method]
-def getWidgets (pos : Lean.Lsp.Position) : RequestM (RequestTask (GetWidgetsResponse)) := do
-  let doc ← readDoc
-  let filemap := doc.meta.text
   let nextLine := { line := pos.line + 1, character := 0 }
-  let t := doc.cmdSnaps.waitUntil fun snap => filemap.lspPosToUtf8Pos nextLine ≤ snap.endPos
+  let t := (← mkCmdSnaps).waitUntil fun snap => filemap.lspPosToUtf8Pos nextLine ≤ snap.endPos
   mapTask t fun (snaps, _) => do
     let some snap := snaps.getLast?
       | return ⟨∅⟩
@@ -441,7 +403,6 @@
             return uwd.name
         return { wi with range? := String.Range.toLspRange filemap <$> Syntax.getRange? wi.stx, name? }
       return { widgets := ws' ++ ws }
->>>>>>> 8b964991
 
 attribute [deprecated Module] UserWidgetDefinition
 

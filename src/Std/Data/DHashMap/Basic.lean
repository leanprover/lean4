--- conflicted
+++ resolved
@@ -311,13 +311,11 @@
     Array α :=
   m.1.keysArray
 
-<<<<<<< HEAD
 @[inline, inherit_doc Raw.all] def all (p : (a : α) → β a → Bool) (m : DHashMap α β) : Bool :=
   m.1.all p
 
 @[inline, inherit_doc Raw.any] def any (p : (a : α) → β a → Bool) (m : DHashMap α β) : Bool :=
   m.1.any p
-=======
 /--
 Computes the union of the given hash maps. If a key appears in both maps, the entry contains in
 the second argument will appear in the result.
@@ -330,7 +328,6 @@
   wf := Std.DHashMap.Raw.WF.union₀ m₁.2 m₂.2
 
 instance [BEq α] [Hashable α] : Union (DHashMap α β) := ⟨union⟩
->>>>>>> 59573646
 
 section Unverified
 

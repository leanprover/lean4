--- conflicted
+++ resolved
@@ -1887,7 +1887,6 @@
     · rw [cond_true, cond_true]
 
 /-- Internal implementation detail of the hash map -/
-<<<<<<< HEAD
 def insertList [BEq α] (l toInsert : List ((a : α) × β a)) : List ((a : α) × β a) :=
   match toInsert with
   | .nil => l
@@ -2695,7 +2694,7 @@
   simp [containsKey_insertListIfNewUnit, getValue?_list_unit]
 
 end
-=======
+
 def alterKey [BEq α] [LawfulBEq α] (k : α) (f : Option (β k) → Option (β k))
     (l : List ((a : α) × β a)) : List ((a : α) × β a) :=
   match f (getValueCast? k l) with
@@ -3014,6 +3013,5 @@
   split
   · exact DistinctKeys.eraseKey hl
   · exact DistinctKeys.insertEntry hl
->>>>>>> 821c9b7a
 
 end List
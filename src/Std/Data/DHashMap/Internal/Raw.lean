--- conflicted
+++ resolved
@@ -154,7 +154,6 @@
     m₁.inter m₂ = Raw₀.inter ⟨m₁, h₁.size_buckets_pos⟩ ⟨m₂, h₂.size_buckets_pos⟩ := by
   simp [Raw.inter, h₁.size_buckets_pos, h₂.size_buckets_pos]
 
-<<<<<<< HEAD
 theorem beq_eq [BEq α] [Hashable α] [LawfulBEq α] [∀ k, BEq (β k)] {m₁ m₂ : Raw α β} (h₁ : m₁.WF) (h₂ : m₂.WF) :
      m₁.beq m₂ = Raw₀.beq ⟨m₁, h₁.size_buckets_pos⟩ ⟨m₂, h₂.size_buckets_pos⟩ := by
   simp [Raw.beq, h₁.size_buckets_pos, h₂.size_buckets_pos]
@@ -162,11 +161,10 @@
 theorem Const.beq_eq {β : Type v} [BEq α] [Hashable α] [BEq β] {m₁ m₂ : Raw α (fun _ => β)} (h₁ : m₁.WF) (h₂ : m₂.WF) :
      Raw.Const.beq m₁ m₂ = Raw₀.Const.beq ⟨m₁, h₁.size_buckets_pos⟩ ⟨m₂, h₂.size_buckets_pos⟩ := by
   simp [Raw.Const.beq, h₁.size_buckets_pos, h₂.size_buckets_pos]
-=======
+  
 theorem diff_eq [BEq α] [Hashable α] {m₁ m₂ : Raw α β} (h₁ : m₁.WF) (h₂ : m₂.WF) :
     m₁.diff m₂ = Raw₀.diff ⟨m₁, h₁.size_buckets_pos⟩ ⟨m₂, h₂.size_buckets_pos⟩ := by
   simp [Raw.diff, h₁.size_buckets_pos, h₂.size_buckets_pos]
->>>>>>> 799d5944
 
 section
 

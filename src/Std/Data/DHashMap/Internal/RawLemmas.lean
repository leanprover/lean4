--- conflicted
+++ resolved
@@ -1043,29 +1043,29 @@
 theorem foldM_eq_foldlM_keys [Monad m'] [LawfulMonad m']
     {f : δ → α → m' δ} {init : δ} :
     m.1.foldM (fun d a _ => f d a) init = m.1.keys.foldlM f init := by
-  simp_to_model using List.foldlM_eq_foldlM_keys
+  simp_to_model [foldM, keys] using List.foldlM_eq_foldlM_keys
 
 theorem fold_eq_foldl_keys {f : δ → α → δ} {init : δ} :
     m.1.fold (fun d a _ => f d a) init = m.1.keys.foldl f init := by
-  simp_to_model using List.foldl_eq_foldl_keys
+  simp_to_model [fold, keys] using List.foldl_eq_foldl_keys
 
 theorem foldRevM_eq_foldrM_keys [Monad m'] [LawfulMonad m']
     {f : δ → (a : α) → m' δ} {init : δ} :
     m.1.foldRevM (fun d a _ => f d a) init = m.1.keys.foldrM (fun a b => f b a) init := by
-  simp_to_model using List.foldrM_eq_foldrM_keys'
+  simp_to_model [foldRevM, keys] using List.foldrM_eq_foldrM_keys'
 
 theorem foldRev_eq_foldr_keys {f : δ → (a : α) → δ} {init : δ} :
     m.1.foldRev (fun d a _ => f d a) init = m.1.keys.foldr (fun a b => f b a) init := by
-  simp_to_model using List.foldr_eq_foldr_keys'
+  simp_to_model [foldRev, keys] using List.foldr_eq_foldr_keys'
 
 theorem forM_eq_forM_keys [Monad m'] [LawfulMonad m'] {f : α → m' PUnit} :
     m.1.forM (fun a _ => f a) = m.1.keys.forM f := by
-  simp_to_model using List.forM_eq_forM_keys
+  simp_to_model [forM, keys] using List.forM_eq_forM_keys
 
 theorem forIn_eq_forIn_keys [Monad m'] [LawfulMonad m']
     {f : α → δ → m' (ForInStep δ)} {init : δ} :
     m.1.forIn (fun a _ d => f a d) init = ForIn.forIn m.1.keys init f := by
-  simp_to_model using List.forIn_eq_forIn_keys
+  simp_to_model [forIn, keys] using List.forIn_eq_forIn_keys
 
 namespace Const
 
@@ -1083,19 +1083,11 @@
 theorem foldRevM_eq_foldrM_toList [Monad m'] [LawfulMonad m']
     {f : δ → (a : α) → β → m' δ} {init : δ} :
     m.1.foldRevM f init = (Raw.Const.toList m.1).foldrM (fun a b => f b a.1 a.2) init := by
-<<<<<<< HEAD
-  simp_to_model [foldRevM, Const.toList] using List.foldrM_eq_foldrM_toProd
+  simp_to_model [foldRevM, Const.toList] using List.foldrM_eq_foldrM_toProd'
 
 theorem foldRev_eq_foldr_toList {f : δ → (a : α) → β → δ} {init : δ} :
     m.1.foldRev f init = (Raw.Const.toList m.1).foldr (fun a b => f b a.1 a.2) init := by
-  simp_to_model [foldRev, Const.toList] using List.foldr_eq_foldr_toProd
-=======
-  simp_to_model using List.foldrM_eq_foldrM_toProd'
-
-theorem foldRev_eq_foldr_toList {f : δ → (a : α) → β → δ} {init : δ} :
-    m.1.foldRev f init = (Raw.Const.toList m.1).foldr (fun a b => f b a.1 a.2) init := by
-  simp_to_model using List.foldr_eq_foldr_toProd'
->>>>>>> 45806017
+  simp_to_model [foldRev, Const.toList] using List.foldr_eq_foldr_toProd'
 
 theorem forM_eq_forM_toList [Monad m'] [LawfulMonad m'] {f : (a : α) → β → m' PUnit} :
     m.1.forM f = (Raw.Const.toList m.1).forM (fun a => f a.1 a.2) := by
@@ -1106,38 +1098,6 @@
     m.1.forIn f init = ForIn.forIn (Raw.Const.toList m.1) init (fun a b => f a.1 a.2 b) := by
   simp_to_model [forIn, Const.toList] using List.forIn_eq_forIn_toProd
 
-<<<<<<< HEAD
-variable (m : Raw₀ α (fun _ => Unit))
-
-theorem foldM_eq_foldlM_keys [Monad m'] [LawfulMonad m']
-    {f : δ → α → m' δ} {init : δ} :
-    m.1.foldM (fun d a _ => f d a) init = m.1.keys.foldlM f init := by
-  simp_to_model [foldM, keys] using List.foldlM_eq_foldlM_keys
-
-theorem fold_eq_foldl_keys {f : δ → α → δ} {init : δ} :
-    m.1.fold (fun d a _ => f d a) init = m.1.keys.foldl f init := by
-  simp_to_model [fold, keys] using List.foldl_eq_foldl_keys
-
-theorem foldRevM_eq_foldrM_keys [Monad m'] [LawfulMonad m']
-    {f : δ → (a : α) → m' δ} {init : δ} :
-    m.1.foldRevM (fun d a _ => f d a) init = m.1.keys.foldrM (fun a b => f b a) init := by
-  simp_to_model [foldRevM, keys] using List.foldrM_eq_foldrM_keys
-
-theorem foldRev_eq_foldr_keys {f : δ → (a : α) → δ} {init : δ} :
-    m.1.foldRev (fun d a _ => f d a) init = m.1.keys.foldr (fun a b => f b a) init := by
-  simp_to_model [foldRev, keys] using List.foldr_eq_foldr_keys
-
-theorem forM_eq_forM_keys [Monad m'] [LawfulMonad m'] {f : α → m' PUnit} :
-    m.1.forM (fun a _ => f a) = m.1.keys.forM f := by
-  simp_to_model [forM, keys] using List.forM_eq_forM_keys
-
-theorem forIn_eq_forIn_keys [Monad m'] [LawfulMonad m']
-    {f : α → δ → m' (ForInStep δ)} {init : δ} :
-    m.1.forIn (fun a _ d => f a d) init = ForIn.forIn m.1.keys init f := by
-  simp_to_model [forIn, keys] using List.forIn_eq_forIn_keys
-
-=======
->>>>>>> 45806017
 end Const
 
 end monadic

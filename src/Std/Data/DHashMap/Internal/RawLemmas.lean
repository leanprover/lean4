/-
Copyright (c) 2024 Lean FRO, LLC. All rights reserved.
Released under Apache 2.0 license as described in the file LICENSE.
Authors: Markus Himmel
-/
module

prelude
import all Std.Data.Internal.List.Associative
import all Std.Data.DHashMap.Internal.Defs
public import Std.Data.DHashMap.Internal.WF
import all Std.Data.DHashMap.Raw
import all Std.Data.DHashMap.Basic
meta import Std.Data.DHashMap.Basic

public section

/-!
This is an internal implementation file of the hash map. Users of the hash map should not rely on
the contents of this file.

File contents: verification of operations on `Raw₀`
-/

set_option linter.missingDocs true
set_option autoImplicit false

open Std.Internal.List
open Std.Internal

universe u v w w'

variable {α : Type u} {β : α → Type v}

namespace Std.DHashMap.Internal

section empty

@[simp]
theorem Raw₀.buckets_emptyWithCapacity {c} {i : Nat} {h} :
    (emptyWithCapacity c : Raw₀ α β).1.buckets[i]'h = AssocList.nil := by
  simp [emptyWithCapacity]

@[simp]
theorem Raw.buckets_emptyWithCapacity {c} {i : Nat} {h} :
    (Raw.emptyWithCapacity c : Raw α β).buckets[i]'h = AssocList.nil := by
  simp [Raw.emptyWithCapacity]

@[simp]
theorem Raw.buckets_empty {i : Nat} {h} :
    (∅ : Raw α β).buckets[i]'h = AssocList.nil :=
  buckets_emptyWithCapacity

variable [BEq α] [Hashable α]

@[simp]
theorem buckets_emptyWithCapacity {c} {i : Nat} {h} :
    (emptyWithCapacity c : DHashMap α β).1.buckets[i]'h = AssocList.nil := by
  simp [emptyWithCapacity]

@[simp]
theorem buckets_empty {i : Nat} {h} :
    (∅ : DHashMap α β).1.buckets[i]'h = AssocList.nil :=
  buckets_emptyWithCapacity

end empty

namespace Raw₀

variable (m : Raw₀ α β)

@[simp]
theorem size_emptyWithCapacity {c} : (emptyWithCapacity c : Raw₀ α β).1.size = 0 := (rfl)

theorem isEmpty_eq_size_eq_zero : m.1.isEmpty = (m.1.size == 0) := by
  simp [Raw.isEmpty]

variable [BEq α] [Hashable α]

/-- Internal implementation detail of the hash map -/
scoped syntax "wf_trivial" : tactic

macro_rules
| `(tactic| wf_trivial) => `(tactic|
    (first
      | assumption | apply Raw.WFImp.distinct
      | apply Raw.WF.out
      | apply Raw.WF.insert₀ | apply Raw.WF.insertIfNew₀ | apply Raw.WF.erase₀
      | apply Raw.WF.alter₀ | apply Raw.WF.modify₀
      | apply Raw.WF.constAlter₀ | apply Raw.WF.constModify₀
      | apply Raw₀.wf_insertMany₀ | apply Raw₀.Const.wf_insertMany₀
      | apply Raw₀.Const.wf_insertManyIfNewUnit₀ | apply Raw₀.wf_union₀
      | apply Raw.WF.filter₀ | apply Raw₀.wf_map₀ | apply Raw₀.wf_filterMap₀
<<<<<<< HEAD
      | apply Raw.WF.emptyWithCapacity₀ | apply Raw₀.wf_inter₀ | apply Raw₀.wf_diff₀) <;> wf_trivial)
=======
      | apply Raw.WF.emptyWithCapacity₀ | apply Raw.WF.inter₀) <;> wf_trivial)
>>>>>>> 75885a4b

/-- Internal implementation detail of the hash map -/
scoped macro "empty" : tactic => `(tactic| { intros; simp_all [List.isEmpty_iff] } )

open Lean

private meta def modifyMap : Std.DHashMap Name (fun _ => Name) :=
  .ofList
    [⟨`insert, ``toListModel_insert⟩,
     ⟨`erase, ``toListModel_erase⟩,
     ⟨`insertIfNew, ``toListModel_insertIfNew⟩,
     ⟨`insertMany, ``toListModel_insertMany_list⟩,
     ⟨`union, ``toListModel_union⟩,
     ⟨`inter, ``toListModel_inter⟩,
     ⟨`diff, ``toListModel_diff⟩,
     ⟨`Const.insertMany, ``Const.toListModel_insertMany_list⟩,
     ⟨`Const.insertManyIfNewUnit, ``Const.toListModel_insertManyIfNewUnit_list⟩,
     ⟨`alter, ``toListModel_alter⟩,
     ⟨`modify, ``toListModel_modify⟩,
     ⟨`Const.alter, ``Const.toListModel_alter⟩,
     ⟨`Const.modify, ``Const.toListModel_modify⟩,
     ⟨`filter, ``toListModel_filter⟩,
     ⟨`map, ``toListModel_map⟩,
     ⟨`filterMap, ``toListModel_filterMap⟩]

private theorem perm_map_congr_left {α : Type u} {β : Type v} {l l' : List α} {f : α → β}
    {l₂ : List β} (h : l.Perm l') : (l.map f).Perm l₂ ↔ (l'.map f).Perm l₂ :=
  (h.map f).congr_left _

private theorem perm_keys_congr_left {α : Type u} {β : α → Type v} {l l' : List ((a : α) × β a)}
    {l₂ : List α} (h : l.Perm l') : (List.keys l).Perm l₂ ↔ (List.keys l').Perm l₂ := by
  simp [List.keys_eq_map, perm_map_congr_left h]

private meta def queryMap : Std.DHashMap Name (fun _ => Name × Array (MacroM (TSyntax `term))) :=
  .ofList
    [⟨`isEmpty, (``Raw.isEmpty_eq_isEmpty, #[`(_root_.List.Perm.isEmpty_eq)])⟩,
     ⟨`contains, (``contains_eq_containsKey, #[`(containsKey_of_perm)])⟩,
     ⟨`size, (``Raw.size_eq_length, #[`(_root_.List.Perm.length_eq)])⟩,
     ⟨`get?, (``get?_eq_getValueCast?, #[`(getValueCast?_of_perm _)])⟩,
     ⟨`Const.get?, (``Const.get?_eq_getValue?, #[`(getValue?_of_perm _)])⟩,
     ⟨`Const.get, (``Const.get_eq_getValue, #[`(getValue_of_perm _)])⟩,
     ⟨`get, (``get_eq_getValueCast, #[`(getValueCast_of_perm _)])⟩,
     ⟨`get!, (``get!_eq_getValueCast!, #[`(getValueCast!_of_perm _)])⟩,
     ⟨`getD, (``getD_eq_getValueCastD, #[`(getValueCastD_of_perm _)])⟩,
     ⟨`Const.get!, (``Const.get!_eq_getValue!, #[`(getValue!_of_perm _)])⟩,
     ⟨`Const.getD, (``Const.getD_eq_getValueD, #[`(getValueD_of_perm _)])⟩,
     ⟨`getKey?, (``getKey?_eq_getKey?, #[`(getKey?_of_perm _)])⟩,
     ⟨`getKey, (``getKey_eq_getKey, #[`(getKey_of_perm _)])⟩,
     ⟨`getKeyD, (``getKeyD_eq_getKeyD, #[`(getKeyD_of_perm _)])⟩,
     ⟨`getKey!, (``getKey!_eq_getKey!, #[`(getKey!_of_perm _)])⟩,
     ⟨`getEntry, (``getEntry_eq_getEntry, #[`(getEntry_of_perm _)])⟩,
     ⟨`getEntry?, (``getEntry?_eq_getEntry?, #[`(getEntry?_of_perm _)])⟩,
     ⟨`getEntryD, (``getEntryD_eq_getEntryD, #[`(getEntryD_of_perm _)])⟩,
     ⟨`getEntry!, (``getEntry!_eq_getEntry!, #[`(getEntry!_of_perm _)])⟩,
     ⟨`toList, (``Raw.toList_eq_toListModel, #[])⟩,
     ⟨`keys, (``Raw.keys_eq_keys_toListModel, #[`(perm_keys_congr_left)])⟩,
     ⟨`Const.toList, (``Raw.Const.toList_eq_toListModel_map, #[`(perm_map_congr_left)])⟩,
     ⟨`foldM, (``Raw.foldM_eq_foldlM_toListModel, #[])⟩,
     ⟨`fold, (``Raw.fold_eq_foldl_toListModel, #[])⟩,
     ⟨`foldRevM, (``Raw.foldRevM_eq_foldrM_toListModel, #[])⟩,
     ⟨`foldRev, (``Raw.foldRev_eq_foldr_toListModel, #[])⟩,
     ⟨`forIn, (``Raw.forIn_eq_forIn_toListModel, #[])⟩,
     ⟨`forM, (``Raw.forM_eq_forM_toListModel, #[])⟩,
     ⟨`toArray, (``Raw.toArray_eq_toArray_toListModel, #[])⟩,
     ⟨`keysArray, (``Raw.keysArray_eq_toArray_keys_toListModel, #[])⟩,
     ⟨`Const.toArray, (``Raw.Const.toArray_eq_toArray_map_toListModel, #[])⟩,
     ⟨`Equiv, (``Raw.equiv_iff_toListModel_perm,
      #[`(_root_.List.Perm.congr_left), `(_root_.List.Perm.congr_right)])⟩]

/-- Internal implementation detail of the hash map -/
scoped syntax "simp_to_model" (" [" (ident,*) "]")? ("using" term)? : tactic

macro_rules
| `(tactic| simp_to_model $[[$names,*]]? $[using $using?]?) => do
  let mut queryNames : Array Name := #[]
  let mut congrNames : Array Term := #[]
  if let some names := names then
    for query in names.getElems do
      let some (query, congr) := queryMap.get? query.getId | continue
      queryNames := queryNames.push query
      for c in congr do
        congrNames := congrNames.push (← c)
  if queryNames.isEmpty then
    for (q, c) in queryMap.valuesArray do
      queryNames := queryNames.push q
      for c' in c do
        congrNames := congrNames.push (← c')
  let mut congrModify : Array (TSyntax `term) := #[]
  if let some modifyNames := names then
    for modify in modifyNames.getElems.flatMap
        (fun n => modifyMap.get? (Lean.Syntax.getId n) |>.toArray) do
      for congr in congrNames do
        congrModify := congrModify.push (← `($congr:term ($(mkIdent modify) ..)))
  `(tactic|
    (simp (discharger := with_reducible wf_trivial) only
      [$[$(Array.map Lean.mkIdent queryNames ++ congrModify):term],*]
     $[apply $(using?.toArray):term];*)
    <;> with_reducible try wf_trivial)

@[simp]
theorem isEmpty_emptyWithCapacity {c} : (emptyWithCapacity c : Raw₀ α β).1.isEmpty := by
  rw [Raw.isEmpty_eq_isEmpty wfImp_emptyWithCapacity, toListModel_buckets_emptyWithCapacity, List.isEmpty_nil]

@[simp]
theorem isEmpty_insert [EquivBEq α] [LawfulHashable α] (h : m.1.WF) {k : α} {v : β k} :
    (m.insert k v).1.isEmpty = false := by
  simp_to_model [insert, isEmpty] using List.isEmpty_insertEntry

theorem contains_congr [EquivBEq α] [LawfulHashable α] (h : m.1.WF) {a b : α} (hab : a == b) :
    m.contains a = m.contains b := by
  simp_to_model [contains] using List.containsKey_congr hab

@[simp]
theorem contains_emptyWithCapacity {a : α} {c : Nat} : (emptyWithCapacity c : Raw₀ α β).contains a = false := by
  simp [contains]

theorem contains_of_isEmpty [EquivBEq α] [LawfulHashable α] (h : m.1.WF) {a : α} :
    m.1.isEmpty = true → m.contains a = false := by
  simp_to_model [isEmpty, contains]; empty

theorem isEmpty_eq_false_iff_exists_contains_eq_true [EquivBEq α] [LawfulHashable α] (h : m.1.WF) :
    m.1.isEmpty = false ↔ ∃ a, m.contains a = true := by
  simp_to_model [isEmpty, contains] using List.isEmpty_eq_false_iff_exists_containsKey

theorem isEmpty_iff_forall_contains [EquivBEq α] [LawfulHashable α] (h : m.1.WF) :
    m.1.isEmpty ↔ ∀ a, m.contains a = false := by
  simp_to_model [isEmpty, contains] using List.isEmpty_iff_forall_containsKey

theorem contains_insert [EquivBEq α] [LawfulHashable α] (h : m.1.WF) {k a : α} {v : β k} :
    (m.insert k v).contains a = ((k == a) || m.contains a) := by
  simp_to_model [insert, contains] using List.containsKey_insertEntry

theorem contains_of_contains_insert [EquivBEq α] [LawfulHashable α] (h : m.1.WF) {k a : α}
    {v : β k} : (m.insert k v).contains a → (k == a) = false → m.contains a := by
  simp_to_model [insert, contains] using List.containsKey_of_containsKey_insertEntry

theorem contains_insert_self [EquivBEq α] [LawfulHashable α] (h : m.1.WF) {k : α} {v : β k} :
    (m.insert k v).contains k := by
  simp_to_model [insert, contains] using List.containsKey_insertEntry_self

theorem size_insert [EquivBEq α] [LawfulHashable α] (h : m.1.WF) {k : α} {v : β k} :
    (m.insert k v).1.size = if m.contains k then m.1.size else m.1.size + 1 := by
  simp_to_model [insert, contains, size] using List.length_insertEntry

theorem size_le_size_insert [EquivBEq α] [LawfulHashable α] (h : m.1.WF) {k : α} {v : β k} :
    m.1.size ≤ (m.insert k v).1.size := by
  simp_to_model [insert, size] using List.length_le_length_insertEntry

theorem size_insert_le [EquivBEq α] [LawfulHashable α] (h : m.1.WF) {k : α} {v : β k} :
    (m.insert k v).1.size ≤ m.1.size + 1 := by
  simp_to_model [insert, size] using List.length_insertEntry_le

@[simp]
theorem erase_emptyWithCapacity {k : α} {c : Nat} : (emptyWithCapacity c : Raw₀ α β).erase k = emptyWithCapacity c := by
  simp [erase, emptyWithCapacity]

theorem isEmpty_erase [EquivBEq α] [LawfulHashable α] (h : m.1.WF) {k : α} :
    (m.erase k).1.isEmpty = (m.1.isEmpty || (m.1.size == 1 && m.contains k)) := by
  simp_to_model [erase, isEmpty, size, contains] using List.isEmpty_eraseKey

theorem contains_erase [EquivBEq α] [LawfulHashable α] (h : m.1.WF) {k a : α} :
    (m.erase k).contains a = (!(k == a) && m.contains a) := by
  simp_to_model [erase, contains] using List.containsKey_eraseKey

theorem contains_of_contains_erase [EquivBEq α] [LawfulHashable α] (h : m.1.WF) {k a : α} :
    (m.erase k).contains a → m.contains a := by
  simp_to_model [erase, contains] using List.containsKey_of_containsKey_eraseKey

theorem size_erase [EquivBEq α] [LawfulHashable α] (h : m.1.WF) {k : α} :
    (m.erase k).1.size = if m.contains k then m.1.size - 1 else m.1.size := by
  simp_to_model [erase, size, contains] using List.length_eraseKey

theorem size_erase_le [EquivBEq α] [LawfulHashable α] (h : m.1.WF) {k : α} :
    (m.erase k).1.size ≤ m.1.size := by
  simp_to_model [erase, size] using List.length_eraseKey_le

theorem size_le_size_erase [EquivBEq α] [LawfulHashable α] (h : m.1.WF) {k : α} :
    m.1.size ≤ (m.erase k).1.size + 1 := by
  simp_to_model [erase, size] using List.length_le_length_eraseKey

@[simp]
theorem containsThenInsert_fst {k : α} {v : β k} : (m.containsThenInsert k v).1 = m.contains k := by
  rw [containsThenInsert_eq_containsₘ, contains_eq_containsₘ]

@[simp]
theorem containsThenInsert_snd {k : α} {v : β k} : (m.containsThenInsert k v).2 = m.insert k v := by
  rw [containsThenInsert_eq_insertₘ, insert_eq_insertₘ]

@[simp]
theorem containsThenInsertIfNew_fst {k : α} {v : β k} :
    (m.containsThenInsertIfNew k v).1 = m.contains k := by
  rw [containsThenInsertIfNew_eq_containsₘ, contains_eq_containsₘ]

@[simp]
theorem containsThenInsertIfNew_snd {k : α} {v : β k} :
    (m.containsThenInsertIfNew k v).2 = m.insertIfNew k v := by
  rw [containsThenInsertIfNew_eq_insertIfNewₘ, insertIfNew_eq_insertIfNewₘ]

@[simp]
theorem get?_emptyWithCapacity [LawfulBEq α] {a : α} {c} : (emptyWithCapacity c : Raw₀ α β).get? a = none := by
  simp [get?]

theorem get?_of_isEmpty [LawfulBEq α] (h : m.1.WF) {a : α} :
    m.1.isEmpty = true → m.get? a = none := by
  simp_to_model [isEmpty, get?]; empty

theorem get?_insert [LawfulBEq α] (h : m.1.WF) {a k : α} {v : β k} : (m.insert k v).get? a =
    if h : k == a then some (cast (congrArg β (eq_of_beq h)) v) else m.get? a := by
  simp_to_model [insert, get?] using List.getValueCast?_insertEntry

theorem get?_insert_self [LawfulBEq α] (h : m.1.WF) {k : α} {v : β k} :
    (m.insert k v).get? k = some v := by
  simp_to_model [insert, get?] using List.getValueCast?_insertEntry_self

theorem contains_eq_isSome_get? [LawfulBEq α] (h : m.1.WF) {a : α} :
    m.contains a = (m.get? a).isSome := by
  simp_to_model [contains, get?] using List.containsKey_eq_isSome_getValueCast?

theorem get?_eq_some_iff [LawfulBEq α] (h : m.1.WF) {k : α} {v : β k} :
    m.get? k = some v ↔ ∃ h : m.contains k, m.get k h = v := by
  simp_to_model [contains, get?, get] using List.getValueCast?_eq_some_iff

theorem get?_eq_none [LawfulBEq α] (h : m.1.WF) {a : α} :
    m.contains a = false → m.get? a = none := by
  simp_to_model [contains, get?] using List.getValueCast?_eq_none

theorem get?_erase [LawfulBEq α] (h : m.1.WF) {k a : α} :
    (m.erase k).get? a = if k == a then none else m.get? a := by
  simp_to_model [erase, get?] using List.getValueCast?_eraseKey

theorem get?_erase_self [LawfulBEq α] (h : m.1.WF) {k : α} : (m.erase k).get? k = none := by
  simp_to_model [erase, get?] using List.getValueCast?_eraseKey_self

namespace Const

variable {β : Type v} (m : Raw₀ α (fun _ => β)) (h : m.1.WF)

@[simp]
theorem get?_emptyWithCapacity {a : α} {c} : get? (emptyWithCapacity c : Raw₀ α (fun _ => β)) a = none := by
  simp [get?]

theorem get?_of_isEmpty [EquivBEq α] [LawfulHashable α] (h : m.1.WF) {a : α} :
    m.1.isEmpty = true → get? m a = none := by
  simp_to_model [isEmpty, Const.get?]; empty

theorem get?_insert [EquivBEq α] [LawfulHashable α] (h : m.1.WF) {k a : α} {v : β} :
    get? (m.insert k v) a = if k == a then some v else get? m a := by
  simp_to_model [insert, Const.get?] using List.getValue?_insertEntry

theorem get?_insert_self [EquivBEq α] [LawfulHashable α] (h : m.1.WF) {k : α} {v : β} :
    get? (m.insert k v) k = some v := by
  simp_to_model [insert, Const.get?] using List.getValue?_insertEntry_self

theorem contains_eq_isSome_get? [EquivBEq α] [LawfulHashable α] (h : m.1.WF) {a : α} :
    m.contains a = (get? m a).isSome := by
  simp_to_model [contains, Const.get?] using List.containsKey_eq_isSome_getValue?

theorem get?_eq_some_iff [EquivBEq α] [LawfulHashable α] (h : m.1.WF) {k : α} {v : β} :
    get? m k = some v ↔ ∃ h : m.contains k, get m k h = v := by
  simp_to_model [contains, Const.get?, Const.get] using List.getValue?_eq_some_iff

theorem get?_eq_none [EquivBEq α] [LawfulHashable α] (h : m.1.WF) {a : α} :
    m.contains a = false → get? m a = none := by
  simp_to_model [contains, Const.get?] using List.getValue?_eq_none.2

theorem get?_erase [EquivBEq α] [LawfulHashable α] (h : m.1.WF) {k a : α} :
    Const.get? (m.erase k) a = if k == a then none else get? m a := by
  simp_to_model [erase, Const.get?] using List.getValue?_eraseKey

theorem get?_erase_self [EquivBEq α] [LawfulHashable α] (h : m.1.WF) {k : α} :
    get? (m.erase k) k = none := by
  simp_to_model [erase, Const.get?] using List.getValue?_eraseKey_self

theorem get?_eq_get? [LawfulBEq α] (h : m.1.WF) {a : α} : get? m a = m.get? a := by
  simp_to_model [get?, Const.get?] using List.getValue?_eq_getValueCast?

theorem get?_congr [EquivBEq α] [LawfulHashable α] (h : m.1.WF) {a b : α} (hab : a == b) :
    get? m a = get? m b := by
  simp_to_model [Const.get?] using List.getValue?_congr

end Const

theorem get_insert [LawfulBEq α] (h : m.1.WF) {k a : α} {v : β k} {h₁} :
    (m.insert k v).get a h₁ =
      if h₂ : k == a then
        cast (congrArg β (eq_of_beq h₂)) v
      else
        m.get a (contains_of_contains_insert _ h h₁ (Bool.eq_false_iff.2 h₂)) := by
  simp_to_model [insert, get] using List.getValueCast_insertEntry

theorem get_insert_self [LawfulBEq α] (h : m.1.WF) {k : α} {v : β k} :
    (m.insert k v).get k (contains_insert_self _ h) = v := by
  simp_to_model [insert, get] using List.getValueCast_insertEntry_self

@[simp]
theorem get_erase [LawfulBEq α] (h : m.1.WF) {k a : α} {h'} :
    (m.erase k).get a h' = m.get a (contains_of_contains_erase _ h h') := by
  simp_to_model [erase, get] using List.getValueCast_eraseKey

theorem get?_eq_some_get [LawfulBEq α] (h : m.1.WF) {a : α} {h'} : m.get? a = some (m.get a h') := by
  simp_to_model [get, get?] using List.getValueCast?_eq_some_getValueCast

namespace Const

variable {β : Type v} (m : Raw₀ α (fun _ => β)) (h : m.1.WF)

theorem get_insert [EquivBEq α] [LawfulHashable α] (h : m.1.WF) {k a : α} {v : β} {h₁} :
    get (m.insert k v) a h₁ =
      if h₂ : k == a then v
      else get m a (contains_of_contains_insert _ h h₁ (Bool.eq_false_iff.2 h₂)) := by
  simp_to_model [insert, Const.get] using List.getValue_insertEntry

theorem get_insert_self [EquivBEq α] [LawfulHashable α] (h : m.1.WF) {k : α} {v : β} :
    get (m.insert k v) k (contains_insert_self _ h) = v := by
  simp_to_model [insert, Const.get] using List.getValue_insertEntry_self

@[simp]
theorem get_erase [EquivBEq α] [LawfulHashable α] (h : m.1.WF) {k a : α} {h'} :
    get (m.erase k) a h' = get m a (contains_of_contains_erase _ h h') := by
  simp_to_model [erase, Const.get] using List.getValue_eraseKey

theorem get?_eq_some_get [EquivBEq α] [LawfulHashable α] (h : m.1.WF) {a : α} {h} :
    get? m a = some (get m a h) := by
  simp_to_model [Const.get, Const.get?] using List.getValue?_eq_some_getValue

theorem get_eq_get [LawfulBEq α] (h : m.1.WF) {a : α} {h} : get m a h = m.get a h := by
  simp_to_model [Const.get, get] using List.getValue_eq_getValueCast

theorem get_congr [EquivBEq α] [LawfulHashable α] (h : m.1.WF) {a b : α} (hab : a == b) {h'} :
    get m a h' = get m b ((contains_congr _ h hab).symm.trans h') := by
  simp_to_model [Const.get] using List.getValue_congr

end Const

theorem get!_emptyWithCapacity [LawfulBEq α] {a : α} [Inhabited (β a)] {c} :
    (emptyWithCapacity c : Raw₀ α β).get! a = default := by
  simp [get!, emptyWithCapacity]

theorem get!_of_isEmpty [LawfulBEq α] (h : m.1.WF) {a : α} [Inhabited (β a)] :
    m.1.isEmpty = true → m.get! a = default := by
  simp_to_model [isEmpty, get!]; empty

theorem get!_insert [LawfulBEq α] (h : m.1.WF) {k a : α} [Inhabited (β a)] {v : β k} :
    (m.insert k v).get! a =
      if h : k == a then cast (congrArg β (eq_of_beq h)) v else m.get! a := by
  simp_to_model [insert, get!] using List.getValueCast!_insertEntry

theorem get!_insert_self [LawfulBEq α] (h : m.1.WF) {a : α} [Inhabited (β a)] {b : β a} :
    (m.insert a b).get! a = b := by
  simp_to_model [insert, get!] using List.getValueCast!_insertEntry_self

theorem get!_eq_default [LawfulBEq α] (h : m.1.WF) {a : α} [Inhabited (β a)] :
    m.contains a = false → m.get! a = default := by
  simp_to_model [contains, get!] using List.getValueCast!_eq_default

theorem get!_erase [LawfulBEq α] (h : m.1.WF) {k a : α} [Inhabited (β a)] :
    (m.erase k).get! a = if k == a then default else m.get! a := by
  simp_to_model [erase, get!] using List.getValueCast!_eraseKey

theorem get!_erase_self [LawfulBEq α] (h : m.1.WF) {k : α} [Inhabited (β k)] :
    (m.erase k).get! k = default := by
  simp_to_model [erase, get!] using List.getValueCast!_eraseKey_self

theorem get?_eq_some_get! [LawfulBEq α] (h : m.1.WF) {a : α} [Inhabited (β a)] :
    m.contains a = true → m.get? a = some (m.get! a) := by
  simp_to_model [contains, get?, get!] using List.getValueCast?_eq_some_getValueCast!

theorem get!_eq_get!_get? [LawfulBEq α] (h : m.1.WF) {a : α} [Inhabited (β a)] :
    m.get! a = (m.get? a).get! := by
  simp_to_model [get?, get!] using List.getValueCast!_eq_getValueCast?

theorem get_eq_get! [LawfulBEq α] (h : m.1.WF) {a : α} [Inhabited (β a)] {h} :
    m.get a h = m.get! a := by
  simp_to_model [get, get!] using List.getValueCast_eq_getValueCast!

namespace Const

variable {β : Type v} (m : Raw₀ α (fun _ => β)) (h : m.1.WF)

theorem get!_emptyWithCapacity [Inhabited β] {a : α} {c} :
    get! (emptyWithCapacity c : Raw₀ α (fun _ => β)) a = default := by
  simp [get!, emptyWithCapacity]

theorem get!_of_isEmpty [EquivBEq α] [LawfulHashable α] [Inhabited β] (h : m.1.WF) {a : α} :
    m.1.isEmpty = true → get! m a = default := by
  simp_to_model [isEmpty, Const.get!]; empty

theorem get!_insert [EquivBEq α] [LawfulHashable α] [Inhabited β] (h : m.1.WF) {k a : α} {v : β} :
    get! (m.insert k v) a = if k == a then v else get! m a := by
  simp_to_model [insert, Const.get!] using List.getValue!_insertEntry

theorem get!_insert_self [EquivBEq α] [LawfulHashable α] [Inhabited β] (h : m.1.WF) {k : α}
    {v : β} : get! (m.insert k v) k = v := by
  simp_to_model [insert, Const.get!] using List.getValue!_insertEntry_self

theorem get!_eq_default [EquivBEq α] [LawfulHashable α] [Inhabited β] (h : m.1.WF) {a : α} :
    m.contains a = false → get! m a = default := by
  simp_to_model [contains, Const.get!] using List.getValue!_eq_default

theorem get!_erase [EquivBEq α] [LawfulHashable α] [Inhabited β] (h : m.1.WF) {k a : α} :
    get! (m.erase k) a = if k == a then default else get! m a := by
  simp_to_model [erase, Const.get!] using List.getValue!_eraseKey

theorem get!_erase_self [EquivBEq α] [LawfulHashable α] [Inhabited β] (h : m.1.WF) {k : α} :
    get! (m.erase k) k = default := by
  simp_to_model [erase, Const.get!] using List.getValue!_eraseKey_self

theorem get?_eq_some_get! [EquivBEq α] [LawfulHashable α] [Inhabited β] (h : m.1.WF) {a : α} :
    m.contains a = true → get? m a = some (get! m a) := by
  simp_to_model [contains, Const.get!, Const.get?] using List.getValue?_eq_some_getValue!

theorem get!_eq_get!_get? [EquivBEq α] [LawfulHashable α] [Inhabited β] (h : m.1.WF) {a : α} :
    get! m a = (get? m a).get! := by
  simp_to_model [Const.get?, Const.get!] using List.getValue!_eq_getValue?

theorem get_eq_get! [EquivBEq α] [LawfulHashable α] [Inhabited β] (h : m.1.WF) {a : α} {h} :
    get m a h = get! m a := by
  simp_to_model [Const.get, Const.get!] using List.getValue_eq_getValue!

theorem get!_eq_get! [LawfulBEq α] [Inhabited β] (h : m.1.WF) {a : α} :
    get! m a = m.get! a := by
  simp_to_model [Const.get!, get!] using List.getValue!_eq_getValueCast!

theorem get!_congr [EquivBEq α] [LawfulHashable α] [Inhabited β] (h : m.1.WF) {a b : α}
    (hab : a == b) : get! m a = get! m b := by
  simp_to_model [Const.get!] using List.getValue!_congr

end Const

theorem getD_emptyWithCapacity [LawfulBEq α] {a : α} {fallback : β a} {c} :
    (emptyWithCapacity c : Raw₀ α β).getD a fallback = fallback := by
  simp [getD, emptyWithCapacity]

theorem getD_of_isEmpty [LawfulBEq α] (h : m.1.WF) {a : α} {fallback : β a} :
    m.1.isEmpty = true → m.getD a fallback = fallback := by
  simp_to_model [isEmpty, getD]; empty

theorem getD_insert [LawfulBEq α] (h : m.1.WF) {k a : α} {fallback : β a} {v : β k} :
    (m.insert k v).getD a fallback =
      if h : k == a then cast (congrArg β (eq_of_beq h)) v else m.getD a fallback := by
  simp_to_model [insert, getD] using List.getValueCastD_insertEntry

theorem getD_insert_self [LawfulBEq α] (h : m.1.WF) {a : α} {fallback b : β a} :
    (m.insert a b).getD a fallback = b := by
  simp_to_model [insert, getD] using List.getValueCastD_insertEntry_self

theorem getD_eq_fallback [LawfulBEq α] (h : m.1.WF) {a : α} {fallback : β a} :
    m.contains a = false → m.getD a fallback = fallback := by
  simp_to_model [contains, getD] using List.getValueCastD_eq_fallback

theorem getD_erase [LawfulBEq α] (h : m.1.WF) {k a : α} {fallback : β a} :
    (m.erase k).getD a fallback = if k == a then fallback else m.getD a fallback := by
  simp_to_model [erase, getD] using List.getValueCastD_eraseKey

theorem getD_erase_self [LawfulBEq α] (h : m.1.WF) {k : α} {fallback : β k} :
    (m.erase k).getD k fallback = fallback := by
  simp_to_model [erase, getD] using List.getValueCastD_eraseKey_self

theorem get?_eq_some_getD [LawfulBEq α] (h : m.1.WF) {a : α} {fallback : β a} :
    m.contains a = true → m.get? a = some (m.getD a fallback) := by
  simp_to_model [contains, get?, getD] using List.getValueCast?_eq_some_getValueCastD

theorem getD_eq_getD_get? [LawfulBEq α] (h : m.1.WF) {a : α} {fallback : β a} :
    m.getD a fallback = (m.get? a).getD fallback := by
  simp_to_model [getD, get?] using List.getValueCastD_eq_getValueCast?

theorem get_eq_getD [LawfulBEq α] (h : m.1.WF) {a : α} {fallback : β a} {h} :
    m.get a h = m.getD a fallback := by
  simp_to_model [get, getD] using List.getValueCast_eq_getValueCastD

theorem get!_eq_getD_default [LawfulBEq α] (h : m.1.WF) {a : α} [Inhabited (β a)] :
    m.get! a = m.getD a default := by
  simp_to_model [get!, getD] using List.getValueCast!_eq_getValueCastD_default

namespace Const

variable {β : Type v} (m : Raw₀ α (fun _ => β)) (h : m.1.WF)

theorem getD_emptyWithCapacity {a : α} {fallback : β} {c} :
    getD (emptyWithCapacity c : Raw₀ α (fun _ => β)) a fallback = fallback := by
  simp [getD, emptyWithCapacity]

theorem getD_of_isEmpty [EquivBEq α] [LawfulHashable α] (h : m.1.WF) {a : α} {fallback : β} :
    m.1.isEmpty = true → getD m a fallback = fallback := by
  simp_to_model [isEmpty, Const.getD]; empty

theorem getD_insert [EquivBEq α] [LawfulHashable α] (h : m.1.WF) {k a : α} {fallback v : β} :
    getD (m.insert k v) a fallback = if k == a then v else getD m a fallback := by
  simp_to_model [insert, Const.getD] using List.getValueD_insertEntry

theorem getD_insert_self [EquivBEq α] [LawfulHashable α] (h : m.1.WF) {k : α} {fallback v : β} :
    getD (m.insert k v) k fallback = v := by
  simp_to_model [insert, Const.getD] using List.getValueD_insertEntry_self

theorem getD_eq_fallback [EquivBEq α] [LawfulHashable α] (h : m.1.WF) {a : α} {fallback : β} :
    m.contains a = false → getD m a fallback = fallback := by
  simp_to_model [contains, Const.getD] using List.getValueD_eq_fallback

theorem getD_erase [EquivBEq α] [LawfulHashable α] (h : m.1.WF) {k a : α} {fallback : β} :
    getD (m.erase k) a fallback = if k == a then fallback else getD m a fallback := by
  simp_to_model [erase, Const.getD] using List.getValueD_eraseKey

theorem getD_erase_self [EquivBEq α] [LawfulHashable α] (h : m.1.WF) {k : α} {fallback : β} :
    getD (m.erase k) k fallback = fallback := by
  simp_to_model [erase, Const.getD] using List.getValueD_eraseKey_self

theorem get?_eq_some_getD [EquivBEq α] [LawfulHashable α] (h : m.1.WF) {a : α} {fallback : β} :
    m.contains a = true → get? m a = some (getD m a fallback) := by
  simp_to_model [contains, Const.get?, Const.getD] using List.getValue?_eq_some_getValueD

theorem getD_eq_getD_get? [EquivBEq α] [LawfulHashable α] (h : m.1.WF) {a : α} {fallback : β} :
    getD m a fallback = (get? m a).getD fallback := by
  simp_to_model [Const.getD, Const.get?] using List.getValueD_eq_getValue?

theorem get_eq_getD [EquivBEq α] [LawfulHashable α] (h : m.1.WF) {a : α} {fallback : β} {h} :
    get m a h = getD m a fallback := by
  simp_to_model [Const.get, Const.getD] using List.getValue_eq_getValueD

theorem get!_eq_getD_default [EquivBEq α] [LawfulHashable α] [Inhabited β] (h : m.1.WF) {a : α} :
    get! m a = getD m a default := by
  simp_to_model [Const.get!, Const.getD] using List.getValue!_eq_getValueD_default

theorem getD_eq_getD [LawfulBEq α] (h : m.1.WF) {a : α} {fallback : β} :
    getD m a fallback = m.getD a fallback := by
  simp_to_model [Const.getD, getD] using List.getValueD_eq_getValueCastD

theorem getD_congr [EquivBEq α] [LawfulHashable α] (h : m.1.WF) {a b : α} {fallback : β}
    (hab : a == b) : getD m a fallback = getD m b fallback := by
  simp_to_model [Const.getD] using List.getValueD_congr

end Const

@[simp]
theorem getKey?_emptyWithCapacity {a : α} {c} : (emptyWithCapacity c : Raw₀ α β).getKey? a = none := by
  simp [getKey?]

theorem getKey?_of_isEmpty [EquivBEq α] [LawfulHashable α] (h : m.1.WF) {a : α} :
    m.1.isEmpty = true → m.getKey? a = none := by
  simp_to_model [getKey?, isEmpty]; empty

theorem getKey?_insert [EquivBEq α] [LawfulHashable α] (h : m.1.WF) {a k : α} {v : β k} :
    (m.insert k v).getKey? a = if k == a then some k else m.getKey? a := by
  simp_to_model [insert, getKey?] using List.getKey?_insertEntry

theorem getKey?_insert_self [EquivBEq α] [LawfulHashable α] (h : m.1.WF) {k : α} {v : β k} :
    (m.insert k v).getKey? k = some k := by
  simp_to_model [insert, getKey?] using List.getKey?_insertEntry_self

theorem contains_eq_isSome_getKey? [EquivBEq α] [LawfulHashable α] (h : m.1.WF) {a : α} :
    m.contains a = (m.getKey? a).isSome := by
  simp_to_model [getKey?, contains] using List.containsKey_eq_isSome_getKey?

theorem contains_of_getKey?_eq_some [EquivBEq α] [LawfulHashable α]
    {a a' : α} (h : m.1.WF) :
    m.getKey? a = some a' → m.contains a' = true := by
  simp_to_model [getKey?, contains] using List.containsKey_of_getKey?_eq_some

theorem getKey?_eq_none [EquivBEq α] [LawfulHashable α] (h : m.1.WF) {a : α} :
    m.contains a = false → m.getKey? a = none := by
  simp_to_model [getKey?, contains] using List.getKey?_eq_none

theorem getKey?_beq [EquivBEq α] [LawfulHashable α] (h : m.1.WF) {a : α} :
    (m.getKey? a).all (· == a) := by
  simp_to_model [getKey?] using List.getKey?_beq

theorem getKey?_eq_some [LawfulBEq α] (h : m.1.WF) {a : α} :
    m.contains a → m.getKey? a = some a := by
  simp_to_model [getKey?, contains] using List.getKey?_eq_some

theorem getKey?_eq_some_iff [EquivBEq α] [LawfulHashable α] (h : m.1.WF) {k k' : α} :
    m.getKey? k = some k' ↔ ∃ h : m.contains k, m.getKey k h = k' := by
  simp_to_model [contains, getKey?, getKey] using List.getKey?_eq_some_iff'

theorem getKey?_congr [EquivBEq α] [LawfulHashable α] (h : m.1.WF)
    {k k' : α} (h : k == k') :
    m.getKey? k = m.getKey? k' := by
  simp_to_model [getKey?] using List.getKey?_congr

theorem getKey?_erase [EquivBEq α] [LawfulHashable α] (h : m.1.WF) {k a : α} :
    (m.erase k).getKey? a = if k == a then none else m.getKey? a := by
  simp_to_model [erase, getKey?] using List.getKey?_eraseKey

theorem getKey?_erase_self [EquivBEq α] [LawfulHashable α] (h : m.1.WF) {k : α} :
    (m.erase k).getKey? k = none := by
  simp_to_model [erase, getKey?] using List.getKey?_eraseKey_self

theorem getKey_insert [EquivBEq α] [LawfulHashable α] (h : m.1.WF) {k a : α} {v : β k} {h₁} :
    (m.insert k v).getKey a h₁ =
      if h₂ : k == a then
        k
      else
        m.getKey a (contains_of_contains_insert _ h h₁ (Bool.eq_false_iff.2 h₂)) := by
  simp_to_model [insert, getKey] using List.getKey_insertEntry

theorem getKey_insert_self [EquivBEq α] [LawfulHashable α] (h : m.1.WF) {k : α} {v : β k} :
    (m.insert k v).getKey k (contains_insert_self _ h) = k := by
  simp_to_model [insert, getKey] using List.getKey_insertEntry_self

@[simp]
theorem getKey_erase [EquivBEq α] [LawfulHashable α] (h : m.1.WF) {k a : α} {h'} :
    (m.erase k).getKey a h' = m.getKey a (contains_of_contains_erase _ h h') := by
  simp_to_model [erase, getKey] using List.getKey_eraseKey

theorem getKey_beq [EquivBEq α] [LawfulHashable α] (h : m.1.WF) {a : α} (h' : m.contains a) :
    m.getKey a h' == a := by
  simp_to_model [getKey] using List.getKey_beq

@[simp]
theorem getKey_eq [LawfulBEq α] (h : m.1.WF) {a : α} (h' : m.contains a) : m.getKey a h' = a := by
  simp_to_model [getKey] using List.getKey_eq

theorem getKey_congr [EquivBEq α] [LawfulHashable α] (h : m.1.WF)
    {k k' : α} (h' : k == k') (h'' : m.contains k) :
    m.getKey k h'' = m.getKey k' ((contains_congr _ h h').symm.trans h'') := by
  simp_to_model [getKey] using List.getKey_congr

theorem getKey?_eq_some_getKey [EquivBEq α] [LawfulHashable α] (h : m.1.WF) {a : α} {h'} :
    m.getKey? a = some (m.getKey a h') := by
  simp_to_model [getKey?, getKey] using List.getKey?_eq_some_getKey

theorem getKey!_emptyWithCapacity {a : α} [Inhabited α] {c} :
    (emptyWithCapacity c : Raw₀ α β).getKey! a = default := by
  simp [getKey!, emptyWithCapacity]

theorem getKey!_of_isEmpty [EquivBEq α] [LawfulHashable α] [Inhabited α] (h : m.1.WF) {a : α} :
    m.1.isEmpty = true → m.getKey! a = default := by
  simp_to_model [isEmpty, getKey!]; empty;

theorem getKey!_insert [EquivBEq α] [LawfulHashable α] [Inhabited α] (h : m.1.WF) {k a : α}
    {v : β k} :
    (m.insert k v).getKey! a = if k == a then k else m.getKey! a := by
  simp_to_model [insert, getKey!] using List.getKey!_insertEntry

theorem getKey!_insert_self [EquivBEq α] [LawfulHashable α] [Inhabited α] (h : m.1.WF) {a : α}
    {b : β a} : (m.insert a b).getKey! a = a := by
  simp_to_model [insert, getKey!] using List.getKey!_insertEntry_self

theorem getKey!_eq_default [EquivBEq α] [LawfulHashable α] [Inhabited α] (h : m.1.WF) {a : α} :
    m.contains a = false → m.getKey! a = default := by
  simp_to_model [contains, getKey!] using List.getKey!_eq_default

theorem getKey!_erase [EquivBEq α] [LawfulHashable α] [Inhabited α] (h : m.1.WF) {k a : α} :
    (m.erase k).getKey! a = if k == a then default else m.getKey! a := by
  simp_to_model [erase, getKey!] using List.getKey!_eraseKey

theorem getKey!_erase_self [EquivBEq α] [LawfulHashable α] [Inhabited α] (h : m.1.WF) {k : α} :
    (m.erase k).getKey! k = default := by
  simp_to_model [erase, getKey!] using List.getKey!_eraseKey_self

theorem getKey?_eq_some_getKey! [EquivBEq α] [LawfulHashable α] [Inhabited α] (h : m.1.WF) {a : α} :
    m.contains a = true → m.getKey? a = some (m.getKey! a) := by
  simp_to_model [contains, getKey?, getKey!] using List.getKey?_eq_some_getKey!

theorem getKey!_eq_get!_getKey? [EquivBEq α] [LawfulHashable α] [Inhabited α] (h : m.1.WF) {a : α} :
    m.getKey! a = (m.getKey? a).get! := by
  simp_to_model [getKey!, getKey?] using List.getKey!_eq_getKey?

theorem getKey_eq_getKey! [EquivBEq α] [LawfulHashable α] [Inhabited α] (h : m.1.WF) {a : α} {h} :
    m.getKey a h = m.getKey! a := by
  simp_to_model [getKey, getKey!] using List.getKey_eq_getKey!

theorem getKey!_congr [EquivBEq α] [LawfulHashable α] [Inhabited α] (h : m.1.WF)
    {k k' : α} (h : k == k') : m.getKey! k = m.getKey! k' := by
  simp_to_model [getKey!] using List.getKey!_congr

theorem getKey!_eq_of_contains [LawfulBEq α] [Inhabited α] (h : m.1.WF) {k : α} :
    m.contains k → m.getKey! k = k := by
  simp_to_model [getKey!, contains] using List.getKey!_eq_of_containsKey

theorem getKeyD_emptyWithCapacity {a : α} {fallback : α} {c} :
    (emptyWithCapacity c : Raw₀ α β).getKeyD a fallback = fallback := by
  simp [getKeyD, emptyWithCapacity]

theorem getKeyD_of_isEmpty [EquivBEq α] [LawfulHashable α] (h : m.1.WF) {a fallback : α} :
    m.1.isEmpty = true → m.getKeyD a fallback = fallback := by
  simp_to_model [isEmpty, getKeyD]; empty

theorem getKeyD_insert [EquivBEq α] [LawfulHashable α] (h : m.1.WF) {k a fallback : α} {v : β k} :
    (m.insert k v).getKeyD a fallback =
      if k == a then k else m.getKeyD a fallback := by
  simp_to_model [insert, getKeyD] using List.getKeyD_insertEntry

theorem getKeyD_insert_self [EquivBEq α] [LawfulHashable α] (h : m.1.WF) {a fallback : α}
    {b : β a} :
    (m.insert a b).getKeyD a fallback = a := by
  simp_to_model [insert, getKeyD] using List.getKeyD_insertEntry_self

theorem getKeyD_eq_fallback [EquivBEq α] [LawfulHashable α] (h : m.1.WF) {a fallback : α} :
    m.contains a = false → m.getKeyD a fallback = fallback := by
  simp_to_model [contains, getKeyD] using List.getKeyD_eq_fallback

theorem getKeyD_erase [EquivBEq α] [LawfulHashable α] (h : m.1.WF) {k a fallback : α} :
    (m.erase k).getKeyD a fallback = if k == a then fallback else m.getKeyD a fallback := by
  simp_to_model [erase, getKeyD] using List.getKeyD_eraseKey

theorem getKeyD_erase_self [EquivBEq α] [LawfulHashable α] (h : m.1.WF) {k fallback : α} :
    (m.erase k).getKeyD k fallback = fallback := by
  simp_to_model [erase, getKeyD] using List.getKeyD_eraseKey_self

theorem getKey?_eq_some_getKeyD [EquivBEq α] [LawfulHashable α] (h : m.1.WF) {a fallback : α} :
    m.contains a = true → m.getKey? a = some (m.getKeyD a fallback) := by
  simp_to_model [contains, getKeyD, getKey?] using List.getKey?_eq_some_getKeyD

theorem getKeyD_eq_getD_getKey? [EquivBEq α] [LawfulHashable α] (h : m.1.WF) {a fallback : α} :
    m.getKeyD a fallback = (m.getKey? a).getD fallback := by
  simp_to_model [getKey?, getKeyD] using List.getKeyD_eq_getKey?

theorem getKey_eq_getKeyD [EquivBEq α] [LawfulHashable α] (h : m.1.WF) {a fallback : α} {h} :
    m.getKey a h = m.getKeyD a fallback := by
  simp_to_model [getKey, getKeyD] using List.getKey_eq_getKeyD

theorem getKey!_eq_getKeyD_default [EquivBEq α] [LawfulHashable α] [Inhabited α] (h : m.1.WF)
    {a : α} :
    m.getKey! a = m.getKeyD a default := by
  simp_to_model [getKey!, getKeyD] using List.getKey!_eq_getKeyD_default

theorem getKeyD_congr [EquivBEq α] [LawfulHashable α] (h : m.1.WF)
    {k k' fallback : α} (h : k == k') : m.getKeyD k fallback = m.getKeyD k' fallback := by
  simp_to_model [getKeyD] using List.getKeyD_congr

theorem getKeyD_eq_of_contains [LawfulBEq α] (h : m.1.WF) {k fallback : α} :
    m.contains k → m.getKeyD k fallback = k := by
  simp_to_model [getKeyD, contains] using List.getKeyD_eq_of_containsKey

theorem isEmpty_insertIfNew [EquivBEq α] [LawfulHashable α] (h : m.1.WF) {k : α} {v : β k} :
    (m.insertIfNew k v).1.isEmpty = false := by
  simp_to_model [insertIfNew, isEmpty] using List.isEmpty_insertEntryIfNew

theorem contains_insertIfNew [EquivBEq α] [LawfulHashable α] (h : m.1.WF) {k a : α} {v : β k} :
    (m.insertIfNew k v).contains a = (k == a || m.contains a) := by
  simp_to_model [insertIfNew, contains] using List.containsKey_insertEntryIfNew

theorem contains_insertIfNew_self [EquivBEq α] [LawfulHashable α] (h : m.1.WF) {k : α} {v : β k} :
    (m.insertIfNew k v).contains k := by
  simp_to_model [insertIfNew, contains] using List.containsKey_insertEntryIfNew_self

theorem contains_of_contains_insertIfNew [EquivBEq α] [LawfulHashable α] (h : m.1.WF) {k a : α}
    {v : β k} : (m.insertIfNew k v).contains a → (k == a) = false → m.contains a := by
  simp_to_model [insertIfNew, contains] using List.containsKey_of_containsKey_insertEntryIfNew

/-- This is a restatement of `contains_of_contains_insertIfNew` that is written to exactly match the proof
obligation in the statement of `get_insertIfNew`. -/
theorem contains_of_contains_insertIfNew' [EquivBEq α] [LawfulHashable α] (h : m.1.WF) {k a : α}
    {v : β k} :
    (m.insertIfNew k v).contains a → ¬((k == a) ∧ m.contains k = false) → m.contains a := by
  simp_to_model [insertIfNew, contains] using List.containsKey_of_containsKey_insertEntryIfNew'

theorem size_insertIfNew [EquivBEq α] [LawfulHashable α] (h : m.1.WF) {k : α} {v : β k} :
    (m.insertIfNew k v).1.size = if m.contains k then m.1.size else m.1.size + 1 := by
  simp_to_model [insertIfNew, size, contains] using List.length_insertEntryIfNew

theorem size_le_size_insertIfNew [EquivBEq α] [LawfulHashable α] (h : m.1.WF) {k : α} {v : β k} :
    m.1.size ≤ (m.insertIfNew k v).1.size := by
  simp_to_model [insertIfNew, size] using List.length_le_length_insertEntryIfNew

theorem size_insertIfNew_le [EquivBEq α] [LawfulHashable α] (h : m.1.WF) {k : α} {v : β k} :
    (m.insertIfNew k v).1.size ≤ m.1.size + 1 := by
  simp_to_model [insertIfNew, size] using List.length_insertEntryIfNew_le

theorem get?_insertIfNew [LawfulBEq α] (h : m.1.WF) {k a : α} {v : β k} :
    (m.insertIfNew k v).get? a =
      if h : k == a ∧ m.contains k = false then some (cast (congrArg β (eq_of_beq h.1)) v)
      else m.get? a := by
  simp_to_model [insertIfNew, get?, contains] using List.getValueCast?_insertEntryIfNew

theorem get_insertIfNew [LawfulBEq α] (h : m.1.WF) {k a : α} {v : β k} {h₁} :
    (m.insertIfNew k v).get a h₁ =
      if h₂ : k == a ∧ m.contains k = false then cast (congrArg β (eq_of_beq h₂.1)) v
      else m.get a (contains_of_contains_insertIfNew' _ h h₁ h₂) := by
  simp_to_model [insertIfNew, get, contains] using List.getValueCast_insertEntryIfNew

theorem get!_insertIfNew [LawfulBEq α] (h : m.1.WF) {k a : α} [Inhabited (β a)] {v : β k} :
    (m.insertIfNew k v).get! a =
      if h : k == a ∧ m.contains k = false then cast (congrArg β (eq_of_beq h.1)) v
      else m.get! a := by
  simp_to_model [insertIfNew, get!, contains] using List.getValueCast!_insertEntryIfNew

theorem getD_insertIfNew [LawfulBEq α] (h : m.1.WF) {k a : α} {fallback : β a} {v : β k} :
    (m.insertIfNew k v).getD a fallback =
      if h : k == a ∧ m.contains k = false then cast (congrArg β (eq_of_beq h.1)) v
      else m.getD a fallback := by
  simp_to_model [insertIfNew, getD, contains] using List.getValueCastD_insertEntryIfNew

namespace Const

variable {β : Type v} (m : Raw₀ α (fun _ => β)) (h : m.1.WF)

theorem get?_insertIfNew [EquivBEq α] [LawfulHashable α] (h : m.1.WF) {k a : α} {v : β} :
    get? (m.insertIfNew k v) a = if k == a ∧ m.contains k = false then some v else get? m a := by
  simp_to_model [Const.get?, contains, insertIfNew] using List.getValue?_insertEntryIfNew

theorem get_insertIfNew [EquivBEq α] [LawfulHashable α] (h : m.1.WF) {k a : α} {v : β} {h₁} :
    get (m.insertIfNew k v) a h₁ =
      if h₂ : k == a ∧ m.contains k = false then v
      else get m a (contains_of_contains_insertIfNew' _ h h₁ h₂) := by
  simp_to_model [Const.get, contains, insertIfNew] using List.getValue_insertEntryIfNew

theorem get!_insertIfNew [EquivBEq α] [LawfulHashable α] [Inhabited β] (h : m.1.WF) {k a : α}
    {v : β} :
    get! (m.insertIfNew k v) a = if k == a ∧ m.contains k = false then v else get! m a := by
  simp_to_model [Const.get!, contains, insertIfNew] using List.getValue!_insertEntryIfNew

theorem getD_insertIfNew [EquivBEq α] [LawfulHashable α] (h : m.1.WF) {k a : α} {fallback v : β} :
    getD (m.insertIfNew k v) a fallback =
      if k == a ∧ m.contains k = false then v else getD m a fallback := by
  simp_to_model [Const.getD, contains, insertIfNew] using List.getValueD_insertEntryIfNew

end Const

theorem getKey?_insertIfNew [EquivBEq α] [LawfulHashable α] (h : m.1.WF) {k a : α} {v : β k} :
    (m.insertIfNew k v).getKey? a =
      if k == a ∧ m.contains k = false then some k else m.getKey? a := by
  simp_to_model [getKey?, contains, insertIfNew] using List.getKey?_insertEntryIfNew

theorem getKey_insertIfNew [EquivBEq α] [LawfulHashable α] (h : m.1.WF) {k a : α} {v : β k} {h₁} :
    (m.insertIfNew k v).getKey a h₁ =
      if h₂ : k == a ∧ m.contains k = false then k
      else m.getKey a (contains_of_contains_insertIfNew' _ h h₁ h₂) := by
  simp_to_model [getKey, contains, insertIfNew] using List.getKey_insertEntryIfNew

theorem getKey!_insertIfNew [EquivBEq α] [LawfulHashable α] [Inhabited α] (h : m.1.WF) {k a : α}
    {v : β k} :
    (m.insertIfNew k v).getKey! a =
      if k == a ∧ m.contains k = false then k else m.getKey! a := by
  simp_to_model [getKey!, contains, insertIfNew] using List.getKey!_insertEntryIfNew

theorem getKeyD_insertIfNew [EquivBEq α] [LawfulHashable α] (h : m.1.WF) {k a fallback : α}
    {v : β k} :
    (m.insertIfNew k v).getKeyD a fallback =
      if k == a ∧ m.contains k = false then k else m.getKeyD a fallback := by
  simp_to_model [getKeyD, contains, insertIfNew] using List.getKeyD_insertEntryIfNew

@[simp]
theorem getThenInsertIfNew?_fst [LawfulBEq α] {k : α} {v : β k} :
    (m.getThenInsertIfNew? k v).1 = m.get? k := by
  rw [getThenInsertIfNew?_eq_get?ₘ, get?_eq_get?ₘ]

@[simp]
theorem getThenInsertIfNew?_snd [LawfulBEq α] {k : α} {v : β k} :
    (m.getThenInsertIfNew? k v).2 = m.insertIfNew k v := by
  rw [getThenInsertIfNew?_eq_insertIfNewₘ, insertIfNew_eq_insertIfNewₘ]

namespace Const

variable {β : Type v} (m : Raw₀ α (fun _ => β)) (h : m.1.WF)

@[simp]
theorem getThenInsertIfNew?_fst {k : α} {v : β} : (getThenInsertIfNew? m k v).1 = get? m k := by
  rw [getThenInsertIfNew?_eq_get?ₘ, get?_eq_get?ₘ]

@[simp]
theorem getThenInsertIfNew?_snd {k : α} {v : β} :
    (getThenInsertIfNew? m k v).2 = m.insertIfNew k v := by
  rw [getThenInsertIfNew?_eq_insertIfNewₘ, insertIfNew_eq_insertIfNewₘ]

end Const

@[simp]
theorem length_keys [EquivBEq α] [LawfulHashable α] (h : m.1.WF) :
    m.1.keys.length = m.1.size := by
  simp_to_model [size, keys] using List.length_keys_eq_length

@[simp]
theorem isEmpty_keys [EquivBEq α] [LawfulHashable α] (h : m.1.WF) :
    m.1.keys.isEmpty = m.1.isEmpty := by
  simp_to_model [isEmpty, keys] using List.isEmpty_keys_eq_isEmpty

@[simp]
theorem contains_keys [EquivBEq α] [LawfulHashable α] (h : m.1.WF) {k : α} :
    m.1.keys.contains k = m.contains k := by
  simp_to_model [contains, keys] using List.containsKey_eq_keys_contains.symm

@[simp]
theorem mem_keys [LawfulBEq α] (h : m.1.WF) {k : α} :
    k ∈ m.1.keys ↔ m.contains k := by
  rw [← List.contains_iff]
  simp_to_model [contains, keys]
  rw [List.containsKey_eq_keys_contains]

theorem forall_mem_keys_iff_forall_contains_getKey [EquivBEq α] [LawfulHashable α]
    (h : m.1.WF) {p : α → Prop} :
    (∀ k ∈ m.1.keys, p k) ↔ ∀ (k : α) (h : m.contains k), p (m.getKey k h) := by
  simp_to_model [keys, getKey, contains] using List.forall_mem_keys_iff_forall_containsKey_getKey

theorem contains_of_mem_keys [EquivBEq α] [LawfulHashable α] (h : m.1.WF) {k : α}
    (h' : k ∈ m.1.keys) : m.contains k :=
  (contains_keys m h).symm.trans (List.elem_eq_true_of_mem h')

theorem distinct_keys [EquivBEq α] [LawfulHashable α] (h : m.1.WF) :
    m.1.keys.Pairwise (fun a b => (a == b) = false) := by
  simp_to_model [keys] using (Raw.WF.out h).distinct.distinct

theorem map_fst_toList_eq_keys [EquivBEq α] [LawfulHashable α] :
    m.1.toList.map Sigma.fst = m.1.keys := by
  simp_to_model [toList, keys]
  rw [List.keys_eq_map]

theorem length_toList [EquivBEq α] [LawfulHashable α] (h : m.1.WF) :
    m.1.toList.length = m.1.size := by
  simp_to_model [toList, size]

theorem isEmpty_toList [EquivBEq α] [LawfulHashable α] (h : m.1.WF) :
    m.1.toList.isEmpty = m.1.isEmpty := by
  simp_to_model [toList, isEmpty]

theorem mem_toList_iff_get?_eq_some [LawfulBEq α] (h : m.1.WF)
    {k : α} {v : β k} :
    ⟨k, v⟩ ∈ m.1.toList ↔ m.get? k = some v := by
  simp_to_model [get?, toList] using List.mem_iff_getValueCast?_eq_some

theorem find?_toList_eq_some_iff_get?_eq_some [LawfulBEq α]
    (h : m.1.WF) {k : α} {v : β k} :
    m.1.toList.find? (·.1 == k) = some ⟨k, v⟩ ↔ m.get? k = some v := by
  simp_to_model [toList, get?] using List.find?_eq_some_iff_getValueCast?_eq_some

theorem find?_toList_eq_none_iff_contains_eq_false [EquivBEq α] [LawfulHashable α]
    (h : m.1.WF) {k : α} :
    m.1.toList.find? (·.1 == k) = none ↔ m.contains k = false := by
  simp_to_model [toList, contains] using List.find?_eq_none_iff_containsKey_eq_false

theorem distinct_keys_toList [EquivBEq α] [LawfulHashable α] (h : m.1.WF) :
    m.1.toList.Pairwise (fun a b => (a.1 == b.1) = false) := by
  simp_to_model [toList] using List.pairwise_fst_eq_false

namespace Const

variable {β : Type v} (m : Raw₀ α (fun _ => β))

theorem map_fst_toList_eq_keys [EquivBEq α] [LawfulHashable α] :
    (Raw.Const.toList m.1).map Prod.fst = m.1.keys := by
  simp_to_model [keys, Const.toList] using List.map_fst_map_toProd_eq_keys

theorem length_toList [EquivBEq α] [LawfulHashable α] (h : m.1.WF) :
    (Raw.Const.toList m.1).length = m.1.size := by
  simp_to_model [size, Const.toList] using List.length_map

theorem isEmpty_toList [EquivBEq α] [LawfulHashable α] (h : m.1.WF) :
    (Raw.Const.toList m.1).isEmpty = m.1.isEmpty := by
  simp_to_model [isEmpty, Const.toList]
  rw [Bool.eq_iff_iff, List.isEmpty_iff,List.isEmpty_iff, List.map_eq_nil_iff]

theorem mem_toList_iff_get?_eq_some [LawfulBEq α] (h : m.1.WF)
    {k : α} {v : β} :
    (k, v) ∈ Raw.Const.toList m.1 ↔ get? m k = some v := by
  simp_to_model [Const.toList, Const.get?] using List.mem_map_toProd_iff_getValue?_eq_some

theorem get?_eq_some_iff_exists_beq_and_mem_toList [EquivBEq α] [LawfulHashable α] (h : m.1.WF)
    {k : α} {v : β} :
    get? m k = some v ↔ ∃ (k' : α), k == k' ∧ (k', v) ∈ Raw.Const.toList m.1 := by
  simp_to_model [Const.get?, Const.toList] using getValue?_eq_some_iff_exists_beq_and_mem_toList

theorem find?_toList_eq_some_iff_getKey?_eq_some_and_get?_eq_some
    [EquivBEq α] [LawfulHashable α] (h : m.1.WF) {k k' : α} {v : β} :
    (Raw.Const.toList m.1).find? (fun a => a.1 == k) = some ⟨k', v⟩ ↔
      m.getKey? k = some k' ∧ get? m k = some v := by
  simp_to_model [getKey?, Const.get?, Const.toList]
    using List.find?_map_toProd_eq_some_iff_getKey?_eq_some_and_getValue?_eq_some

theorem find?_toList_eq_none_iff_contains_eq_false [EquivBEq α] [LawfulHashable α]
    (h : m.1.WF) {k : α} :
    (Raw.Const.toList m.1).find? (·.1 == k) = none ↔ m.contains k = false := by
  simp_to_model [Const.toList, contains] using List.find?_map_eq_none_iff_containsKey_eq_false

theorem mem_toList_iff_getKey?_eq_some_and_get?_eq_some [EquivBEq α] [LawfulHashable α]
    (h : m.1.WF) {k: α} {v : β} :
    (k, v) ∈ (Raw.Const.toList m.1) ↔ m.getKey? k = some k ∧ get? m k = some v := by
  simp_to_model [Const.toList, getKey?, Const.get?]
    using List.mem_map_toProd_iff_getKey?_eq_some_and_getValue?_eq_some

theorem distinct_keys_toList [EquivBEq α] [LawfulHashable α] (h : m.1.WF) :
    (Raw.Const.toList m.1).Pairwise (fun a b => (a.1 == b.1) = false) := by
  simp_to_model [Const.toList] using List.pairwise_fst_eq_false_map_toProd

end Const

omit [Hashable α] [BEq α] in
theorem toArray_keys_eq_keysArray :
    m.1.keys.toArray = m.1.keysArray := by
  simp_to_model

omit [Hashable α] [BEq α] in
theorem toList_keysArray_eq_keys :
    m.1.keysArray.toList = m.1.keys := by
  simp_to_model

@[simp]
theorem size_keysArray [EquivBEq α] [LawfulHashable α] (h : m.1.WF) :
    m.1.keysArray.size = m.1.size := by
  simp [← toArray_keys_eq_keysArray, h]

@[simp]
theorem isEmpty_keysArray [EquivBEq α] [LawfulHashable α] (h : m.1.WF) :
    m.1.keysArray.isEmpty = m.1.isEmpty := by
  simp [← toArray_keys_eq_keysArray, h]

@[simp]
theorem contains_keysArray [EquivBEq α] [LawfulHashable α] (h : m.1.WF) {k : α} :
    m.1.keysArray.contains k = m.contains k := by
  simp [← toArray_keys_eq_keysArray, h]

@[simp]
theorem mem_keysArray [LawfulBEq α] (h : m.1.WF) {k : α} :
    k ∈ m.1.keysArray ↔ m.contains k := by
  simp [← toArray_keys_eq_keysArray, h]

theorem forall_mem_keysArray_iff_forall_contains_getKey [EquivBEq α] [LawfulHashable α]
    (h : m.1.WF) {p : α → Prop} :
    (∀ k ∈ m.1.keysArray, p k) ↔ ∀ (k : α) (h : m.contains k), p (m.getKey k h) := by
  simp [← toArray_keys_eq_keysArray, h, forall_mem_keys_iff_forall_contains_getKey]

theorem contains_of_mem_keysArray [EquivBEq α] [LawfulHashable α] (h : m.1.WF) {k : α}
    (h' : k ∈ m.1.keysArray) : m.contains k :=
  (contains_keysArray m h).symm.trans (Array.contains_eq_true_of_mem h')

omit [Hashable α] [BEq α] in
theorem toArray_toList_eq_toArray :
    m.1.toList.toArray = m.1.toArray := by
  simp_to_model

omit [Hashable α] [BEq α] in
theorem toList_toArray_eq_toList :
    m.1.toArray.toList = m.1.toList := by
  simp_to_model

theorem map_fst_toArray_eq_keysArray [EquivBEq α] [LawfulHashable α] :
    m.1.toArray.map Sigma.fst = m.1.keysArray := by
  simp [← toArray_keys_eq_keysArray, ← toArray_toList_eq_toArray, map_fst_toList_eq_keys]

theorem size_toArray [EquivBEq α] [LawfulHashable α] (h : m.1.WF) :
    m.1.toArray.size = m.1.size := by
  simp [← toArray_toList_eq_toArray, length_toList, h]

theorem isEmpty_toArray [EquivBEq α] [LawfulHashable α] (h : m.1.WF) :
    m.1.toArray.isEmpty = m.1.isEmpty := by
  simp [← toArray_toList_eq_toArray, isEmpty_toList, h]

theorem mem_toArray_iff_get?_eq_some [LawfulBEq α] (h : m.1.WF)
    {k : α} {v : β k} :
    ⟨k, v⟩ ∈ m.1.toArray ↔ m.get? k = some v := by
  simp [← toArray_toList_eq_toArray, mem_toList_iff_get?_eq_some, h]

theorem find?_toArray_eq_some_iff_get?_eq_some [LawfulBEq α]
    (h : m.1.WF) {k : α} {v : β k} :
    m.1.toArray.find? (·.1 == k) = some ⟨k, v⟩ ↔ m.get? k = some v := by
  simp [← toArray_toList_eq_toArray, find?_toList_eq_some_iff_get?_eq_some, h]

theorem find?_toArray_eq_none_iff_contains_eq_false [EquivBEq α] [LawfulHashable α]
    (h : m.1.WF) {k : α} :
    m.1.toArray.find? (·.1 == k) = none ↔ m.contains k = false := by
  -- does not work if removing the only because it rewrites it away
  simp only [← toArray_toList_eq_toArray, List.find?_toArray, find?_toList_eq_none_iff_contains_eq_false, h]

namespace Const

variable {β : Type v} (m : Raw₀ α (fun _ => β))

omit [Hashable α] [BEq α] in
theorem toArray_toList_eq_toArray :
    (Raw.Const.toList m.1).toArray = Raw.Const.toArray m.1 := by
  simp_to_model

omit [Hashable α] [BEq α] in
theorem toList_toArray_eq_toList :
    (Raw.Const.toArray m.1).toList = Raw.Const.toList m.1 := by
  simp_to_model

theorem map_fst_toArray_eq_keysArray [EquivBEq α] [LawfulHashable α] :
    (Raw.Const.toArray m.1).map Prod.fst = m.1.keysArray := by
  simp [← toArray_toList_eq_toArray, List.map_toArray, ← toArray_keys_eq_keysArray, map_fst_toList_eq_keys]

theorem size_toArray [EquivBEq α] [LawfulHashable α] (h : m.1.WF) :
    (Raw.Const.toArray m.1).size = m.1.size := by
  simp [← toArray_toList_eq_toArray, length_toList, h]

theorem isEmpty_toArray [EquivBEq α] [LawfulHashable α] (h : m.1.WF) :
    (Raw.Const.toArray m.1).isEmpty = m.1.isEmpty := by
  simp [← toArray_toList_eq_toArray, isEmpty_toList, h]

theorem mem_toArray_iff_get?_eq_some [LawfulBEq α] (h : m.1.WF)
    {k : α} {v : β} :
    (k, v) ∈ Raw.Const.toArray m.1 ↔ get? m k = some v := by
  simp [← toArray_toList_eq_toArray, mem_toList_iff_get?_eq_some, h]

theorem get?_eq_some_iff_exists_beq_and_mem_toArray [EquivBEq α] [LawfulHashable α] (h : m.1.WF)
    {k : α} {v : β} :
    get? m k = some v ↔ ∃ (k' : α), k == k' ∧ (k', v) ∈ Raw.Const.toArray m.1 := by
  simp [← toArray_toList_eq_toArray, get?_eq_some_iff_exists_beq_and_mem_toList, h]

theorem find?_toArray_eq_some_iff_getKey?_eq_some_and_get?_eq_some
    [EquivBEq α] [LawfulHashable α] (h : m.1.WF) {k k' : α} {v : β} :
    (Raw.Const.toArray m.1).find? (fun a => a.1 == k) = some ⟨k', v⟩ ↔
      m.getKey? k = some k' ∧ get? m k = some v := by
  simp [← toArray_toList_eq_toArray, List.find?_toArray, find?_toList_eq_some_iff_getKey?_eq_some_and_get?_eq_some, h]

theorem find?_toArray_eq_none_iff_contains_eq_false [EquivBEq α] [LawfulHashable α]
    (h : m.1.WF) {k : α} :
    (Raw.Const.toArray m.1).find? (·.1 == k) = none ↔ m.contains k = false := by
  simp only [← toArray_toList_eq_toArray, List.find?_toArray, h, find?_toList_eq_none_iff_contains_eq_false]

theorem mem_toArray_iff_getKey?_eq_some_and_get?_eq_some [EquivBEq α] [LawfulHashable α]
    (h : m.1.WF) {k: α} {v : β} :
    (k, v) ∈ (Raw.Const.toArray m.1) ↔ m.getKey? k = some k ∧ get? m k = some v := by
  simp [← toArray_toList_eq_toArray, h, mem_toList_iff_getKey?_eq_some_and_get?_eq_some]

end Const

section monadic

-- The types are redefined because fold/for does not need BEq/Hashable
variable {α : Type u} {β : α → Type v} (m : Raw₀ α β) {δ : Type w} {m' : Type w → Type w'}

theorem foldM_eq_foldlM_toList [Monad m'] [LawfulMonad m']
    {f : δ → (a : α) → β a → m' δ} {init : δ} :
    m.1.foldM f init = m.1.toList.foldlM (fun a b => f a b.1 b.2) init := by
  simp_to_model [foldM, toList]

theorem fold_eq_foldl_toList {f : δ → (a : α) → β a → δ} {init : δ} :
    m.1.fold f init = m.1.toList.foldl (fun a b => f a b.1 b.2) init := by
  simp_to_model [fold, toList]

theorem foldRevM_eq_foldrM_toList [Monad m'] [LawfulMonad m']
    {f : δ → (a : α) → β a → m' δ} {init : δ} :
    Raw.Internal.foldRevM f init m.1 = m.1.toList.foldrM (fun a b => f b a.1 a.2) init := by
  simp_to_model [foldRevM, toList]

theorem foldRev_eq_foldr_toList {f : δ → (a : α) → β a → δ} {init : δ} :
    Raw.Internal.foldRev f init m.1 = m.1.toList.foldr (fun a b => f b a.1 a.2) init := by
  simp_to_model [foldRev, toList]

theorem forM_eq_forM_toList [Monad m'] [LawfulMonad m'] {f : (a : α) → β a → m' PUnit} :
    m.1.forM f = m.1.toList.forM (fun a => f a.1 a.2) := by
  simp_to_model [forM, toList]

theorem forIn_eq_forIn_toList [Monad m'] [LawfulMonad m']
    {f : (a : α) → β a → δ → m' (ForInStep δ)} {init : δ} :
    m.1.forIn f init = ForIn.forIn m.1.toList init (fun a b => f a.1 a.2 b) := by
  simp_to_model [forIn, toList]

theorem foldM_eq_foldlM_keys [Monad m'] [LawfulMonad m']
    {f : δ → α → m' δ} {init : δ} :
    m.1.foldM (fun d a _ => f d a) init = m.1.keys.foldlM f init := by
  simp_to_model [foldM, keys] using List.foldlM_eq_foldlM_keys

theorem fold_eq_foldl_keys {f : δ → α → δ} {init : δ} :
    m.1.fold (fun d a _ => f d a) init = m.1.keys.foldl f init := by
  simp_to_model [fold, keys] using List.foldl_eq_foldl_keys

theorem foldRevM_eq_foldrM_keys [Monad m'] [LawfulMonad m']
    {f : δ → (a : α) → m' δ} {init : δ} :
    Raw.Internal.foldRevM (fun d a _ => f d a) init m.1 =
      m.1.keys.foldrM (fun a b => f b a) init := by
  simp_to_model [foldRevM, keys] using List.foldrM_eq_foldrM_keys'

theorem foldRev_eq_foldr_keys {f : δ → (a : α) → δ} {init : δ} :
    Raw.Internal.foldRev (fun d a _ => f d a) init m.1 =
      m.1.keys.foldr (fun a b => f b a) init := by
  simp_to_model [foldRev, keys] using List.foldr_eq_foldr_keys'

theorem forM_eq_forM_keys [Monad m'] [LawfulMonad m'] {f : α → m' PUnit} :
    m.1.forM (fun a _ => f a) = m.1.keys.forM f := by
  simp_to_model [forM, keys] using List.forM_eq_forM_keys

theorem forIn_eq_forIn_keys [Monad m'] [LawfulMonad m']
    {f : α → δ → m' (ForInStep δ)} {init : δ} :
    m.1.forIn (fun a _ d => f a d) init = ForIn.forIn m.1.keys init f := by
  simp_to_model [forIn, keys] using List.forIn_eq_forIn_keys

namespace Const

variable {β : Type v} (m : Raw₀ α (fun _ => β))

theorem foldM_eq_foldlM_toList [Monad m'] [LawfulMonad m']
    {f : δ → α → β → m' δ} {init : δ} :
    m.1.foldM f init = (Raw.Const.toList m.1).foldlM (fun a b => f a b.1 b.2) init := by
  simp_to_model [foldM, Const.toList] using List.foldlM_eq_foldlM_toProd

theorem fold_eq_foldl_toList {f : δ → α → β → δ} {init : δ} :
    m.1.fold f init = (Raw.Const.toList m.1).foldl (fun a b => f a b.1 b.2) init := by
  simp_to_model [fold, Const.toList] using List.foldl_eq_foldl_toProd

theorem foldRevM_eq_foldrM_toList [Monad m'] [LawfulMonad m']
    {f : δ → α → β → m' δ} {init : δ} :
    Raw.Internal.foldRevM f init m.1 =
      (Raw.Const.toList m.1).foldrM (fun a b => f b a.1 a.2) init := by
  simp_to_model [foldRevM, Const.toList] using List.foldrM_eq_foldrM_toProd'

theorem foldRev_eq_foldr_toList {f : δ → α → β → δ} {init : δ} :
    Raw.Internal.foldRev f init m.1 = (Raw.Const.toList m.1).foldr (fun a b => f b a.1 a.2) init := by
  simp_to_model [foldRev, Const.toList] using List.foldr_eq_foldr_toProd'

theorem forM_eq_forM_toList [Monad m'] [LawfulMonad m'] {f : α → β → m' PUnit} :
    m.1.forM f = (Raw.Const.toList m.1).forM (fun a => f a.1 a.2) := by
  simp_to_model [forM, Const.toList] using List.forM_eq_forM_toProd

theorem forIn_eq_forIn_toList [Monad m'] [LawfulMonad m']
    {f : α → β → δ → m' (ForInStep δ)} {init : δ} :
    m.1.forIn f init = ForIn.forIn (Raw.Const.toList m.1) init (fun a b => f a.1 a.2 b) := by
  simp_to_model [forIn, Const.toList] using List.forIn_eq_forIn_toProd

end Const

theorem foldM_eq_foldlM_toArray [Monad m'] [LawfulMonad m']
    {f : δ → (a : α) → β a → m' δ} {init : δ} :
    m.1.foldM f init = m.1.toArray.foldlM (fun a b => f a b.1 b.2) init := by
  simp [← toArray_toList_eq_toArray, foldM_eq_foldlM_toList]

theorem fold_eq_foldl_toArray {f : δ → (a : α) → β a → δ} {init : δ} :
    m.1.fold f init = m.1.toArray.foldl (fun a b => f a b.1 b.2) init := by
  simp [← toArray_toList_eq_toArray, fold_eq_foldl_toList]

theorem foldRevM_eq_foldrM_toArray [Monad m'] [LawfulMonad m']
    {f : δ → (a : α) → β a → m' δ} {init : δ} :
    Raw.Internal.foldRevM f init m.1 = m.1.toArray.foldrM (fun a b => f b a.1 a.2) init := by
  simp [← toArray_toList_eq_toArray, foldRevM_eq_foldrM_toList]

theorem foldRev_eq_foldr_toArray {f : δ → (a : α) → β a → δ} {init : δ} :
    Raw.Internal.foldRev f init m.1 = m.1.toArray.foldr (fun a b => f b a.1 a.2) init := by
  simp [← toArray_toList_eq_toArray, foldRev_eq_foldr_toList]

theorem forM_eq_forM_toArray [Monad m'] [LawfulMonad m'] {f : (a : α) → β a → m' PUnit} :
    m.1.forM f = m.1.toArray.forM (fun a => f a.1 a.2) := by
  rw [← toArray_toList_eq_toArray, List.forM_toArray', forM_eq_forM_toList]
  rfl

theorem forIn_eq_forIn_toArray [Monad m'] [LawfulMonad m']
    {f : (a : α) → β a → δ → m' (ForInStep δ)} {init : δ} :
    m.1.forIn f init = ForIn.forIn m.1.toArray init (fun a b => f a.1 a.2 b) := by
  simp [← toArray_toList_eq_toArray, forIn_eq_forIn_toList]

theorem foldM_eq_foldlM_keysArray [Monad m'] [LawfulMonad m']
    {f : δ → α → m' δ} {init : δ} :
    m.1.foldM (fun d a _ => f d a) init = m.1.keysArray.foldlM f init := by
  simp [← toArray_keys_eq_keysArray, foldM_eq_foldlM_keys]

theorem fold_eq_foldl_keysArray {f : δ → α → δ} {init : δ} :
    m.1.fold (fun d a _ => f d a) init = m.1.keysArray.foldl f init := by
  simp [← toArray_keys_eq_keysArray, fold_eq_foldl_keys]

theorem foldRevM_eq_foldrM_keysArray [Monad m'] [LawfulMonad m']
    {f : δ → (a : α) → m' δ} {init : δ} :
    Raw.Internal.foldRevM (fun d a _ => f d a) init m.1 =
      m.1.keysArray.foldrM (fun a b => f b a) init := by
  simp [← toArray_keys_eq_keysArray, foldRevM_eq_foldrM_keys]

theorem foldRev_eq_foldr_keysArray {f : δ → (a : α) → δ} {init : δ} :
    Raw.Internal.foldRev (fun d a _ => f d a) init m.1 =
      m.1.keysArray.foldr (fun a b => f b a) init := by
  simp [← toArray_keys_eq_keysArray, foldRev_eq_foldr_keys]

theorem forM_eq_forM_keysArray [Monad m'] [LawfulMonad m'] {f : α → m' PUnit} :
    m.1.forM (fun a _ => f a) = m.1.keysArray.forM f := by
  rw [← toArray_keys_eq_keysArray, List.forM_toArray', forM_eq_forM_keys]
  rfl

theorem forIn_eq_forIn_keysArray [Monad m'] [LawfulMonad m']
    {f : α → δ → m' (ForInStep δ)} {init : δ} :
    m.1.forIn (fun a _ d => f a d) init = ForIn.forIn m.1.keysArray init f := by
  simp [← toArray_keys_eq_keysArray, forIn_eq_forIn_keys]

namespace Const

variable {β : Type v} (m : Raw₀ α (fun _ => β))

theorem foldM_eq_foldlM_toArray [Monad m'] [LawfulMonad m']
    {f : δ → α → β → m' δ} {init : δ} :
    m.1.foldM f init = (Raw.Const.toArray m.1).foldlM (fun a b => f a b.1 b.2) init := by
  simp [← toArray_toList_eq_toArray, foldM_eq_foldlM_toList]

theorem fold_eq_foldl_toArray {f : δ → α → β → δ} {init : δ} :
    m.1.fold f init = (Raw.Const.toArray m.1).foldl (fun a b => f a b.1 b.2) init := by
  simp [← toArray_toList_eq_toArray, fold_eq_foldl_toList]

theorem foldRevM_eq_foldrM_toArray [Monad m'] [LawfulMonad m']
    {f : δ → α → β → m' δ} {init : δ} :
    Raw.Internal.foldRevM f init m.1 =
      (Raw.Const.toArray m.1).foldrM (fun a b => f b a.1 a.2) init := by
  simp [← toArray_toList_eq_toArray, foldRevM_eq_foldrM_toList]

theorem foldRev_eq_foldr_toArray {f : δ → α → β → δ} {init : δ} :
    Raw.Internal.foldRev f init m.1 = (Raw.Const.toArray m.1).foldr (fun a b => f b a.1 a.2) init := by
  simp [← toArray_toList_eq_toArray, foldRev_eq_foldr_toList]

theorem forM_eq_forM_toArray [Monad m'] [LawfulMonad m'] {f : α → β → m' PUnit} :
    m.1.forM f = (Raw.Const.toArray m.1).forM (fun a => f a.1 a.2) := by
  rw [← toArray_toList_eq_toArray, List.forM_toArray', forM_eq_forM_toList]
  rfl

theorem forIn_eq_forIn_toArray [Monad m'] [LawfulMonad m']
    {f : α → β → δ → m' (ForInStep δ)} {init : δ} :
    m.1.forIn f init = ForIn.forIn (Raw.Const.toArray m.1) init (fun a b => f a.1 a.2 b) := by
  simp [← toArray_toList_eq_toArray, forIn_eq_forIn_toList]

end Const

end monadic

section insertMany

variable {ρ : Type w} [ForIn Id ρ ((a : α) × β a)]

@[elab_as_elim]
theorem insertMany_ind {motive : Raw₀ α β → Prop} (m : Raw₀ α β) (l : ρ)
    (init : motive m) (insert : ∀ m a b, motive m → motive (m.insert a b)) :
    motive (m.insertMany l).1 :=
  (m.insertMany l).2 motive (insert _ _ _) init

@[simp]
theorem insertMany_nil :
    m.insertMany [] = m := by
  simp [insertMany]

@[simp]
theorem insertMany_list_singleton {k : α} {v : β k} :
    m.insertMany [⟨k, v⟩] = m.insert k v := by
  simp [insertMany]

theorem insertMany_cons {l : List ((a : α) × β a)} {k : α} {v : β k} :
    (m.insertMany (⟨k, v⟩ :: l)).1 = ((m.insert k v).insertMany l).1 := by
  simp only [insertMany_eq_insertListₘ]
  cases l with
  | nil => simp [insertListₘ]
  | cons hd tl => simp [insertListₘ]

@[simp]
theorem contains_insertMany_list [EquivBEq α] [LawfulHashable α] (h : m.1.WF)
    {l : List ((a : α) × β a)} {k : α} :
    (m.insertMany l).1.contains k = (m.contains k || (l.map Sigma.fst).contains k) := by
  simp_to_model [insertMany, contains] using List.containsKey_insertList

theorem contains_of_contains_insertMany_list [EquivBEq α] [LawfulHashable α] (h : m.1.WF)
    {l : List ((a : α) × β a)} {k : α} :
    (m.insertMany l).1.contains k → (l.map Sigma.fst).contains k = false → m.contains k := by
  simp_to_model [insertMany, contains] using List.containsKey_of_containsKey_insertList

theorem contains_insertMany_of_contains [EquivBEq α] [LawfulHashable α] (h : m.1.WF)
    {l : ρ} {k : α} (h' : m.contains k) : (m.insertMany l).1.contains k := by
  refine (?_ : _ ∧ (m.insertMany l).1.1.WF).1
  refine insertMany_ind m l ⟨h', h⟩ ?_
  intro m a b ⟨h', h⟩
  simp only [h, contains_insert, h', Bool.or_true, true_and]
  exact h.insert₀

theorem get?_insertMany_list_of_contains_eq_false [LawfulBEq α] (h : m.1.WF)
    {l : List ((a : α) × β a)} {k : α}
    (h' : (l.map Sigma.fst).contains k = false) :
    (m.insertMany l).1.get? k = m.get? k := by
  simp_to_model [insertMany, get?] using List.getValueCast?_insertList_of_contains_eq_false

theorem get?_insertMany_list_of_mem [LawfulBEq α] (h : m.1.WF)
    {l : List ((a : α) × β a)} {k k' : α} (k_beq : k == k') {v : β k}
    (distinct : l.Pairwise (fun a b => (a.1 == b.1) = false))
    (mem : ⟨k, v⟩ ∈ l) :
    (m.insertMany l).1.get? k' = some (cast (by congr; apply LawfulBEq.eq_of_beq k_beq) v) := by
  simp_to_model [insertMany, get?] using List.getValueCast?_insertList_of_mem

theorem get_insertMany_list_of_contains_eq_false [LawfulBEq α] (h : m.1.WF)
    {l : List ((a : α) × β a)} {k : α}
    (contains : (l.map Sigma.fst).contains k = false)
    {h'} :
    (m.insertMany l).1.get k h' =
    m.get k (contains_of_contains_insertMany_list _ h h' contains) := by
  simp_to_model [insertMany, get] using List.getValueCast_insertList_of_contains_eq_false

theorem get_insertMany_list_of_mem [LawfulBEq α] (h : m.1.WF)
    {l : List ((a : α) × β a)} {k k' : α} (k_beq : k == k') {v : β k}
    (distinct : l.Pairwise (fun a b => (a.1 == b.1) = false))
    (mem : ⟨k, v⟩ ∈ l)
    {h'} :
    (m.insertMany l).1.get k' h' = cast (by congr; apply LawfulBEq.eq_of_beq k_beq) v := by
  simp_to_model [insertMany, get] using List.getValueCast_insertList_of_mem

theorem get!_insertMany_list_of_contains_eq_false [LawfulBEq α] (h : m.1.WF)
    {l : List ((a : α) × β a)} {k : α} [Inhabited (β k)]
    (h' : (l.map Sigma.fst).contains k = false) :
    (m.insertMany l).1.get! k = m.get! k := by
  simp_to_model [insertMany, get!] using List.getValueCast!_insertList_of_contains_eq_false

theorem get!_insertMany_list_of_mem [LawfulBEq α] (h : m.1.WF)
    {l : List ((a : α) × β a)} {k k' : α} (k_beq : k == k') {v : β k} [Inhabited (β k')]
    (distinct : l.Pairwise (fun a b => (a.1 == b.1) = false))
    (mem : ⟨k, v⟩ ∈ l) :
    (m.insertMany l).1.get! k' = cast (by congr; apply LawfulBEq.eq_of_beq k_beq) v := by
  simp_to_model [insertMany, get!] using List.getValueCast!_insertList_of_mem

theorem getD_insertMany_list_of_contains_eq_false [LawfulBEq α] (h : m.1.WF)
    {l : List ((a : α) × β a)} {k : α} {fallback : β k}
    (contains_eq_false : (l.map Sigma.fst).contains k = false) :
    (m.insertMany l).1.getD k fallback = m.getD k fallback := by
  simp_to_model [insertMany, getD] using List.getValueCastD_insertList_of_contains_eq_false

theorem getD_insertMany_list_of_mem [LawfulBEq α] (h : m.1.WF)
    {l : List ((a : α) × β a)} {k k' : α} (k_beq : k == k') {v : β k} {fallback : β k'}
    (distinct : l.Pairwise (fun a b => (a.1 == b.1) = false))
    (mem : ⟨k, v⟩ ∈ l) :
    (m.insertMany l).1.getD k' fallback = cast (by congr; apply LawfulBEq.eq_of_beq k_beq) v := by
  simp_to_model [insertMany, getD] using List.getValueCastD_insertList_of_mem

theorem getKey?_insertMany_list_of_contains_eq_false [EquivBEq α] [LawfulHashable α] (h : m.1.WF)
    {l : List ((a : α) × β a)} {k : α}
    (h' : (l.map Sigma.fst).contains k = false) :
    (m.insertMany l).1.getKey? k = m.getKey? k := by
  simp_to_model [insertMany, getKey?] using List.getKey?_insertList_of_contains_eq_false

theorem getKey?_insertMany_list_of_mem [EquivBEq α] [LawfulHashable α] (h : m.1.WF)
    {l : List ((a : α) × β a)}
    {k k' : α} (k_beq : k == k')
    (distinct : l.Pairwise (fun a b => (a.1 == b.1) = false))
    (mem : k ∈ l.map Sigma.fst) :
    (m.insertMany l).1.getKey? k' = some k := by
  simp_to_model [insertMany, getKey?] using List.getKey?_insertList_of_mem

theorem getKey_insertMany_list_of_contains_eq_false [EquivBEq α] [LawfulHashable α] (h : m.1.WF)
    {l : List ((a : α) × β a)} {k : α}
    (h₁ : (l.map Sigma.fst).contains k = false)
    {h'} :
    (m.insertMany l).1.getKey k h' =
    m.getKey k (contains_of_contains_insertMany_list _ h h' h₁) := by
  simp_to_model [insertMany, getKey] using List.getKey_insertList_of_contains_eq_false

theorem getKey_insertMany_list_of_mem [EquivBEq α] [LawfulHashable α] (h : m.1.WF)
    {l : List ((a : α) × β a)}
    {k k' : α} (k_beq : k == k')
    (distinct : l.Pairwise (fun a b => (a.1 == b.1) = false))
    (mem : k ∈ l.map Sigma.fst)
    {h'} :
    (m.insertMany l).1.getKey k' h' = k := by
  simp_to_model [insertMany, getKey] using List.getKey_insertList_of_mem

theorem getKey!_insertMany_list_of_contains_eq_false [EquivBEq α] [LawfulHashable α] [Inhabited α]
    (h : m.1.WF) {l : List ((a : α) × β a)} {k : α}
    (h' : (l.map Sigma.fst).contains k = false) :
    (m.insertMany l).1.getKey! k = m.getKey! k := by
  simp_to_model [insertMany, getKey!] using List.getKey!_insertList_of_contains_eq_false

theorem getKey!_insertMany_list_of_mem [EquivBEq α] [LawfulHashable α] [Inhabited α] (h : m.1.WF)
    {l : List ((a : α) × β a)}
    {k k' : α} (k_beq : k == k')
    (distinct : l.Pairwise (fun a b => (a.1 == b.1) = false))
    (mem : k ∈ l.map Sigma.fst) :
    (m.insertMany l).1.getKey! k' = k := by
  simp_to_model [insertMany, getKey!] using List.getKey!_insertList_of_mem

theorem getKeyD_insertMany_list_of_contains_eq_false [EquivBEq α] [LawfulHashable α] (h : m.1.WF)
    {l : List ((a : α) × β a)} {k fallback : α}
    (h' : (l.map Sigma.fst).contains k = false) :
    (m.insertMany l).1.getKeyD k fallback = m.getKeyD k fallback := by
  simp_to_model [insertMany, getKeyD] using List.getKeyD_insertList_of_contains_eq_false

theorem getKeyD_insertMany_list_of_mem [EquivBEq α] [LawfulHashable α] (h : m.1.WF)
    {l : List ((a : α) × β a)}
    {k k' fallback : α} (k_beq : k == k')
    (distinct : l.Pairwise (fun a b => (a.1 == b.1) = false))
    (mem : k ∈ l.map Sigma.fst) :
    (m.insertMany l).1.getKeyD k' fallback = k := by
  simp_to_model [insertMany, getKeyD] using List.getKeyD_insertList_of_mem

theorem size_insertMany_list [EquivBEq α] [LawfulHashable α] (h : m.1.WF)
    {l : List ((a : α) × β a)} (distinct : l.Pairwise (fun a b => (a.1 == b.1) = false)) :
    (∀ (a : α), m.contains a → (l.map Sigma.fst).contains a = false) →
    (m.insertMany l).1.1.size = m.1.size + l.length := by
  simp_to_model [insertMany, size, contains] using List.length_insertList

theorem size_le_size_insertMany_list [EquivBEq α] [LawfulHashable α] (h : m.1.WF)
    {l : List ((a : α) × β a)} :
    m.1.size ≤ (m.insertMany l).1.1.size := by
  simp_to_model [insertMany, size] using List.length_le_length_insertList

theorem size_le_size_insertMany [EquivBEq α] [LawfulHashable α] (h : m.1.WF)
    {l : ρ} : m.1.size ≤ (m.insertMany l).1.1.size := by
  refine (?_ : _ ∧ (m.insertMany l).1.1.WF).1
  refine insertMany_ind m l ⟨Nat.le_refl _, h⟩ ?_
  intro m' a b ⟨h', h⟩
  constructor
  · exact Nat.le_trans h' (size_le_size_insert m' h)
  · exact h.insert₀

theorem size_insertMany_list_le [EquivBEq α] [LawfulHashable α] (h : m.1.WF)
    {l : List ((a : α) × β a)} :
    (m.insertMany l).1.1.size ≤ m.1.size + l.length := by
  simp_to_model [insertMany, size] using List.length_insertList_le

@[simp]
theorem isEmpty_insertMany_list [EquivBEq α] [LawfulHashable α] (h : m.1.WF)
    {l : List ((a : α) × β a)} :
    (m.insertMany l).1.1.isEmpty = (m.1.isEmpty && l.isEmpty) := by
  simp_to_model [insertMany, isEmpty] using List.isEmpty_insertList

theorem isEmpty_of_isEmpty_insertMany [EquivBEq α] [LawfulHashable α] (h : m.1.WF)
    {l : ρ} : (m.insertMany l).1.1.isEmpty → m.1.isEmpty := by
  refine (?_ : _ ∧ (m.insertMany l).1.1.WF).1
  refine insertMany_ind m l ⟨id, h⟩ ?_
  intro m' a b ⟨h', h⟩
  constructor
  · intro h''
    simp only [isEmpty_insert, h, Bool.false_eq_true] at h''
  · exact h.insert₀

namespace Const

variable {β : Type v} (m : Raw₀ α (fun _ => β))
variable {ρ : Type w} [ForIn Id ρ (α × β)]

@[elab_as_elim]
theorem insertMany_ind {motive : Raw₀ α (fun _ => β) → Prop} (m : Raw₀ α fun _ => β) (l : ρ)
    (init : motive m) (insert : ∀ m a b, motive m → motive (m.insert a b)) :
    motive (insertMany m l).1 :=
  (insertMany m l).2 motive (insert _ _ _) init

@[simp]
theorem insertMany_nil :
    insertMany m [] = m := by
  simp [insertMany]

@[simp]
theorem insertMany_list_singleton {k : α} {v : β} :
    insertMany m [⟨k, v⟩] = m.insert k v := by
  simp [insertMany]

theorem insertMany_cons {l : List (α × β)} {k : α} {v : β} :
    (insertMany m (⟨k, v⟩ :: l)).1 = (insertMany (m.insert k v) l).1 := by
  simp only [insertMany_eq_insertListₘ]
  cases l with
  | nil => simp [insertListₘ]
  | cons hd tl => simp [insertListₘ]

@[simp]
theorem contains_insertMany_list [EquivBEq α] [LawfulHashable α] (h : m.1.WF)
    {l : List (α × β)} {k : α} :
    (Const.insertMany m l).1.contains k = (m.contains k || (l.map Prod.fst).contains k) := by
  simp_to_model [Const.insertMany, contains] using List.containsKey_insertListConst

theorem contains_of_contains_insertMany_list [EquivBEq α] [LawfulHashable α] (h : m.1.WF)
    {l : List ( α × β )} {k : α} :
    (insertMany m l).1.contains k → (l.map Prod.fst).contains k = false → m.contains k := by
  simp_to_model [Const.insertMany, contains] using List.containsKey_of_containsKey_insertListConst

theorem contains_insertMany_of_contains [EquivBEq α] [LawfulHashable α] (h : m.1.WF)
    {l : ρ} {k : α} (h' : m.contains k) : (insertMany m l).1.contains k := by
  refine (?_ : _ ∧ (insertMany m l).1.1.WF).1
  refine insertMany_ind m l ⟨h', h⟩ ?_
  intro m a b ⟨h', h⟩
  simp only [h, contains_insert, h', Bool.or_true, true_and]
  exact h.insert₀

theorem getKey?_insertMany_list_of_contains_eq_false [EquivBEq α] [LawfulHashable α] (h : m.1.WF)
    {l : List (α × β)} {k : α}
    (h' : (l.map Prod.fst).contains k = false) :
    (insertMany m l).1.getKey? k = m.getKey? k := by
  simp_to_model [Const.insertMany, getKey?] using List.getKey?_insertListConst_of_contains_eq_false

theorem getKey?_insertMany_list_of_mem [EquivBEq α] [LawfulHashable α] (h : m.1.WF)
    {l : List  (α × β)}
    {k k' : α} (k_beq : k == k')
    (distinct : l.Pairwise (fun a b => (a.1 == b.1) = false))
    (mem : k ∈ l.map Prod.fst) :
    (insertMany m l).1.getKey? k' = some k := by
  simp_to_model [Const.insertMany, getKey?] using List.getKey?_insertListConst_of_mem

theorem getKey_insertMany_list_of_contains_eq_false [EquivBEq α] [LawfulHashable α] (h : m.1.WF)
    {l : List (α × β)} {k : α}
    (h₁ : (l.map Prod.fst).contains k = false)
    {h'} :
    (insertMany m l).1.getKey k h' =
    m.getKey k (contains_of_contains_insertMany_list _ h h' h₁) := by
  simp_to_model [Const.insertMany, getKey] using List.getKey_insertListConst_of_contains_eq_false

theorem getKey_insertMany_list_of_mem [EquivBEq α] [LawfulHashable α] (h : m.1.WF)
    {l : List (α × β)}
    {k k' : α} (k_beq : k == k')
    (distinct : l.Pairwise (fun a b => (a.1 == b.1) = false))
    (mem : k ∈ l.map Prod.fst)
    {h'} :
    (insertMany m l).1.getKey k' h' = k := by
  simp_to_model [Const.insertMany, getKey] using List.getKey_insertListConst_of_mem

theorem getKey!_insertMany_list_of_contains_eq_false [EquivBEq α] [LawfulHashable α] [Inhabited α]
    (h : m.1.WF) {l : List (α × β)} {k : α}
    (h' : (l.map Prod.fst).contains k = false) :
    (insertMany m l).1.getKey! k = m.getKey! k := by
  simp_to_model [Const.insertMany, getKey!] using List.getKey!_insertListConst_of_contains_eq_false

theorem getKey!_insertMany_list_of_mem [EquivBEq α] [LawfulHashable α] [Inhabited α] (h : m.1.WF)
    {l : List (α × β)}
    {k k' : α} (k_beq : k == k')
    (distinct : l.Pairwise (fun a b => (a.1 == b.1) = false))
    (mem : k ∈ l.map Prod.fst) :
    (insertMany m l).1.getKey! k' = k := by
  simp_to_model [Const.insertMany, getKey!] using List.getKey!_insertListConst_of_mem

theorem getKeyD_insertMany_list_of_contains_eq_false [EquivBEq α] [LawfulHashable α] (h : m.1.WF)
    {l : List (α × β)} {k fallback : α}
    (h' : (l.map Prod.fst).contains k = false) :
    (insertMany m l).1.getKeyD k fallback = m.getKeyD k fallback := by
  simp_to_model [Const.insertMany, getKeyD] using List.getKeyD_insertListConst_of_contains_eq_false

theorem getKeyD_insertMany_list_of_mem [EquivBEq α] [LawfulHashable α] (h : m.1.WF)
    {l : List (α × β)}
    {k k' fallback : α} (k_beq : k == k')
    (distinct : l.Pairwise (fun a b => (a.1 == b.1) = false))
    (mem : k ∈ l.map Prod.fst) :
    (insertMany m l).1.getKeyD k' fallback = k := by
  simp_to_model [Const.insertMany, getKeyD] using List.getKeyD_insertListConst_of_mem

theorem size_insertMany_list [EquivBEq α] [LawfulHashable α] (h : m.1.WF)
    {l : List (α × β)}
    (distinct : l.Pairwise (fun a b => (a.1 == b.1) = false)) :
    (∀ (a : α), m.contains a → (l.map Prod.fst).contains a = false) →
    (insertMany m l).1.1.size = m.1.size + l.length := by
  simp_to_model [Const.insertMany, size, contains] using List.length_insertListConst

theorem size_le_size_insertMany_list [EquivBEq α] [LawfulHashable α] (h : m.1.WF)
    {l : List (α × β)} :
    m.1.size ≤ (insertMany m l).1.1.size := by
  simp_to_model [Const.insertMany, size] using List.length_le_length_insertListConst

theorem size_le_size_insertMany [EquivBEq α] [LawfulHashable α] (h : m.1.WF)
    {l : ρ} : m.1.size ≤ (insertMany m l).1.1.size := by
  refine (?_ : _ ∧ (insertMany m l).1.1.WF).1
  refine insertMany_ind m l ⟨Nat.le_refl _, h⟩ ?_
  intro m' a b ⟨h', h⟩
  constructor
  · exact Nat.le_trans h' (size_le_size_insert m' h)
  · exact h.insert₀

theorem size_insertMany_list_le [EquivBEq α] [LawfulHashable α] (h : m.1.WF)
    {l : List (α × β)} :
    (insertMany m l).1.1.size ≤ m.1.size + l.length := by
  simp_to_model [Const.insertMany, size] using List.length_insertListConst_le

@[simp]
theorem isEmpty_insertMany_list [EquivBEq α] [LawfulHashable α] (h : m.1.WF)
    {l : List (α × β)} :
    (insertMany m l).1.1.isEmpty = (m.1.isEmpty && l.isEmpty) := by
  simp_to_model [Const.insertMany, isEmpty] using List.isEmpty_insertListConst

theorem isEmpty_of_isEmpty_insertMany [EquivBEq α] [LawfulHashable α] (h : m.1.WF)
    {l : ρ} : (insertMany m l).1.1.isEmpty → m.1.isEmpty := by
  refine (?_ : _ ∧ (insertMany m l).1.1.WF).1
  refine insertMany_ind m l ⟨id, h⟩ ?_
  intro m' a b ⟨h', h⟩
  constructor
  · intro h''
    simp only [isEmpty_insert, h, Bool.false_eq_true] at h''
  · exact h.insert₀

theorem get?_insertMany_list_of_contains_eq_false [EquivBEq α] [LawfulHashable α] (h : m.1.WF)
    {l : List (α × β)} {k : α}
    (h' : (l.map Prod.fst).contains k = false) :
    get? (insertMany m l).1 k = get? m k := by
  simp_to_model [Const.insertMany, Const.get?]
    using List.getValue?_insertListConst_of_contains_eq_false

theorem get?_insertMany_list_of_mem [EquivBEq α] [LawfulHashable α] (h : m.1.WF)
    {l : List (α × β)} {k k' : α} (k_beq : k == k') {v : β}
    (distinct : l.Pairwise (fun a b => (a.1 == b.1) = false)) (mem : ⟨k, v⟩ ∈ l) :
    get? (insertMany m l).1 k' = some v := by
  simp_to_model [Const.insertMany, Const.get?] using List.getValue?_insertListConst_of_mem

theorem get_insertMany_list_of_contains_eq_false [EquivBEq α] [LawfulHashable α] (h : m.1.WF)
    {l : List (α × β)} {k : α}
    (h₁ : (l.map Prod.fst).contains k = false)
    {h'} :
    get (insertMany m l).1 k h' = get m k (contains_of_contains_insertMany_list _ h h' h₁) := by
  simp_to_model [Const.insertMany, Const.get]
    using List.getValue_insertListConst_of_contains_eq_false

theorem get_insertMany_list_of_mem [EquivBEq α] [LawfulHashable α] (h : m.1.WF)
    {l : List (α × β)} {k k' : α} (k_beq : k == k') {v : β}
    (distinct : l.Pairwise (fun a b => (a.1 == b.1) = false)) (mem : ⟨k, v⟩ ∈ l) {h'} :
    get (insertMany m l).1 k' h' = v := by
  simp_to_model [Const.insertMany, Const.get] using List.getValue_insertListConst_of_mem

theorem get!_insertMany_list_of_contains_eq_false [EquivBEq α] [LawfulHashable α]
    [Inhabited β]  (h : m.1.WF) {l : List (α × β)} {k : α}
    (h' : (l.map Prod.fst).contains k = false) :
    get! (insertMany m l).1 k = get! m k := by
  simp_to_model [Const.insertMany, Const.get!]
    using List.getValue!_insertListConst_of_contains_eq_false

theorem get!_insertMany_list_of_mem [EquivBEq α] [LawfulHashable α] [Inhabited β] (h : m.1.WF)
    {l : List (α × β)} {k k' : α} (k_beq : k == k') {v : β}
    (distinct : l.Pairwise (fun a b => (a.1 == b.1) = false)) (mem : ⟨k, v⟩ ∈ l) :
    get! (insertMany m l).1 k' = v := by
  simp_to_model [Const.insertMany, Const.get!] using List.getValue!_insertListConst_of_mem

theorem getD_insertMany_list_of_contains_eq_false [EquivBEq α] [LawfulHashable α] (h : m.1.WF)
    {l : List (α × β)} {k : α} {fallback : β}
    (h' : (l.map Prod.fst).contains k = false) :
    getD (insertMany m l).1 k fallback = getD m k fallback := by
  simp_to_model [Const.insertMany, Const.getD]
    using List.getValueD_insertListConst_of_contains_eq_false

theorem getD_insertMany_list_of_mem [EquivBEq α] [LawfulHashable α] (h : m.1.WF)
    {l : List (α × β)} {k k' : α} (k_beq : k == k') {v fallback : β}
    (distinct : l.Pairwise (fun a b => (a.1 == b.1) = false)) (mem : ⟨k, v⟩ ∈ l) :
    getD (insertMany m l).1 k' fallback = v := by
  simp_to_model [Const.insertMany, Const.getD] using List.getValueD_insertListConst_of_mem

variable (m : Raw₀ α (fun _ => Unit))

variable {ρ : Type w} [ForIn Id ρ α]

@[elab_as_elim]
theorem insertManyIfNewUnit_ind {motive : Raw₀ α (fun _ => Unit) → Prop}
    (m : Raw₀ α fun _ => Unit) (l : ρ)
    (init : motive m) (insert : ∀ m a, motive m → motive (m.insertIfNew a ())) :
    motive (insertManyIfNewUnit m l).1 :=
  (insertManyIfNewUnit m l).2 motive (insert _ _) init

@[simp]
theorem insertManyIfNewUnit_nil :
    insertManyIfNewUnit m [] = m := by
  simp [insertManyIfNewUnit]

@[simp]
theorem insertManyIfNewUnit_list_singleton {k : α} :
    insertManyIfNewUnit m [k] = m.insertIfNew k () := by
  simp [insertManyIfNewUnit]

theorem insertManyIfNewUnit_cons {l : List α} {k : α} :
    (insertManyIfNewUnit m (k :: l)).1 = (insertManyIfNewUnit (m.insertIfNew k ()) l).1 := by
  simp only [insertManyIfNewUnit_eq_insertListIfNewUnitₘ]
  cases l with
  | nil => simp [insertListIfNewUnitₘ]
  | cons hd tl => simp [insertListIfNewUnitₘ]

@[simp]
theorem contains_insertManyIfNewUnit_list [EquivBEq α] [LawfulHashable α] (h : m.1.WF)
    {l : List α} {k : α} :
    (insertManyIfNewUnit m l).1.contains k = (m.contains k || l.contains k) := by
  simp_to_model [Const.insertManyIfNewUnit, contains] using List.containsKey_insertListIfNewUnit

theorem contains_of_contains_insertManyIfNewUnit_list [EquivBEq α] [LawfulHashable α] (h : m.1.WF)
    {l : List α} {k : α} (h₂ : l.contains k = false) :
    (insertManyIfNewUnit m l).1.contains k → m.contains k := by
  simp_to_model [Const.insertManyIfNewUnit, contains]
    using List.containsKey_of_containsKey_insertListIfNewUnit

theorem contains_insertManyIfNewUnit_of_contains [EquivBEq α] [LawfulHashable α] (h : m.1.WF)
    {l : ρ} {k : α} (h' : m.contains k) : (insertManyIfNewUnit m l).1.contains k := by
  refine (?_ : _ ∧ (insertManyIfNewUnit m l).1.1.WF).1
  refine insertManyIfNewUnit_ind m l ⟨h', h⟩ ?_
  intro m a ⟨h', h⟩
  simp only [h, contains_insertIfNew, h', Bool.or_true, true_and]
  exact h.insertIfNew₀

theorem getKey?_insertManyIfNewUnit_list_of_contains_eq_false_of_contains_eq_false
    [EquivBEq α] [LawfulHashable α]
    (h : m.1.WF) {l : List α} {k : α} :
    m.contains k = false → l.contains k = false → getKey? (insertManyIfNewUnit m l).1 k = none := by
  simp_to_model [Const.insertManyIfNewUnit, contains, getKey?]
    using List.getKey?_insertListIfNewUnit_of_contains_eq_false_of_contains_eq_false

theorem getKey?_insertManyIfNewUnit_list_of_contains_eq_false_of_mem [EquivBEq α] [LawfulHashable α]
    (h : m.1.WF) {l : List α} {k k' : α} (k_beq : k == k') :
    m.contains k = false → l.Pairwise (fun a b => (a == b) = false) → k ∈ l →
      getKey? (insertManyIfNewUnit m l).1 k' = some k := by
  simp_to_model [Const.insertManyIfNewUnit, contains, getKey?]
    using List.getKey?_insertListIfNewUnit_of_contains_eq_false_of_mem

theorem getKey?_insertManyIfNewUnit_list_of_contains [EquivBEq α] [LawfulHashable α]
    (h : m.1.WF) {l : List α} {k : α} :
    m.contains k → getKey? (insertManyIfNewUnit m l).1 k = getKey? m k := by
  simp_to_model [Const.insertManyIfNewUnit, getKey?, contains]
    using List.getKey?_insertListIfNewUnit_of_contains

theorem getKey_insertManyIfNewUnit_list_of_contains [EquivBEq α] [LawfulHashable α]
    (h : m.1.WF) {l : List α} {k : α} {h'} (contains : m.contains k) :
    getKey (insertManyIfNewUnit m l).1 k h' = getKey m k contains := by
  simp_to_model [Const.insertManyIfNewUnit, getKey]
    using List.getKey_insertListIfNewUnit_of_contains

theorem getKey_insertManyIfNewUnit_list_of_contains_eq_false_of_mem [EquivBEq α] [LawfulHashable α]
    (h : m.1.WF) {l : List α}
    {k k' : α} (k_beq : k == k') {h'} :
    m.contains k = false → l.Pairwise (fun a b => (a == b) = false) → k ∈ l →
      getKey (insertManyIfNewUnit m l).1 k' h' = k := by
  simp_to_model [Const.insertManyIfNewUnit, getKey, contains]
    using List.getKey_insertListIfNewUnit_of_contains_eq_false_of_mem

theorem getKey_insertManyIfNewUnit_list_mem_of_contains [EquivBEq α] [LawfulHashable α]
    (h : m.1.WF) {l : List α} {k : α} (contains : m.contains k) {h'} :
    getKey (insertManyIfNewUnit m l).1 k h' = getKey m k contains := by
  simp_to_model [Const.insertManyIfNewUnit, getKey]
    using List.getKey_insertListIfNewUnit_of_contains

theorem getKey!_insertManyIfNewUnit_list_of_contains_eq_false_of_contains_eq_false
    [EquivBEq α] [LawfulHashable α] [Inhabited α] (h : m.1.WF) {l : List α} {k : α} :
    m.contains k = false → l.contains k = false →
      getKey! (insertManyIfNewUnit m l).1 k = default := by
  simp_to_model [Const.insertManyIfNewUnit, contains, getKey!]
    using List.getKey!_insertListIfNewUnit_of_contains_eq_false_of_contains_eq_false

theorem getKey!_insertManyIfNewUnit_list_of_contains_eq_false_of_mem [EquivBEq α] [LawfulHashable α]
    [Inhabited α] (h : m.1.WF) {l : List α} {k k' : α} (k_beq : k == k') :
    contains m k = false → l.Pairwise (fun a b => (a == b) = false) → k ∈ l →
      getKey! (insertManyIfNewUnit m l).1 k' = k := by
  simp_to_model [Const.insertManyIfNewUnit, contains, getKey!]
    using List.getKey!_insertListIfNewUnit_of_contains_eq_false_of_mem

theorem getKey!_insertManyIfNewUnit_list_of_contains [EquivBEq α] [LawfulHashable α]
    [Inhabited α] (h : m.1.WF) {l : List α} {k : α} :
    m.contains k → getKey! (insertManyIfNewUnit m l).1 k = getKey! m k := by
  simp_to_model [Const.insertManyIfNewUnit, contains, getKey!]
    using List.getKey!_insertListIfNewUnit_of_contains

theorem getKeyD_insertManyIfNewUnit_list_of_contains_eq_false_of_contains_eq_false
    [EquivBEq α] [LawfulHashable α] (h : m.1.WF) {l : List α} {k fallback : α} :
    m.contains k = false → l.contains k = false → getKeyD (insertManyIfNewUnit m l).1 k fallback = fallback := by
  simp_to_model [Const.insertManyIfNewUnit, contains, getKeyD]
    using List.getKeyD_insertListIfNewUnit_of_contains_eq_false_of_contains_eq_false

theorem getKeyD_insertManyIfNewUnit_list_of_contains_eq_false_of_mem [EquivBEq α] [LawfulHashable α]
    (h : m.1.WF) {l : List α} {k k' fallback : α} (k_beq : k == k') :
    m.contains k = false → l.Pairwise (fun a b => (a == b) = false) → k ∈ l →
      getKeyD (insertManyIfNewUnit m l).1 k' fallback = k := by
  simp_to_model [Const.insertManyIfNewUnit, contains, getKeyD]
    using List.getKeyD_insertListIfNewUnit_of_contains_eq_false_of_mem

theorem getKeyD_insertManyIfNewUnit_list_of_contains [EquivBEq α] [LawfulHashable α]
    (h : m.1.WF) {l : List α} {k fallback : α} :
    m.contains k → getKeyD (insertManyIfNewUnit m l).1 k fallback = getKeyD m k fallback := by
  simp_to_model [Const.insertManyIfNewUnit, contains, getKeyD]
    using List.getKeyD_insertListIfNewUnit_of_contains

theorem size_insertManyIfNewUnit_list [EquivBEq α] [LawfulHashable α] (h : m.1.WF)
    {l : List α}
    (distinct : l.Pairwise (fun a b => (a == b) = false)) :
    (∀ (a : α), m.contains a → l.contains a = false) →
    (insertManyIfNewUnit m l).1.1.size = m.1.size + l.length := by
  simp_to_model [Const.insertManyIfNewUnit, contains, size] using List.length_insertListIfNewUnit

theorem size_le_size_insertManyIfNewUnit_list [EquivBEq α] [LawfulHashable α] (h : m.1.WF)
    {l : List α} :
    m.1.size ≤ (insertManyIfNewUnit m l).1.1.size := by
  simp_to_model [Const.insertManyIfNewUnit, size] using List.length_le_length_insertListIfNewUnit

theorem size_le_size_insertManyIfNewUnit [EquivBEq α] [LawfulHashable α] (h : m.1.WF)
    {l : ρ} : m.1.size ≤ (insertManyIfNewUnit m l).1.1.size := by
  refine (?_ : _ ∧ (insertManyIfNewUnit m l).1.1.WF).1
  refine insertManyIfNewUnit_ind m l ⟨Nat.le_refl _, h⟩ ?_
  intro m' a ⟨h', h⟩
  constructor
  · exact Nat.le_trans h' (size_le_size_insertIfNew m' h)
  · exact h.insertIfNew₀

theorem size_insertManyIfNewUnit_list_le [EquivBEq α] [LawfulHashable α] (h : m.1.WF)
    {l : List α} :
    (insertManyIfNewUnit m l).1.1.size ≤ m.1.size + l.length := by
  simp_to_model [Const.insertManyIfNewUnit, size] using List.length_insertListIfNewUnit_le

@[simp]
theorem isEmpty_insertManyIfNewUnit_list [EquivBEq α] [LawfulHashable α] (h : m.1.WF)
    {l : List α} :
    (insertManyIfNewUnit m l).1.1.isEmpty = (m.1.isEmpty && l.isEmpty) := by
  simp_to_model [Const.insertManyIfNewUnit, isEmpty] using List.isEmpty_insertListIfNewUnit

theorem isEmpty_of_isEmpty_insertManyIfNewUnit [EquivBEq α] [LawfulHashable α] (h : m.1.WF)
    {l : ρ} : (insertManyIfNewUnit m l).1.1.isEmpty → m.1.isEmpty := by
  refine (?_ : _ ∧ (insertManyIfNewUnit m l).1.1.WF).1
  refine insertManyIfNewUnit_ind m l ⟨id, h⟩ ?_
  intro m' a ⟨h', h⟩
  constructor
  · intro h''
    simp only [isEmpty_insertIfNew, h, Bool.false_eq_true] at h''
  · exact h.insertIfNew₀

theorem get?_insertManyIfNewUnit_list [EquivBEq α] [LawfulHashable α] (h : m.1.WF)
    {l : List α} {k : α} :
    get? (insertManyIfNewUnit m l).1 k =
    if m.contains k ∨ l.contains k then some () else none := by
  simp_to_model [Const.insertManyIfNewUnit, contains, Const.get?]
    using List.getValue?_insertListIfNewUnit

theorem get_insertManyIfNewUnit_list
    {l : List α} {k : α} {h} :
    get (insertManyIfNewUnit m l).1 k h = () := by
  simp

theorem get!_insertManyIfNewUnit_list
    {l : List α} {k : α} :
    get! (insertManyIfNewUnit m l).1 k = () := by
  simp

theorem getD_insertManyIfNewUnit_list
    {l : List α} {k : α} {fallback : Unit} :
    getD (insertManyIfNewUnit m l).1 k fallback = () := by
  simp

end Const

@[simp]
theorem insertMany_emptyWithCapacity_list_nil :
    (insertMany emptyWithCapacity ([] : List ((a : α) × (β a)))).1 = emptyWithCapacity := by
  simp

@[simp]
theorem insertMany_emptyWithCapacity_list_singleton {k : α} {v : β k} :
    (insertMany emptyWithCapacity [⟨k, v⟩]).1 = emptyWithCapacity.insert k v := by
  simp

theorem insertMany_emptyWithCapacity_list_cons {k : α} {v : β k}
    {tl : List ((a : α) × (β a))} :
    (insertMany emptyWithCapacity (⟨k, v⟩ :: tl)).1 = ((emptyWithCapacity.insert k v).insertMany tl).1 := by
  rw [insertMany_cons]

theorem contains_insertMany_emptyWithCapacity_list [EquivBEq α] [LawfulHashable α]
    {l : List ((a : α) × β a)} {k : α} :
    (insertMany emptyWithCapacity l).1.contains k = (l.map Sigma.fst).contains k := by
  simp [contains_insertMany_list _ Raw.WF.emptyWithCapacity₀]

theorem get?_insertMany_emptyWithCapacity_list_of_contains_eq_false [LawfulBEq α]
    {l : List ((a : α) × β a)} {k : α}
    (h : (l.map Sigma.fst).contains k = false) :
    (insertMany emptyWithCapacity l).1.get? k = none := by
  simp [get?_insertMany_list_of_contains_eq_false _ Raw.WF.emptyWithCapacity₀ h]

theorem get?_insertMany_emptyWithCapacity_list_of_mem [LawfulBEq α]
    {l : List ((a : α) × β a)} {k k' : α} (k_beq : k == k') {v : β k}
    (distinct : l.Pairwise (fun a b => (a.1 == b.1) = false))
    (mem : ⟨k, v⟩ ∈ l) :
    (insertMany emptyWithCapacity l).1.get? k' = some (cast (by congr; apply LawfulBEq.eq_of_beq k_beq) v) := by
  rw [get?_insertMany_list_of_mem _ Raw.WF.emptyWithCapacity₀ k_beq distinct mem]

theorem get_insertMany_emptyWithCapacity_list_of_mem [LawfulBEq α]
    {l : List ((a : α) × β a)} {k k' : α} (k_beq : k == k') {v : β k}
    (distinct : l.Pairwise (fun a b => (a.1 == b.1) = false))
    (mem : ⟨k, v⟩ ∈ l)
    {h} :
    (insertMany emptyWithCapacity l).1.get k' h = cast (by congr; apply LawfulBEq.eq_of_beq k_beq) v := by
  rw [get_insertMany_list_of_mem _ Raw.WF.emptyWithCapacity₀ k_beq distinct mem]

theorem get!_insertMany_emptyWithCapacity_list_of_contains_eq_false [LawfulBEq α]
    {l : List ((a : α) × β a)} {k : α} [Inhabited (β k)]
    (h : (l.map Sigma.fst).contains k = false) :
    (insertMany emptyWithCapacity l).1.get! k = default := by
  simp only [get!_insertMany_list_of_contains_eq_false _ Raw.WF.emptyWithCapacity₀ h]
  apply get!_emptyWithCapacity

theorem get!_insertMany_emptyWithCapacity_list_of_mem [LawfulBEq α]
    {l : List ((a : α) × β a)} {k k' : α} (k_beq : k == k') {v : β k} [Inhabited (β k')]
    (distinct : l.Pairwise (fun a b => (a.1 == b.1) = false))
    (mem : ⟨k, v⟩ ∈ l) :
    (insertMany emptyWithCapacity l).1.get! k' = cast (by congr; apply LawfulBEq.eq_of_beq k_beq) v := by
  rw [get!_insertMany_list_of_mem _ Raw.WF.emptyWithCapacity₀ k_beq distinct mem]

theorem getD_insertMany_emptyWithCapacity_list_of_contains_eq_false [LawfulBEq α]
    {l : List ((a : α) × β a)} {k : α} {fallback : β k}
    (contains_eq_false : (l.map Sigma.fst).contains k = false) :
    (insertMany emptyWithCapacity l).1.getD k fallback = fallback := by
  rw [getD_insertMany_list_of_contains_eq_false _ Raw.WF.emptyWithCapacity₀ contains_eq_false]
  apply getD_emptyWithCapacity

theorem getD_insertMany_emptyWithCapacity_list_of_mem [LawfulBEq α]
    {l : List ((a : α) × β a)} {k k' : α} (k_beq : k == k') {v : β k} {fallback : β k'}
    (distinct : l.Pairwise (fun a b => (a.1 == b.1) = false))
    (mem : ⟨k, v⟩ ∈ l) :
    (insertMany emptyWithCapacity l).1.getD k' fallback =
      cast (by congr; apply LawfulBEq.eq_of_beq k_beq) v := by
  rw [getD_insertMany_list_of_mem _ Raw.WF.emptyWithCapacity₀ k_beq distinct mem]

theorem getKey?_insertMany_emptyWithCapacity_list_of_contains_eq_false [EquivBEq α] [LawfulHashable α]
    {l : List ((a : α) × β a)} {k : α}
    (h : (l.map Sigma.fst).contains k = false) :
    (insertMany emptyWithCapacity l).1.getKey? k = none := by
  rw [getKey?_insertMany_list_of_contains_eq_false _ Raw.WF.emptyWithCapacity₀ h]
  apply getKey?_emptyWithCapacity

theorem getKey?_insertMany_emptyWithCapacity_list_of_mem [EquivBEq α] [LawfulHashable α]
    {l : List ((a : α) × β a)}
    {k k' : α} (k_beq : k == k')
    (distinct : l.Pairwise (fun a b => (a.1 == b.1) = false))
    (mem : k ∈ l.map Sigma.fst) :
    (insertMany emptyWithCapacity l).1.getKey? k' = some k := by
  rw [getKey?_insertMany_list_of_mem _ Raw.WF.emptyWithCapacity₀ k_beq distinct mem]

theorem getKey_insertMany_emptyWithCapacity_list_of_mem [EquivBEq α] [LawfulHashable α]
    {l : List ((a : α) × β a)}
    {k k' : α} (k_beq : k == k')
    (distinct : l.Pairwise (fun a b => (a.1 == b.1) = false))
    (mem : k ∈ l.map Sigma.fst)
    {h'} :
    (insertMany emptyWithCapacity l).1.getKey k' h' = k := by
  rw [getKey_insertMany_list_of_mem _ Raw.WF.emptyWithCapacity₀ k_beq distinct mem]

theorem getKey!_insertMany_emptyWithCapacity_list_of_contains_eq_false [EquivBEq α] [LawfulHashable α]
    [Inhabited α] {l : List ((a : α) × β a)} {k : α}
    (h : (l.map Sigma.fst).contains k = false) :
    (insertMany emptyWithCapacity l).1.getKey! k = default := by
  rw [getKey!_insertMany_list_of_contains_eq_false _ Raw.WF.emptyWithCapacity₀ h]
  apply getKey!_emptyWithCapacity

theorem getKey!_insertMany_emptyWithCapacity_list_of_mem [EquivBEq α] [LawfulHashable α] [Inhabited α]
    {l : List ((a : α) × β a)}
    {k k' : α} (k_beq : k == k')
    (distinct : l.Pairwise (fun a b => (a.1 == b.1) = false))
    (mem : k ∈ l.map Sigma.fst) :
    (insertMany emptyWithCapacity l).1.getKey! k' = k := by
  rw [getKey!_insertMany_list_of_mem _ Raw.WF.emptyWithCapacity₀ k_beq distinct mem]

theorem getKeyD_insertMany_emptyWithCapacity_list_of_contains_eq_false [EquivBEq α] [LawfulHashable α]
    {l : List ((a : α) × β a)} {k fallback : α}
    (h : (l.map Sigma.fst).contains k = false) :
    (insertMany emptyWithCapacity l).1.getKeyD k fallback = fallback := by
  rw [getKeyD_insertMany_list_of_contains_eq_false _ Raw.WF.emptyWithCapacity₀ h]
  apply getKeyD_emptyWithCapacity

theorem getKeyD_insertMany_emptyWithCapacity_list_of_mem [EquivBEq α] [LawfulHashable α]
    {l : List ((a : α) × β a)}
    {k k' fallback : α} (k_beq : k == k')
    (distinct : l.Pairwise (fun a b => (a.1 == b.1) = false))
    (mem : k ∈ l.map Sigma.fst) :
    (insertMany emptyWithCapacity l).1.getKeyD k' fallback = k := by
  rw [getKeyD_insertMany_list_of_mem _ Raw.WF.emptyWithCapacity₀ k_beq distinct mem]

theorem size_insertMany_emptyWithCapacity_list [EquivBEq α] [LawfulHashable α]
    {l : List ((a : α) × β a)} (distinct : l.Pairwise (fun a b => (a.1 == b.1) = false)) :
    (insertMany emptyWithCapacity l).1.1.size = l.length := by
  rw [size_insertMany_list _ Raw.WF.emptyWithCapacity₀ distinct]
  · simp only [size_emptyWithCapacity, Nat.zero_add]
  · simp only [contains_emptyWithCapacity, Bool.false_eq_true, false_implies, implies_true]

theorem size_insertMany_emptyWithCapacity_list_le [EquivBEq α] [LawfulHashable α]
    {l : List ((a : α) × β a)} :
    (insertMany emptyWithCapacity l).1.1.size ≤ l.length := by
  rw [← Nat.zero_add l.length]
  apply (size_insertMany_list_le _ Raw.WF.emptyWithCapacity₀)

theorem isEmpty_insertMany_emptyWithCapacity_list [EquivBEq α] [LawfulHashable α]
    {l : List ((a : α) × β a)} :
    (insertMany emptyWithCapacity l).1.1.isEmpty = l.isEmpty := by
  simp [isEmpty_insertMany_list _ Raw.WF.emptyWithCapacity₀]

namespace Const
variable {β : Type v}

@[simp]
theorem insertMany_emptyWithCapacity_list_nil :
    (insertMany emptyWithCapacity ([] : List (α × β))).1 = emptyWithCapacity := by
  simp only [insertMany_nil]

@[simp]
theorem insertMany_emptyWithCapacity_list_singleton {k : α} {v : β} :
    (insertMany emptyWithCapacity [⟨k, v⟩]).1 = emptyWithCapacity.insert k v := by
  simp only [insertMany_list_singleton]

theorem insertMany_emptyWithCapacity_list_cons {k : α} {v : β}
    {tl : List (α × β)} :
    (insertMany emptyWithCapacity (⟨k, v⟩ :: tl)) = (insertMany (emptyWithCapacity.insert k v) tl).1 := by
  rw [insertMany_cons]

theorem contains_insertMany_emptyWithCapacity_list [EquivBEq α] [LawfulHashable α]
    {l : List (α × β)} {k : α} :
    (insertMany emptyWithCapacity l).1.contains k = (l.map Prod.fst).contains k := by
  simp [contains_insertMany_list _ Raw.WF.emptyWithCapacity₀]

theorem get?_insertMany_emptyWithCapacity_list_of_contains_eq_false [EquivBEq α] [LawfulHashable α]
    {l : List (α × β)} {k : α}
    (h : (l.map Prod.fst).contains k = false) :
    get? (insertMany emptyWithCapacity l).1 k = none := by
  rw [get?_insertMany_list_of_contains_eq_false _ Raw.WF.emptyWithCapacity₀ h]
  apply get?_emptyWithCapacity

theorem get?_insertMany_emptyWithCapacity_list_of_mem [EquivBEq α] [LawfulHashable α]
    {l : List (α × β)} {k k' : α} (k_beq : k == k') {v : β}
    (distinct : l.Pairwise (fun a b => (a.1 == b.1) = false))
    (mem : ⟨k, v⟩ ∈ l) :
    get? (insertMany (emptyWithCapacity : Raw₀ α (fun _ => β)) l) k' = some v := by
  rw [get?_insertMany_list_of_mem _ Raw.WF.emptyWithCapacity₀ k_beq distinct mem]

theorem get_insertMany_emptyWithCapacity_list_of_mem [EquivBEq α] [LawfulHashable α]
    {l : List (α × β)} {k k' : α} (k_beq : k == k') {v : β}
    (distinct : l.Pairwise (fun a b => (a.1 == b.1) = false))
    (mem : ⟨k, v⟩ ∈ l)
    {h} :
    get (insertMany emptyWithCapacity l) k' h = v := by
  rw [get_insertMany_list_of_mem _ Raw.WF.emptyWithCapacity₀ k_beq distinct mem]

theorem get!_insertMany_emptyWithCapacity_list_of_contains_eq_false [EquivBEq α] [LawfulHashable α]
    {l : List (α × β)} {k : α} [Inhabited β]
    (h : (l.map Prod.fst).contains k = false) :
    get! (insertMany emptyWithCapacity l) k = (default : β) := by
  rw [get!_insertMany_list_of_contains_eq_false _ Raw.WF.emptyWithCapacity₀ h]
  apply get!_emptyWithCapacity

theorem get!_insertMany_emptyWithCapacity_list_of_mem [EquivBEq α] [LawfulHashable α]
    {l : List (α × β)} {k k' : α} (k_beq : k == k') {v : β} [Inhabited β]
    (distinct : l.Pairwise (fun a b => (a.1 == b.1) = false))
    (mem : ⟨k, v⟩ ∈ l) :
    get! (insertMany (emptyWithCapacity : Raw₀ α (fun _ => β)) l) k' = v := by
  rw [get!_insertMany_list_of_mem _ Raw.WF.emptyWithCapacity₀ k_beq distinct mem]

theorem getD_insertMany_emptyWithCapacity_list_of_contains_eq_false [EquivBEq α] [LawfulHashable α]
    {l : List (α × β)} {k : α} {fallback : β}
    (contains_eq_false : (l.map Prod.fst).contains k = false) :
    getD (insertMany emptyWithCapacity l) k fallback = fallback := by
  rw [getD_insertMany_list_of_contains_eq_false _ Raw.WF.emptyWithCapacity₀ contains_eq_false]
  apply getD_emptyWithCapacity

theorem getD_insertMany_emptyWithCapacity_list_of_mem [EquivBEq α] [LawfulHashable α]
    {l : List (α × β)} {k k' : α} (k_beq : k == k') {v : β} {fallback : β}
    (distinct : l.Pairwise (fun a b => (a.1 == b.1) = false))
    (mem : ⟨k, v⟩ ∈ l) :
    getD (insertMany (emptyWithCapacity : Raw₀ α (fun _ => β)) l) k' fallback = v := by
  rw [getD_insertMany_list_of_mem _ Raw.WF.emptyWithCapacity₀ k_beq distinct mem]

theorem getKey?_insertMany_emptyWithCapacity_list_of_contains_eq_false [EquivBEq α] [LawfulHashable α]
    {l : List (α × β)} {k : α}
    (h : (l.map Prod.fst).contains k = false) :
    (insertMany emptyWithCapacity l).1.getKey? k = none := by
  rw [getKey?_insertMany_list_of_contains_eq_false _ Raw.WF.emptyWithCapacity₀ h]
  apply getKey?_emptyWithCapacity

theorem getKey?_insertMany_emptyWithCapacity_list_of_mem [EquivBEq α] [LawfulHashable α]
    {l : List (α × β)}
    {k k' : α} (k_beq : k == k')
    (distinct : l.Pairwise (fun a b => (a.1 == b.1) = false))
    (mem : k ∈ l.map Prod.fst) :
    (insertMany (emptyWithCapacity : Raw₀ α (fun _ => β)) l).1.getKey? k' = some k := by
  rw [getKey?_insertMany_list_of_mem _ Raw.WF.emptyWithCapacity₀ k_beq distinct mem]

theorem getKey_insertMany_emptyWithCapacity_list_of_mem [EquivBEq α] [LawfulHashable α]
    {l : List (α × β)}
    {k k' : α} (k_beq : k == k')
    (distinct : l.Pairwise (fun a b => (a.1 == b.1) = false))
    (mem : k ∈ l.map Prod.fst)
    {h'} :
    (insertMany (emptyWithCapacity : Raw₀ α (fun _ => β)) l).1.getKey k' h' = k := by
  rw [getKey_insertMany_list_of_mem _ Raw.WF.emptyWithCapacity₀ k_beq distinct mem]

theorem getKey!_insertMany_emptyWithCapacity_list_of_contains_eq_false [EquivBEq α] [LawfulHashable α]
    [Inhabited α] {l : List (α × β)} {k : α}
    (h : (l.map Prod.fst).contains k = false) :
    (insertMany emptyWithCapacity l).1.getKey! k = default := by
  rw [getKey!_insertMany_list_of_contains_eq_false _ Raw.WF.emptyWithCapacity₀ h]
  apply getKey!_emptyWithCapacity

theorem getKey!_insertMany_emptyWithCapacity_list_of_mem [EquivBEq α] [LawfulHashable α] [Inhabited α]
    {l : List (α × β)}
    {k k' : α} (k_beq : k == k')
    (distinct : l.Pairwise (fun a b => (a.1 == b.1) = false))
    (mem : k ∈ l.map Prod.fst) :
    (insertMany (emptyWithCapacity : Raw₀ α (fun _ => β)) l).1.getKey! k' = k := by
  rw [getKey!_insertMany_list_of_mem _ Raw.WF.emptyWithCapacity₀ k_beq distinct mem]

theorem getKeyD_insertMany_emptyWithCapacity_list_of_contains_eq_false [EquivBEq α] [LawfulHashable α]
    {l : List (α × β)} {k fallback : α}
    (h : (l.map Prod.fst).contains k = false) :
    (insertMany (emptyWithCapacity : Raw₀ α (fun _ => β)) l).1.getKeyD k fallback = fallback := by
  rw [getKeyD_insertMany_list_of_contains_eq_false _ Raw.WF.emptyWithCapacity₀ h]
  apply getKeyD_emptyWithCapacity

theorem getKeyD_insertMany_emptyWithCapacity_list_of_mem [EquivBEq α] [LawfulHashable α]
    {l : List (α × β)}
    {k k' fallback : α} (k_beq : k == k')
    (distinct : l.Pairwise (fun a b => (a.1 == b.1) = false))
    (mem : k ∈ l.map Prod.fst) :
    (insertMany (emptyWithCapacity : Raw₀ α (fun _ => β)) l).1.getKeyD k' fallback = k := by
  rw [getKeyD_insertMany_list_of_mem _ Raw.WF.emptyWithCapacity₀ k_beq distinct mem]

theorem size_insertMany_emptyWithCapacity_list [EquivBEq α] [LawfulHashable α]
    {l : List (α × β)} (distinct : l.Pairwise (fun a b => (a.1 == b.1) = false)) :
    (insertMany (emptyWithCapacity : Raw₀ α (fun _ => β)) l).1.1.size = l.length := by
  rw [size_insertMany_list _ Raw.WF.emptyWithCapacity₀ distinct]
  · simp only [size_emptyWithCapacity, Nat.zero_add]
  · simp only [contains_emptyWithCapacity, Bool.false_eq_true, false_implies, implies_true]

theorem size_insertMany_emptyWithCapacity_list_le [EquivBEq α] [LawfulHashable α]
    {l : List (α × β)} :
    (insertMany (emptyWithCapacity : Raw₀ α (fun _ => β)) l).1.1.size ≤ l.length := by
  rw [← Nat.zero_add l.length]
  apply (size_insertMany_list_le _ Raw.WF.emptyWithCapacity₀)

theorem isEmpty_insertMany_emptyWithCapacity_list [EquivBEq α] [LawfulHashable α]
    {l : List (α × β)} :
    (insertMany (emptyWithCapacity : Raw₀ α (fun _ => β)) l).1.1.isEmpty = l.isEmpty := by
  simp [isEmpty_insertMany_list _ Raw.WF.emptyWithCapacity₀]

@[simp]
theorem insertManyIfNewUnit_emptyWithCapacity_list_nil :
    insertManyIfNewUnit (emptyWithCapacity : Raw₀ α (fun _ => Unit)) ([] : List α) =
      (emptyWithCapacity : Raw₀ α (fun _ => Unit)) := by
  simp

@[simp]
theorem insertManyIfNewUnit_emptyWithCapacity_list_singleton {k : α} :
    (insertManyIfNewUnit (emptyWithCapacity : Raw₀ α (fun _ => Unit)) [k]).1 = emptyWithCapacity.insertIfNew k () := by
  simp

theorem insertManyIfNewUnit_emptyWithCapacity_list_cons {hd : α} {tl : List α} :
    insertManyIfNewUnit (emptyWithCapacity : Raw₀ α (fun _ => Unit)) (hd :: tl) =
      (insertManyIfNewUnit (emptyWithCapacity.insertIfNew hd ()) tl).1 := by
  rw [insertManyIfNewUnit_cons]

theorem contains_insertManyIfNewUnit_emptyWithCapacity_list [EquivBEq α] [LawfulHashable α]
    {l : List α} {k : α} :
    (insertManyIfNewUnit (emptyWithCapacity : Raw₀ α (fun _ => Unit)) l).1.contains k = l.contains k := by
  simp [contains_insertManyIfNewUnit_list _ Raw.WF.emptyWithCapacity₀]

theorem getKey?_insertManyIfNewUnit_emptyWithCapacity_list_of_contains_eq_false [EquivBEq α] [LawfulHashable α]
    {l : List α} {k : α} (h' : l.contains k = false) :
    getKey? (insertManyIfNewUnit (emptyWithCapacity : Raw₀ α (fun _ => Unit)) l).1 k = none := by
  exact getKey?_insertManyIfNewUnit_list_of_contains_eq_false_of_contains_eq_false _ Raw.WF.emptyWithCapacity₀
    contains_emptyWithCapacity h'

theorem getKey?_insertManyIfNewUnit_emptyWithCapacity_list_of_mem [EquivBEq α] [LawfulHashable α]
    {l : List α} {k k' : α} (k_beq : k == k')
    (distinct : l.Pairwise (fun a b => (a == b) = false)) (mem : k ∈ l) :
    getKey? (insertManyIfNewUnit (emptyWithCapacity : Raw₀ α (fun _ => Unit)) l).1 k' = some k := by
  exact getKey?_insertManyIfNewUnit_list_of_contains_eq_false_of_mem _ Raw.WF.emptyWithCapacity₀ k_beq
    contains_emptyWithCapacity distinct mem

theorem getKey_insertManyIfNewUnit_emptyWithCapacity_list_of_mem [EquivBEq α] [LawfulHashable α]
    {l : List α}
    {k k' : α} (k_beq : k == k')
    (distinct : l.Pairwise (fun a b => (a == b) = false))
    (mem : k ∈ l) {h'} :
    getKey (insertManyIfNewUnit (emptyWithCapacity : Raw₀ α (fun _ => Unit)) l).1 k' h' = k := by
  exact getKey_insertManyIfNewUnit_list_of_contains_eq_false_of_mem _ Raw.WF.emptyWithCapacity₀ k_beq
    contains_emptyWithCapacity distinct mem

theorem getKey!_insertManyIfNewUnit_emptyWithCapacity_list_of_contains_eq_false [EquivBEq α] [LawfulHashable α]
    [Inhabited α] {l : List α} {k : α}
    (h' : l.contains k = false) :
    getKey! (insertManyIfNewUnit (emptyWithCapacity : Raw₀ α (fun _ => Unit)) l).1 k = default := by
  exact getKey!_insertManyIfNewUnit_list_of_contains_eq_false_of_contains_eq_false _ Raw.WF.emptyWithCapacity₀
    contains_emptyWithCapacity h'

theorem getKey!_insertManyIfNewUnit_emptyWithCapacity_list_of_mem [EquivBEq α] [LawfulHashable α]
    [Inhabited α] {l : List α} {k k' : α} (k_beq : k == k')
    (distinct : l.Pairwise (fun a b => (a == b) = false))
    (mem : k ∈ l) :
    getKey! (insertManyIfNewUnit (emptyWithCapacity : Raw₀ α (fun _ => Unit)) l).1 k' = k := by
  exact getKey!_insertManyIfNewUnit_list_of_contains_eq_false_of_mem _ Raw.WF.emptyWithCapacity₀ k_beq
    contains_emptyWithCapacity distinct mem

theorem getKeyD_insertManyIfNewUnit_emptyWithCapacity_list_of_contains_eq_false [EquivBEq α] [LawfulHashable α]
    {l : List α} {k fallback : α}
    (h' : l.contains k = false) :
    getKeyD (insertManyIfNewUnit (emptyWithCapacity : Raw₀ α (fun _ => Unit)) l).1 k fallback = fallback := by
  exact getKeyD_insertManyIfNewUnit_list_of_contains_eq_false_of_contains_eq_false
    _ Raw.WF.emptyWithCapacity₀ contains_emptyWithCapacity h'

theorem getKeyD_insertManyIfNewUnit_emptyWithCapacity_list_of_mem [EquivBEq α] [LawfulHashable α]
    {l : List α} {k k' fallback : α} (k_beq : k == k')
    (distinct : l.Pairwise (fun a b => (a == b) = false))
    (mem : k ∈ l) :
    getKeyD (insertManyIfNewUnit (emptyWithCapacity : Raw₀ α (fun _ => Unit)) l).1 k' fallback = k := by
  exact getKeyD_insertManyIfNewUnit_list_of_contains_eq_false_of_mem _ Raw.WF.emptyWithCapacity₀ k_beq
    contains_emptyWithCapacity distinct mem

theorem size_insertManyIfNewUnit_emptyWithCapacity_list [EquivBEq α] [LawfulHashable α]
    {l : List α}
    (distinct : l.Pairwise (fun a b => (a == b) = false)) :
    (insertManyIfNewUnit (emptyWithCapacity : Raw₀ α (fun _ => Unit)) l).1.1.size = l.length := by
  simp [size_insertManyIfNewUnit_list _ Raw.WF.emptyWithCapacity₀ distinct]

theorem size_insertManyIfNewUnit_emptyWithCapacity_list_le [EquivBEq α] [LawfulHashable α]
    {l : List α} :
    (insertManyIfNewUnit (emptyWithCapacity : Raw₀ α (fun _ => Unit)) l).1.1.size ≤ l.length := by
  apply Nat.le_trans (size_insertManyIfNewUnit_list_le _ Raw.WF.emptyWithCapacity₀)
  simp

theorem isEmpty_insertManyIfNewUnit_emptyWithCapacity_list [EquivBEq α] [LawfulHashable α]
    {l : List α} :
    (insertManyIfNewUnit (emptyWithCapacity : Raw₀ α (fun _ => Unit)) l).1.1.isEmpty = l.isEmpty := by
  rw [isEmpty_insertManyIfNewUnit_list _ Raw.WF.emptyWithCapacity₀]
  simp

theorem get?_insertManyIfNewUnit_emptyWithCapacity_list [EquivBEq α] [LawfulHashable α]
    {l : List α} {k : α} :
    get? (insertManyIfNewUnit (emptyWithCapacity : Raw₀ α (fun _ => Unit)) l) k =
      if l.contains k then some () else none := by
  rw [get?_insertManyIfNewUnit_list _ Raw.WF.emptyWithCapacity₀]
  simp

theorem get_insertManyIfNewUnit_emptyWithCapacity_list
    {l : List α} {k : α} {h} :
    get (insertManyIfNewUnit (emptyWithCapacity : Raw₀ α (fun _ => Unit)) l) k h = () := by
  simp

theorem get!_insertManyIfNewUnit_emptyWithCapacity_list
    {l : List α} {k : α} :
    get! (insertManyIfNewUnit (emptyWithCapacity : Raw₀ α (fun _ => Unit)) l) k = () := by
  simp

theorem getD_insertManyIfNewUnit_emptyWithCapacity_list
    {l : List α} {k : α} {fallback : Unit} :
    getD (insertManyIfNewUnit (emptyWithCapacity : Raw₀ α (fun _ => Unit)) l) k fallback = () := by
  simp

end Const

end insertMany

section Union

variable (m₁ m₂ : Raw₀ α β)

variable {m₁ m₂}

/- contains -/
theorem contains_union_of_left [EquivBEq α] [LawfulHashable α] (h₁ : m₁.val.WF)
    (h₂ : m₂.val.WF) {k : α} :
    m₁.contains k → (m₁.union m₂).contains k := by
  simp_to_model [contains, union] using List.contains_insertList_of_left

theorem contains_union_of_right [EquivBEq α] [LawfulHashable α] (h₁ : m₁.val.WF)
    (h₂ : m₂.val.WF) {k : α} :
    m₂.contains k → (m₁.union m₂).contains k := by
  simp_to_model [contains, union] using List.contains_insertList_of_right

@[simp]
theorem contains_union [EquivBEq α] [LawfulHashable α] (h₁ : m₁.val.WF)
    (h₂ : m₂.val.WF) {k : α} :
    (m₁.union m₂).contains k = (m₁.contains k || m₂.contains k) := by
  simp_to_model [contains, union] using List.containsKey_insertList_disj_of_containsKey

theorem contains_union_iff [EquivBEq α] [LawfulHashable α] (h₁ : m₁.val.WF)
    (h₂ : m₂.val.WF) {k : α} :
    (m₁.union m₂).contains k ↔ m₁.contains k ∨ m₂.contains k := by
  simp_to_model [union, contains] using List.contains_insertList_iff

theorem contains_of_contains_union_of_contains_eq_false_right [EquivBEq α]
    [LawfulHashable α] (h₁ : m₁.val.WF) (h₂ : m₂.val.WF) {k : α} :
    (m₁.union m₂).contains k → m₂.contains k = false → m₁.contains k := by
  simp_to_model [union, contains] using List.contains_of_contains_insertList_of_contains_eq_false_right

theorem contains_of_contains_union_of_contains_eq_false_left [EquivBEq α]
    [LawfulHashable α] (h₁ : m₁.val.WF) (h₂ : m₂.val.WF) {k : α} :
    (m₁.union m₂).contains k → m₁.contains k = false → m₂.contains k := by
  simp_to_model [union, contains] using List.contains_of_contains_insertList_of_contains_eq_false_left

/- Equiv -/
theorem union_insert_right_equiv_insert_union [EquivBEq α] [LawfulHashable α] {p : (a : α) × β a}
    (h₁ : m₁.val.WF) (h₂ : m₂.val.WF) :
    (m₁.union (m₂.insert p.fst p.snd)).1.Equiv ((m₁.union m₂).insert p.fst p.snd).1 := by
  simp_to_model [Equiv, union, insert]
  apply List.Perm.trans
  . apply insertList_perm_of_perm_second
    simp_to_model [Equiv, insert]
    . apply insertEntry_of_perm
      . wf_trivial
      . apply List.Perm.refl
    . constructor
      rw [← Raw.keys_eq_keys_toListModel]
      exact m₁.distinct_keys h₁
    . apply List.DistinctKeys.perm
      . apply toListModel_insert
        . wf_trivial
      . apply List.DistinctKeys.insertEntry
        . constructor
          rw [← Raw.keys_eq_keys_toListModel]
          exact m₂.distinct_keys h₂
  . apply List.Perm.trans
    . apply insertList_insertEntry_right_equiv_insertEntry_insertList
      any_goals wf_trivial
    . apply insertEntry_of_perm
      . apply List.DistinctKeys.insertList
        . wf_trivial
      . apply List.Perm.symm
        . apply toListModel_union (by wf_trivial) (by wf_trivial)

/- get? -/
theorem get?_union [LawfulBEq α] (h₁ : m₁.val.WF) (h₂ : m₂.val.WF)
    {k : α} :
    (m₁.union m₂).get? k = (m₂.get? k).or (m₁.get? k) := by
  simp_to_model [union, get?] using List.getValueCast?_of_insertList

theorem get?_union_of_contains_eq_false_left [LawfulBEq α] (h₁ : m₁.val.WF) (h₂ : m₂.val.WF)
    {k : α} (contains_eq_false : m₁.contains k = false) :
    (m₁.union m₂).get? k = m₂.get? k := by
  revert contains_eq_false
  simp_to_model [union, contains, get?] using getValueCast?_insertList_of_contains_eq_false_left

theorem get?_union_of_contains_eq_false_right [LawfulBEq α] (h₁ : m₁.val.WF) (h₂ : m₂.val.WF)
    {k : α} (contains_eq_false : m₂.contains k = false) :
    (m₁.union m₂).get? k = m₁.get? k := by
  simp_to_model [union, get?, contains] using List.getValueCast?_insertList_of_contains_eq_false
  revert contains_eq_false
  simp_to_model [contains]
  simp only [containsKey_eq_contains_map_fst, List.contains_eq_mem, List.mem_map,
    decide_eq_false_iff_not, not_exists, not_and, imp_self]

/- get -/
theorem get_union_of_contains_right [LawfulBEq α] (h₁ : m₁.val.WF) (h₂ : m₂.val.WF)
    {k : α} (contains_right : m₂.contains k) :
    (m₁.union m₂).get k (contains_union_of_right h₁ h₂ contains_right) = m₂.get k contains_right := by
  revert contains_right
  simp_to_model [union, get, contains]
  intro contains_right
  apply getValueCast_insertList_of_contains_right
  all_goals wf_trivial

theorem get_union_of_contains_eq_false_left [LawfulBEq α] (h₁ : m₁.val.WF) (h₂ : m₂.val.WF)
    {k : α} (contains_eq_false : m₁.contains k = false) {h'} :
    (m₁.union m₂).get k h' = m₂.get k (contains_of_contains_union_of_contains_eq_false_left h₁ h₂ h' contains_eq_false) := by
  revert contains_eq_false
  simp_to_model [union, contains, get] using getValueCast_insertList_of_contains_eq_false_left

theorem get_union_of_contains_eq_false_right [LawfulBEq α] (h₁ : m₁.val.WF) (h₂ : m₂.val.WF)
    {k : α} (contains_eq_false : m₂.contains k = false) {h'} :
    (m₁.union m₂).get k h' = m₁.get k (contains_of_contains_union_of_contains_eq_false_right h₁ h₂ h' contains_eq_false) := by
  revert contains_eq_false
  simp_to_model [union, get, contains]
  intro contains_eq_false
  apply List.getValueCast_insertList_of_contains_eq_false
  . rw [← List.containsKey_eq_contains_map_fst]
    exact contains_eq_false

/- getD -/
theorem getD_union [LawfulBEq α] (h₁ : m₁.val.WF) (h₂ : m₂.val.WF)
    {k : α} {fallback : β k} :
    (m₁.union m₂).getD k fallback = m₂.getD k (m₁.getD k fallback) := by
  simp_to_model [union, getD, contains] using List.getValueCastD_of_insertList

theorem getD_union_of_contains_eq_false_left [LawfulBEq α] (h₁ : m₁.val.WF) (h₂ : m₂.val.WF)
    {k : α} {fallback : β k} (contains_eq_false : m₁.contains k = false) :
    (m₁.union m₂).getD k fallback = m₂.getD k fallback := by
  revert contains_eq_false
  simp_to_model [union, contains, getD]
  intro contains_eq_false
  apply getValueCastD_insertList_of_contains_eq_false_left
  all_goals wf_trivial

theorem getD_union_of_contains_eq_false_right [LawfulBEq α] (h₁ : m₁.val.WF) (h₂ : m₂.val.WF)
    {k : α} {fallback : β k} (contains_eq_false : m₂.contains k = false)  :
    (m₁.union m₂).getD k fallback = m₁.getD k fallback := by
  revert contains_eq_false
  simp_to_model [union, getD, contains]
  intro contains_eq_false
  apply List.getValueCastD_insertList_of_contains_eq_false
  . rw [← List.containsKey_eq_contains_map_fst]
    exact contains_eq_false

/- get! -/
theorem get!_union [LawfulBEq α] (h₁ : m₁.val.WF) (h₂ : m₂.val.WF)
    {k : α} [Inhabited (β k)] :
    (m₁.union m₂).get! k = m₂.getD k (m₁.get! k) := by
  simp_to_model [union, get!, getD, contains]
  apply List.getValueCastD_of_insertList
  all_goals wf_trivial

theorem get!_union_of_contains_eq_false_left [LawfulBEq α] (h₁ : m₁.val.WF) (h₂ : m₂.val.WF)
    {k : α} [Inhabited (β k)] (contains_eq_false : m₁.contains k = false) :
    (m₁.union m₂).get! k = m₂.get! k := by
  revert contains_eq_false
  simp_to_model [union, contains, get!]
  intro contains_eq_false
  apply getValueCastD_insertList_of_contains_eq_false_left
  all_goals wf_trivial

theorem get!_union_of_contains_eq_false_right [LawfulBEq α]  (h₁ : m₁.val.WF) (h₂ : m₂.val.WF)
    {k : α} [Inhabited (β k)] (contains_eq_false : m₂.contains k = false)  :
    (m₁.union m₂).get! k = m₁.get! k := by
  revert contains_eq_false
  simp_to_model [union, get!, contains]
  intro contains_eq_false
  apply List.getValueCastD_insertList_of_contains_eq_false
  . rw [← List.containsKey_eq_contains_map_fst]
    exact contains_eq_false

/- getKey? -/
theorem getKey?_union [EquivBEq α] [LawfulHashable α]
    (h₁ : m₁.val.WF) (h₂ : m₂.val.WF)
    {k : α} :
    (m₁.union m₂).getKey? k = (m₂.getKey? k).or (m₁.getKey? k) := by
  simp_to_model [union, contains, getKey?] using List.getKey?_insertList

theorem getKey?_union_of_contains_eq_false_left [EquivBEq α] [LawfulHashable α]
    (h₁ : m₁.val.WF) (h₂ : m₂.val.WF)
    {k : α} (not_mem : m₁.contains k = false) :
    (m₁.union m₂).getKey? k = m₂.getKey? k := by
  revert not_mem
  simp_to_model [contains, getKey?, union]
  intro not_mem
  apply List.getKey?_insertList_of_contains_eq_false_left
  all_goals wf_trivial

theorem getKey?_union_of_contains_eq_false_right [EquivBEq α] [LawfulHashable α]
    (h₁ : m₁.val.WF) (h₂ : m₂.val.WF)
    {k : α} (not_mem : m₂.contains k = false) :
    (m₁.union m₂).getKey? k = m₁.getKey? k := by
  revert not_mem
  simp_to_model [contains, getKey?, union]
  intro not_mem
  apply List.getKey?_insertList_of_contains_eq_false_right
  . exact not_mem

/- getKey -/
theorem getKey_union_of_contains_right [EquivBEq α] [LawfulHashable α] (h₁ : m₁.val.WF) (h₂ : m₂.val.WF)
    {k : α} (mem : m₂.contains k) :
    (m₁.union m₂).getKey k (contains_union_of_right h₁ h₂ mem) = m₂.getKey k mem := by
  simp_to_model [union, contains, getKey] using List.getKey_insertList_of_contains_right

theorem getKey_union_of_contains_eq_false_left [EquivBEq α] [LawfulHashable α] (h₁ : m₁.val.WF) (h₂ : m₂.val.WF)
    {k : α} (contains_eq_false : m₁.contains k = false) {h'} :
    (m₁.union m₂).getKey k h' = m₂.getKey k (contains_of_contains_union_of_contains_eq_false_left h₁ h₂ h' contains_eq_false) := by
  revert contains_eq_false
  simp_to_model [union, contains, getKey] using getKey_insertList_of_contains_eq_false_left

theorem getKey_union_of_contains_eq_false_right [EquivBEq α] [LawfulHashable α] (h₁ : m₁.val.WF) (h₂ : m₂.val.WF)
    {k : α} (contains_eq_false : m₂.contains k = false) {h'} :
    (m₁.union m₂).getKey k h' = m₁.getKey k (contains_of_contains_union_of_contains_eq_false_right h₁ h₂ h' contains_eq_false) := by
  revert contains_eq_false
  simp_to_model [union, getKey, contains]
  intro contains_eq_false
  apply List.getKey_insertList_of_contains_eq_false
  . rw [← List.containsKey_eq_contains_map_fst]
    exact contains_eq_false

/- getKeyD -/
theorem getKeyD_union [EquivBEq α]
    [LawfulHashable α] (h₁ : m₁.val.WF)
    (h₂ : m₂.val.WF) {k fallback : α} :
    (m₁.union m₂).getKeyD k fallback = m₂.getKeyD k (m₁.getKeyD k fallback) := by
  simp_to_model [union, getKeyD] using getKeyD_insertList

theorem getKeyD_union_of_contains_eq_false_left [EquivBEq α] [LawfulHashable α] (h₁ : m₁.val.WF)
    (h₂ : m₂.val.WF) {k fallback : α} (h' : m₁.contains k = false) :
    (m₁.union m₂).getKeyD k fallback = m₂.getKeyD k fallback := by
  revert h'
  simp_to_model [contains, union, getKeyD]
  intro h'
  apply getKeyD_insertList_of_contains_eq_false_left
  . wf_trivial
  . wf_trivial
  . exact h'

theorem getKeyD_union_of_contains_eq_false_right [EquivBEq α] [LawfulHashable α] (h₁ : m₁.val.WF)
    (h₂ : m₂.val.WF) {k fallback : α} (h' : m₂.contains k = false) :
    (m₁.union m₂).getKeyD k fallback = m₁.getKeyD k fallback := by
  revert h'
  simp_to_model [contains, union, getKeyD]
  intro h'
  apply getKeyD_insertList_of_contains_eq_false_right h'

/- getKey! -/
theorem getKey!_union [EquivBEq α] [LawfulHashable α] [Inhabited α]
    (h₁ : m₁.1.WF)
    (h₂ : m₂.1.WF) {k : α} :
    (m₁.union m₂).getKey! k = m₂.getKeyD k (m₁.getKey! k) := by
  simp_to_model [union, getKey!, getKeyD] using List.getKeyD_insertList

theorem getKey!_union_of_contains_eq_false_left [Inhabited α]
    [EquivBEq α] [LawfulHashable α] (h₁ : m₁.val.WF) (h₂ : m₂.val.WF) {k : α}
    (h' : m₁.contains k = false) :
    (m₁.union m₂).getKey! k = m₂.getKey! k := by
  revert h'
  simp_to_model [getKey!, contains, union] using getKeyD_insertList_of_contains_eq_false_left

theorem getKey!_union_of_contains_eq_false_right [Inhabited α]
    [EquivBEq α] [LawfulHashable α] (h₁ : m₁.val.WF) (h₂ : m₂.val.WF) {k : α}
    (h' : m₂.contains k = false) :
    (m₁.union m₂).getKey! k = m₁.getKey! k := by
  revert h'
  simp_to_model [contains, union, getKey!] using getKeyD_insertList_of_contains_eq_false_right

/- size -/
theorem size_union_of_not_mem [EquivBEq α] [LawfulHashable α] (h₁ : m₁.val.WF)
    (h₂ : m₂.val.WF) : (∀ (a : α), m₁.contains a → m₂.contains a = false) →
    (m₁.union m₂).1.size = m₁.1.size + m₂.1.size := by
  simp_to_model [union, size, contains] using List.length_insertList_distinct

theorem size_left_le_size_union [EquivBEq α] [LawfulHashable α] (h₁ : m₁.val.WF)
    (h₂ : m₂.val.WF) : m₁.1.size ≤ (m₁.union m₂).1.size := by
  simp_to_model [union, size] using List.length_le_length_insertList

theorem size_right_le_size_union [EquivBEq α] [LawfulHashable α] (h₁ : m₁.val.WF)
    (h₂ : m₂.val.WF) : m₂.1.size ≤ (m₁.union m₂).1.size := by
  simp_to_model [union, size] using List.length_right_le_length_insertList

theorem size_union_le_size_add_size [EquivBEq α] [LawfulHashable α]
    (h₁ : m₁.val.WF) (h₂ : m₂.val.WF) :
    (m₁.union m₂).1.size ≤ m₁.1.size + m₂.1.size := by
  simp_to_model [union, size] using List.length_insertList_le

/- isEmpty -/
@[simp]
theorem isEmpty_union [EquivBEq α] [LawfulHashable α] (h₁ : m₁.val.WF) (h₂ : m₂.val.WF) :
    (m₁.union m₂).1.isEmpty = (m₁.1.isEmpty && m₂.1.isEmpty) := by
  simp_to_model [isEmpty, union] using List.isEmpty_insertList

end Union

namespace Const

variable {β : Type v} {m₁ m₂ : Raw₀ α (fun _ => β)}

/- get? -/
theorem get?_union [EquivBEq α] [LawfulHashable α] (h₁ : m₁.val.WF) (h₂ : m₂.val.WF) {k : α} :
    Const.get? (m₁.union m₂) k = (Const.get? m₂ k).or (Const.get? m₁ k) := by
  simp_to_model [union, Const.get?] using getValue?_insertList

theorem get?_union_of_contains_eq_false_left [EquivBEq α] [LawfulHashable α] (h₁ : m₁.val.WF) (h₂ : m₂.val.WF)
    {k : α} (contains_eq_false : m₁.contains k = false) :
    Const.get? (m₁.union m₂) k = Const.get? m₂ k := by
  revert contains_eq_false
  simp_to_model [union, contains, Const.get?] using getValue?_insertList_of_contains_eq_false_left

theorem get?_union_of_contains_eq_false_right [EquivBEq α] [LawfulHashable α] (h₁ : m₁.val.WF) (h₂ : m₂.val.WF)
    {k : α} (contains_eq_false : m₂.contains k = false) :
    Const.get? (m₁.union m₂) k = Const.get? m₁ k := by
  revert contains_eq_false
  simp_to_model [union, Const.get?, contains]
  intro contains_eq_false
  apply getValue?_insertList_of_contains_eq_false_right contains_eq_false

/- get -/
theorem get_union_of_contains_right [EquivBEq α] [LawfulHashable α] (h₁ : m₁.val.WF) (h₂ : m₂.val.WF)
    {k : α} (h : m₂.contains k) :
    Const.get (m₁.union m₂) k (contains_union_of_right h₁ h₂ h) = Const.get m₂ k h := by
  revert h
  simp_to_model [union, contains, Const.get]
  intro h
  apply getValue_insertList_of_contains_right
  all_goals wf_trivial

theorem get_union_of_contains_eq_false_left [EquivBEq α] [LawfulHashable α] (h₁ : m₁.val.WF) (h₂ : m₂.val.WF)
    {k : α} (contains_eq_false : m₁.contains k = false) {h'} :
    Const.get (m₁.union m₂) k h' = Const.get m₂ k (contains_of_contains_union_of_contains_eq_false_left h₁ h₂ h' contains_eq_false) := by
  revert contains_eq_false
  simp_to_model [union, contains, Const.get] using getValue_insertList_of_contains_eq_false_left

theorem get_union_of_contains_eq_false_right [EquivBEq α] [LawfulHashable α] (h₁ : m₁.val.WF) (h₂ : m₂.val.WF)
    {k : α} (contains_eq_false : m₂.contains k = false) {h'} :
    Const.get (m₁.union m₂) k h' = Const.get m₁ k (contains_of_contains_union_of_contains_eq_false_right h₁ h₂ h' contains_eq_false) := by
  revert contains_eq_false
  simp_to_model [union, Const.get, contains]
  intro contains_eq_false
  apply getValue_insertList_of_contains_eq_false_right contains_eq_false

/- getD -/
theorem getD_union [EquivBEq α] [LawfulHashable α] (h₁ : m₁.val.WF) (h₂ : m₂.val.WF) {k : α} {fallback : β} :
    Const.getD (m₁.union m₂) k fallback = Const.getD m₂ k (Const.getD m₁ k fallback) := by
  simp_to_model [union, Const.getD] using List.getValueD_insertList

theorem getD_union_of_contains_eq_false_left [EquivBEq α] [LawfulHashable α] (h₁ : m₁.val.WF) (h₂ : m₂.val.WF)
    {k : α} {fallback : β} (contains_eq_false : m₁.contains k = false) :
    Const.getD (m₁.union m₂) k fallback = Const.getD m₂ k fallback  := by
  revert contains_eq_false
  simp_to_model [union, contains, Const.getD] using getValueD_insertList_of_contains_eq_false_left

theorem getD_union_of_contains_eq_false_right [EquivBEq α] [LawfulHashable α] (h₁ : m₁.val.WF) (h₂ : m₂.val.WF)
    {k : α} {fallback : β} (contains_eq_false : m₂.contains k = false) :
    Const.getD (m₁.union m₂) k fallback = Const.getD m₁ k fallback := by
  revert contains_eq_false
  simp_to_model [union, Const.getD, contains]
  intro contains_eq_false
  apply getValueD_insertList_of_contains_eq_false_right contains_eq_false

/- get! -/
theorem get!_union [EquivBEq α] [LawfulHashable α] [Inhabited β] (h₁ : m₁.val.WF) (h₂ : m₂.val.WF) {k : α} :
    Const.get! (m₁.union m₂) k = Const.getD m₂ k (Const.get! m₁ k) := by
  simp_to_model [union, Const.getD, Const.get!] using List.getValueD_insertList

theorem get!_union_of_contains_eq_false_left [EquivBEq α] [LawfulHashable α] [Inhabited β] (h₁ : m₁.val.WF) (h₂ : m₂.val.WF)
    {k : α} (contains_eq_false : m₁.contains k = false) :
    Const.get! (m₁.union m₂) k = Const.get! m₂ k  := by
  revert contains_eq_false
  simp_to_model [union, contains, Const.get!] using getValueD_insertList_of_contains_eq_false_left

theorem get!_union_of_contains_eq_false_right [EquivBEq α] [LawfulHashable α] [Inhabited β] (h₁ : m₁.val.WF) (h₂ : m₂.val.WF)
    {k : α} (contains_eq_false : m₂.contains k = false) :
    Const.get! (m₁.union m₂) k = Const.get! m₁ k := by
  revert contains_eq_false
  simp_to_model [union, Const.get!, contains]
  intro contains_eq_false
  apply getValueD_insertList_of_contains_eq_false_right contains_eq_false

end Const

section Inter

variable {m₁ m₂ : Raw₀ α β}

/- contains -/
theorem contains_inter [EquivBEq α] [LawfulHashable α] (h₁ : m₁.val.WF)
    (h₂ : m₂.val.WF) {k : α} :
    (m₁.inter m₂).contains k = (m₁.contains k && m₂.contains k) := by
  simp_to_model [contains, inter] using List.containsKey_filter_containsKey

theorem contains_inter_iff [EquivBEq α] [LawfulHashable α] (h₁ : m₁.val.WF)
    (h₂ : m₂.val.WF) {k : α} :
    (m₁.inter m₂).contains k ↔ m₁.contains k ∧ m₂.contains k := by
  simp_to_model [inter, contains] using containsKey_filter_containsKey_iff

theorem contains_inter_eq_false_of_contains_eq_false_left [EquivBEq α] [LawfulHashable α]
    (h₁ : m₁.val.WF) (h₂ : m₂.val.WF) {k : α}
    (h : m₁.contains k = false) :
    (m₁.inter m₂).contains k = false := by
  revert h
  simp_to_model [inter, contains] using containsKey_filter_containsKey_eq_false_of_containsKey_eq_false_left

theorem contains_inter_eq_false_of_contains_eq_false_right [EquivBEq α] [LawfulHashable α]
    (h₁ : m₁.val.WF) (h₂ : m₂.val.WF) {k : α}
    (h : m₂.contains k = false) :
    (m₁.inter m₂).contains k = false := by
  revert h
  simp_to_model [inter, contains] using containsKey_filter_containsKey_eq_false_of_containsKey_eq_false_right

/- get? -/
theorem get?_inter [LawfulBEq α] (h₁ : m₁.val.WF) (h₂ : m₂.val.WF) {k : α} :
    (m₁.inter m₂).get? k =
    if m₂.contains k then m₁.get? k else none := by
  simp_to_model [inter, get?, contains] using getValueCast?_filter_containsKey

theorem get?_inter_of_contains_right [LawfulBEq α] (h₁ : m₁.val.WF) (h₂ : m₂.val.WF)
    {k : α} (h : m₂.contains k) :
    (m₁.inter m₂).get? k = m₁.get? k := by
  revert h
  simp_to_model [inter, get?, contains] using getValueCast?_filter_containsKey_of_containsKey_right

theorem get?_inter_of_contains_eq_false_left [LawfulBEq α] (h₁ : m₁.val.WF) (h₂ : m₂.val.WF)
    {k : α} (h : m₁.contains k = false) :
    (m₁.inter m₂).get? k = none := by
  revert h
  simp_to_model [inter, get?, contains] using getValueCast?_filter_containsKey_of_containsKey_eq_false_left

theorem get?_inter_of_contains_eq_false_right [LawfulBEq α] (h₁ : m₁.val.WF) (h₂ : m₂.val.WF)
    {k : α} (h : m₂.contains k = false) :
    (m₁.inter m₂).get? k = none := by
  revert h
  simp_to_model [inter, get?, contains] using getValueCast?_filter_containsKey_of_containsKey_eq_false_right

/- get -/
@[simp] theorem get_inter [LawfulBEq α] (h₁ : m₁.val.WF) (h₂ : m₂.val.WF)
    {k : α} {h_contains : (m₁.inter m₂).contains k} :
    (m₁.inter m₂).get k h_contains =
    m₁.get k ((contains_inter_iff h₁ h₂).1 h_contains).1 := by
  simp_to_model [inter, get, contains] using getValueCast_filter_containsKey

/- getD -/
theorem getD_inter [LawfulBEq α] (h₁ : m₁.val.WF) (h₂ : m₂.val.WF)
    {k : α} {fallback : β k} :
    (m₁.inter m₂).getD k fallback =
    if m₂.contains k then m₁.getD k fallback else fallback := by
  simp_to_model [inter, getD, contains] using getValueCastD_filter_containsKey

theorem getD_inter_of_contains_right [LawfulBEq α] (h₁ : m₁.val.WF) (h₂ : m₂.val.WF)
    {k : α} {fallback : β k} (h : m₂.contains k) :
    (m₁.inter m₂).getD k fallback = m₁.getD k fallback := by
  revert h
  simp_to_model [inter, getD, contains] using getValueCastD_filter_containsKey_of_containsKey_right

theorem getD_inter_of_contains_eq_false_right [LawfulBEq α] (h₁ : m₁.val.WF) (h₂ : m₂.val.WF)
    {k : α} {fallback : β k} (h : m₂.contains k = false) :
    (m₁.inter m₂).getD k fallback = fallback := by
  revert h
  simp_to_model [inter, getD, contains] using getValueCastD_filter_containsKey_of_containsKey_eq_false_right

theorem getD_inter_of_contains_eq_false_left [LawfulBEq α] (h₁ : m₁.val.WF) (h₂ : m₂.val.WF)
    {k : α} {fallback : β k} (h : m₁.contains k = false) :
    (m₁.inter m₂).getD k fallback = fallback := by
  revert h
  simp_to_model [inter, getD, contains] using getValueCastD_filter_containsKey_of_containsKey_eq_false_left

/- get! -/
theorem get!_inter [LawfulBEq α] (h₁ : m₁.val.WF) (h₂ : m₂.val.WF)
    {k : α} [Inhabited (β k)] :
    (m₁.inter m₂).get! k =
    if m₂.contains k then m₁.get! k else default := by
  simp_to_model [inter, get!, contains] using getValueCastD_filter_containsKey

theorem get!_inter_of_contains_right [LawfulBEq α] (h₁ : m₁.val.WF) (h₂ : m₂.val.WF)
    {k : α} [Inhabited (β k)] (h : m₂.contains k) :
    (m₁.inter m₂).get! k = m₁.get! k  := by
  revert h
  simp_to_model [inter, get!, contains] using getValueCastD_filter_containsKey_of_containsKey_right

theorem get!_inter_of_contains_eq_false_right [LawfulBEq α] (h₁ : m₁.val.WF) (h₂ : m₂.val.WF)
    {k : α} [Inhabited (β k)] (h : m₂.contains k = false) :
    (m₁.inter m₂).get! k = default := by
  revert h
  simp_to_model [inter, get!, contains] using getValueCastD_filter_containsKey_of_containsKey_eq_false_right

theorem get!_inter_of_contains_eq_false_left [LawfulBEq α] (h₁ : m₁.val.WF) (h₂ : m₂.val.WF)
    {k : α} [Inhabited (β k)] (h : m₁.contains k = false) :
    (m₁.inter m₂).get! k = default := by
  revert h
  simp_to_model [inter, get!, contains] using getValueCastD_filter_containsKey_of_containsKey_eq_false_left

/- getKey? -/
theorem getKey?_inter [EquivBEq α] [LawfulHashable α]
    (h₁ : m₁.val.WF) (h₂ : m₂.val.WF) {k : α} :
    (m₁.inter m₂).getKey? k =
    if m₂.contains k then m₁.getKey? k else none := by
  simp_to_model [inter, contains, getKey?] using getKey?_filter_containsKey

theorem getKey?_inter_of_contains_right [EquivBEq α] [LawfulHashable α]
    (h₁ : m₁.val.WF) (h₂ : m₂.val.WF) {k : α} (h : m₂.contains k) :
    (m₁.inter m₂).getKey? k = m₁.getKey? k := by
  revert h
  simp_to_model [contains, getKey?, inter] using getKey?_filter_containsKey_of_containsKey_right

theorem getKey?_inter_of_contains_eq_false_right [EquivBEq α] [LawfulHashable α]
    (h₁ : m₁.val.WF) (h₂ : m₂.val.WF) {k : α} (h : m₂.contains k = false) :
    (m₁.inter m₂).getKey? k = none := by
  revert h
  simp_to_model [contains, getKey?, inter] using getKey?_filter_containsKey_of_containsKey_eq_false_right

theorem getKey?_inter_of_contains_eq_false_left [EquivBEq α] [LawfulHashable α]
    (h₁ : m₁.val.WF) (h₂ : m₂.val.WF) {k : α} (h : m₁.contains k = false) :
    (m₁.inter m₂).getKey? k = none := by
  revert h
  simp_to_model [contains, getKey?, inter] using getKey?_filter_containsKey_of_containsKey_eq_false_left

/- getKey -/
@[simp] theorem getKey_inter [EquivBEq α] [LawfulHashable α] (h₁ : m₁.val.WF) (h₂ : m₂.val.WF)
    {k : α} {h_contains : (m₁.inter m₂).contains k} :
    (m₁.inter m₂).getKey k h_contains =
    m₁.getKey k (by simp [contains_inter_iff h₁ h₂] at h_contains; exact h_contains.1) := by
  simp_to_model [inter, contains, getKey] using getKey_filter_containsKey

/- getKeyD -/
theorem getKeyD_inter [EquivBEq α] [LawfulHashable α] (h₁ : m₁.val.WF)
    (h₂ : m₂.val.WF) {k fallback : α} :
    (m₁.inter m₂).getKeyD k fallback =
    if m₂.contains k then m₁.getKeyD k fallback else fallback := by
  simp_to_model [inter, getKeyD, contains] using getKeyD_filter_containsKey

theorem getKeyD_inter_of_contains_right [EquivBEq α] [LawfulHashable α] (h₁ : m₁.val.WF)
    (h₂ : m₂.val.WF) {k fallback : α} (h : m₂.contains k) :
    (m₁.inter m₂).getKeyD k fallback = m₁.getKeyD k fallback := by
  revert h
  simp_to_model [inter, getKeyD, contains] using getKeyD_filter_containsKey_of_containsKey_right

theorem getKeyD_inter_of_contains_eq_false_right [EquivBEq α] [LawfulHashable α] (h₁ : m₁.val.WF)
    (h₂ : m₂.val.WF) {k fallback : α} (h : m₂.contains k = false) :
    (m₁.inter m₂).getKeyD k fallback = fallback := by
  revert h
  simp_to_model [inter, getKeyD, contains] using getKeyD_filter_containsKey_of_containsKey_eq_false_right

theorem getKeyD_inter_of_contains_eq_false_left [EquivBEq α] [LawfulHashable α] (h₁ : m₁.val.WF)
    (h₂ : m₂.val.WF) {k fallback : α} (h : m₁.contains k = false) :
    (m₁.inter m₂).getKeyD k fallback = fallback := by
  revert h
  simp_to_model [inter, getKeyD, contains] using getKeyD_filter_containsKey_of_containsKey_eq_false_left

/- getKey! -/
theorem getKey!_inter [EquivBEq α] [LawfulHashable α] [Inhabited α] (h₁ : m₁.val.WF)
    (h₂ : m₂.val.WF) {k : α} [Inhabited α] :
    (m₁.inter m₂).getKey! k =
    if m₂.contains k then m₁.getKey! k else default := by
  simp_to_model [inter, getKey!, contains] using getKeyD_filter_containsKey

theorem getKey!_inter_of_contains_right [EquivBEq α] [LawfulHashable α] [Inhabited α] (h₁ : m₁.val.WF)
    (h₂ : m₂.val.WF) {k : α} (h : m₂.contains k) :
    (m₁.inter m₂).getKey! k = m₁.getKey! k := by
  revert h
  simp_to_model [inter, getKey!, contains] using getKeyD_filter_containsKey_of_containsKey_right

theorem getKey!_inter_of_contains_eq_false_right [EquivBEq α] [LawfulHashable α] [Inhabited α] (h₁ : m₁.val.WF)
    (h₂ : m₂.val.WF) {k : α} (h : m₂.contains k = false) :
    (m₁.inter m₂).getKey! k = default := by
  revert h
  simp_to_model [inter, getKey!, contains] using getKeyD_filter_containsKey_of_containsKey_eq_false_right

theorem getKey!_inter_of_contains_eq_false_left [EquivBEq α] [LawfulHashable α] [Inhabited α] (h₁ : m₁.val.WF)
    (h₂ : m₂.val.WF) {k : α} (h : m₁.contains k = false) :
    (m₁.inter m₂).getKey! k = default := by
  revert h
  simp_to_model [inter, getKey!, contains] using getKeyD_filter_containsKey_of_containsKey_eq_false_left

/- size -/
theorem size_inter_le_size_left [EquivBEq α] [LawfulHashable α]
    (h₁ : m₁.val.WF) (h₂ : m₂.val.WF) :
    (m₁.inter m₂).1.size ≤ m₁.1.size := by
  simp_to_model [inter, size] using List.length_filter_le

theorem size_inter_le_size_right [EquivBEq α] [LawfulHashable α]
    (h₁ : m₁.val.WF) (h₂ : m₂.val.WF) :
    (m₁.inter m₂).1.size ≤ m₂.1.size := by
  simp_to_model [inter, size, contains] using List.length_filter_containsKey_le

theorem size_inter_eq_size_left [EquivBEq α] [LawfulHashable α]
    (h₁ : m₁.val.WF) (h₂ : m₂.val.WF)
    (h : ∀ (a : α), m₁.contains a → m₂.contains a) :
    (m₁.inter m₂).1.size = m₁.1.size := by
  revert h
  simp_to_model [inter, size, contains] using length_filter_containsKey_eq_length_left

theorem size_inter_eq_size_right [EquivBEq α] [LawfulHashable α]
    (h₁ : m₁.val.WF) (h₂ : m₂.val.WF)
    (h : ∀ (a : α), m₂.contains a → m₁.contains a) :
    (m₁.inter m₂).1.size = m₂.1.size := by
  revert h
  simp_to_model [inter, size, contains] using length_filter_containsKey_of_length_right

theorem size_add_size_eq_size_union_add_size_inter [EquivBEq α] [LawfulHashable α]
    (h₁ : m₁.val.WF) (h₂ : m₂.val.WF) :
    m₁.1.size + m₂.1.size = (m₁.union m₂).1.size + (m₁.inter m₂).1.size := by
  simp_to_model [union, inter, size] using size_add_size_eq_size_insertList_add_size_filter_containsKey

/- isEmpty -/
@[simp]
theorem isEmpty_inter_left [EquivBEq α] [LawfulHashable α] (h₁ : m₁.val.WF) (h₂ : m₂.val.WF) (h : m₁.1.isEmpty) :
    (m₁.inter m₂).1.isEmpty = true := by
  revert h
  simp_to_model [isEmpty, inter, contains] using List.isEmpty_filter_containsKey_left

/- isEmpty -/
@[simp]
theorem isEmpty_inter_right [EquivBEq α] [LawfulHashable α] (h₁ : m₁.val.WF) (h₂ : m₂.val.WF) (h : m₂.1.isEmpty) :
    (m₁.inter m₂).1.isEmpty = true := by
  revert h
  simp_to_model [isEmpty, inter, contains] using List.isEmpty_filter_containsKey_right

theorem isEmpty_inter_iff [EquivBEq α] [LawfulHashable α] (h₁ : m₁.val.WF) (h₂ : m₂.val.WF) :
    (m₁.inter m₂).1.isEmpty ↔ ∀ k, m₁.contains k → m₂.contains k = false := by
  simp_to_model [inter, contains, isEmpty] using List.isEmpty_filter_containsKey_iff

end Inter

namespace Const

variable {β : Type v} {m₁ m₂ : Raw₀ α (fun _ => β)}

/- get? -/
theorem get?_inter [EquivBEq α] [LawfulHashable α] (h₁ : m₁.val.WF) (h₂ : m₂.val.WF) {k : α} :
    Const.get? (m₁.inter m₂) k =
    if m₂.contains k then Const.get? m₁ k else none := by
  simp_to_model [inter, Const.get?, contains] using List.getValue?_filter_containsKey_eq_if_containsKey

theorem get?_inter_of_contains_right [EquivBEq α] [LawfulHashable α] (h₁ : m₁.val.WF) (h₂ : m₂.val.WF)
    {k : α} (h : m₂.contains k) :
    Const.get? (m₁.inter m₂) k = Const.get? m₁ k := by
  revert h
  simp_to_model [inter, Const.get?, contains] using List.getValue?_filter_containsKey_eq_containsKey

theorem get?_inter_of_contains_eq_false_left [EquivBEq α] [LawfulHashable α] (h₁ : m₁.val.WF) (h₂ : m₂.val.WF)
    {k : α} (h : m₁.contains k = false) :
    Const.get? (m₁.inter m₂) k = none := by
  revert h
  simp_to_model [inter, Const.get?, contains] using List.getValue?_filter_of_not_contains

theorem get?_inter_of_contains_eq_false_right [EquivBEq α] [LawfulHashable α] (h₁ : m₁.val.WF) (h₂ : m₂.val.WF)
    {k : α} (h : m₂.contains k = false) :
    Const.get? (m₁.inter m₂) k = none := by
  revert h
  simp_to_model [inter, Const.get?, contains] using getValue?_filter_of_containsKey_eq_false_right

@[simp] theorem get_inter [EquivBEq α] [LawfulHashable α] (h₁ : m₁.val.WF) (h₂ : m₂.val.WF)
    {k : α} {h_contains : (m₁.inter m₂).contains k} :
    Const.get (m₁.inter m₂) k h_contains =
    Const.get m₁ k ((contains_inter_iff h₁ h₂).1 h_contains).1 := by
  simp_to_model [inter, Const.get, contains] using List.getValue_filter_containsKey_eq_containsKey

/- getD -/
theorem getD_inter [EquivBEq α] [LawfulHashable α] (h₁ : m₁.val.WF) (h₂ : m₂.val.WF)
    {k : α} {fallback : β} :
    Const.getD (m₁.inter m₂) k fallback =
    if m₂.contains k then Const.getD m₁ k fallback else fallback := by
  simp_to_model [inter, Const.getD, contains] using List.getValueD_filter_containsKey_eq_if_containsKey

theorem getD_inter_of_contains_right [EquivBEq α] [LawfulHashable α] (h₁ : m₁.val.WF) (h₂ : m₂.val.WF)
    {k : α} {fallback : β} (h : m₂.contains k) :
    Const.getD (m₁.inter m₂) k fallback = Const.getD m₁ k fallback := by
  revert h
  simp_to_model [inter, Const.getD, contains] using List.getValueD_filter_containsKey_eq_containsKey

theorem getD_inter_of_contains_eq_false_right [EquivBEq α] [LawfulHashable α] (h₁ : m₁.val.WF) (h₂ : m₂.val.WF)
    {k : α} {fallback : β} (h : m₂.contains k = false) :
    Const.getD (m₁.inter m₂) k fallback = fallback := by
  revert h
  simp_to_model [inter, Const.getD, contains] using getValueD_filter_of_containsKey_eq_false_right

theorem getD_inter_of_contains_eq_false_left [EquivBEq α] [LawfulHashable α] (h₁ : m₁.val.WF) (h₂ : m₂.val.WF)
    {k : α} {fallback : β} (h : m₁.contains k = false) :
    Const.getD (m₁.inter m₂) k fallback = fallback := by
  revert h
  simp_to_model [inter, Const.getD, contains] using getValueD_filter_of_containsKey_eq_false_left

/- get! -/
theorem get!_inter [EquivBEq α] [LawfulHashable α] [Inhabited β] (h₁ : m₁.val.WF) (h₂ : m₂.val.WF)
    {k : α}  :
    Const.get! (m₁.inter m₂) k =
    if m₂.contains k then Const.get! m₁ k else default := by
  simp_to_model [inter, Const.get!, contains] using List.getValueD_filter_containsKey_eq_if_containsKey

theorem get!_inter_of_contains_right [EquivBEq α] [LawfulHashable α] [Inhabited β] (h₁ : m₁.val.WF) (h₂ : m₂.val.WF)
    {k : α} (h : m₂.contains k) :
    Const.get! (m₁.inter m₂) k = Const.get! m₁ k := by
  revert h
  simp_to_model [inter, Const.get!, contains] using List.getValueD_filter_containsKey_eq_containsKey

theorem get!_inter_of_contains_eq_false_right [EquivBEq α] [LawfulHashable α] [Inhabited β] (h₁ : m₁.val.WF) (h₂ : m₂.val.WF)
    {k : α} (h : m₂.contains k = false) :
    Const.get! (m₁.inter m₂) k = default := by
  revert h
  simp_to_model [inter, Const.get!, contains] using getValueD_filter_of_containsKey_eq_false_right

theorem get!_inter_of_contains_eq_false_left [EquivBEq α] [LawfulHashable α] [Inhabited β] (h₁ : m₁.val.WF) (h₂ : m₂.val.WF)
    {k : α} (h : m₁.contains k = false) :
    Const.get! (m₁.inter m₂) k = default := by
  revert h
  simp_to_model [inter, Const.get!, contains] using getValueD_filter_of_containsKey_eq_false_left

end Const

section Diff

variable {m₁ m₂ : Raw₀ α β}

/- contains -/
theorem contains_diff [EquivBEq α] [LawfulHashable α] (h₁ : m₁.val.WF)
    (h₂ : m₂.val.WF) {k : α} :
    (m₁.diff m₂).contains k = (m₁.contains k && !m₂.contains k) := by
  simp_to_model [diff, contains] using List.containsKey_diff_eq_false

theorem contains_diff_iff [EquivBEq α] [LawfulHashable α] (h₁ : m₁.val.WF)
    (h₂ : m₂.val.WF) {k : α} :
    (m₁.diff m₂).contains k ↔ m₁.contains k ∧ ¬m₂.contains k := by
  simp_to_model [diff, contains] using List.containsKey_diff_eq_false_iff

theorem contains_diff_eq_false_of_contains_eq_false_left [EquivBEq α] [LawfulHashable α]
    (h₁ : m₁.val.WF) (h₂ : m₂.val.WF) {k : α}
    (h : m₁.contains k = false) :
    (m₁.diff m₂).contains k = false := by
  revert h
  simp_to_model [diff, contains] using List.containsKey_diff_eq_false_of_containsKey_eq_false_left

theorem contains_diff_eq_false_of_contains_right [EquivBEq α] [LawfulHashable α]
    (h₁ : m₁.val.WF) (h₂ : m₂.val.WF) {k : α}
    (h : m₂.contains k) :
    (m₁.diff m₂).contains k = false := by
  revert h
  simp_to_model [diff, contains] using List.containsKey_diff_of_containsKey_eq_false_right

/- Equiv -/
theorem diff_erase_right_equiv_erase_diff [EquivBEq α] [LawfulHashable α] {k : α}
    (h₁ : m₁.val.WF) (h₂ : m₂.val.WF) :
    (m₁.diff (m₂.erase k)).1.Equiv ((m₁.diff m₂).erase k).1 := by
  sorry

/- get? -/
theorem get?_diff [LawfulBEq α] (h₁ : m₁.val.WF) (h₂ : m₂.val.WF) {k : α} :
    (m₁.diff m₂).get? k = if m₂.contains k then none else m₁.get? k := by
  simp_to_model [diff, get?, contains] using List.getValueCast?_diff

theorem get?_diff_of_contains_eq_false_right [LawfulBEq α] (h₁ : m₁.val.WF) (h₂ : m₂.val.WF)
    {k : α} (h : m₂.contains k = false) :
    (m₁.diff m₂).get? k = m₁.get? k := by
  revert h
  simp_to_model [diff, contains, get?] using List.getValueCast?_diff_of_containsKey_eq_false_right

theorem get?_diff_of_contains_eq_false_left [LawfulBEq α] (h₁ : m₁.val.WF) (h₂ : m₂.val.WF)
    {k : α} (h : m₁.contains k = false) :
    (m₁.diff m₂).get? k = none := by
  revert h
  simp_to_model [diff, contains, get?] using List.getValueCast?_diff_of_containsKey_eq_false_left

theorem get?_diff_of_contains_right [LawfulBEq α] (h₁ : m₁.val.WF) (h₂ : m₂.val.WF)
    {k : α} (h : m₂.contains k) :
    (m₁.diff m₂).get? k = none := by
  revert h
  simp_to_model [diff, get?, contains] using List.getValueCast?_diff_of_containsKey_right

/- get -/
theorem get_diff [LawfulBEq α] (h₁ : m₁.val.WF) (h₂ : m₂.val.WF)
    {k : α} {h_contains : (m₁.diff m₂).contains k} :
    (m₁.diff m₂).get k h_contains =
    m₁.get k ((contains_diff_iff h₁ h₂).1 h_contains).1 := by
  simp_to_model [diff, get, contains] using List.getValueCast_diff

/- getD -/
theorem getD_diff [LawfulBEq α] (h₁ : m₁.val.WF) (h₂ : m₂.val.WF)
    {k : α} {fallback : β k} :
    (m₁.diff m₂).getD k fallback =
    if m₂.contains k then fallback else m₁.getD k fallback := by
  simp_to_model [diff, getD, contains] using List.getValueCastD_diff

theorem getD_diff_of_contains_eq_false_right [LawfulBEq α] (h₁ : m₁.val.WF) (h₂ : m₂.val.WF)
    {k : α} {fallback : β k} (h : m₂.contains k = false) :
    (m₁.diff m₂).getD k fallback = m₁.getD k fallback := by
  revert h
  simp_to_model [diff, contains, getD] using List.getValueCastD_diff_of_containsKey_eq_false_right

theorem getD_diff_of_contains_right [LawfulBEq α] (h₁ : m₁.val.WF) (h₂ : m₂.val.WF)
    {k : α} {fallback : β k} (h : m₂.contains k) :
    (m₁.diff m₂).getD k fallback = fallback := by
  revert h
  simp_to_model [diff, getD, contains] using List.getValueCastD_diff_of_containsKey_right

theorem getD_diff_of_contains_eq_false_left [LawfulBEq α] (h₁ : m₁.val.WF) (h₂ : m₂.val.WF)
    {k : α} {fallback : β k} (h : m₁.contains k = false) :
    (m₁.diff m₂).getD k fallback = fallback := by
  revert h
  simp_to_model [diff, getD, contains] using List.getValueCastD_diff_of_containsKey_eq_false_left

/- get! -/
theorem get!_diff [LawfulBEq α] (h₁ : m₁.val.WF) (h₂ : m₂.val.WF)
    {k : α} [Inhabited (β k)] :
    (m₁.diff m₂).get! k = if m₂.contains k then default else m₁.get! k := by
  simp_to_model [diff, get!, contains] using List.getValueCastD_diff

theorem get!_diff_of_contains_eq_false_right [LawfulBEq α] (h₁ : m₁.val.WF) (h₂ : m₂.val.WF)
    {k : α} [Inhabited (β k)] (h : m₂.contains k = false) :
    (m₁.diff m₂).get! k = m₁.get! k := by
  revert h
  simp_to_model [diff, contains, get!] using List.getValueCastD_diff_of_containsKey_eq_false_right

theorem get!_diff_of_contains_right [LawfulBEq α] (h₁ : m₁.val.WF) (h₂ : m₂.val.WF)
    {k : α} [Inhabited (β k)] (h : m₂.contains k) :
    (m₁.diff m₂).get! k = default := by
  revert h
  simp_to_model [diff, get!, contains] using List.getValueCastD_diff_of_containsKey_right

theorem get!_diff_of_contains_eq_false_left [LawfulBEq α] (h₁ : m₁.val.WF) (h₂ : m₂.val.WF)
    {k : α} [Inhabited (β k)] (h : m₁.contains k = false) :
    (m₁.diff m₂).get! k = default := by
  revert h
  simp_to_model [diff, get!, contains] using List.getValueCastD_diff_of_containsKey_eq_false_left

/- getKey? -/
theorem getKey?_diff [EquivBEq α] [LawfulHashable α]
    (h₁ : m₁.val.WF) (h₂ : m₂.val.WF) {k : α} :
    (m₁.diff m₂).getKey? k = if m₂.contains k then none else m₁.getKey? k := by
  simp_to_model [diff, contains, getKey?] using List.getKey?_diff

theorem getKey?_diff_of_contains_eq_false_right [EquivBEq α] [LawfulHashable α]
    (h₁ : m₁.val.WF) (h₂ : m₂.val.WF) {k : α} (h : m₂.contains k = false) :
    (m₁.diff m₂).getKey? k = m₁.getKey? k := by
  revert h
  simp_to_model [contains, getKey?, diff] using List.getKey?_diff_of_containsKey_eq_false_right

theorem getKey?_diff_of_contains_eq_false_left [EquivBEq α] [LawfulHashable α]
    (h₁ : m₁.val.WF) (h₂ : m₂.val.WF) {k : α} (h : m₁.contains k = false) :
    (m₁.diff m₂).getKey? k = none := by
  revert h
  simp_to_model [contains, getKey?, diff] using List.getKey?_diff_of_containsKey_eq_false_left

theorem getKey?_diff_of_contains_right [EquivBEq α] [LawfulHashable α]
    (h₁ : m₁.val.WF) (h₂ : m₂.val.WF) {k : α} (h : m₂.contains k) :
    (m₁.diff m₂).getKey? k = none := by
  revert h
  simp_to_model [contains, getKey?, diff] using List.getKey?_diff_of_containsKey_right

/- getKey -/
theorem getKey_diff [EquivBEq α] [LawfulHashable α] (h₁ : m₁.val.WF) (h₂ : m₂.val.WF)
    {k : α} {h_contains : (m₁.diff m₂).contains k} :
    (m₁.diff m₂).getKey k h_contains =
    m₁.getKey k ((contains_diff_iff h₁ h₂).1 h_contains).1 := by
  simp_to_model [diff, contains, getKey] using List.getKey_diff

/- getKeyD -/
theorem getKeyD_diff [EquivBEq α] [LawfulHashable α] (h₁ : m₁.val.WF)
    (h₂ : m₂.val.WF) {k fallback : α} :
    (m₁.diff m₂).getKeyD k fallback =
    if m₂.contains k then fallback else m₁.getKeyD k fallback := by
  simp_to_model [diff, getKeyD, contains] using List.getKeyD_diff

theorem getKeyD_diff_of_contains_eq_false_right [EquivBEq α] [LawfulHashable α] (h₁ : m₁.val.WF)
    (h₂ : m₂.val.WF) {k fallback : α} (h : m₂.contains k = false) :
    (m₁.diff m₂).getKeyD k fallback = m₁.getKeyD k fallback := by
  revert h
  simp_to_model [contains, diff, getKeyD] using List.getKeyD_diff_of_containsKey_eq_false_right

theorem getKeyD_diff_of_contains_right [EquivBEq α] [LawfulHashable α] (h₁ : m₁.val.WF)
    (h₂ : m₂.val.WF) {k fallback : α} (h : m₂.contains k) :
    (m₁.diff m₂).getKeyD k fallback = fallback := by
  revert h
  simp_to_model [diff, getKeyD, contains] using List.getKeyD_diff_of_containsKey_right

theorem getKeyD_diff_of_contains_eq_false_left [EquivBEq α] [LawfulHashable α] (h₁ : m₁.val.WF)
    (h₂ : m₂.val.WF) {k fallback : α} (h : m₁.contains k = false) :
    (m₁.diff m₂).getKeyD k fallback = fallback := by
  revert h
  simp_to_model [diff, getKeyD, contains] using List.getKeyD_diff_of_containsKey_eq_false_left

/- getKey! -/
theorem getKey!_diff [EquivBEq α] [LawfulHashable α] [Inhabited α] (h₁ : m₁.val.WF)
    (h₂ : m₂.val.WF) {k : α} :
    (m₁.diff m₂).getKey! k = if m₂.contains k then default else m₁.getKey! k := by
  simp_to_model [diff, getKey!, contains] using List.getKeyD_diff

theorem getKey!_diff_of_contains_eq_false_right [EquivBEq α] [LawfulHashable α] [Inhabited α] (h₁ : m₁.val.WF)
    (h₂ : m₂.val.WF) {k : α} (h : m₂.contains k = false) :
    (m₁.diff m₂).getKey! k = m₁.getKey! k := by
  revert h
  simp_to_model [diff, getKey!, contains] using List.getKeyD_diff_of_containsKey_eq_false_right

theorem getKey!_diff_of_contains_right [EquivBEq α] [LawfulHashable α] [Inhabited α] (h₁ : m₁.val.WF)
    (h₂ : m₂.val.WF) {k : α} (h : m₂.contains k) :
    (m₁.diff m₂).getKey! k = default := by
  revert h
  simp_to_model [diff, getKey!, contains] using List.getKeyD_diff_of_containsKey_right

theorem getKey!_diff_of_contains_eq_false_left [EquivBEq α] [LawfulHashable α] [Inhabited α] (h₁ : m₁.val.WF)
    (h₂ : m₂.val.WF) {k : α} (h : m₁.contains k = false) :
    (m₁.diff m₂).getKey! k = default := by
  revert h
  simp_to_model [diff, getKey!, contains] using List.getKeyD_diff_of_containsKey_eq_false_left

/- size -/
theorem size_diff_le_size_left [EquivBEq α] [LawfulHashable α]
    (h₁ : m₁.val.WF) (h₂ : m₂.val.WF) :
    (m₁.diff m₂).1.size ≤ m₁.1.size := by
  simp_to_model [diff, size] using List.length_diff_le

theorem size_diff_eq_size_left_of_disjoint [EquivBEq α] [LawfulHashable α]
    (h₁ : m₁.val.WF) (h₂ : m₂.val.WF)
    (h : ∀ (a : α), m₁.contains a → m₂.contains a = false) :
    (m₁.diff m₂).1.size = m₁.1.size := by
  revert h
  simp_to_model [diff, size, contains] using List.length_diff_eq_length_left

theorem size_diff_add_size_inter_eq_size_left [EquivBEq α] [LawfulHashable α]
    (h₁ : m₁.val.WF) (h₂ : m₂.val.WF) :
    (m₁.diff m₂).1.size + (m₁.inter m₂).1.size = m₁.1.size := by
  simp_to_model [diff, inter, size] using List.size_diff_add_size_inter_eq_size_left

/- isEmpty -/
@[simp]
theorem isEmpty_diff_of_isEmpty_left [EquivBEq α] [LawfulHashable α]
    (h₁ : m₁.val.WF) (h₂ : m₂.val.WF) (h : m₁.1.isEmpty) :
    (m₁.diff m₂).1.isEmpty = true := by
  revert h
  simp_to_model [isEmpty, diff] using List.isEmpty_diff_left

theorem isEmpty_diff_iff [EquivBEq α] [LawfulHashable α] (h₁ : m₁.val.WF) (h₂ : m₂.val.WF) :
    (m₁.diff m₂).1.isEmpty ↔ ∀ k, m₁.contains k → m₂.contains k := by
  simp_to_model [diff, contains, isEmpty] using List.isEmpty_diff_iff

theorem isEmpty_diff_of_subset [EquivBEq α] [LawfulHashable α] (h₁ : m₁.val.WF) (h₂ : m₂.val.WF)
    (h : ∀ k, m₁.contains k → m₂.contains k) :
    (m₁.diff m₂).1.isEmpty = true := by
  revert h
  simp_to_model [diff, contains, isEmpty] using List.isEmpty_diff_of_subset

end Diff

namespace Const

variable {β : Type v} {m₁ m₂ : Raw₀ α (fun _ => β)}

/- get? -/
theorem get?_diff [EquivBEq α] [LawfulHashable α] (h₁ : m₁.val.WF) (h₂ : m₂.val.WF) {k : α} :
    Const.get? (m₁.diff m₂) k = if m₂.contains k then none else Const.get? m₁ k := by
  simp_to_model [diff, Const.get?, contains] using List.getValue?_diff

theorem get?_diff_of_contains_eq_false_right [EquivBEq α] [LawfulHashable α] (h₁ : m₁.val.WF) (h₂ : m₂.val.WF)
    {k : α} (h : m₂.contains k = false) :
    Const.get? (m₁.diff m₂) k = Const.get? m₁ k := by
  revert h
  simp_to_model [diff, contains, Const.get?] using List.getValue?_diff_of_containsKey_eq_false_right

theorem get?_diff_of_contains_eq_false_left [EquivBEq α] [LawfulHashable α] (h₁ : m₁.val.WF) (h₂ : m₂.val.WF)
    {k : α} (h : m₁.contains k = false) :
    Const.get? (m₁.diff m₂) k = none := by
  revert h
  simp_to_model [diff, Const.get?, contains] using List.getValue?_diff_of_containsKey_eq_false_left

theorem get?_diff_of_contains_right [EquivBEq α] [LawfulHashable α] (h₁ : m₁.val.WF) (h₂ : m₂.val.WF)
    {k : α} (h : m₂.contains k) :
    Const.get? (m₁.diff m₂) k = none := by
  revert h
  simp_to_model [diff, Const.get?, contains] using List.getValue?_diff_of_containsKey_right

/- get -/
theorem get_diff [EquivBEq α] [LawfulHashable α] (h₁ : m₁.val.WF) (h₂ : m₂.val.WF)
    {k : α} {h_contains : (m₁.diff m₂).contains k} :
    Const.get (m₁.diff m₂) k h_contains =
    Const.get m₁ k ((contains_diff_iff h₁ h₂).1 h_contains).1 := by
  simp_to_model [diff, Const.get, contains] using List.getValue_diff

/- getD -/
theorem getD_diff [EquivBEq α] [LawfulHashable α] (h₁ : m₁.val.WF) (h₂ : m₂.val.WF)
    {k : α} {fallback : β} :
    Const.getD (m₁.diff m₂) k fallback =
    if m₂.contains k then fallback else Const.getD m₁ k fallback := by
  simp_to_model [diff, Const.getD, contains] using List.getValueD_diff

theorem getD_diff_of_contains_eq_false_right [EquivBEq α] [LawfulHashable α] (h₁ : m₁.val.WF) (h₂ : m₂.val.WF)
    {k : α} {fallback : β} (h : m₂.contains k = false) :
    Const.getD (m₁.diff m₂) k fallback = Const.getD m₁ k fallback := by
  revert h
  simp_to_model [diff, contains, Const.getD] using List.getValueD_diff_of_containsKey_eq_false_right

theorem getD_diff_of_contains_right [EquivBEq α] [LawfulHashable α] (h₁ : m₁.val.WF) (h₂ : m₂.val.WF)
    {k : α} {fallback : β} (h : m₂.contains k) :
    Const.getD (m₁.diff m₂) k fallback = fallback := by
  revert h
  simp_to_model [diff, Const.getD, contains] using List.getValueD_diff_of_containsKey_right

theorem getD_diff_of_contains_eq_false_left [EquivBEq α] [LawfulHashable α] (h₁ : m₁.val.WF) (h₂ : m₂.val.WF)
    {k : α} {fallback : β} (h : m₁.contains k = false) :
    Const.getD (m₁.diff m₂) k fallback = fallback := by
  revert h
  simp_to_model [diff, Const.getD, contains] using List.getValueD_diff_of_containsKey_eq_false_left

/- get! -/
theorem get!_diff [EquivBEq α] [LawfulHashable α] [Inhabited β] (h₁ : m₁.val.WF) (h₂ : m₂.val.WF) {k : α} :
    Const.get! (m₁.diff m₂) k = if m₂.contains k then default else Const.get! m₁ k := by
  simp_to_model [diff, Const.get!, contains] using List.getValueD_diff

theorem get!_diff_of_contains_eq_false_right [EquivBEq α] [LawfulHashable α] [Inhabited β] (h₁ : m₁.val.WF) (h₂ : m₂.val.WF)
    {k : α} (h : m₂.contains k = false) :
    Const.get! (m₁.diff m₂) k = Const.get! m₁ k := by
  revert h
  simp_to_model [diff, contains, Const.get!] using List.getValueD_diff_of_containsKey_eq_false_right

theorem get!_diff_of_contains_right [EquivBEq α] [LawfulHashable α] [Inhabited β] (h₁ : m₁.val.WF) (h₂ : m₂.val.WF)
    {k : α} (h : m₂.contains k) :
    Const.get! (m₁.diff m₂) k = default := by
  revert h
  simp_to_model [diff, Const.get!, contains] using List.getValueD_diff_of_containsKey_right

theorem get!_diff_of_contains_eq_false_left [EquivBEq α] [LawfulHashable α] [Inhabited β] (h₁ : m₁.val.WF) (h₂ : m₂.val.WF)
    {k : α} (h : m₁.contains k = false) :
    Const.get! (m₁.diff m₂) k = default := by
  revert h
  simp_to_model [diff, Const.get!, contains] using List.getValueD_diff_of_containsKey_eq_false_left

end Const

section Alter

theorem isEmpty_alter_eq_isEmpty_erase [LawfulBEq α] (h : m.1.WF) {k : α}
    {f : Option (β k) → Option (β k)} :
    (m.alter k f).1.isEmpty = ((m.erase k).1.isEmpty && (f (m.get? k)).isNone) := by
  simp_to_model [alter, erase, isEmpty, get?] using List.isEmpty_alterKey_eq_isEmpty_eraseKey

@[simp]
theorem isEmpty_alter [LawfulBEq α] (h : m.1.WF) {k : α} {f : Option (β k) → Option (β k)} :
    (m.alter k f).1.isEmpty = (((m.1.isEmpty || (m.1.size == 1 && m.contains k))) &&
      (f (m.get? k)).isNone) := by
  simp_to_model [alter, isEmpty, size, contains, get?] using List.isEmpty_alterKey

theorem contains_alter [LawfulBEq α] (h : m.1.WF) {k k' : α} {f : Option (β k) → Option (β k)} :
    (m.alter k f).contains k' = if k == k' then (f (m.get? k)).isSome else m.contains k' := by
  simp_to_model [alter, contains, get?] using List.containsKey_alterKey

theorem size_alter [LawfulBEq α] (h : m.1.WF) {k : α} {f : Option (β k) → Option (β k)} :
    (m.alter k f).1.size =
      if m.contains k ∧ (f (m.get? k)).isNone then
        m.1.size - 1
      else if ¬ m.contains k ∧ (f (m.get? k)).isSome then
        m.1.size + 1
      else
        m.1.size := by
  simp only [Bool.not_eq_true]
  simp_to_model [alter, contains, get?, size] using List.length_alterKey'

theorem size_alter_eq_add_one [LawfulBEq α] (h : m.1.WF) {k : α} {f : Option (β k) → Option (β k)}
    (h₁ : m.contains k = false) (h₂ : (f (m.get? k)).isSome) :
    (m.alter k f).1.size = m.1.size + 1 := by
  simp [size_alter, h, h₁, h₂]

theorem size_alter_eq_sub_one [LawfulBEq α] (h : m.1.WF) {k : α} {f : Option (β k) → Option (β k)}
    (h₁ : m.contains k) (h₂ : (f (m.get? k)).isNone) :
    (m.alter k f).1.size = m.1.size - 1 := by
  simp [size_alter, h, h₁, h₂]

theorem size_alter_eq_self_of_not_mem [LawfulBEq α] (h : m.1.WF) {k : α}
    {f : Option (β k) → Option (β k)} (h₁ : m.contains k = false) (h₂ : (f (m.get? k)).isNone) :
    (m.alter k f).1.size = m.1.size := by
  simp [size_alter, h, h₁, h₂]

theorem size_alter_eq_self_of_mem [LawfulBEq α] (h : m.1.WF) {k : α}
    {f : Option (β k) → Option (β k)} (h₁ : m.contains k) (h₂ : (f (m.get? k)).isSome) :
    (m.alter k f).1.size = m.1.size := by
  simp [size_alter, h, h₁, Option.isSome_iff_ne_none.mp h₂]

theorem size_alter_le_size [LawfulBEq α] (h : m.1.WF) {k : α} {f : Option (β k) → Option (β k)} :
    (m.alter k f).1.size ≤ m.1.size + 1 := by
  simp [size_alter, h]
  split <;> try split
  all_goals omega

theorem size_le_size_alter [LawfulBEq α] (h : m.1.WF) {k : α} {f : Option (β k) → Option (β k)} :
    m.1.size - 1 ≤ (m.alter k f).1.size := by
  simp [size_alter, h]
  split <;> try split
  all_goals omega

theorem get?_alter [LawfulBEq α] (h : m.1.WF) {k k' : α} {f : Option (β k) → Option (β k)} :
    (m.alter k f).get? k' =
      if h : k == k' then
        cast (congrArg (Option ∘ β) (eq_of_beq h)) (f (m.get? k))
      else
        m.get? k' := by
  simp_to_model [alter, get?] using List.getValueCast?_alterKey

theorem get_alter [LawfulBEq α] (h : m.1.WF) {k k' : α} {f : Option (β k) → Option (β k)}
    (hc : (m.alter k f).contains k') :
    (m.alter k f).get k' hc =
      if heq : k == k' then
        haveI h' : (f (m.get? k)).isSome := by rwa [contains_alter _ h, if_pos heq] at hc
        cast (congrArg β (eq_of_beq heq)) <| (f (m.get? k)).get <| h'
      else
        haveI h' : m.contains k' := by rwa [contains_alter _ h, if_neg heq] at hc
        m.get k' h' := by
  simp_to_model [alter, contains, get, get?] using List.getValueCast_alterKey

theorem get_alter_self [LawfulBEq α] (h : m.1.WF) {k : α} {f : Option (β k) → Option (β k)}
    {hc : (m.alter k f).contains k} :
    haveI h' : (f (m.get? k)).isSome := by rwa [contains_alter _ h, beq_self_eq_true] at hc
    (m.alter k f).get k hc = (f (m.get? k)).get h' := by
  simp_to_model [alter, get, get?] using List.getValueCast_alterKey_self

theorem get!_alter [LawfulBEq α] {k k' : α} (h : m.1.WF) [Inhabited (β k')]
    {f : Option (β k) → Option (β k)} :
    (m.alter k f).get! k' =
      if heq : k == k' then
        (f (m.get? k)).map (cast (congrArg β (eq_of_beq heq))) |>.get!
      else
        m.get! k' := by
  simp_to_model [alter, get?, get!] using List.getValueCast!_alterKey

theorem getD_alter [LawfulBEq α] {k k' : α} {fallback : β k'} (h : m.1.WF)
    {f : Option (β k) → Option (β k)} :
    (m.alter k f).getD k' fallback =
      if heq : k == k' then
        f (m.get? k) |>.map (cast (congrArg β <| eq_of_beq heq)) |>.getD fallback
      else
        m.getD k' fallback := by
  simp_to_model [alter, getD, get?] using List.getValueCastD_alterKey

private theorem cast_eq_id {α : Type u} : cast (rfl : α = α) = id := by rfl

theorem getD_alter_self [LawfulBEq α] {k : α} {fallback : β k} (h : m.1.WF)
    {f : Option (β k) → Option (β k)} :
    (m.alter k f).getD k fallback = (f (m.get? k)).getD fallback := by
  simp only [getD_alter, h, beq_self_eq_true, reduceDIte, cast_eq_id, Option.map_id_fun, id_eq]

theorem getKey?_alter [LawfulBEq α] (h : m.1.WF) {k k' : α} {f : Option (β k) → Option (β k)} :
    (m.alter k f).getKey? k' =
      if k == k' then
        if (f (m.get? k)).isSome then some k else none
      else
        m.getKey? k' := by
  simp_to_model [alter, getKey?, get?] using List.getKey?_alterKey

theorem getKey!_alter [LawfulBEq α] [Inhabited α] {k k' : α} (h : m.1.WF)
    {f : Option (β k) → Option (β k)} : (m.alter k f).getKey! k' =
      if k == k' then
        if (f (m.get? k)).isSome then k else default
      else
        m.getKey! k' := by
  simp_to_model [alter, get?, getKey!] using List.getKey!_alterKey

-- Note that in many use cases `getKey_eq` gives a simpler right hand side.
theorem getKey_alter [LawfulBEq α] [Inhabited α] {k k' : α} (h : m.1.WF)
    {f : Option (β k) → Option (β k)} (hc : (m.alter k f).contains k') :
    (m.alter k f).getKey k' hc =
      if heq : k == k' then
        k
      else
        haveI h' : m.contains k' := by rwa [contains_alter _ h, if_neg heq] at hc
        m.getKey k' h' := by
  simp_to_model [alter, getKey, contains] using List.getKey_alterKey

theorem getKeyD_alter [LawfulBEq α] {k k' fallback : α} (h : m.1.WF)
    {f : Option (β k) → Option (β k)} :
    (m.alter k f).getKeyD k' fallback =
      if k == k' then
        if (f (m.get? k)).isSome then k else fallback
      else
        m.getKeyD k' fallback := by
  simp_to_model [alter, getKeyD, get?] using List.getKeyD_alterKey

namespace Const

variable {β : Type v} [EquivBEq α] [LawfulHashable α] (m : Raw₀ α (fun _ => β))

theorem isEmpty_alter_eq_isEmpty_erase (h : m.1.WF)  {k : α} {f : Option β → Option β} :
    (Const.alter m k f).1.isEmpty = ((m.erase k).1.isEmpty && (f (Const.get? m k)).isNone) := by
  simp_to_model [Const.alter, erase, isEmpty, Const.get?]
    using List.Const.isEmpty_alterKey_eq_isEmpty_eraseKey

@[simp]
theorem isEmpty_alter (h : m.1.WF) {k : α} {f : Option β → Option β} :
    (Const.alter m k f).1.isEmpty = ((m.1.isEmpty || (m.1.size == 1 && m.contains k)) &&
      (f (Const.get? m k)).isNone) := by
  simp_to_model [Const.alter, isEmpty, size, contains, Const.get?] using List.Const.isEmpty_alterKey

theorem contains_alter (h : m.1.WF) {k k' : α} {f : Option β → Option β} :
    (Const.alter m k f).contains k' =
      if k == k' then
        (f (Const.get? m k)).isSome
      else
        m.contains k' := by
  simp_to_model [Const.alter, Const.get?, contains] using List.Const.containsKey_alterKey

theorem size_alter (h : m.1.WF) {k : α} {f : Option β → Option β} :
    (Const.alter m k f).1.size =
      if m.contains k ∧ (f (Const.get? m k)).isNone then
        m.1.size - 1
      else if ¬ m.contains k ∧ (f (Const.get? m k)).isSome then
        m.1.size + 1
      else
        m.1.size := by
  simp only [Bool.not_eq_true]
  simp_to_model [Const.alter, size, contains, Const.get?] using List.Const.length_alterKey'

theorem size_alter_eq_add_one (h : m.1.WF) {k : α} {f : Option β → Option β}
    (h₁ : m.contains k = false) (h₂ : (f (Const.get? m k)).isSome) :
    (Const.alter m k f).1.size = m.1.size + 1 := by
  simp [size_alter, h, h₁, h₂]

theorem size_alter_eq_sub_one (h : m.1.WF) {k : α} {f : Option β → Option β}
    (h₁ : m.contains k) (h₂ : (f (Const.get? m k)).isNone) :
    (Const.alter m k f).1.size = m.1.size - 1 := by
  simp [size_alter, h, h₁, h₂]

theorem size_alter_eq_self_of_not_mem (h : m.1.WF) {k : α} {f : Option β → Option β}
    (h₁ : m.contains k = false) (h₂ : (f (Const.get? m k)).isNone) :
    (Const.alter m k f).1.size = m.1.size := by
  simp [size_alter, h, h₁, h₂]

theorem size_alter_eq_self_of_mem (h : m.1.WF) {k : α} {f : Option β → Option β}
    (h₁ : m.contains k) (h₂ : (f (Const.get? m k)).isSome) :
    (Const.alter m k f).1.size = m.1.size := by
  simp [size_alter, h, h₁, Option.isSome_iff_ne_none.mp h₂]

theorem size_alter_le_size (h : m.1.WF) {k : α} {f : Option β → Option β} :
    (Const.alter m k f).1.size ≤ m.1.size + 1 := by
  simp [size_alter, h]
  split <;> try split
  all_goals omega

theorem size_le_size_alter (h : m.1.WF) {k : α} {f : Option β → Option β} :
    m.1.size - 1 ≤ (Const.alter m k f).1.size := by
  simp [size_alter, h]
  split <;> try split
  all_goals omega

theorem get?_alter (h : m.1.WF) {k k' : α} {f : Option β → Option β} :
    Const.get? (Const.alter m k f) k' =
      if k == k' then
        f (Const.get? m k)
      else
        Const.get? m k' := by
  simp_to_model [Const.alter, Const.get?] using List.Const.getValue?_alterKey

theorem get_alter (h : m.1.WF) {k k' : α} {f : Option β → Option β}
    (hc : (Const.alter m k f).contains k') :
    Const.get (Const.alter m k f) k' hc =
      if heq : k == k' then
        haveI h' : (f (Const.get? m k)).isSome := by rwa [contains_alter _ h, if_pos heq] at hc
        (f (Const.get? m k)).get <| h'
      else
        haveI h' : m.contains k' := by rwa [contains_alter _ h, if_neg heq] at hc
        Const.get m k' h' := by
  simp_to_model [Const.alter, Const.get, Const.get?] using List.Const.getValue_alterKey

theorem get_alter_self (h : m.1.WF) {k : α} {f : Option β → Option β}
    {hc : (Const.alter m k f).contains k} :
    haveI h' : (f (Const.get? m k)).isSome := by rwa [contains_alter _ h, BEq.refl] at hc
    Const.get (Const.alter m k f) k hc = (f (Const.get? m k)).get h' := by
  simp_to_model [Const.alter, Const.get?, Const.get] using List.Const.getValue_alterKey_self

theorem get!_alter {k k' : α} (h : m.1.WF) [Inhabited β] {f : Option β → Option β} :
    Const.get! (Const.alter m k f) k' =
      if k == k' then
        (f (Const.get? m k)).get!
      else
        Const.get! m k' := by
  simp_to_model [Const.alter, Const.get!, Const.get?] using List.Const.getValue!_alterKey

theorem getD_alter {k k' : α} {fallback : β} (h : m.1.WF) {f : Option β → Option β} :
    Const.getD (Const.alter m k f) k' fallback =
      if k == k' then
        f (Const.get? m k) |>.getD fallback
      else
        Const.getD m k' fallback := by
  simp_to_model [Const.alter, Const.get?, Const.getD] using List.Const.getValueD_alterKey

theorem getD_alter_self {k : α} {fallback : β} (h : m.1.WF) {f : Option β → Option β} :
    Const.getD (Const.alter m k f) k fallback = (f (Const.get? m k)).getD fallback := by
  simp only [h, getD_alter, BEq.refl, reduceIte]

theorem getKey?_alter (h : m.1.WF) {k k' : α} {f : Option β → Option β} :
    (Const.alter m k f).getKey? k' =
      if k == k' then
        if (f (Const.get? m k)).isSome then some k else none
      else
        m.getKey? k' := by
  simp_to_model [Const.alter, Const.get?, getKey?] using List.Const.getKey?_alterKey

theorem getKey!_alter [Inhabited α] {k k' : α} (h : m.1.WF) {f : Option β → Option β} :
    (Const.alter m k f).getKey! k' =
      if k == k' then
        if (f (Const.get? m k)).isSome then k else default
      else
        m.getKey! k' := by
  simp_to_model [Const.alter, Const.get?, getKey!] using List.Const.getKey!_alterKey

theorem getKey_alter [Inhabited α] {k k' : α} (h : m.1.WF) {f : Option β → Option β}
    (hc : (Const.alter m k f).contains k') :
    (Const.alter m k f).getKey k' hc =
      if heq : k == k' then
        k
      else
        haveI h' : m.contains k' := by rwa [contains_alter _ h, if_neg heq] at hc
        m.getKey k' h' := by
  simp_to_model [Const.alter, Const.get?, getKey] using List.Const.getKey_alterKey

theorem getKeyD_alter {k k' fallback : α} (h : m.1.WF) {f : Option β → Option β} :
    (Const.alter m k f).getKeyD k' fallback =
      if k == k' then
        if (f (Const.get? m k)).isSome then k else fallback
      else
        m.getKeyD k' fallback := by
  simp_to_model [Const.alter, Const.get?, getKeyD] using List.Const.getKeyD_alterKey

end Const

end Alter

section Modify

variable [LawfulBEq α]

@[simp]
theorem isEmpty_modify (h : m.1.WF) {k : α} {f : β k → β k} :
    (m.modify k f).1.isEmpty = m.1.isEmpty := by
  simp_to_model [modify, isEmpty] using List.isEmpty_modifyKey

theorem contains_modify (h : m.1.WF) {k k' : α} {f : β k → β k} :
    (m.modify k f).contains k' = m.contains k' := by
  simp_to_model [modify, contains] using List.containsKey_modifyKey

theorem size_modify (h : m.1.WF) {k : α} {f : β k → β k} :
    (m.modify k f).1.size = m.1.size := by
  simp_to_model [modify, size] using List.length_modifyKey

theorem get?_modify (h : m.1.WF) {k k' : α} {f : β k → β k} :
    (m.modify k f).get? k' =
      if h : k == k' then
        (cast (congrArg (Option ∘ β) (eq_of_beq h)) ((m.get? k).map f))
      else
        m.get? k' := by
  simp_to_model [modify, get?] using List.getValueCast?_modifyKey

@[simp]
theorem get?_modify_self (h : m.1.WF) {k : α} {f : β k → β k} :
    (m.modify k f).get? k = (m.get? k).map f := by
  simp_to_model [modify, get?] using List.getValueCast?_modifyKey_self

theorem get_modify (h : m.1.WF) {k k' : α} {f : β k → β k}
    (hc : (m.modify k f).contains k') :
    (m.modify k f).get k' hc =
      if heq : k == k' then
        haveI h' : m.contains k := by rwa [contains_modify _ h, ← eq_of_beq heq] at hc
        cast (congrArg β (eq_of_beq heq)) <| f (m.get k h')
      else
        haveI h' : m.contains k' := by rwa [contains_modify _ h] at hc
        m.get k' h' := by
  simp_to_model [modify, contains, get] using List.getValueCast_modifyKey

@[simp]
theorem get_modify_self (h : m.1.WF) {k : α} {f : β k → β k} {hc : (m.modify k f).contains k} :
    haveI h' : m.contains k := by rwa [contains_modify _ h] at hc
    (m.modify k f).get k hc = f (m.get k h') := by
  simp_to_model [modify, get] using List.getValueCast_modifyKey_self

theorem get!_modify (h : m.1.WF) {k k' : α} [hi : Inhabited (β k')] {f : β k → β k} :
    (m.modify k f).get! k' =
      if heq : k == k' then
        m.get? k |>.map f |>.map (cast (congrArg β (eq_of_beq heq))) |>.get!
      else
        m.get! k' := by
  simp_to_model [modify, get!, get?] using List.getValueCast!_modifyKey

@[simp]
theorem get!_modify_self (h : m.1.WF) {k : α} [Inhabited (β k)] {f : β k → β k} :
    (m.modify k f).get! k = ((m.get? k).map f).get! := by
  simp_to_model [modify, get!, get?] using List.getValueCast!_modifyKey_self

theorem getD_modify (h : m.1.WF) {k k' : α} {fallback : β k'} {f : β k → β k} :
    (m.modify k f).getD k' fallback =
      if heq : k == k' then
        m.get? k |>.map f |>.map (cast (congrArg β <| eq_of_beq heq)) |>.getD fallback
      else
        m.getD k' fallback := by
  simp_to_model [modify, getD, get?] using List.getValueCastD_modifyKey

@[simp]
theorem getD_modify_self (h : m.1.WF) {k : α} {fallback : β k} {f : β k → β k} :
    (m.modify k f).getD k fallback = ((m.get? k).map f).getD fallback := by
  simp_to_model [modify, get?, getD] using List.getValueCastD_modifyKey_self

theorem getKey?_modify (h : m.1.WF) {k k' : α} {f : β k → β k} :
    (m.modify k f).getKey? k' =
      if k == k' then
        if m.contains k then some k else none
      else
        m.getKey? k' := by
  simp_to_model [modify, getKey?, contains] using List.getKey?_modifyKey

theorem getKey?_modify_self (h : m.1.WF) {k : α} {f : β k → β k} :
    (m.modify k f).getKey? k = if m.contains k then some k else none := by
  simp_to_model [modify, getKey?, contains] using List.getKey?_modifyKey_self

theorem getKey!_modify (h : m.1.WF) [Inhabited α] {k k' : α} {f : β k → β k} :
    (m.modify k f).getKey! k' =
      if k == k' then
        if m.contains k then k else default
      else
        m.getKey! k' := by
  simp_to_model [modify, getKey!, contains] using List.getKey!_modifyKey

theorem getKey!_modify_self (h : m.1.WF) [Inhabited α] {k : α} {f : β k → β k} :
    (m.modify k f).getKey! k = if m.contains k then k else default := by
  simp_to_model [modify, getKey!, contains] using List.getKey!_modifyKey_self

theorem getKey_modify (h : m.1.WF) [Inhabited α] {k k' : α} {f : β k → β k}
    (hc : (m.modify k f).contains k') :
    (m.modify k f).getKey k' hc =
      if k == k' then
        k
      else
        haveI h' : m.contains k' := by rwa [contains_modify _ h] at hc
        m.getKey k' h' := by
  simp_to_model [modify, contains, getKey] using List.getKey_modifyKey

@[simp]
theorem getKey_modify_self (h : m.1.WF) [Inhabited α] {k : α} {f : β k → β k}
    (hc : (m.modify k f).contains k) : (m.modify k f).getKey k hc = k := by
  simp_to_model [modify, contains, getKey] using List.getKey_modifyKey_self

theorem getKeyD_modify (h : m.1.WF) {k k' fallback : α} {f : β k → β k} :
    (m.modify k f).getKeyD k' fallback =
      if k == k' then
        if m.contains k then k else fallback
      else
        m.getKeyD k' fallback := by
  simp_to_model [modify, getKeyD, contains] using List.getKeyD_modifyKey

theorem getKeyD_modify_self (h : m.1.WF) [Inhabited α] {k fallback : α} {f : β k → β k} :
    (m.modify k f).getKeyD k fallback = if m.contains k then k else fallback := by
  simp_to_model [modify, getKeyD, contains] using List.getKeyD_modifyKey_self

namespace Const

variable {β : Type v} [EquivBEq α] [LawfulHashable α] (m : Raw₀ α (fun _ => β))
omit [LawfulBEq α]

@[simp]
theorem isEmpty_modify (m : Raw₀ α (fun _ => β)) (h : m.1.WF) {k : α} {f : β → β} :
    (Const.modify m k f).1.isEmpty = m.1.isEmpty := by
  simp_to_model [Const.modify, isEmpty] using List.Const.isEmpty_modifyKey

theorem contains_modify (h : m.1.WF) {k k' : α} {f : β → β} :
    (Const.modify m k f).contains k' = m.contains k' := by
  simp_to_model [Const.modify, contains] using List.Const.containsKey_modifyKey

theorem size_modify (h : m.1.WF) {k : α} {f : β → β} :
    (Const.modify m k f).1.size = m.1.size := by
  simp_to_model [Const.modify, size] using List.Const.length_modifyKey

theorem get?_modify (h : m.1.WF) {k k' : α} {f : β → β} :
    Const.get? (Const.modify m k f) k' =
      if k == k' then
        (Const.get? m k).map f
      else
        Const.get? m k' := by
  simp_to_model [Const.modify, Const.get?] using List.Const.getValue?_modifyKey

@[simp]
theorem get?_modify_self (h : m.1.WF) {k : α} {f : β → β} :
    Const.get? (Const.modify m k f) k = (Const.get? m k).map f := by
  simp_to_model [Const.modify, Const.get?] using List.Const.getValue?_modifyKey_self

theorem get_modify (h : m.1.WF) {k k' : α} {f : β → β}
    (hc : (Const.modify m k f).contains k') :
    Const.get (Const.modify m k f) k' hc =
      if heq : k == k' then
        haveI h' : m.contains k := by rwa [contains_modify _ h, ← contains_congr _ h heq] at hc
        f (Const.get m k h')
      else
        haveI h' : m.contains k' := by rwa [contains_modify _ h] at hc
        Const.get m k' h' := by
  simp_to_model [Const.modify, Const.get] using List.Const.getValue_modifyKey

@[simp]
theorem get_modify_self (h : m.1.WF) {k : α} {f : β → β} {hc : (Const.modify m k f).contains k} :
    haveI h' : m.contains k := by rwa [contains_modify _ h] at hc
    Const.get (Const.modify m k f) k hc = f (Const.get m k h') := by
  simp_to_model [Const.modify, Const.get] using List.Const.getValue_modifyKey_self

theorem get!_modify (h : m.1.WF) {k k' : α} [hi : Inhabited β] {f : β → β} :
    Const.get! (Const.modify m k f) k' =
      if k == k' then
        Const.get? m k |>.map f |>.get!
      else
        Const.get! m k' := by
  simp_to_model [Const.modify, Const.get?, Const.get!] using List.Const.getValue!_modifyKey

@[simp]
theorem get!_modify_self (h : m.1.WF) {k : α} [Inhabited (β)] {f : β → β} :
    Const.get! (Const.modify m k f) k = ((Const.get? m k).map f).get! := by
  simp_to_model [Const.modify, Const.get!, Const.get?] using List.Const.getValue!_modifyKey_self

theorem getD_modify (h : m.1.WF) {k k' : α} {fallback : β} {f : β → β} :
    Const.getD (Const.modify m k f) k' fallback =
      if k == k' then
        Const.get? m k |>.map f |>.getD fallback
      else
        Const.getD m k' fallback := by
  simp_to_model [Const.modify, Const.get?, Const.getD] using List.Const.getValueD_modifyKey

@[simp]
theorem getD_modify_self (h : m.1.WF) {k : α} {fallback : β} {f : β → β} :
    Const.getD (Const.modify m k f) k fallback = ((Const.get? m k).map f).getD fallback := by
  simp_to_model [Const.modify, Const.getD, Const.get?] using List.Const.getValueD_modifyKey_self

theorem getKey?_modify (h : m.1.WF) {k k' : α} {f : β → β} :
    (Const.modify m k f).getKey? k' =
      if k == k' then
        if m.contains k then some k else none
      else
        m.getKey? k' := by
  simp_to_model [Const.modify, contains, getKey?] using List.Const.getKey?_modifyKey

theorem getKey?_modify_self (h : m.1.WF) {k : α} {f : β → β} :
    (Const.modify m k f).getKey? k = if m.contains k then some k else none := by
  simp_to_model [Const.modify, contains, getKey?] using List.Const.getKey?_modifyKey_self

theorem getKey!_modify (h : m.1.WF) [Inhabited α] {k k' : α} {f : β → β} :
    (Const.modify m k f).getKey! k' =
      if k == k' then
        if m.contains k then k else default
      else
        m.getKey! k' := by
  simp_to_model [Const.modify, contains, getKey!] using List.Const.getKey!_modifyKey

theorem getKey!_modify_self (h : m.1.WF) [Inhabited α] {k : α} {f : β → β} :
    (Const.modify m k f).getKey! k = if m.contains k then k else default := by
  simp_to_model [Const.modify, contains, getKey!] using List.Const.getKey!_modifyKey_self

theorem getKey_modify (h : m.1.WF) [Inhabited α] {k k' : α} {f : β → β}
    (hc : (Const.modify m k f).contains k') :
    (Const.modify m k f).getKey k' hc =
      if k == k' then
        k
      else
        haveI h' : m.contains k' := by rwa [contains_modify _ h] at hc
        m.getKey k' h' := by
  simp_to_model [Const.modify, getKey] using List.Const.getKey_modifyKey

@[simp]
theorem getKey_modify_self (h : m.1.WF) [Inhabited α] {k : α} {f : β → β}
    (hc : (Const.modify m k f).contains k) : (Const.modify m k f).getKey k hc = k := by
  simp_to_model [Const.modify, getKey] using List.Const.getKey_modifyKey_self

theorem getKeyD_modify (h : m.1.WF) {k k' fallback : α} {f : β → β} :
    (Const.modify m k f).getKeyD k' fallback =
      if k == k' then
        if m.contains k then k else fallback
      else
        m.getKeyD k' fallback := by
  simp_to_model [Const.modify, getKeyD, contains] using List.Const.getKeyD_modifyKey

theorem getKeyD_modify_self (h : m.1.WF) [Inhabited α] {k fallback : α} {f : β → β} :
    (Const.modify m k f).getKeyD k fallback = if m.contains k then k else fallback := by
  simp_to_model [Const.modify, getKeyD, contains] using List.Const.getKeyD_modifyKey_self

end Const

end Modify

section Equiv

open scoped DHashMap.Raw

section Raw

-- these lemmas work without any instance or well-formedness assumptions

variable {α : Type u}
variable {β : α → Type v} (m₁ m₂ : Raw α β)

theorem equiv_iff_toList_perm_toList : m₁ ~m m₂ ↔ m₁.toList.Perm m₂.toList := by
  simp_to_model [toList, Equiv]

theorem keys_perm_keys_of_equiv (h : m₁ ~m m₂) : m₁.keys.Perm m₂.keys := by
  simp_to_model [keys]
  simp only [List.keys_eq_map]
  exact h.1.map _

variable (m₁ m₂ : Raw₀ α β)

theorem filter_equiv_congr (h : m₁.1 ~m m₂.1) {f : (a : α) → β a → Bool} :
    (m₁.filter f).1 ~m (m₂.filter f).1 := by
  simp_to_model [filter, Equiv] using h.1.filter _

theorem map_equiv_congr {γ : α → Type w} (m₁ m₂ : Raw₀ α β) (h : m₁.1 ~m m₂.1)
    {f : (a : α) → β a → γ a} : (m₁.map f).1 ~m (m₂.map f).1 := by
  simp_to_model [map, Equiv] using h.1.map _

theorem filterMap_equiv_congr {γ : α → Type w} (h : m₁.1 ~m m₂.1)
    {f : (a : α) → β a → Option (γ a)} : (m₁.filterMap f).1 ~m (m₂.filterMap f).1 := by
  simp_to_model [filterMap, Equiv] using h.1.filterMap _

namespace Const

theorem equiv_iff_toList_perm_toList {β : Type v} (m₁ m₂ : Raw α fun _ => β) :
    m₁ ~m m₂ ↔ (Raw.Const.toList m₁).Perm (Raw.Const.toList m₂) := by
  simp_to_model [Const.toList, Equiv]
  constructor
  · exact List.Perm.map _
  · intro h
    have := h.map (fun (x, y) => (⟨x, y⟩ : (_ : α) × β))
    simpa only [List.map_map, Function.comp_def, List.map_id'] using this

theorem equiv_iff_keys_perm_keys (m₁ m₂ : Raw α fun _ => Unit) :
    m₁ ~m m₂ ↔ m₁.keys.Perm m₂.keys := by
  simp_to_model [keys, Equiv]
  simp only [List.keys_eq_map]
  constructor
  · exact List.Perm.map _
  · intro h
    have := h.map (fun x => (⟨x, ()⟩ : (_ : α) × Unit))
    simpa only [List.map_map, Function.comp_def, List.map_id'] using this

end Const

end Raw

variable (m₁ m₂ : Raw₀ α β)

theorem equiv_emptyWithCapacity_iff_isEmpty [EquivBEq α] [LawfulHashable α] (h : m.1.WF) {c : Nat} :
    m.1 ~m (emptyWithCapacity c).1 ↔ m.1.isEmpty := by
  simp_to_model [Equiv, isEmpty]
  simp only [toListModel_buckets_emptyWithCapacity, List.perm_nil, List.isEmpty_iff]

theorem isEmpty_eq_of_equiv [EquivBEq α] [LawfulHashable α]
    (h₁ : m₁.1.WF) (h₂ : m₂.1.WF) (h : m₁.1 ~m m₂.1) :
    m₁.1.isEmpty = m₂.1.isEmpty := by
  simp_to_model [isEmpty] using List.Perm.isEmpty_eq h.1

theorem contains_eq_of_equiv [EquivBEq α] [LawfulHashable α]
    (h₁ : m₁.1.WF) (h₂ : m₂.1.WF) (h : m₁.1 ~m m₂.1) {k : α} :
    m₁.contains k = m₂.contains k := by
  simp_to_model [contains] using List.containsKey_of_perm h.1

theorem size_eq_of_equiv [EquivBEq α] [LawfulHashable α]
    (h₁ : m₁.1.WF) (h₂ : m₂.1.WF) (h : m₁.1 ~m m₂.1) :
    m₁.1.size = m₂.1.size := by
  simp_to_model [size] using List.Perm.length_eq h.1

theorem get?_eq_of_equiv [LawfulBEq α] (h₁ : m₁.1.WF) (h₂ : m₂.1.WF) (h : m₁.1 ~m m₂.1) {k : α} :
    m₁.get? k = m₂.get? k := by
  simp_to_model [get?] using List.getValueCast?_of_perm _ h.1

theorem get_eq_of_equiv [LawfulBEq α] (h₁ : m₁.1.WF) (h₂ : m₂.1.WF) (h : m₁.1 ~m m₂.1)
    {k : α} (h' : m₁.contains k) :
    m₁.get k h' = m₂.get k ((contains_eq_of_equiv _ _ h₁ h₂ h).symm.trans h') := by
  simp_to_model [get] using List.getValueCast_of_perm _ h.1

theorem get!_eq_of_equiv [LawfulBEq α] (h₁ : m₁.1.WF) (h₂ : m₂.1.WF) (h : m₁.1 ~m m₂.1)
    {k : α} [Inhabited (β k)] : m₁.get! k = m₂.get! k := by
  simp_to_model [get!] using List.getValueCast!_of_perm _ h.1

theorem getD_eq_of_equiv [LawfulBEq α] (h₁ : m₁.1.WF) (h₂ : m₂.1.WF) (h : m₁.1 ~m m₂.1)
    {k : α} {fallback : β k} : m₁.getD k fallback = m₂.getD k fallback := by
  simp_to_model [getD] using List.getValueCastD_of_perm _ h.1

theorem getKey?_eq_of_equiv [EquivBEq α] [LawfulHashable α]
    (h₁ : m₁.1.WF) (h₂ : m₂.1.WF) (h : m₁.1 ~m m₂.1) {k : α} :
    m₁.getKey? k = m₂.getKey? k := by
  simp_to_model [getKey?] using List.getKey?_of_perm _ h.1

theorem getKey_eq_of_equiv [EquivBEq α] [LawfulHashable α]
    (h₁ : m₁.1.WF) (h₂ : m₂.1.WF) (h : m₁.1 ~m m₂.1) {k : α} (h' : m₁.contains k) :
    m₁.getKey k h' = m₂.getKey k ((contains_eq_of_equiv _ _ h₁ h₂ h).symm.trans h') := by
  simp_to_model [getKey] using List.getKey_of_perm _ h.1

theorem getKey!_eq_of_equiv [EquivBEq α] [LawfulHashable α] [Inhabited α]
    (h₁ : m₁.1.WF) (h₂ : m₂.1.WF) (h : m₁.1 ~m m₂.1) {k : α} :
    m₁.getKey! k = m₂.getKey! k := by
  simp_to_model [getKey!] using List.getKey!_of_perm _ h.1

theorem getKeyD_eq_of_equiv [EquivBEq α] [LawfulHashable α]
    (h₁ : m₁.1.WF) (h₂ : m₂.1.WF) (h : m₁.1 ~m m₂.1) {k fallback : α} :
    m₁.getKeyD k fallback = m₂.getKeyD k fallback := by
  simp_to_model [getKeyD] using List.getKeyD_of_perm _ h.1

theorem insert_equiv_congr [EquivBEq α] [LawfulHashable α]
    (h₁ : m₁.1.WF) (h₂ : m₂.1.WF) (h : m₁.1 ~m m₂.1)
    {k : α} {v : β k} : (m₁.insert k v).1 ~m (m₂.insert k v).1 := by
  simp_to_model [Equiv, insert] using List.insertEntry_of_perm _ h.1

theorem erase_equiv_congr [EquivBEq α] [LawfulHashable α]
    (h₁ : m₁.1.WF) (h₂ : m₂.1.WF) (h : m₁.1 ~m m₂.1)
    {k : α} : (m₁.erase k).1 ~m (m₂.erase k).1 := by
  simp_to_model [Equiv, erase] using List.eraseKey_of_perm _ h.1

theorem insertIfNew_equiv_congr [EquivBEq α] [LawfulHashable α]
    (h₁ : m₁.1.WF) (h₂ : m₂.1.WF) (h : m₁.1 ~m m₂.1)
    {k : α} {v : β k} : (m₁.insertIfNew k v).1 ~m (m₂.insertIfNew k v).1 := by
  simp_to_model [Equiv, insertIfNew] using List.insertEntryIfNew_of_perm _ h.1

theorem insertMany_list_equiv_congr [EquivBEq α] [LawfulHashable α]
    (h₁ : m₁.1.WF) (h₂ : m₂.1.WF) (h : m₁.1 ~m m₂.1) {l : List ((a : α) × β a)} :
    (m₁.insertMany l).1.1 ~m (m₂.insertMany l).1.1 := by
  simp_to_model [Equiv, insertMany] using List.insertList_perm_of_perm_first h.1

theorem alter_equiv_congr [LawfulBEq α] (h₁ : m₁.1.WF) (h₂ : m₂.1.WF) (h : m₁.1 ~m m₂.1)
    {k : α} (f : Option (β k) → Option (β k)) : (m₁.alter k f).1 ~m (m₂.alter k f).1 := by
  simp_to_model [Equiv, alter] using List.alterKey_of_perm _ h.1

theorem modify_equiv_congr [LawfulBEq α] (h₁ : m₁.1.WF) (h₂ : m₂.1.WF) (h : m₁.1 ~m m₂.1)
    {k : α} (f : β k → β k) : (m₁.modify k f).1 ~m (m₂.modify k f).1 := by
  simp_to_model [Equiv, modify] using List.modifyKey_of_perm _ h.1

theorem equiv_of_forall_get?_eq [LawfulBEq α] (h₁ : m₁.1.WF) (h₂ : m₂.1.WF) :
    (∀ k, m₁.get? k = m₂.get? k) → m₁.1 ~m m₂.1 := by
  simp_to_model [get?, Equiv] using List.getValueCast?_ext

namespace Const

variable {β : Type v} (m₁ m₂ : Raw₀ α fun _ => β)
variable [EquivBEq α] [LawfulHashable α]

theorem get?_eq_of_equiv (h₁ : m₁.1.WF) (h₂ : m₂.1.WF) (h : m₁.1 ~m m₂.1) {k : α} :
    get? m₁ k = get? m₂ k := by
  simp_to_model [Const.get?] using List.getValue?_of_perm _ h.1

theorem get_eq_of_equiv (h₁ : m₁.1.WF) (h₂ : m₂.1.WF) (h : m₁.1 ~m m₂.1)
    {k : α} (h' : m₁.contains k) :
    get m₁ k h' = get m₂ k ((contains_eq_of_equiv _ _ h₁ h₂ h).symm.trans h') := by
  simp_to_model [Const.get] using List.getValue_of_perm _ h.1

theorem get!_eq_of_equiv (h₁ : m₁.1.WF) (h₂ : m₂.1.WF) (h : m₁.1 ~m m₂.1)
    {k : α} [Inhabited β] : get! m₁ k = get! m₂ k := by
  simp_to_model [Const.get!] using List.getValue!_of_perm _ h.1

theorem getD_eq_of_equiv (h₁ : m₁.1.WF) (h₂ : m₂.1.WF) (h : m₁.1 ~m m₂.1)
    {k : α} {fallback : β} : getD m₁ k fallback = getD m₂ k fallback := by
  simp_to_model [Const.getD] using List.getValueD_of_perm _ h.1

theorem insertMany_list_equiv_congr (h₁ : m₁.1.WF) (h₂ : m₂.1.WF) (h : m₁.1 ~m m₂.1)
    {l : List (α × β)} : (insertMany m₁ l).1.1 ~m (insertMany m₂ l).1.1 := by
  simp_to_model [Equiv, Const.insertMany] using List.insertList_perm_of_perm_first h.1

theorem insertManyIfNewUnit_list_equiv_congr {m₁ m₂ : Raw₀ α fun _ => Unit}
    (h₁ : m₁.1.WF) (h₂ : m₂.1.WF) (h : m₁.1 ~m m₂.1) {l : List α} :
    (insertManyIfNewUnit m₁ l).1.1 ~m (insertManyIfNewUnit m₂ l).1.1 := by
  simp_to_model [Equiv, Const.insertManyIfNewUnit]
    using List.insertListIfNewUnit_perm_of_perm_first h.1

theorem alter_equiv_congr (h₁ : m₁.1.WF) (h₂ : m₂.1.WF) (h : m₁.1 ~m m₂.1)
    {k : α} (f : Option β → Option β) : (alter m₁ k f).1 ~m (alter m₂ k f).1 := by
  simp_to_model [Equiv, Const.alter] using List.Const.alterKey_of_perm _ h.1

theorem modify_equiv_congr (h₁ : m₁.1.WF) (h₂ : m₂.1.WF) (h : m₁.1 ~m m₂.1)
    {k : α} (f : β → β) : (modify m₁ k f).1 ~m (modify m₂ k f).1 := by
  simp_to_model [Equiv, Const.modify] using List.Const.modifyKey_of_perm _ h.1

theorem equiv_of_forall_getKey_eq_of_forall_get?_eq (h₁ : m₁.1.WF) (h₂ : m₂.1.WF) :
    (∀ k hk hk', m₁.getKey k hk = m₂.getKey k hk') → (∀ k, get? m₁ k = get? m₂ k) → m₁.1 ~m m₂.1 := by
  simp_to_model [getKey, Const.get?, contains, Equiv] using List.getKey_getValue?_ext

theorem equiv_of_forall_get?_eq {α : Type u} [BEq α] [Hashable α] [LawfulBEq α]
    {m₁ m₂ : Raw₀ α fun _ => β} (h₁ : m₁.1.WF) (h₂ : m₂.1.WF) :
    (∀ k, get? m₁ k = get? m₂ k) → m₁.1 ~m m₂.1 := by
  simpa only [Const.get?_eq_get?, h₁, h₂] using Raw₀.equiv_of_forall_get?_eq m₁ m₂ h₁ h₂

theorem equiv_of_forall_getKey?_unit_eq {m₁ m₂ : Raw₀ α fun _ => Unit}
    (h₁ : m₁.1.WF) (h₂ : m₂.1.WF) : (∀ k, m₁.getKey? k = m₂.getKey? k) → m₁.1 ~m m₂.1 := by
  simp_to_model [getKey?, Equiv] using List.getKey?_ext

theorem equiv_of_forall_contains_unit_eq {α : Type u} [BEq α] [Hashable α] [LawfulBEq α]
    {m₁ m₂ : Raw₀ α fun _ => Unit} (h₁ : m₁.1.WF) (h₂ : m₂.1.WF) :
    (∀ k, m₁.contains k = m₂.contains k) → m₁.1 ~m m₂.1 := by
  simp_to_model [contains, Equiv] using List.containsKey_ext

end Const

end Equiv

section filterMap

section raw

variable {α : Type u} {β : α → Type v} {γ : α → Type w} (m : Raw₀ α β)

theorem toList_filterMap {f : (a : α) → β a → Option (γ a)} :
    (m.filterMap f).1.toList.Perm
      (m.1.toList.filterMap (fun p => (f p.1 p.2).map (fun x => ⟨p.1, x⟩))) := by
  simp_to_model [filterMap, toList, Equiv] using List.Perm.rfl

end raw

variable {γ : α → Type w}

theorem isEmpty_filterMap_iff [LawfulBEq α]
    {f : (a : α) → β a → Option (γ a)} (h : m.1.WF) :
    (m.filterMap f).1.isEmpty = true ↔
      ∀ (k : α) (h : m.contains k = true), f k (m.get k h) = none := by
  simp_to_model [filterMap, isEmpty, contains, get] using List.isEmpty_filterMap_eq_true

theorem isEmpty_filterMap_eq_false_iff [LawfulBEq α]
    {f : (a : α) → β a → Option (γ a)} (h : m.1.WF) :
    (m.filterMap f).1.isEmpty = false ↔
      ∃ (k : α) (h : m.contains k = true), (f k (m.get k h)).isSome := by
  simp_to_model [filterMap, isEmpty, contains, get] using List.isEmpty_filterMap_eq_false

theorem contains_filterMap [LawfulBEq α]
    {f : (a : α) → β a → Option (γ a)} {k : α} (h : m.1.WF) :
    (m.filterMap f).contains k = (m.get? k).any (f k · |>.isSome) := by
  simp_to_model [filterMap, contains, get?] using List.containsKey_filterMap

theorem contains_of_contains_filterMap [EquivBEq α] [LawfulHashable α]
    {f : (a : α) → β a → Option (γ a)} {k : α} (h : m.1.WF) :
    (m.filterMap f).contains k = true → m.contains k = true := by
  simp_to_model [filterMap, contains] using containsKey_of_containsKey_filterMap

theorem size_filterMap_le_size [EquivBEq α] [LawfulHashable α]
    {f : (a : α) → β a → Option (γ a)} (h : m.1.WF) :
    (m.filterMap f).1.size ≤ m.1.size := by
  simp_to_model [filterMap, size] using List.length_filterMap_le

theorem size_filterMap_eq_size_iff [LawfulBEq α]
    {f : (a : α) → β a → Option (γ a)} (h : m.1.WF) :
    (m.filterMap f).1.size = m.1.size ↔ ∀ (a : α) (h : m.contains a), (f a (m.get a h)).isSome := by
  simp_to_model [filterMap, size, contains, get] using List.length_filterMap_eq_length_iff

theorem get?_filterMap [LawfulBEq α]
    {f : (a : α) → β a → Option (γ a)} {k : α} (h : m.1.WF) :
    (m.filterMap f).get? k = (m.get? k).bind (f k) := by
  simp_to_model [filterMap, get?] using List.getValueCast?_filterMap

theorem isSome_apply_of_contains_filterMap [LawfulBEq α]
    {f : (a : α) → β a → Option (γ a)} {k : α} (h : m.1.WF) :
    ∀ (h' : (m.filterMap f).contains k = true),
      (f k (m.get k (contains_of_contains_filterMap m h h'))).isSome := by
  simp_to_model [filterMap, contains, get] using List.isSome_apply_of_containsKey_filterMap

theorem get_filterMap [LawfulBEq α]
    {f : (a : α) → β a → Option (γ a)} {k : α} (h : m.1.WF) {h'} :
    (m.filterMap f).get k h' =
      (f k (m.get k (contains_of_contains_filterMap m h h'))).get
        (isSome_apply_of_contains_filterMap m h h') := by
  simp_to_model [filterMap, get] using List.getValueCast_filterMap

theorem get!_filterMap [LawfulBEq α]
    {f : (a : α) → β a → Option (γ a)} {k : α} [Inhabited (γ k)] (h : m.1.WF) :
    (m.filterMap f).get! k = ((m.get? k).bind (f k)).get! := by
  simp_to_model [filterMap, get!, get?] using List.getValueCast!_filterMap

theorem getD_filterMap [LawfulBEq α]
    {f : (a : α) → β a → Option (γ a)} {k : α} {fallback : γ k} (h : m.1.WF) :
    (m.filterMap f).getD k fallback = ((m.get? k).bind (f k)).getD fallback := by
  simp_to_model [filterMap, getD, get?] using List.getValueCastD_filterMap

theorem getKey?_filterMap [LawfulBEq α]
    {f : (a : α) → β a → Option (γ a)} {k : α} (h : m.1.WF) :
    (m.filterMap f).getKey? k =
    (m.getKey? k).pfilter (fun x h' =>
      (f x (m.get x (contains_of_getKey?_eq_some m h h'))).isSome) := by
  simp_to_model [filterMap, getKey?, get] using List.getKey?_filterMap

theorem getKey_filterMap [EquivBEq α] [LawfulHashable α]
    {f : (a : α) → β a → Option (γ a)} {k : α} (h : m.1.WF) {h'}:
    (m.filterMap f).getKey k h' = m.getKey k (contains_of_contains_filterMap m h h') := by
  simp_to_model [filterMap, getKey] using List.getKey_filterMap

theorem getKey!_filterMap [LawfulBEq α] [Inhabited α]
    {f : (a : α) → β a → Option (γ a)} {k : α} (h : m.1.WF) :
    (m.filterMap f).getKey! k =
    ((m.getKey? k).pfilter (fun x h' =>
      (f x (m.get x (contains_of_getKey?_eq_some m h h'))).isSome)).get! := by
  simp_to_model [filterMap, getKey!, getKey?, get] using List.getKey!_filterMap

theorem getKeyD_filterMap [LawfulBEq α]
    {f : (a : α) → β a → Option (γ a)} {k fallback : α} (h : m.1.WF) :
    (m.filterMap f).getKeyD k fallback =
    ((m.getKey? k).pfilter (fun x h' =>
      (f x (m.get x (contains_of_getKey?_eq_some m h h'))).isSome)).getD fallback := by
  simp_to_model [filterMap, getKeyD, getKey?, get] using List.getKeyD_filterMap

namespace Const

variable {β : Type v} {γ : Type w} (m : Raw₀ α (fun _ => β))

theorem isEmpty_filterMap_iff [EquivBEq α] [LawfulHashable α]
    {f : α → β → Option γ} (h : m.1.WF) :
    (m.filterMap f).1.isEmpty = true ↔
      ∀ (k : α) (h : m.contains k = true), f (m.getKey k h) (Const.get m k h) = none := by
  simp_to_model [filterMap, isEmpty, contains, getKey, Const.get] using List.Const.isEmpty_filterMap_eq_true

theorem isEmpty_filterMap_eq_false_iff [EquivBEq α] [LawfulHashable α]
    {f : α → β → Option γ} (h : m.1.WF) :
    (m.filterMap f).1.isEmpty = false ↔
      ∃ (k : α) (h : m.contains k = true), (f (m.getKey k h) (Const.get m k h)).isSome := by
  simp_to_model [filterMap, isEmpty, contains, getKey, Const.get] using List.Const.isEmpty_filterMap_eq_false

theorem contains_filterMap_iff [EquivBEq α] [LawfulHashable α]
    {f : α → β → Option γ} {k : α} (h : m.1.WF) :
    (m.filterMap f).contains k = true ↔ ∃ (h' : m.contains k = true),
      (f (m.getKey k h') (Const.get m k h')).isSome := by
  simp_to_model [filterMap, contains, getKey, Const.get] using List.Const.containsKey_filterMap_iff

theorem size_filterMap_eq_size_iff [EquivBEq α] [LawfulHashable α]
    {f : α → β → Option γ} (h : m.1.WF) :
    (m.filterMap f).1.size = m.1.size ↔ ∀ (a : α) (h : m.contains a),
      (f (m.getKey a h) (Const.get m a h)).isSome := by
  simp_to_model [filterMap, size, getKey, contains, Const.get] using List.Const.length_filterMap_eq_length_iff

theorem get?_filterMap [EquivBEq α] [LawfulHashable α]
    {f : α → β → Option γ} {k : α} (h : m.1.WF) :
    Const.get? (m.filterMap f) k = (Const.get? m k).pbind (fun x h' =>
      f (m.getKey k ((contains_eq_isSome_get? m h).trans (Option.isSome_of_eq_some h'))) x) := by
  simp_to_model [filterMap, getKey, Const.get?] using List.Const.getValue?_filterMap

theorem get?_filterMap_of_getKey?_eq_some [EquivBEq α] [LawfulHashable α]
    {f : α → β → Option γ} {k k' : α} (h : m.1.WF) :
    m.getKey? k = some k' → Const.get? (m.filterMap f) k = (Const.get? m k).bind
      fun x => f k' x := by
  simp_to_model [filterMap, getKey?, Const.get?]
    using List.Const.getValue?_filterMap_of_getKey?_eq_some

theorem isSome_apply_of_contains_filterMap [EquivBEq α] [LawfulHashable α]
    {f : α → β → Option γ} {k : α} (h : m.1.WF) :
    ∀ (h' : (m.filterMap f).contains k = true),
      (f (m.getKey k (contains_of_contains_filterMap m h h'))
        (Const.get m k (contains_of_contains_filterMap m h h'))).isSome := by
  simp_to_model [filterMap, getKey, Const.get, contains] using List.Const.isSome_apply_of_containsKey_filterMap

theorem get_filterMap [EquivBEq α] [LawfulHashable α]
    {f : α → β → Option γ} {k : α} (h : m.1.WF) {h'} :
    Const.get (m.filterMap f) k h' =
      (f (m.getKey k (contains_of_contains_filterMap m h h'))
        (Const.get m k (contains_of_contains_filterMap m h h'))).get
          (isSome_apply_of_contains_filterMap m h h') := by
  simp_to_model [filterMap, getKey, Const.get] using List.getValue_filterMap

theorem get!_filterMap [EquivBEq α] [LawfulHashable α] [Inhabited γ]
    {f : α → β → Option γ} {k : α} (h : m.1.WF) :
    Const.get! (m.filterMap f) k =
      ((Const.get? m k).pbind (fun x h' =>
      f (m.getKey k ((contains_eq_isSome_get? m h).trans (Option.isSome_of_eq_some h'))) x)).get! := by
  simp_to_model [filterMap, Const.get!, getKey, Const.get?] using List.Const.getValue!_filterMap

theorem get!_filterMap_of_getKey?_eq_some [EquivBEq α] [LawfulHashable α] [Inhabited γ]
    {f : α → β → Option γ} {k k' : α} (h : m.1.WF) :
    m.getKey? k = some k' → Const.get! (m.filterMap f) k = ((Const.get? m k).bind
      fun x => f k' x).get! := by
  simp_to_model [filterMap, getKey?, Const.get?, Const.get!]
    using List.Const.getValue!_filterMap_of_getKey?_eq_some

theorem getD_filterMap [EquivBEq α] [LawfulHashable α]
    {f : α → β → Option γ} {k : α} {fallback : γ} (h : m.1.WF) :
    Const.getD (m.filterMap f) k fallback =
      ((Const.get? m k).pbind (fun x h' =>
      f (m.getKey k ((contains_eq_isSome_get? m h).trans (Option.isSome_of_eq_some h'))) x)).getD fallback := by
  simp_to_model [filterMap, Const.getD, getKey, Const.get?] using List.Const.getValueD_filterMap

theorem getD_filterMap_of_getKey?_eq_some [EquivBEq α] [LawfulHashable α]
    {f : α → β → Option γ} {k k' : α} {fallback : γ} (h : m.1.WF) :
    m.getKey? k = some k' → Const.getD (m.filterMap f) k fallback = ((Const.get? m k).bind
      fun x => f k' x).getD fallback := by
  simp_to_model [filterMap, getKey?, Const.get?, Const.getD]
    using List.Const.getValueD_filterMap_of_getKey?_eq_some

theorem toList_filterMap {α : Type u} (m : Raw₀ α fun _ => β)
    {f : α → β → Option γ} :
    (Raw.Const.toList (m.filterMap f).1).Perm
      ((Raw.Const.toList m.1).filterMap (fun p => (f p.1 p.2).map (fun x => ⟨p.1, x⟩))) := by
  simp_to_model [Const.toList, filterMap]
  simp only [List.map_filterMap, List.filterMap_map, Function.comp_def, Option.map_map]
  rfl

theorem getKey?_filterMap [EquivBEq α] [LawfulHashable α]
    {f : α → β → Option γ} {k : α} (h : m.1.WF) :
    (m.filterMap f).getKey? k =
    (m.getKey? k).pfilter (fun x h' =>
      (f x (Const.get m x (contains_of_getKey?_eq_some m h h'))).isSome) := by
  simp_to_model [filterMap, Const.get, getKey?] using List.Const.getKey?_filterMap

theorem getKey!_filterMap [EquivBEq α] [LawfulHashable α] [Inhabited α]
    {f : α → β → Option γ} {k : α} (h : m.1.WF) :
    (m.filterMap f).getKey! k =
    ((m.getKey? k).pfilter (fun x h' =>
      (f x (Const.get m x (contains_of_getKey?_eq_some m h h'))).isSome)).get! := by
  simp_to_model [filterMap, Const.get, getKey?, getKey!] using List.Const.getKey!_filterMap

theorem getKeyD_filterMap [EquivBEq α] [LawfulHashable α]
    {f : α → β → Option γ} {k fallback : α} (h : m.1.WF) :
    (m.filterMap f).getKeyD k fallback =
    ((m.getKey? k).pfilter (fun x h' =>
      (f x (Const.get m x (contains_of_getKey?_eq_some m h h'))).isSome)).getD fallback := by
  simp_to_model [filterMap, Const.get, getKey?, getKeyD] using List.Const.getKeyD_filterMap

end Const

end filterMap

section filter

section raw

variable {α : Type u} {β : α → Type v} (m : Raw₀ α β)

theorem filterMap_equiv_filter {f : (a : α) → β a → Bool} :
    (m.filterMap (fun k => Option.guard (fun v => f k v))).1.Equiv (m.filter f).1 := by
  rw [filterMap_eq_filter]
  exact ⟨.rfl⟩

theorem toList_filter
    {f : (a : α) → β a → Bool} :
    (m.filter f).1.toList.Perm (m.1.toList.filter (fun p => f p.1 p.2)) := by
  simp_to_model [filter, toList, Equiv] using List.Perm.rfl

theorem keys_filter_key {f : α → Bool} :
    (m.filter fun k _ => f k).1.keys.Perm (m.1.keys.filter f) := by
  simp_to_model [keys, filter]
  simp only [List.keys_eq_map, List.filter_map, Function.comp_def, List.Perm.rfl]

end raw

theorem isEmpty_filter_iff [LawfulBEq α]
    {f : (a : α) → β a → Bool} (h : m.1.WF) :
    (m.filter f).1.isEmpty = true ↔
      ∀ (k : α) (h : m.contains k = true), f k (m.get k h) = false := by
  simp_to_model [filter, contains, get, isEmpty] using List.isEmpty_filter_eq_true

theorem isEmpty_filter_eq_false_iff [LawfulBEq α]
    {f : (a : α) → β a → Bool} (h : m.1.WF) :
    (m.filter f).1.isEmpty = false ↔
      ∃ (k : α) (h : m.contains k = true), f k (m.get k h) = true := by
  simp_to_model [filter, contains, get, isEmpty] using List.isEmpty_filter_eq_false

theorem isEmpty_filter_key_iff [EquivBEq α] [LawfulHashable α]
    {f : α → Bool} (h : m.1.WF) :
    (m.filter (fun a _ => f a)).1.isEmpty ↔
      ∀ (k : α) (h : m.contains k), f (m.getKey k h) = false := by
  simp_to_model [filter, contains, getKey, isEmpty] using List.isEmpty_filter_key_iff

theorem isEmpty_filter_key_eq_false_iff [EquivBEq α] [LawfulHashable α]
    {f : α → Bool} (h : m.1.WF) :
    (m.filter (fun a _ => f a)).1.isEmpty = false ↔
      ∃ (k : α) (h : m.contains k = true), f (m.getKey k h) := by
  rw [← Bool.not_eq_true, isEmpty_filter_key_iff m h]
  simp only [Classical.not_forall, Bool.not_eq_false]

theorem contains_filter [LawfulBEq α]
    {f : (a : α) → β a → Bool} {k : α} (h : m.1.WF) :
    (m.filter f).contains k = (m.get? k).any (f k) := by
  simp_to_model [filter, contains, get?] using List.containsKey_filter

theorem contains_filter_key_iff [EquivBEq α] [LawfulHashable α]
    {f : α → Bool} {k : α} (h : m.1.WF) :
    (m.filter (fun a _ => f a)).contains k ↔ ∃ h : m.contains k, f (m.getKey k h) := by
  simp_to_model [filter, contains, getKey] using List.containsKey_filter_key

theorem contains_of_contains_filter [EquivBEq α] [LawfulHashable α]
    {f : (a : α) → β a → Bool} {k : α} (h : m.1.WF) :
    (m.filter f).contains k = true → m.contains k = true := by
  simp_to_model [filter, contains] using containsKey_of_containsKey_filter

theorem size_filter_le_size [EquivBEq α] [LawfulHashable α]
    {f : (a : α) → β a → Bool} (h : m.1.WF) :
    (m.filter f).1.size ≤ m.1.size := by
  simp_to_model [filter, size] using List.length_filter_le

theorem size_filter_eq_size_iff [LawfulBEq α]
    {f : (a : α) → β a → Bool} (h : m.1.WF) :
    (m.filter f).1.size = m.1.size ↔ ∀ (a : α) (h : m.contains a), (f a (m.get a h)) = true := by
  simp_to_model [filter, size, contains, get] using Internal.List.length_filter_eq_length_iff

theorem filter_equiv_self_iff [LawfulBEq α]
    {f : (a : α) → β a → Bool} (h : m.1.WF) :
    (m.filter f).1.Equiv m.1 ↔ ∀ (a : α) (h : m.contains a), (f a (m.get a h)) = true := by
  simp_to_model [filter, Equiv, contains, get] using List.perm_filter_self_iff_forall_containsKey

theorem filter_key_equiv_self_iff [EquivBEq α] [LawfulHashable α]
    {f : (a : α) → Bool} (h : m.1.WF) :
    (m.filter fun k _ => f k).1.Equiv m.1 ↔ ∀ (a : α) (h : m.contains a), f (m.getKey a h) = true := by
  simp_to_model [filter, Equiv, contains, getKey] using List.perm_filter_key_self_iff_forall_containsKey

theorem size_filter_key_eq_size_iff [EquivBEq α] [LawfulHashable α]
    {f : α → Bool} (h : m.1.WF) :
    (m.filter fun k _ => f k).1.size = m.1.size ↔ ∀ (k : α) (h : m.contains k), f (m.getKey k h) := by
  simp_to_model [filter, size, contains, getKey] using List.length_filter_key_eq_length_iff

theorem get?_filter [LawfulBEq α]
    {f : (a : α) → β a → Bool} {k : α} (h : m.1.WF) :
    (m.filter f).get? k = (m.get? k).filter (f k) := by
  simp_to_model [filter, get?] using List.getValueCast?_filter

theorem get_filter [LawfulBEq α]
    {f : (a : α) → β a → Bool} {k : α} (h : m.1.WF) {h'} :
    (m.filter f).get k h' =
      m.get k (contains_of_contains_filter m h h') := by
  simp_to_model [filter, get] using List.getValueCast_filter

theorem get!_filter [LawfulBEq α]
    {f : (a : α) → β a → Bool} {k : α} [Inhabited (β k)] (h : m.1.WF) :
    (m.filter f).get! k = ((m.get? k).filter (f k)).get! := by
  simp_to_model [filter, get!, get?] using List.getValueCast!_filter

theorem getD_filter [LawfulBEq α]
    {f : (a : α) → β a → Bool} {k : α} {fallback : β k} (h : m.1.WF) :
    (m.filter f).getD k fallback = ((m.get? k).filter (f k)).getD fallback := by
  simp_to_model [filter, getD, get?] using List.getValueCastD_filter

theorem keys_filter [LawfulBEq α] {f : (a : α) → β a → Bool} (h : m.1.WF) :
    (m.filter f).1.keys.Perm
      (m.1.keys.attach.filter (fun ⟨x, h'⟩ => f x (m.get x (contains_of_mem_keys m h h')))).unattach := by
  simp_to_model [keys, filter, Equiv, get]
  rw [List.attach_congr Raw.keys_eq_keys_toListModel]
  rw [List.keys_filter (Raw.WF.out h).distinct]
  simp only [List.filter_map, Function.comp_def, List.unattach, List.map_map]
  rfl

theorem getKey?_filter [LawfulBEq α]
    {f : (a : α) → β a → Bool} {k : α} (h : m.1.WF) :
    (m.filter f).getKey? k =
    (m.getKey? k).pfilter (fun x h' =>
      f x (m.get x (contains_of_getKey?_eq_some m h h'))) := by
  simp_to_model [filter, getKey?, get] using List.getKey?_filter

theorem getKey?_filter_key [EquivBEq α] [LawfulHashable α]
    {f : α → Bool} {k : α} (h : m.1.WF) :
    (m.filter fun k _ => f k).getKey? k = (m.getKey? k).filter f := by
  simp_to_model [filter, getKey?, get] using List.getKey?_filter_key

theorem getKey_filter [EquivBEq α] [LawfulHashable α]
    {f : (a : α) → β a → Bool} {k : α} (h : m.1.WF) {h'}:
    (m.filter f).getKey k h' = m.getKey k (contains_of_contains_filter m h h') := by
  simp_to_model [filter, getKey] using List.getKey_filter

theorem getKey!_filter [LawfulBEq α] [Inhabited α]
    {f : (a : α) → β a → Bool} {k : α} (h : m.1.WF) :
    (m.filter f).getKey! k =
    ((m.getKey? k).pfilter (fun x h' =>
      f x (m.get x (contains_of_getKey?_eq_some m h h')))).get! := by
  simp_to_model [filter, getKey?, get, getKey!] using List.getKey!_filter

theorem getKey!_filter_key [EquivBEq α] [LawfulHashable α] [Inhabited α]
    {f : α → Bool} {k : α} (h : m.1.WF) :
    (m.filter fun k _ => f k).getKey! k = ((m.getKey? k).filter f).get! := by
  simp_to_model [filter, getKey?, get, getKey!] using List.getKey!_filter_key

theorem getKeyD_filter [LawfulBEq α]
    {f : (a : α) → β a → Bool} {k fallback : α} (h : m.1.WF) :
    (m.filter f).getKeyD k fallback =
    ((m.getKey? k).pfilter (fun x h' =>
      f x (m.get x (contains_of_getKey?_eq_some m h h')))).getD fallback := by
  simp_to_model [filter, getKey?, get, getKeyD] using List.getKeyD_filter

theorem getKeyD_filter_key [EquivBEq α] [LawfulHashable α]
    {f : α → Bool} {k fallback : α} (h : m.1.WF) :
    (m.filter fun k _ => f k).getKeyD k fallback = ((m.getKey? k).filter f).getD fallback := by
  simp_to_model [filter, getKey?, get, getKeyD] using List.getKeyD_filter_key

namespace Const

variable {β : Type v} {γ : Type w} (m : Raw₀ α (fun _ => β))

theorem isEmpty_filter_iff [EquivBEq α] [LawfulHashable α]
    {f : α → β → Bool} (h : m.1.WF) :
    (m.filter f).1.isEmpty = true ↔
      ∀ (k : α) (h : m.contains k = true), f (m.getKey k h) (Const.get m k h) = false := by
  simp_to_model [filter, isEmpty, contains, getKey, Const.get] using List.Const.isEmpty_filter_eq_true

theorem isEmpty_filter_eq_false_iff [EquivBEq α] [LawfulHashable α]
    {f : α → β → Bool} (h : m.1.WF) :
    (m.filter f).1.isEmpty = false ↔
      ∃ (k : α) (h : m.contains k = true), (f (m.getKey k h) (Const.get m k h)) = true := by
  simp_to_model [filter, isEmpty, contains, getKey, Const.get] using List.Const.isEmpty_filter_eq_false

theorem contains_filter_iff [EquivBEq α] [LawfulHashable α]
    {f : α → β → Bool} {k : α} (h : m.1.WF) :
    (m.filter f).contains k = true ↔ ∃ (h' : m.contains k = true),
      f (m.getKey k h') (Const.get m k h') := by
  simp_to_model [filter, contains, getKey, Const.get] using List.Const.containsKey_filter_iff

theorem size_filter_le_size [EquivBEq α] [LawfulHashable α]
    {f : α → β → Bool} (h : m.1.WF) :
    (m.filter f).1.size ≤  m.1.size := by
  simp_to_model [filter, size] using List.length_filter_le

theorem size_filter_eq_size_iff [EquivBEq α] [LawfulHashable α]
    {f : α → β → Bool} (h : m.1.WF) :
    (m.filter f).1.size = m.1.size ↔ ∀ (a : α) (h : m.contains a),
      f (m.getKey a h) (Const.get m a h) := by
  simp_to_model [filter, size, contains, getKey, Const.get] using List.Const.length_filter_eq_length_iff

theorem filter_equiv_self_iff [EquivBEq α] [LawfulHashable α]
    {f : α → β → Bool} (h : m.1.WF) :
    (m.filter f).1.Equiv m.1 ↔ ∀ (a : α) (h : m.contains a),
      f (m.getKey a h) (Const.get m a h) := by
  simp_to_model [filter, Equiv, contains, getKey, Const.get] using
    List.Const.perm_filter_self_iff_forall_containsKey

theorem get?_filter [EquivBEq α] [LawfulHashable α]
    {f : α → β → Bool} {k : α} (h : m.1.WF) :
    Const.get? (m.filter f) k = (Const.get? m k).pfilter (fun x h' =>
      f (m.getKey k ((contains_eq_isSome_get? m h).trans (Option.isSome_of_eq_some h'))) x) := by
  simp_to_model [filter, Const.get?, getKey] using List.Const.getValue?_filter

theorem get?_filter_of_getKey?_eq_some [EquivBEq α] [LawfulHashable α]
    {f : α → β → Bool} {k k' : α} (h : m.1.WF) :
    m.getKey? k = some k' →
      Const.get? (m.filter f) k = (Const.get? m k).filter (fun x => f k' x) := by
  simp_to_model [filter, Const.get?, getKey?] using List.Const.getValue?_filter_of_getKey?_eq_some

theorem get_filter [EquivBEq α] [LawfulHashable α]
    {f : α → β → Bool} {k : α} (h : m.1.WF) {h'} :
    Const.get (m.filter f) k h' = Const.get m k (contains_of_contains_filter m h h') := by
  simp_to_model [filter, Const.get] using List.getValue_filter

theorem get!_filter [EquivBEq α] [LawfulHashable α] [Inhabited β]
    {f : α → β → Bool} {k : α} (h : m.1.WF) :
    Const.get! (m.filter f) k =
      ((Const.get? m k).pfilter (fun x h' =>
      f (m.getKey k ((contains_eq_isSome_get? m h).trans (Option.isSome_of_eq_some h'))) x)).get! := by
  simp_to_model [filter, Const.get!, getKey, Const.get?] using List.Const.getValue!_filter

theorem get!_filter_of_getKey?_eq_some [EquivBEq α] [LawfulHashable α] [Inhabited β]
    {f : α → β → Bool} {k k' : α} (h : m.1.WF) :
    m.getKey? k = some k' →
      Const.get! (m.filter f) k = ((Const.get? m k).filter (fun x => f k' x)).get! := by
  simp_to_model [filter, Const.get?, getKey?, Const.get!]
    using List.Const.getValue!_filter_of_getKey?_eq_some

theorem getD_filter [EquivBEq α] [LawfulHashable α]
    {f : α → β → Bool} {k : α} {fallback : β} (h : m.1.WF) :
    Const.getD (m.filter f) k fallback = ((Const.get? m k).pfilter (fun x h' =>
      f (m.getKey k ((contains_eq_isSome_get? m h).trans (Option.isSome_of_eq_some h'))) x)).getD fallback := by
  simp_to_model [filter, Const.getD, getKey, Const.get?] using List.Const.getValueD_filter

theorem getD_filter_of_getKey?_eq_some [EquivBEq α] [LawfulHashable α]
    {f : α → β → Bool} {k k' : α} {fallback : β} (h : m.1.WF) :
    m.getKey? k = some k' →
      Const.getD (m.filter f) k fallback =
        ((Const.get? m k).filter (fun x => f k' x)).getD fallback := by
  simp_to_model [filter, Const.get?, getKey?, Const.getD]
    using List.Const.getValueD_filter_of_getKey?_eq_some

theorem toList_filter {α : Type u} (m : Raw₀ α fun _ => β) {f : α → β → Bool} :
    (Raw.Const.toList (m.filter f).1).Perm
      ((Raw.Const.toList m.1).filter (fun p => f p.1 p.2)) := by
  simp_to_model [filter, Const.toList]
  simp only [List.filter_map, Function.comp_def]
  rfl

theorem keys_filter [EquivBEq α] [LawfulHashable α] {f : α → β → Bool} (h : m.1.WF):
    (m.filter f).1.keys.Perm
      (m.1.keys.attach.filter (fun ⟨x, h'⟩ => f x (get m x (contains_of_mem_keys m h h')))).unattach := by
  simp_to_model [keys, filter, Equiv, Const.get]
  rw [List.attach_congr Raw.keys_eq_keys_toListModel]
  rw [List.Const.keys_filter (Raw.WF.out h).distinct]
  simp only [List.filter_map, Function.comp_def, List.unattach, List.map_map]
  rfl

theorem getKey?_filter [EquivBEq α] [LawfulHashable α]
    {f : α → β → Bool} {k : α} (h : m.1.WF) :
    (m.filter f).getKey? k =
    (m.getKey? k).pfilter (fun x h' =>
      (f x (Const.get m x (contains_of_getKey?_eq_some m h h')))) := by
  simp_to_model [filter, getKey?, Const.get] using List.Const.getKey?_filter

theorem getKey!_filter [EquivBEq α] [LawfulHashable α] [Inhabited α]
    {f : α → β → Bool} {k : α} (h : m.1.WF) :
    (m.filter f).getKey! k =
    ((m.getKey? k).pfilter (fun x h' =>
      (f x (Const.get m x (contains_of_getKey?_eq_some m h h'))))).get! := by
  simp_to_model [filter, getKey!, getKey?, Const.get] using List.Const.getKey!_filter

theorem getKeyD_filter [EquivBEq α] [LawfulHashable α]
    {f : α → β → Bool} {k fallback : α} (h : m.1.WF) :
    (m.filter f).getKeyD k fallback =
    ((m.getKey? k).pfilter (fun x h' =>
      (f x (Const.get m x (contains_of_getKey?_eq_some m h h'))))).getD fallback := by
  simp_to_model [filter, getKeyD, getKey?, Const.get] using List.Const.getKeyD_filter

end Const

end filter

section map

section raw

variable {α : Type u} {β : α → Type v} {γ : α → Type w} {δ : α → Type w'} (m : Raw₀ α β)

theorem map_id_equiv : (m.map fun _ v => v).1.Equiv m.1 := by
  simp_to_model [map, Equiv] using List.Perm.of_eq (List.map_id _)

theorem map_map_equiv {f : (a : α) → β a → γ a} {g : (a : α) → γ a → δ a} :
    ((m.map f).map g).1.Equiv (m.map fun k v => g k (f k v)) := by
  simp_to_model [map, Equiv, Const.toList] using List.Perm.of_eq (List.map_map)

theorem toList_map {f : (a : α) → β a → γ a} :
    (m.map f).1.toList.Perm (m.1.toList.map (fun p => ⟨p.1, f p.1 p.2⟩)) := by
  simp_to_model [map, toList, Equiv] using List.Perm.rfl

theorem keys_map {f : (a : α) → β a → γ a} : (m.map f).1.keys.Perm m.1.keys := by
  simp_to_model [keys, map, Equiv]
  rw [List.keys_map]

end raw

variable {γ : α → Type w}

theorem filterMap_equiv_map [EquivBEq α] [LawfulHashable α]
    {f : (a : α) → β a → γ a} (h : m.1.WF) :
    (m.filterMap (fun k v => Option.some (f k v))).1.Equiv (m.map f) := by
  rw [filterMap_eq_map m f h]
  exact ⟨.rfl⟩

theorem isEmpty_map [EquivBEq α] [LawfulHashable α]
    {f : (a : α) → β a → γ a} (h : m.1.WF) :
    (m.map f).1.isEmpty = m.1.isEmpty := by
  simp_to_model [map, isEmpty] using List.isEmpty_map

theorem contains_map [EquivBEq α] [LawfulHashable α]
    {f : (a : α) → β a → γ a} {k : α} (h : m.1.WF) :
    (m.map f).contains k = m.contains k := by
  simp_to_model [map, contains] using List.containsKey_map

theorem contains_of_contains_map [EquivBEq α] [LawfulHashable α]
    {f : (a : α) → β a → γ a} {k : α} (h : m.1.WF) :
    (m.map f).contains k = true → m.contains k = true := by
  simp [contains_map m h]

theorem size_map [EquivBEq α] [LawfulHashable α]
    {f : (a : α) → β a → γ a} (h : m.1.WF) :
    (m.map f).1.size = m.1.size := by
  simp_to_model [map, size] using List.length_map

theorem get?_map [LawfulBEq α]
    {f : (a : α) → β a → γ a} {k : α} (h : m.1.WF) :
    (m.map f).get? k = (m.get? k).map (f k) := by
  simp_to_model [map, get?] using List.getValueCast?_map

theorem get_map [LawfulBEq α]
    {f : (a : α) → β a → γ a} {k : α} (h : m.1.WF) {h'} :
    (m.map f).get k h' =
      f k (m.get k (contains_of_contains_map m h h')) := by
  simp_to_model [map, get] using List.getValueCast_map

theorem get!_map [LawfulBEq α]
    {f : (a : α) → β a → γ a} {k : α} [Inhabited (γ k)] (h : m.1.WF) :
    (m.map f).get! k = ((m.get? k).map (f k)).get! := by
  simp_to_model [map, get?, get!] using List.getValueCast!_map

theorem getD_map [LawfulBEq α]
    {f : (a : α) → β a → γ a} {k : α} {fallback : γ k} (h : m.1.WF) :
    (m.map f).getD k fallback = ((m.get? k).map (f k)).getD fallback := by
  simp_to_model [map, getD, get?] using List.getValueCastD_map

theorem getKey?_map [EquivBEq α] [LawfulHashable α]
    {f : (a : α) → β a → γ a} {k : α} (h : m.1.WF) :
    (m.map f).getKey? k = m.getKey? k := by
  simp_to_model [map, getKey?] using List.getKey?_map

theorem getKey_map [EquivBEq α] [LawfulHashable α]
    {f : (a : α) → β a → γ a} {k : α} (h : m.1.WF) {h'}:
    (m.map f).getKey k h' = m.getKey k (contains_of_contains_map m h h') := by
  simp_to_model [map, getKey] using List.getKey_map

theorem getKey!_map [EquivBEq α] [LawfulHashable α] [Inhabited α]
    {f : (a : α) → β a → γ a} {k : α} (h : m.1.WF) :
    (m.map f).getKey! k = m.getKey! k := by
  simp_to_model [map, getKey!] using List.getKey!_map

theorem getKeyD_map [EquivBEq α] [LawfulHashable α]
    {f : (a : α) → β a → γ a} {k fallback : α} (h : m.1.WF) :
    (m.map f).getKeyD k fallback = m.getKeyD k fallback := by
  simp_to_model [map, getKeyD] using List.getKeyD_map

namespace Const

variable {β : Type v} {γ : Type w} (m : Raw₀ α (fun _ => β))

/-- Variant of `get?_map` that holds with `EquivBEq` (i.e. without `LawfulBEq`). -/
theorem get?_map' [EquivBEq α] [LawfulHashable α]
    {f : α → β → γ} {k : α} (h : m.1.WF) :
    Const.get? (m.map f) k = (Const.get? m k).pmap (fun v h' => f (m.getKey k h') v)
      (fun _ h' => (contains_eq_isSome_get? m h).trans (Option.isSome_of_mem h')) := by
  simp_to_model [map, Const.get?, contains, getKey] using Const.getValue?_map

theorem get?_map [LawfulBEq α]
    {f : α → β → γ} {k : α} (h : m.1.WF) :
    Const.get? (m.map f) k = (Const.get? m k).map (f k) := by
  simp [get?_map' m h, getKey_eq m h]

theorem get?_map_of_getKey?_eq_some [EquivBEq α] [LawfulHashable α]
    {f : α → β → γ} {k k' : α} (h : m.1.WF) :
    m.getKey? k = some k' → Const.get? (m.map f) k = (Const.get? m k).map (f k') := by
  simp_to_model [map, Const.get?, getKey?] using Const.getValue?_map_of_getKey?_eq_some

/-- Variant of `get_map` that holds with `EquivBEq` (i.e. without `LawfulBEq`). -/
theorem get_map' [EquivBEq α] [LawfulHashable α]
    {f : α → β → γ} {k : α} (h : m.1.WF) {h'} :
    Const.get (m.map f) k h' =
      (f (m.getKey k (contains_of_contains_map m h h'))
        (Const.get m k (contains_of_contains_map m h h'))) := by
  simp_to_model [map, getKey, Const.get, contains] using List.getValue_map

theorem get_map [LawfulBEq α]
    {f : α → β → γ} {k : α} (h : m.1.WF) {h'} :
    Const.get (m.map f) k h' = f k (Const.get m k (contains_of_contains_map m h h')) := by
  simp [get_map' m h, getKey_eq m h]

/-- Variant of `get!_map` that holds with `EquivBEq` (i.e. without `LawfulBEq`). -/
theorem get!_map' [EquivBEq α] [LawfulHashable α] [Inhabited γ]
    {f : α → β → γ} {k : α} (h : m.1.WF) :
    Const.get! (m.map f) k =
      ((get? m k).pmap (fun v h => f (m.getKey k h) v)
        (fun _ h' => (contains_eq_isSome_get? m h).trans (Option.isSome_of_mem h'))).get! := by
  simp_to_model [map, getKey, Const.get!, Const.get?, contains] using List.Const.getValue!_map

theorem get!_map [LawfulBEq α] [Inhabited γ]
    {f : α → β → γ} {k : α} (h : m.1.WF) :
    Const.get! (m.map f) k = ((Const.get? m k).map (f k)).get! := by
  simp [get!_map' m h, getKey_eq m h]

theorem get!_map_of_getKey?_eq_some [EquivBEq α] [LawfulHashable α] [Inhabited γ]
    {f : α → β → γ} {k k' : α} (h : m.1.WF) :
    m.getKey? k = some k' → Const.get! (m.map f) k = ((Const.get? m k).map (f k')).get! := by
  simp_to_model [map, Const.get!, Const.get?, getKey?] using Const.getValue!_map_of_getKey?_eq_some

/-- Variant of `getD_map` that holds with `EquivBEq` (i.e. without `LawfulBEq`). -/
theorem getD_map' [EquivBEq α] [LawfulHashable α]
    {f : α → β → γ} {k : α} {fallback : γ} (h : m.1.WF) :
    Const.getD (m.map f) k fallback =
      ((get? m k).pmap (fun v h => f (m.getKey k h) v)
        (fun _ h' => (contains_eq_isSome_get? m h).trans (Option.isSome_of_mem h'))).getD fallback := by
  simp_to_model [map, getKey, Const.getD, Const.get?, contains] using List.Const.getValueD_map

theorem getD_map [LawfulBEq α]
    {f : α → β → γ} {k : α} {fallback : γ} (h : m.1.WF) :
    Const.getD (m.map f) k fallback = ((Const.get? m k).map (f k)).getD fallback := by
  simp [getD_map' m h, getKey_eq m h]

theorem getD_map_of_getKey?_eq_some [EquivBEq α] [LawfulHashable α]
    {f : α → β → γ} {k k' : α} {fallback : γ} (h : m.1.WF) :
    m.getKey? k = some k' → Const.getD (m.map f) k fallback = ((Const.get? m k).map (f k')).getD fallback := by
  simp_to_model [map, Const.getD, Const.get?, getKey?] using Const.getValueD_map_of_getKey?_eq_some

theorem toList_map {α : Type u} (m : Raw₀ α fun _ => β)
    {f : α → β → γ} :
    (Raw.Const.toList (m.map f).1).Perm
      ((Raw.Const.toList m.1).map (fun p => (p.1, f p.1 p.2))) := by
  simp_to_model [map, Const.toList]
  simp only [List.map_map, Function.comp_def]
  rfl

end Const

end map

end Raw₀

end Std.DHashMap.Internal<|MERGE_RESOLUTION|>--- conflicted
+++ resolved
@@ -91,11 +91,7 @@
       | apply Raw₀.wf_insertMany₀ | apply Raw₀.Const.wf_insertMany₀
       | apply Raw₀.Const.wf_insertManyIfNewUnit₀ | apply Raw₀.wf_union₀
       | apply Raw.WF.filter₀ | apply Raw₀.wf_map₀ | apply Raw₀.wf_filterMap₀
-<<<<<<< HEAD
-      | apply Raw.WF.emptyWithCapacity₀ | apply Raw₀.wf_inter₀ | apply Raw₀.wf_diff₀) <;> wf_trivial)
-=======
-      | apply Raw.WF.emptyWithCapacity₀ | apply Raw.WF.inter₀) <;> wf_trivial)
->>>>>>> 75885a4b
+      | apply Raw.WF.emptyWithCapacity₀ | apply Raw.WF.inter₀ | apply Raw₀.wf_diff₀) <;> wf_trivial)
 
 /-- Internal implementation detail of the hash map -/
 scoped macro "empty" : tactic => `(tactic| { intros; simp_all [List.isEmpty_iff] } )

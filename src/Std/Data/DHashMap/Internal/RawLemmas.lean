/-
Copyright (c) 2024 Lean FRO, LLC. All rights reserved.
Released under Apache 2.0 license as described in the file LICENSE.
Authors: Markus Himmel
-/
prelude
import Std.Data.DHashMap.Internal.WF

/-!
This is an internal implementation file of the hash map. Users of the hash map should not rely on
the contents of this file.

File contents: verification of operations on `Raw₀`
-/

set_option linter.missingDocs true
set_option autoImplicit false

open Std.DHashMap.Internal.List

universe u v

variable {α : Type u} {β : α → Type v}

namespace Std.DHashMap.Internal

section empty

@[simp]
theorem Raw₀.buckets_empty {c} {i : Nat} {h} :
    (empty c : Raw₀ α β).1.buckets[i]'h = AssocList.nil := by
  simp [empty]

@[simp]
theorem Raw.buckets_empty {c} {i : Nat} {h} :
    (Raw.empty c : Raw α β).buckets[i]'h = AssocList.nil := by
  simp [Raw.empty]

@[simp]
theorem Raw.buckets_emptyc {i : Nat} {h} :
    (∅ : Raw α β).buckets[i]'h = AssocList.nil :=
  buckets_empty

variable [BEq α] [Hashable α]

@[simp]
theorem buckets_empty {c} {i : Nat} {h} :
    (empty c : DHashMap α β).1.buckets[i]'h = AssocList.nil := by
  simp [empty]

@[simp]
theorem buckets_emptyc {i : Nat} {h} :
    (∅ : DHashMap α β).1.buckets[i]'h = AssocList.nil :=
  buckets_empty

end empty

namespace Raw₀

variable (m : Raw₀ α β)

@[simp]
theorem size_empty {c} : (empty c : Raw₀ α β).1.size = 0 := rfl

theorem isEmpty_eq_size_eq_zero : m.1.isEmpty = (m.1.size == 0) := by
  simp [Raw.isEmpty]

variable [BEq α] [Hashable α]

/-- Internal implementation detail of the hash map -/
scoped macro "wf_trivial" : tactic => `(tactic|
  repeat (first
<<<<<<< HEAD
    | apply Raw₀.wfImp_insert | apply Raw₀.wfImp_insertIfNew | apply Raw₀.wfImp_erase
    | apply Raw₀.wfImp_alter | apply Raw₀.wfImp_modify
    | apply Raw₀.Const.wfImp_alter | apply Raw₀.Const.wfImp_modify
    | apply Raw.WF.out | assumption | apply Raw₀.wfImp_empty | apply Raw.WFImp.distinct
    | apply Raw.WF.empty₀))
=======
    | apply Raw₀.wfImp_insert | apply Raw₀.wfImp_insertIfNew | apply Raw₀.wfImp_insertMany
    | apply Raw₀.Const.wfImp_insertMany| apply Raw₀.Const.wfImp_insertManyIfNewUnit
    | apply Raw₀.wfImp_erase | apply Raw.WF.out | assumption | apply Raw₀.wfImp_empty
    | apply Raw.WFImp.distinct | apply Raw.WF.empty₀))
>>>>>>> 906aa1be

/-- Internal implementation detail of the hash map -/
scoped macro "empty" : tactic => `(tactic| { intros; simp_all [List.isEmpty_iff] } )

open Lean

private def queryNames : Array Name :=
  #[``contains_eq_containsKey, ``Raw.isEmpty_eq_isEmpty, ``Raw.size_eq_length,
    ``get?_eq_getValueCast?, ``Const.get?_eq_getValue?, ``get_eq_getValueCast,
    ``Const.get_eq_getValue, ``get!_eq_getValueCast!, ``getD_eq_getValueCastD,
    ``Const.get!_eq_getValue!, ``Const.getD_eq_getValueD, ``getKey?_eq_getKey?,
    ``getKey_eq_getKey, ``getKeyD_eq_getKeyD, ``getKey!_eq_getKey!,
    ``Raw.length_keys_eq_length_keys, ``Raw.isEmpty_keys_eq_isEmpty_keys,
    ``Raw.contains_keys_eq_contains_keys, ``Raw.mem_keys_iff_contains_keys,
    ``Raw.pairwise_keys_iff_pairwise_keys]

private def modifyNames : Array Name :=
<<<<<<< HEAD
  #[``toListModel_insert, ``toListModel_erase, ``toListModel_insertIfNew, ``toListModel_alter,
    ``toListModel_modify, ``Const.toListModel_alter, ``Const.toListModel_modify]
=======
  #[``toListModel_insert, ``toListModel_erase, ``toListModel_insertIfNew,
  ``toListModel_insertMany_list, ``Const.toListModel_insertMany_list,
  ``Const.toListModel_insertManyIfNewUnit_list]
>>>>>>> 906aa1be

private def congrNames : MacroM (Array (TSyntax `term)) := do
  return #[← `(_root_.List.Perm.isEmpty_eq), ← `(containsKey_of_perm),
    ← `(_root_.List.Perm.length_eq), ← `(getValueCast?_of_perm _),
    ← `(getValue?_of_perm _), ← `(getValue_of_perm _), ← `(getValueCast_of_perm _),
    ← `(getValueCast!_of_perm _), ← `(getValueCastD_of_perm _), ← `(getValue!_of_perm _),
    ← `(getValueD_of_perm _), ← `(getKey?_of_perm _), ← `(getKey_of_perm _), ← `(getKeyD_of_perm _),
    ← `(getKey!_of_perm _)]

/-- Internal implementation detail of the hash map -/
scoped syntax "simp_to_model" ("using" term)? : tactic

macro_rules
| `(tactic| simp_to_model $[using $using?]?) => do
  let mut congrModify : Array (TSyntax `term) := #[]
  for congr in (← congrNames) do
    for modify in modifyNames do
      congrModify := congrModify.push (← `($congr:term ($(mkIdent modify) ..)))
  `(tactic|
    (simp (discharger := wf_trivial) only
      [$[$(Array.map Lean.mkIdent queryNames):term],*, $[$congrModify:term],*]
     $[apply $(using?.toArray):term];*)
    <;> wf_trivial)

@[simp]
theorem isEmpty_empty {c} : (empty c : Raw₀ α β).1.isEmpty := by
  rw [Raw.isEmpty_eq_isEmpty wfImp_empty, toListModel_buckets_empty, List.isEmpty_nil]

@[simp]
theorem isEmpty_insert [EquivBEq α] [LawfulHashable α] (h : m.1.WF) {k : α} {v : β k} :
    (m.insert k v).1.isEmpty = false := by
  simp_to_model using List.isEmpty_insertEntry

theorem contains_congr [EquivBEq α] [LawfulHashable α] (h : m.1.WF) {a b : α} (hab : a == b) :
    m.contains a = m.contains b := by
  simp_to_model using List.containsKey_congr hab

@[simp]
theorem contains_empty {a : α} {c : Nat} : (empty c : Raw₀ α β).contains a = false := by
  simp [contains]

theorem contains_of_isEmpty [EquivBEq α] [LawfulHashable α] (h : m.1.WF) {a : α} :
    m.1.isEmpty = true → m.contains a = false := by
  simp_to_model; empty

theorem isEmpty_eq_false_iff_exists_contains_eq_true [EquivBEq α] [LawfulHashable α] (h : m.1.WF) :
    m.1.isEmpty = false ↔ ∃ a, m.contains a = true := by
  simp_to_model using List.isEmpty_eq_false_iff_exists_containsKey

theorem isEmpty_iff_forall_contains [EquivBEq α] [LawfulHashable α] (h : m.1.WF) :
    m.1.isEmpty ↔ ∀ a, m.contains a = false := by
  simp_to_model using List.isEmpty_iff_forall_containsKey

theorem contains_insert [EquivBEq α] [LawfulHashable α] (h : m.1.WF) {k a : α} {v : β k} :
    (m.insert k v).contains a = ((k == a) || m.contains a) := by
  simp_to_model using List.containsKey_insertEntry

theorem contains_of_contains_insert [EquivBEq α] [LawfulHashable α] (h : m.1.WF) {k a : α}
    {v : β k} : (m.insert k v).contains a → (k == a) = false → m.contains a := by
  simp_to_model using List.containsKey_of_containsKey_insertEntry

theorem contains_insert_self [EquivBEq α] [LawfulHashable α] (h : m.1.WF) {k : α} {v : β k} :
    (m.insert k v).contains k := by
  simp_to_model using List.containsKey_insertEntry_self

theorem size_insert [EquivBEq α] [LawfulHashable α] (h : m.1.WF) {k : α} {v : β k} :
    (m.insert k v).1.size = if m.contains k then m.1.size else m.1.size + 1 := by
  simp_to_model using List.length_insertEntry

theorem size_le_size_insert [EquivBEq α] [LawfulHashable α] (h : m.1.WF) {k : α} {v : β k} :
    m.1.size ≤ (m.insert k v).1.size := by
  simp_to_model using List.length_le_length_insertEntry

theorem size_insert_le [EquivBEq α] [LawfulHashable α] (h : m.1.WF) {k : α} {v : β k} :
    (m.insert k v).1.size ≤ m.1.size + 1 := by
  simp_to_model using List.length_insertEntry_le

@[simp]
theorem erase_empty {k : α} {c : Nat} : (empty c : Raw₀ α β).erase k = empty c := by
  simp [erase, empty]

theorem isEmpty_erase [EquivBEq α] [LawfulHashable α] (h : m.1.WF) {k : α} :
    (m.erase k).1.isEmpty = (m.1.isEmpty || (m.1.size == 1 && m.contains k)) := by
  simp_to_model using List.isEmpty_eraseKey

theorem contains_erase [EquivBEq α] [LawfulHashable α] (h : m.1.WF) {k a : α} :
    (m.erase k).contains a = (!(k == a) && m.contains a) := by
  simp_to_model using List.containsKey_eraseKey

theorem contains_of_contains_erase [EquivBEq α] [LawfulHashable α] (h : m.1.WF) {k a : α} :
    (m.erase k).contains a → m.contains a := by
  simp_to_model using List.containsKey_of_containsKey_eraseKey

theorem size_erase [EquivBEq α] [LawfulHashable α] (h : m.1.WF) {k : α} :
    (m.erase k).1.size = if m.contains k then m.1.size - 1 else m.1.size := by
  simp_to_model using List.length_eraseKey

theorem size_erase_le [EquivBEq α] [LawfulHashable α] (h : m.1.WF) {k : α} :
    (m.erase k).1.size ≤ m.1.size := by
  simp_to_model using List.length_eraseKey_le

theorem size_le_size_erase [EquivBEq α] [LawfulHashable α] (h : m.1.WF) {k : α} :
    m.1.size ≤ (m.erase k).1.size + 1 := by
  simp_to_model using List.length_le_length_eraseKey

@[simp]
theorem containsThenInsert_fst {k : α} {v : β k} : (m.containsThenInsert k v).1 = m.contains k := by
  rw [containsThenInsert_eq_containsₘ, contains_eq_containsₘ]

@[simp]
theorem containsThenInsert_snd {k : α} {v : β k} : (m.containsThenInsert k v).2 = m.insert k v := by
  rw [containsThenInsert_eq_insertₘ, insert_eq_insertₘ]

@[simp]
theorem containsThenInsertIfNew_fst {k : α} {v : β k} :
    (m.containsThenInsertIfNew k v).1 = m.contains k := by
  rw [containsThenInsertIfNew_eq_containsₘ, contains_eq_containsₘ]

@[simp]
theorem containsThenInsertIfNew_snd {k : α} {v : β k} :
    (m.containsThenInsertIfNew k v).2 = m.insertIfNew k v := by
  rw [containsThenInsertIfNew_eq_insertIfNewₘ, insertIfNew_eq_insertIfNewₘ]

@[simp]
theorem get?_empty [LawfulBEq α] {a : α} {c} : (empty c : Raw₀ α β).get? a = none := by
  simp [get?]

theorem get?_of_isEmpty [LawfulBEq α] (h : m.1.WF) {a : α} :
    m.1.isEmpty = true → m.get? a = none := by
  simp_to_model; empty

theorem get?_insert [LawfulBEq α] (h : m.1.WF) {a k : α} {v : β k} : (m.insert k v).get? a =
    if h : k == a then some (cast (congrArg β (eq_of_beq h)) v) else m.get? a := by
  simp_to_model using List.getValueCast?_insertEntry

theorem get?_insert_self [LawfulBEq α] (h : m.1.WF) {k : α} {v : β k} :
    (m.insert k v).get? k = some v := by
  simp_to_model using List.getValueCast?_insertEntry_self

theorem contains_eq_isSome_get? [LawfulBEq α] (h : m.1.WF) {a : α} :
    m.contains a = (m.get? a).isSome := by
  simp_to_model using List.containsKey_eq_isSome_getValueCast?

theorem get?_eq_none [LawfulBEq α] (h : m.1.WF) {a : α} :
    m.contains a = false → m.get? a = none := by
  simp_to_model using List.getValueCast?_eq_none

theorem get?_erase [LawfulBEq α] (h : m.1.WF) {k a : α} :
    (m.erase k).get? a = if k == a then none else m.get? a := by
  simp_to_model using List.getValueCast?_eraseKey

theorem get?_erase_self [LawfulBEq α] (h : m.1.WF) {k : α} : (m.erase k).get? k = none := by
  simp_to_model using List.getValueCast?_eraseKey_self

namespace Const

variable {β : Type v} (m : Raw₀ α (fun _ => β)) (h : m.1.WF)

@[simp]
theorem get?_empty {a : α} {c} : get? (empty c : Raw₀ α (fun _ => β)) a = none := by
  simp [get?]

theorem get?_of_isEmpty [EquivBEq α] [LawfulHashable α] (h : m.1.WF) {a : α} :
    m.1.isEmpty = true → get? m a = none := by
  simp_to_model; empty

theorem get?_insert [EquivBEq α] [LawfulHashable α] (h : m.1.WF) {k a : α} {v : β} :
    get? (m.insert k v) a = if k == a then some v else get? m a := by
  simp_to_model using List.getValue?_insertEntry

theorem get?_insert_self [EquivBEq α] [LawfulHashable α] (h : m.1.WF) {k : α} {v : β} :
    get? (m.insert k v) k = some v := by
  simp_to_model using List.getValue?_insertEntry_self

theorem contains_eq_isSome_get? [EquivBEq α] [LawfulHashable α] (h : m.1.WF) {a : α} :
    m.contains a = (get? m a).isSome := by
  simp_to_model using List.containsKey_eq_isSome_getValue?

theorem get?_eq_none [EquivBEq α] [LawfulHashable α] (h : m.1.WF) {a : α} :
    m.contains a = false → get? m a = none := by
  simp_to_model using List.getValue?_eq_none.2

theorem get?_erase [EquivBEq α] [LawfulHashable α] (h : m.1.WF) {k a : α} :
    Const.get? (m.erase k) a = if k == a then none else get? m a := by
  simp_to_model using List.getValue?_eraseKey

theorem get?_erase_self [EquivBEq α] [LawfulHashable α] (h : m.1.WF) {k : α} :
    get? (m.erase k) k = none := by
  simp_to_model using List.getValue?_eraseKey_self

theorem get?_eq_get? [LawfulBEq α] (h : m.1.WF) {a : α} : get? m a = m.get? a := by
  simp_to_model using List.getValue?_eq_getValueCast?

theorem get?_congr [EquivBEq α] [LawfulHashable α] (h : m.1.WF) {a b : α} (hab : a == b) :
    get? m a = get? m b := by
  simp_to_model using List.getValue?_congr

end Const

theorem get_insert [LawfulBEq α] (h : m.1.WF) {k a : α} {v : β k} {h₁} :
    (m.insert k v).get a h₁ =
      if h₂ : k == a then
        cast (congrArg β (eq_of_beq h₂)) v
      else
        m.get a (contains_of_contains_insert _ h h₁ (Bool.eq_false_iff.2 h₂)) := by
  simp_to_model using List.getValueCast_insertEntry

theorem get_insert_self [LawfulBEq α] (h : m.1.WF) {k : α} {v : β k} :
    (m.insert k v).get k (contains_insert_self _ h) = v := by
  simp_to_model using List.getValueCast_insertEntry_self

@[simp]
theorem get_erase [LawfulBEq α] (h : m.1.WF) {k a : α} {h'} :
    (m.erase k).get a h' = m.get a (contains_of_contains_erase _ h h') := by
  simp_to_model using List.getValueCast_eraseKey

theorem get?_eq_some_get [LawfulBEq α] (h : m.1.WF) {a : α} {h'} : m.get? a = some (m.get a h') := by
  simp_to_model using List.getValueCast?_eq_some_getValueCast

namespace Const

variable {β : Type v} (m : Raw₀ α (fun _ => β)) (h : m.1.WF)

theorem get_insert [EquivBEq α] [LawfulHashable α] (h : m.1.WF) {k a : α} {v : β} {h₁} :
    get (m.insert k v) a h₁ =
      if h₂ : k == a then v
      else get m a (contains_of_contains_insert _ h h₁ (Bool.eq_false_iff.2 h₂)) := by
  simp_to_model using List.getValue_insertEntry

theorem get_insert_self [EquivBEq α] [LawfulHashable α] (h : m.1.WF) {k : α} {v : β} :
    get (m.insert k v) k (contains_insert_self _ h) = v := by
  simp_to_model using List.getValue_insertEntry_self

@[simp]
theorem get_erase [EquivBEq α] [LawfulHashable α] (h : m.1.WF) {k a : α} {h'} :
    get (m.erase k) a h' = get m a (contains_of_contains_erase _ h h') := by
  simp_to_model using List.getValue_eraseKey

theorem get?_eq_some_get [EquivBEq α] [LawfulHashable α] (h : m.1.WF) {a : α} {h} :
    get? m a = some (get m a h) := by
  simp_to_model using List.getValue?_eq_some_getValue

theorem get_eq_get [LawfulBEq α] (h : m.1.WF) {a : α} {h} : get m a h = m.get a h := by
  simp_to_model using List.getValue_eq_getValueCast

theorem get_congr [LawfulBEq α] (h : m.1.WF) {a b : α} (hab : a == b) {h'} :
    get m a h' = get m b ((contains_congr _ h hab).symm.trans h') := by
  simp_to_model using List.getValue_congr

end Const

theorem get!_empty [LawfulBEq α] {a : α} [Inhabited (β a)] {c} :
    (empty c : Raw₀ α β).get! a = default := by
  simp [get!, empty]

theorem get!_of_isEmpty [LawfulBEq α] (h : m.1.WF) {a : α} [Inhabited (β a)] :
    m.1.isEmpty = true → m.get! a = default := by
  simp_to_model; empty

theorem get!_insert [LawfulBEq α] (h : m.1.WF) {k a : α} [Inhabited (β a)] {v : β k} :
    (m.insert k v).get! a =
      if h : k == a then cast (congrArg β (eq_of_beq h)) v else m.get! a := by
  simp_to_model using List.getValueCast!_insertEntry

theorem get!_insert_self [LawfulBEq α] (h : m.1.WF) {a : α} [Inhabited (β a)] {b : β a} :
    (m.insert a b).get! a = b := by
  simp_to_model using List.getValueCast!_insertEntry_self

theorem get!_eq_default [LawfulBEq α] (h : m.1.WF) {a : α} [Inhabited (β a)] :
    m.contains a = false → m.get! a = default := by
  simp_to_model using List.getValueCast!_eq_default

theorem get!_erase [LawfulBEq α] (h : m.1.WF) {k a : α} [Inhabited (β a)] :
    (m.erase k).get! a = if k == a then default else m.get! a := by
  simp_to_model using List.getValueCast!_eraseKey

theorem get!_erase_self [LawfulBEq α] (h : m.1.WF) {k : α} [Inhabited (β k)] :
    (m.erase k).get! k = default := by
  simp_to_model using List.getValueCast!_eraseKey_self

theorem get?_eq_some_get! [LawfulBEq α] (h : m.1.WF) {a : α} [Inhabited (β a)] :
    m.contains a = true → m.get? a = some (m.get! a) := by
  simp_to_model using List.getValueCast?_eq_some_getValueCast!

theorem get!_eq_get!_get? [LawfulBEq α] (h : m.1.WF) {a : α} [Inhabited (β a)] :
    m.get! a = (m.get? a).get! := by
  simp_to_model using List.getValueCast!_eq_getValueCast?

theorem get_eq_get! [LawfulBEq α] (h : m.1.WF) {a : α} [Inhabited (β a)] {h} :
    m.get a h = m.get! a := by
  simp_to_model using List.getValueCast_eq_getValueCast!

namespace Const

variable {β : Type v} (m : Raw₀ α (fun _ => β)) (h : m.1.WF)

theorem get!_empty [Inhabited β] {a : α} {c} :
    get! (empty c : Raw₀ α (fun _ => β)) a = default := by
  simp [get!, empty]

theorem get!_of_isEmpty [EquivBEq α] [LawfulHashable α] [Inhabited β] (h : m.1.WF) {a : α} :
    m.1.isEmpty = true → get! m a = default := by
  simp_to_model; empty

theorem get!_insert [EquivBEq α] [LawfulHashable α] [Inhabited β] (h : m.1.WF) {k a : α} {v : β} :
    get! (m.insert k v) a = if k == a then v else get! m a := by
  simp_to_model using List.getValue!_insertEntry

theorem get!_insert_self [EquivBEq α] [LawfulHashable α] [Inhabited β] (h : m.1.WF) {k : α}
    {v : β} : get! (m.insert k v) k = v := by
  simp_to_model using List.getValue!_insertEntry_self

theorem get!_eq_default [EquivBEq α] [LawfulHashable α] [Inhabited β] (h : m.1.WF) {a : α} :
    m.contains a = false → get! m a = default := by
  simp_to_model using List.getValue!_eq_default

theorem get!_erase [EquivBEq α] [LawfulHashable α] [Inhabited β] (h : m.1.WF) {k a : α} :
    get! (m.erase k) a = if k == a then default else get! m a := by
  simp_to_model using List.getValue!_eraseKey

theorem get!_erase_self [EquivBEq α] [LawfulHashable α] [Inhabited β] (h : m.1.WF) {k : α} :
    get! (m.erase k) k = default := by
  simp_to_model using List.getValue!_eraseKey_self

theorem get?_eq_some_get! [EquivBEq α] [LawfulHashable α] [Inhabited β] (h : m.1.WF) {a : α} :
    m.contains a = true → get? m a = some (get! m a) := by
  simp_to_model using List.getValue?_eq_some_getValue!

theorem get!_eq_get!_get? [EquivBEq α] [LawfulHashable α] [Inhabited β] (h : m.1.WF) {a : α} :
    get! m a = (get? m a).get! := by
  simp_to_model using List.getValue!_eq_getValue?

theorem get_eq_get! [EquivBEq α] [LawfulHashable α] [Inhabited β] (h : m.1.WF) {a : α} {h} :
    get m a h = get! m a := by
  simp_to_model using List.getValue_eq_getValue!

theorem get!_eq_get! [LawfulBEq α] [Inhabited β] (h : m.1.WF) {a : α} :
    get! m a = m.get! a := by
  simp_to_model using List.getValue!_eq_getValueCast!

theorem get!_congr [EquivBEq α] [LawfulHashable α] [Inhabited β] (h : m.1.WF) {a b : α}
    (hab : a == b) : get! m a = get! m b := by
  simp_to_model using List.getValue!_congr

end Const

theorem getD_empty [LawfulBEq α] {a : α} {fallback : β a} {c} :
    (empty c : Raw₀ α β).getD a fallback = fallback := by
  simp [getD, empty]

theorem getD_of_isEmpty [LawfulBEq α] (h : m.1.WF) {a : α} {fallback : β a} :
    m.1.isEmpty = true → m.getD a fallback = fallback := by
  simp_to_model; empty

theorem getD_insert [LawfulBEq α] (h : m.1.WF) {k a : α} {fallback : β a} {v : β k} :
    (m.insert k v).getD a fallback =
      if h : k == a then cast (congrArg β (eq_of_beq h)) v else m.getD a fallback := by
  simp_to_model using List.getValueCastD_insertEntry

theorem getD_insert_self [LawfulBEq α] (h : m.1.WF) {a : α} {fallback b : β a} :
    (m.insert a b).getD a fallback = b := by
  simp_to_model using List.getValueCastD_insertEntry_self

theorem getD_eq_fallback [LawfulBEq α] (h : m.1.WF) {a : α} {fallback : β a} :
    m.contains a = false → m.getD a fallback = fallback := by
  simp_to_model using List.getValueCastD_eq_fallback

theorem getD_erase [LawfulBEq α] (h : m.1.WF) {k a : α} {fallback : β a} :
    (m.erase k).getD a fallback = if k == a then fallback else m.getD a fallback := by
  simp_to_model using List.getValueCastD_eraseKey

theorem getD_erase_self [LawfulBEq α] (h : m.1.WF) {k : α} {fallback : β k} :
    (m.erase k).getD k fallback = fallback := by
  simp_to_model using List.getValueCastD_eraseKey_self

theorem get?_eq_some_getD [LawfulBEq α] (h : m.1.WF) {a : α} {fallback : β a} :
    m.contains a = true → m.get? a = some (m.getD a fallback) := by
  simp_to_model using List.getValueCast?_eq_some_getValueCastD

theorem getD_eq_getD_get? [LawfulBEq α] (h : m.1.WF) {a : α} {fallback : β a} :
    m.getD a fallback = (m.get? a).getD fallback := by
  simp_to_model using List.getValueCastD_eq_getValueCast?

theorem get_eq_getD [LawfulBEq α] (h : m.1.WF) {a : α} {fallback : β a} {h} :
    m.get a h = m.getD a fallback := by
  simp_to_model using List.getValueCast_eq_getValueCastD

theorem get!_eq_getD_default [LawfulBEq α] (h : m.1.WF) {a : α} [Inhabited (β a)] :
    m.get! a = m.getD a default := by
  simp_to_model using List.getValueCast!_eq_getValueCastD_default

namespace Const

variable {β : Type v} (m : Raw₀ α (fun _ => β)) (h : m.1.WF)

theorem getD_empty {a : α} {fallback : β} {c} :
    getD (empty c : Raw₀ α (fun _ => β)) a fallback = fallback := by
  simp [getD, empty]

theorem getD_of_isEmpty [EquivBEq α] [LawfulHashable α] (h : m.1.WF) {a : α} {fallback : β} :
    m.1.isEmpty = true → getD m a fallback = fallback := by
  simp_to_model; empty

theorem getD_insert [EquivBEq α] [LawfulHashable α] (h : m.1.WF) {k a : α} {fallback v : β} :
    getD (m.insert k v) a fallback = if k == a then v else getD m a fallback := by
  simp_to_model using List.getValueD_insertEntry

theorem getD_insert_self [EquivBEq α] [LawfulHashable α] (h : m.1.WF) {k : α} {fallback v : β} :
    getD (m.insert k v) k fallback = v := by
  simp_to_model using List.getValueD_insertEntry_self

theorem getD_eq_fallback [EquivBEq α] [LawfulHashable α] (h : m.1.WF) {a : α} {fallback : β} :
    m.contains a = false → getD m a fallback = fallback := by
  simp_to_model using List.getValueD_eq_fallback

theorem getD_erase [EquivBEq α] [LawfulHashable α] (h : m.1.WF) {k a : α} {fallback : β} :
    getD (m.erase k) a fallback = if k == a then fallback else getD m a fallback := by
  simp_to_model using List.getValueD_eraseKey

theorem getD_erase_self [EquivBEq α] [LawfulHashable α] (h : m.1.WF) {k : α} {fallback : β} :
    getD (m.erase k) k fallback = fallback := by
  simp_to_model using List.getValueD_eraseKey_self

theorem get?_eq_some_getD [EquivBEq α] [LawfulHashable α] (h : m.1.WF) {a : α} {fallback : β} :
    m.contains a = true → get? m a = some (getD m a fallback) := by
  simp_to_model using List.getValue?_eq_some_getValueD

theorem getD_eq_getD_get? [EquivBEq α] [LawfulHashable α] (h : m.1.WF) {a : α} {fallback : β} :
    getD m a fallback = (get? m a).getD fallback := by
  simp_to_model using List.getValueD_eq_getValue?

theorem get_eq_getD [EquivBEq α] [LawfulHashable α] (h : m.1.WF) {a : α} {fallback : β} {h} :
    get m a h = getD m a fallback := by
  simp_to_model using List.getValue_eq_getValueD

theorem get!_eq_getD_default [EquivBEq α] [LawfulHashable α] [Inhabited β] (h : m.1.WF) {a : α} :
    get! m a = getD m a default := by
  simp_to_model using List.getValue!_eq_getValueD_default

theorem getD_eq_getD [LawfulBEq α] (h : m.1.WF) {a : α} {fallback : β} :
    getD m a fallback = m.getD a fallback := by
  simp_to_model using List.getValueD_eq_getValueCastD

theorem getD_congr [EquivBEq α] [LawfulHashable α] (h : m.1.WF) {a b : α} {fallback : β}
    (hab : a == b) : getD m a fallback = getD m b fallback := by
  simp_to_model using List.getValueD_congr

end Const

@[simp]
theorem getKey?_empty {a : α} {c} : (empty c : Raw₀ α β).getKey? a = none := by
  simp [getKey?]

theorem getKey?_of_isEmpty [EquivBEq α] [LawfulHashable α] (h : m.1.WF) {a : α} :
    m.1.isEmpty = true → m.getKey? a = none := by
  simp_to_model; empty

theorem getKey?_insert [EquivBEq α] [LawfulHashable α] (h : m.1.WF) {a k : α} {v : β k} :
    (m.insert k v).getKey? a = if k == a then some k else m.getKey? a := by
  simp_to_model using List.getKey?_insertEntry

theorem getKey?_insert_self [EquivBEq α] [LawfulHashable α] (h : m.1.WF) {k : α} {v : β k} :
    (m.insert k v).getKey? k = some k := by
  simp_to_model using List.getKey?_insertEntry_self

theorem contains_eq_isSome_getKey? [EquivBEq α] [LawfulHashable α] (h : m.1.WF) {a : α} :
    m.contains a = (m.getKey? a).isSome := by
  simp_to_model using List.containsKey_eq_isSome_getKey?

theorem getKey?_eq_none [EquivBEq α] [LawfulHashable α] (h : m.1.WF) {a : α} :
    m.contains a = false → m.getKey? a = none := by
  simp_to_model using List.getKey?_eq_none

theorem getKey?_erase [EquivBEq α] [LawfulHashable α] (h : m.1.WF) {k a : α} :
    (m.erase k).getKey? a = if k == a then none else m.getKey? a := by
  simp_to_model using List.getKey?_eraseKey

theorem getKey?_erase_self [EquivBEq α] [LawfulHashable α] (h : m.1.WF) {k : α} :
    (m.erase k).getKey? k = none := by
  simp_to_model using List.getKey?_eraseKey_self

theorem getKey_insert [EquivBEq α] [LawfulHashable α] (h : m.1.WF) {k a : α} {v : β k} {h₁} :
    (m.insert k v).getKey a h₁ =
      if h₂ : k == a then
        k
      else
        m.getKey a (contains_of_contains_insert _ h h₁ (Bool.eq_false_iff.2 h₂)) := by
  simp_to_model using List.getKey_insertEntry

theorem getKey_insert_self [EquivBEq α] [LawfulHashable α] (h : m.1.WF) {k : α} {v : β k} :
    (m.insert k v).getKey k (contains_insert_self _ h) = k := by
  simp_to_model using List.getKey_insertEntry_self

@[simp]
theorem getKey_erase [EquivBEq α] [LawfulHashable α] (h : m.1.WF) {k a : α} {h'} :
    (m.erase k).getKey a h' = m.getKey a (contains_of_contains_erase _ h h') := by
  simp_to_model using List.getKey_eraseKey

theorem getKey?_eq_some_getKey [EquivBEq α] [LawfulHashable α] (h : m.1.WF) {a : α} {h'} :
    m.getKey? a = some (m.getKey a h') := by
  simp_to_model using List.getKey?_eq_some_getKey

theorem getKey!_empty {a : α} [Inhabited α] {c} :
    (empty c : Raw₀ α β).getKey! a = default := by
  simp [getKey!, empty]

theorem getKey!_of_isEmpty [EquivBEq α] [LawfulHashable α] [Inhabited α] (h : m.1.WF) {a : α} :
    m.1.isEmpty = true → m.getKey! a = default := by
  simp_to_model; empty;

theorem getKey!_insert [EquivBEq α] [LawfulHashable α] [Inhabited α] (h : m.1.WF) {k a : α}
    {v : β k} :
    (m.insert k v).getKey! a = if k == a then k else m.getKey! a := by
  simp_to_model using List.getKey!_insertEntry

theorem getKey!_insert_self [EquivBEq α] [LawfulHashable α] [Inhabited α] (h : m.1.WF) {a : α}
    {b : β a} : (m.insert a b).getKey! a = a := by
  simp_to_model using List.getKey!_insertEntry_self

theorem getKey!_eq_default [EquivBEq α] [LawfulHashable α] [Inhabited α] (h : m.1.WF) {a : α} :
    m.contains a = false → m.getKey! a = default := by
  simp_to_model using List.getKey!_eq_default

theorem getKey!_erase [EquivBEq α] [LawfulHashable α] [Inhabited α] (h : m.1.WF) {k a : α} :
    (m.erase k).getKey! a = if k == a then default else m.getKey! a := by
  simp_to_model using List.getKey!_eraseKey

theorem getKey!_erase_self [EquivBEq α] [LawfulHashable α] [Inhabited α] (h : m.1.WF) {k : α} :
    (m.erase k).getKey! k = default := by
  simp_to_model using List.getKey!_eraseKey_self

theorem getKey?_eq_some_getKey! [EquivBEq α] [LawfulHashable α] [Inhabited α] (h : m.1.WF) {a : α} :
    m.contains a = true → m.getKey? a = some (m.getKey! a) := by
  simp_to_model using List.getKey?_eq_some_getKey!

theorem getKey!_eq_get!_getKey? [EquivBEq α] [LawfulHashable α] [Inhabited α] (h : m.1.WF) {a : α} :
    m.getKey! a = (m.getKey? a).get! := by
  simp_to_model using List.getKey!_eq_getKey?

theorem getKey_eq_getKey! [EquivBEq α] [LawfulHashable α] [Inhabited α] (h : m.1.WF) {a : α} {h} :
    m.getKey a h = m.getKey! a := by
  simp_to_model using List.getKey_eq_getKey!

theorem getKeyD_empty {a : α} {fallback : α} {c} :
    (empty c : Raw₀ α β).getKeyD a fallback = fallback := by
  simp [getKeyD, empty]

theorem getKeyD_of_isEmpty [EquivBEq α] [LawfulHashable α] (h : m.1.WF) {a fallback : α} :
    m.1.isEmpty = true → m.getKeyD a fallback = fallback := by
  simp_to_model; empty

theorem getKeyD_insert [EquivBEq α] [LawfulHashable α] (h : m.1.WF) {k a fallback : α} {v : β k} :
    (m.insert k v).getKeyD a fallback =
      if k == a then k else m.getKeyD a fallback := by
  simp_to_model using List.getKeyD_insertEntry

theorem getKeyD_insert_self [EquivBEq α] [LawfulHashable α] (h : m.1.WF) {a fallback : α}
    {b : β a} :
    (m.insert a b).getKeyD a fallback = a := by
  simp_to_model using List.getKeyD_insertEntry_self

theorem getKeyD_eq_fallback [EquivBEq α] [LawfulHashable α] (h : m.1.WF) {a fallback : α} :
    m.contains a = false → m.getKeyD a fallback = fallback := by
  simp_to_model using List.getKeyD_eq_fallback

theorem getKeyD_erase [EquivBEq α] [LawfulHashable α] (h : m.1.WF) {k a fallback : α} :
    (m.erase k).getKeyD a fallback = if k == a then fallback else m.getKeyD a fallback := by
  simp_to_model using List.getKeyD_eraseKey

theorem getKeyD_erase_self [EquivBEq α] [LawfulHashable α] (h : m.1.WF) {k fallback : α} :
    (m.erase k).getKeyD k fallback = fallback := by
  simp_to_model using List.getKeyD_eraseKey_self

theorem getKey?_eq_some_getKeyD [EquivBEq α] [LawfulHashable α] (h : m.1.WF) {a fallback : α} :
    m.contains a = true → m.getKey? a = some (m.getKeyD a fallback) := by
  simp_to_model using List.getKey?_eq_some_getKeyD

theorem getKeyD_eq_getD_getKey? [EquivBEq α] [LawfulHashable α] (h : m.1.WF) {a fallback : α} :
    m.getKeyD a fallback = (m.getKey? a).getD fallback := by
  simp_to_model using List.getKeyD_eq_getKey?

theorem getKey_eq_getKeyD [EquivBEq α] [LawfulHashable α] (h : m.1.WF) {a fallback : α} {h} :
    m.getKey a h = m.getKeyD a fallback := by
  simp_to_model using List.getKey_eq_getKeyD

theorem getKey!_eq_getKeyD_default [EquivBEq α] [LawfulHashable α] [Inhabited α] (h : m.1.WF)
    {a : α} :
    m.getKey! a = m.getKeyD a default := by
  simp_to_model using List.getKey!_eq_getKeyD_default

theorem isEmpty_insertIfNew [EquivBEq α] [LawfulHashable α] (h : m.1.WF) {k : α} {v : β k} :
    (m.insertIfNew k v).1.isEmpty = false := by
  simp_to_model using List.isEmpty_insertEntryIfNew

theorem contains_insertIfNew [EquivBEq α] [LawfulHashable α] (h : m.1.WF) {k a : α} {v : β k} :
    (m.insertIfNew k v).contains a = (k == a || m.contains a) := by
  simp_to_model using List.containsKey_insertEntryIfNew

theorem contains_insertIfNew_self [EquivBEq α] [LawfulHashable α] (h : m.1.WF) {k : α} {v : β k} :
    (m.insertIfNew k v).contains k := by
  simp_to_model using List.containsKey_insertEntryIfNew_self

theorem contains_of_contains_insertIfNew [EquivBEq α] [LawfulHashable α] (h : m.1.WF) {k a : α}
    {v : β k} : (m.insertIfNew k v).contains a → (k == a) = false → m.contains a := by
  simp_to_model using List.containsKey_of_containsKey_insertEntryIfNew

/-- This is a restatement of `contains_insertIfNew` that is written to exactly match the proof
obligation in the statement of `get_insertIfNew`. -/
theorem contains_of_contains_insertIfNew' [EquivBEq α] [LawfulHashable α] (h : m.1.WF) {k a : α}
    {v : β k} :
    (m.insertIfNew k v).contains a → ¬((k == a) ∧ m.contains k = false) → m.contains a := by
  simp_to_model using List.containsKey_of_containsKey_insertEntryIfNew'

theorem size_insertIfNew [EquivBEq α] [LawfulHashable α] (h : m.1.WF) {k : α} {v : β k} :
    (m.insertIfNew k v).1.size = if m.contains k then m.1.size else m.1.size + 1 := by
  simp_to_model using List.length_insertEntryIfNew

theorem size_le_size_insertIfNew [EquivBEq α] [LawfulHashable α] (h : m.1.WF) {k : α} {v : β k} :
    m.1.size ≤ (m.insertIfNew k v).1.size := by
  simp_to_model using List.length_le_length_insertEntryIfNew

theorem size_insertIfNew_le [EquivBEq α] [LawfulHashable α] (h : m.1.WF) {k : α} {v : β k} :
    (m.insertIfNew k v).1.size ≤ m.1.size + 1 := by
  simp_to_model using List.length_insertEntryIfNew_le

theorem get?_insertIfNew [LawfulBEq α] (h : m.1.WF) {k a : α} {v : β k} :
    (m.insertIfNew k v).get? a =
      if h : k == a ∧ m.contains k = false then some (cast (congrArg β (eq_of_beq h.1)) v)
      else m.get? a := by
  simp_to_model using List.getValueCast?_insertEntryIfNew

theorem get_insertIfNew [LawfulBEq α] (h : m.1.WF) {k a : α} {v : β k} {h₁} :
    (m.insertIfNew k v).get a h₁ =
      if h₂ : k == a ∧ m.contains k = false then cast (congrArg β (eq_of_beq h₂.1)) v
      else m.get a (contains_of_contains_insertIfNew' _ h h₁ h₂) := by
  simp_to_model using List.getValueCast_insertEntryIfNew

theorem get!_insertIfNew [LawfulBEq α] (h : m.1.WF) {k a : α} [Inhabited (β a)] {v : β k} :
    (m.insertIfNew k v).get! a =
      if h : k == a ∧ m.contains k = false then cast (congrArg β (eq_of_beq h.1)) v
      else m.get! a := by
  simp_to_model using List.getValueCast!_insertEntryIfNew

theorem getD_insertIfNew [LawfulBEq α] (h : m.1.WF) {k a : α} {fallback : β a} {v : β k} :
    (m.insertIfNew k v).getD a fallback =
      if h : k == a ∧ m.contains k = false then cast (congrArg β (eq_of_beq h.1)) v
      else m.getD a fallback := by
  simp_to_model using List.getValueCastD_insertEntryIfNew

namespace Const

variable {β : Type v} (m : Raw₀ α (fun _ => β)) (h : m.1.WF)

theorem get?_insertIfNew [EquivBEq α] [LawfulHashable α] (h : m.1.WF) {k a : α} {v : β} :
    get? (m.insertIfNew k v) a = if k == a ∧ m.contains k = false then some v else get? m a := by
  simp_to_model using List.getValue?_insertEntryIfNew

theorem get_insertIfNew [EquivBEq α] [LawfulHashable α] (h : m.1.WF) {k a : α} {v : β} {h₁} :
    get (m.insertIfNew k v) a h₁ =
      if h₂ : k == a ∧ m.contains k = false then v
      else get m a (contains_of_contains_insertIfNew' _ h h₁ h₂) := by
  simp_to_model using List.getValue_insertEntryIfNew

theorem get!_insertIfNew [EquivBEq α] [LawfulHashable α] [Inhabited β] (h : m.1.WF) {k a : α}
    {v : β} :
    get! (m.insertIfNew k v) a = if k == a ∧ m.contains k = false then v else get! m a := by
  simp_to_model using List.getValue!_insertEntryIfNew

theorem getD_insertIfNew [EquivBEq α] [LawfulHashable α] (h : m.1.WF) {k a : α} {fallback v : β} :
    getD (m.insertIfNew k v) a fallback =
      if k == a ∧ m.contains k = false then v else getD m a fallback := by
  simp_to_model using List.getValueD_insertEntryIfNew

end Const

theorem getKey?_insertIfNew [EquivBEq α] [LawfulHashable α] (h : m.1.WF) {k a : α} {v : β k} :
    (m.insertIfNew k v).getKey? a =
      if k == a ∧ m.contains k = false then some k else m.getKey? a := by
  simp_to_model using List.getKey?_insertEntryIfNew

theorem getKey_insertIfNew [EquivBEq α] [LawfulHashable α] (h : m.1.WF) {k a : α} {v : β k} {h₁} :
    (m.insertIfNew k v).getKey a h₁ =
      if h₂ : k == a ∧ m.contains k = false then k
      else m.getKey a (contains_of_contains_insertIfNew' _ h h₁ h₂) := by
  simp_to_model using List.getKey_insertEntryIfNew

theorem getKey!_insertIfNew [EquivBEq α] [LawfulHashable α] [Inhabited α] (h : m.1.WF) {k a : α}
    {v : β k} :
    (m.insertIfNew k v).getKey! a =
      if k == a ∧ m.contains k = false then k else m.getKey! a := by
  simp_to_model using List.getKey!_insertEntryIfNew

theorem getKeyD_insertIfNew [EquivBEq α] [LawfulHashable α] (h : m.1.WF) {k a fallback : α}
    {v : β k} :
    (m.insertIfNew k v).getKeyD a fallback =
      if k == a ∧ m.contains k = false then k else m.getKeyD a fallback := by
  simp_to_model using List.getKeyD_insertEntryIfNew

@[simp]
theorem getThenInsertIfNew?_fst [LawfulBEq α] {k : α} {v : β k} :
    (m.getThenInsertIfNew? k v).1 = m.get? k := by
  rw [getThenInsertIfNew?_eq_get?ₘ, get?_eq_get?ₘ]

@[simp]
theorem getThenInsertIfNew?_snd [LawfulBEq α] {k : α} {v : β k} :
    (m.getThenInsertIfNew? k v).2 = m.insertIfNew k v := by
  rw [getThenInsertIfNew?_eq_insertIfNewₘ, insertIfNew_eq_insertIfNewₘ]

namespace Const

variable {β : Type v} (m : Raw₀ α (fun _ => β)) (h : m.1.WF)

@[simp]
theorem getThenInsertIfNew?_fst {k : α} {v : β} : (getThenInsertIfNew? m k v).1 = get? m k := by
  rw [getThenInsertIfNew?_eq_get?ₘ, get?_eq_get?ₘ]

@[simp]
theorem getThenInsertIfNew?_snd {k : α} {v : β} :
    (getThenInsertIfNew? m k v).2 = m.insertIfNew k v := by
  rw [getThenInsertIfNew?_eq_insertIfNewₘ, insertIfNew_eq_insertIfNewₘ]

end Const

@[simp]
theorem length_keys [EquivBEq α] [LawfulHashable α] (h : m.1.WF) :
    m.1.keys.length = m.1.size := by
  simp_to_model using List.length_keys_eq_length

@[simp]
theorem isEmpty_keys [EquivBEq α] [LawfulHashable α] (h : m.1.WF) :
    m.1.keys.isEmpty = m.1.isEmpty := by
  simp_to_model using List.isEmpty_keys_eq_isEmpty

@[simp]
theorem contains_keys [EquivBEq α] [LawfulHashable α] (h : m.1.WF) {k : α} :
    m.1.keys.contains k = m.contains k := by
  simp_to_model using List.containsKey_eq_keys_contains.symm

@[simp]
theorem mem_keys [LawfulBEq α] (h : m.1.WF) {k : α} :
    k ∈ m.1.keys ↔ m.contains k := by
  simp_to_model
  rw [List.containsKey_eq_keys_contains]

theorem distinct_keys [EquivBEq α] [LawfulHashable α] (h : m.1.WF) :
    m.1.keys.Pairwise (fun a b => (a == b) = false) := by
  simp_to_model using (Raw.WF.out h).distinct.distinct

@[simp]
theorem insertMany_nil :
    m.insertMany [] = m := by
  simp [insertMany, Id.run]

@[simp]
theorem insertMany_list_singleton {k : α} {v : β k} :
    m.insertMany [⟨k, v⟩] = m.insert k v := by
  simp [insertMany, Id.run]

theorem insertMany_cons {l : List ((a : α) × β a)} {k : α} {v : β k} :
    (m.insertMany (⟨k, v⟩ :: l)).1 = ((m.insert k v).insertMany l).1 := by
  simp only [insertMany_eq_insertListₘ]
  cases l with
  | nil => simp [insertListₘ]
  | cons hd tl => simp [insertListₘ]

@[simp]
theorem contains_insertMany_list [EquivBEq α] [LawfulHashable α] (h : m.1.WF)
    {l : List ((a : α) × β a)} {k : α} :
    (m.insertMany l).1.contains k = (m.contains k || (l.map Sigma.fst).contains k) := by
  simp_to_model using List.containsKey_insertList

theorem contains_of_contains_insertMany_list [EquivBEq α] [LawfulHashable α] (h : m.1.WF)
    {l : List ((a : α) × β a)} {k : α} :
    (m.insertMany l).1.contains k → (l.map Sigma.fst).contains k = false → m.contains k := by
  simp_to_model using List.containsKey_of_containsKey_insertList

theorem get?_insertMany_list_of_contains_eq_false [LawfulBEq α] (h : m.1.WF)
    {l : List ((a : α) × β a)} {k : α}
    (h' : (l.map Sigma.fst).contains k = false) :
    (m.insertMany l).1.get? k = m.get? k := by
  simp_to_model using getValueCast?_insertList_of_contains_eq_false

theorem get?_insertMany_list_of_mem [LawfulBEq α] (h : m.1.WF)
    {l : List ((a : α) × β a)} {k k' : α} (k_beq : k == k') {v : β k}
    (distinct : l.Pairwise (fun a b => (a.1 == b.1) = false))
    (mem : ⟨k, v⟩ ∈ l) :
    (m.insertMany l).1.get? k' = some (cast (by congr; apply LawfulBEq.eq_of_beq k_beq) v) := by
  simp_to_model using getValueCast?_insertList_of_mem

theorem get_insertMany_list_of_contains_eq_false [LawfulBEq α] (h : m.1.WF)
    {l : List ((a : α) × β a)} {k : α}
    (contains : (l.map Sigma.fst).contains k = false)
    {h'} :
    (m.insertMany l).1.get k h' =
    m.get k (contains_of_contains_insertMany_list _ h h' contains) := by
  simp_to_model using getValueCast_insertList_of_contains_eq_false

theorem get_insertMany_list_of_mem [LawfulBEq α] (h : m.1.WF)
    {l : List ((a : α) × β a)} {k k' : α} (k_beq : k == k') {v : β k}
    (distinct : l.Pairwise (fun a b => (a.1 == b.1) = false))
    (mem : ⟨k, v⟩ ∈ l)
    {h'} :
    (m.insertMany l).1.get k' h' = cast (by congr; apply LawfulBEq.eq_of_beq k_beq) v := by
  simp_to_model using getValueCast_insertList_of_mem

theorem get!_insertMany_list_of_contains_eq_false [LawfulBEq α] (h : m.1.WF)
    {l : List ((a : α) × β a)} {k : α} [Inhabited (β k)]
    (h' : (l.map Sigma.fst).contains k = false) :
    (m.insertMany l).1.get! k = m.get! k := by
  simp_to_model using getValueCast!_insertList_of_contains_eq_false

theorem get!_insertMany_list_of_mem [LawfulBEq α] (h : m.1.WF)
    {l : List ((a : α) × β a)} {k k' : α} (k_beq : k == k') {v : β k} [Inhabited (β k')]
    (distinct : l.Pairwise (fun a b => (a.1 == b.1) = false))
    (mem : ⟨k, v⟩ ∈ l) :
    (m.insertMany l).1.get! k' = cast (by congr; apply LawfulBEq.eq_of_beq k_beq) v := by
  simp_to_model using getValueCast!_insertList_of_mem

theorem getD_insertMany_list_of_contains_eq_false [LawfulBEq α] (h : m.1.WF)
    {l : List ((a : α) × β a)} {k : α} {fallback : β k}
    (contains_eq_false : (l.map Sigma.fst).contains k = false) :
    (m.insertMany l).1.getD k fallback = m.getD k fallback := by
  simp_to_model using getValueCastD_insertList_of_contains_eq_false

theorem getD_insertMany_list_of_mem [LawfulBEq α] (h : m.1.WF)
    {l : List ((a : α) × β a)} {k k' : α} (k_beq : k == k') {v : β k} {fallback : β k'}
    (distinct : l.Pairwise (fun a b => (a.1 == b.1) = false))
    (mem : ⟨k, v⟩ ∈ l) :
    (m.insertMany l).1.getD k' fallback = cast (by congr; apply LawfulBEq.eq_of_beq k_beq) v := by
  simp_to_model using getValueCastD_insertList_of_mem

theorem getKey?_insertMany_list_of_contains_eq_false [EquivBEq α] [LawfulHashable α] (h : m.1.WF)
    {l : List ((a : α) × β a)} {k : α}
    (h' : (l.map Sigma.fst).contains k = false) :
    (m.insertMany l).1.getKey? k = m.getKey? k := by
  simp_to_model using getKey?_insertList_of_contains_eq_false

theorem getKey?_insertMany_list_of_mem [EquivBEq α] [LawfulHashable α] (h : m.1.WF)
    {l : List ((a : α) × β a)}
    {k k' : α} (k_beq : k == k')
    (distinct : l.Pairwise (fun a b => (a.1 == b.1) = false))
    (mem : k ∈ l.map Sigma.fst) :
    (m.insertMany l).1.getKey? k' = some k := by
  simp_to_model using getKey?_insertList_of_mem

theorem getKey_insertMany_list_of_contains_eq_false [EquivBEq α] [LawfulHashable α] (h : m.1.WF)
    {l : List ((a : α) × β a)} {k : α}
    (h₁ : (l.map Sigma.fst).contains k = false)
    {h'} :
    (m.insertMany l).1.getKey k h' =
    m.getKey k (contains_of_contains_insertMany_list _ h h' h₁) := by
  simp_to_model using getKey_insertList_of_contains_eq_false

theorem getKey_insertMany_list_of_mem [EquivBEq α] [LawfulHashable α] (h : m.1.WF)
    {l : List ((a : α) × β a)}
    {k k' : α} (k_beq : k == k')
    (distinct : l.Pairwise (fun a b => (a.1 == b.1) = false))
    (mem : k ∈ l.map Sigma.fst)
    {h'} :
    (m.insertMany l).1.getKey k' h' = k := by
  simp_to_model using getKey_insertList_of_mem

theorem getKey!_insertMany_list_of_contains_eq_false [EquivBEq α] [LawfulHashable α] [Inhabited α]
    (h : m.1.WF) {l : List ((a : α) × β a)} {k : α}
    (h' : (l.map Sigma.fst).contains k = false) :
    (m.insertMany l).1.getKey! k = m.getKey! k := by
  simp_to_model using getKey!_insertList_of_contains_eq_false

theorem getKey!_insertMany_list_of_mem [EquivBEq α] [LawfulHashable α] [Inhabited α] (h : m.1.WF)
    {l : List ((a : α) × β a)}
    {k k' : α} (k_beq : k == k')
    (distinct : l.Pairwise (fun a b => (a.1 == b.1) = false))
    (mem : k ∈ l.map Sigma.fst) :
    (m.insertMany l).1.getKey! k' = k := by
  simp_to_model using getKey!_insertList_of_mem

theorem getKeyD_insertMany_list_of_contains_eq_false [EquivBEq α] [LawfulHashable α] (h : m.1.WF)
    {l : List ((a : α) × β a)} {k fallback : α}
    (h' : (l.map Sigma.fst).contains k = false) :
    (m.insertMany l).1.getKeyD k fallback = m.getKeyD k fallback := by
  simp_to_model using getKeyD_insertList_of_contains_eq_false

theorem getKeyD_insertMany_list_of_mem [EquivBEq α] [LawfulHashable α] (h : m.1.WF)
    {l : List ((a : α) × β a)}
    {k k' fallback : α} (k_beq : k == k')
    (distinct : l.Pairwise (fun a b => (a.1 == b.1) = false))
    (mem : k ∈ l.map Sigma.fst) :
    (m.insertMany l).1.getKeyD k' fallback = k := by
  simp_to_model using getKeyD_insertList_of_mem

theorem size_insertMany_list [EquivBEq α] [LawfulHashable α] (h : m.1.WF)
    {l : List ((a : α) × β a)} (distinct : l.Pairwise (fun a b => (a.1 == b.1) = false)) :
    (∀ (a : α), m.contains a → (l.map Sigma.fst).contains a = false) →
    (m.insertMany l).1.1.size = m.1.size + l.length := by
  simp_to_model using length_insertList

theorem size_le_size_insertMany_list [EquivBEq α] [LawfulHashable α] (h : m.1.WF)
    {l : List ((a : α) × β a)} :
    m.1.size ≤ (m.insertMany l).1.1.size := by
  simp_to_model using length_le_length_insertList

theorem size_insertMany_list_le [EquivBEq α] [LawfulHashable α] (h : m.1.WF)
    {l : List ((a : α) × β a)} :
    (m.insertMany l).1.1.size ≤ m.1.size + l.length := by
  simp_to_model using length_insertList_le

@[simp]
theorem isEmpty_insertMany_list [EquivBEq α] [LawfulHashable α] (h : m.1.WF)
    {l : List ((a : α) × β a)} :
    (m.insertMany l).1.1.isEmpty = (m.1.isEmpty && l.isEmpty) := by
  simp_to_model using isEmpty_insertList

namespace Const

variable {β : Type v} (m : Raw₀ α (fun _ => β))

@[simp]
theorem insertMany_nil :
    insertMany m [] = m := by
  simp [insertMany, Id.run]

@[simp]
theorem insertMany_list_singleton {k : α} {v : β} :
    insertMany m [⟨k, v⟩] = m.insert k v := by
  simp [insertMany, Id.run]

theorem insertMany_cons {l : List (α × β)} {k : α} {v : β} :
    (insertMany m (⟨k, v⟩ :: l)).1 = (insertMany (m.insert k v) l).1 := by
  simp only [insertMany_eq_insertListₘ]
  cases l with
  | nil => simp [insertListₘ]
  | cons hd tl => simp [insertListₘ]

@[simp]
theorem contains_insertMany_list [EquivBEq α] [LawfulHashable α] (h : m.1.WF)
    {l : List (α × β)} {k : α} :
    (Const.insertMany m l).1.contains k = (m.contains k || (l.map Prod.fst).contains k) := by
  simp_to_model using containsKey_insertListConst

theorem contains_of_contains_insertMany_list [EquivBEq α] [LawfulHashable α] (h : m.1.WF)
    {l : List ( α × β )} {k : α} :
    (insertMany m l).1.contains k → (l.map Prod.fst).contains k = false → m.contains k := by
  simp_to_model using containsKey_of_containsKey_insertListConst

theorem getKey?_insertMany_list_of_contains_eq_false [EquivBEq α] [LawfulHashable α] (h : m.1.WF)
    {l : List (α × β)} {k : α}
    (h' : (l.map Prod.fst).contains k = false) :
    (insertMany m l).1.getKey? k = m.getKey? k := by
  simp_to_model using getKey?_insertListConst_of_contains_eq_false

theorem getKey?_insertMany_list_of_mem [EquivBEq α] [LawfulHashable α] (h : m.1.WF)
    {l : List  (α × β)}
    {k k' : α} (k_beq : k == k')
    (distinct : l.Pairwise (fun a b => (a.1 == b.1) = false))
    (mem : k ∈ l.map Prod.fst) :
    (insertMany m l).1.getKey? k' = some k := by
  simp_to_model using getKey?_insertListConst_of_mem

theorem getKey_insertMany_list_of_contains_eq_false [EquivBEq α] [LawfulHashable α] (h : m.1.WF)
    {l : List (α × β)} {k : α}
    (h₁ : (l.map Prod.fst).contains k = false)
    {h'} :
    (insertMany m l).1.getKey k h' =
    m.getKey k (contains_of_contains_insertMany_list _ h h' h₁) := by
  simp_to_model using getKey_insertListConst_of_contains_eq_false

theorem getKey_insertMany_list_of_mem [EquivBEq α] [LawfulHashable α] (h : m.1.WF)
    {l : List (α × β)}
    {k k' : α} (k_beq : k == k')
    (distinct : l.Pairwise (fun a b => (a.1 == b.1) = false))
    (mem : k ∈ l.map Prod.fst)
    {h'} :
    (insertMany m l).1.getKey k' h' = k := by
  simp_to_model using getKey_insertListConst_of_mem

theorem getKey!_insertMany_list_of_contains_eq_false [EquivBEq α] [LawfulHashable α] [Inhabited α]
    (h : m.1.WF) {l : List (α × β)} {k : α}
    (h' : (l.map Prod.fst).contains k = false) :
    (insertMany m l).1.getKey! k = m.getKey! k := by
  simp_to_model using getKey!_insertListConst_of_contains_eq_false

theorem getKey!_insertMany_list_of_mem [EquivBEq α] [LawfulHashable α] [Inhabited α] (h : m.1.WF)
    {l : List (α × β)}
    {k k' : α} (k_beq : k == k')
    (distinct : l.Pairwise (fun a b => (a.1 == b.1) = false))
    (mem : k ∈ l.map Prod.fst) :
    (insertMany m l).1.getKey! k' = k := by
  simp_to_model using getKey!_insertListConst_of_mem

theorem getKeyD_insertMany_list_of_contains_eq_false [EquivBEq α] [LawfulHashable α] (h : m.1.WF)
    {l : List (α × β)} {k fallback : α}
    (h' : (l.map Prod.fst).contains k = false) :
    (insertMany m l).1.getKeyD k fallback = m.getKeyD k fallback := by
  simp_to_model using getKeyD_insertListConst_of_contains_eq_false

theorem getKeyD_insertMany_list_of_mem [EquivBEq α] [LawfulHashable α] (h : m.1.WF)
    {l : List (α × β)}
    {k k' fallback : α} (k_beq : k == k')
    (distinct : l.Pairwise (fun a b => (a.1 == b.1) = false))
    (mem : k ∈ l.map Prod.fst) :
    (insertMany m l).1.getKeyD k' fallback = k := by
  simp_to_model using getKeyD_insertListConst_of_mem

theorem size_insertMany_list [EquivBEq α] [LawfulHashable α] (h : m.1.WF)
    {l : List (α × β)}
    (distinct : l.Pairwise (fun a b => (a.1 == b.1) = false)) :
    (∀ (a : α), m.contains a → (l.map Prod.fst).contains a = false) →
    (insertMany m l).1.1.size = m.1.size + l.length := by
  simp_to_model using length_insertListConst

theorem size_le_size_insertMany_list [EquivBEq α] [LawfulHashable α] (h : m.1.WF)
    {l : List (α × β)} :
    m.1.size ≤ (insertMany m l).1.1.size := by
  simp_to_model using length_le_length_insertListConst

theorem size_insertMany_list_le [EquivBEq α] [LawfulHashable α] (h : m.1.WF)
    {l : List (α × β)} :
    (insertMany m l).1.1.size ≤ m.1.size + l.length := by
  simp_to_model using length_insertListConst_le

@[simp]
theorem isEmpty_insertMany_list [EquivBEq α] [LawfulHashable α] (h : m.1.WF)
    {l : List (α × β)} :
    (insertMany m l).1.1.isEmpty = (m.1.isEmpty && l.isEmpty) := by
  simp_to_model using isEmpty_insertListConst

theorem get?_insertMany_list_of_contains_eq_false [EquivBEq α] [LawfulHashable α] (h : m.1.WF)
    {l : List (α × β)} {k : α}
    (h' : (l.map Prod.fst).contains k = false) :
    get? (insertMany m l).1 k = get? m k := by
  simp_to_model using getValue?_insertListConst_of_contains_eq_false

theorem get?_insertMany_list_of_mem [EquivBEq α] [LawfulHashable α] (h : m.1.WF)
    {l : List (α × β)} {k k' : α} (k_beq : k == k') {v : β}
    (distinct : l.Pairwise (fun a b => (a.1 == b.1) = false)) (mem : ⟨k, v⟩ ∈ l) :
    get? (insertMany m l).1 k' = v := by
  simp_to_model using getValue?_insertListConst_of_mem

theorem get_insertMany_list_of_contains_eq_false [EquivBEq α] [LawfulHashable α] (h : m.1.WF)
    {l : List (α × β)} {k : α}
    (h₁ : (l.map Prod.fst).contains k = false)
    {h'} :
    get (insertMany m l).1 k h' = get m k (contains_of_contains_insertMany_list _ h h' h₁) := by
  simp_to_model using getValue_insertListConst_of_contains_eq_false

theorem get_insertMany_list_of_mem [EquivBEq α] [LawfulHashable α] (h : m.1.WF)
    {l : List (α × β)} {k k' : α} (k_beq : k == k') {v : β}
    (distinct : l.Pairwise (fun a b => (a.1 == b.1) = false)) (mem : ⟨k, v⟩ ∈ l) {h'} :
    get (insertMany m l).1 k' h' = v := by
  simp_to_model using getValue_insertListConst_of_mem

theorem get!_insertMany_list_of_contains_eq_false [EquivBEq α] [LawfulHashable α]
    [Inhabited β]  (h : m.1.WF) {l : List (α × β)} {k : α}
    (h' : (l.map Prod.fst).contains k = false) :
    get! (insertMany m l).1 k = get! m k := by
  simp_to_model using getValue!_insertListConst_of_contains_eq_false

theorem get!_insertMany_list_of_mem [EquivBEq α] [LawfulHashable α] [Inhabited β] (h : m.1.WF)
    {l : List (α × β)} {k k' : α} (k_beq : k == k') {v : β}
    (distinct : l.Pairwise (fun a b => (a.1 == b.1) = false)) (mem : ⟨k, v⟩ ∈ l) :
    get! (insertMany m l).1 k' = v := by
  simp_to_model using getValue!_insertListConst_of_mem

theorem getD_insertMany_list_of_contains_eq_false [EquivBEq α] [LawfulHashable α] (h : m.1.WF)
    {l : List (α × β)} {k : α} {fallback : β}
    (h' : (l.map Prod.fst).contains k = false) :
    getD (insertMany m l).1 k fallback = getD m k fallback := by
  simp_to_model using getValueD_insertListConst_of_contains_eq_false

theorem getD_insertMany_list_of_mem [EquivBEq α] [LawfulHashable α] (h : m.1.WF)
    {l : List (α × β)} {k k' : α} (k_beq : k == k') {v fallback : β}
    (distinct : l.Pairwise (fun a b => (a.1 == b.1) = false)) (mem : ⟨k, v⟩ ∈ l) :
    getD (insertMany m l).1 k' fallback = v := by
  simp_to_model using getValueD_insertListConst_of_mem

variable (m : Raw₀ α (fun _ => Unit))

@[simp]
theorem insertManyIfNewUnit_nil :
    insertManyIfNewUnit m [] = m := by
  simp [insertManyIfNewUnit, Id.run]

@[simp]
theorem insertManyIfNewUnit_list_singleton {k : α} :
    insertManyIfNewUnit m [k] = m.insertIfNew k () := by
  simp [insertManyIfNewUnit, Id.run]

theorem insertManyIfNewUnit_cons {l : List α} {k : α} :
    (insertManyIfNewUnit m (k :: l)).1 = (insertManyIfNewUnit (m.insertIfNew k ()) l).1 := by
  simp only [insertManyIfNewUnit_eq_insertListIfNewUnitₘ]
  cases l with
  | nil => simp [insertListIfNewUnitₘ]
  | cons hd tl => simp [insertListIfNewUnitₘ]

@[simp]
theorem contains_insertManyIfNewUnit_list [EquivBEq α] [LawfulHashable α] (h : m.1.WF)
    {l : List α} {k : α} :
    (insertManyIfNewUnit m l).1.contains k = (m.contains k || l.contains k) := by
  simp_to_model using containsKey_insertListIfNewUnit

theorem contains_of_contains_insertManyIfNewUnit_list [EquivBEq α] [LawfulHashable α] (h : m.1.WF)
    {l : List α} {k : α} (h₂ : l.contains k = false) :
    (insertManyIfNewUnit m l).1.contains k → m.contains k := by
  simp_to_model using containsKey_of_containsKey_insertListIfNewUnit

theorem getKey?_insertManyIfNewUnit_list_of_contains_eq_false_of_contains_eq_false
    [EquivBEq α] [LawfulHashable α]
    (h : m.1.WF) {l : List α} {k : α} :
    m.contains k = false → l.contains k = false → getKey? (insertManyIfNewUnit m l).1 k = none := by
  simp_to_model using getKey?_insertListIfNewUnit_of_contains_eq_false_of_contains_eq_false

theorem getKey?_insertManyIfNewUnit_list_of_contains_eq_false_of_mem [EquivBEq α] [LawfulHashable α]
    (h : m.1.WF) {l : List α} {k k' : α} (k_beq : k == k') :
    m.contains k = false → l.Pairwise (fun a b => (a == b) = false) → k ∈ l →
      getKey? (insertManyIfNewUnit m l).1 k' = some k := by
  simp_to_model using getKey?_insertListIfNewUnit_of_contains_eq_false_of_mem

theorem getKey?_insertManyIfNewUnit_list_of_contains [EquivBEq α] [LawfulHashable α]
    (h : m.1.WF) {l : List α} {k : α} :
    m.contains k → getKey? (insertManyIfNewUnit m l).1 k = getKey? m k := by
  simp_to_model using getKey?_insertListIfNewUnit_of_contains

theorem getKey_insertManyIfNewUnit_list_of_contains [EquivBEq α] [LawfulHashable α]
    (h : m.1.WF) {l : List α} {k : α} {h'} (contains : m.contains k):
    getKey (insertManyIfNewUnit m l).1 k h' = getKey m k contains := by
  simp_to_model using getKey_insertListIfNewUnit_of_contains

theorem getKey_insertManyIfNewUnit_list_of_contains_eq_false_of_mem [EquivBEq α] [LawfulHashable α]
    (h : m.1.WF) {l : List α}
    {k k' : α} (k_beq : k == k') {h'} :
    m.contains k = false → l.Pairwise (fun a b => (a == b) = false) → k ∈ l →
      getKey (insertManyIfNewUnit m l).1 k' h' = k := by
  simp_to_model using getKey_insertListIfNewUnit_of_contains_eq_false_of_mem

theorem getKey_insertManyIfNewUnit_list_mem_of_contains [EquivBEq α] [LawfulHashable α]
    (h : m.1.WF) {l : List α} {k : α} (contains : m.contains k) {h'} :
    getKey (insertManyIfNewUnit m l).1 k h' = getKey m k contains := by
  simp_to_model using getKey_insertListIfNewUnit_of_contains

theorem getKey!_insertManyIfNewUnit_list_of_contains_eq_false_of_contains_eq_false
    [EquivBEq α] [LawfulHashable α] [Inhabited α] (h : m.1.WF) {l : List α} {k : α} :
    m.contains k = false → l.contains k = false →
      getKey! (insertManyIfNewUnit m l).1 k = default := by
  simp_to_model using getKey!_insertListIfNewUnit_of_contains_eq_false_of_contains_eq_false

theorem getKey!_insertManyIfNewUnit_list_of_contains_eq_false_of_mem [EquivBEq α] [LawfulHashable α]
    [Inhabited α] (h : m.1.WF) {l : List α} {k k' : α} (k_beq : k == k') :
    contains m k = false → l.Pairwise (fun a b => (a == b) = false) → k ∈ l →
      getKey! (insertManyIfNewUnit m l).1 k' = k := by
  simp_to_model using getKey!_insertListIfNewUnit_of_contains_eq_false_of_mem

theorem getKey!_insertManyIfNewUnit_list_of_contains [EquivBEq α] [LawfulHashable α]
    [Inhabited α] (h : m.1.WF) {l : List α} {k : α} :
    m.contains k → getKey! (insertManyIfNewUnit m l).1 k = getKey! m k  := by
  simp_to_model using getKey!_insertListIfNewUnit_of_contains

theorem getKeyD_insertManyIfNewUnit_list_of_contains_eq_false_of_contains_eq_false
    [EquivBEq α] [LawfulHashable α] (h : m.1.WF) {l : List α} {k fallback : α} :
    m.contains k = false → l.contains k = false → getKeyD (insertManyIfNewUnit m l).1 k fallback = fallback := by
  simp_to_model using getKeyD_insertListIfNewUnit_of_contains_eq_false_of_contains_eq_false

theorem getKeyD_insertManyIfNewUnit_list_of_contains_eq_false_of_mem [EquivBEq α] [LawfulHashable α]
    (h : m.1.WF) {l : List α} {k k' fallback : α} (k_beq : k == k') :
    m.contains k = false → l.Pairwise (fun a b => (a == b) = false) → k ∈ l →
      getKeyD (insertManyIfNewUnit m l).1 k' fallback = k := by
  simp_to_model using getKeyD_insertListIfNewUnit_of_contains_eq_false_of_mem

theorem getKeyD_insertManyIfNewUnit_list_of_contains [EquivBEq α] [LawfulHashable α]
    (h : m.1.WF) {l : List α} {k fallback : α} :
    m.contains k → getKeyD (insertManyIfNewUnit m l).1 k fallback = getKeyD m k fallback := by
  simp_to_model using getKeyD_insertListIfNewUnit_of_contains

theorem size_insertManyIfNewUnit_list [EquivBEq α] [LawfulHashable α] (h : m.1.WF)
    {l : List α}
    (distinct : l.Pairwise (fun a b => (a == b) = false)) :
    (∀ (a : α), m.contains a → l.contains a = false) →
    (insertManyIfNewUnit m l).1.1.size = m.1.size + l.length := by
  simp_to_model using length_insertListIfNewUnit

theorem size_le_size_insertManyIfNewUnit_list [EquivBEq α] [LawfulHashable α] (h : m.1.WF)
    {l : List α} :
    m.1.size ≤ (insertManyIfNewUnit m l).1.1.size := by
  simp_to_model using length_le_length_insertListIfNewUnit

theorem size_insertManyIfNewUnit_list_le [EquivBEq α] [LawfulHashable α] (h : m.1.WF)
    {l : List α} :
    (insertManyIfNewUnit m l).1.1.size ≤ m.1.size + l.length := by
  simp_to_model using length_insertListIfNewUnit_le

@[simp]
theorem isEmpty_insertManyIfNewUnit_list [EquivBEq α] [LawfulHashable α] (h : m.1.WF)
    {l : List α} :
    (insertManyIfNewUnit m l).1.1.isEmpty = (m.1.isEmpty && l.isEmpty) := by
  simp_to_model using isEmpty_insertListIfNewUnit

theorem get?_insertManyIfNewUnit_list [EquivBEq α] [LawfulHashable α] (h : m.1.WF)
    {l : List α} {k : α} :
    get? (insertManyIfNewUnit m l).1 k =
    if m.contains k ∨ l.contains k then some () else none := by
  simp_to_model using getValue?_insertListIfNewUnit

theorem get_insertManyIfNewUnit_list
    {l : List α} {k : α} {h} :
    get (insertManyIfNewUnit m l).1 k h = ()  := by
  simp

theorem get!_insertManyIfNewUnit_list
    {l : List α} {k : α} :
    get! (insertManyIfNewUnit m l).1 k = ()  := by
  simp

theorem getD_insertManyIfNewUnit_list
    {l : List α} {k : α} {fallback : Unit} :
    getD (insertManyIfNewUnit m l).1 k fallback = () := by
  simp

end Const

end Raw₀

namespace Raw₀

variable [BEq α] [Hashable α]

@[simp]
theorem insertMany_empty_list_nil :
    (insertMany empty ([] : List ((a : α) × (β a)))).1 = empty := by
  simp

@[simp]
theorem insertMany_empty_list_singleton {k : α} {v : β k} :
    (insertMany empty [⟨k, v⟩]).1 = empty.insert k v := by
  simp

theorem insertMany_empty_list_cons {k : α} {v : β k}
    {tl : List ((a : α) × (β a))} :
    (insertMany empty (⟨k, v⟩ :: tl)).1 = ((empty.insert k v).insertMany tl).1 := by
  rw [insertMany_cons]

theorem contains_insertMany_empty_list [EquivBEq α] [LawfulHashable α]
    {l : List ((a : α) × β a)} {k : α} :
    (insertMany empty l).1.contains k = (l.map Sigma.fst).contains k := by
  simp [contains_insertMany_list _ Raw.WF.empty₀]

theorem get?_insertMany_empty_list_of_contains_eq_false [LawfulBEq α]
    {l : List ((a : α) × β a)} {k : α}
    (h : (l.map Sigma.fst).contains k = false) :
    (insertMany empty l).1.get? k = none := by
  simp [get?_insertMany_list_of_contains_eq_false _ Raw.WF.empty₀ h]

theorem get?_insertMany_empty_list_of_mem [LawfulBEq α]
    {l : List ((a : α) × β a)} {k k' : α} (k_beq : k == k') {v : β k}
    (distinct : l.Pairwise (fun a b => (a.1 == b.1) = false))
    (mem : ⟨k, v⟩ ∈ l) :
    (insertMany empty l).1.get? k' = some (cast (by congr; apply LawfulBEq.eq_of_beq k_beq) v) := by
  rw [get?_insertMany_list_of_mem _ Raw.WF.empty₀ k_beq distinct mem]

theorem get_insertMany_empty_list_of_mem [LawfulBEq α]
    {l : List ((a : α) × β a)} {k k' : α} (k_beq : k == k') {v : β k}
    (distinct : l.Pairwise (fun a b => (a.1 == b.1) = false))
    (mem : ⟨k, v⟩ ∈ l)
    {h} :
    (insertMany empty l).1.get k' h = cast (by congr; apply LawfulBEq.eq_of_beq k_beq) v := by
  rw [get_insertMany_list_of_mem _ Raw.WF.empty₀ k_beq distinct mem]

theorem get!_insertMany_empty_list_of_contains_eq_false [LawfulBEq α]
    {l : List ((a : α) × β a)} {k : α} [Inhabited (β k)]
    (h : (l.map Sigma.fst).contains k = false) :
    (insertMany empty l).1.get! k = default := by
  simp only [get!_insertMany_list_of_contains_eq_false _ Raw.WF.empty₀ h]
  apply get!_empty

theorem get!_insertMany_empty_list_of_mem [LawfulBEq α]
    {l : List ((a : α) × β a)} {k k' : α} (k_beq : k == k') {v : β k} [Inhabited (β k')]
    (distinct : l.Pairwise (fun a b => (a.1 == b.1) = false))
    (mem : ⟨k, v⟩ ∈ l) :
    (insertMany empty l).1.get! k' = cast (by congr; apply LawfulBEq.eq_of_beq k_beq) v := by
  rw [get!_insertMany_list_of_mem _ Raw.WF.empty₀ k_beq distinct mem]

theorem getD_insertMany_empty_list_of_contains_eq_false [LawfulBEq α]
    {l : List ((a : α) × β a)} {k : α} {fallback : β k}
    (contains_eq_false : (l.map Sigma.fst).contains k = false) :
    (insertMany empty l).1.getD k fallback = fallback := by
  rw [getD_insertMany_list_of_contains_eq_false _ Raw.WF.empty₀ contains_eq_false]
  apply getD_empty

theorem getD_insertMany_empty_list_of_mem [LawfulBEq α]
    {l : List ((a : α) × β a)} {k k' : α} (k_beq : k == k') {v : β k} {fallback : β k'}
    (distinct : l.Pairwise (fun a b => (a.1 == b.1) = false))
    (mem : ⟨k, v⟩ ∈ l) :
    (insertMany empty l).1.getD k' fallback =
      cast (by congr; apply LawfulBEq.eq_of_beq k_beq) v := by
  rw [getD_insertMany_list_of_mem _ Raw.WF.empty₀ k_beq distinct mem]

theorem getKey?_insertMany_empty_list_of_contains_eq_false [EquivBEq α] [LawfulHashable α]
    {l : List ((a : α) × β a)} {k : α}
    (h : (l.map Sigma.fst).contains k = false) :
    (insertMany empty l).1.getKey? k = none := by
  rw [getKey?_insertMany_list_of_contains_eq_false _ Raw.WF.empty₀ h]
  apply getKey?_empty

theorem getKey?_insertMany_empty_list_of_mem [EquivBEq α] [LawfulHashable α]
    {l : List ((a : α) × β a)}
    {k k' : α} (k_beq : k == k')
    (distinct : l.Pairwise (fun a b => (a.1 == b.1) = false))
    (mem : k ∈ l.map Sigma.fst) :
    (insertMany empty l).1.getKey? k' = some k := by
  rw [getKey?_insertMany_list_of_mem _ Raw.WF.empty₀ k_beq distinct mem]

theorem getKey_insertMany_empty_list_of_mem [EquivBEq α] [LawfulHashable α]
    {l : List ((a : α) × β a)}
    {k k' : α} (k_beq : k == k')
    (distinct : l.Pairwise (fun a b => (a.1 == b.1) = false))
    (mem : k ∈ l.map Sigma.fst)
    {h'} :
    (insertMany empty l).1.getKey k' h' = k := by
  rw [getKey_insertMany_list_of_mem _ Raw.WF.empty₀ k_beq distinct mem]

theorem getKey!_insertMany_empty_list_of_contains_eq_false [EquivBEq α] [LawfulHashable α]
    [Inhabited α] {l : List ((a : α) × β a)} {k : α}
    (h : (l.map Sigma.fst).contains k = false) :
    (insertMany empty l).1.getKey! k = default := by
  rw [getKey!_insertMany_list_of_contains_eq_false _ Raw.WF.empty₀ h]
  apply getKey!_empty

theorem getKey!_insertMany_empty_list_of_mem [EquivBEq α] [LawfulHashable α] [Inhabited α]
    {l : List ((a : α) × β a)}
    {k k' : α} (k_beq : k == k')
    (distinct : l.Pairwise (fun a b => (a.1 == b.1) = false))
    (mem : k ∈ l.map Sigma.fst) :
    (insertMany empty l).1.getKey! k' = k := by
  rw [getKey!_insertMany_list_of_mem _ Raw.WF.empty₀ k_beq distinct mem]

theorem getKeyD_insertMany_empty_list_of_contains_eq_false [EquivBEq α] [LawfulHashable α]
    {l : List ((a : α) × β a)} {k fallback : α}
    (h : (l.map Sigma.fst).contains k = false) :
    (insertMany empty l).1.getKeyD k fallback = fallback := by
  rw [getKeyD_insertMany_list_of_contains_eq_false _ Raw.WF.empty₀ h]
  apply getKeyD_empty

theorem getKeyD_insertMany_empty_list_of_mem [EquivBEq α] [LawfulHashable α]
    {l : List ((a : α) × β a)}
    {k k' fallback : α} (k_beq : k == k')
    (distinct : l.Pairwise (fun a b => (a.1 == b.1) = false))
    (mem : k ∈ l.map Sigma.fst) :
    (insertMany empty l).1.getKeyD k' fallback = k := by
  rw [getKeyD_insertMany_list_of_mem _ Raw.WF.empty₀ k_beq distinct mem]

theorem size_insertMany_empty_list [EquivBEq α] [LawfulHashable α]
    {l : List ((a : α) × β a)} (distinct : l.Pairwise (fun a b => (a.1 == b.1) = false)) :
    (insertMany empty l).1.1.size = l.length := by
  rw [size_insertMany_list _ Raw.WF.empty₀ distinct]
  · simp only [size_empty, Nat.zero_add]
  · simp only [contains_empty, Bool.false_eq_true, false_implies, implies_true]

theorem size_insertMany_empty_list_le [EquivBEq α] [LawfulHashable α]
    {l : List ((a : α) × β a)} :
    (insertMany empty l).1.1.size ≤ l.length := by
  rw [← Nat.zero_add l.length]
  apply (size_insertMany_list_le _ Raw.WF.empty₀)

theorem isEmpty_insertMany_empty_list [EquivBEq α] [LawfulHashable α]
    {l : List ((a : α) × β a)} :
    (insertMany empty l).1.1.isEmpty = l.isEmpty := by
  simp [isEmpty_insertMany_list _ Raw.WF.empty₀]

namespace Const
variable {β : Type v}

@[simp]
theorem insertMany_empty_list_nil :
    (insertMany empty ([] : List (α × β))).1 = empty := by
  simp only [insertMany_nil]

@[simp]
theorem insertMany_empty_list_singleton {k : α} {v : β} :
    (insertMany empty [⟨k, v⟩]).1 = empty.insert k v := by
  simp only [insertMany_list_singleton]

theorem insertMany_empty_list_cons {k : α} {v : β}
    {tl : List (α × β)} :
    (insertMany empty (⟨k, v⟩ :: tl)) = (insertMany (empty.insert k v) tl).1 := by
  rw [insertMany_cons]

theorem contains_insertMany_empty_list [EquivBEq α] [LawfulHashable α]
    {l : List (α × β)} {k : α} :
    (insertMany (empty : Raw₀ α (fun _ => β)) l).1.contains k = (l.map Prod.fst).contains k := by
  simp [contains_insertMany_list _ Raw.WF.empty₀]

theorem get?_insertMany_empty_list_of_contains_eq_false [LawfulBEq α]
    {l : List (α × β)} {k : α}
    (h : (l.map Prod.fst).contains k = false) :
    get? (insertMany (empty : Raw₀ α (fun _ => β)) l).1 k = none := by
  rw [get?_insertMany_list_of_contains_eq_false _ Raw.WF.empty₀ h]
  apply get?_empty

theorem get?_insertMany_empty_list_of_mem [LawfulBEq α]
    {l : List (α × β)} {k k' : α} (k_beq : k == k') {v : β}
    (distinct : l.Pairwise (fun a b => (a.1 == b.1) = false))
    (mem : ⟨k, v⟩ ∈ l) :
    get? (insertMany (empty : Raw₀ α (fun _ => β)) l) k' = some v := by
  rw [get?_insertMany_list_of_mem _ Raw.WF.empty₀ k_beq distinct mem]

theorem get_insertMany_empty_list_of_mem [LawfulBEq α]
    {l : List (α × β)} {k k' : α} (k_beq : k == k') {v : β}
    (distinct : l.Pairwise (fun a b => (a.1 == b.1) = false))
    (mem : ⟨k, v⟩ ∈ l)
    {h} :
    get (insertMany (empty : Raw₀ α (fun _ => β)) l) k' h = v := by
  rw [get_insertMany_list_of_mem _ Raw.WF.empty₀ k_beq distinct mem]

theorem get!_insertMany_empty_list_of_contains_eq_false [LawfulBEq α]
    {l : List (α × β)} {k : α} [Inhabited β]
    (h : (l.map Prod.fst).contains k = false) :
    get! (insertMany (empty : Raw₀ α (fun _ => β)) l) k = (default : β) := by
  rw [get!_insertMany_list_of_contains_eq_false _ Raw.WF.empty₀ h]
  apply get!_empty

theorem get!_insertMany_empty_list_of_mem [LawfulBEq α]
    {l : List (α × β)} {k k' : α} (k_beq : k == k') {v : β} [Inhabited β]
    (distinct : l.Pairwise (fun a b => (a.1 == b.1) = false))
    (mem : ⟨k, v⟩ ∈ l) :
    get! (insertMany (empty : Raw₀ α (fun _ => β)) l) k' = v := by
  rw [get!_insertMany_list_of_mem _ Raw.WF.empty₀ k_beq distinct mem]

theorem getD_insertMany_empty_list_of_contains_eq_false [LawfulBEq α]
    {l : List (α × β)} {k : α} {fallback : β}
    (contains_eq_false : (l.map Prod.fst).contains k = false) :
    getD (insertMany (empty : Raw₀ α (fun _ => β)) l) k fallback = fallback := by
  rw [getD_insertMany_list_of_contains_eq_false _ Raw.WF.empty₀ contains_eq_false]
  apply getD_empty

theorem getD_insertMany_empty_list_of_mem [LawfulBEq α]
    {l : List (α × β)} {k k' : α} (k_beq : k == k') {v : β} {fallback : β}
    (distinct : l.Pairwise (fun a b => (a.1 == b.1) = false))
    (mem : ⟨k, v⟩ ∈ l) :
    getD (insertMany (empty : Raw₀ α (fun _ => β)) l) k' fallback = v := by
  rw [getD_insertMany_list_of_mem _ Raw.WF.empty₀ k_beq distinct mem]

theorem getKey?_insertMany_empty_list_of_contains_eq_false [EquivBEq α] [LawfulHashable α]
    {l : List (α × β)} {k : α}
    (h : (l.map Prod.fst).contains k = false) :
    (insertMany (empty : Raw₀ α (fun _ => β)) l).1.getKey? k = none := by
  rw [getKey?_insertMany_list_of_contains_eq_false _ Raw.WF.empty₀ h]
  apply getKey?_empty

theorem getKey?_insertMany_empty_list_of_mem [EquivBEq α] [LawfulHashable α]
    {l : List (α × β)}
    {k k' : α} (k_beq : k == k')
    (distinct : l.Pairwise (fun a b => (a.1 == b.1) = false))
    (mem : k ∈ l.map Prod.fst) :
    (insertMany (empty : Raw₀ α (fun _ => β)) l).1.getKey? k' = some k := by
  rw [getKey?_insertMany_list_of_mem _ Raw.WF.empty₀ k_beq distinct mem]

theorem getKey_insertMany_empty_list_of_mem [EquivBEq α] [LawfulHashable α]
    {l : List (α × β)}
    {k k' : α} (k_beq : k == k')
    (distinct : l.Pairwise (fun a b => (a.1 == b.1) = false))
    (mem : k ∈ l.map Prod.fst)
    {h'} :
    (insertMany (empty : Raw₀ α (fun _ => β)) l).1.getKey k' h' = k := by
  rw [getKey_insertMany_list_of_mem _ Raw.WF.empty₀ k_beq distinct mem]

theorem getKey!_insertMany_empty_list_of_contains_eq_false [EquivBEq α] [LawfulHashable α]
    [Inhabited α] {l : List (α × β)} {k : α}
    (h : (l.map Prod.fst).contains k = false) :
    (insertMany (empty : Raw₀ α (fun _ => β)) l).1.getKey! k = default := by
  rw [getKey!_insertMany_list_of_contains_eq_false _ Raw.WF.empty₀ h]
  apply getKey!_empty

theorem getKey!_insertMany_empty_list_of_mem [EquivBEq α] [LawfulHashable α] [Inhabited α]
    {l : List (α × β)}
    {k k' : α} (k_beq : k == k')
    (distinct : l.Pairwise (fun a b => (a.1 == b.1) = false))
    (mem : k ∈ l.map Prod.fst) :
    (insertMany (empty : Raw₀ α (fun _ => β)) l).1.getKey! k' = k := by
  rw [getKey!_insertMany_list_of_mem _ Raw.WF.empty₀ k_beq distinct mem]

theorem getKeyD_insertMany_empty_list_of_contains_eq_false [EquivBEq α] [LawfulHashable α]
    {l : List (α × β)} {k fallback : α}
    (h : (l.map Prod.fst).contains k = false) :
    (insertMany (empty : Raw₀ α (fun _ => β)) l).1.getKeyD k fallback = fallback := by
  rw [getKeyD_insertMany_list_of_contains_eq_false _ Raw.WF.empty₀ h]
  apply getKeyD_empty

theorem getKeyD_insertMany_empty_list_of_mem [EquivBEq α] [LawfulHashable α]
    {l : List (α × β)}
    {k k' fallback : α} (k_beq : k == k')
    (distinct : l.Pairwise (fun a b => (a.1 == b.1) = false))
    (mem : k ∈ l.map Prod.fst) :
    (insertMany (empty : Raw₀ α (fun _ => β)) l).1.getKeyD k' fallback = k := by
  rw [getKeyD_insertMany_list_of_mem _ Raw.WF.empty₀ k_beq distinct mem]

theorem size_insertMany_empty_list [EquivBEq α] [LawfulHashable α]
    {l : List (α × β)} (distinct : l.Pairwise (fun a b => (a.1 == b.1) = false)) :
    (insertMany (empty : Raw₀ α (fun _ => β)) l).1.1.size = l.length := by
  rw [size_insertMany_list _ Raw.WF.empty₀ distinct]
  · simp only [size_empty, Nat.zero_add]
  · simp only [contains_empty, Bool.false_eq_true, false_implies, implies_true]

theorem size_insertMany_empty_list_le [EquivBEq α] [LawfulHashable α]
    {l : List (α × β)} :
    (insertMany (empty : Raw₀ α (fun _ => β)) l).1.1.size ≤ l.length := by
  rw [← Nat.zero_add l.length]
  apply (size_insertMany_list_le _ Raw.WF.empty₀)

theorem isEmpty_insertMany_empty_list [EquivBEq α] [LawfulHashable α]
    {l : List (α × β)} :
    (insertMany (empty : Raw₀ α (fun _ => β)) l).1.1.isEmpty = l.isEmpty := by
  simp [isEmpty_insertMany_list _ Raw.WF.empty₀]

@[simp]
theorem insertManyIfNewUnit_empty_list_nil :
    insertManyIfNewUnit (empty : Raw₀ α (fun _ => Unit)) ([] : List α) =
      (empty : Raw₀ α (fun _ => Unit)) := by
  simp

@[simp]
theorem insertManyIfNewUnit_empty_list_singleton {k : α} :
    (insertManyIfNewUnit (empty : Raw₀ α (fun _ => Unit)) [k]).1 = empty.insertIfNew k () := by
  simp

theorem insertManyIfNewUnit_empty_list_cons {hd : α} {tl : List α} :
    insertManyIfNewUnit (empty : Raw₀ α (fun _ => Unit)) (hd :: tl) =
      (insertManyIfNewUnit (empty.insertIfNew hd ()) tl).1 := by
  rw [insertManyIfNewUnit_cons]

theorem contains_insertManyIfNewUnit_empty_list [EquivBEq α] [LawfulHashable α]
    {l : List α} {k : α} :
    (insertManyIfNewUnit (empty : Raw₀ α (fun _ => Unit)) l).1.contains k = l.contains k := by
  simp [contains_insertManyIfNewUnit_list _ Raw.WF.empty₀]

theorem getKey?_insertManyIfNewUnit_empty_list_of_contains_eq_false [EquivBEq α] [LawfulHashable α]
    {l : List α} {k : α} (h' : l.contains k = false) :
    getKey? (insertManyIfNewUnit (empty : Raw₀ α (fun _ => Unit)) l).1 k = none := by
  exact getKey?_insertManyIfNewUnit_list_of_contains_eq_false_of_contains_eq_false _ Raw.WF.empty₀
    contains_empty h'

theorem getKey?_insertManyIfNewUnit_empty_list_of_mem [EquivBEq α] [LawfulHashable α]
    {l : List α} {k k' : α} (k_beq : k == k')
    (distinct : l.Pairwise (fun a b => (a == b) = false)) (mem : k ∈ l) :
    getKey? (insertManyIfNewUnit (empty : Raw₀ α (fun _ => Unit)) l).1 k' = some k := by
  exact getKey?_insertManyIfNewUnit_list_of_contains_eq_false_of_mem _ Raw.WF.empty₀ k_beq
    contains_empty distinct mem

theorem getKey_insertManyIfNewUnit_empty_list_of_mem [EquivBEq α] [LawfulHashable α]
    {l : List α}
    {k k' : α} (k_beq : k == k')
    (distinct : l.Pairwise (fun a b => (a == b) = false))
    (mem : k ∈ l) {h'} :
    getKey (insertManyIfNewUnit (empty : Raw₀ α (fun _ => Unit)) l).1 k' h' = k := by
  exact getKey_insertManyIfNewUnit_list_of_contains_eq_false_of_mem _ Raw.WF.empty₀ k_beq
    contains_empty distinct mem

theorem getKey!_insertManyIfNewUnit_empty_list_of_contains_eq_false [EquivBEq α] [LawfulHashable α]
    [Inhabited α] {l : List α} {k : α}
    (h' : l.contains k = false) :
    getKey! (insertManyIfNewUnit (empty : Raw₀ α (fun _ => Unit)) l).1 k = default := by
  exact getKey!_insertManyIfNewUnit_list_of_contains_eq_false_of_contains_eq_false _ Raw.WF.empty₀
    contains_empty h'

theorem getKey!_insertManyIfNewUnit_empty_list_of_mem [EquivBEq α] [LawfulHashable α]
    [Inhabited α] {l : List α} {k k' : α} (k_beq : k == k')
    (distinct : l.Pairwise (fun a b => (a == b) = false))
    (mem : k ∈ l) :
    getKey! (insertManyIfNewUnit (empty : Raw₀ α (fun _ => Unit)) l).1 k' = k := by
  exact getKey!_insertManyIfNewUnit_list_of_contains_eq_false_of_mem _ Raw.WF.empty₀ k_beq
    contains_empty distinct mem

theorem getKeyD_insertManyIfNewUnit_empty_list_of_contains_eq_false [EquivBEq α] [LawfulHashable α]
    {l : List α} {k fallback : α}
    (h' : l.contains k = false) :
    getKeyD (insertManyIfNewUnit (empty : Raw₀ α (fun _ => Unit)) l).1 k fallback = fallback := by
  exact getKeyD_insertManyIfNewUnit_list_of_contains_eq_false_of_contains_eq_false
    _ Raw.WF.empty₀ contains_empty h'

theorem getKeyD_insertManyIfNewUnit_empty_list_of_mem [EquivBEq α] [LawfulHashable α]
    {l : List α} {k k' fallback : α} (k_beq : k == k')
    (distinct : l.Pairwise (fun a b => (a == b) = false))
    (mem : k ∈ l) :
    getKeyD (insertManyIfNewUnit (empty : Raw₀ α (fun _ => Unit)) l).1 k' fallback = k := by
  exact getKeyD_insertManyIfNewUnit_list_of_contains_eq_false_of_mem _ Raw.WF.empty₀ k_beq
    contains_empty distinct mem

theorem size_insertManyIfNewUnit_empty_list [EquivBEq α] [LawfulHashable α]
    {l : List α}
    (distinct : l.Pairwise (fun a b => (a == b) = false)) :
    (insertManyIfNewUnit (empty : Raw₀ α (fun _ => Unit)) l).1.1.size = l.length := by
  simp [size_insertManyIfNewUnit_list _ Raw.WF.empty₀ distinct]

theorem size_insertManyIfNewUnit_empty_list_le [EquivBEq α] [LawfulHashable α]
    {l : List α} :
    (insertManyIfNewUnit (empty : Raw₀ α (fun _ => Unit)) l).1.1.size ≤ l.length := by
  apply Nat.le_trans (size_insertManyIfNewUnit_list_le _ Raw.WF.empty₀)
  simp

theorem isEmpty_insertManyIfNewUnit_empty_list [EquivBEq α] [LawfulHashable α]
    {l : List α} :
    (insertManyIfNewUnit (empty : Raw₀ α (fun _ => Unit)) l).1.1.isEmpty = l.isEmpty := by
  rw [isEmpty_insertManyIfNewUnit_list _ Raw.WF.empty₀]
  simp

theorem get?_insertManyIfNewUnit_empty_list [EquivBEq α] [LawfulHashable α]
    {l : List α} {k : α} :
    get? (insertManyIfNewUnit (empty : Raw₀ α (fun _ => Unit)) l) k =
      if l.contains k then some () else none := by
  rw [get?_insertManyIfNewUnit_list _ Raw.WF.empty₀]
  simp

theorem get_insertManyIfNewUnit_empty_list
    {l : List α} {k : α} {h} :
    get (insertManyIfNewUnit (empty : Raw₀ α (fun _ => Unit)) l) k h = ()  := by
  simp

theorem get!_insertManyIfNewUnit_empty_list
    {l : List α} {k : α} :
    get! (insertManyIfNewUnit (empty : Raw₀ α (fun _ => Unit)) l) k = ()  := by
  simp

theorem getD_insertManyIfNewUnit_empty_list
    {l : List α} {k : α} {fallback : Unit} :
    getD (insertManyIfNewUnit (empty : Raw₀ α (fun _ => Unit)) l) k fallback = () := by
  simp

end Const

end Raw₀

end Std.DHashMap.Internal<|MERGE_RESOLUTION|>--- conflicted
+++ resolved
@@ -70,18 +70,12 @@
 /-- Internal implementation detail of the hash map -/
 scoped macro "wf_trivial" : tactic => `(tactic|
   repeat (first
-<<<<<<< HEAD
-    | apply Raw₀.wfImp_insert | apply Raw₀.wfImp_insertIfNew | apply Raw₀.wfImp_erase
+    | apply Raw₀.wfImp_insert | apply Raw₀.wfImp_insertIfNew | apply Raw₀.wfImp_insertMany
+    | apply Raw₀.Const.wfImp_insertMany | apply Raw₀.Const.wfImp_insertManyIfNewUnit
     | apply Raw₀.wfImp_alter | apply Raw₀.wfImp_modify
     | apply Raw₀.Const.wfImp_alter | apply Raw₀.Const.wfImp_modify
-    | apply Raw.WF.out | assumption | apply Raw₀.wfImp_empty | apply Raw.WFImp.distinct
-    | apply Raw.WF.empty₀))
-=======
-    | apply Raw₀.wfImp_insert | apply Raw₀.wfImp_insertIfNew | apply Raw₀.wfImp_insertMany
-    | apply Raw₀.Const.wfImp_insertMany| apply Raw₀.Const.wfImp_insertManyIfNewUnit
     | apply Raw₀.wfImp_erase | apply Raw.WF.out | assumption | apply Raw₀.wfImp_empty
     | apply Raw.WFImp.distinct | apply Raw.WF.empty₀))
->>>>>>> 906aa1be
 
 /-- Internal implementation detail of the hash map -/
 scoped macro "empty" : tactic => `(tactic| { intros; simp_all [List.isEmpty_iff] } )
@@ -99,14 +93,10 @@
     ``Raw.pairwise_keys_iff_pairwise_keys]
 
 private def modifyNames : Array Name :=
-<<<<<<< HEAD
-  #[``toListModel_insert, ``toListModel_erase, ``toListModel_insertIfNew, ``toListModel_alter,
+  #[``toListModel_insert, ``toListModel_erase, ``toListModel_insertIfNew,
+    ``toListModel_insertMany_list, ``Const.toListModel_insertMany_list,
+    ``Const.toListModel_insertManyIfNewUnit_list, ``toListModel_alter,
     ``toListModel_modify, ``Const.toListModel_alter, ``Const.toListModel_modify]
-=======
-  #[``toListModel_insert, ``toListModel_erase, ``toListModel_insertIfNew,
-  ``toListModel_insertMany_list, ``Const.toListModel_insertMany_list,
-  ``Const.toListModel_insertManyIfNewUnit_list]
->>>>>>> 906aa1be
 
 private def congrNames : MacroM (Array (TSyntax `term)) := do
   return #[← `(_root_.List.Perm.isEmpty_eq), ← `(containsKey_of_perm),

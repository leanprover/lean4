/-
Copyright (c) 2024 Lean FRO, LLC. All rights reserved.
Released under Apache 2.0 license as described in the file LICENSE.
Authors: Markus Himmel
-/
prelude
import Std.Data.DHashMap.Internal.WF

/-!
This is an internal implementation file of the hash map. Users of the hash map should not rely on
the contents of this file.

File contents: verification of operations on `Raw₀`
-/

set_option linter.missingDocs true
set_option autoImplicit false

open Std.Internal.List
open Std.Internal

universe u v w

variable {α : Type u} {β : α → Type v}

namespace Std.DHashMap.Internal

section empty

@[simp]
theorem Raw₀.buckets_emptyWithCapacity {c} {i : Nat} {h} :
    (emptyWithCapacity c : Raw₀ α β).1.buckets[i]'h = AssocList.nil := by
  simp [emptyWithCapacity]

set_option linter.missingDocs false in
@[deprecated Raw₀.buckets_emptyWithCapacity (since := "2025-03-12")]
abbrev Raw₀.buckets_empty := @Raw₀.buckets_emptyWithCapacity

@[simp]
theorem Raw.buckets_emptyWithCapacity {c} {i : Nat} {h} :
    (Raw.emptyWithCapacity c : Raw α β).buckets[i]'h = AssocList.nil := by
  simp [Raw.emptyWithCapacity]

@[simp]
theorem Raw.buckets_empty {i : Nat} {h} :
    (∅ : Raw α β).buckets[i]'h = AssocList.nil :=
  buckets_emptyWithCapacity

set_option linter.missingDocs false in
@[deprecated Raw.buckets_empty (since := "2025-03-12")]
abbrev Raw.buckets_emptyc := @Raw.buckets_empty

variable [BEq α] [Hashable α]

@[simp]
theorem buckets_emptyWithCapacity {c} {i : Nat} {h} :
    (emptyWithCapacity c : DHashMap α β).1.buckets[i]'h = AssocList.nil := by
  simp [emptyWithCapacity]

@[simp]
theorem buckets_empty {i : Nat} {h} :
    (∅ : DHashMap α β).1.buckets[i]'h = AssocList.nil :=
  buckets_emptyWithCapacity

set_option linter.missingDocs false in
@[deprecated buckets_empty (since := "2025-03-12")]
abbrev buckets_emptyc := @buckets_empty

end empty

namespace Raw₀

variable (m : Raw₀ α β)

@[simp]
theorem size_emptyWithCapacity {c} : (emptyWithCapacity c : Raw₀ α β).1.size = 0 := rfl

set_option linter.missingDocs false in
@[deprecated size_emptyWithCapacity (since := "2025-03-12")]
abbrev size_empty := @size_emptyWithCapacity

theorem isEmpty_eq_size_eq_zero : m.1.isEmpty = (m.1.size == 0) := by
  simp [Raw.isEmpty]

variable [BEq α] [Hashable α]

/-- Internal implementation detail of the hash map -/
scoped syntax "wf_trivial" : tactic

macro_rules
| `(tactic| wf_trivial) => `(tactic|
    (first
      | assumption | apply Raw.WFImp.distinct
      | apply Raw.WF.out
      | apply Raw.WF.insert₀ | apply Raw.WF.insertIfNew₀ | apply Raw.WF.erase₀
      | apply Raw.WF.alter₀ | apply Raw.WF.modify₀
      | apply Raw.WF.constAlter₀ | apply Raw.WF.constModify₀
      | apply Raw₀.wf_insertMany₀ | apply Raw₀.Const.wf_insertMany₀
      | apply Raw₀.Const.wf_insertManyIfNewUnit₀
<<<<<<< HEAD
      | apply Raw.WF.filter₀ | apply Raw₀.wf_map₀ | apply Raw₀.wf_filterMap₀
      | apply Raw.WF.empty₀) <;> wf_trivial)
=======
      | apply Raw.WF.filter₀
      -- TODO: map₀ and filterMap₀
      | apply Raw.WF.emptyWithCapacity₀) <;> wf_trivial)
>>>>>>> 137f5595

/-- Internal implementation detail of the hash map -/
scoped macro "empty" : tactic => `(tactic| { intros; simp_all [List.isEmpty_iff] } )

open Lean

private def modifyMap : Std.DHashMap Name (fun _ => Name) :=
  .ofList
    [⟨`insert, ``toListModel_insert⟩,
     ⟨`erase, ``toListModel_erase⟩,
     ⟨`insertIfNew, ``toListModel_insertIfNew⟩,
     ⟨`insertMany, ``toListModel_insertMany_list⟩,
     ⟨`Const.insertMany, ``Const.toListModel_insertMany_list⟩,
     ⟨`Const.insertManyIfNewUnit, ``Const.toListModel_insertManyIfNewUnit_list⟩,
     ⟨`alter, ``toListModel_alter⟩,
     ⟨`modify, ``toListModel_modify⟩,
     ⟨`Const.alter, ``Const.toListModel_alter⟩,
     ⟨`Const.modify, ``Const.toListModel_modify⟩,
     ⟨`filter, ``toListModel_filter⟩,
     ⟨`map, ``toListModel_map⟩,
     ⟨`filterMap, ``toListModel_filterMap⟩]

private def queryMap : Std.DHashMap Name (fun _ => Name × Array (MacroM (TSyntax `term))) :=
  .ofList
    [⟨`isEmpty, (``Raw.isEmpty_eq_isEmpty, #[`(_root_.List.Perm.isEmpty_eq)])⟩,
     ⟨`contains, (``contains_eq_containsKey, #[`(containsKey_of_perm)])⟩,
     ⟨`size, (``Raw.size_eq_length, #[`(_root_.List.Perm.length_eq)])⟩,
     ⟨`get?, (``get?_eq_getValueCast?, #[`(getValueCast?_of_perm _)])⟩,
     ⟨`Const.get?, (``Const.get?_eq_getValue?, #[`(getValue?_of_perm _)])⟩,
     ⟨`Const.get, (``Const.get_eq_getValue, #[`(getValue_of_perm _)])⟩,
     ⟨`get, (``get_eq_getValueCast, #[`(getValueCast_of_perm _)])⟩,
     ⟨`get!, (``get!_eq_getValueCast!, #[`(getValueCast!_of_perm _)])⟩,
     ⟨`getD, (``getD_eq_getValueCastD, #[`(getValueCastD_of_perm _)])⟩,
     ⟨`Const.get!, (``Const.get!_eq_getValue!, #[`(getValue!_of_perm _)])⟩,
     ⟨`Const.getD, (``Const.getD_eq_getValueD, #[`(getValueD_of_perm _)])⟩,
     ⟨`getKey?, (``getKey?_eq_getKey?, #[`(getKey?_of_perm _)])⟩,
     ⟨`getKey, (``getKey_eq_getKey, #[`(getKey_of_perm _)])⟩,
     ⟨`getKeyD, (``getKeyD_eq_getKeyD, #[`(getKeyD_of_perm _)])⟩,
     ⟨`getKey!, (``getKey!_eq_getKey!, #[`(getKey!_of_perm _)])⟩,
     ⟨`toList, (``Raw.toList_eq_toListModel, #[])⟩,
     ⟨`keys, (``Raw.keys_eq_keys_toListModel, #[])⟩,
     ⟨`Const.toList, (``Raw.Const.toList_eq_toListModel_map, #[])⟩,
     ⟨`foldM, (``Raw.foldM_eq_foldlM_toListModel, #[])⟩,
     ⟨`fold, (``Raw.fold_eq_foldl_toListModel, #[])⟩,
     ⟨`foldRevM, (``Raw.foldRevM_eq_foldrM_toListModel, #[])⟩,
     ⟨`foldRev, (``Raw.foldRev_eq_foldr_toListModel, #[])⟩,
     ⟨`forIn, (``Raw.forIn_eq_forIn_toListModel, #[])⟩,
     ⟨`forM, (``Raw.forM_eq_forM_toListModel, #[])⟩,
     ⟨`Equiv, (``Raw.equiv_iff_toListModel_perm,
      #[`(_root_.List.Perm.congr_left), `(_root_.List.Perm.congr_right)])⟩]

/-- Internal implementation detail of the hash map -/
scoped syntax "simp_to_model" (" [" (ident,*) "]")? ("using" term)? : tactic

macro_rules
| `(tactic| simp_to_model $[[$names,*]]? $[using $using?]?) => do
  let mut queryNames : Array Name := #[]
  let mut congrNames : Array Term := #[]
  if let some names := names then
    for query in names.getElems do
      let some (query, congr) := queryMap.get? query.getId | continue
      queryNames := queryNames.push query
      for c in congr do
        congrNames := congrNames.push (← c)
  if queryNames.isEmpty then
    for (q, c) in queryMap.valuesArray do
      queryNames := queryNames.push q
      for c' in c do
        congrNames := congrNames.push (← c')
  let mut congrModify : Array (TSyntax `term) := #[]
  if let some modifyNames := names then
    for modify in modifyNames.getElems.flatMap
        (fun n => modifyMap.get? (Lean.Syntax.getId n) |>.toArray) do
      for congr in congrNames do
        congrModify := congrModify.push (← `($congr:term ($(mkIdent modify) ..)))
  `(tactic|
    (simp (discharger := with_reducible wf_trivial) only
      [$[$(Array.map Lean.mkIdent queryNames ++ congrModify):term],*]
     $[apply $(using?.toArray):term];*)
    <;> with_reducible try wf_trivial)

@[simp]
theorem isEmpty_emptyWithCapacity {c} : (emptyWithCapacity c : Raw₀ α β).1.isEmpty := by
  rw [Raw.isEmpty_eq_isEmpty wfImp_emptyWithCapacity, toListModel_buckets_emptyWithCapacity, List.isEmpty_nil]

set_option linter.missingDocs false in
@[deprecated isEmpty_emptyWithCapacity (since := "2025-03-12")]
abbrev isEmpty_empty := @isEmpty_emptyWithCapacity

@[simp]
theorem isEmpty_insert [EquivBEq α] [LawfulHashable α] (h : m.1.WF) {k : α} {v : β k} :
    (m.insert k v).1.isEmpty = false := by
  simp_to_model [insert, isEmpty] using List.isEmpty_insertEntry

theorem contains_congr [EquivBEq α] [LawfulHashable α] (h : m.1.WF) {a b : α} (hab : a == b) :
    m.contains a = m.contains b := by
  simp_to_model [contains] using List.containsKey_congr hab

@[simp]
theorem contains_emptyWithCapacity {a : α} {c : Nat} : (emptyWithCapacity c : Raw₀ α β).contains a = false := by
  simp [contains]

set_option linter.missingDocs false in
@[deprecated contains_emptyWithCapacity (since := "2025-03-12")]
abbrev contains_empty := @contains_emptyWithCapacity

theorem contains_of_isEmpty [EquivBEq α] [LawfulHashable α] (h : m.1.WF) {a : α} :
    m.1.isEmpty = true → m.contains a = false := by
  simp_to_model [isEmpty, contains]; empty

theorem isEmpty_eq_false_iff_exists_contains_eq_true [EquivBEq α] [LawfulHashable α] (h : m.1.WF) :
    m.1.isEmpty = false ↔ ∃ a, m.contains a = true := by
  simp_to_model [isEmpty, contains] using List.isEmpty_eq_false_iff_exists_containsKey

theorem isEmpty_iff_forall_contains [EquivBEq α] [LawfulHashable α] (h : m.1.WF) :
    m.1.isEmpty ↔ ∀ a, m.contains a = false := by
  simp_to_model [isEmpty, contains] using List.isEmpty_iff_forall_containsKey

theorem contains_insert [EquivBEq α] [LawfulHashable α] (h : m.1.WF) {k a : α} {v : β k} :
    (m.insert k v).contains a = ((k == a) || m.contains a) := by
  simp_to_model [insert, contains] using List.containsKey_insertEntry

theorem contains_of_contains_insert [EquivBEq α] [LawfulHashable α] (h : m.1.WF) {k a : α}
    {v : β k} : (m.insert k v).contains a → (k == a) = false → m.contains a := by
  simp_to_model [insert, contains] using List.containsKey_of_containsKey_insertEntry

theorem contains_insert_self [EquivBEq α] [LawfulHashable α] (h : m.1.WF) {k : α} {v : β k} :
    (m.insert k v).contains k := by
  simp_to_model [insert, contains] using List.containsKey_insertEntry_self

theorem size_insert [EquivBEq α] [LawfulHashable α] (h : m.1.WF) {k : α} {v : β k} :
    (m.insert k v).1.size = if m.contains k then m.1.size else m.1.size + 1 := by
  simp_to_model [insert, contains, size] using List.length_insertEntry

theorem size_le_size_insert [EquivBEq α] [LawfulHashable α] (h : m.1.WF) {k : α} {v : β k} :
    m.1.size ≤ (m.insert k v).1.size := by
  simp_to_model [insert, size] using List.length_le_length_insertEntry

theorem size_insert_le [EquivBEq α] [LawfulHashable α] (h : m.1.WF) {k : α} {v : β k} :
    (m.insert k v).1.size ≤ m.1.size + 1 := by
  simp_to_model [insert, size] using List.length_insertEntry_le

@[simp]
theorem erase_emptyWithCapacity {k : α} {c : Nat} : (emptyWithCapacity c : Raw₀ α β).erase k = emptyWithCapacity c := by
  simp [erase, emptyWithCapacity]

set_option linter.missingDocs false in
@[deprecated erase_emptyWithCapacity (since := "2025-03-12")]
abbrev erase_empty := @erase_emptyWithCapacity

theorem isEmpty_erase [EquivBEq α] [LawfulHashable α] (h : m.1.WF) {k : α} :
    (m.erase k).1.isEmpty = (m.1.isEmpty || (m.1.size == 1 && m.contains k)) := by
  simp_to_model [erase, isEmpty, size, contains] using List.isEmpty_eraseKey

theorem contains_erase [EquivBEq α] [LawfulHashable α] (h : m.1.WF) {k a : α} :
    (m.erase k).contains a = (!(k == a) && m.contains a) := by
  simp_to_model [erase, contains] using List.containsKey_eraseKey

theorem contains_of_contains_erase [EquivBEq α] [LawfulHashable α] (h : m.1.WF) {k a : α} :
    (m.erase k).contains a → m.contains a := by
  simp_to_model [erase, contains] using List.containsKey_of_containsKey_eraseKey

theorem size_erase [EquivBEq α] [LawfulHashable α] (h : m.1.WF) {k : α} :
    (m.erase k).1.size = if m.contains k then m.1.size - 1 else m.1.size := by
  simp_to_model [erase, size, contains] using List.length_eraseKey

theorem size_erase_le [EquivBEq α] [LawfulHashable α] (h : m.1.WF) {k : α} :
    (m.erase k).1.size ≤ m.1.size := by
  simp_to_model [erase, size] using List.length_eraseKey_le

theorem size_le_size_erase [EquivBEq α] [LawfulHashable α] (h : m.1.WF) {k : α} :
    m.1.size ≤ (m.erase k).1.size + 1 := by
  simp_to_model [erase, size] using List.length_le_length_eraseKey

@[simp]
theorem containsThenInsert_fst {k : α} {v : β k} : (m.containsThenInsert k v).1 = m.contains k := by
  rw [containsThenInsert_eq_containsₘ, contains_eq_containsₘ]

@[simp]
theorem containsThenInsert_snd {k : α} {v : β k} : (m.containsThenInsert k v).2 = m.insert k v := by
  rw [containsThenInsert_eq_insertₘ, insert_eq_insertₘ]

@[simp]
theorem containsThenInsertIfNew_fst {k : α} {v : β k} :
    (m.containsThenInsertIfNew k v).1 = m.contains k := by
  rw [containsThenInsertIfNew_eq_containsₘ, contains_eq_containsₘ]

@[simp]
theorem containsThenInsertIfNew_snd {k : α} {v : β k} :
    (m.containsThenInsertIfNew k v).2 = m.insertIfNew k v := by
  rw [containsThenInsertIfNew_eq_insertIfNewₘ, insertIfNew_eq_insertIfNewₘ]

@[simp]
theorem get?_emptyWithCapacity [LawfulBEq α] {a : α} {c} : (emptyWithCapacity c : Raw₀ α β).get? a = none := by
  simp [get?]

set_option linter.missingDocs false in
@[deprecated get?_emptyWithCapacity (since := "2025-03-12")]
abbrev get?_empty := @get?_emptyWithCapacity

theorem get?_of_isEmpty [LawfulBEq α] (h : m.1.WF) {a : α} :
    m.1.isEmpty = true → m.get? a = none := by
  simp_to_model [isEmpty, get?]; empty

theorem get?_insert [LawfulBEq α] (h : m.1.WF) {a k : α} {v : β k} : (m.insert k v).get? a =
    if h : k == a then some (cast (congrArg β (eq_of_beq h)) v) else m.get? a := by
  simp_to_model [insert, get?] using List.getValueCast?_insertEntry

theorem get?_insert_self [LawfulBEq α] (h : m.1.WF) {k : α} {v : β k} :
    (m.insert k v).get? k = some v := by
  simp_to_model [insert, get?] using List.getValueCast?_insertEntry_self

theorem contains_eq_isSome_get? [LawfulBEq α] (h : m.1.WF) {a : α} :
    m.contains a = (m.get? a).isSome := by
  simp_to_model [contains, get?] using List.containsKey_eq_isSome_getValueCast?

theorem get?_eq_none [LawfulBEq α] (h : m.1.WF) {a : α} :
    m.contains a = false → m.get? a = none := by
  simp_to_model [contains, get?] using List.getValueCast?_eq_none

theorem get?_erase [LawfulBEq α] (h : m.1.WF) {k a : α} :
    (m.erase k).get? a = if k == a then none else m.get? a := by
  simp_to_model [erase, get?] using List.getValueCast?_eraseKey

theorem get?_erase_self [LawfulBEq α] (h : m.1.WF) {k : α} : (m.erase k).get? k = none := by
  simp_to_model [erase, get?] using List.getValueCast?_eraseKey_self

namespace Const

variable {β : Type v} (m : Raw₀ α (fun _ => β)) (h : m.1.WF)

@[simp]
theorem get?_emptyWithCapacity {a : α} {c} : get? (emptyWithCapacity c : Raw₀ α (fun _ => β)) a = none := by
  simp [get?]

set_option linter.missingDocs false in
@[deprecated get?_emptyWithCapacity (since := "2025-03-12")]
abbrev get?_empty := @get?_emptyWithCapacity

theorem get?_of_isEmpty [EquivBEq α] [LawfulHashable α] (h : m.1.WF) {a : α} :
    m.1.isEmpty = true → get? m a = none := by
  simp_to_model [isEmpty, Const.get?]; empty

theorem get?_insert [EquivBEq α] [LawfulHashable α] (h : m.1.WF) {k a : α} {v : β} :
    get? (m.insert k v) a = if k == a then some v else get? m a := by
  simp_to_model [insert, Const.get?] using List.getValue?_insertEntry

theorem get?_insert_self [EquivBEq α] [LawfulHashable α] (h : m.1.WF) {k : α} {v : β} :
    get? (m.insert k v) k = some v := by
  simp_to_model [insert, Const.get?] using List.getValue?_insertEntry_self

theorem contains_eq_isSome_get? [EquivBEq α] [LawfulHashable α] (h : m.1.WF) {a : α} :
    m.contains a = (get? m a).isSome := by
  simp_to_model [contains, Const.get?] using List.containsKey_eq_isSome_getValue?

theorem get?_eq_none [EquivBEq α] [LawfulHashable α] (h : m.1.WF) {a : α} :
    m.contains a = false → get? m a = none := by
  simp_to_model [contains, Const.get?] using List.getValue?_eq_none.2

theorem get?_erase [EquivBEq α] [LawfulHashable α] (h : m.1.WF) {k a : α} :
    Const.get? (m.erase k) a = if k == a then none else get? m a := by
  simp_to_model [erase, Const.get?] using List.getValue?_eraseKey

theorem get?_erase_self [EquivBEq α] [LawfulHashable α] (h : m.1.WF) {k : α} :
    get? (m.erase k) k = none := by
  simp_to_model [erase, Const.get?] using List.getValue?_eraseKey_self

theorem get?_eq_get? [LawfulBEq α] (h : m.1.WF) {a : α} : get? m a = m.get? a := by
  simp_to_model [get?, Const.get?] using List.getValue?_eq_getValueCast?

theorem get?_congr [EquivBEq α] [LawfulHashable α] (h : m.1.WF) {a b : α} (hab : a == b) :
    get? m a = get? m b := by
  simp_to_model [Const.get?] using List.getValue?_congr

end Const

theorem get_insert [LawfulBEq α] (h : m.1.WF) {k a : α} {v : β k} {h₁} :
    (m.insert k v).get a h₁ =
      if h₂ : k == a then
        cast (congrArg β (eq_of_beq h₂)) v
      else
        m.get a (contains_of_contains_insert _ h h₁ (Bool.eq_false_iff.2 h₂)) := by
  simp_to_model [insert, get] using List.getValueCast_insertEntry

theorem get_insert_self [LawfulBEq α] (h : m.1.WF) {k : α} {v : β k} :
    (m.insert k v).get k (contains_insert_self _ h) = v := by
  simp_to_model [insert, get] using List.getValueCast_insertEntry_self

@[simp]
theorem get_erase [LawfulBEq α] (h : m.1.WF) {k a : α} {h'} :
    (m.erase k).get a h' = m.get a (contains_of_contains_erase _ h h') := by
  simp_to_model [erase, get] using List.getValueCast_eraseKey

theorem get?_eq_some_get [LawfulBEq α] (h : m.1.WF) {a : α} {h'} : m.get? a = some (m.get a h') := by
  simp_to_model [get, get?] using List.getValueCast?_eq_some_getValueCast

namespace Const

variable {β : Type v} (m : Raw₀ α (fun _ => β)) (h : m.1.WF)

theorem get_insert [EquivBEq α] [LawfulHashable α] (h : m.1.WF) {k a : α} {v : β} {h₁} :
    get (m.insert k v) a h₁ =
      if h₂ : k == a then v
      else get m a (contains_of_contains_insert _ h h₁ (Bool.eq_false_iff.2 h₂)) := by
  simp_to_model [insert, Const.get] using List.getValue_insertEntry

theorem get_insert_self [EquivBEq α] [LawfulHashable α] (h : m.1.WF) {k : α} {v : β} :
    get (m.insert k v) k (contains_insert_self _ h) = v := by
  simp_to_model [insert, Const.get] using List.getValue_insertEntry_self

@[simp]
theorem get_erase [EquivBEq α] [LawfulHashable α] (h : m.1.WF) {k a : α} {h'} :
    get (m.erase k) a h' = get m a (contains_of_contains_erase _ h h') := by
  simp_to_model [erase, Const.get] using List.getValue_eraseKey

theorem get?_eq_some_get [EquivBEq α] [LawfulHashable α] (h : m.1.WF) {a : α} {h} :
    get? m a = some (get m a h) := by
  simp_to_model [Const.get, Const.get?] using List.getValue?_eq_some_getValue

theorem get_eq_get [LawfulBEq α] (h : m.1.WF) {a : α} {h} : get m a h = m.get a h := by
  simp_to_model [Const.get, get] using List.getValue_eq_getValueCast

theorem get_congr [EquivBEq α] [LawfulHashable α] (h : m.1.WF) {a b : α} (hab : a == b) {h'} :
    get m a h' = get m b ((contains_congr _ h hab).symm.trans h') := by
  simp_to_model [Const.get] using List.getValue_congr

end Const

theorem get!_emptyWithCapacity [LawfulBEq α] {a : α} [Inhabited (β a)] {c} :
    (emptyWithCapacity c : Raw₀ α β).get! a = default := by
  simp [get!, emptyWithCapacity]

set_option linter.missingDocs false in
@[deprecated get!_emptyWithCapacity (since := "2025-03-12")]
abbrev get!_empty := @get!_emptyWithCapacity

theorem get!_of_isEmpty [LawfulBEq α] (h : m.1.WF) {a : α} [Inhabited (β a)] :
    m.1.isEmpty = true → m.get! a = default := by
  simp_to_model [isEmpty, get!]; empty

theorem get!_insert [LawfulBEq α] (h : m.1.WF) {k a : α} [Inhabited (β a)] {v : β k} :
    (m.insert k v).get! a =
      if h : k == a then cast (congrArg β (eq_of_beq h)) v else m.get! a := by
  simp_to_model [insert, get!] using List.getValueCast!_insertEntry

theorem get!_insert_self [LawfulBEq α] (h : m.1.WF) {a : α} [Inhabited (β a)] {b : β a} :
    (m.insert a b).get! a = b := by
  simp_to_model [insert, get!] using List.getValueCast!_insertEntry_self

theorem get!_eq_default [LawfulBEq α] (h : m.1.WF) {a : α} [Inhabited (β a)] :
    m.contains a = false → m.get! a = default := by
  simp_to_model [contains, get!] using List.getValueCast!_eq_default

theorem get!_erase [LawfulBEq α] (h : m.1.WF) {k a : α} [Inhabited (β a)] :
    (m.erase k).get! a = if k == a then default else m.get! a := by
  simp_to_model [erase, get!] using List.getValueCast!_eraseKey

theorem get!_erase_self [LawfulBEq α] (h : m.1.WF) {k : α} [Inhabited (β k)] :
    (m.erase k).get! k = default := by
  simp_to_model [erase, get!] using List.getValueCast!_eraseKey_self

theorem get?_eq_some_get! [LawfulBEq α] (h : m.1.WF) {a : α} [Inhabited (β a)] :
    m.contains a = true → m.get? a = some (m.get! a) := by
  simp_to_model [contains, get?, get!] using List.getValueCast?_eq_some_getValueCast!

theorem get!_eq_get!_get? [LawfulBEq α] (h : m.1.WF) {a : α} [Inhabited (β a)] :
    m.get! a = (m.get? a).get! := by
  simp_to_model [get?, get!] using List.getValueCast!_eq_getValueCast?

theorem get_eq_get! [LawfulBEq α] (h : m.1.WF) {a : α} [Inhabited (β a)] {h} :
    m.get a h = m.get! a := by
  simp_to_model [get, get!] using List.getValueCast_eq_getValueCast!

namespace Const

variable {β : Type v} (m : Raw₀ α (fun _ => β)) (h : m.1.WF)

theorem get!_emptyWithCapacity [Inhabited β] {a : α} {c} :
    get! (emptyWithCapacity c : Raw₀ α (fun _ => β)) a = default := by
  simp [get!, emptyWithCapacity]

set_option linter.missingDocs false in
@[deprecated get!_emptyWithCapacity (since := "2025-03-12")]
abbrev get!_empty := @get!_emptyWithCapacity

theorem get!_of_isEmpty [EquivBEq α] [LawfulHashable α] [Inhabited β] (h : m.1.WF) {a : α} :
    m.1.isEmpty = true → get! m a = default := by
  simp_to_model [isEmpty, Const.get!]; empty

theorem get!_insert [EquivBEq α] [LawfulHashable α] [Inhabited β] (h : m.1.WF) {k a : α} {v : β} :
    get! (m.insert k v) a = if k == a then v else get! m a := by
  simp_to_model [insert, Const.get!] using List.getValue!_insertEntry

theorem get!_insert_self [EquivBEq α] [LawfulHashable α] [Inhabited β] (h : m.1.WF) {k : α}
    {v : β} : get! (m.insert k v) k = v := by
  simp_to_model [insert, Const.get!] using List.getValue!_insertEntry_self

theorem get!_eq_default [EquivBEq α] [LawfulHashable α] [Inhabited β] (h : m.1.WF) {a : α} :
    m.contains a = false → get! m a = default := by
  simp_to_model [contains, Const.get!] using List.getValue!_eq_default

theorem get!_erase [EquivBEq α] [LawfulHashable α] [Inhabited β] (h : m.1.WF) {k a : α} :
    get! (m.erase k) a = if k == a then default else get! m a := by
  simp_to_model [erase, Const.get!] using List.getValue!_eraseKey

theorem get!_erase_self [EquivBEq α] [LawfulHashable α] [Inhabited β] (h : m.1.WF) {k : α} :
    get! (m.erase k) k = default := by
  simp_to_model [erase, Const.get!] using List.getValue!_eraseKey_self

theorem get?_eq_some_get! [EquivBEq α] [LawfulHashable α] [Inhabited β] (h : m.1.WF) {a : α} :
    m.contains a = true → get? m a = some (get! m a) := by
  simp_to_model [contains, Const.get!, Const.get?] using List.getValue?_eq_some_getValue!

theorem get!_eq_get!_get? [EquivBEq α] [LawfulHashable α] [Inhabited β] (h : m.1.WF) {a : α} :
    get! m a = (get? m a).get! := by
  simp_to_model [Const.get?, Const.get!] using List.getValue!_eq_getValue?

theorem get_eq_get! [EquivBEq α] [LawfulHashable α] [Inhabited β] (h : m.1.WF) {a : α} {h} :
    get m a h = get! m a := by
  simp_to_model [Const.get, Const.get!] using List.getValue_eq_getValue!

theorem get!_eq_get! [LawfulBEq α] [Inhabited β] (h : m.1.WF) {a : α} :
    get! m a = m.get! a := by
  simp_to_model [Const.get!, get!] using List.getValue!_eq_getValueCast!

theorem get!_congr [EquivBEq α] [LawfulHashable α] [Inhabited β] (h : m.1.WF) {a b : α}
    (hab : a == b) : get! m a = get! m b := by
  simp_to_model [Const.get!] using List.getValue!_congr

end Const

theorem getD_emptyWithCapacity [LawfulBEq α] {a : α} {fallback : β a} {c} :
    (emptyWithCapacity c : Raw₀ α β).getD a fallback = fallback := by
  simp [getD, emptyWithCapacity]

set_option linter.missingDocs false in
@[deprecated getD_emptyWithCapacity (since := "2025-03-12")]
abbrev getD_empty := @getD_emptyWithCapacity

theorem getD_of_isEmpty [LawfulBEq α] (h : m.1.WF) {a : α} {fallback : β a} :
    m.1.isEmpty = true → m.getD a fallback = fallback := by
  simp_to_model [isEmpty, getD]; empty

theorem getD_insert [LawfulBEq α] (h : m.1.WF) {k a : α} {fallback : β a} {v : β k} :
    (m.insert k v).getD a fallback =
      if h : k == a then cast (congrArg β (eq_of_beq h)) v else m.getD a fallback := by
  simp_to_model [insert, getD] using List.getValueCastD_insertEntry

theorem getD_insert_self [LawfulBEq α] (h : m.1.WF) {a : α} {fallback b : β a} :
    (m.insert a b).getD a fallback = b := by
  simp_to_model [insert, getD] using List.getValueCastD_insertEntry_self

theorem getD_eq_fallback [LawfulBEq α] (h : m.1.WF) {a : α} {fallback : β a} :
    m.contains a = false → m.getD a fallback = fallback := by
  simp_to_model [contains, getD] using List.getValueCastD_eq_fallback

theorem getD_erase [LawfulBEq α] (h : m.1.WF) {k a : α} {fallback : β a} :
    (m.erase k).getD a fallback = if k == a then fallback else m.getD a fallback := by
  simp_to_model [erase, getD] using List.getValueCastD_eraseKey

theorem getD_erase_self [LawfulBEq α] (h : m.1.WF) {k : α} {fallback : β k} :
    (m.erase k).getD k fallback = fallback := by
  simp_to_model [erase, getD] using List.getValueCastD_eraseKey_self

theorem get?_eq_some_getD [LawfulBEq α] (h : m.1.WF) {a : α} {fallback : β a} :
    m.contains a = true → m.get? a = some (m.getD a fallback) := by
  simp_to_model [contains, get?, getD] using List.getValueCast?_eq_some_getValueCastD

theorem getD_eq_getD_get? [LawfulBEq α] (h : m.1.WF) {a : α} {fallback : β a} :
    m.getD a fallback = (m.get? a).getD fallback := by
  simp_to_model [getD, get?] using List.getValueCastD_eq_getValueCast?

theorem get_eq_getD [LawfulBEq α] (h : m.1.WF) {a : α} {fallback : β a} {h} :
    m.get a h = m.getD a fallback := by
  simp_to_model [get, getD] using List.getValueCast_eq_getValueCastD

theorem get!_eq_getD_default [LawfulBEq α] (h : m.1.WF) {a : α} [Inhabited (β a)] :
    m.get! a = m.getD a default := by
  simp_to_model [get!, getD] using List.getValueCast!_eq_getValueCastD_default

namespace Const

variable {β : Type v} (m : Raw₀ α (fun _ => β)) (h : m.1.WF)

theorem getD_emptyWithCapacity {a : α} {fallback : β} {c} :
    getD (emptyWithCapacity c : Raw₀ α (fun _ => β)) a fallback = fallback := by
  simp [getD, emptyWithCapacity]

set_option linter.missingDocs false in
@[deprecated getD_emptyWithCapacity (since := "2025-03-12")]
abbrev getD_empty := @getD_emptyWithCapacity

theorem getD_of_isEmpty [EquivBEq α] [LawfulHashable α] (h : m.1.WF) {a : α} {fallback : β} :
    m.1.isEmpty = true → getD m a fallback = fallback := by
  simp_to_model [isEmpty, Const.getD]; empty

theorem getD_insert [EquivBEq α] [LawfulHashable α] (h : m.1.WF) {k a : α} {fallback v : β} :
    getD (m.insert k v) a fallback = if k == a then v else getD m a fallback := by
  simp_to_model [insert, Const.getD] using List.getValueD_insertEntry

theorem getD_insert_self [EquivBEq α] [LawfulHashable α] (h : m.1.WF) {k : α} {fallback v : β} :
    getD (m.insert k v) k fallback = v := by
  simp_to_model [insert, Const.getD] using List.getValueD_insertEntry_self

theorem getD_eq_fallback [EquivBEq α] [LawfulHashable α] (h : m.1.WF) {a : α} {fallback : β} :
    m.contains a = false → getD m a fallback = fallback := by
  simp_to_model [contains, Const.getD] using List.getValueD_eq_fallback

theorem getD_erase [EquivBEq α] [LawfulHashable α] (h : m.1.WF) {k a : α} {fallback : β} :
    getD (m.erase k) a fallback = if k == a then fallback else getD m a fallback := by
  simp_to_model [erase, Const.getD] using List.getValueD_eraseKey

theorem getD_erase_self [EquivBEq α] [LawfulHashable α] (h : m.1.WF) {k : α} {fallback : β} :
    getD (m.erase k) k fallback = fallback := by
  simp_to_model [erase, Const.getD] using List.getValueD_eraseKey_self

theorem get?_eq_some_getD [EquivBEq α] [LawfulHashable α] (h : m.1.WF) {a : α} {fallback : β} :
    m.contains a = true → get? m a = some (getD m a fallback) := by
  simp_to_model [contains, Const.get?, Const.getD] using List.getValue?_eq_some_getValueD

theorem getD_eq_getD_get? [EquivBEq α] [LawfulHashable α] (h : m.1.WF) {a : α} {fallback : β} :
    getD m a fallback = (get? m a).getD fallback := by
  simp_to_model [Const.getD, Const.get?] using List.getValueD_eq_getValue?

theorem get_eq_getD [EquivBEq α] [LawfulHashable α] (h : m.1.WF) {a : α} {fallback : β} {h} :
    get m a h = getD m a fallback := by
  simp_to_model [Const.get, Const.getD] using List.getValue_eq_getValueD

theorem get!_eq_getD_default [EquivBEq α] [LawfulHashable α] [Inhabited β] (h : m.1.WF) {a : α} :
    get! m a = getD m a default := by
  simp_to_model [Const.get!, Const.getD] using List.getValue!_eq_getValueD_default

theorem getD_eq_getD [LawfulBEq α] (h : m.1.WF) {a : α} {fallback : β} :
    getD m a fallback = m.getD a fallback := by
  simp_to_model [Const.getD, getD] using List.getValueD_eq_getValueCastD

theorem getD_congr [EquivBEq α] [LawfulHashable α] (h : m.1.WF) {a b : α} {fallback : β}
    (hab : a == b) : getD m a fallback = getD m b fallback := by
  simp_to_model [Const.getD] using List.getValueD_congr

end Const

@[simp]
theorem getKey?_emptyWithCapacity {a : α} {c} : (emptyWithCapacity c : Raw₀ α β).getKey? a = none := by
  simp [getKey?]

set_option linter.missingDocs false in
@[deprecated getKey?_emptyWithCapacity (since := "2025-03-12")]
abbrev getKey?_empty := @getKey?_emptyWithCapacity

theorem getKey?_of_isEmpty [EquivBEq α] [LawfulHashable α] (h : m.1.WF) {a : α} :
    m.1.isEmpty = true → m.getKey? a = none := by
  simp_to_model [getKey?, isEmpty]; empty

theorem getKey?_insert [EquivBEq α] [LawfulHashable α] (h : m.1.WF) {a k : α} {v : β k} :
    (m.insert k v).getKey? a = if k == a then some k else m.getKey? a := by
  simp_to_model [insert, getKey?] using List.getKey?_insertEntry

theorem getKey?_insert_self [EquivBEq α] [LawfulHashable α] (h : m.1.WF) {k : α} {v : β k} :
    (m.insert k v).getKey? k = some k := by
  simp_to_model [insert, getKey?] using List.getKey?_insertEntry_self

theorem contains_eq_isSome_getKey? [EquivBEq α] [LawfulHashable α] (h : m.1.WF) {a : α} :
    m.contains a = (m.getKey? a).isSome := by
  simp_to_model [getKey?, contains] using List.containsKey_eq_isSome_getKey?

theorem getKey?_eq_none [EquivBEq α] [LawfulHashable α] (h : m.1.WF) {a : α} :
    m.contains a = false → m.getKey? a = none := by
  simp_to_model [getKey?, contains] using List.getKey?_eq_none

theorem getKey?_beq [EquivBEq α] [LawfulHashable α] (h : m.1.WF) {a : α} :
    (m.getKey? a).all (· == a) := by
  simp_to_model [getKey?] using List.getKey?_beq

theorem getKey?_eq_some [LawfulBEq α] (h : m.1.WF) {a : α} :
    m.contains a → m.getKey? a = some a := by
  simp_to_model [getKey?, contains] using List.getKey?_eq_some

theorem getKey?_congr [EquivBEq α] [LawfulHashable α] (h : m.1.WF)
    {k k' : α} (h : k == k') :
    m.getKey? k = m.getKey? k' := by
  simp_to_model [getKey?] using List.getKey?_congr

theorem getKey?_erase [EquivBEq α] [LawfulHashable α] (h : m.1.WF) {k a : α} :
    (m.erase k).getKey? a = if k == a then none else m.getKey? a := by
  simp_to_model [erase, getKey?] using List.getKey?_eraseKey

theorem getKey?_erase_self [EquivBEq α] [LawfulHashable α] (h : m.1.WF) {k : α} :
    (m.erase k).getKey? k = none := by
  simp_to_model [erase, getKey?] using List.getKey?_eraseKey_self

theorem getKey_insert [EquivBEq α] [LawfulHashable α] (h : m.1.WF) {k a : α} {v : β k} {h₁} :
    (m.insert k v).getKey a h₁ =
      if h₂ : k == a then
        k
      else
        m.getKey a (contains_of_contains_insert _ h h₁ (Bool.eq_false_iff.2 h₂)) := by
  simp_to_model [insert, getKey] using List.getKey_insertEntry

theorem getKey_insert_self [EquivBEq α] [LawfulHashable α] (h : m.1.WF) {k : α} {v : β k} :
    (m.insert k v).getKey k (contains_insert_self _ h) = k := by
  simp_to_model [insert, getKey] using List.getKey_insertEntry_self

@[simp]
theorem getKey_erase [EquivBEq α] [LawfulHashable α] (h : m.1.WF) {k a : α} {h'} :
    (m.erase k).getKey a h' = m.getKey a (contains_of_contains_erase _ h h') := by
  simp_to_model [erase, getKey] using List.getKey_eraseKey

theorem getKey_beq [EquivBEq α] [LawfulHashable α] (h : m.1.WF) {a : α} (h' : m.contains a) :
    m.getKey a h' == a := by
  simp_to_model [getKey] using List.getKey_beq

@[simp]
theorem getKey_eq [LawfulBEq α] (h : m.1.WF) {a : α} (h' : m.contains a) : m.getKey a h' = a := by
  simp_to_model [getKey] using List.getKey_eq

theorem getKey_congr [EquivBEq α] [LawfulHashable α] (h : m.1.WF)
    {k k' : α} (h' : k == k') (h'' : m.contains k) :
    m.getKey k h'' = m.getKey k' ((contains_congr _ h h').symm.trans h'') := by
  simp_to_model [getKey] using List.getKey_congr

theorem getKey?_eq_some_getKey [EquivBEq α] [LawfulHashable α] (h : m.1.WF) {a : α} {h'} :
    m.getKey? a = some (m.getKey a h') := by
  simp_to_model [getKey?, getKey] using List.getKey?_eq_some_getKey

theorem getKey!_emptyWithCapacity {a : α} [Inhabited α] {c} :
    (emptyWithCapacity c : Raw₀ α β).getKey! a = default := by
  simp [getKey!, emptyWithCapacity]

set_option linter.missingDocs false in
@[deprecated getKey!_emptyWithCapacity (since := "2025-03-12")]
abbrev getKey!_empty := @getKey!_emptyWithCapacity

theorem getKey!_of_isEmpty [EquivBEq α] [LawfulHashable α] [Inhabited α] (h : m.1.WF) {a : α} :
    m.1.isEmpty = true → m.getKey! a = default := by
  simp_to_model [isEmpty, getKey!]; empty;

theorem getKey!_insert [EquivBEq α] [LawfulHashable α] [Inhabited α] (h : m.1.WF) {k a : α}
    {v : β k} :
    (m.insert k v).getKey! a = if k == a then k else m.getKey! a := by
  simp_to_model [insert, getKey!] using List.getKey!_insertEntry

theorem getKey!_insert_self [EquivBEq α] [LawfulHashable α] [Inhabited α] (h : m.1.WF) {a : α}
    {b : β a} : (m.insert a b).getKey! a = a := by
  simp_to_model [insert, getKey!] using List.getKey!_insertEntry_self

theorem getKey!_eq_default [EquivBEq α] [LawfulHashable α] [Inhabited α] (h : m.1.WF) {a : α} :
    m.contains a = false → m.getKey! a = default := by
  simp_to_model [contains, getKey!] using List.getKey!_eq_default

theorem getKey!_erase [EquivBEq α] [LawfulHashable α] [Inhabited α] (h : m.1.WF) {k a : α} :
    (m.erase k).getKey! a = if k == a then default else m.getKey! a := by
  simp_to_model [erase, getKey!] using List.getKey!_eraseKey

theorem getKey!_erase_self [EquivBEq α] [LawfulHashable α] [Inhabited α] (h : m.1.WF) {k : α} :
    (m.erase k).getKey! k = default := by
  simp_to_model [erase, getKey!] using List.getKey!_eraseKey_self

theorem getKey?_eq_some_getKey! [EquivBEq α] [LawfulHashable α] [Inhabited α] (h : m.1.WF) {a : α} :
    m.contains a = true → m.getKey? a = some (m.getKey! a) := by
  simp_to_model [contains, getKey?, getKey!] using List.getKey?_eq_some_getKey!

theorem getKey!_eq_get!_getKey? [EquivBEq α] [LawfulHashable α] [Inhabited α] (h : m.1.WF) {a : α} :
    m.getKey! a = (m.getKey? a).get! := by
  simp_to_model [getKey!, getKey?] using List.getKey!_eq_getKey?

theorem getKey_eq_getKey! [EquivBEq α] [LawfulHashable α] [Inhabited α] (h : m.1.WF) {a : α} {h} :
    m.getKey a h = m.getKey! a := by
  simp_to_model [getKey, getKey!] using List.getKey_eq_getKey!

theorem getKey!_congr [EquivBEq α] [LawfulHashable α] [Inhabited α] (h : m.1.WF)
    {k k' : α} (h : k == k') : m.getKey! k = m.getKey! k' := by
  simp_to_model [getKey!] using List.getKey!_congr

theorem getKey!_eq_of_contains [LawfulBEq α] [Inhabited α] (h : m.1.WF) {k : α} :
    m.contains k → m.getKey! k = k := by
  simp_to_model [getKey!, contains] using List.getKey!_eq_of_containsKey

theorem getKeyD_emptyWithCapacity {a : α} {fallback : α} {c} :
    (emptyWithCapacity c : Raw₀ α β).getKeyD a fallback = fallback := by
  simp [getKeyD, emptyWithCapacity]

set_option linter.missingDocs false in
@[deprecated getKeyD_emptyWithCapacity (since := "2025-03-12")]
abbrev getKeyD_empty := @getKeyD_emptyWithCapacity

theorem getKeyD_of_isEmpty [EquivBEq α] [LawfulHashable α] (h : m.1.WF) {a fallback : α} :
    m.1.isEmpty = true → m.getKeyD a fallback = fallback := by
  simp_to_model [isEmpty, getKeyD]; empty

theorem getKeyD_insert [EquivBEq α] [LawfulHashable α] (h : m.1.WF) {k a fallback : α} {v : β k} :
    (m.insert k v).getKeyD a fallback =
      if k == a then k else m.getKeyD a fallback := by
  simp_to_model [insert, getKeyD] using List.getKeyD_insertEntry

theorem getKeyD_insert_self [EquivBEq α] [LawfulHashable α] (h : m.1.WF) {a fallback : α}
    {b : β a} :
    (m.insert a b).getKeyD a fallback = a := by
  simp_to_model [insert, getKeyD] using List.getKeyD_insertEntry_self

theorem getKeyD_eq_fallback [EquivBEq α] [LawfulHashable α] (h : m.1.WF) {a fallback : α} :
    m.contains a = false → m.getKeyD a fallback = fallback := by
  simp_to_model [contains, getKeyD] using List.getKeyD_eq_fallback

theorem getKeyD_erase [EquivBEq α] [LawfulHashable α] (h : m.1.WF) {k a fallback : α} :
    (m.erase k).getKeyD a fallback = if k == a then fallback else m.getKeyD a fallback := by
  simp_to_model [erase, getKeyD] using List.getKeyD_eraseKey

theorem getKeyD_erase_self [EquivBEq α] [LawfulHashable α] (h : m.1.WF) {k fallback : α} :
    (m.erase k).getKeyD k fallback = fallback := by
  simp_to_model [erase, getKeyD] using List.getKeyD_eraseKey_self

theorem getKey?_eq_some_getKeyD [EquivBEq α] [LawfulHashable α] (h : m.1.WF) {a fallback : α} :
    m.contains a = true → m.getKey? a = some (m.getKeyD a fallback) := by
  simp_to_model [contains, getKeyD, getKey?] using List.getKey?_eq_some_getKeyD

theorem getKeyD_eq_getD_getKey? [EquivBEq α] [LawfulHashable α] (h : m.1.WF) {a fallback : α} :
    m.getKeyD a fallback = (m.getKey? a).getD fallback := by
  simp_to_model [getKey?, getKeyD] using List.getKeyD_eq_getKey?

theorem getKey_eq_getKeyD [EquivBEq α] [LawfulHashable α] (h : m.1.WF) {a fallback : α} {h} :
    m.getKey a h = m.getKeyD a fallback := by
  simp_to_model [getKey, getKeyD] using List.getKey_eq_getKeyD

theorem getKey!_eq_getKeyD_default [EquivBEq α] [LawfulHashable α] [Inhabited α] (h : m.1.WF)
    {a : α} :
    m.getKey! a = m.getKeyD a default := by
  simp_to_model [getKey!, getKeyD] using List.getKey!_eq_getKeyD_default

theorem getKeyD_congr [EquivBEq α] [LawfulHashable α] (h : m.1.WF)
    {k k' fallback : α} (h : k == k') : m.getKeyD k fallback = m.getKeyD k' fallback := by
  simp_to_model [getKeyD] using List.getKeyD_congr

theorem getKeyD_eq_of_contains [LawfulBEq α] (h : m.1.WF) {k fallback : α} :
    m.contains k → m.getKeyD k fallback = k := by
  simp_to_model [getKeyD, contains] using List.getKeyD_eq_of_containsKey

theorem isEmpty_insertIfNew [EquivBEq α] [LawfulHashable α] (h : m.1.WF) {k : α} {v : β k} :
    (m.insertIfNew k v).1.isEmpty = false := by
  simp_to_model [insertIfNew, isEmpty] using List.isEmpty_insertEntryIfNew

theorem contains_insertIfNew [EquivBEq α] [LawfulHashable α] (h : m.1.WF) {k a : α} {v : β k} :
    (m.insertIfNew k v).contains a = (k == a || m.contains a) := by
  simp_to_model [insertIfNew, contains] using List.containsKey_insertEntryIfNew

theorem contains_insertIfNew_self [EquivBEq α] [LawfulHashable α] (h : m.1.WF) {k : α} {v : β k} :
    (m.insertIfNew k v).contains k := by
  simp_to_model [insertIfNew, contains] using List.containsKey_insertEntryIfNew_self

theorem contains_of_contains_insertIfNew [EquivBEq α] [LawfulHashable α] (h : m.1.WF) {k a : α}
    {v : β k} : (m.insertIfNew k v).contains a → (k == a) = false → m.contains a := by
  simp_to_model [insertIfNew, contains] using List.containsKey_of_containsKey_insertEntryIfNew

/-- This is a restatement of `contains_of_contains_insertIfNew` that is written to exactly match the proof
obligation in the statement of `get_insertIfNew`. -/
theorem contains_of_contains_insertIfNew' [EquivBEq α] [LawfulHashable α] (h : m.1.WF) {k a : α}
    {v : β k} :
    (m.insertIfNew k v).contains a → ¬((k == a) ∧ m.contains k = false) → m.contains a := by
  simp_to_model [insertIfNew, contains] using List.containsKey_of_containsKey_insertEntryIfNew'

theorem size_insertIfNew [EquivBEq α] [LawfulHashable α] (h : m.1.WF) {k : α} {v : β k} :
    (m.insertIfNew k v).1.size = if m.contains k then m.1.size else m.1.size + 1 := by
  simp_to_model [insertIfNew, size, contains] using List.length_insertEntryIfNew

theorem size_le_size_insertIfNew [EquivBEq α] [LawfulHashable α] (h : m.1.WF) {k : α} {v : β k} :
    m.1.size ≤ (m.insertIfNew k v).1.size := by
  simp_to_model [insertIfNew, size] using List.length_le_length_insertEntryIfNew

theorem size_insertIfNew_le [EquivBEq α] [LawfulHashable α] (h : m.1.WF) {k : α} {v : β k} :
    (m.insertIfNew k v).1.size ≤ m.1.size + 1 := by
  simp_to_model [insertIfNew, size] using List.length_insertEntryIfNew_le

theorem get?_insertIfNew [LawfulBEq α] (h : m.1.WF) {k a : α} {v : β k} :
    (m.insertIfNew k v).get? a =
      if h : k == a ∧ m.contains k = false then some (cast (congrArg β (eq_of_beq h.1)) v)
      else m.get? a := by
  simp_to_model [insertIfNew, get?, contains] using List.getValueCast?_insertEntryIfNew

theorem get_insertIfNew [LawfulBEq α] (h : m.1.WF) {k a : α} {v : β k} {h₁} :
    (m.insertIfNew k v).get a h₁ =
      if h₂ : k == a ∧ m.contains k = false then cast (congrArg β (eq_of_beq h₂.1)) v
      else m.get a (contains_of_contains_insertIfNew' _ h h₁ h₂) := by
  simp_to_model [insertIfNew, get, contains] using List.getValueCast_insertEntryIfNew

theorem get!_insertIfNew [LawfulBEq α] (h : m.1.WF) {k a : α} [Inhabited (β a)] {v : β k} :
    (m.insertIfNew k v).get! a =
      if h : k == a ∧ m.contains k = false then cast (congrArg β (eq_of_beq h.1)) v
      else m.get! a := by
  simp_to_model [insertIfNew, get!, contains] using List.getValueCast!_insertEntryIfNew

theorem getD_insertIfNew [LawfulBEq α] (h : m.1.WF) {k a : α} {fallback : β a} {v : β k} :
    (m.insertIfNew k v).getD a fallback =
      if h : k == a ∧ m.contains k = false then cast (congrArg β (eq_of_beq h.1)) v
      else m.getD a fallback := by
  simp_to_model [insertIfNew, getD, contains] using List.getValueCastD_insertEntryIfNew

namespace Const

variable {β : Type v} (m : Raw₀ α (fun _ => β)) (h : m.1.WF)

theorem get?_insertIfNew [EquivBEq α] [LawfulHashable α] (h : m.1.WF) {k a : α} {v : β} :
    get? (m.insertIfNew k v) a = if k == a ∧ m.contains k = false then some v else get? m a := by
  simp_to_model [Const.get?, contains, insertIfNew] using List.getValue?_insertEntryIfNew

theorem get_insertIfNew [EquivBEq α] [LawfulHashable α] (h : m.1.WF) {k a : α} {v : β} {h₁} :
    get (m.insertIfNew k v) a h₁ =
      if h₂ : k == a ∧ m.contains k = false then v
      else get m a (contains_of_contains_insertIfNew' _ h h₁ h₂) := by
  simp_to_model [Const.get, contains, insertIfNew] using List.getValue_insertEntryIfNew

theorem get!_insertIfNew [EquivBEq α] [LawfulHashable α] [Inhabited β] (h : m.1.WF) {k a : α}
    {v : β} :
    get! (m.insertIfNew k v) a = if k == a ∧ m.contains k = false then v else get! m a := by
  simp_to_model [Const.get!, contains, insertIfNew] using List.getValue!_insertEntryIfNew

theorem getD_insertIfNew [EquivBEq α] [LawfulHashable α] (h : m.1.WF) {k a : α} {fallback v : β} :
    getD (m.insertIfNew k v) a fallback =
      if k == a ∧ m.contains k = false then v else getD m a fallback := by
  simp_to_model [Const.getD, contains, insertIfNew] using List.getValueD_insertEntryIfNew

end Const

theorem getKey?_insertIfNew [EquivBEq α] [LawfulHashable α] (h : m.1.WF) {k a : α} {v : β k} :
    (m.insertIfNew k v).getKey? a =
      if k == a ∧ m.contains k = false then some k else m.getKey? a := by
  simp_to_model [getKey?, contains, insertIfNew] using List.getKey?_insertEntryIfNew

theorem getKey_insertIfNew [EquivBEq α] [LawfulHashable α] (h : m.1.WF) {k a : α} {v : β k} {h₁} :
    (m.insertIfNew k v).getKey a h₁ =
      if h₂ : k == a ∧ m.contains k = false then k
      else m.getKey a (contains_of_contains_insertIfNew' _ h h₁ h₂) := by
  simp_to_model [getKey, contains, insertIfNew] using List.getKey_insertEntryIfNew

theorem getKey!_insertIfNew [EquivBEq α] [LawfulHashable α] [Inhabited α] (h : m.1.WF) {k a : α}
    {v : β k} :
    (m.insertIfNew k v).getKey! a =
      if k == a ∧ m.contains k = false then k else m.getKey! a := by
  simp_to_model [getKey!, contains, insertIfNew] using List.getKey!_insertEntryIfNew

theorem getKeyD_insertIfNew [EquivBEq α] [LawfulHashable α] (h : m.1.WF) {k a fallback : α}
    {v : β k} :
    (m.insertIfNew k v).getKeyD a fallback =
      if k == a ∧ m.contains k = false then k else m.getKeyD a fallback := by
  simp_to_model [getKeyD, contains, insertIfNew] using List.getKeyD_insertEntryIfNew

@[simp]
theorem getThenInsertIfNew?_fst [LawfulBEq α] {k : α} {v : β k} :
    (m.getThenInsertIfNew? k v).1 = m.get? k := by
  rw [getThenInsertIfNew?_eq_get?ₘ, get?_eq_get?ₘ]

@[simp]
theorem getThenInsertIfNew?_snd [LawfulBEq α] {k : α} {v : β k} :
    (m.getThenInsertIfNew? k v).2 = m.insertIfNew k v := by
  rw [getThenInsertIfNew?_eq_insertIfNewₘ, insertIfNew_eq_insertIfNewₘ]

namespace Const

variable {β : Type v} (m : Raw₀ α (fun _ => β)) (h : m.1.WF)

@[simp]
theorem getThenInsertIfNew?_fst {k : α} {v : β} : (getThenInsertIfNew? m k v).1 = get? m k := by
  rw [getThenInsertIfNew?_eq_get?ₘ, get?_eq_get?ₘ]

@[simp]
theorem getThenInsertIfNew?_snd {k : α} {v : β} :
    (getThenInsertIfNew? m k v).2 = m.insertIfNew k v := by
  rw [getThenInsertIfNew?_eq_insertIfNewₘ, insertIfNew_eq_insertIfNewₘ]

end Const

@[simp]
theorem length_keys [EquivBEq α] [LawfulHashable α] (h : m.1.WF) :
    m.1.keys.length = m.1.size := by
  simp_to_model [size, keys] using List.length_keys_eq_length

@[simp]
theorem isEmpty_keys [EquivBEq α] [LawfulHashable α] (h : m.1.WF) :
    m.1.keys.isEmpty = m.1.isEmpty := by
  simp_to_model [isEmpty, keys] using List.isEmpty_keys_eq_isEmpty

@[simp]
theorem contains_keys [EquivBEq α] [LawfulHashable α] (h : m.1.WF) {k : α} :
    m.1.keys.contains k = m.contains k := by
  simp_to_model [contains, keys] using List.containsKey_eq_keys_contains.symm

@[simp]
theorem mem_keys [LawfulBEq α] (h : m.1.WF) {k : α} :
    k ∈ m.1.keys ↔ m.contains k := by
  rw [← List.contains_iff]
  simp_to_model [contains, keys]
  rw [List.containsKey_eq_keys_contains]

theorem distinct_keys [EquivBEq α] [LawfulHashable α] (h : m.1.WF) :
    m.1.keys.Pairwise (fun a b => (a == b) = false) := by
  simp_to_model [keys] using (Raw.WF.out h).distinct.distinct

theorem map_fst_toList_eq_keys [EquivBEq α] [LawfulHashable α] :
    m.1.toList.map Sigma.fst = m.1.keys := by
  simp_to_model [toList, keys]
  rw [List.keys_eq_map]

theorem length_toList [EquivBEq α] [LawfulHashable α] (h : m.1.WF) :
    m.1.toList.length = m.1.size := by
  simp_to_model [toList, size]

theorem isEmpty_toList [EquivBEq α] [LawfulHashable α] (h : m.1.WF) :
    m.1.toList.isEmpty = m.1.isEmpty := by
  simp_to_model [toList, isEmpty]

theorem mem_toList_iff_get?_eq_some [LawfulBEq α] (h : m.1.WF)
    {k : α} {v : β k} :
    ⟨k, v⟩ ∈ m.1.toList ↔ m.get? k = some v := by
  simp_to_model [get?, toList] using List.mem_iff_getValueCast?_eq_some

theorem find?_toList_eq_some_iff_get?_eq_some [LawfulBEq α]
    (h : m.1.WF) {k : α} {v : β k} :
    m.1.toList.find? (·.1 == k) = some ⟨k, v⟩ ↔ m.get? k = some v := by
  simp_to_model [toList, get?] using List.find?_eq_some_iff_getValueCast?_eq_some

theorem find?_toList_eq_none_iff_contains_eq_false [EquivBEq α] [LawfulHashable α]
    (h : m.1.WF) {k : α} :
    m.1.toList.find? (·.1 == k) = none ↔ m.contains k = false := by
  simp_to_model [toList, contains] using List.find?_eq_none_iff_containsKey_eq_false

theorem distinct_keys_toList [EquivBEq α] [LawfulHashable α] (h : m.1.WF) :
    m.1.toList.Pairwise (fun a b => (a.1 == b.1) = false) := by
  simp_to_model [toList] using List.pairwise_fst_eq_false

namespace Const

variable {β : Type v} (m : Raw₀ α (fun _ => β))

theorem map_fst_toList_eq_keys [EquivBEq α] [LawfulHashable α] :
    (Raw.Const.toList m.1).map Prod.fst = m.1.keys := by
  simp_to_model [keys, Const.toList] using List.map_fst_map_toProd_eq_keys

theorem length_toList [EquivBEq α] [LawfulHashable α] (h : m.1.WF) :
    (Raw.Const.toList m.1).length = m.1.size := by
  simp_to_model [size, Const.toList] using List.length_map

theorem isEmpty_toList [EquivBEq α] [LawfulHashable α] (h : m.1.WF) :
    (Raw.Const.toList m.1).isEmpty = m.1.isEmpty := by
  simp_to_model [isEmpty, Const.toList]
  rw [Bool.eq_iff_iff, List.isEmpty_iff,List.isEmpty_iff, List.map_eq_nil_iff]

theorem mem_toList_iff_get?_eq_some [LawfulBEq α] (h : m.1.WF)
    {k : α} {v : β} :
    (k, v) ∈ Raw.Const.toList m.1 ↔ get? m k = some v := by
  simp_to_model [Const.toList, Const.get?] using List.mem_map_toProd_iff_getValue?_eq_some

theorem get?_eq_some_iff_exists_beq_and_mem_toList [EquivBEq α] [LawfulHashable α] (h : m.1.WF)
    {k : α} {v : β} :
    get? m k = some v ↔ ∃ (k' : α), k == k' ∧ (k', v) ∈ Raw.Const.toList m.1 := by
  simp_to_model [Const.get?, Const.toList] using getValue?_eq_some_iff_exists_beq_and_mem_toList

theorem find?_toList_eq_some_iff_getKey?_eq_some_and_get?_eq_some
    [EquivBEq α] [LawfulHashable α] (h : m.1.WF) {k k' : α} {v : β} :
    (Raw.Const.toList m.1).find? (fun a => a.1 == k) = some ⟨k', v⟩ ↔
      m.getKey? k = some k' ∧ get? m k = some v := by
  simp_to_model [getKey?, Const.get?, Const.toList]
    using List.find?_map_toProd_eq_some_iff_getKey?_eq_some_and_getValue?_eq_some

theorem find?_toList_eq_none_iff_contains_eq_false [EquivBEq α] [LawfulHashable α]
    (h : m.1.WF) {k : α} :
    (Raw.Const.toList m.1).find? (·.1 == k) = none ↔ m.contains k = false := by
  simp_to_model [Const.toList, contains] using List.find?_map_eq_none_iff_containsKey_eq_false

theorem mem_toList_iff_getKey?_eq_some_and_get?_eq_some [EquivBEq α] [LawfulHashable α]
    (h : m.1.WF) {k: α} {v : β} :
    (k, v) ∈ (Raw.Const.toList m.1) ↔ m.getKey? k = some k ∧ get? m k = some v := by
  simp_to_model [Const.toList, getKey?, Const.get?]
    using List.mem_map_toProd_iff_getKey?_eq_some_and_getValue?_eq_some

theorem distinct_keys_toList [EquivBEq α] [LawfulHashable α] (h : m.1.WF) :
    (Raw.Const.toList m.1).Pairwise (fun a b => (a.1 == b.1) = false) := by
  simp_to_model [Const.toList] using List.pairwise_fst_eq_false_map_toProd

end Const

section monadic

-- The types are redefined because fold/for does not need BEq/Hashable
variable {α : Type u} {β : α → Type v} (m : Raw₀ α β) {δ : Type w} {m' : Type w → Type w}

theorem foldM_eq_foldlM_toList [Monad m'] [LawfulMonad m']
    {f : δ → (a : α) → β a → m' δ} {init : δ} :
    m.1.foldM f init = m.1.toList.foldlM (fun a b => f a b.1 b.2) init := by
  simp_to_model [foldM, toList]

theorem fold_eq_foldl_toList {f : δ → (a : α) → β a → δ} {init : δ} :
    m.1.fold f init = m.1.toList.foldl (fun a b => f a b.1 b.2) init := by
  simp_to_model [fold, toList]

theorem foldRevM_eq_foldrM_toList [Monad m'] [LawfulMonad m']
    {f : δ → (a : α) → β a → m' δ} {init : δ} :
    Raw.Internal.foldRevM f init m.1 = m.1.toList.foldrM (fun a b => f b a.1 a.2) init := by
  simp_to_model [foldRevM, toList]

theorem foldRev_eq_foldr_toList {f : δ → (a : α) → β a → δ} {init : δ} :
    Raw.Internal.foldRev f init m.1 = m.1.toList.foldr (fun a b => f b a.1 a.2) init := by
  simp_to_model [foldRev, toList]

theorem forM_eq_forM_toList [Monad m'] [LawfulMonad m'] {f : (a : α) → β a → m' PUnit} :
    m.1.forM f = m.1.toList.forM (fun a => f a.1 a.2) := by
  simp_to_model [forM, toList]

theorem forIn_eq_forIn_toList [Monad m'] [LawfulMonad m']
    {f : (a : α) → β a → δ → m' (ForInStep δ)} {init : δ} :
    m.1.forIn f init = ForIn.forIn m.1.toList init (fun a b => f a.1 a.2 b) := by
  simp_to_model [forIn, toList]

theorem foldM_eq_foldlM_keys [Monad m'] [LawfulMonad m']
    {f : δ → α → m' δ} {init : δ} :
    m.1.foldM (fun d a _ => f d a) init = m.1.keys.foldlM f init := by
  simp_to_model [foldM, keys] using List.foldlM_eq_foldlM_keys

theorem fold_eq_foldl_keys {f : δ → α → δ} {init : δ} :
    m.1.fold (fun d a _ => f d a) init = m.1.keys.foldl f init := by
  simp_to_model [fold, keys] using List.foldl_eq_foldl_keys

theorem foldRevM_eq_foldrM_keys [Monad m'] [LawfulMonad m']
    {f : δ → (a : α) → m' δ} {init : δ} :
    Raw.Internal.foldRevM (fun d a _ => f d a) init m.1 =
      m.1.keys.foldrM (fun a b => f b a) init := by
  simp_to_model [foldRevM, keys] using List.foldrM_eq_foldrM_keys'

theorem foldRev_eq_foldr_keys {f : δ → (a : α) → δ} {init : δ} :
    Raw.Internal.foldRev (fun d a _ => f d a) init m.1 =
      m.1.keys.foldr (fun a b => f b a) init := by
  simp_to_model [foldRev, keys] using List.foldr_eq_foldr_keys'

theorem forM_eq_forM_keys [Monad m'] [LawfulMonad m'] {f : α → m' PUnit} :
    m.1.forM (fun a _ => f a) = m.1.keys.forM f := by
  simp_to_model [forM, keys] using List.forM_eq_forM_keys

theorem forIn_eq_forIn_keys [Monad m'] [LawfulMonad m']
    {f : α → δ → m' (ForInStep δ)} {init : δ} :
    m.1.forIn (fun a _ d => f a d) init = ForIn.forIn m.1.keys init f := by
  simp_to_model [forIn, keys] using List.forIn_eq_forIn_keys

namespace Const

variable {β : Type v} (m : Raw₀ α (fun _ => β))

theorem foldM_eq_foldlM_toList [Monad m'] [LawfulMonad m']
    {f : δ → (a : α) → β → m' δ} {init : δ} :
    m.1.foldM f init = (Raw.Const.toList m.1).foldlM (fun a b => f a b.1 b.2) init := by
  simp_to_model [foldM, Const.toList] using List.foldlM_eq_foldlM_toProd

theorem fold_eq_foldl_toList {f : δ → (a : α) → β → δ} {init : δ} :
    m.1.fold f init = (Raw.Const.toList m.1).foldl (fun a b => f a b.1 b.2) init := by
  simp_to_model [fold, Const.toList] using List.foldl_eq_foldl_toProd

theorem foldRevM_eq_foldrM_toList [Monad m'] [LawfulMonad m']
    {f : δ → (a : α) → β → m' δ} {init : δ} :
    Raw.Internal.foldRevM f init m.1 =
      (Raw.Const.toList m.1).foldrM (fun a b => f b a.1 a.2) init := by
  have :=Raw.foldRevM_eq_foldrM_toListModel (m := m') (b := m.1) (init := init) (f := f)

  simp_to_model [foldRevM, Const.toList] using List.foldrM_eq_foldrM_toProd'

theorem foldRev_eq_foldr_toList {f : δ → (a : α) → β → δ} {init : δ} :
    Raw.Internal.foldRev f init m.1 = (Raw.Const.toList m.1).foldr (fun a b => f b a.1 a.2) init := by
  simp_to_model [foldRev, Const.toList] using List.foldr_eq_foldr_toProd'

theorem forM_eq_forM_toList [Monad m'] [LawfulMonad m'] {f : (a : α) → β → m' PUnit} :
    m.1.forM f = (Raw.Const.toList m.1).forM (fun a => f a.1 a.2) := by
  simp_to_model [forM, Const.toList] using List.forM_eq_forM_toProd

theorem forIn_eq_forIn_toList [Monad m'] [LawfulMonad m']
    {f : (a : α) → β → δ → m' (ForInStep δ)} {init : δ} :
    m.1.forIn f init = ForIn.forIn (Raw.Const.toList m.1) init (fun a b => f a.1 a.2 b) := by
  simp_to_model [forIn, Const.toList] using List.forIn_eq_forIn_toProd

end Const

end monadic

@[simp]
theorem insertMany_nil :
    m.insertMany [] = m := by
  simp [insertMany, Id.run]

@[simp]
theorem insertMany_list_singleton {k : α} {v : β k} :
    m.insertMany [⟨k, v⟩] = m.insert k v := by
  simp [insertMany, Id.run]

theorem insertMany_cons {l : List ((a : α) × β a)} {k : α} {v : β k} :
    (m.insertMany (⟨k, v⟩ :: l)).1 = ((m.insert k v).insertMany l).1 := by
  simp only [insertMany_eq_insertListₘ]
  cases l with
  | nil => simp [insertListₘ]
  | cons hd tl => simp [insertListₘ]

@[simp]
theorem contains_insertMany_list [EquivBEq α] [LawfulHashable α] (h : m.1.WF)
    {l : List ((a : α) × β a)} {k : α} :
    (m.insertMany l).1.contains k = (m.contains k || (l.map Sigma.fst).contains k) := by
  simp_to_model [insertMany, contains] using List.containsKey_insertList

theorem contains_of_contains_insertMany_list [EquivBEq α] [LawfulHashable α] (h : m.1.WF)
    {l : List ((a : α) × β a)} {k : α} :
    (m.insertMany l).1.contains k → (l.map Sigma.fst).contains k = false → m.contains k := by
  simp_to_model [insertMany, contains] using List.containsKey_of_containsKey_insertList

theorem get?_insertMany_list_of_contains_eq_false [LawfulBEq α] (h : m.1.WF)
    {l : List ((a : α) × β a)} {k : α}
    (h' : (l.map Sigma.fst).contains k = false) :
    (m.insertMany l).1.get? k = m.get? k := by
  simp_to_model [insertMany, get?] using List.getValueCast?_insertList_of_contains_eq_false

theorem get?_insertMany_list_of_mem [LawfulBEq α] (h : m.1.WF)
    {l : List ((a : α) × β a)} {k k' : α} (k_beq : k == k') {v : β k}
    (distinct : l.Pairwise (fun a b => (a.1 == b.1) = false))
    (mem : ⟨k, v⟩ ∈ l) :
    (m.insertMany l).1.get? k' = some (cast (by congr; apply LawfulBEq.eq_of_beq k_beq) v) := by
  simp_to_model [insertMany, get?] using List.getValueCast?_insertList_of_mem

theorem get_insertMany_list_of_contains_eq_false [LawfulBEq α] (h : m.1.WF)
    {l : List ((a : α) × β a)} {k : α}
    (contains : (l.map Sigma.fst).contains k = false)
    {h'} :
    (m.insertMany l).1.get k h' =
    m.get k (contains_of_contains_insertMany_list _ h h' contains) := by
  simp_to_model [insertMany, get] using List.getValueCast_insertList_of_contains_eq_false

theorem get_insertMany_list_of_mem [LawfulBEq α] (h : m.1.WF)
    {l : List ((a : α) × β a)} {k k' : α} (k_beq : k == k') {v : β k}
    (distinct : l.Pairwise (fun a b => (a.1 == b.1) = false))
    (mem : ⟨k, v⟩ ∈ l)
    {h'} :
    (m.insertMany l).1.get k' h' = cast (by congr; apply LawfulBEq.eq_of_beq k_beq) v := by
  simp_to_model [insertMany, get] using List.getValueCast_insertList_of_mem

theorem get!_insertMany_list_of_contains_eq_false [LawfulBEq α] (h : m.1.WF)
    {l : List ((a : α) × β a)} {k : α} [Inhabited (β k)]
    (h' : (l.map Sigma.fst).contains k = false) :
    (m.insertMany l).1.get! k = m.get! k := by
  simp_to_model [insertMany, get!] using List.getValueCast!_insertList_of_contains_eq_false

theorem get!_insertMany_list_of_mem [LawfulBEq α] (h : m.1.WF)
    {l : List ((a : α) × β a)} {k k' : α} (k_beq : k == k') {v : β k} [Inhabited (β k')]
    (distinct : l.Pairwise (fun a b => (a.1 == b.1) = false))
    (mem : ⟨k, v⟩ ∈ l) :
    (m.insertMany l).1.get! k' = cast (by congr; apply LawfulBEq.eq_of_beq k_beq) v := by
  simp_to_model [insertMany, get!] using List.getValueCast!_insertList_of_mem

theorem getD_insertMany_list_of_contains_eq_false [LawfulBEq α] (h : m.1.WF)
    {l : List ((a : α) × β a)} {k : α} {fallback : β k}
    (contains_eq_false : (l.map Sigma.fst).contains k = false) :
    (m.insertMany l).1.getD k fallback = m.getD k fallback := by
  simp_to_model [insertMany, getD] using List.getValueCastD_insertList_of_contains_eq_false

theorem getD_insertMany_list_of_mem [LawfulBEq α] (h : m.1.WF)
    {l : List ((a : α) × β a)} {k k' : α} (k_beq : k == k') {v : β k} {fallback : β k'}
    (distinct : l.Pairwise (fun a b => (a.1 == b.1) = false))
    (mem : ⟨k, v⟩ ∈ l) :
    (m.insertMany l).1.getD k' fallback = cast (by congr; apply LawfulBEq.eq_of_beq k_beq) v := by
  simp_to_model [insertMany, getD] using List.getValueCastD_insertList_of_mem

theorem getKey?_insertMany_list_of_contains_eq_false [EquivBEq α] [LawfulHashable α] (h : m.1.WF)
    {l : List ((a : α) × β a)} {k : α}
    (h' : (l.map Sigma.fst).contains k = false) :
    (m.insertMany l).1.getKey? k = m.getKey? k := by
  simp_to_model [insertMany, getKey?] using List.getKey?_insertList_of_contains_eq_false

theorem getKey?_insertMany_list_of_mem [EquivBEq α] [LawfulHashable α] (h : m.1.WF)
    {l : List ((a : α) × β a)}
    {k k' : α} (k_beq : k == k')
    (distinct : l.Pairwise (fun a b => (a.1 == b.1) = false))
    (mem : k ∈ l.map Sigma.fst) :
    (m.insertMany l).1.getKey? k' = some k := by
  simp_to_model [insertMany, getKey?] using List.getKey?_insertList_of_mem

theorem getKey_insertMany_list_of_contains_eq_false [EquivBEq α] [LawfulHashable α] (h : m.1.WF)
    {l : List ((a : α) × β a)} {k : α}
    (h₁ : (l.map Sigma.fst).contains k = false)
    {h'} :
    (m.insertMany l).1.getKey k h' =
    m.getKey k (contains_of_contains_insertMany_list _ h h' h₁) := by
  simp_to_model [insertMany, getKey] using List.getKey_insertList_of_contains_eq_false

theorem getKey_insertMany_list_of_mem [EquivBEq α] [LawfulHashable α] (h : m.1.WF)
    {l : List ((a : α) × β a)}
    {k k' : α} (k_beq : k == k')
    (distinct : l.Pairwise (fun a b => (a.1 == b.1) = false))
    (mem : k ∈ l.map Sigma.fst)
    {h'} :
    (m.insertMany l).1.getKey k' h' = k := by
  simp_to_model [insertMany, getKey] using List.getKey_insertList_of_mem

theorem getKey!_insertMany_list_of_contains_eq_false [EquivBEq α] [LawfulHashable α] [Inhabited α]
    (h : m.1.WF) {l : List ((a : α) × β a)} {k : α}
    (h' : (l.map Sigma.fst).contains k = false) :
    (m.insertMany l).1.getKey! k = m.getKey! k := by
  simp_to_model [insertMany, getKey!] using List.getKey!_insertList_of_contains_eq_false

theorem getKey!_insertMany_list_of_mem [EquivBEq α] [LawfulHashable α] [Inhabited α] (h : m.1.WF)
    {l : List ((a : α) × β a)}
    {k k' : α} (k_beq : k == k')
    (distinct : l.Pairwise (fun a b => (a.1 == b.1) = false))
    (mem : k ∈ l.map Sigma.fst) :
    (m.insertMany l).1.getKey! k' = k := by
  simp_to_model [insertMany, getKey!] using List.getKey!_insertList_of_mem

theorem getKeyD_insertMany_list_of_contains_eq_false [EquivBEq α] [LawfulHashable α] (h : m.1.WF)
    {l : List ((a : α) × β a)} {k fallback : α}
    (h' : (l.map Sigma.fst).contains k = false) :
    (m.insertMany l).1.getKeyD k fallback = m.getKeyD k fallback := by
  simp_to_model [insertMany, getKeyD] using List.getKeyD_insertList_of_contains_eq_false

theorem getKeyD_insertMany_list_of_mem [EquivBEq α] [LawfulHashable α] (h : m.1.WF)
    {l : List ((a : α) × β a)}
    {k k' fallback : α} (k_beq : k == k')
    (distinct : l.Pairwise (fun a b => (a.1 == b.1) = false))
    (mem : k ∈ l.map Sigma.fst) :
    (m.insertMany l).1.getKeyD k' fallback = k := by
  simp_to_model [insertMany, getKeyD] using List.getKeyD_insertList_of_mem

theorem size_insertMany_list [EquivBEq α] [LawfulHashable α] (h : m.1.WF)
    {l : List ((a : α) × β a)} (distinct : l.Pairwise (fun a b => (a.1 == b.1) = false)) :
    (∀ (a : α), m.contains a → (l.map Sigma.fst).contains a = false) →
    (m.insertMany l).1.1.size = m.1.size + l.length := by
  simp_to_model [insertMany, size, contains] using List.length_insertList

theorem size_le_size_insertMany_list [EquivBEq α] [LawfulHashable α] (h : m.1.WF)
    {l : List ((a : α) × β a)} :
    m.1.size ≤ (m.insertMany l).1.1.size := by
  simp_to_model [insertMany, size] using List.length_le_length_insertList

theorem size_insertMany_list_le [EquivBEq α] [LawfulHashable α] (h : m.1.WF)
    {l : List ((a : α) × β a)} :
    (m.insertMany l).1.1.size ≤ m.1.size + l.length := by
  simp_to_model [insertMany, size] using List.length_insertList_le

@[simp]
theorem isEmpty_insertMany_list [EquivBEq α] [LawfulHashable α] (h : m.1.WF)
    {l : List ((a : α) × β a)} :
    (m.insertMany l).1.1.isEmpty = (m.1.isEmpty && l.isEmpty) := by
  simp_to_model [insertMany, isEmpty] using List.isEmpty_insertList

namespace Const

variable {β : Type v} (m : Raw₀ α (fun _ => β))

@[simp]
theorem insertMany_nil :
    insertMany m [] = m := by
  simp [insertMany, Id.run]

@[simp]
theorem insertMany_list_singleton {k : α} {v : β} :
    insertMany m [⟨k, v⟩] = m.insert k v := by
  simp [insertMany, Id.run]

theorem insertMany_cons {l : List (α × β)} {k : α} {v : β} :
    (insertMany m (⟨k, v⟩ :: l)).1 = (insertMany (m.insert k v) l).1 := by
  simp only [insertMany_eq_insertListₘ]
  cases l with
  | nil => simp [insertListₘ]
  | cons hd tl => simp [insertListₘ]

@[simp]
theorem contains_insertMany_list [EquivBEq α] [LawfulHashable α] (h : m.1.WF)
    {l : List (α × β)} {k : α} :
    (Const.insertMany m l).1.contains k = (m.contains k || (l.map Prod.fst).contains k) := by
  simp_to_model [Const.insertMany, contains] using List.containsKey_insertListConst

theorem contains_of_contains_insertMany_list [EquivBEq α] [LawfulHashable α] (h : m.1.WF)
    {l : List ( α × β )} {k : α} :
    (insertMany m l).1.contains k → (l.map Prod.fst).contains k = false → m.contains k := by
  simp_to_model [Const.insertMany, contains] using List.containsKey_of_containsKey_insertListConst

theorem getKey?_insertMany_list_of_contains_eq_false [EquivBEq α] [LawfulHashable α] (h : m.1.WF)
    {l : List (α × β)} {k : α}
    (h' : (l.map Prod.fst).contains k = false) :
    (insertMany m l).1.getKey? k = m.getKey? k := by
  simp_to_model [Const.insertMany, getKey?] using List.getKey?_insertListConst_of_contains_eq_false

theorem getKey?_insertMany_list_of_mem [EquivBEq α] [LawfulHashable α] (h : m.1.WF)
    {l : List  (α × β)}
    {k k' : α} (k_beq : k == k')
    (distinct : l.Pairwise (fun a b => (a.1 == b.1) = false))
    (mem : k ∈ l.map Prod.fst) :
    (insertMany m l).1.getKey? k' = some k := by
  simp_to_model [Const.insertMany, getKey?] using List.getKey?_insertListConst_of_mem

theorem getKey_insertMany_list_of_contains_eq_false [EquivBEq α] [LawfulHashable α] (h : m.1.WF)
    {l : List (α × β)} {k : α}
    (h₁ : (l.map Prod.fst).contains k = false)
    {h'} :
    (insertMany m l).1.getKey k h' =
    m.getKey k (contains_of_contains_insertMany_list _ h h' h₁) := by
  simp_to_model [Const.insertMany, getKey] using List.getKey_insertListConst_of_contains_eq_false

theorem getKey_insertMany_list_of_mem [EquivBEq α] [LawfulHashable α] (h : m.1.WF)
    {l : List (α × β)}
    {k k' : α} (k_beq : k == k')
    (distinct : l.Pairwise (fun a b => (a.1 == b.1) = false))
    (mem : k ∈ l.map Prod.fst)
    {h'} :
    (insertMany m l).1.getKey k' h' = k := by
  simp_to_model [Const.insertMany, getKey] using List.getKey_insertListConst_of_mem

theorem getKey!_insertMany_list_of_contains_eq_false [EquivBEq α] [LawfulHashable α] [Inhabited α]
    (h : m.1.WF) {l : List (α × β)} {k : α}
    (h' : (l.map Prod.fst).contains k = false) :
    (insertMany m l).1.getKey! k = m.getKey! k := by
  simp_to_model [Const.insertMany, getKey!] using List.getKey!_insertListConst_of_contains_eq_false

theorem getKey!_insertMany_list_of_mem [EquivBEq α] [LawfulHashable α] [Inhabited α] (h : m.1.WF)
    {l : List (α × β)}
    {k k' : α} (k_beq : k == k')
    (distinct : l.Pairwise (fun a b => (a.1 == b.1) = false))
    (mem : k ∈ l.map Prod.fst) :
    (insertMany m l).1.getKey! k' = k := by
  simp_to_model [Const.insertMany, getKey!] using List.getKey!_insertListConst_of_mem

theorem getKeyD_insertMany_list_of_contains_eq_false [EquivBEq α] [LawfulHashable α] (h : m.1.WF)
    {l : List (α × β)} {k fallback : α}
    (h' : (l.map Prod.fst).contains k = false) :
    (insertMany m l).1.getKeyD k fallback = m.getKeyD k fallback := by
  simp_to_model [Const.insertMany, getKeyD] using List.getKeyD_insertListConst_of_contains_eq_false

theorem getKeyD_insertMany_list_of_mem [EquivBEq α] [LawfulHashable α] (h : m.1.WF)
    {l : List (α × β)}
    {k k' fallback : α} (k_beq : k == k')
    (distinct : l.Pairwise (fun a b => (a.1 == b.1) = false))
    (mem : k ∈ l.map Prod.fst) :
    (insertMany m l).1.getKeyD k' fallback = k := by
  simp_to_model [Const.insertMany, getKeyD] using List.getKeyD_insertListConst_of_mem

theorem size_insertMany_list [EquivBEq α] [LawfulHashable α] (h : m.1.WF)
    {l : List (α × β)}
    (distinct : l.Pairwise (fun a b => (a.1 == b.1) = false)) :
    (∀ (a : α), m.contains a → (l.map Prod.fst).contains a = false) →
    (insertMany m l).1.1.size = m.1.size + l.length := by
  simp_to_model [Const.insertMany, size, contains] using List.length_insertListConst

theorem size_le_size_insertMany_list [EquivBEq α] [LawfulHashable α] (h : m.1.WF)
    {l : List (α × β)} :
    m.1.size ≤ (insertMany m l).1.1.size := by
  simp_to_model [Const.insertMany, size] using List.length_le_length_insertListConst

theorem size_insertMany_list_le [EquivBEq α] [LawfulHashable α] (h : m.1.WF)
    {l : List (α × β)} :
    (insertMany m l).1.1.size ≤ m.1.size + l.length := by
  simp_to_model [Const.insertMany, size] using List.length_insertListConst_le

@[simp]
theorem isEmpty_insertMany_list [EquivBEq α] [LawfulHashable α] (h : m.1.WF)
    {l : List (α × β)} :
    (insertMany m l).1.1.isEmpty = (m.1.isEmpty && l.isEmpty) := by
  simp_to_model [Const.insertMany, isEmpty] using List.isEmpty_insertListConst

theorem get?_insertMany_list_of_contains_eq_false [EquivBEq α] [LawfulHashable α] (h : m.1.WF)
    {l : List (α × β)} {k : α}
    (h' : (l.map Prod.fst).contains k = false) :
    get? (insertMany m l).1 k = get? m k := by
  simp_to_model [Const.insertMany, Const.get?]
    using List.getValue?_insertListConst_of_contains_eq_false

theorem get?_insertMany_list_of_mem [EquivBEq α] [LawfulHashable α] (h : m.1.WF)
    {l : List (α × β)} {k k' : α} (k_beq : k == k') {v : β}
    (distinct : l.Pairwise (fun a b => (a.1 == b.1) = false)) (mem : ⟨k, v⟩ ∈ l) :
    get? (insertMany m l).1 k' = v := by
  simp_to_model [Const.insertMany, Const.get?] using List.getValue?_insertListConst_of_mem

theorem get_insertMany_list_of_contains_eq_false [EquivBEq α] [LawfulHashable α] (h : m.1.WF)
    {l : List (α × β)} {k : α}
    (h₁ : (l.map Prod.fst).contains k = false)
    {h'} :
    get (insertMany m l).1 k h' = get m k (contains_of_contains_insertMany_list _ h h' h₁) := by
  simp_to_model [Const.insertMany, Const.get]
    using List.getValue_insertListConst_of_contains_eq_false

theorem get_insertMany_list_of_mem [EquivBEq α] [LawfulHashable α] (h : m.1.WF)
    {l : List (α × β)} {k k' : α} (k_beq : k == k') {v : β}
    (distinct : l.Pairwise (fun a b => (a.1 == b.1) = false)) (mem : ⟨k, v⟩ ∈ l) {h'} :
    get (insertMany m l).1 k' h' = v := by
  simp_to_model [Const.insertMany, Const.get] using List.getValue_insertListConst_of_mem

theorem get!_insertMany_list_of_contains_eq_false [EquivBEq α] [LawfulHashable α]
    [Inhabited β]  (h : m.1.WF) {l : List (α × β)} {k : α}
    (h' : (l.map Prod.fst).contains k = false) :
    get! (insertMany m l).1 k = get! m k := by
  simp_to_model [Const.insertMany, Const.get!]
    using List.getValue!_insertListConst_of_contains_eq_false

theorem get!_insertMany_list_of_mem [EquivBEq α] [LawfulHashable α] [Inhabited β] (h : m.1.WF)
    {l : List (α × β)} {k k' : α} (k_beq : k == k') {v : β}
    (distinct : l.Pairwise (fun a b => (a.1 == b.1) = false)) (mem : ⟨k, v⟩ ∈ l) :
    get! (insertMany m l).1 k' = v := by
  simp_to_model [Const.insertMany, Const.get!] using List.getValue!_insertListConst_of_mem

theorem getD_insertMany_list_of_contains_eq_false [EquivBEq α] [LawfulHashable α] (h : m.1.WF)
    {l : List (α × β)} {k : α} {fallback : β}
    (h' : (l.map Prod.fst).contains k = false) :
    getD (insertMany m l).1 k fallback = getD m k fallback := by
  simp_to_model [Const.insertMany, Const.getD]
    using List.getValueD_insertListConst_of_contains_eq_false

theorem getD_insertMany_list_of_mem [EquivBEq α] [LawfulHashable α] (h : m.1.WF)
    {l : List (α × β)} {k k' : α} (k_beq : k == k') {v fallback : β}
    (distinct : l.Pairwise (fun a b => (a.1 == b.1) = false)) (mem : ⟨k, v⟩ ∈ l) :
    getD (insertMany m l).1 k' fallback = v := by
  simp_to_model [Const.insertMany, Const.getD] using List.getValueD_insertListConst_of_mem

variable (m : Raw₀ α (fun _ => Unit))

@[simp]
theorem insertManyIfNewUnit_nil :
    insertManyIfNewUnit m [] = m := by
  simp [insertManyIfNewUnit, Id.run]

@[simp]
theorem insertManyIfNewUnit_list_singleton {k : α} :
    insertManyIfNewUnit m [k] = m.insertIfNew k () := by
  simp [insertManyIfNewUnit, Id.run]

theorem insertManyIfNewUnit_cons {l : List α} {k : α} :
    (insertManyIfNewUnit m (k :: l)).1 = (insertManyIfNewUnit (m.insertIfNew k ()) l).1 := by
  simp only [insertManyIfNewUnit_eq_insertListIfNewUnitₘ]
  cases l with
  | nil => simp [insertListIfNewUnitₘ]
  | cons hd tl => simp [insertListIfNewUnitₘ]

@[simp]
theorem contains_insertManyIfNewUnit_list [EquivBEq α] [LawfulHashable α] (h : m.1.WF)
    {l : List α} {k : α} :
    (insertManyIfNewUnit m l).1.contains k = (m.contains k || l.contains k) := by
  simp_to_model [Const.insertManyIfNewUnit, contains] using List.containsKey_insertListIfNewUnit

theorem contains_of_contains_insertManyIfNewUnit_list [EquivBEq α] [LawfulHashable α] (h : m.1.WF)
    {l : List α} {k : α} (h₂ : l.contains k = false) :
    (insertManyIfNewUnit m l).1.contains k → m.contains k := by
  simp_to_model [Const.insertManyIfNewUnit, contains]
    using List.containsKey_of_containsKey_insertListIfNewUnit

theorem getKey?_insertManyIfNewUnit_list_of_contains_eq_false_of_contains_eq_false
    [EquivBEq α] [LawfulHashable α]
    (h : m.1.WF) {l : List α} {k : α} :
    m.contains k = false → l.contains k = false → getKey? (insertManyIfNewUnit m l).1 k = none := by
  simp_to_model [Const.insertManyIfNewUnit, contains, getKey?]
    using List.getKey?_insertListIfNewUnit_of_contains_eq_false_of_contains_eq_false

theorem getKey?_insertManyIfNewUnit_list_of_contains_eq_false_of_mem [EquivBEq α] [LawfulHashable α]
    (h : m.1.WF) {l : List α} {k k' : α} (k_beq : k == k') :
    m.contains k = false → l.Pairwise (fun a b => (a == b) = false) → k ∈ l →
      getKey? (insertManyIfNewUnit m l).1 k' = some k := by
  simp_to_model [Const.insertManyIfNewUnit, contains, getKey?]
    using List.getKey?_insertListIfNewUnit_of_contains_eq_false_of_mem

theorem getKey?_insertManyIfNewUnit_list_of_contains [EquivBEq α] [LawfulHashable α]
    (h : m.1.WF) {l : List α} {k : α} :
    m.contains k → getKey? (insertManyIfNewUnit m l).1 k = getKey? m k := by
  simp_to_model [Const.insertManyIfNewUnit, getKey?, contains]
    using List.getKey?_insertListIfNewUnit_of_contains

theorem getKey_insertManyIfNewUnit_list_of_contains [EquivBEq α] [LawfulHashable α]
    (h : m.1.WF) {l : List α} {k : α} {h'} (contains : m.contains k) :
    getKey (insertManyIfNewUnit m l).1 k h' = getKey m k contains := by
  simp_to_model [Const.insertManyIfNewUnit, getKey]
    using List.getKey_insertListIfNewUnit_of_contains

theorem getKey_insertManyIfNewUnit_list_of_contains_eq_false_of_mem [EquivBEq α] [LawfulHashable α]
    (h : m.1.WF) {l : List α}
    {k k' : α} (k_beq : k == k') {h'} :
    m.contains k = false → l.Pairwise (fun a b => (a == b) = false) → k ∈ l →
      getKey (insertManyIfNewUnit m l).1 k' h' = k := by
  simp_to_model [Const.insertManyIfNewUnit, getKey, contains]
    using List.getKey_insertListIfNewUnit_of_contains_eq_false_of_mem

theorem getKey_insertManyIfNewUnit_list_mem_of_contains [EquivBEq α] [LawfulHashable α]
    (h : m.1.WF) {l : List α} {k : α} (contains : m.contains k) {h'} :
    getKey (insertManyIfNewUnit m l).1 k h' = getKey m k contains := by
  simp_to_model [Const.insertManyIfNewUnit, getKey]
    using List.getKey_insertListIfNewUnit_of_contains

theorem getKey!_insertManyIfNewUnit_list_of_contains_eq_false_of_contains_eq_false
    [EquivBEq α] [LawfulHashable α] [Inhabited α] (h : m.1.WF) {l : List α} {k : α} :
    m.contains k = false → l.contains k = false →
      getKey! (insertManyIfNewUnit m l).1 k = default := by
  simp_to_model [Const.insertManyIfNewUnit, contains, getKey!]
    using List.getKey!_insertListIfNewUnit_of_contains_eq_false_of_contains_eq_false

theorem getKey!_insertManyIfNewUnit_list_of_contains_eq_false_of_mem [EquivBEq α] [LawfulHashable α]
    [Inhabited α] (h : m.1.WF) {l : List α} {k k' : α} (k_beq : k == k') :
    contains m k = false → l.Pairwise (fun a b => (a == b) = false) → k ∈ l →
      getKey! (insertManyIfNewUnit m l).1 k' = k := by
  simp_to_model [Const.insertManyIfNewUnit, contains, getKey!]
    using List.getKey!_insertListIfNewUnit_of_contains_eq_false_of_mem

theorem getKey!_insertManyIfNewUnit_list_of_contains [EquivBEq α] [LawfulHashable α]
    [Inhabited α] (h : m.1.WF) {l : List α} {k : α} :
    m.contains k → getKey! (insertManyIfNewUnit m l).1 k = getKey! m k  := by
  simp_to_model [Const.insertManyIfNewUnit, contains, getKey!]
    using List.getKey!_insertListIfNewUnit_of_contains

theorem getKeyD_insertManyIfNewUnit_list_of_contains_eq_false_of_contains_eq_false
    [EquivBEq α] [LawfulHashable α] (h : m.1.WF) {l : List α} {k fallback : α} :
    m.contains k = false → l.contains k = false → getKeyD (insertManyIfNewUnit m l).1 k fallback = fallback := by
  simp_to_model [Const.insertManyIfNewUnit, contains, getKeyD]
    using List.getKeyD_insertListIfNewUnit_of_contains_eq_false_of_contains_eq_false

theorem getKeyD_insertManyIfNewUnit_list_of_contains_eq_false_of_mem [EquivBEq α] [LawfulHashable α]
    (h : m.1.WF) {l : List α} {k k' fallback : α} (k_beq : k == k') :
    m.contains k = false → l.Pairwise (fun a b => (a == b) = false) → k ∈ l →
      getKeyD (insertManyIfNewUnit m l).1 k' fallback = k := by
  simp_to_model [Const.insertManyIfNewUnit, contains, getKeyD]
    using List.getKeyD_insertListIfNewUnit_of_contains_eq_false_of_mem

theorem getKeyD_insertManyIfNewUnit_list_of_contains [EquivBEq α] [LawfulHashable α]
    (h : m.1.WF) {l : List α} {k fallback : α} :
    m.contains k → getKeyD (insertManyIfNewUnit m l).1 k fallback = getKeyD m k fallback := by
  simp_to_model [Const.insertManyIfNewUnit, contains, getKeyD]
    using List.getKeyD_insertListIfNewUnit_of_contains

theorem size_insertManyIfNewUnit_list [EquivBEq α] [LawfulHashable α] (h : m.1.WF)
    {l : List α}
    (distinct : l.Pairwise (fun a b => (a == b) = false)) :
    (∀ (a : α), m.contains a → l.contains a = false) →
    (insertManyIfNewUnit m l).1.1.size = m.1.size + l.length := by
  simp_to_model [Const.insertManyIfNewUnit, contains, size] using List.length_insertListIfNewUnit

theorem size_le_size_insertManyIfNewUnit_list [EquivBEq α] [LawfulHashable α] (h : m.1.WF)
    {l : List α} :
    m.1.size ≤ (insertManyIfNewUnit m l).1.1.size := by
  simp_to_model [Const.insertManyIfNewUnit, size] using List.length_le_length_insertListIfNewUnit

theorem size_insertManyIfNewUnit_list_le [EquivBEq α] [LawfulHashable α] (h : m.1.WF)
    {l : List α} :
    (insertManyIfNewUnit m l).1.1.size ≤ m.1.size + l.length := by
  simp_to_model [Const.insertManyIfNewUnit, size] using List.length_insertListIfNewUnit_le

@[simp]
theorem isEmpty_insertManyIfNewUnit_list [EquivBEq α] [LawfulHashable α] (h : m.1.WF)
    {l : List α} :
    (insertManyIfNewUnit m l).1.1.isEmpty = (m.1.isEmpty && l.isEmpty) := by
  simp_to_model [Const.insertManyIfNewUnit, isEmpty] using List.isEmpty_insertListIfNewUnit

theorem get?_insertManyIfNewUnit_list [EquivBEq α] [LawfulHashable α] (h : m.1.WF)
    {l : List α} {k : α} :
    get? (insertManyIfNewUnit m l).1 k =
    if m.contains k ∨ l.contains k then some () else none := by
  simp_to_model [Const.insertManyIfNewUnit, contains, Const.get?]
    using List.getValue?_insertListIfNewUnit

theorem get_insertManyIfNewUnit_list
    {l : List α} {k : α} {h} :
    get (insertManyIfNewUnit m l).1 k h = ()  := by
  simp

theorem get!_insertManyIfNewUnit_list
    {l : List α} {k : α} :
    get! (insertManyIfNewUnit m l).1 k = ()  := by
  simp

theorem getD_insertManyIfNewUnit_list
    {l : List α} {k : α} {fallback : Unit} :
    getD (insertManyIfNewUnit m l).1 k fallback = () := by
  simp

end Const

@[simp]
theorem insertMany_emptyWithCapacity_list_nil :
    (insertMany emptyWithCapacity ([] : List ((a : α) × (β a)))).1 = emptyWithCapacity := by
  simp

set_option linter.missingDocs false in
@[deprecated insertMany_emptyWithCapacity_list_nil (since := "2025-03-12")]
abbrev insertMany_empty_list_nil := @insertMany_emptyWithCapacity_list_nil

@[simp]
theorem insertMany_emptyWithCapacity_list_singleton {k : α} {v : β k} :
    (insertMany emptyWithCapacity [⟨k, v⟩]).1 = emptyWithCapacity.insert k v := by
  simp

set_option linter.missingDocs false in
@[deprecated insertMany_emptyWithCapacity_list_singleton (since := "2025-03-12")]
abbrev insertMany_empty_list_singleton := @insertMany_emptyWithCapacity_list_singleton

theorem insertMany_emptyWithCapacity_list_cons {k : α} {v : β k}
    {tl : List ((a : α) × (β a))} :
    (insertMany emptyWithCapacity (⟨k, v⟩ :: tl)).1 = ((emptyWithCapacity.insert k v).insertMany tl).1 := by
  rw [insertMany_cons]

set_option linter.missingDocs false in
@[deprecated insertMany_emptyWithCapacity_list_cons (since := "2025-03-12")]
abbrev insertMany_empty_list_cons := @insertMany_emptyWithCapacity_list_cons

theorem contains_insertMany_emptyWithCapacity_list [EquivBEq α] [LawfulHashable α]
    {l : List ((a : α) × β a)} {k : α} :
    (insertMany emptyWithCapacity l).1.contains k = (l.map Sigma.fst).contains k := by
  simp [contains_insertMany_list _ Raw.WF.emptyWithCapacity₀]

set_option linter.missingDocs false in
@[deprecated contains_insertMany_emptyWithCapacity_list (since := "2025-03-12")]
abbrev contains_insertMany_empty_list := @contains_insertMany_emptyWithCapacity_list

theorem get?_insertMany_emptyWithCapacity_list_of_contains_eq_false [LawfulBEq α]
    {l : List ((a : α) × β a)} {k : α}
    (h : (l.map Sigma.fst).contains k = false) :
    (insertMany emptyWithCapacity l).1.get? k = none := by
  simp [get?_insertMany_list_of_contains_eq_false _ Raw.WF.emptyWithCapacity₀ h]

set_option linter.missingDocs false in
@[deprecated get?_insertMany_emptyWithCapacity_list_of_contains_eq_false (since := "2025-03-12")]
abbrev get?_insertMany_empty_list_of_contains_eq_false := @get?_insertMany_emptyWithCapacity_list_of_contains_eq_false

theorem get?_insertMany_emptyWithCapacity_list_of_mem [LawfulBEq α]
    {l : List ((a : α) × β a)} {k k' : α} (k_beq : k == k') {v : β k}
    (distinct : l.Pairwise (fun a b => (a.1 == b.1) = false))
    (mem : ⟨k, v⟩ ∈ l) :
    (insertMany emptyWithCapacity l).1.get? k' = some (cast (by congr; apply LawfulBEq.eq_of_beq k_beq) v) := by
  rw [get?_insertMany_list_of_mem _ Raw.WF.emptyWithCapacity₀ k_beq distinct mem]

set_option linter.missingDocs false in
@[deprecated get?_insertMany_emptyWithCapacity_list_of_mem (since := "2025-03-12")]
abbrev get?_insertMany_empty_list_of_mem := @get?_insertMany_emptyWithCapacity_list_of_mem

theorem get_insertMany_emptyWithCapacity_list_of_mem [LawfulBEq α]
    {l : List ((a : α) × β a)} {k k' : α} (k_beq : k == k') {v : β k}
    (distinct : l.Pairwise (fun a b => (a.1 == b.1) = false))
    (mem : ⟨k, v⟩ ∈ l)
    {h} :
    (insertMany emptyWithCapacity l).1.get k' h = cast (by congr; apply LawfulBEq.eq_of_beq k_beq) v := by
  rw [get_insertMany_list_of_mem _ Raw.WF.emptyWithCapacity₀ k_beq distinct mem]

set_option linter.missingDocs false in
@[deprecated get_insertMany_emptyWithCapacity_list_of_mem (since := "2025-03-12")]
abbrev get_insertMany_empty_list_of_mem := @get_insertMany_emptyWithCapacity_list_of_mem

theorem get!_insertMany_emptyWithCapacity_list_of_contains_eq_false [LawfulBEq α]
    {l : List ((a : α) × β a)} {k : α} [Inhabited (β k)]
    (h : (l.map Sigma.fst).contains k = false) :
    (insertMany emptyWithCapacity l).1.get! k = default := by
  simp only [get!_insertMany_list_of_contains_eq_false _ Raw.WF.emptyWithCapacity₀ h]
  apply get!_emptyWithCapacity

set_option linter.missingDocs false in
@[deprecated get!_insertMany_emptyWithCapacity_list_of_contains_eq_false (since := "2025-03-12")]
abbrev get!_insertMany_empty_list_of_contains_eq_false := @get!_insertMany_emptyWithCapacity_list_of_contains_eq_false

theorem get!_insertMany_emptyWithCapacity_list_of_mem [LawfulBEq α]
    {l : List ((a : α) × β a)} {k k' : α} (k_beq : k == k') {v : β k} [Inhabited (β k')]
    (distinct : l.Pairwise (fun a b => (a.1 == b.1) = false))
    (mem : ⟨k, v⟩ ∈ l) :
    (insertMany emptyWithCapacity l).1.get! k' = cast (by congr; apply LawfulBEq.eq_of_beq k_beq) v := by
  rw [get!_insertMany_list_of_mem _ Raw.WF.emptyWithCapacity₀ k_beq distinct mem]

set_option linter.missingDocs false in
@[deprecated get!_insertMany_emptyWithCapacity_list_of_mem (since := "2025-03-12")]
abbrev get!_insertMany_empty_list_of_mem := @get!_insertMany_emptyWithCapacity_list_of_mem

theorem getD_insertMany_emptyWithCapacity_list_of_contains_eq_false [LawfulBEq α]
    {l : List ((a : α) × β a)} {k : α} {fallback : β k}
    (contains_eq_false : (l.map Sigma.fst).contains k = false) :
    (insertMany emptyWithCapacity l).1.getD k fallback = fallback := by
  rw [getD_insertMany_list_of_contains_eq_false _ Raw.WF.emptyWithCapacity₀ contains_eq_false]
  apply getD_emptyWithCapacity

set_option linter.missingDocs false in
@[deprecated getD_insertMany_emptyWithCapacity_list_of_contains_eq_false (since := "2025-03-12")]
abbrev getD_insertMany_empty_list_of_contains_eq_false := @getD_insertMany_emptyWithCapacity_list_of_contains_eq_false

theorem getD_insertMany_emptyWithCapacity_list_of_mem [LawfulBEq α]
    {l : List ((a : α) × β a)} {k k' : α} (k_beq : k == k') {v : β k} {fallback : β k'}
    (distinct : l.Pairwise (fun a b => (a.1 == b.1) = false))
    (mem : ⟨k, v⟩ ∈ l) :
    (insertMany emptyWithCapacity l).1.getD k' fallback =
      cast (by congr; apply LawfulBEq.eq_of_beq k_beq) v := by
  rw [getD_insertMany_list_of_mem _ Raw.WF.emptyWithCapacity₀ k_beq distinct mem]

set_option linter.missingDocs false in
@[deprecated getD_insertMany_emptyWithCapacity_list_of_mem (since := "2025-03-12")]
abbrev getD_insertMany_empty_list_of_mem := @getD_insertMany_emptyWithCapacity_list_of_mem

theorem getKey?_insertMany_emptyWithCapacity_list_of_contains_eq_false [EquivBEq α] [LawfulHashable α]
    {l : List ((a : α) × β a)} {k : α}
    (h : (l.map Sigma.fst).contains k = false) :
    (insertMany emptyWithCapacity l).1.getKey? k = none := by
  rw [getKey?_insertMany_list_of_contains_eq_false _ Raw.WF.emptyWithCapacity₀ h]
  apply getKey?_emptyWithCapacity

set_option linter.missingDocs false in
@[deprecated getKey?_insertMany_emptyWithCapacity_list_of_contains_eq_false (since := "2025-03-12")]
abbrev getKey?_insertMany_empty_list_of_contains_eq_false := @getKey?_insertMany_emptyWithCapacity_list_of_contains_eq_false

theorem getKey?_insertMany_emptyWithCapacity_list_of_mem [EquivBEq α] [LawfulHashable α]
    {l : List ((a : α) × β a)}
    {k k' : α} (k_beq : k == k')
    (distinct : l.Pairwise (fun a b => (a.1 == b.1) = false))
    (mem : k ∈ l.map Sigma.fst) :
    (insertMany emptyWithCapacity l).1.getKey? k' = some k := by
  rw [getKey?_insertMany_list_of_mem _ Raw.WF.emptyWithCapacity₀ k_beq distinct mem]

set_option linter.missingDocs false in
@[deprecated getKey?_insertMany_emptyWithCapacity_list_of_mem (since := "2025-03-12")]
abbrev getKey?_insertMany_empty_list_of_mem := @getKey?_insertMany_emptyWithCapacity_list_of_mem

theorem getKey_insertMany_emptyWithCapacity_list_of_mem [EquivBEq α] [LawfulHashable α]
    {l : List ((a : α) × β a)}
    {k k' : α} (k_beq : k == k')
    (distinct : l.Pairwise (fun a b => (a.1 == b.1) = false))
    (mem : k ∈ l.map Sigma.fst)
    {h'} :
    (insertMany emptyWithCapacity l).1.getKey k' h' = k := by
  rw [getKey_insertMany_list_of_mem _ Raw.WF.emptyWithCapacity₀ k_beq distinct mem]

set_option linter.missingDocs false in
@[deprecated getKey_insertMany_emptyWithCapacity_list_of_mem (since := "2025-03-12")]
abbrev getKey_insertMany_empty_list_of_mem := @getKey_insertMany_emptyWithCapacity_list_of_mem

theorem getKey!_insertMany_emptyWithCapacity_list_of_contains_eq_false [EquivBEq α] [LawfulHashable α]
    [Inhabited α] {l : List ((a : α) × β a)} {k : α}
    (h : (l.map Sigma.fst).contains k = false) :
    (insertMany emptyWithCapacity l).1.getKey! k = default := by
  rw [getKey!_insertMany_list_of_contains_eq_false _ Raw.WF.emptyWithCapacity₀ h]
  apply getKey!_emptyWithCapacity

set_option linter.missingDocs false in
@[deprecated getKey!_insertMany_emptyWithCapacity_list_of_contains_eq_false (since := "2025-03-12")]
abbrev getKey!_insertMany_empty_list_of_contains_eq_false := @getKey!_insertMany_emptyWithCapacity_list_of_contains_eq_false

theorem getKey!_insertMany_emptyWithCapacity_list_of_mem [EquivBEq α] [LawfulHashable α] [Inhabited α]
    {l : List ((a : α) × β a)}
    {k k' : α} (k_beq : k == k')
    (distinct : l.Pairwise (fun a b => (a.1 == b.1) = false))
    (mem : k ∈ l.map Sigma.fst) :
    (insertMany emptyWithCapacity l).1.getKey! k' = k := by
  rw [getKey!_insertMany_list_of_mem _ Raw.WF.emptyWithCapacity₀ k_beq distinct mem]

set_option linter.missingDocs false in
@[deprecated getKey!_insertMany_emptyWithCapacity_list_of_mem (since := "2025-03-12")]
abbrev getKey!_insertMany_empty_list_of_mem := @getKey!_insertMany_emptyWithCapacity_list_of_mem

theorem getKeyD_insertMany_emptyWithCapacity_list_of_contains_eq_false [EquivBEq α] [LawfulHashable α]
    {l : List ((a : α) × β a)} {k fallback : α}
    (h : (l.map Sigma.fst).contains k = false) :
    (insertMany emptyWithCapacity l).1.getKeyD k fallback = fallback := by
  rw [getKeyD_insertMany_list_of_contains_eq_false _ Raw.WF.emptyWithCapacity₀ h]
  apply getKeyD_emptyWithCapacity

set_option linter.missingDocs false in
@[deprecated getKeyD_insertMany_emptyWithCapacity_list_of_contains_eq_false (since := "2025-03-12")]
abbrev getKeyD_insertMany_empty_list_of_contains_eq_false := @getKeyD_insertMany_emptyWithCapacity_list_of_contains_eq_false

theorem getKeyD_insertMany_emptyWithCapacity_list_of_mem [EquivBEq α] [LawfulHashable α]
    {l : List ((a : α) × β a)}
    {k k' fallback : α} (k_beq : k == k')
    (distinct : l.Pairwise (fun a b => (a.1 == b.1) = false))
    (mem : k ∈ l.map Sigma.fst) :
    (insertMany emptyWithCapacity l).1.getKeyD k' fallback = k := by
  rw [getKeyD_insertMany_list_of_mem _ Raw.WF.emptyWithCapacity₀ k_beq distinct mem]

set_option linter.missingDocs false in
@[deprecated getKeyD_insertMany_emptyWithCapacity_list_of_mem (since := "2025-03-12")]
abbrev getKeyD_insertMany_empty_list_of_mem := @getKeyD_insertMany_emptyWithCapacity_list_of_mem

theorem size_insertMany_emptyWithCapacity_list [EquivBEq α] [LawfulHashable α]
    {l : List ((a : α) × β a)} (distinct : l.Pairwise (fun a b => (a.1 == b.1) = false)) :
    (insertMany emptyWithCapacity l).1.1.size = l.length := by
  rw [size_insertMany_list _ Raw.WF.emptyWithCapacity₀ distinct]
  · simp only [size_emptyWithCapacity, Nat.zero_add]
  · simp only [contains_emptyWithCapacity, Bool.false_eq_true, false_implies, implies_true]

set_option linter.missingDocs false in
@[deprecated size_insertMany_emptyWithCapacity_list (since := "2025-03-12")]
abbrev size_insertMany_empty_list := @size_insertMany_emptyWithCapacity_list

theorem size_insertMany_emptyWithCapacity_list_le [EquivBEq α] [LawfulHashable α]
    {l : List ((a : α) × β a)} :
    (insertMany emptyWithCapacity l).1.1.size ≤ l.length := by
  rw [← Nat.zero_add l.length]
  apply (size_insertMany_list_le _ Raw.WF.emptyWithCapacity₀)

set_option linter.missingDocs false in
@[deprecated size_insertMany_emptyWithCapacity_list_le (since := "2025-03-12")]
abbrev size_insertMany_empty_list_le := @size_insertMany_emptyWithCapacity_list_le

theorem isEmpty_insertMany_emptyWithCapacity_list [EquivBEq α] [LawfulHashable α]
    {l : List ((a : α) × β a)} :
    (insertMany emptyWithCapacity l).1.1.isEmpty = l.isEmpty := by
  simp [isEmpty_insertMany_list _ Raw.WF.emptyWithCapacity₀]

set_option linter.missingDocs false in
@[deprecated isEmpty_insertMany_emptyWithCapacity_list (since := "2025-03-12")]
abbrev isEmpty_insertMany_empty_list := @isEmpty_insertMany_emptyWithCapacity_list

namespace Const
variable {β : Type v}

@[simp]
theorem insertMany_emptyWithCapacity_list_nil :
    (insertMany emptyWithCapacity ([] : List (α × β))).1 = emptyWithCapacity := by
  simp only [insertMany_nil]

set_option linter.missingDocs false in
@[deprecated insertMany_emptyWithCapacity_list_nil (since := "2025-03-12")]
abbrev insertMany_empty_list_nil := @insertMany_emptyWithCapacity_list_nil

@[simp]
theorem insertMany_emptyWithCapacity_list_singleton {k : α} {v : β} :
    (insertMany emptyWithCapacity [⟨k, v⟩]).1 = emptyWithCapacity.insert k v := by
  simp only [insertMany_list_singleton]

set_option linter.missingDocs false in
@[deprecated insertMany_emptyWithCapacity_list_singleton (since := "2025-03-12")]
abbrev insertMany_empty_list_singleton := @insertMany_emptyWithCapacity_list_singleton

theorem insertMany_emptyWithCapacity_list_cons {k : α} {v : β}
    {tl : List (α × β)} :
    (insertMany emptyWithCapacity (⟨k, v⟩ :: tl)) = (insertMany (emptyWithCapacity.insert k v) tl).1 := by
  rw [insertMany_cons]

set_option linter.missingDocs false in
@[deprecated insertMany_emptyWithCapacity_list_cons (since := "2025-03-12")]
abbrev insertMany_empty_list_cons := @insertMany_emptyWithCapacity_list_cons

theorem contains_insertMany_emptyWithCapacity_list [EquivBEq α] [LawfulHashable α]
    {l : List (α × β)} {k : α} :
    (insertMany emptyWithCapacity l).1.contains k = (l.map Prod.fst).contains k := by
  simp [contains_insertMany_list _ Raw.WF.emptyWithCapacity₀]

set_option linter.missingDocs false in
@[deprecated contains_insertMany_emptyWithCapacity_list (since := "2025-03-12")]
abbrev contains_insertMany_empty_list := @contains_insertMany_emptyWithCapacity_list

theorem get?_insertMany_emptyWithCapacity_list_of_contains_eq_false [EquivBEq α] [LawfulHashable α]
    {l : List (α × β)} {k : α}
    (h : (l.map Prod.fst).contains k = false) :
    get? (insertMany emptyWithCapacity l).1 k = none := by
  rw [get?_insertMany_list_of_contains_eq_false _ Raw.WF.emptyWithCapacity₀ h]
  apply get?_emptyWithCapacity

set_option linter.missingDocs false in
@[deprecated get?_insertMany_emptyWithCapacity_list_of_contains_eq_false (since := "2025-03-12")]
abbrev get?_insertMany_empty_list_of_contains_eq_false := @get?_insertMany_emptyWithCapacity_list_of_contains_eq_false

theorem get?_insertMany_emptyWithCapacity_list_of_mem [EquivBEq α] [LawfulHashable α]
    {l : List (α × β)} {k k' : α} (k_beq : k == k') {v : β}
    (distinct : l.Pairwise (fun a b => (a.1 == b.1) = false))
    (mem : ⟨k, v⟩ ∈ l) :
    get? (insertMany (emptyWithCapacity : Raw₀ α (fun _ => β)) l) k' = some v := by
  rw [get?_insertMany_list_of_mem _ Raw.WF.emptyWithCapacity₀ k_beq distinct mem]

set_option linter.missingDocs false in
@[deprecated get?_insertMany_emptyWithCapacity_list_of_mem (since := "2025-03-12")]
abbrev get?_insertMany_empty_list_of_mem := @get?_insertMany_emptyWithCapacity_list_of_mem

theorem get_insertMany_emptyWithCapacity_list_of_mem [LawfulBEq α]
    {l : List (α × β)} {k k' : α} (k_beq : k == k') {v : β}
    (distinct : l.Pairwise (fun a b => (a.1 == b.1) = false))
    (mem : ⟨k, v⟩ ∈ l)
    {h} :
    get (insertMany emptyWithCapacity l) k' h = v := by
  rw [get_insertMany_list_of_mem _ Raw.WF.emptyWithCapacity₀ k_beq distinct mem]

set_option linter.missingDocs false in
@[deprecated get_insertMany_emptyWithCapacity_list_of_mem (since := "2025-03-12")]
abbrev get_insertMany_empty_list_of_mem := @get_insertMany_emptyWithCapacity_list_of_mem

theorem get!_insertMany_emptyWithCapacity_list_of_contains_eq_false [LawfulBEq α]
    {l : List (α × β)} {k : α} [Inhabited β]
    (h : (l.map Prod.fst).contains k = false) :
    get! (insertMany emptyWithCapacity l) k = (default : β) := by
  rw [get!_insertMany_list_of_contains_eq_false _ Raw.WF.emptyWithCapacity₀ h]
  apply get!_emptyWithCapacity

set_option linter.missingDocs false in
@[deprecated get!_insertMany_emptyWithCapacity_list_of_contains_eq_false (since := "2025-03-12")]
abbrev get!_insertMany_empty_list_of_contains_eq_false := @get!_insertMany_emptyWithCapacity_list_of_contains_eq_false

theorem get!_insertMany_emptyWithCapacity_list_of_mem [LawfulBEq α]
    {l : List (α × β)} {k k' : α} (k_beq : k == k') {v : β} [Inhabited β]
    (distinct : l.Pairwise (fun a b => (a.1 == b.1) = false))
    (mem : ⟨k, v⟩ ∈ l) :
    get! (insertMany (emptyWithCapacity : Raw₀ α (fun _ => β)) l) k' = v := by
  rw [get!_insertMany_list_of_mem _ Raw.WF.emptyWithCapacity₀ k_beq distinct mem]

set_option linter.missingDocs false in
@[deprecated get!_insertMany_emptyWithCapacity_list_of_mem (since := "2025-03-12")]
abbrev get!_insertMany_empty_list_of_mem := @get!_insertMany_emptyWithCapacity_list_of_mem

theorem getD_insertMany_emptyWithCapacity_list_of_contains_eq_false [LawfulBEq α]
    {l : List (α × β)} {k : α} {fallback : β}
    (contains_eq_false : (l.map Prod.fst).contains k = false) :
    getD (insertMany emptyWithCapacity l) k fallback = fallback := by
  rw [getD_insertMany_list_of_contains_eq_false _ Raw.WF.emptyWithCapacity₀ contains_eq_false]
  apply getD_emptyWithCapacity

set_option linter.missingDocs false in
@[deprecated getD_insertMany_emptyWithCapacity_list_of_contains_eq_false (since := "2025-03-12")]
abbrev getD_insertMany_empty_list_of_contains_eq_false := @getD_insertMany_emptyWithCapacity_list_of_contains_eq_false

theorem getD_insertMany_emptyWithCapacity_list_of_mem [LawfulBEq α]
    {l : List (α × β)} {k k' : α} (k_beq : k == k') {v : β} {fallback : β}
    (distinct : l.Pairwise (fun a b => (a.1 == b.1) = false))
    (mem : ⟨k, v⟩ ∈ l) :
    getD (insertMany (emptyWithCapacity : Raw₀ α (fun _ => β)) l) k' fallback = v := by
  rw [getD_insertMany_list_of_mem _ Raw.WF.emptyWithCapacity₀ k_beq distinct mem]

set_option linter.missingDocs false in
@[deprecated getD_insertMany_empty_list_of_mem (since := "2025-03-12")]
abbrev getD_insertMany_empty_list_of_mem := @getD_insertMany_emptyWithCapacity_list_of_mem

theorem getKey?_insertMany_emptyWithCapacity_list_of_contains_eq_false [EquivBEq α] [LawfulHashable α]
    {l : List (α × β)} {k : α}
    (h : (l.map Prod.fst).contains k = false) :
    (insertMany emptyWithCapacity l).1.getKey? k = none := by
  rw [getKey?_insertMany_list_of_contains_eq_false _ Raw.WF.emptyWithCapacity₀ h]
  apply getKey?_emptyWithCapacity

set_option linter.missingDocs false in
@[deprecated getKey?_insertMany_emptyWithCapacity_list_of_contains_eq_false (since := "2025-03-12")]
abbrev getKey?_insertMany_empty_list_of_contains_eq_false := @getKey?_insertMany_emptyWithCapacity_list_of_contains_eq_false

theorem getKey?_insertMany_emptyWithCapacity_list_of_mem [EquivBEq α] [LawfulHashable α]
    {l : List (α × β)}
    {k k' : α} (k_beq : k == k')
    (distinct : l.Pairwise (fun a b => (a.1 == b.1) = false))
    (mem : k ∈ l.map Prod.fst) :
    (insertMany (emptyWithCapacity : Raw₀ α (fun _ => β)) l).1.getKey? k' = some k := by
  rw [getKey?_insertMany_list_of_mem _ Raw.WF.emptyWithCapacity₀ k_beq distinct mem]

set_option linter.missingDocs false in
@[deprecated getKey?_insertMany_emptyWithCapacity_list_of_mem (since := "2025-03-12")]
abbrev getKey?_insertMany_empty_list_of_mem := @getKey?_insertMany_emptyWithCapacity_list_of_mem

theorem getKey_insertMany_emptyWithCapacity_list_of_mem [EquivBEq α] [LawfulHashable α]
    {l : List (α × β)}
    {k k' : α} (k_beq : k == k')
    (distinct : l.Pairwise (fun a b => (a.1 == b.1) = false))
    (mem : k ∈ l.map Prod.fst)
    {h'} :
    (insertMany (emptyWithCapacity : Raw₀ α (fun _ => β)) l).1.getKey k' h' = k := by
  rw [getKey_insertMany_list_of_mem _ Raw.WF.emptyWithCapacity₀ k_beq distinct mem]

set_option linter.missingDocs false in
@[deprecated getKey_insertMany_emptyWithCapacity_list_of_mem (since := "2025-03-12")]
abbrev getKey_insertMany_empty_list_of_mem := @getKey_insertMany_emptyWithCapacity_list_of_mem

theorem getKey!_insertMany_emptyWithCapacity_list_of_contains_eq_false [EquivBEq α] [LawfulHashable α]
    [Inhabited α] {l : List (α × β)} {k : α}
    (h : (l.map Prod.fst).contains k = false) :
    (insertMany emptyWithCapacity l).1.getKey! k = default := by
  rw [getKey!_insertMany_list_of_contains_eq_false _ Raw.WF.emptyWithCapacity₀ h]
  apply getKey!_emptyWithCapacity

set_option linter.missingDocs false in
@[deprecated getKey!_insertMany_emptyWithCapacity_list_of_contains_eq_false (since := "2025-03-12")]
abbrev getKey!_insertMany_empty_list_of_contains_eq_false := @getKey!_insertMany_emptyWithCapacity_list_of_contains_eq_false

theorem getKey!_insertMany_emptyWithCapacity_list_of_mem [EquivBEq α] [LawfulHashable α] [Inhabited α]
    {l : List (α × β)}
    {k k' : α} (k_beq : k == k')
    (distinct : l.Pairwise (fun a b => (a.1 == b.1) = false))
    (mem : k ∈ l.map Prod.fst) :
    (insertMany (emptyWithCapacity : Raw₀ α (fun _ => β)) l).1.getKey! k' = k := by
  rw [getKey!_insertMany_list_of_mem _ Raw.WF.emptyWithCapacity₀ k_beq distinct mem]

set_option linter.missingDocs false in
@[deprecated getKey!_insertMany_emptyWithCapacity_list_of_mem (since := "2025-03-12")]
abbrev getKey!_insertMany_empty_list_of_mem := @getKey!_insertMany_emptyWithCapacity_list_of_mem

theorem getKeyD_insertMany_emptyWithCapacity_list_of_contains_eq_false [EquivBEq α] [LawfulHashable α]
    {l : List (α × β)} {k fallback : α}
    (h : (l.map Prod.fst).contains k = false) :
    (insertMany (emptyWithCapacity : Raw₀ α (fun _ => β)) l).1.getKeyD k fallback = fallback := by
  rw [getKeyD_insertMany_list_of_contains_eq_false _ Raw.WF.emptyWithCapacity₀ h]
  apply getKeyD_emptyWithCapacity

set_option linter.missingDocs false in
@[deprecated getKeyD_insertMany_emptyWithCapacity_list_of_contains_eq_false (since := "2025-03-12")]
abbrev getKeyD_insertMany_empty_list_of_contains_eq_false := @getKeyD_insertMany_emptyWithCapacity_list_of_contains_eq_false

theorem getKeyD_insertMany_emptyWithCapacity_list_of_mem [EquivBEq α] [LawfulHashable α]
    {l : List (α × β)}
    {k k' fallback : α} (k_beq : k == k')
    (distinct : l.Pairwise (fun a b => (a.1 == b.1) = false))
    (mem : k ∈ l.map Prod.fst) :
    (insertMany (emptyWithCapacity : Raw₀ α (fun _ => β)) l).1.getKeyD k' fallback = k := by
  rw [getKeyD_insertMany_list_of_mem _ Raw.WF.emptyWithCapacity₀ k_beq distinct mem]

set_option linter.missingDocs false in
@[deprecated getKeyD_insertMany_emptyWithCapacity_list_of_mem (since := "2025-03-12")]
abbrev getKeyD_insertMany_empty_list_of_mem := @getKeyD_insertMany_emptyWithCapacity_list_of_mem

theorem size_insertMany_emptyWithCapacity_list [EquivBEq α] [LawfulHashable α]
    {l : List (α × β)} (distinct : l.Pairwise (fun a b => (a.1 == b.1) = false)) :
    (insertMany (emptyWithCapacity : Raw₀ α (fun _ => β)) l).1.1.size = l.length := by
  rw [size_insertMany_list _ Raw.WF.emptyWithCapacity₀ distinct]
  · simp only [size_emptyWithCapacity, Nat.zero_add]
  · simp only [contains_emptyWithCapacity, Bool.false_eq_true, false_implies, implies_true]

set_option linter.missingDocs false in
@[deprecated size_insertMany_emptyWithCapacity_list (since := "2025-03-12")]
abbrev size_insertMany_empty_list := @size_insertMany_emptyWithCapacity_list

theorem size_insertMany_emptyWithCapacity_list_le [EquivBEq α] [LawfulHashable α]
    {l : List (α × β)} :
    (insertMany (emptyWithCapacity : Raw₀ α (fun _ => β)) l).1.1.size ≤ l.length := by
  rw [← Nat.zero_add l.length]
  apply (size_insertMany_list_le _ Raw.WF.emptyWithCapacity₀)

set_option linter.missingDocs false in
@[deprecated size_insertMany_emptyWithCapacity_list_le (since := "2025-03-12")]
abbrev size_insertMany_empty_list_le := @size_insertMany_emptyWithCapacity_list_le

theorem isEmpty_insertMany_emptyWithCapacity_list [EquivBEq α] [LawfulHashable α]
    {l : List (α × β)} :
    (insertMany (emptyWithCapacity : Raw₀ α (fun _ => β)) l).1.1.isEmpty = l.isEmpty := by
  simp [isEmpty_insertMany_list _ Raw.WF.emptyWithCapacity₀]

set_option linter.missingDocs false in
@[deprecated isEmpty_insertMany_emptyWithCapacity_list (since := "2025-03-12")]
abbrev isEmpty_insertMany_empty_list := @isEmpty_insertMany_emptyWithCapacity_list

@[simp]
theorem insertManyIfNewUnit_emptyWithCapacity_list_nil :
    insertManyIfNewUnit (emptyWithCapacity : Raw₀ α (fun _ => Unit)) ([] : List α) =
      (emptyWithCapacity : Raw₀ α (fun _ => Unit)) := by
  simp

set_option linter.missingDocs false in
@[deprecated insertManyIfNewUnit_emptyWithCapacity_list_nil (since := "2025-03-12")]
abbrev insertManyIfNewUnit_empty_list_nil := @insertManyIfNewUnit_emptyWithCapacity_list_nil

@[simp]
theorem insertManyIfNewUnit_emptyWithCapacity_list_singleton {k : α} :
    (insertManyIfNewUnit (emptyWithCapacity : Raw₀ α (fun _ => Unit)) [k]).1 = emptyWithCapacity.insertIfNew k () := by
  simp

set_option linter.missingDocs false in
@[deprecated insertManyIfNewUnit_emptyWithCapacity_list_singleton (since := "2025-03-12")]
abbrev insertManyIfNewUnit_empty_list_singleton := @insertManyIfNewUnit_emptyWithCapacity_list_singleton

theorem insertManyIfNewUnit_emptyWithCapacity_list_cons {hd : α} {tl : List α} :
    insertManyIfNewUnit (emptyWithCapacity : Raw₀ α (fun _ => Unit)) (hd :: tl) =
      (insertManyIfNewUnit (emptyWithCapacity.insertIfNew hd ()) tl).1 := by
  rw [insertManyIfNewUnit_cons]

set_option linter.missingDocs false in
@[deprecated insertManyIfNewUnit_emptyWithCapacity_list_cons (since := "2025-03-12")]
abbrev insertManyIfNewUnit_empty_list_cons := @insertManyIfNewUnit_emptyWithCapacity_list_cons

theorem contains_insertManyIfNewUnit_emptyWithCapacity_list [EquivBEq α] [LawfulHashable α]
    {l : List α} {k : α} :
    (insertManyIfNewUnit (emptyWithCapacity : Raw₀ α (fun _ => Unit)) l).1.contains k = l.contains k := by
  simp [contains_insertManyIfNewUnit_list _ Raw.WF.emptyWithCapacity₀]

set_option linter.missingDocs false in
@[deprecated contains_insertManyIfNewUnit_emptyWithCapacity_list (since := "2025-03-12")]
abbrev contains_insertManyIfNewUnit_empty_list := @contains_insertManyIfNewUnit_emptyWithCapacity_list

theorem getKey?_insertManyIfNewUnit_emptyWithCapacity_list_of_contains_eq_false [EquivBEq α] [LawfulHashable α]
    {l : List α} {k : α} (h' : l.contains k = false) :
    getKey? (insertManyIfNewUnit (emptyWithCapacity : Raw₀ α (fun _ => Unit)) l).1 k = none := by
  exact getKey?_insertManyIfNewUnit_list_of_contains_eq_false_of_contains_eq_false _ Raw.WF.emptyWithCapacity₀
    contains_emptyWithCapacity h'

set_option linter.missingDocs false in
@[deprecated getKey?_insertManyIfNewUnit_emptyWithCapacity_list_of_contains_eq_false (since := "2025-03-12")]
abbrev getKey?_insertManyIfNewUnit_empty_list_of_contains_eq_false := @getKey?_insertManyIfNewUnit_emptyWithCapacity_list_of_contains_eq_false

theorem getKey?_insertManyIfNewUnit_emptyWithCapacity_list_of_mem [EquivBEq α] [LawfulHashable α]
    {l : List α} {k k' : α} (k_beq : k == k')
    (distinct : l.Pairwise (fun a b => (a == b) = false)) (mem : k ∈ l) :
    getKey? (insertManyIfNewUnit (emptyWithCapacity : Raw₀ α (fun _ => Unit)) l).1 k' = some k := by
  exact getKey?_insertManyIfNewUnit_list_of_contains_eq_false_of_mem _ Raw.WF.emptyWithCapacity₀ k_beq
    contains_emptyWithCapacity distinct mem

set_option linter.missingDocs false in
@[deprecated getKey?_insertManyIfNewUnit_emptyWithCapacity_list_of_mem (since := "2025-03-12")]
abbrev getKey?_insertManyIfNewUnit_empty_list_of_mem := @getKey?_insertManyIfNewUnit_emptyWithCapacity_list_of_mem

theorem getKey_insertManyIfNewUnit_emptyWithCapacity_list_of_mem [EquivBEq α] [LawfulHashable α]
    {l : List α}
    {k k' : α} (k_beq : k == k')
    (distinct : l.Pairwise (fun a b => (a == b) = false))
    (mem : k ∈ l) {h'} :
    getKey (insertManyIfNewUnit (emptyWithCapacity : Raw₀ α (fun _ => Unit)) l).1 k' h' = k := by
  exact getKey_insertManyIfNewUnit_list_of_contains_eq_false_of_mem _ Raw.WF.emptyWithCapacity₀ k_beq
    contains_emptyWithCapacity distinct mem

set_option linter.missingDocs false in
@[deprecated getKey_insertManyIfNewUnit_emptyWithCapacity_list_of_mem (since := "2025-03-12")]
abbrev getKey_insertManyIfNewUnit_empty_list_of_mem := @getKey_insertManyIfNewUnit_emptyWithCapacity_list_of_mem

theorem getKey!_insertManyIfNewUnit_emptyWithCapacity_list_of_contains_eq_false [EquivBEq α] [LawfulHashable α]
    [Inhabited α] {l : List α} {k : α}
    (h' : l.contains k = false) :
    getKey! (insertManyIfNewUnit (emptyWithCapacity : Raw₀ α (fun _ => Unit)) l).1 k = default := by
  exact getKey!_insertManyIfNewUnit_list_of_contains_eq_false_of_contains_eq_false _ Raw.WF.emptyWithCapacity₀
    contains_emptyWithCapacity h'

set_option linter.missingDocs false in
@[deprecated getKey!_insertManyIfNewUnit_emptyWithCapacity_list_of_contains_eq_false (since := "2025-03-12")]
abbrev getKey!_insertManyIfNewUnit_empty_list_of_contains_eq_false := @getKey!_insertManyIfNewUnit_emptyWithCapacity_list_of_contains_eq_false

theorem getKey!_insertManyIfNewUnit_emptyWithCapacity_list_of_mem [EquivBEq α] [LawfulHashable α]
    [Inhabited α] {l : List α} {k k' : α} (k_beq : k == k')
    (distinct : l.Pairwise (fun a b => (a == b) = false))
    (mem : k ∈ l) :
    getKey! (insertManyIfNewUnit (emptyWithCapacity : Raw₀ α (fun _ => Unit)) l).1 k' = k := by
  exact getKey!_insertManyIfNewUnit_list_of_contains_eq_false_of_mem _ Raw.WF.emptyWithCapacity₀ k_beq
    contains_emptyWithCapacity distinct mem

set_option linter.missingDocs false in
@[deprecated getKey!_insertManyIfNewUnit_emptyWithCapacity_list_of_mem (since := "2025-03-12")]
abbrev getKey!_insertManyIfNewUnit_empty_list_of_mem := @getKey!_insertManyIfNewUnit_emptyWithCapacity_list_of_mem

theorem getKeyD_insertManyIfNewUnit_emptyWithCapacity_list_of_contains_eq_false [EquivBEq α] [LawfulHashable α]
    {l : List α} {k fallback : α}
    (h' : l.contains k = false) :
    getKeyD (insertManyIfNewUnit (emptyWithCapacity : Raw₀ α (fun _ => Unit)) l).1 k fallback = fallback := by
  exact getKeyD_insertManyIfNewUnit_list_of_contains_eq_false_of_contains_eq_false
    _ Raw.WF.emptyWithCapacity₀ contains_emptyWithCapacity h'

set_option linter.missingDocs false in
@[deprecated getKeyD_insertManyIfNewUnit_emptyWithCapacity_list_of_contains_eq_false (since := "2025-03-12")]
abbrev getKeyD_insertManyIfNewUnit_empty_list_of_contains_eq_false := @getKeyD_insertManyIfNewUnit_emptyWithCapacity_list_of_contains_eq_false

theorem getKeyD_insertManyIfNewUnit_emptyWithCapacity_list_of_mem [EquivBEq α] [LawfulHashable α]
    {l : List α} {k k' fallback : α} (k_beq : k == k')
    (distinct : l.Pairwise (fun a b => (a == b) = false))
    (mem : k ∈ l) :
    getKeyD (insertManyIfNewUnit (emptyWithCapacity : Raw₀ α (fun _ => Unit)) l).1 k' fallback = k := by
  exact getKeyD_insertManyIfNewUnit_list_of_contains_eq_false_of_mem _ Raw.WF.emptyWithCapacity₀ k_beq
    contains_emptyWithCapacity distinct mem

set_option linter.missingDocs false in
@[deprecated getKeyD_insertManyIfNewUnit_emptyWithCapacity_list_of_mem (since := "2025-03-12")]
abbrev getKeyD_insertManyIfNewUnit_empty_list_of_mem := @getKeyD_insertManyIfNewUnit_emptyWithCapacity_list_of_mem

theorem size_insertManyIfNewUnit_emptyWithCapacity_list [EquivBEq α] [LawfulHashable α]
    {l : List α}
    (distinct : l.Pairwise (fun a b => (a == b) = false)) :
    (insertManyIfNewUnit (emptyWithCapacity : Raw₀ α (fun _ => Unit)) l).1.1.size = l.length := by
  simp [size_insertManyIfNewUnit_list _ Raw.WF.emptyWithCapacity₀ distinct]

set_option linter.missingDocs false in
@[deprecated size_insertManyIfNewUnit_emptyWithCapacity_list (since := "2025-03-12")]
abbrev size_insertManyIfNewUnit_empty_list := @size_insertManyIfNewUnit_emptyWithCapacity_list

theorem size_insertManyIfNewUnit_emptyWithCapacity_list_le [EquivBEq α] [LawfulHashable α]
    {l : List α} :
    (insertManyIfNewUnit (emptyWithCapacity : Raw₀ α (fun _ => Unit)) l).1.1.size ≤ l.length := by
  apply Nat.le_trans (size_insertManyIfNewUnit_list_le _ Raw.WF.emptyWithCapacity₀)
  simp

set_option linter.missingDocs false in
@[deprecated size_insertManyIfNewUnit_emptyWithCapacity_list_le (since := "2025-03-12")]
abbrev size_insertManyIfNewUnit_empty_list_le := @size_insertManyIfNewUnit_emptyWithCapacity_list_le

theorem isEmpty_insertManyIfNewUnit_emptyWithCapacity_list [EquivBEq α] [LawfulHashable α]
    {l : List α} :
    (insertManyIfNewUnit (emptyWithCapacity : Raw₀ α (fun _ => Unit)) l).1.1.isEmpty = l.isEmpty := by
  rw [isEmpty_insertManyIfNewUnit_list _ Raw.WF.emptyWithCapacity₀]
  simp

set_option linter.missingDocs false in
@[deprecated isEmpty_insertManyIfNewUnit_emptyWithCapacity_list (since := "2025-03-12")]
abbrev isEmpty_insertManyIfNewUnit_empty_list := @isEmpty_insertManyIfNewUnit_emptyWithCapacity_list

theorem get?_insertManyIfNewUnit_emptyWithCapacity_list [EquivBEq α] [LawfulHashable α]
    {l : List α} {k : α} :
    get? (insertManyIfNewUnit (emptyWithCapacity : Raw₀ α (fun _ => Unit)) l) k =
      if l.contains k then some () else none := by
  rw [get?_insertManyIfNewUnit_list _ Raw.WF.emptyWithCapacity₀]
  simp

set_option linter.missingDocs false in
@[deprecated get?_insertManyIfNewUnit_emptyWithCapacity_list (since := "2025-03-12")]
abbrev get?_insertManyIfNewUnit_empty_list := @get?_insertManyIfNewUnit_emptyWithCapacity_list

theorem get_insertManyIfNewUnit_emptyWithCapacity_list
    {l : List α} {k : α} {h} :
    get (insertManyIfNewUnit (emptyWithCapacity : Raw₀ α (fun _ => Unit)) l) k h = ()  := by
  simp

set_option linter.missingDocs false in
@[deprecated get_insertManyIfNewUnit_emptyWithCapacity_list (since := "2025-03-12")]
abbrev get_insertManyIfNewUnit_empty_list := @get_insertManyIfNewUnit_emptyWithCapacity_list

theorem get!_insertManyIfNewUnit_emptyWithCapacity_list
    {l : List α} {k : α} :
    get! (insertManyIfNewUnit (emptyWithCapacity : Raw₀ α (fun _ => Unit)) l) k = ()  := by
  simp

set_option linter.missingDocs false in
@[deprecated get!_insertManyIfNewUnit_emptyWithCapacity_list (since := "2025-03-12")]
abbrev get!_insertManyIfNewUnit_empty_list := @get!_insertManyIfNewUnit_emptyWithCapacity_list

theorem getD_insertManyIfNewUnit_emptyWithCapacity_list
    {l : List α} {k : α} {fallback : Unit} :
    getD (insertManyIfNewUnit (emptyWithCapacity : Raw₀ α (fun _ => Unit)) l) k fallback = () := by
  simp

set_option linter.missingDocs false in
@[deprecated getD_insertManyIfNewUnit_emptyWithCapacity_list (since := "2025-03-12")]
abbrev getD_insertManyIfNewUnit_empty_list := @getD_insertManyIfNewUnit_emptyWithCapacity_list

end Const

section Alter

theorem isEmpty_alter_eq_isEmpty_erase [LawfulBEq α] (h : m.1.WF) {k : α}
    {f : Option (β k) → Option (β k)} :
    (m.alter k f).1.isEmpty = ((m.erase k).1.isEmpty && (f (m.get? k)).isNone) := by
  simp_to_model [alter, erase, isEmpty, get?] using List.isEmpty_alterKey_eq_isEmpty_eraseKey

@[simp]
theorem isEmpty_alter [LawfulBEq α] (h : m.1.WF) {k : α} {f : Option (β k) → Option (β k)} :
    (m.alter k f).1.isEmpty = (((m.1.isEmpty || (m.1.size == 1 && m.contains k))) &&
      (f (m.get? k)).isNone) := by
  simp_to_model [alter, isEmpty, size, contains, get?] using List.isEmpty_alterKey

theorem contains_alter [LawfulBEq α] (h : m.1.WF) {k k' : α} {f : Option (β k) → Option (β k)} :
    (m.alter k f).contains k' = if k == k' then (f (m.get? k)).isSome else m.contains k' := by
  simp_to_model [alter, contains, get?] using List.containsKey_alterKey

theorem size_alter [LawfulBEq α] (h : m.1.WF) {k : α} {f : Option (β k) → Option (β k)} :
    (m.alter k f).1.size =
      if m.contains k ∧ (f (m.get? k)).isNone then
        m.1.size - 1
      else if ¬ m.contains k ∧ (f (m.get? k)).isSome then
        m.1.size + 1
      else
        m.1.size := by
  simp only [Bool.not_eq_true]
  simp_to_model [alter, contains, get?, size] using List.length_alterKey'

theorem size_alter_eq_add_one [LawfulBEq α] (h : m.1.WF) {k : α} {f : Option (β k) → Option (β k)}
    (h₁ : m.contains k = false) (h₂ : (f (m.get? k)).isSome) :
    (m.alter k f).1.size = m.1.size + 1 := by
  simp [size_alter, h, h₁, h₂]

theorem size_alter_eq_sub_one [LawfulBEq α] (h : m.1.WF) {k : α} {f : Option (β k) → Option (β k)}
    (h₁ : m.contains k) (h₂ : (f (m.get? k)).isNone) :
    (m.alter k f).1.size = m.1.size - 1 := by
  simp [size_alter, h, h₁, h₂]

theorem size_alter_eq_self_of_not_mem [LawfulBEq α] (h : m.1.WF) {k : α}
    {f : Option (β k) → Option (β k)} (h₁ : m.contains k = false) (h₂ : (f (m.get? k)).isNone) :
    (m.alter k f).1.size = m.1.size := by
  simp [size_alter, h, h₁, h₂]

theorem size_alter_eq_self_of_mem [LawfulBEq α] (h : m.1.WF) {k : α}
    {f : Option (β k) → Option (β k)} (h₁ : m.contains k) (h₂ : (f (m.get? k)).isSome) :
    (m.alter k f).1.size = m.1.size := by
  simp [size_alter, h, h₁, Option.isSome_iff_ne_none.mp h₂]

theorem size_alter_le_size [LawfulBEq α] (h : m.1.WF) {k : α} {f : Option (β k) → Option (β k)} :
    (m.alter k f).1.size ≤ m.1.size + 1 := by
  simp [size_alter, h]
  split <;> try split
  all_goals omega

theorem size_le_size_alter [LawfulBEq α] (h : m.1.WF) {k : α} {f : Option (β k) → Option (β k)} :
    m.1.size - 1 ≤ (m.alter k f).1.size := by
  simp [size_alter, h]
  split <;> try split
  all_goals omega

theorem get?_alter [LawfulBEq α] (h : m.1.WF) {k k' : α} {f : Option (β k) → Option (β k)} :
    (m.alter k f).get? k' =
      if h : k == k' then
        cast (congrArg (Option ∘ β) (eq_of_beq h)) (f (m.get? k))
      else
        m.get? k' := by
  simp_to_model [alter, get?] using List.getValueCast?_alterKey

theorem get_alter [LawfulBEq α] (h : m.1.WF) {k k' : α} {f : Option (β k) → Option (β k)}
    (hc : (m.alter k f).contains k') :
    (m.alter k f).get k' hc =
      if heq : k == k' then
        haveI h' : (f (m.get? k)).isSome := by rwa [contains_alter _ h, if_pos heq] at hc
        cast (congrArg β (eq_of_beq heq)) <| (f (m.get? k)).get <| h'
      else
        haveI h' : m.contains k' := by rwa [contains_alter _ h, if_neg heq] at hc
        m.get k' h' := by
  simp_to_model [alter, contains, get, get?] using List.getValueCast_alterKey

theorem get_alter_self [LawfulBEq α] (h : m.1.WF) {k : α} {f : Option (β k) → Option (β k)}
    {hc : (m.alter k f).contains k} :
    haveI h' : (f (m.get? k)).isSome := by rwa [contains_alter _ h, beq_self_eq_true] at hc
    (m.alter k f).get k hc = (f (m.get? k)).get h' := by
  simp_to_model [alter, get, get?] using List.getValueCast_alterKey_self

theorem get!_alter [LawfulBEq α] {k k' : α} (h : m.1.WF) [Inhabited (β k')]
    {f : Option (β k) → Option (β k)} :
    (m.alter k f).get! k' =
      if heq : k == k' then
        (f (m.get? k)).map (cast (congrArg β (eq_of_beq heq))) |>.get!
      else
        m.get! k' := by
  simp_to_model [alter, get?, get!] using List.getValueCast!_alterKey

theorem getD_alter [LawfulBEq α] {k k' : α} {fallback : β k'} (h : m.1.WF)
    {f : Option (β k) → Option (β k)} :
    (m.alter k f).getD k' fallback =
      if heq : k == k' then
        f (m.get? k) |>.map (cast (congrArg β <| eq_of_beq heq)) |>.getD fallback
      else
        m.getD k' fallback := by
  simp_to_model [alter, getD, get?] using List.getValueCastD_alterKey

private theorem cast_eq_id {α : Type u} : cast (rfl : α = α) = id := by rfl

theorem getD_alter_self [LawfulBEq α] {k : α} {fallback : β k} (h : m.1.WF)
    {f : Option (β k) → Option (β k)} :
    (m.alter k f).getD k fallback = (f (m.get? k)).getD fallback := by
  simp only [getD_alter, h, beq_self_eq_true, reduceDIte, cast_eq_id, Option.map_id_fun, id_eq]

theorem getKey?_alter [LawfulBEq α] (h : m.1.WF) {k k' : α} {f : Option (β k) → Option (β k)} :
    (m.alter k f).getKey? k' =
      if k == k' then
        if (f (m.get? k)).isSome then some k else none
      else
        m.getKey? k' := by
  simp_to_model [alter, getKey?, get?] using List.getKey?_alterKey

theorem getKey!_alter [LawfulBEq α] [Inhabited α] {k k' : α} (h : m.1.WF)
    {f : Option (β k) → Option (β k)} : (m.alter k f).getKey! k' =
      if k == k' then
        if (f (m.get? k)).isSome then k else default
      else
        m.getKey! k' := by
  simp_to_model [alter, get?, getKey!] using List.getKey!_alterKey

theorem getKey_alter [LawfulBEq α] [Inhabited α] {k k' : α} (h : m.1.WF)
    {f : Option (β k) → Option (β k)} (hc : (m.alter k f).contains k') :
    (m.alter k f).getKey k' hc =
      if heq : k == k' then
        k
      else
        haveI h' : m.contains k' := by rwa [contains_alter _ h, if_neg heq] at hc
        m.getKey k' h' := by
  simp_to_model [alter, getKey, contains] using List.getKey_alterKey

theorem getKeyD_alter [LawfulBEq α] {k k' fallback : α} (h : m.1.WF)
    {f : Option (β k) → Option (β k)} :
    (m.alter k f).getKeyD k' fallback =
      if k == k' then
        if (f (m.get? k)).isSome then k else fallback
      else
        m.getKeyD k' fallback := by
  simp_to_model [alter, getKeyD, get?] using List.getKeyD_alterKey

namespace Const

variable {β : Type v} [EquivBEq α] [LawfulHashable α] (m : Raw₀ α (fun _ => β))

theorem isEmpty_alter_eq_isEmpty_erase (h : m.1.WF)  {k : α} {f : Option β → Option β} :
    (Const.alter m k f).1.isEmpty = ((m.erase k).1.isEmpty && (f (Const.get? m k)).isNone) := by
  simp_to_model [Const.alter, erase, isEmpty, Const.get?]
    using List.Const.isEmpty_alterKey_eq_isEmpty_eraseKey

@[simp]
theorem isEmpty_alter (h : m.1.WF) {k : α} {f : Option β → Option β} :
    (Const.alter m k f).1.isEmpty = ((m.1.isEmpty || (m.1.size == 1 && m.contains k)) &&
      (f (Const.get? m k)).isNone) := by
  simp_to_model [Const.alter, isEmpty, size, contains, Const.get?] using List.Const.isEmpty_alterKey

theorem contains_alter (h : m.1.WF) {k k' : α} {f : Option β → Option β} :
    (Const.alter m k f).contains k' =
      if k == k' then
        (f (Const.get? m k)).isSome
      else
        m.contains k' := by
  simp_to_model [Const.alter, Const.get?, contains] using List.Const.containsKey_alterKey

theorem size_alter (h : m.1.WF) {k : α} {f : Option β → Option β} :
    (Const.alter m k f).1.size =
      if m.contains k ∧ (f (Const.get? m k)).isNone then
        m.1.size - 1
      else if ¬ m.contains k ∧ (f (Const.get? m k)).isSome then
        m.1.size + 1
      else
        m.1.size := by
  simp only [Bool.not_eq_true]
  simp_to_model [Const.alter, size, contains, Const.get?] using List.Const.length_alterKey'

theorem size_alter_eq_add_one (h : m.1.WF) {k : α} {f : Option β → Option β}
    (h₁ : m.contains k = false) (h₂ : (f (Const.get? m k)).isSome) :
    (Const.alter m k f).1.size = m.1.size + 1 := by
  simp [size_alter, h, h₁, h₂]

theorem size_alter_eq_sub_one (h : m.1.WF) {k : α} {f : Option β → Option β}
    (h₁ : m.contains k) (h₂ : (f (Const.get? m k)).isNone) :
    (Const.alter m k f).1.size = m.1.size - 1 := by
  simp [size_alter, h, h₁, h₂]

theorem size_alter_eq_self_of_not_mem (h : m.1.WF) {k : α} {f : Option β → Option β}
    (h₁ : m.contains k = false) (h₂ : (f (Const.get? m k)).isNone) :
    (Const.alter m k f).1.size = m.1.size := by
  simp [size_alter, h, h₁, h₂]

theorem size_alter_eq_self_of_mem (h : m.1.WF) {k : α} {f : Option β → Option β}
    (h₁ : m.contains k) (h₂ : (f (Const.get? m k)).isSome) :
    (Const.alter m k f).1.size = m.1.size := by
  simp [size_alter, h, h₁, Option.isSome_iff_ne_none.mp h₂]

theorem size_alter_le_size [LawfulBEq α] (h : m.1.WF) {k : α} {f : Option β → Option β} :
    (Const.alter m k f).1.size ≤ m.1.size + 1 := by
  simp [size_alter, h]
  split <;> try split
  all_goals omega

theorem size_le_size_alter [LawfulBEq α] (h : m.1.WF) {k : α} {f : Option β → Option β} :
    m.1.size - 1 ≤ (Const.alter m k f).1.size := by
  simp [size_alter, h]
  split <;> try split
  all_goals omega

theorem get?_alter (h : m.1.WF) {k k' : α} {f : Option β → Option β} :
    Const.get? (Const.alter m k f) k' =
      if k == k' then
        f (Const.get? m k)
      else
        Const.get? m k' := by
  simp_to_model [Const.alter, Const.get?] using List.Const.getValue?_alterKey

theorem get_alter (h : m.1.WF) {k k' : α} {f : Option β → Option β}
    (hc : (Const.alter m k f).contains k') :
    Const.get (Const.alter m k f) k' hc =
      if heq : k == k' then
        haveI h' : (f (Const.get? m k)).isSome := by rwa [contains_alter _ h, if_pos heq] at hc
        (f (Const.get? m k)).get <| h'
      else
        haveI h' : m.contains k' := by rwa [contains_alter _ h, if_neg heq] at hc
        Const.get m k' h' := by
  simp_to_model [Const.alter, Const.get, Const.get?] using List.Const.getValue_alterKey

theorem get_alter_self (h : m.1.WF) {k : α} {f : Option β → Option β}
    {hc : (Const.alter m k f).contains k} :
    haveI h' : (f (Const.get? m k)).isSome := by rwa [contains_alter _ h, BEq.refl] at hc
    Const.get (Const.alter m k f) k hc = (f (Const.get? m k)).get h' := by
  simp_to_model [Const.alter, Const.get?, Const.get] using List.Const.getValue_alterKey_self

theorem get!_alter {k k' : α} (h : m.1.WF) [Inhabited β] {f : Option β → Option β} :
    Const.get! (Const.alter m k f) k' =
      if k == k' then
        (f (Const.get? m k)).get!
      else
        Const.get! m k' := by
  simp_to_model [Const.alter, Const.get!, Const.get?] using List.Const.getValue!_alterKey

theorem getD_alter {k k' : α} {fallback : β} (h : m.1.WF) {f : Option β → Option β} :
    Const.getD (Const.alter m k f) k' fallback =
      if k == k' then
        f (Const.get? m k) |>.getD fallback
      else
        Const.getD m k' fallback := by
  simp_to_model [Const.alter, Const.get?, Const.getD] using List.Const.getValueD_alterKey

theorem getD_alter_self {k : α} {fallback : β} (h : m.1.WF) {f : Option β → Option β} :
    Const.getD (Const.alter m k f) k fallback = (f (Const.get? m k)).getD fallback := by
  simp only [h, getD_alter, BEq.refl, reduceIte]

theorem getKey?_alter (h : m.1.WF) {k k' : α} {f : Option β → Option β} :
    (Const.alter m k f).getKey? k' =
      if k == k' then
        if (f (Const.get? m k)).isSome then some k else none
      else
        m.getKey? k' := by
  simp_to_model [Const.alter, Const.get?, getKey?] using List.Const.getKey?_alterKey

theorem getKey!_alter [Inhabited α] {k k' : α} (h : m.1.WF) {f : Option β → Option β} :
    (Const.alter m k f).getKey! k' =
      if k == k' then
        if (f (Const.get? m k)).isSome then k else default
      else
        m.getKey! k' := by
  simp_to_model [Const.alter, Const.get?, getKey!] using List.Const.getKey!_alterKey

theorem getKey_alter [Inhabited α] {k k' : α} (h : m.1.WF) {f : Option β → Option β}
    (hc : (Const.alter m k f).contains k') :
    (Const.alter m k f).getKey k' hc =
      if heq : k == k' then
        k
      else
        haveI h' : m.contains k' := by rwa [contains_alter _ h, if_neg heq] at hc
        m.getKey k' h' := by
  simp_to_model [Const.alter, Const.get?, getKey] using List.Const.getKey_alterKey

theorem getKeyD_alter {k k' fallback : α} (h : m.1.WF) {f : Option β → Option β} :
    (Const.alter m k f).getKeyD k' fallback =
      if k == k' then
        if (f (Const.get? m k)).isSome then k else fallback
      else
        m.getKeyD k' fallback := by
  simp_to_model [Const.alter, Const.get?, getKeyD] using List.Const.getKeyD_alterKey

end Const

end Alter

section Modify

variable [LawfulBEq α]

@[simp]
theorem isEmpty_modify (h : m.1.WF) {k : α} {f : β k → β k} :
    (m.modify k f).1.isEmpty = m.1.isEmpty := by
  simp_to_model [modify, isEmpty] using List.isEmpty_modifyKey

theorem contains_modify (h : m.1.WF) {k k' : α} {f : β k → β k} :
    (m.modify k f).contains k' = m.contains k' := by
  simp_to_model [modify, contains] using List.containsKey_modifyKey

theorem size_modify (h : m.1.WF) {k : α} {f : β k → β k} :
    (m.modify k f).1.size = m.1.size := by
  simp_to_model [modify, size] using List.length_modifyKey

theorem get?_modify (h : m.1.WF) {k k' : α} {f : β k → β k} :
    (m.modify k f).get? k' =
      if h : k == k' then
        (cast (congrArg (Option ∘ β) (eq_of_beq h)) ((m.get? k).map f))
      else
        m.get? k' := by
  simp_to_model [modify, get?] using List.getValueCast?_modifyKey

@[simp]
theorem get?_modify_self (h : m.1.WF) {k : α} {f : β k → β k} :
    (m.modify k f).get? k = (m.get? k).map f := by
  simp_to_model [modify, get?] using List.getValueCast?_modifyKey_self

theorem get_modify (h : m.1.WF) {k k' : α} {f : β k → β k}
    (hc : (m.modify k f).contains k') :
    (m.modify k f).get k' hc =
      if heq : k == k' then
        haveI h' : m.contains k := by rwa [contains_modify _ h, ← eq_of_beq heq] at hc
        cast (congrArg β (eq_of_beq heq)) <| f (m.get k h')
      else
        haveI h' : m.contains k' := by rwa [contains_modify _ h] at hc
        m.get k' h' := by
  simp_to_model [modify, contains, get] using List.getValueCast_modifyKey

@[simp]
theorem get_modify_self (h : m.1.WF) {k : α} {f : β k → β k} {hc : (m.modify k f).contains k} :
    haveI h' : m.contains k := by rwa [contains_modify _ h] at hc
    (m.modify k f).get k hc = f (m.get k h') := by
  simp_to_model [modify, get] using List.getValueCast_modifyKey_self

theorem get!_modify (h : m.1.WF) {k k' : α} [hi : Inhabited (β k')] {f : β k → β k} :
    (m.modify k f).get! k' =
      if heq : k == k' then
        m.get? k |>.map f |>.map (cast (congrArg β (eq_of_beq heq))) |>.get!
      else
        m.get! k' := by
  simp_to_model [modify, get!, get?] using List.getValueCast!_modifyKey

@[simp]
theorem get!_modify_self (h : m.1.WF) {k : α} [Inhabited (β k)] {f : β k → β k} :
    (m.modify k f).get! k = ((m.get? k).map f).get! := by
  simp_to_model [modify, get!, get?] using List.getValueCast!_modifyKey_self

theorem getD_modify (h : m.1.WF) {k k' : α} {fallback : β k'} {f : β k → β k} :
    (m.modify k f).getD k' fallback =
      if heq : k == k' then
        m.get? k |>.map f |>.map (cast (congrArg β <| eq_of_beq heq)) |>.getD fallback
      else
        m.getD k' fallback := by
  simp_to_model [modify, getD, get?] using List.getValueCastD_modifyKey

@[simp]
theorem getD_modify_self (h : m.1.WF) {k : α} {fallback : β k} {f : β k → β k} :
    (m.modify k f).getD k fallback = ((m.get? k).map f).getD fallback := by
  simp_to_model [modify, get?, getD] using List.getValueCastD_modifyKey_self

theorem getKey?_modify (h : m.1.WF) {k k' : α} {f : β k → β k} :
    (m.modify k f).getKey? k' =
      if k == k' then
        if m.contains k then some k else none
      else
        m.getKey? k' := by
  simp_to_model [modify, getKey?, contains] using List.getKey?_modifyKey

theorem getKey?_modify_self (h : m.1.WF) {k : α} {f : β k → β k} :
    (m.modify k f).getKey? k = if m.contains k then some k else none := by
  simp_to_model [modify, getKey?, contains] using List.getKey?_modifyKey_self

theorem getKey!_modify (h : m.1.WF) [Inhabited α] {k k' : α} {f : β k → β k} :
    (m.modify k f).getKey! k' =
      if k == k' then
        if m.contains k then k else default
      else
        m.getKey! k' := by
  simp_to_model [modify, getKey!, contains] using List.getKey!_modifyKey

theorem getKey!_modify_self (h : m.1.WF) [Inhabited α] {k : α} {f : β k → β k} :
    (m.modify k f).getKey! k = if m.contains k then k else default := by
  simp_to_model [modify, getKey!, contains] using List.getKey!_modifyKey_self

theorem getKey_modify (h : m.1.WF) [Inhabited α] {k k' : α} {f : β k → β k}
    (hc : (m.modify k f).contains k') :
    (m.modify k f).getKey k' hc =
      if heq : k == k' then
        k
      else
        haveI h' : m.contains k' := by rwa [contains_modify _ h] at hc
        m.getKey k' h' := by
  simp_to_model [modify, contains, getKey] using List.getKey_modifyKey

@[simp]
theorem getKey_modify_self (h : m.1.WF) [Inhabited α] {k : α} {f : β k → β k}
    (hc : (m.modify k f).contains k) : (m.modify k f).getKey k hc = k := by
  simp_to_model [modify, contains, getKey] using List.getKey_modifyKey_self

theorem getKeyD_modify (h : m.1.WF) {k k' fallback : α} {f : β k → β k} :
    (m.modify k f).getKeyD k' fallback =
      if k == k' then
        if m.contains k then k else fallback
      else
        m.getKeyD k' fallback := by
  simp_to_model [modify, getKeyD, contains] using List.getKeyD_modifyKey

theorem getKeyD_modify_self (h : m.1.WF) [Inhabited α] {k fallback : α} {f : β k → β k} :
    (m.modify k f).getKeyD k fallback = if m.contains k then k else fallback := by
  simp_to_model [modify, getKeyD, contains] using List.getKeyD_modifyKey_self

namespace Const

variable {β : Type v} [EquivBEq α] [LawfulHashable α] (m : Raw₀ α (fun _ => β))
omit [LawfulBEq α]

@[simp]
theorem isEmpty_modify (m : Raw₀ α (fun _ => β)) (h : m.1.WF) {k : α} {f : β → β} :
    (Const.modify m k f).1.isEmpty = m.1.isEmpty := by
  simp_to_model [Const.modify, isEmpty] using List.Const.isEmpty_modifyKey

theorem contains_modify (h : m.1.WF) {k k' : α} {f : β → β} :
    (Const.modify m k f).contains k' = m.contains k' := by
  simp_to_model [Const.modify, contains] using List.Const.containsKey_modifyKey

theorem size_modify (h : m.1.WF) {k : α} {f : β → β} :
    (Const.modify m k f).1.size = m.1.size := by
  simp_to_model [Const.modify, size] using List.Const.length_modifyKey

theorem get?_modify (h : m.1.WF) {k k' : α} {f : β → β} :
    Const.get? (Const.modify m k f) k' =
      if k == k' then
        (Const.get? m k).map f
      else
        Const.get? m k' := by
  simp_to_model [Const.modify, Const.get?] using List.Const.getValue?_modifyKey

@[simp]
theorem get?_modify_self (h : m.1.WF) {k : α} {f : β → β} :
    Const.get? (Const.modify m k f) k = (Const.get? m k).map f := by
  simp_to_model [Const.modify, Const.get?] using List.Const.getValue?_modifyKey_self

theorem get_modify (h : m.1.WF) {k k' : α} {f : β → β}
    (hc : (Const.modify m k f).contains k') :
    Const.get (Const.modify m k f) k' hc =
      if heq : k == k' then
        haveI h' : m.contains k := by rwa [contains_modify _ h, ← contains_congr _ h heq] at hc
        f (Const.get m k h')
      else
        haveI h' : m.contains k' := by rwa [contains_modify _ h] at hc
        Const.get m k' h' := by
  simp_to_model [Const.modify, Const.get] using List.Const.getValue_modifyKey

@[simp]
theorem get_modify_self (h : m.1.WF) {k : α} {f : β → β} {hc : (Const.modify m k f).contains k} :
    haveI h' : m.contains k := by rwa [contains_modify _ h] at hc
    Const.get (Const.modify m k f) k hc = f (Const.get m k h') := by
  simp_to_model [Const.modify, Const.get] using List.Const.getValue_modifyKey_self

theorem get!_modify (h : m.1.WF) {k k' : α} [hi : Inhabited β] {f : β → β} :
    Const.get! (Const.modify m k f) k' =
      if k == k' then
        Const.get? m k |>.map f |>.get!
      else
        Const.get! m k' := by
  simp_to_model [Const.modify, Const.get?, Const.get!] using List.Const.getValue!_modifyKey

@[simp]
theorem get!_modify_self (h : m.1.WF) {k : α} [Inhabited (β)] {f : β → β} :
    Const.get! (Const.modify m k f) k = ((Const.get? m k).map f).get! := by
  simp_to_model [Const.modify, Const.get!, Const.get?] using List.Const.getValue!_modifyKey_self

theorem getD_modify (h : m.1.WF) {k k' : α} {fallback : β} {f : β → β} :
    Const.getD (Const.modify m k f) k' fallback =
      if k == k' then
        Const.get? m k |>.map f |>.getD fallback
      else
        Const.getD m k' fallback := by
  simp_to_model [Const.modify, Const.get?, Const.getD] using List.Const.getValueD_modifyKey

@[simp]
theorem getD_modify_self (h : m.1.WF) {k : α} {fallback : β} {f : β → β} :
    Const.getD (Const.modify m k f) k fallback = ((Const.get? m k).map f).getD fallback := by
  simp_to_model [Const.modify, Const.getD, Const.get?] using List.Const.getValueD_modifyKey_self

theorem getKey?_modify (h : m.1.WF) {k k' : α} {f : β → β} :
    (Const.modify m k f).getKey? k' =
      if k == k' then
        if m.contains k then some k else none
      else
        m.getKey? k' := by
  simp_to_model [Const.modify, contains, getKey?] using List.Const.getKey?_modifyKey

theorem getKey?_modify_self (h : m.1.WF) {k : α} {f : β → β} :
    (Const.modify m k f).getKey? k = if m.contains k then some k else none := by
  simp_to_model [Const.modify, contains, getKey?] using List.Const.getKey?_modifyKey_self

theorem getKey!_modify (h : m.1.WF) [Inhabited α] {k k' : α} {f : β → β} :
    (Const.modify m k f).getKey! k' =
      if k == k' then
        if m.contains k then k else default
      else
        m.getKey! k' := by
  simp_to_model [Const.modify, contains, getKey!] using List.Const.getKey!_modifyKey

theorem getKey!_modify_self (h : m.1.WF) [Inhabited α] {k : α} {f : β → β} :
    (Const.modify m k f).getKey! k = if m.contains k then k else default := by
  simp_to_model [Const.modify, contains, getKey!] using List.Const.getKey!_modifyKey_self

theorem getKey_modify (h : m.1.WF) [Inhabited α] {k k' : α} {f : β → β}
    (hc : (Const.modify m k f).contains k') :
    (Const.modify m k f).getKey k' hc =
      if heq : k == k' then
        k
      else
        haveI h' : m.contains k' := by rwa [contains_modify _ h] at hc
        m.getKey k' h' := by
  simp_to_model [Const.modify, getKey] using List.Const.getKey_modifyKey

@[simp]
theorem getKey_modify_self (h : m.1.WF) [Inhabited α] {k : α} {f : β → β}
    (hc : (Const.modify m k f).contains k) : (Const.modify m k f).getKey k hc = k := by
  simp_to_model [Const.modify, getKey] using List.Const.getKey_modifyKey_self

theorem getKeyD_modify (h : m.1.WF) {k k' fallback : α} {f : β → β} :
    (Const.modify m k f).getKeyD k' fallback =
      if k == k' then
        if m.contains k then k else fallback
      else
        m.getKeyD k' fallback := by
  simp_to_model [Const.modify, getKeyD, contains] using List.Const.getKeyD_modifyKey

theorem getKeyD_modify_self (h : m.1.WF) [Inhabited α] {k fallback : α} {f : β → β} :
    (Const.modify m k f).getKeyD k fallback = if m.contains k then k else fallback := by
  simp_to_model [Const.modify, getKeyD, contains] using List.Const.getKeyD_modifyKey_self

end Const

end Modify

section Equiv

open scoped DHashMap.Raw

section Raw

-- these lemmas work without any instance or well-formedness assumptions

variable {α : Type u}
variable {β : α → Type v} (m₁ m₂ : Raw α β)

theorem equiv_iff_toList_perm_toList : m₁ ~m m₂ ↔ m₁.toList.Perm m₂.toList := by
  simp_to_model [toList, Equiv]

theorem keys_perm_keys_of_equiv (h : m₁ ~m m₂) : m₁.keys.Perm m₂.keys := by
  simp_to_model [keys]
  simp only [List.keys_eq_map]
  exact h.1.map _

variable (m₁ m₂ : Raw₀ α β)

theorem filter_equiv_congr (h : m₁.1 ~m m₂.1) {f : (a : α) → β a → Bool} :
    (m₁.filter f).1 ~m (m₂.filter f).1 := by
  simp_to_model [filter, Equiv] using h.1.filter _

theorem map_equiv_congr {γ : α → Type w} (m₁ m₂ : Raw₀ α β) (h : m₁.1 ~m m₂.1)
    {f : (a : α) → β a → γ a} : (m₁.map f).1 ~m (m₂.map f).1 := by
  simp_to_model [map, Equiv] using h.1.map _

theorem filterMap_equiv_congr {γ : α → Type w} (h : m₁.1 ~m m₂.1)
    {f : (a : α) → β a → Option (γ a)} : (m₁.filterMap f).1 ~m (m₂.filterMap f).1 := by
  simp_to_model [filterMap, Equiv] using h.1.filterMap _

namespace Const

theorem equiv_iff_toList_perm_toList {β : Type v} (m₁ m₂ : Raw α fun _ => β) :
    m₁ ~m m₂ ↔ (Raw.Const.toList m₁).Perm (Raw.Const.toList m₂) := by
  simp_to_model [Const.toList, Equiv]
  constructor
  · exact List.Perm.map _
  · intro h
    have := h.map (fun (x, y) => (⟨x, y⟩ : (_ : α) × β))
    simpa only [List.map_map, Function.comp_def, List.map_id'] using this

theorem equiv_iff_keys_perm_keys (m₁ m₂ : Raw α fun _ => Unit) :
    m₁ ~m m₂ ↔ m₁.keys.Perm m₂.keys := by
  simp_to_model [keys, Equiv]
  simp only [List.keys_eq_map]
  constructor
  · exact List.Perm.map _
  · intro h
    have := h.map (fun x => (⟨x, ()⟩ : (_ : α) × Unit))
    simpa only [List.map_map, Function.comp_def, List.map_id'] using this

end Const

end Raw

variable (m₁ m₂ : Raw₀ α β)

theorem equiv_emptyWithCapacity_iff_isEmpty [EquivBEq α] [LawfulHashable α] (h : m.1.WF) {c : Nat} :
    m.1 ~m (emptyWithCapacity c).1 ↔ m.1.isEmpty := by
  simp_to_model [Equiv, isEmpty]
  simp only [toListModel_buckets_emptyWithCapacity, List.perm_nil, List.isEmpty_iff]

set_option linter.missingDocs false in
@[deprecated equiv_emptyWithCapacity_iff_isEmpty (since := "2025-03-12")]
abbrev equiv_empty_iff_isEmpty := @equiv_emptyWithCapacity_iff_isEmpty

theorem isEmpty_eq_of_equiv [EquivBEq α] [LawfulHashable α]
    (h₁ : m₁.1.WF) (h₂ : m₂.1.WF) (h : m₁.1 ~m m₂.1) :
    m₁.1.isEmpty = m₂.1.isEmpty := by
  simp_to_model [isEmpty] using List.Perm.isEmpty_eq h.1

theorem contains_eq_of_equiv [EquivBEq α] [LawfulHashable α]
    (h₁ : m₁.1.WF) (h₂ : m₂.1.WF) (h : m₁.1 ~m m₂.1) {k : α} :
    m₁.contains k = m₂.contains k := by
  simp_to_model [contains] using List.containsKey_of_perm h.1

theorem size_eq_of_equiv [EquivBEq α] [LawfulHashable α]
    (h₁ : m₁.1.WF) (h₂ : m₂.1.WF) (h : m₁.1 ~m m₂.1) :
    m₁.1.size = m₂.1.size := by
  simp_to_model [size] using List.Perm.length_eq h.1

theorem get?_eq_of_equiv [LawfulBEq α] (h₁ : m₁.1.WF) (h₂ : m₂.1.WF) (h : m₁.1 ~m m₂.1) {k : α} :
    m₁.get? k = m₂.get? k := by
  simp_to_model [get?] using List.getValueCast?_of_perm _ h.1

theorem get_eq_of_equiv [LawfulBEq α] (h₁ : m₁.1.WF) (h₂ : m₂.1.WF) (h : m₁.1 ~m m₂.1)
    {k : α} (h' : m₁.contains k) :
    m₁.get k h' = m₂.get k ((contains_eq_of_equiv _ _ h₁ h₂ h).symm.trans h') := by
  simp_to_model [get] using List.getValueCast_of_perm _ h.1

theorem get!_eq_of_equiv [LawfulBEq α] (h₁ : m₁.1.WF) (h₂ : m₂.1.WF) (h : m₁.1 ~m m₂.1)
    {k : α} [Inhabited (β k)] : m₁.get! k = m₂.get! k := by
  simp_to_model [get!] using List.getValueCast!_of_perm _ h.1

theorem getD_eq_of_equiv [LawfulBEq α] (h₁ : m₁.1.WF) (h₂ : m₂.1.WF) (h : m₁.1 ~m m₂.1)
    {k : α} {fallback : β k} : m₁.getD k fallback = m₂.getD k fallback := by
  simp_to_model [getD] using List.getValueCastD_of_perm _ h.1

theorem getKey?_eq_of_equiv [EquivBEq α] [LawfulHashable α]
    (h₁ : m₁.1.WF) (h₂ : m₂.1.WF) (h : m₁.1 ~m m₂.1) {k : α} :
    m₁.getKey? k = m₂.getKey? k := by
  simp_to_model [getKey?] using List.getKey?_of_perm _ h.1

theorem getKey_eq_of_equiv [EquivBEq α] [LawfulHashable α]
    (h₁ : m₁.1.WF) (h₂ : m₂.1.WF) (h : m₁.1 ~m m₂.1) {k : α} (h' : m₁.contains k) :
    m₁.getKey k h' = m₂.getKey k ((contains_eq_of_equiv _ _ h₁ h₂ h).symm.trans h') := by
  simp_to_model [getKey] using List.getKey_of_perm _ h.1

theorem getKey!_eq_of_equiv [EquivBEq α] [LawfulHashable α] [Inhabited α]
    (h₁ : m₁.1.WF) (h₂ : m₂.1.WF) (h : m₁.1 ~m m₂.1) {k : α} :
    m₁.getKey! k = m₂.getKey! k := by
  simp_to_model [getKey!] using List.getKey!_of_perm _ h.1

theorem getKeyD_eq_of_equiv [EquivBEq α] [LawfulHashable α]
    (h₁ : m₁.1.WF) (h₂ : m₂.1.WF) (h : m₁.1 ~m m₂.1) {k fallback : α} :
    m₁.getKeyD k fallback = m₂.getKeyD k fallback := by
  simp_to_model [getKeyD] using List.getKeyD_of_perm _ h.1

theorem insert_equiv_congr [EquivBEq α] [LawfulHashable α]
    (h₁ : m₁.1.WF) (h₂ : m₂.1.WF) (h : m₁.1 ~m m₂.1)
    {k : α} {v : β k} : (m₁.insert k v).1 ~m (m₂.insert k v).1 := by
  simp_to_model [Equiv, insert] using List.insertEntry_of_perm _ h.1

theorem erase_equiv_congr [EquivBEq α] [LawfulHashable α]
    (h₁ : m₁.1.WF) (h₂ : m₂.1.WF) (h : m₁.1 ~m m₂.1)
    {k : α} : (m₁.erase k).1 ~m (m₂.erase k).1 := by
  simp_to_model [Equiv, erase] using List.eraseKey_of_perm _ h.1

theorem insertIfNew_equiv_congr [EquivBEq α] [LawfulHashable α]
    (h₁ : m₁.1.WF) (h₂ : m₂.1.WF) (h : m₁.1 ~m m₂.1)
    {k : α} {v : β k} : (m₁.insertIfNew k v).1 ~m (m₂.insertIfNew k v).1 := by
  simp_to_model [Equiv, insertIfNew] using List.insertEntryIfNew_of_perm _ h.1

theorem insertMany_list_equiv_congr [EquivBEq α] [LawfulHashable α]
    (h₁ : m₁.1.WF) (h₂ : m₂.1.WF) (h : m₁.1 ~m m₂.1) {l : List ((a : α) × β a)} :
    (m₁.insertMany l).1.1 ~m (m₂.insertMany l).1.1 := by
  simp_to_model [Equiv, insertMany] using List.insertList_perm_of_perm_first h.1

theorem alter_equiv_congr [LawfulBEq α] (h₁ : m₁.1.WF) (h₂ : m₂.1.WF) (h : m₁.1 ~m m₂.1)
    {k : α} (f : Option (β k) → Option (β k)) : (m₁.alter k f).1 ~m (m₂.alter k f).1 := by
  simp_to_model [Equiv, alter] using List.alterKey_of_perm _ h.1

theorem modify_equiv_congr [LawfulBEq α] (h₁ : m₁.1.WF) (h₂ : m₂.1.WF) (h : m₁.1 ~m m₂.1)
    {k : α} (f : β k → β k) : (m₁.modify k f).1 ~m (m₂.modify k f).1 := by
  simp_to_model [Equiv, modify] using List.modifyKey_of_perm _ h.1

theorem equiv_of_forall_get?_eq [LawfulBEq α] (h₁ : m₁.1.WF) (h₂ : m₂.1.WF) :
    (∀ k, m₁.get? k = m₂.get? k) → m₁.1 ~m m₂.1 := by
  simp_to_model [get?, Equiv] using List.getValueCast?_ext

namespace Const

variable {β : Type v} (m₁ m₂ : Raw₀ α fun _ => β)
variable [EquivBEq α] [LawfulHashable α]

theorem get?_eq_of_equiv (h₁ : m₁.1.WF) (h₂ : m₂.1.WF) (h : m₁.1 ~m m₂.1) {k : α} :
    get? m₁ k = get? m₂ k := by
  simp_to_model [Const.get?] using List.getValue?_of_perm _ h.1

theorem get_eq_of_equiv (h₁ : m₁.1.WF) (h₂ : m₂.1.WF) (h : m₁.1 ~m m₂.1)
    {k : α} (h' : m₁.contains k) :
    get m₁ k h' = get m₂ k ((contains_eq_of_equiv _ _ h₁ h₂ h).symm.trans h') := by
  simp_to_model [Const.get] using List.getValue_of_perm _ h.1

theorem get!_eq_of_equiv (h₁ : m₁.1.WF) (h₂ : m₂.1.WF) (h : m₁.1 ~m m₂.1)
    {k : α} [Inhabited β] : get! m₁ k = get! m₂ k := by
  simp_to_model [Const.get!] using List.getValue!_of_perm _ h.1

theorem getD_eq_of_equiv (h₁ : m₁.1.WF) (h₂ : m₂.1.WF) (h : m₁.1 ~m m₂.1)
    {k : α} {fallback : β} : getD m₁ k fallback = getD m₂ k fallback := by
  simp_to_model [Const.getD] using List.getValueD_of_perm _ h.1

theorem insertMany_list_equiv_congr (h₁ : m₁.1.WF) (h₂ : m₂.1.WF) (h : m₁.1 ~m m₂.1)
    {l : List (α × β)} : (insertMany m₁ l).1.1 ~m (insertMany m₂ l).1.1 := by
  simp_to_model [Equiv, Const.insertMany] using List.insertList_perm_of_perm_first h.1

theorem insertManyIfNewUnit_list_equiv_congr {m₁ m₂ : Raw₀ α fun _ => Unit}
    (h₁ : m₁.1.WF) (h₂ : m₂.1.WF) (h : m₁.1 ~m m₂.1) {l : List α} :
    (insertManyIfNewUnit m₁ l).1.1 ~m (insertManyIfNewUnit m₂ l).1.1 := by
  simp_to_model [Equiv, Const.insertManyIfNewUnit]
    using List.insertListIfNewUnit_perm_of_perm_first h.1

theorem alter_equiv_congr (h₁ : m₁.1.WF) (h₂ : m₂.1.WF) (h : m₁.1 ~m m₂.1)
    {k : α} (f : Option β → Option β) : (alter m₁ k f).1 ~m (alter m₂ k f).1 := by
  simp_to_model [Equiv, Const.alter] using List.Const.alterKey_of_perm _ h.1

theorem modify_equiv_congr (h₁ : m₁.1.WF) (h₂ : m₂.1.WF) (h : m₁.1 ~m m₂.1)
    {k : α} (f : β → β) : (modify m₁ k f).1 ~m (modify m₂ k f).1 := by
  simp_to_model [Equiv, Const.modify] using List.Const.modifyKey_of_perm _ h.1

theorem equiv_of_forall_getKey?_eq_of_forall_get?_eq (h₁ : m₁.1.WF) (h₂ : m₂.1.WF) :
    (∀ k, m₁.getKey? k = m₂.getKey? k) → (∀ k, get? m₁ k = get? m₂ k) → m₁.1 ~m m₂.1 := by
  simp_to_model [getKey?, Const.get?, Equiv] using List.getKey?_getValue?_ext

theorem equiv_of_forall_getKey?_unit_eq {m₁ m₂ : Raw₀ α fun _ => Unit}
    (h₁ : m₁.1.WF) (h₂ : m₂.1.WF) : (∀ k, m₁.getKey? k = m₂.getKey? k) → m₁.1 ~m m₂.1 := by
  simp_to_model [getKey?, Equiv] using List.getKey?_ext

theorem equiv_of_forall_contains_unit_eq {α : Type u} [BEq α] [Hashable α] [LawfulBEq α]
    {m₁ m₂ : Raw₀ α fun _ => Unit} (h₁ : m₁.1.WF) (h₂ : m₂.1.WF) :
    (∀ k, m₁.contains k = m₂.contains k) → m₁.1 ~m m₂.1 := by
  simp_to_model [contains, Equiv] using List.containsKey_ext

end Const

end Equiv

end Raw₀

end Std.DHashMap.Internal<|MERGE_RESOLUTION|>--- conflicted
+++ resolved
@@ -97,14 +97,8 @@
       | apply Raw.WF.constAlter₀ | apply Raw.WF.constModify₀
       | apply Raw₀.wf_insertMany₀ | apply Raw₀.Const.wf_insertMany₀
       | apply Raw₀.Const.wf_insertManyIfNewUnit₀
-<<<<<<< HEAD
       | apply Raw.WF.filter₀ | apply Raw₀.wf_map₀ | apply Raw₀.wf_filterMap₀
-      | apply Raw.WF.empty₀) <;> wf_trivial)
-=======
-      | apply Raw.WF.filter₀
-      -- TODO: map₀ and filterMap₀
       | apply Raw.WF.emptyWithCapacity₀) <;> wf_trivial)
->>>>>>> 137f5595
 
 /-- Internal implementation detail of the hash map -/
 scoped macro "empty" : tactic => `(tactic| { intros; simp_all [List.isEmpty_iff] } )

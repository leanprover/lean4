--- conflicted
+++ resolved
@@ -1866,10 +1866,6 @@
 theorem Const.Equiv.beq_congr [EquivBEq α] [LawfulHashable α] {m₃ m₄ : DHashMap α (fun _ => β)} (w₁ : m₁ ~m m₃) (w₂ : m₂ ~m m₄) : Const.beq m₁ m₂ = Const.beq m₃ m₄ :=
   Raw₀.Const.Equiv.beq_congr m₁.2 m₂.2 m₃.2 m₄.2 w₁.1 w₂.1
 
-<<<<<<< HEAD
-
-=======
->>>>>>> 18248651
 end
 
 section Union

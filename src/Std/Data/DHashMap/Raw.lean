--- conflicted
+++ resolved
@@ -517,32 +517,18 @@
 Returns `true` if the maps contain the same key-value pairs, `false` otherwise.
 -/
 def beq [BEq α] [Hashable α] [LawfulBEq α] [∀ k, BEq (β k)] (m₁ m₂ : Raw α β) : Bool :=
-<<<<<<< HEAD
-    if h : 0 < m₁.buckets.size ∧ 0 < m₂.buckets.size then
-      Raw₀.beq ⟨m₁, h.1⟩ ⟨m₂, h.2⟩
-    else
-      false
-=======
   if h : 0 < m₁.buckets.size ∧ 0 < m₂.buckets.size then
     Raw₀.beq ⟨m₁, h.1⟩ ⟨m₂, h.2⟩
   else
     false
->>>>>>> 18248651
 
 instance [BEq α] [Hashable α] [LawfulBEq α] [∀ k, BEq (β k)] : BEq (Raw α β) := ⟨beq⟩
 
 @[inherit_doc DHashMap.Raw.beq] def Const.beq {β : Type v} [BEq α] [Hashable α] [BEq β] (m₁ m₂ : Raw α (fun _ => β)) : Bool :=
-<<<<<<< HEAD
-   if h : 0 < m₁.buckets.size ∧ 0 < m₂.buckets.size then
-        Raw₀.Const.beq ⟨m₁, h.1⟩ ⟨m₂, h.2⟩
-    else
-      false
-=======
   if h : 0 < m₁.buckets.size ∧ 0 < m₂.buckets.size then
       Raw₀.Const.beq ⟨m₁, h.1⟩ ⟨m₂, h.2⟩
   else
     false
->>>>>>> 18248651
 
 /--
 Computes the difference of the given hash maps.

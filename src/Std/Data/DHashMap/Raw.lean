/-
Copyright (c) 2024 Lean FRO, LLC. All rights reserved.
Released under Apache 2.0 license as described in the file LICENSE.
Authors: Markus Himmel
-/
module

prelude
public import Init.Data.LawfulHashable
public import Std.Data.DHashMap.Internal.Defs
import all Std.Data.DHashMap.Internal.Defs

public section

/-!
# Dependent hash maps with unbundled well-formedness invariant

This file develops the type `Std.DHashMap.Raw` of dependent hash
maps with unbundled well-formedness invariant.

This version is safe to use in nested inductive types. The well-formedness predicate is
available as `Std.DHashMap.Raw.WF` and we prove in this file that all operations preserve
well-formedness. When in doubt, prefer `DHashMap` over `DHashMap.Raw`.

Lemmas about the operations on `Std.DHashMap.Raw` are available in the module
`Std.Data.DHashMap.RawLemmas`.
-/

set_option linter.missingDocs true
set_option autoImplicit false

universe u v w w'

variable {α : Type u} {β : α → Type v} {δ : Type w} {m : Type w → Type w'} [Monad m]

namespace Std

open DHashMap.Internal DHashMap.Internal.List

namespace DHashMap

namespace Raw

/-!
The type `DHashMap.Raw` itself is defined in the module `Std.Data.DHashmap.RawDef` for import
structure reasons.
-/

/--
Creates a new empty hash map. The optional parameter `capacity` can be supplied to presize the
map so that it can hold the given number of mappings without reallocating. It is also possible to
use the empty collection notations `∅` and `{}` to create an empty hash map with the default
capacity.
-/
@[inline] def emptyWithCapacity (capacity := 8) : Raw α β :=
  (Raw₀.emptyWithCapacity capacity).1

instance : EmptyCollection (Raw α β) where
  emptyCollection := emptyWithCapacity

instance : Inhabited (Raw α β) where
  default := ∅

/--
Two hash maps are equivalent in the sense of `Equiv` iff
all the keys and values are equal.
-/
structure Equiv (m₁ m₂ : Raw α β) : Prop where
  /-- Internal implementation detail of the hash map -/
  impl : (toListModel m₁.2).Perm (toListModel m₂.2)

@[inherit_doc] scoped infixl:50 " ~m " => Raw.Equiv

/--
Inserts the given mapping into the map. If there is already a mapping for the given key, then both
key and value will be replaced.

Note: this replacement behavior is true for `HashMap`, `DHashMap`, `HashMap.Raw` and `DHashMap.Raw`.
The `insert` function on `HashSet` and `HashSet.Raw` behaves differently: it will return the set
unchanged if a matching key is already present.
-/
@[inline] def insert [BEq α] [Hashable α] (m : Raw α β) (a : α) (b : β a) : Raw α β :=
  if h : 0 < m.buckets.size then
    (Raw₀.insert ⟨m, h⟩ a b).1
  else m -- will never happen for well-formed inputs

instance [BEq α] [Hashable α] : Singleton ((a : α) × β a) (Raw α β) :=
  ⟨fun ⟨a, b⟩ => (∅ : Raw α β).insert a b⟩

instance [BEq α] [Hashable α] : Insert ((a : α) × β a) (Raw α β) :=
  ⟨fun ⟨a, b⟩ s => s.insert a b⟩

instance [BEq α] [Hashable α] : LawfulSingleton ((a : α) × β a) (Raw α β) :=
  ⟨fun _ => rfl⟩

/--
If there is no mapping for the given key, inserts the given mapping into the map. Otherwise,
returns the map unaltered.
-/
@[inline] def insertIfNew [BEq α] [Hashable α] (m : Raw α β) (a : α) (b : β a) : Raw α β :=
  if h : 0 < m.buckets.size then
    (Raw₀.insertIfNew ⟨m, h⟩ a b).1
  else m -- will never happen for well-formed inputs

/--
Checks whether a key is present in a map, and unconditionally inserts a value for the key.

Equivalent to (but potentially faster than) calling `contains` followed by `insert`.
-/
@[inline] def containsThenInsert [BEq α] [Hashable α] (m : Raw α β) (a : α) (b : β a) :
    Bool × Raw α β :=
  if h : 0 < m.buckets.size then
    let ⟨replaced, ⟨r, _⟩⟩ := Raw₀.containsThenInsert ⟨m, h⟩ a b
    ⟨replaced, r⟩
  else (false, m) -- will never happen for well-formed inputs

/--
Checks whether a key is present in a map, returning the associated value, and inserts a value for
the key if it was not found.

If the returned value is `some v`, then the returned map is unaltered. If it is `none`, then the
returned map has a new value inserted.

Equivalent to (but potentially faster than) calling `get?` followed by `insertIfNew`.

Uses the `LawfulBEq` instance to cast the retrieved value to the correct type.
-/
@[inline] def getThenInsertIfNew? [BEq α] [Hashable α] [LawfulBEq α] (m : Raw α β) (a : α)
    (b : β a) : Option (β a) × Raw α β :=
  if h : 0 < m.buckets.size then
    let ⟨previous, ⟨r, _⟩⟩ := Raw₀.getThenInsertIfNew? ⟨m, h⟩ a b
    ⟨previous, r⟩
  else (none, m) -- will never happen for well-formed inputs

/--
Checks whether a key is present in a map and inserts a value for the key if it was not found.

If the returned `Bool` is `true`, then the returned map is unaltered. If the `Bool` is `false`, then
the returned map has a new value inserted.

Equivalent to (but potentially faster than) calling `contains` followed by `insertIfNew`.
-/
@[inline] def containsThenInsertIfNew [BEq α] [Hashable α] (m : Raw α β) (a : α) (b : β a) :
    Bool × Raw α β :=
  if h : 0 < m.buckets.size then
    let ⟨previous, ⟨r, _⟩⟩ := Raw₀.containsThenInsertIfNew ⟨m, h⟩ a b
    ⟨previous, r⟩
  else (false, m) -- will never happen for well-formed inputs

/--
Tries to retrieve the mapping for the given key, returning `none` if no such mapping is present.

Uses the `LawfulBEq` instance to cast the retrieved value to the correct type.
-/
@[inline] def get? [BEq α] [LawfulBEq α] [Hashable α] (m : Raw α β) (a : α) : Option (β a) :=
  if h : 0 < m.buckets.size then
    Raw₀.get? ⟨m, h⟩ a
  else none -- will never happen for well-formed inputs

/--
Returns `true` if there is a mapping for the given key. There is also a `Prop`-valued version
of this: `a ∈ m` is equivalent to `m.contains a = true`.

Observe that this is different behavior than for lists: for lists, `∈` uses `=` and `contains` uses
`==` for comparisons, while for hash maps, both use `==`.
-/
@[inline] def contains [BEq α] [Hashable α] (m : Raw α β) (a : α) : Bool :=
  if h : 0 < m.buckets.size then
    Raw₀.contains ⟨m, h⟩ a
  else false -- will never happen for well-formed inputs

instance [BEq α] [Hashable α] : Membership α (Raw α β) where
  mem m a := m.contains a

instance [BEq α] [Hashable α] {m : Raw α β} {a : α} : Decidable (a ∈ m) :=
  inferInstanceAs (Decidable (m.contains a))

/--
Retrieves the mapping for the given key. Ensures that such a mapping exists by requiring a proof
of `a ∈ m`.

Uses the `LawfulBEq` instance to cast the retrieved value to the correct type.
-/
@[inline] def get [BEq α] [Hashable α] [LawfulBEq α] (m : Raw α β) (a : α) (h : a ∈ m) : β a :=
  Raw₀.get ⟨m, by change dite .. = true at h; split at h <;> simp_all⟩ a
    (by change dite .. = true at h; split at h <;> simp_all)

/--
Tries to retrieve the mapping for the given key, returning `fallback` if no such mapping is present.

Uses the `LawfulBEq` instance to cast the retrieved value to the correct type.
-/
@[inline] def getD [BEq α] [Hashable α] [LawfulBEq α] (m : Raw α β) (a : α) (fallback : β a) :
    β a :=
  if h : 0 < m.buckets.size then
    Raw₀.getD ⟨m, h⟩ a fallback
  else fallback -- will never happen for well-formed inputs

/--
Tries to retrieve the mapping for the given key, panicking if no such mapping is present.

Uses the `LawfulBEq` instance to cast the retrieved value to the correct type.
-/
@[inline] def get! [BEq α] [Hashable α] [LawfulBEq α] (m : Raw α β) (a : α) [Inhabited (β a)] :
    β a :=
  if h : 0 < m.buckets.size then
    Raw₀.get! ⟨m, h⟩ a
  else default -- will never happen for well-formed inputs

/-- Removes the mapping for the given key if it exists. -/
@[inline] def erase [BEq α] [Hashable α] (m : Raw α β) (a : α) : Raw α β :=
  if h : 0 < m.buckets.size then
    Raw₀.erase ⟨m, h⟩ a
  else m -- will never happen for well-formed inputs

section

variable {β : Type v}

/--
Tries to retrieve the mapping for the given key, returning `none` if no such mapping is present.
-/
@[inline] def Const.get? [BEq α] [Hashable α] (m : Raw α (fun _ => β)) (a : α) : Option β :=
  if h : 0 < m.buckets.size then
    Raw₀.Const.get? ⟨m, h⟩ a
  else none -- will never happen for well-formed inputs

/--
Retrieves the mapping for the given key. Ensures that such a mapping exists by requiring a proof of
`a ∈ m`.
-/
@[inline] def Const.get [BEq α] [Hashable α] (m : Raw α (fun _ => β)) (a : α) (h : a ∈ m) : β :=
  Raw₀.Const.get ⟨m, by change dite .. = true at h; split at h <;> simp_all⟩ a
    (by change dite .. = true at h; split at h <;> simp_all)

/--
Tries to retrieve the mapping for the given key, returning `fallback` if no such mapping is present.
-/
@[inline] def Const.getD [BEq α] [Hashable α] (m : Raw α (fun _ => β)) (a : α) (fallback : β) : β :=
  if h : 0 < m.buckets.size then
    Raw₀.Const.getD ⟨m, h⟩ a fallback
  else fallback -- will never happen for well-formed inputs

/-- Tries to retrieve the mapping for the given key, panicking if no such mapping is present. -/
@[inline] def Const.get! [BEq α] [Hashable α] [Inhabited β] (m : Raw α (fun _ => β)) (a : α) : β :=
  if h : 0 < m.buckets.size then
    Raw₀.Const.get! ⟨m, h⟩ a
  else default -- will never happen for well-formed inputs

/--
Equivalent to (but potentially faster than) calling `Const.get?` followed by `insertIfNew`.

Checks whether a key is present in a map, returning the associated value, and inserts a value for
the key if it was not found.

If the returned value is `some v`, then the returned map is unaltered. If it is `none`, then the
returned map has a new value inserted.
-/
@[inline] def Const.getThenInsertIfNew? [BEq α] [Hashable α] (m : Raw α (fun _ => β)) (a : α)
    (b : β) : Option β × Raw α (fun _ => β) :=
  if h : 0 < m.buckets.size then
    let ⟨replaced, ⟨r, _⟩⟩ := Raw₀.Const.getThenInsertIfNew? ⟨m, h⟩ a b
    ⟨replaced, r⟩
  else (none, m) -- will never happen for well-formed inputs

end

/--
Checks if a mapping for the given key exists and returns the key if it does, otherwise `none`.
The result in the `some` case is guaranteed to be pointer equal to the key in the map.
-/
@[inline] def getKey? [BEq α] [Hashable α] (m : Raw α β) (a : α) : Option α :=
  if h : 0 < m.buckets.size then
    Raw₀.getKey? ⟨m, h⟩ a
  else none -- will never happen for well-formed inputs

/--
Retrieves the key from the mapping that matches `a`. Ensures that such a mapping exists by
requiring a proof of `a ∈ m`. The result is guaranteed to be pointer equal to the key in the map.
-/
@[inline] def getKey [BEq α] [Hashable α] (m : Raw α β) (a : α) (h : a ∈ m) : α :=
  Raw₀.getKey ⟨m, by change dite .. = true at h; split at h <;> simp_all⟩ a
    (by change dite .. = true at h; split at h <;> simp_all)

/--
Checks if a mapping for the given key exists and returns the key if it does, otherwise `fallback`.
If a mapping exists the result is guaranteed to be pointer equal to the key in the map.
-/
@[inline] def getKeyD [BEq α] [Hashable α] (m : Raw α β) (a : α) (fallback : α) : α :=
  if h : 0 < m.buckets.size then
    Raw₀.getKeyD ⟨m, h⟩ a fallback
  else fallback -- will never happen for well-formed inputs

/--
Checks if a mapping for the given key exists and returns the key if it does, otherwise panics.
If no panic occurs the result is guaranteed to be pointer equal to the key in the map.
-/
@[inline] def getKey! [BEq α] [Hashable α] [Inhabited α] (m : Raw α β) (a : α) : α :=
  if h : 0 < m.buckets.size then
    Raw₀.getKey! ⟨m, h⟩ a
  else default -- will never happen for well-formed inputs

/--
Checks if a mapping for the given key exists and returns the key-value pair if it does, otherwise `none`.
The key in the returned pair will be `BEq` to the input `a`.
-/
@[inline] def getEntry? [BEq α] [Hashable α] (m : Raw α β) (a : α) : Option ((a : α) × β a) :=
  if h : 0 < m.buckets.size then
    Raw₀.getEntry? ⟨m, h⟩ a
  else none -- will never  happen for well-formed inputs

/--
Retrieves the key-value pair, whose key matches `a`. Ensures that such a mapping exists by
requiring a proof of `a ∈ m`. The key in the returned pair will be `BEq` to the input `a`.
-/
@[inline] def getEntry [BEq α] [Hashable α] (m : Raw α β) (a : α) (h : a ∈ m) : (a : α) × β a :=
  Raw₀.getEntry ⟨m, by change dite .. = true at h; split at h <;> simp_all⟩ a
    (by change dite .. = true at h; split at h <;> simp_all)

/--
Checks if a mapping for the given key exists and returns the key-value pair if it does, otherwise `fallback`.
The key in the returned pair will be `BEq` to the input `a`.
-/
@[inline] def getEntryD [BEq α] [Hashable α] (m : Raw α β) (a : α) (fallback : (a : α) × β a) : (a : α) × β a :=
  if h : 0 < m.buckets.size then
    Raw₀.getEntryD ⟨m, h⟩ a fallback
  else fallback -- will never happen for well-formed inputs

/--
Checks if a mapping for the given key exists and returns the key-value pair if it does, otherwise panics.
The key in the returned pair will be `BEq` to the input `a`.
-/
@[inline] def getEntry! [BEq α] [Hashable α] [Inhabited ((a : α) × β a)] (m : Raw α β) (a : α) : (a : α) × β a :=
  if h : 0 < m.buckets.size then
    Raw₀.getEntry! ⟨m, h⟩ a
  else default -- will never happen for well-formed inputs

/--
Returns `true` if the hash map contains no mappings.

Note that if your `BEq` instance is not reflexive or your `Hashable` instance is not
lawful, then it is possible that this function returns `false` even though is not possible
to get anything out of the hash map.
-/
@[inline] def isEmpty (m : Raw α β) : Bool :=
  m.size == 0

/--
Modifies in place the value associated with a given key.

This function ensures that the value is used linearly.
-/
@[inline] def modify [BEq α] [LawfulBEq α] [Hashable α] (m : Raw α β) (a : α) (f : β a → β a) :
    Raw α β :=
  if h : 0 < m.buckets.size then
    Raw₀.modify ⟨m, h⟩ a f
  else
    ∅

@[inline, inherit_doc Raw.modify] def Const.modify [BEq α] [EquivBEq α] [Hashable α] {β : Type v}
    (m : Raw α (fun _ => β)) (a : α) (f : β → β) : Raw α (fun _ => β) :=
  if h : 0 < m.buckets.size then
    Raw₀.Const.modify ⟨m, h⟩ a f
  else
    ∅

/--
Modifies in place the value associated with a given key,
allowing creating new values and deleting values via an `Option` valued replacement function.

This function ensures that the value is used linearly.
-/
@[inline] def alter [BEq α] [LawfulBEq α] [Hashable α] (m : Raw α β)
    (a : α) (f : Option (β a) → Option (β a)) : Raw α β :=
  if h : 0 < m.buckets.size then
    Raw₀.alter ⟨m, h⟩ a f
  else
    ∅

@[inline, inherit_doc Raw.alter] def Const.alter [BEq α] [EquivBEq α] [Hashable α] {β : Type v}
    (m : Raw α (fun _ => β)) (a : α) (f : Option β → Option β) : Raw α (fun _ => β) :=
  if h : 0 < m.buckets.size then
    Raw₀.Const.alter ⟨m, h⟩ a f
  else
    ∅

namespace Internal

/--
Internal implementation detail of the hash map.

Monadically computes a value by folding the given function over the mappings in the hash
map in the reverse order used by `foldM`.
-/
@[inline] def foldRevM (f : δ → (a : α) → β a → m δ) (init : δ) (b : Raw α β) : m δ :=
  b.buckets.foldrM (fun l acc => l.foldrM (fun a b d => f d a b) acc) init

/--
Internal implementation detail of the hash map.

Folds the given function over the mappings in the hash map in the reverse order used
by `foldM`. -/
@[inline] def foldRev (f : δ → (a : α) → β a → δ) (init : δ) (b : Raw α β) : δ :=
  Id.run (foldRevM (pure <| f · · ·) init b)

end Internal

/--
Monadically computes a value by folding the given function over the mappings in the hash
map in the reverse order used by `foldM`.
-/
@[inline, deprecated "Deprecated without replacement. If the order does not matter, use foldM."
  (since := "2025-03-07")]
def foldRevM (f : δ → (a : α) → β a → m δ) (init : δ) (b : Raw α β) : m δ :=
  b.buckets.foldrM (fun l acc => l.foldrM (fun a b d => f d a b) acc) init

/--
Folds the given function over the mappings in the hash map in the reverse order used
by `foldM`. -/
@[inline, deprecated "Deprecated without replacement. If the order does not matter, use fold."
  (since := "2025-03-07")]
def foldRev (f : δ → (a : α) → β a → δ) (init : δ) (b : Raw α β) : δ :=
  Id.run (Internal.foldRevM (pure <| f · · ·) init b)

namespace Const

variable {β : Type v}

/-!
We do not define `ForM` and `ForIn` instances that are specialized to constant `β`. Instead, we
define uncurried versions of `forM` and `forIn` that will be used in the `Const` lemmas and to
define the `ForM` and `ForIn` instances for `HashMap.Raw`.
-/

@[inline, inherit_doc forM] def forMUncurried (f : α × β → m PUnit)
    (b : Raw α (fun _ => β)) : m PUnit :=
  b.forM fun a b => f ⟨a, b⟩

@[inline, inherit_doc forIn] def forInUncurried
    (f : α × β → δ → m (ForInStep δ)) (init : δ) (b : Raw α (fun _ => β)) : m δ :=
  b.forIn (init := init) fun a b d => f ⟨a, b⟩ d

end Const

/--
Updates the values of the hash map by applying the given function to all mappings, keeping
only those mappings where the function returns `some` value.
-/
@[inline] def filterMap {γ : α → Type w} (f : (a : α) → β a → Option (γ a)) (m : Raw α β) :
    Raw α γ :=
  if h : 0 < m.buckets.size then
    Raw₀.filterMap f ⟨m, h⟩
  else ∅ -- will never happen for well-formed inputs

/-- Updates the values of the hash map by applying the given function to all mappings. -/
@[inline] def map {γ : α → Type w} (f : (a : α) → β a → γ a) (m : Raw α β) : Raw α γ :=
  if h : 0 < m.buckets.size then
    Raw₀.map f ⟨m, h⟩
  else ∅ -- will never happen for well-formed inputs

/-- Removes all mappings of the hash map for which the given function returns `false`. -/
@[inline] def filter (f : (a : α) → β a → Bool) (m : Raw α β) : Raw α β :=
  if h : 0 < m.buckets.size then
    Raw₀.filter f ⟨m, h⟩
  else ∅ -- will never happen for well-formed inputs

/-- Transforms the hash map into an array of mappings in some order. -/
@[inline] def toArray (m : Raw α β) : Array ((a : α) × β a) :=
  m.fold (fun acc k v => acc.push ⟨k, v⟩) (.emptyWithCapacity m.size)

@[inline, inherit_doc Raw.toArray] def Const.toArray {β : Type v} (m : Raw α (fun _ => β)) :
    Array (α × β) :=
  m.fold (fun acc k v => acc.push ⟨k, v⟩) (.emptyWithCapacity m.size)

/-- Returns an array of all keys present in the hash map in some order. -/
@[inline] def keysArray (m : Raw α β) : Array α :=
  m.fold (fun acc k _ => acc.push k) (.emptyWithCapacity m.size)

/--
Computes the union of the given hash maps. If a key appears in both maps, the entry contained in
the second argument will appear in the result.

This function always merges the smaller map into the larger map, so the expected runtime is
`O(min(m₁.size, m₂.size))`.
-/
@[inline] def union [BEq α] [Hashable α] (m₁ m₂ : Raw α β) : Raw α β :=
  if h₁ : 0 < m₁.buckets.size then
    if h₂ : 0 < m₂.buckets.size then
      Raw₀.union ⟨m₁, h₁⟩ ⟨m₂, h₂⟩
    else
      m₁
  else
    m₂

instance [BEq α] [Hashable α] : Union (Raw α β) := ⟨union⟩

/--
Computes the intersection of the given hash maps. The result will only contain entries from the first map.

This function always merges the smaller map into the larger map, so the expected runtime is
`O(min(m₁.size, m₂.size))`.
-/
@[inline] def inter [BEq α] [Hashable α] (m₁ m₂ : Raw α β) : Raw α β :=
  if h₁ : 0 < m₁.buckets.size then
    if h₂ : 0 < m₂.buckets.size then
      Raw₀.inter ⟨m₁, h₁⟩ ⟨m₂, h₂⟩
    else
      m₁
  else
    m₂

instance [BEq α] [Hashable α] : Inter (Raw α β) := ⟨inter⟩

<<<<<<< HEAD
/-- Internal implementation detail of the hash map. -/
def beq [BEq α] [Hashable α] [LawfulBEq α] [∀ k, BEq (β k)] (m₁ m₂ : Raw α β) : Bool :=
    if h₁ : 0 < m₁.buckets.size then
      if h₂ : 0 < m₂.buckets.size then
        Raw₀.beq ⟨m₁, h₁⟩ ⟨m₂, h₂⟩
      else
        false
    else
      false

instance [BEq α] [Hashable α] [LawfulBEq α] [∀ k, BEq (β k)] : BEq (Raw α β) := ⟨beq⟩

/-- Internal implementation detail of the hash map. -/
def Const.beq {β : Type v} [BEq α] [Hashable α] [BEq β] (m₁ m₂ : Raw α (fun _ => β)) : Bool :=
   if h₁ : 0 < m₁.buckets.size then
      if h₂ : 0 < m₂.buckets.size then
        Raw₀.Const.beq ⟨m₁, h₁⟩ ⟨m₂, h₂⟩
      else
        false
    else
      false

/-- Internal implementation detail of the hash map. -/
def Const.beq_const [BEq α] [Hashable α] (m₁ m₂ : Raw α (fun _ => Unit)) : Bool :=
   if h₁ : 0 < m₁.buckets.size then
      if h₂ : 0 < m₂.buckets.size then
        Raw₀.Const.beq ⟨m₁, h₁⟩ ⟨m₂, h₂⟩
      else
        false
    else
      false
=======
/--
Computes the difference of the given hash maps.

This function always iterates through the smaller map, so the expected runtime is
`O(min(m₁.size, m₂.size))`.
-/
@[inline] def diff [BEq α] [Hashable α] (m₁ m₂ : Raw α β) : Raw α β :=
  if h₁ : 0 < m₁.buckets.size then
    if h₂ : 0 < m₂.buckets.size then
      Raw₀.diff ⟨m₁, h₁⟩ ⟨m₂, h₂⟩
    else
      m₁
  else
    m₂
>>>>>>> 799d5944

instance [BEq α] [Hashable α] : SDiff (Raw α β) := ⟨diff⟩
section Unverified

/-! We currently do not provide lemmas for the functions below. -/

/-- Returns a list of all values present in the hash map in some order. -/
@[inline] def values {β : Type v} (m : Raw α (fun _ => β)) : List β :=
  Internal.foldRev (fun acc _ v => v :: acc) [] m

/-- Returns an array of all values present in the hash map in some order. -/
@[inline] def valuesArray {β : Type v} (m : Raw α (fun _ => β)) : Array β :=
  m.fold (fun acc _ v => acc.push v) (.emptyWithCapacity m.size)

/--
Inserts multiple mappings into the hash map by iterating over the given collection and calling
`insert`. If the same key appears multiple times, the last occurrence takes precedence.

Note: this precedence behavior is true for `HashMap`, `DHashMap`, `HashMap.Raw` and `DHashMap.Raw`.
The `insertMany` function on `HashSet` and `HashSet.Raw` behaves differently: it will prefer the first
appearance.
-/
@[inline] def insertMany [BEq α] [Hashable α] {ρ : Type w} [ForIn Id ρ ((a : α) × β a)]
    (m : Raw α β) (l : ρ) : Raw α β :=
  if h : 0 < m.buckets.size then
    (Raw₀.insertMany ⟨m, h⟩ l).1
  else m -- will never happen for well-formed inputs

/--
Erases multiple keys from the hash map by iterating over the given collection and calling
`erase` on each key. The values in the collection are ignored; only the keys are used for erasure.
If the same key appears multiple times in the collection, subsequent erasures have no effect after
the first one removes the key.
-/
@[inline] def eraseManyEntries [BEq α] [Hashable α] {ρ : Type w} [ForIn Id ρ ((a : α) × β a)]
    (m : Raw α β) (l : ρ) : Raw α β :=
  if h : 0 < m.buckets.size then
    (Raw₀.eraseManyEntries ⟨m, h⟩ l).1
  else m -- will never happen for well-formed inputs

@[inline, inherit_doc Raw.insertMany] def Const.insertMany {β : Type v} [BEq α] [Hashable α]
    {ρ : Type w} [ForIn Id ρ (α × β)] (m : Raw α (fun _ => β)) (l : ρ) : Raw α (fun _ => β) :=
  if h : 0 < m.buckets.size then
    (Raw₀.Const.insertMany ⟨m, h⟩ l).1
  else m -- will never happen for well-formed inputs

/--
Inserts multiple keys with the value `()` into the hash map by iterating over the given collection
and calling `insertIfNew`. If the same key appears multiple times, the first occurrence takes
precedence.

This is mainly useful to implement `HashSet.insertMany`, so if you are considering using this,
`HashSet` or `HashSet.Raw` might be a better fit for you.
-/
@[inline] def Const.insertManyIfNewUnit [BEq α] [Hashable α] {ρ : Type w}
    [ForIn Id ρ α] (m : Raw α (fun _ => Unit)) (l : ρ) : Raw α (fun _ => Unit) :=
  if h : 0 < m.buckets.size then
    (Raw₀.Const.insertManyIfNewUnit ⟨m, h⟩ l).1
  else m -- will never happen for well-formed inputs

/-- Creates a hash map from an array of keys, associating the value `()` with each key.

This is mainly useful to implement `HashSet.ofArray`, so if you are considering using this,
`HashSet` or `HashSet.Raw` might be a better fit for you. -/
@[inline] def Const.unitOfArray [BEq α] [Hashable α] (l : Array α) :
    Raw α (fun _ => Unit) :=
  Const.insertManyIfNewUnit ∅ l

/--
Returns the number of buckets in the internal representation of the hash map. This function may be
useful for things like monitoring system health, but it should be considered an internal
implementation detail.
-/
def Internal.numBuckets (m : Raw α β) : Nat :=
  m.buckets.size

end Unverified

/-- Transforms the hash map into a list of mappings in some order. -/
@[inline] def toList (m : Raw α β) : List ((a : α) × β a) :=
  Internal.foldRev (fun acc k v => ⟨k, v⟩ :: acc) [] m

@[inline, inherit_doc Raw.toList] def Const.toList {β : Type v} (m : Raw α (fun _ => β)) :
    List (α × β) :=
  Internal.foldRev (fun acc k v => ⟨k, v⟩ :: acc) [] m

instance [Repr α] [(a : α) → Repr (β a)] : Repr (Raw α β) where
  reprPrec m prec := Repr.addAppParen ("Std.DHashMap.Raw.ofList " ++ reprArg m.toList) prec

/-- Returns a list of all keys present in the hash map in some order. -/
@[inline] def keys (m : Raw α β) : List α :=
  Internal.foldRev (fun acc k _ => k :: acc) [] m

/-- Creates a hash map from a list of mappings. If the same key appears multiple times, the last
occurrence takes precedence. -/
@[inline] def ofList [BEq α] [Hashable α] (l : List ((a : α) × β a)) : Raw α β :=
  insertMany ∅ l

/-- Creates a hash map from an array of mappings. If the same key appears multiple times, the last
occurrence takes precedence. -/
@[inline] def ofArray [BEq α] [Hashable α] (l : Array ((a : α) × β a)) : Raw α β :=
  insertMany ∅ l

@[inline, inherit_doc Raw.ofList] def Const.ofList {β : Type v} [BEq α] [Hashable α]
    (l : List (α × β)) : Raw α (fun _ => β) :=
  Const.insertMany ∅ l

@[inline, inherit_doc Raw.ofArray] def Const.ofArray {β : Type v} [BEq α] [Hashable α]
    (l : Array (α × β)) : Raw α (fun _ => β) :=
  Const.insertMany ∅ l

/-- Creates a hash map from a list of keys, associating the value `()` with each key.

This is mainly useful to implement `HashSet.ofList`, so if you are considering using this,
`HashSet` or `HashSet.Raw` might be a better fit for you. -/
@[inline] def Const.unitOfList [BEq α] [Hashable α] (l : List α) :
    Raw α (fun _ => Unit) :=
  Const.insertManyIfNewUnit ∅ l

section WF

/--
Well-formedness predicate for hash maps. Users of `DHashMap` will not need to interact with
this. Users of `DHashMap.Raw` will need to provide proofs of `WF` to lemmas and should use lemmas
like `WF.empty` and `WF.insert` (which are always named exactly like the operations they are about)
to show that map operations preserve well-formedness. The constructors of this type are internal
implementation details and should not be accessed by users.
-/
inductive WF : {α : Type u} → {β : α → Type v} → [BEq α] → [Hashable α] → Raw α β → Prop where
  -- Implementation note: the reason why we provide the `[EquivBEq α] [LawfulHashable α]` is so that
  -- we can write down `DHashMap.map` and `DHashMap.filterMap` in `AdditionalOperations.lean`
  -- without requiring these proofs just to invoke the operations.
  /-- Internal implementation detail of the hash map -/
  | wf {α β} [BEq α] [Hashable α] {m : Raw α β} : 0 < m.buckets.size →
      (∀ [EquivBEq α] [LawfulHashable α], Raw.WFImp m) → WF m
  /-- Internal implementation detail of the hash map -/
  | emptyWithCapacity₀ {α β} [BEq α] [Hashable α] {c} : WF (Raw₀.emptyWithCapacity c : Raw₀ α β).1
  /-- Internal implementation detail of the hash map -/
  | insert₀ {α β} [BEq α] [Hashable α] {m : Raw α β} {h a b} : WF m → WF (Raw₀.insert ⟨m, h⟩ a b).1
  /-- Internal implementation detail of the hash map -/
  | containsThenInsert₀ {α β} [BEq α] [Hashable α] {m : Raw α β} {h a b} :
      WF m → WF (Raw₀.containsThenInsert ⟨m, h⟩ a b).2.1
  /-- Internal implementation detail of the hash map -/
  | containsThenInsertIfNew₀ {α β} [BEq α] [Hashable α] {m : Raw α β} {h a b} :
      WF m → WF (Raw₀.containsThenInsertIfNew ⟨m, h⟩ a b).2.1
  /-- Internal implementation detail of the hash map -/
  | erase₀ {α β} [BEq α] [Hashable α] {m : Raw α β} {h a} : WF m → WF (Raw₀.erase ⟨m, h⟩ a).1
  /-- Internal implementation detail of the hash map -/
  | insertIfNew₀ {α β} [BEq α] [Hashable α] {m : Raw α β} {h a b} :
      WF m → WF (Raw₀.insertIfNew ⟨m, h⟩ a b).1
  /-- Internal implementation detail of the hash map -/
  | getThenInsertIfNew?₀ {α β} [BEq α] [Hashable α] [LawfulBEq α] {m : Raw α β} {h a b} :
      WF m → WF (Raw₀.getThenInsertIfNew? ⟨m, h⟩ a b).2.1
  /-- Internal implementation detail of the hash map -/
  | filter₀ {α β} [BEq α] [Hashable α] {m : Raw α β} {h f} : WF m → WF (Raw₀.filter f ⟨m, h⟩).1
  /-- Internal implementation detail of the hash map -/
  | constGetThenInsertIfNew?₀ {α β} [BEq α] [Hashable α] {m : Raw α (fun _ => β)} {h a b} :
      WF m → WF (Raw₀.Const.getThenInsertIfNew? ⟨m, h⟩ a b).2.1
  /-- Internal implementation detail of the hash map -/
  | modify₀ {α β} [BEq α] [Hashable α] [LawfulBEq α] {m : Raw α β} {h a} {f : β a → β a} :
      WF m → WF (Raw₀.modify ⟨m, h⟩ a f).1
  /-- Internal implementation detail of the hash map -/
  | constModify₀ {α} {β : Type v} [BEq α] [Hashable α] {m : Raw α (fun _ => β)} {h a} {f : β → β} :
      WF m → WF (Raw₀.Const.modify ⟨m, h⟩ a f).1
  /-- Internal implementation detail of the hash map -/
  | alter₀ {α β} [BEq α] [Hashable α] [LawfulBEq α] {m : Raw α β} {h a}
      {f : Option (β a) → Option (β a)} : WF m → WF (Raw₀.alter ⟨m, h⟩ a f).1
  /-- Internal implementation detail of the hash map -/
  | constAlter₀ {α} {β : Type v} [BEq α] [Hashable α] {m : Raw α (fun _ => β)} {h a}
      {f : Option β → Option β} : WF m → WF (Raw₀.Const.alter ⟨m, h⟩ a f).1
  /-- Internal implementation detail of the hash map -/
  | inter₀ {α β} [BEq α] [Hashable α] {m₁ m₂ : Raw α β} {h₁ h₂} : WF m₁ → WF m₂ → WF (Raw₀.inter ⟨m₁, h₁⟩ ⟨m₂, h₂⟩).1

-- TODO: this needs to be deprecated, but there is a bootstrapping issue.
-- @[deprecated WF.emptyWithCapacity₀ (since := "2025-03-12")]
@[inherit_doc Raw.WF.emptyWithCapacity₀]
abbrev WF.empty₀ := @WF.emptyWithCapacity₀

/-- Internal implementation detail of the hash map -/
theorem WF.size_buckets_pos [BEq α] [Hashable α] (m : Raw α β) : WF m → 0 < m.buckets.size
  | wf h₁ _ => h₁
  | emptyWithCapacity₀ => (Raw₀.emptyWithCapacity _).2
  | insert₀ _ => (Raw₀.insert ⟨_, _⟩ _ _).2
  | containsThenInsert₀ _ => (Raw₀.containsThenInsert ⟨_, _⟩ _ _).2.2
  | containsThenInsertIfNew₀ _ => (Raw₀.containsThenInsertIfNew ⟨_, _⟩ _ _).2.2
  | erase₀ _ => (Raw₀.erase ⟨_, _⟩ _).2
  | insertIfNew₀ _ => (Raw₀.insertIfNew ⟨_, _⟩ _ _).2
  | getThenInsertIfNew?₀ _ => (Raw₀.getThenInsertIfNew? ⟨_, _⟩ _ _).2.2
  | filter₀ _ => (Raw₀.filter _ ⟨_, _⟩).2
  | constGetThenInsertIfNew?₀ _ => (Raw₀.Const.getThenInsertIfNew? ⟨_, _⟩ _ _).2.2
  | modify₀ _ => (Raw₀.modify _ _ _).2
  | constModify₀ _ => (Raw₀.Const.modify _ _ _).2
  | alter₀ _ => (Raw₀.alter _ _ _).2
  | constAlter₀ _ => (Raw₀.Const.alter _ _ _).2
  | inter₀ _ _ => (Raw₀.inter _ _).2

@[simp] theorem WF.emptyWithCapacity [BEq α] [Hashable α] {c : Nat} : (Raw.emptyWithCapacity c : Raw α β).WF :=
  .emptyWithCapacity₀

@[simp] theorem WF.empty [BEq α] [Hashable α] : (∅ : Raw α β).WF :=
  .emptyWithCapacity

theorem WF.insert [BEq α] [Hashable α] {m : Raw α β} {a : α} {b : β a} (h : m.WF) :
    (m.insert a b).WF := by
  simpa [Raw.insert, h.size_buckets_pos] using .insert₀ h

theorem WF.containsThenInsert [BEq α] [Hashable α] {m : Raw α β} {a : α} {b : β a} (h : m.WF) :
    (m.containsThenInsert a b).2.WF := by
  simpa [Raw.containsThenInsert, h.size_buckets_pos] using .containsThenInsert₀ h

theorem WF.containsThenInsertIfNew [BEq α] [Hashable α] {m : Raw α β} {a : α} {b : β a} (h : m.WF) :
    (m.containsThenInsertIfNew a b).2.WF := by
  simpa [Raw.containsThenInsertIfNew, h.size_buckets_pos] using .containsThenInsertIfNew₀ h

theorem WF.erase [BEq α] [Hashable α] {m : Raw α β} {a : α} (h : m.WF) : (m.erase a).WF := by
  simpa [Raw.erase, h.size_buckets_pos] using .erase₀ h

theorem WF.insertIfNew [BEq α] [Hashable α] {m : Raw α β} {a : α} {b : β a} (h : m.WF) :
    (m.insertIfNew a b).WF := by
  simpa [Raw.insertIfNew, h.size_buckets_pos] using .insertIfNew₀ h

theorem WF.getThenInsertIfNew? [BEq α] [Hashable α] [LawfulBEq α] {m : Raw α β} {a : α} {b : β a}
    (h : m.WF) : (m.getThenInsertIfNew? a b).2.WF := by
  simpa [Raw.getThenInsertIfNew?, h.size_buckets_pos] using .getThenInsertIfNew?₀ h

theorem WF.filter [BEq α] [Hashable α] {m : Raw α β} {f : (a : α) → β a → Bool} (h : m.WF) :
    (m.filter f).WF := by
  simpa [Raw.filter, h.size_buckets_pos] using .filter₀ h

theorem WF.Const.getThenInsertIfNew? {β : Type v} [BEq α] [Hashable α] {m : Raw α (fun _ => β)}
    {a : α} {b : β} (h : m.WF) : (Const.getThenInsertIfNew? m a b).2.WF := by
  simpa [Raw.Const.getThenInsertIfNew?, h.size_buckets_pos] using .constGetThenInsertIfNew?₀ h

theorem WF.insertMany [BEq α] [Hashable α] {ρ : Type w} [ForIn Id ρ ((a : α) × β a)] {m : Raw α β}
    {l : ρ} (h : m.WF) : (m.insertMany l).WF := by
  simpa [Raw.insertMany, h.size_buckets_pos] using
    (Raw₀.insertMany ⟨m, h.size_buckets_pos⟩ l).2 _ WF.insert₀ h

theorem WF.Const.insertMany {β : Type v} [BEq α] [Hashable α] {ρ : Type w} [ForIn Id ρ (α × β)]
    {m : Raw α (fun _ => β)} {l : ρ} (h : m.WF) : (Const.insertMany m l).WF := by
  simpa [Raw.Const.insertMany, h.size_buckets_pos] using
    (Raw₀.Const.insertMany ⟨m, h.size_buckets_pos⟩ l).2 _ WF.insert₀ h

theorem WF.Const.insertManyIfNewUnit [BEq α] [Hashable α] {ρ : Type w} [ForIn Id ρ α]
    {m : Raw α (fun _ => Unit)} {l : ρ} (h : m.WF) : (Const.insertManyIfNewUnit m l).WF := by
  simpa [Raw.Const.insertManyIfNewUnit, h.size_buckets_pos] using
    (Raw₀.Const.insertManyIfNewUnit ⟨m, h.size_buckets_pos⟩ l).2 _ WF.insertIfNew₀ h

theorem WF.ofList [BEq α] [Hashable α] {l : List ((a : α) × β a)} :
    (ofList l : Raw α β).WF :=
  .insertMany WF.empty

theorem WF.Const.ofList {β : Type v} [BEq α] [Hashable α] {l : List (α × β)} :
    (Const.ofList l : Raw α (fun _ => β)).WF :=
  Const.insertMany WF.empty

theorem WF.Const.unitOfList [BEq α] [Hashable α] {l : List α} :
    (Const.unitOfList l : Raw α (fun _ => Unit)).WF :=
  Const.insertManyIfNewUnit WF.empty

theorem WF.ofArray [BEq α] [Hashable α] {a : Array ((a : α) × β a)} :
    (ofArray a : Raw α β).WF :=
  .insertMany WF.empty

theorem WF.Const.ofArray {β : Type v} [BEq α] [Hashable α] {a : Array (α × β)} :
    (Const.ofArray a : Raw α (fun _ => β)).WF :=
  Const.insertMany WF.empty

theorem WF.Const.unitOfArray [BEq α] [Hashable α] {a : Array α} :
    (Const.unitOfArray a : Raw α (fun _ => Unit)).WF :=
  Const.insertManyIfNewUnit WF.empty

theorem WF.union₀ [BEq α] [Hashable α] {m₁ m₂ : Raw α β} (h₁ : m₁.WF) (h₂ : m₂.WF) : (Raw₀.union ⟨m₁, h₁.size_buckets_pos⟩ ⟨m₂, h₂.size_buckets_pos⟩).val.WF := by
  simp only [Raw₀.union]
  split
  . exact (Raw₀.insertManyIfNew ⟨m₂, h₂.size_buckets_pos⟩ m₁).2 _ WF.insertIfNew₀ h₂
  . exact (Raw₀.insertMany ⟨m₁, h₁.size_buckets_pos⟩ m₂).2 _ WF.insert₀ h₁

theorem WF.union [BEq α] [Hashable α] {m₁ m₂ : Raw α β} (h₁ : m₁.WF) (h₂ : m₂.WF) : (m₁ ∪ m₂ : Raw α β).WF := by
  simp [Union.union, Std.DHashMap.Raw.union, h₁.size_buckets_pos, h₂.size_buckets_pos]
  exact WF.union₀ h₁ h₂

theorem WF.inter [BEq α] [Hashable α] {m₁ m₂ : Raw α β} (h₁ : m₁.WF) (h₂ : m₂.WF) : (m₁ ∩ m₂ : Raw α β).WF := by
  simp [Inter.inter, Std.DHashMap.Raw.inter, h₁.size_buckets_pos, h₂.size_buckets_pos]
  exact WF.inter₀ h₁ h₂

theorem WF.diff₀ [BEq α] [Hashable α] {m₁ m₂ : Raw α β} (h₁ : m₁.WF) (h₂ : m₂.WF) : (Raw₀.diff ⟨m₁, h₁.size_buckets_pos⟩ ⟨m₂, h₂.size_buckets_pos⟩).val.WF := by
  simp only [Raw₀.diff]
  split
  . exact @WF.filter₀ α β _ _ m₁ h₁.size_buckets_pos (fun k x => !Raw₀.contains ⟨m₂, h₂.size_buckets_pos⟩ k) h₁
  . exact (Raw₀.eraseManyEntries ⟨m₁, h₁.size_buckets_pos⟩ m₂).2 _ WF.erase₀ h₁

theorem WF.diff [BEq α] [Hashable α] {m₁ m₂ : Raw α β} (h₁ : m₁.WF) (h₂ : m₂.WF) : (m₁ \ m₂ : Raw α β).WF := by
  simp [SDiff.sdiff, Std.DHashMap.Raw.diff, h₁.size_buckets_pos, h₂.size_buckets_pos]
  exact WF.diff₀ h₁ h₂

end WF

end Raw

end DHashMap

end Std<|MERGE_RESOLUTION|>--- conflicted
+++ resolved
@@ -511,7 +511,6 @@
 
 instance [BEq α] [Hashable α] : Inter (Raw α β) := ⟨inter⟩
 
-<<<<<<< HEAD
 /-- Internal implementation detail of the hash map. -/
 def beq [BEq α] [Hashable α] [LawfulBEq α] [∀ k, BEq (β k)] (m₁ m₂ : Raw α β) : Bool :=
     if h₁ : 0 < m₁.buckets.size then
@@ -543,7 +542,7 @@
         false
     else
       false
-=======
+      
 /--
 Computes the difference of the given hash maps.
 
@@ -558,7 +557,7 @@
       m₁
   else
     m₂
->>>>>>> 799d5944
+
 
 instance [BEq α] [Hashable α] : SDiff (Raw α β) := ⟨diff⟩
 section Unverified

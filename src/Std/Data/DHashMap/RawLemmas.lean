/-
Copyright (c) 2024 Lean FRO, LLC. All rights reserved.
Released under Apache 2.0 license as described in the file LICENSE.
Authors: Markus Himmel
-/
module

prelude
public import Std.Data.DHashMap.Internal.Raw
public import Std.Data.DHashMap.Internal.RawLemmas
import all Std.Data.DHashMap.Raw

public section

/-!
# Dependent hash map lemmas

This file contains lemmas about `Std.Data.DHashMap.Raw`. Most of the lemmas require
`EquivBEq α` and `LawfulHashable α` for the key type `α`. The easiest way to obtain these instances
is to provide an instance of `LawfulBEq α`.
-/

open Std.DHashMap.Internal

set_option linter.missingDocs true
set_option autoImplicit false

universe u v w w'

variable {α : Type u} {β : α → Type v} {γ : α → Type w}

namespace Std.DHashMap

namespace Internal.Raw

open Lean Elab Meta Tactic

private meta def baseNames : Array Name :=
  #[``Raw.empty_eq, ``Raw.emptyc_eq,
    ``insert_eq, ``insertIfNew_eq, ``erase_eq, ``contains_eq,
    ``containsThenInsert_fst_eq, ``containsThenInsert_snd_eq,
    ``containsThenInsertIfNew_fst_eq, ``containsThenInsertIfNew_snd_eq,
    ``getThenInsertIfNew?_fst_eq, ``getThenInsertIfNew?_snd_eq,
    ``Const.getThenInsertIfNew?_snd_eq, ``Const.getThenInsertIfNew?_fst_eq,
    ``map_eq, ``filter_eq, ``filterMap_eq,
    ``get?_eq, ``get_eq, ``get!_eq, ``getD_eq,
    ``Const.get?_eq, ``Const.get_eq, ``Const.getD_eq, ``Const.get!_eq,
    ``getKey?_eq, ``getKey_eq, ``getKey!_eq, ``getKeyD_eq,
    ``insertMany_eq, ``Const.insertMany_eq, ``Const.insertManyIfNewUnit_eq, ``ofArray_eq, ``Const.ofArray_eq,
    ``ofList_eq, ``Const.ofList_eq, ``Const.unitOfList_eq, ``Const.unitOfArray_eq,
<<<<<<< HEAD
    ``alter_eq, ``Const.alter_eq, ``modify_eq, ``Const.modify_eq, ``union_eq, ``inter_eq, ``diff_eq,
    ``fst_partition_eq, ``snd_partition_eq]
=======
    ``alter_eq, ``Const.alter_eq, ``modify_eq, ``Const.modify_eq, ``union_eq, ``inter_eq, ``diff_eq, ``beq_eq, ``Const.beq_eq]

>>>>>>> 6a0b0c82

/-- Internal implementation detail of the hash map -/
scoped syntax "simp_to_raw" ("using" term)? : tactic

open Internal.Raw₀

macro_rules
| `(tactic| simp_to_raw $[using $using?]?) => do
  `(tactic|
    (try simp (discharger := with_reducible wf_trivial) only [$[$(Array.map Lean.mkIdent baseNames):term],*]
     $[with_reducible apply $(using?.toArray):term];*)
     <;> with_reducible try wf_trivial)

end Internal.Raw

namespace Raw

open Internal.Raw₀ Internal.Raw

variable {m : Raw α β}

@[simp, grind =]
theorem size_emptyWithCapacity {c} : (emptyWithCapacity c : Raw α β).size = 0 := by
  simp_to_raw using Raw₀.size_emptyWithCapacity

@[simp, grind =]
theorem size_empty : (∅ : Raw α β).size = 0 :=
  size_emptyWithCapacity

theorem isEmpty_eq_size_eq_zero : m.isEmpty = (m.size == 0) := by
  simp [isEmpty]

@[simp]
theorem toList_emptyWithCapacity {c} : (emptyWithCapacity c : Raw α β).toList = [] := by
  simp_to_raw using Raw₀.toList_emptyWithCapacity

@[simp]
theorem Const.toList_emptyWithCapacity {β : Type v} {c} : Const.toList (emptyWithCapacity c : Raw α (fun _ => β)) = [] := by
  simp_to_raw using Raw₀.Const.toList_emptyWithCapacity

@[simp]
theorem toList_empty : (∅ : Raw α β).toList = [] :=
  toList_emptyWithCapacity

@[simp]
theorem Const.toList_empty {β : Type v} : Const.toList (∅ : Raw α (fun _ => β)) = [] :=
  Const.toList_emptyWithCapacity

@[simp]
theorem keys_emptyWithCapacity {c} : (emptyWithCapacity c : Raw α β).keys = [] := by
    simp_to_raw using Raw₀.keys_emptyWithCapacity

@[simp]
theorem keys_empty : (∅ : Raw α β).keys = [] :=
  keys_emptyWithCapacity

@[simp]
theorem Const.values_emptyWithCapacity {c} {β : Type v} : (emptyWithCapacity c : Raw α (fun _ => β)).values = [] := by
  simp_to_raw using Raw₀.Const.values_emptyWithCapacity

@[simp]
theorem Const.values_empty {β : Type v} : (∅ : Raw α (fun _ => β)).values = [] :=
  Const.values_emptyWithCapacity

variable [BEq α] [Hashable α]

@[simp, grind =]
theorem isEmpty_emptyWithCapacity {c} : (emptyWithCapacity c : Raw α β).isEmpty := by
  simp_to_raw using Raw₀.isEmpty_emptyWithCapacity

@[simp, grind =]
theorem isEmpty_empty : (∅ : Raw α β).isEmpty :=
  isEmpty_emptyWithCapacity

@[simp, grind =]
theorem isEmpty_insert [EquivBEq α] [LawfulHashable α] (h : m.WF) {k : α} {v : β k} :
    (m.insert k v).isEmpty = false := by
  simp_to_raw using Raw₀.isEmpty_insert

theorem mem_iff_contains {m : Raw α β} {a : α} :
    a ∈ m ↔ m.contains a := Iff.rfl

@[simp, grind _=_]
theorem contains_iff_mem {m : Raw α β} {a : α} :
    m.contains a ↔ a ∈ m := Iff.rfl

-- The following lemma becomes a simp lemma at the bottom of the file.
theorem contains_eq_false_iff_not_mem {k : α} : m.contains k = false ↔ ¬k ∈ m := by
  rw [← Bool.not_eq_true]
  simp only [contains_iff_mem]

theorem contains_congr [EquivBEq α] [LawfulHashable α] (h : m.WF) {a b : α} (hab : a == b) :
    m.contains a = m.contains b := by
  simp_to_raw using Raw₀.contains_congr

theorem mem_congr [EquivBEq α] [LawfulHashable α] (h : m.WF) {a b : α} (hab : a == b) :
    a ∈ m ↔ b ∈ m := by
  simp [← contains_iff_mem, contains_congr h hab]

@[simp, grind =] theorem contains_emptyWithCapacity {a : α} {c} : (emptyWithCapacity c : Raw α β).contains a = false := by
  simp_to_raw using Raw₀.contains_emptyWithCapacity

@[simp, grind ←] theorem not_mem_emptyWithCapacity {a : α} {c} : ¬a ∈ (emptyWithCapacity c : Raw α β) := by
  simp [← contains_iff_mem]

@[simp, grind =] theorem contains_empty {a : α} : (∅ : Raw α β).contains a = false :=
  contains_emptyWithCapacity

@[simp] theorem not_mem_empty {a : α} : ¬a ∈ (∅ : Raw α β) :=
  not_mem_emptyWithCapacity

theorem contains_of_isEmpty [EquivBEq α] [LawfulHashable α] (h : m.WF) {a : α} :
    m.isEmpty → m.contains a = false := by
  simp_to_raw using Raw₀.contains_of_isEmpty ⟨m, _⟩

theorem not_mem_of_isEmpty [EquivBEq α] [LawfulHashable α] (h : m.WF) {a : α} :
    m.isEmpty → ¬a ∈ m := by
  simpa [← contains_iff_mem] using contains_of_isEmpty h

theorem isEmpty_eq_false_iff_exists_contains_eq_true [EquivBEq α] [LawfulHashable α] (h : m.WF) :
    m.isEmpty = false ↔ ∃ a, m.contains a = true := by
  simp_to_raw using Raw₀.isEmpty_eq_false_iff_exists_contains_eq_true ⟨m, _⟩

theorem isEmpty_eq_false_iff_exists_mem [EquivBEq α] [LawfulHashable α] (h : m.WF) :
    m.isEmpty = false ↔ ∃ a, a ∈ m := by
  simpa [← contains_iff_mem] using isEmpty_eq_false_iff_exists_contains_eq_true h

theorem isEmpty_iff_forall_contains [EquivBEq α] [LawfulHashable α] (h : m.WF) :
    m.isEmpty = true ↔ ∀ a, m.contains a = false := by
  simp_to_raw using Raw₀.isEmpty_iff_forall_contains ⟨m, _⟩

theorem isEmpty_iff_forall_not_mem [EquivBEq α] [LawfulHashable α] (h : m.WF) :
    m.isEmpty = true ↔ ∀ a, ¬a ∈ m := by
  simpa [← contains_iff_mem] using isEmpty_iff_forall_contains h

@[simp] theorem insert_eq_insert {p : (a : α) × β a} : Insert.insert p m = m.insert p.1 p.2 := rfl

@[simp] theorem singleton_eq_insert {p : (a : α) × β a} :
    Singleton.singleton p = (∅ : Raw α β).insert p.1 p.2 :=
  rfl

@[simp, grind =]
theorem contains_insert [EquivBEq α] [LawfulHashable α] (h : m.WF) {a k : α} {v : β k} :
    (m.insert k v).contains a = (k == a || m.contains a) := by
  simp_to_raw using Raw₀.contains_insert

@[simp, grind =]
theorem mem_insert [EquivBEq α] [LawfulHashable α] (h : m.WF) {k a : α} {v : β k} :
    a ∈ m.insert k v ↔ k == a ∨ a ∈ m := by
  simp [← contains_iff_mem, contains_insert h]

theorem contains_of_contains_insert [EquivBEq α] [LawfulHashable α] (h : m.WF) {a k : α} {v : β k} :
    (m.insert k v).contains a → (k == a) = false → m.contains a := by
  simp_to_raw using Raw₀.contains_of_contains_insert

theorem mem_of_mem_insert [EquivBEq α] [LawfulHashable α] (h : m.WF) {k a : α} {v : β k} :
    a ∈ m.insert k v → (k == a) = false → a ∈ m := by
  simpa [← contains_iff_mem] using contains_of_contains_insert h

@[simp]
theorem contains_insert_self [EquivBEq α] [LawfulHashable α] (h : m.WF) {k : α} {v : β k} :
    (m.insert k v).contains k := by
  simp_to_raw using Raw₀.contains_insert_self

@[simp]
theorem mem_insert_self [EquivBEq α] [LawfulHashable α] (h : m.WF) {k : α} {v : β k} :
    k ∈ m.insert k v := by
  simp [← contains_iff_mem, contains_insert_self h]

@[grind =] theorem size_insert [EquivBEq α] [LawfulHashable α] (h : m.WF) {k : α} {v : β k} :
    (m.insert k v).size = if k ∈ m then m.size else m.size + 1 := by
  simp only [mem_iff_contains]
  simp_to_raw using Raw₀.size_insert

theorem size_le_size_insert [EquivBEq α] [LawfulHashable α] (h : m.WF) {k : α} {v : β k} :
    m.size ≤ (m.insert k v).size := by
  simp_to_raw using Raw₀.size_le_size_insert ⟨m, _⟩ h

theorem size_insert_le [EquivBEq α] [LawfulHashable α] (h : m.WF) {k : α} {v : β k} :
    (m.insert k v).size ≤ m.size + 1 := by
  simp_to_raw using Raw₀.size_insert_le ⟨m, _⟩ h

@[simp, grind =]
theorem erase_emptyWithCapacity {k : α} {c : Nat} : (emptyWithCapacity c : Raw α β).erase k = emptyWithCapacity c := by
  rw [erase_eq (by wf_trivial)]
  exact congrArg Subtype.val Raw₀.erase_emptyWithCapacity

@[simp, grind =]
theorem erase_empty {k : α} : (∅ : Raw α β).erase k = ∅ :=
  erase_emptyWithCapacity

@[simp, grind =]
theorem isEmpty_erase [EquivBEq α] [LawfulHashable α] (h : m.WF) {k : α} :
    (m.erase k).isEmpty = (m.isEmpty || (m.size == 1 && m.contains k)) := by
  simp_to_raw using Raw₀.isEmpty_erase

@[simp, grind =]
theorem contains_erase [EquivBEq α] [LawfulHashable α] (h : m.WF) {k a : α} :
    (m.erase k).contains a = (!(k == a) && m.contains a) := by
  simp_to_raw using Raw₀.contains_erase

@[simp, grind =]
theorem mem_erase [EquivBEq α] [LawfulHashable α] (h : m.WF) {k a : α} :
    a ∈ m.erase k ↔ (k == a) = false ∧ a ∈ m := by
  simp [← contains_iff_mem, contains_erase h]

theorem contains_of_contains_erase [EquivBEq α] [LawfulHashable α] (h : m.WF) {k a : α} :
    (m.erase k).contains a → m.contains a := by
  simp_to_raw using Raw₀.contains_of_contains_erase

theorem mem_of_mem_erase [EquivBEq α] [LawfulHashable α] (h : m.WF) {k a : α} :
    a ∈ m.erase k → a ∈ m := by
  simpa [← contains_iff_mem] using contains_of_contains_erase h

@[grind =] theorem size_erase [EquivBEq α] [LawfulHashable α] (h : m.WF) {k : α} :
    (m.erase k).size = if k ∈ m then m.size - 1 else m.size := by
  simp only [mem_iff_contains]
  simp_to_raw using Raw₀.size_erase

theorem size_erase_le [EquivBEq α] [LawfulHashable α] (h : m.WF) {k : α} :
    (m.erase k).size ≤ m.size := by
  simp_to_raw using Raw₀.size_erase_le

theorem size_le_size_erase [EquivBEq α] [LawfulHashable α] (h : m.WF) {k : α} :
    m.size ≤ (m.erase k).size + 1 := by
  simp_to_raw using Raw₀.size_le_size_erase ⟨m, _⟩

@[simp, grind =]
theorem containsThenInsert_fst (h : m.WF) {k : α} {v : β k} :
    (m.containsThenInsert k v).1 = m.contains k := by
  simp_to_raw using Raw₀.containsThenInsert_fst

@[simp, grind =]
theorem containsThenInsert_snd (h : m.WF) {k : α} {v : β k} :
    (m.containsThenInsert k v).2 = m.insert k v := by
  simp_to_raw using congrArg Subtype.val (Raw₀.containsThenInsert_snd _)

@[simp, grind =]
theorem containsThenInsertIfNew_fst (h : m.WF) {k : α} {v : β k} :
    (m.containsThenInsertIfNew k v).1 = m.contains k := by
  simp_to_raw using Raw₀.containsThenInsertIfNew_fst

@[simp, grind =]
theorem containsThenInsertIfNew_snd (h : m.WF) {k : α} {v : β k} :
    (m.containsThenInsertIfNew k v).2 = m.insertIfNew k v := by
  simp_to_raw using congrArg Subtype.val (Raw₀.containsThenInsertIfNew_snd _)

@[simp, grind =]
theorem get?_emptyWithCapacity [LawfulBEq α] {a : α} {c} : (emptyWithCapacity c : Raw α β).get? a = none := by
  simp_to_raw using Raw₀.get?_emptyWithCapacity

@[simp, grind =]
theorem get?_empty [LawfulBEq α] {a : α} : (∅ : Raw α β).get? a = none :=
  get?_emptyWithCapacity

theorem get?_of_isEmpty [LawfulBEq α] (h : m.WF) {a : α} : m.isEmpty = true → m.get? a = none := by
  simp_to_raw using Raw₀.get?_of_isEmpty ⟨m, _⟩

@[grind =] theorem get?_insert [LawfulBEq α] (h : m.WF) {a k : α} {v : β k} : (m.insert k v).get? a =
    if h : k == a then some (cast (congrArg β (eq_of_beq h)) v) else m.get? a := by
  simp_to_raw using Raw₀.get?_insert

@[simp]
theorem get?_insert_self [LawfulBEq α] (h : m.WF) {k : α} {v : β k} :
    (m.insert k v).get? k = some v := by
  simp_to_raw using Raw₀.get?_insert_self

theorem contains_eq_isSome_get? [LawfulBEq α] (h : m.WF) {a : α} :
    m.contains a = (m.get? a).isSome := by
  simp_to_raw using Raw₀.contains_eq_isSome_get?

@[simp, grind =]
theorem isSome_get?_eq_contains [LawfulBEq α] (h : m.WF) {a : α} :
    (m.get? a).isSome = m.contains a :=
  (contains_eq_isSome_get? h).symm

theorem mem_iff_isSome_get? [LawfulBEq α] (h : m.WF) {a : α} :
    a ∈ m ↔ (m.get? a).isSome := by
  simp only [mem_iff_contains, Bool.coe_iff_coe]
  simp_to_raw using Raw₀.contains_eq_isSome_get?

@[simp]
theorem isSome_get?_iff_mem [LawfulBEq α] (h : m.WF) {a : α} : (m.get? a).isSome ↔ a ∈ m :=
  (mem_iff_isSome_get? h).symm

theorem get?_eq_some_iff [LawfulBEq α] (h : m.WF) {k : α} {v : β k} :
    m.get? k = some v ↔ ∃ h : k ∈ m, m.get k h = v := by
  simp only [mem_iff_contains]
  simp_to_raw using Raw₀.get?_eq_some_iff

theorem get?_eq_none_of_contains_eq_false [LawfulBEq α] (h : m.WF) {a : α} :
    m.contains a = false → m.get? a = none := by
  simp_to_raw using Raw₀.get?_eq_none

theorem get?_eq_none [LawfulBEq α] (h : m.WF) {a : α} : ¬a ∈ m → m.get? a = none := by
  simpa [← contains_iff_mem] using get?_eq_none_of_contains_eq_false h

@[grind =] theorem get?_erase [LawfulBEq α] (h : m.WF) {k a : α} :
    (m.erase k).get? a = if k == a then none else m.get? a := by
  simp_to_raw using Raw₀.get?_erase

@[simp]
theorem get?_erase_self [LawfulBEq α] (h : m.WF) {k : α} : (m.erase k).get? k = none := by
  simp_to_raw using Raw₀.get?_erase_self

namespace Const

variable {β : Type v} {m : DHashMap.Raw α (fun _ => β)} (h : m.WF)

@[simp, grind =]
theorem get?_emptyWithCapacity {a : α} {c} : get? (emptyWithCapacity c : Raw α (fun _ => β)) a = none := by
  simp_to_raw using Raw₀.Const.get?_emptyWithCapacity

@[simp, grind =]
theorem get?_empty {a : α} : get? (∅ : Raw α (fun _ => β)) a = none :=
  get?_emptyWithCapacity

theorem get?_of_isEmpty [EquivBEq α] [LawfulHashable α] (h : m.WF) {a : α} :
    m.isEmpty = true → get? m a = none := by
  simp_to_raw using Raw₀.Const.get?_of_isEmpty ⟨m, _⟩

@[grind =] theorem get?_insert [EquivBEq α] [LawfulHashable α] (h : m.WF) {k a : α} {v : β} :
    get? (m.insert k v) a = if k == a then some v else get? m a := by
  simp_to_raw using Raw₀.Const.get?_insert

@[simp]
theorem get?_insert_self [EquivBEq α] [LawfulHashable α] (h : m.WF) {k : α} {v : β} :
    get? (m.insert k v) k = some v := by
  simp_to_raw using Raw₀.Const.get?_insert_self

theorem contains_eq_isSome_get? [EquivBEq α] [LawfulHashable α] (h : m.WF) {a : α} :
    m.contains a = (get? m a).isSome := by
  simp_to_raw using Raw₀.Const.contains_eq_isSome_get?

@[simp, grind =]
theorem isSome_get?_eq_contains [EquivBEq α] [LawfulHashable α] (h : m.WF) {a : α} :
    (get? m a).isSome = m.contains a :=
  (contains_eq_isSome_get? h).symm

theorem mem_iff_isSome_get? [EquivBEq α] [LawfulHashable α] (h : m.WF) {a : α} :
    a ∈ m ↔ (get? m a).isSome := by
  simp only [mem_iff_contains, Bool.coe_iff_coe]
  simp_to_raw using Raw₀.Const.contains_eq_isSome_get?

@[simp]
theorem isSome_get?_iff_mem [EquivBEq α] [LawfulHashable α] (h : m.WF) {a : α} :
    (get? m a).isSome ↔ a ∈ m :=
  (mem_iff_isSome_get? h).symm

theorem get?_eq_some_iff [EquivBEq α] [LawfulHashable α] (h : m.WF) {k : α} {v : β} :
    get? m k = some v ↔ ∃ h : k ∈ m, get m k h = v := by
  simp only [mem_iff_contains]
  simp_to_raw using Raw₀.Const.get?_eq_some_iff

theorem get?_eq_none_of_contains_eq_false [EquivBEq α] [LawfulHashable α] (h : m.WF) {a : α} :
    m.contains a = false → get? m a = none := by
  simp_to_raw using Raw₀.Const.get?_eq_none

theorem get?_eq_none [EquivBEq α] [LawfulHashable α] (h : m.WF) {a : α} :
    ¬a ∈ m → get? m a = none := by
  simpa [← contains_iff_mem] using get?_eq_none_of_contains_eq_false h

@[grind =] theorem get?_erase [EquivBEq α] [LawfulHashable α] (h : m.WF) {k a : α} :
    Const.get? (m.erase k) a = if k == a then none else get? m a := by
  simp_to_raw using Raw₀.Const.get?_erase

@[simp]
theorem get?_erase_self [EquivBEq α] [LawfulHashable α] (h : m.WF) {k : α} :
    get? (m.erase k) k = none := by
  simp_to_raw using Raw₀.Const.get?_erase_self

theorem get?_eq_get? [LawfulBEq α] (h : m.WF) {a : α} : get? m a = m.get? a := by
  simp_to_raw using Raw₀.Const.get?_eq_get?

theorem get?_congr [EquivBEq α] [LawfulHashable α] (h : m.WF) {a b : α} (hab : a == b) :
    get? m a = get? m b := by
  simp_to_raw using Raw₀.Const.get?_congr

end Const

@[grind =] theorem get_insert [LawfulBEq α] (h : m.WF) {k a : α} {v : β k} {h₁} :
    (m.insert k v).get a h₁ =
      if h₂ : k == a then
        cast (congrArg β (eq_of_beq h₂)) v
      else
        m.get a (mem_of_mem_insert h h₁ (Bool.eq_false_iff.2 h₂)) := by
  simp_to_raw using Raw₀.get_insert ⟨m, _⟩

@[simp]
theorem get_insert_self [LawfulBEq α] (h : m.WF) {k : α} {v : β k} :
    (m.insert k v).get k (mem_insert_self h) = v := by
  simp_to_raw using Raw₀.get_insert_self ⟨m, _⟩

theorem toList_insert_perm [EquivBEq α] [LawfulHashable α] (h : m.WF) {k : α} {v : β k} :
    (m.insert k v).toList.Perm (⟨k, v⟩ :: m.toList.filter (¬k == ·.1)) := by
  simp_to_raw using Raw₀.toList_insert_perm ⟨m, _⟩

theorem Const.toList_insert_perm {β : Type v} {m : Raw α (fun _ => β)} [EquivBEq α] [LawfulHashable α] (h : m.WF) {k : α} {v : β} :
    (Const.toList (m.insert k v)).Perm ((k, v) :: (Const.toList m).filter (¬k == ·.1)) := by
  simp_to_raw using Raw₀.Const.toList_insert_perm ⟨m, _⟩

theorem keys_insertIfNew_perm [EquivBEq α] [LawfulHashable α] (h : m.WF) {k : α} {v : β k} :
    (m.insertIfNew k v).keys.Perm (if k ∈ m then m.keys else k :: m.keys) := by
  simp only [Membership.mem]
  simp_to_raw using Raw₀.keys_insertIfNew_perm ⟨m, _⟩

@[simp, grind =]
theorem get_erase [LawfulBEq α] (h : m.WF) {k a : α} {h'} :
    (m.erase a).get k h' = m.get k (mem_of_mem_erase h h') := by
  simp_to_raw using Raw₀.get_erase ⟨m, _⟩

theorem get?_eq_some_get [LawfulBEq α] (h : m.WF) {a : α} (h) : m.get? a = some (m.get a h) := by
  simp_to_raw using Raw₀.get?_eq_some_get

theorem get_eq_get_get? [LawfulBEq α] (h : m.WF) {a : α} {h'} :
    m.get a h' = (m.get? a).get ((mem_iff_isSome_get? h).mp h') := by
  simp only [get?_eq_some_get h h', Option.get_some]

@[grind =] theorem get_get? [LawfulBEq α] (h : m.WF) {a : α} {h'} :
    (m.get? a).get h' = m.get a ((mem_iff_isSome_get? h).mpr h') :=
  (get_eq_get_get? h).symm

namespace Const

variable {β : Type v} {m : DHashMap.Raw α (fun _ => β)} (h : m.WF)

@[grind =] theorem get_insert [EquivBEq α] [LawfulHashable α] (h : m.WF) {k a : α} {v : β} {h₁} :
    get (m.insert k v) a h₁ =
      if h₂ : k == a then v else get m a (mem_of_mem_insert h h₁ (Bool.eq_false_iff.2 h₂)) := by
  simp_to_raw using Raw₀.Const.get_insert ⟨m, _⟩

@[simp]
theorem get_insert_self [EquivBEq α] [LawfulHashable α] (h : m.WF) {k : α} {v : β} :
    get (m.insert k v) k (mem_insert_self h) = v := by
  simp_to_raw using Raw₀.Const.get_insert_self ⟨m, _⟩

@[simp, grind =]
theorem get_erase [EquivBEq α] [LawfulHashable α] (h : m.WF) {k a : α} {h'} :
    get (m.erase k) a h' = get m a (mem_of_mem_erase h h') := by
  simp_to_raw using Raw₀.Const.get_erase ⟨m, _⟩

theorem get?_eq_some_get [EquivBEq α] [LawfulHashable α] (h : m.WF) {a : α} (h : a ∈ m) :
    get? m a = some (get m a h) := by
  simp_to_raw using Raw₀.Const.get?_eq_some_get

theorem get_eq_get_get? [EquivBEq α] [LawfulHashable α] (h : m.WF) {a : α} {h'} :
    get m a h' = (get? m a).get ((mem_iff_isSome_get? h).mp h') := by
  simp only [get?_eq_some_get h h', Option.get_some]

@[grind =] theorem get_get? [EquivBEq α] [LawfulHashable α] (h : m.WF) {a : α} {h'} :
    (get? m a).get h' = get m a ((mem_iff_isSome_get? h).mpr h') :=
  (get_eq_get_get? h).symm

theorem get_eq_get [LawfulBEq α] (h : m.WF) {a : α} {h} : get m a h = m.get a h := by
  simp_to_raw using Raw₀.Const.get_eq_get

theorem get_congr [EquivBEq α] [LawfulHashable α] (h : m.WF) {a b : α} (hab : a == b) {h'} :
    get m a h' = get m b ((mem_congr h hab).1 h') := by
  simp_to_raw using Raw₀.Const.get_congr

end Const

@[simp, grind =]
theorem get!_emptyWithCapacity [LawfulBEq α] {a : α} [Inhabited (β a)] {c} :
    (emptyWithCapacity c : Raw α β).get! a = default := by
  simp_to_raw using Raw₀.get!_emptyWithCapacity

@[simp, grind =]
theorem get!_empty [LawfulBEq α] {a : α} [Inhabited (β a)] :
    (∅ : Raw α β).get! a = default :=
  get!_emptyWithCapacity

theorem get!_of_isEmpty [LawfulBEq α] (h : m.WF) {a : α} [Inhabited (β a)] :
    m.isEmpty = true → m.get! a = default := by
  simp_to_raw using Raw₀.get!_of_isEmpty ⟨m, _⟩

@[grind =] theorem get!_insert [LawfulBEq α] (h : m.WF) {k a : α} [Inhabited (β a)] {v : β k} :
    (m.insert k v).get! a = if h : k == a then cast (congrArg β (eq_of_beq h)) v else m.get! a := by
  simp_to_raw using Raw₀.get!_insert

@[simp]
theorem get!_insert_self [LawfulBEq α] (h : m.WF) {k : α} [Inhabited (β k)] {v : β k} :
    (m.insert k v).get! k = v := by
  simp_to_raw using Raw₀.get!_insert_self

theorem get!_eq_default_of_contains_eq_false [LawfulBEq α] (h : m.WF) {a : α} [Inhabited (β a)] :
    m.contains a = false → m.get! a = default := by
  simp_to_raw using Raw₀.get!_eq_default

theorem get!_eq_default [LawfulBEq α] (h : m.WF) {a : α} [Inhabited (β a)] :
    ¬a ∈ m → m.get! a = default := by
  simpa [← contains_iff_mem] using get!_eq_default_of_contains_eq_false h

@[grind =] theorem get!_erase [LawfulBEq α] (h : m.WF) {k a : α} [Inhabited (β a)] :
    (m.erase k).get! a = if k == a then default else m.get! a := by
  simp_to_raw using Raw₀.get!_erase

@[simp]
theorem get!_erase_self [LawfulBEq α] (h : m.WF) {k : α} [Inhabited (β k)] :
    (m.erase k).get! k = default := by
  simp_to_raw using Raw₀.get!_erase_self

theorem get?_eq_some_get!_of_contains [LawfulBEq α] (h : m.WF) {a : α} [Inhabited (β a)] :
    m.contains a = true → m.get? a = some (m.get! a) := by
  simp_to_raw using Raw₀.get?_eq_some_get!

theorem get?_eq_some_get! [LawfulBEq α] (h : m.WF) {a : α} [Inhabited (β a)] :
    a ∈ m → m.get? a = some (m.get! a) := by
  simpa [← contains_iff_mem] using get?_eq_some_get!_of_contains h

theorem get!_eq_get!_get? [LawfulBEq α] (h : m.WF) {a : α} [Inhabited (β a)] :
    m.get! a = (m.get? a).get! := by
  simp_to_raw using Raw₀.get!_eq_get!_get?

theorem get_eq_get! [LawfulBEq α] (h : m.WF) {a : α} [Inhabited (β a)] {h} :
    m.get a h = m.get! a := by
  simp_to_raw using Raw₀.get_eq_get!

namespace Const

variable {β : Type v} {m : DHashMap.Raw α (fun _ => β)} (h : m.WF)

@[simp, grind =]
theorem get!_emptyWithCapacity [Inhabited β] {a : α} {c} : get! (emptyWithCapacity c : Raw α (fun _ => β)) a = default := by
  simp_to_raw using Raw₀.Const.get!_emptyWithCapacity

@[simp, grind =]
theorem get!_empty [Inhabited β] {a : α} : get! (∅ : Raw α (fun _ => β)) a = default :=
  get!_emptyWithCapacity

theorem get!_of_isEmpty [EquivBEq α] [LawfulHashable α] [Inhabited β] (h : m.WF) {a : α} :
    m.isEmpty = true → get! m a = default := by
  simp_to_raw using Raw₀.Const.get!_of_isEmpty ⟨m, _⟩

@[grind =] theorem get!_insert [EquivBEq α] [LawfulHashable α] [Inhabited β] (h : m.WF) {k a : α} {v : β} :
    get! (m.insert k v) a = if k == a then v else get! m a := by
  simp_to_raw using Raw₀.Const.get!_insert

@[simp]
theorem get!_insert_self [EquivBEq α] [LawfulHashable α] [Inhabited β] (h : m.WF) {k : α} {v : β} :
    get! (m.insert k v) k = v := by
  simp_to_raw using Raw₀.Const.get!_insert_self

theorem get!_eq_default_of_contains_eq_false [EquivBEq α] [LawfulHashable α] [Inhabited β]
    (h : m.WF) {a : α} :
    m.contains a = false → get! m a = default := by
  simp_to_raw using Raw₀.Const.get!_eq_default

theorem get!_eq_default [EquivBEq α] [LawfulHashable α] [Inhabited β] (h : m.WF) {a : α} :
    ¬a ∈ m → get! m a = default := by
  simpa [← contains_iff_mem] using get!_eq_default_of_contains_eq_false h

@[grind =] theorem get!_erase [EquivBEq α] [LawfulHashable α] [Inhabited β] (h : m.WF) {k a : α} :
    get! (m.erase k) a = if k == a then default else get! m a := by
  simp_to_raw using Raw₀.Const.get!_erase

@[simp]
theorem get!_erase_self [EquivBEq α] [LawfulHashable α] [Inhabited β] (h : m.WF) {k : α} :
    get! (m.erase k) k = default := by
  simp_to_raw using Raw₀.Const.get!_erase_self

theorem get?_eq_some_get!_of_contains [EquivBEq α] [LawfulHashable α] [Inhabited β] (h : m.WF)
    {a : α} : m.contains a = true → get? m a = some (get! m a) := by
  simp_to_raw using Raw₀.Const.get?_eq_some_get!

theorem get?_eq_some_get! [EquivBEq α] [LawfulHashable α] [Inhabited β] (h : m.WF) {a : α} :
    a ∈ m → get? m a = some (get! m a) := by
  simpa [← contains_iff_mem] using get?_eq_some_get!_of_contains h

theorem get!_eq_get!_get? [EquivBEq α] [LawfulHashable α] [Inhabited β] (h : m.WF) {a : α} :
    get! m a = (get? m a).get! := by
  simp_to_raw using Raw₀.Const.get!_eq_get!_get?

theorem get_eq_get! [EquivBEq α] [LawfulHashable α] [Inhabited β] (h : m.WF) {a : α} {h} :
    get m a h = get! m a := by
  simp_to_raw using Raw₀.Const.get_eq_get!

theorem get!_eq_get! [LawfulBEq α] [Inhabited β] (h : m.WF) {a : α} :
    get! m a = m.get! a := by
  simp_to_raw using Raw₀.Const.get!_eq_get!

theorem get!_congr [EquivBEq α] [LawfulHashable α] [Inhabited β] (h : m.WF) {a b : α}
    (hab : a == b) : get! m a = get! m b := by
  simp_to_raw using Raw₀.Const.get!_congr

end Const

@[simp, grind =]
theorem getD_emptyWithCapacity [LawfulBEq α] {a : α} {fallback : β a} {c} :
    (emptyWithCapacity c : Raw α β).getD a fallback = fallback := by
  simp_to_raw using Raw₀.getD_emptyWithCapacity

@[simp, grind =]
theorem getD_empty [LawfulBEq α] {a : α} {fallback : β a} :
    (∅ : Raw α β).getD a fallback = fallback :=
  getD_emptyWithCapacity

theorem getD_of_isEmpty [LawfulBEq α] (h : m.WF) {a : α} {fallback : β a} :
    m.isEmpty = true → m.getD a fallback = fallback := by
  simp_to_raw using Raw₀.getD_of_isEmpty ⟨m, _⟩

@[grind =] theorem getD_insert [LawfulBEq α] (h : m.WF) {k a : α} {fallback : β a} {v : β k} :
    (m.insert k v).getD a fallback =
      if h : k == a then cast (congrArg β (eq_of_beq h)) v else m.getD a fallback := by
  simp_to_raw using Raw₀.getD_insert

@[simp]
theorem getD_insert_self [LawfulBEq α] (h : m.WF) {a : α} {fallback b : β a} :
    (m.insert a b).getD a fallback = b := by
  simp_to_raw using Raw₀.getD_insert_self

theorem getD_eq_fallback_of_contains_eq_false [LawfulBEq α] (h : m.WF) {a : α} {fallback : β a} :
    m.contains a = false → m.getD a fallback = fallback := by
  simp_to_raw using Raw₀.getD_eq_fallback

theorem getD_eq_fallback [LawfulBEq α] (h : m.WF) {a : α} {fallback : β a} :
    ¬a ∈ m → m.getD a fallback = fallback := by
  simpa [← contains_iff_mem] using getD_eq_fallback_of_contains_eq_false h

@[grind =] theorem getD_erase [LawfulBEq α] (h : m.WF) {k a : α} {fallback : β a} :
    (m.erase k).getD a fallback = if k == a then fallback else m.getD a fallback := by
  simp_to_raw using Raw₀.getD_erase

@[simp]
theorem getD_erase_self [LawfulBEq α] (h : m.WF) {k : α} {fallback : β k} :
    (m.erase k).getD k fallback = fallback := by
  simp_to_raw using Raw₀.getD_erase_self

theorem get?_eq_some_getD_of_contains [LawfulBEq α] (h : m.WF) {a : α} {fallback : β a} :
    m.contains a = true → m.get? a = some (m.getD a fallback) := by
  simp_to_raw using Raw₀.get?_eq_some_getD

theorem get?_eq_some_getD [LawfulBEq α] (h : m.WF) {a : α} {fallback : β a} :
    a ∈ m → m.get? a = some (m.getD a fallback) := by
  simpa [← contains_iff_mem] using get?_eq_some_getD_of_contains h

theorem getD_eq_getD_get? [LawfulBEq α] (h : m.WF) {a : α} {fallback : β a} :
    m.getD a fallback = (m.get? a).getD fallback := by
  simp_to_raw using Raw₀.getD_eq_getD_get?

theorem get_eq_getD [LawfulBEq α] (h : m.WF) {a : α} {fallback : β a} {h} :
    m.get a h = m.getD a fallback := by
  simp_to_raw using Raw₀.get_eq_getD

theorem get!_eq_getD_default [LawfulBEq α] (h : m.WF) {a : α} [Inhabited (β a)] :
    m.get! a = m.getD a default := by
  simp_to_raw using Raw₀.get!_eq_getD_default

namespace Const

variable {β : Type v} {m : DHashMap.Raw α (fun _ => β)} (h : m.WF)

@[simp, grind =]
theorem getD_emptyWithCapacity {a : α} {fallback : β} {c} :
    getD (emptyWithCapacity c : Raw α (fun _ => β)) a fallback = fallback := by
  simp_to_raw using Raw₀.Const.getD_emptyWithCapacity

@[simp, grind =]
theorem getD_empty {a : α} {fallback : β} : getD (∅ : Raw α (fun _ => β)) a fallback = fallback :=
  getD_emptyWithCapacity

theorem getD_of_isEmpty [EquivBEq α] [LawfulHashable α] (h : m.WF) {a : α} {fallback : β} :
    m.isEmpty = true → getD m a fallback = fallback := by
  simp_to_raw using Raw₀.Const.getD_of_isEmpty ⟨m, _⟩

@[grind =] theorem getD_insert [EquivBEq α] [LawfulHashable α] (h : m.WF) {k a : α} {fallback v : β} :
    getD (m.insert k v) a fallback = if k == a then v else getD m a fallback := by
  simp_to_raw using Raw₀.Const.getD_insert

@[simp]
theorem getD_insert_self [EquivBEq α] [LawfulHashable α] (h : m.WF) {k : α} {fallback v : β} :
   getD (m.insert k v) k fallback = v := by
  simp_to_raw using Raw₀.Const.getD_insert_self

theorem getD_eq_fallback_of_contains_eq_false [EquivBEq α] [LawfulHashable α] (h : m.WF) {a : α}
    {fallback : β} : m.contains a = false → getD m a fallback = fallback := by
  simp_to_raw using Raw₀.Const.getD_eq_fallback

theorem getD_eq_fallback [EquivBEq α] [LawfulHashable α] (h : m.WF) {a : α} {fallback : β} :
    ¬a ∈ m → getD m a fallback = fallback := by
  simpa [← contains_iff_mem] using getD_eq_fallback_of_contains_eq_false h

@[grind =] theorem getD_erase [EquivBEq α] [LawfulHashable α] (h : m.WF) {k a : α} {fallback : β} :
    getD (m.erase k) a fallback = if k == a then fallback else getD m a fallback := by
  simp_to_raw using Raw₀.Const.getD_erase

@[simp]
theorem getD_erase_self [EquivBEq α] [LawfulHashable α] (h : m.WF) {k : α} {fallback : β} :
    getD (m.erase k) k fallback = fallback := by
  simp_to_raw using Raw₀.Const.getD_erase_self

theorem get?_eq_some_getD_of_contains [EquivBEq α] [LawfulHashable α] (h : m.WF) {a : α}
    {fallback : β} : m.contains a = true → get? m a = some (getD m a fallback) := by
  simp_to_raw using Raw₀.Const.get?_eq_some_getD

theorem get?_eq_some_getD [EquivBEq α] [LawfulHashable α] (h : m.WF) {a : α} {fallback : β} :
    a ∈ m → get? m a = some (getD m a fallback) := by
  simpa [← contains_iff_mem] using get?_eq_some_getD_of_contains h

theorem getD_eq_getD_get? [EquivBEq α] [LawfulHashable α] (h : m.WF) {a : α} {fallback : β} :
    getD m a fallback = (get? m a).getD fallback := by
  simp_to_raw using Raw₀.Const.getD_eq_getD_get?

theorem get_eq_getD [EquivBEq α] [LawfulHashable α] (h : m.WF) {a : α} {fallback : β} {h} :
    get m a h = getD m a fallback := by
  simp_to_raw using Raw₀.Const.get_eq_getD

theorem get!_eq_getD_default [EquivBEq α] [LawfulHashable α] [Inhabited β] (h : m.WF) {a : α} :
    get! m a = getD m a default := by
  simp_to_raw using Raw₀.Const.get!_eq_getD_default

theorem getD_eq_getD [LawfulBEq α] (h : m.WF) {a : α} {fallback : β} :
    getD m a fallback = m.getD a fallback := by
  simp_to_raw using Raw₀.Const.getD_eq_getD

theorem getD_congr [EquivBEq α] [LawfulHashable α] (h : m.WF) {a b : α} {fallback : β}
    (hab : a == b) : getD m a fallback = getD m b fallback := by
  simp_to_raw using Raw₀.Const.getD_congr

end Const

@[simp, grind =]
theorem getKey?_emptyWithCapacity {a : α} {c} :
    (emptyWithCapacity c : Raw α β).getKey? a = none := by
  simp_to_raw using Raw₀.getKey?_emptyWithCapacity

@[simp, grind =]
theorem getKey?_empty {a : α} : (∅ : Raw α β).getKey? a = none :=
  getKey?_emptyWithCapacity

theorem getKey?_of_isEmpty [EquivBEq α] [LawfulHashable α] (h : m.WF) {a : α} :
    m.isEmpty = true → m.getKey? a = none := by
  simp_to_raw using Raw₀.getKey?_of_isEmpty ⟨m, _⟩

@[grind =] theorem getKey?_insert [EquivBEq α] [LawfulHashable α] (h : m.WF) {a k : α} {v : β k} :
    (m.insert k v).getKey? a = if k == a then some k else m.getKey? a := by
  simp_to_raw using Raw₀.getKey?_insert

@[simp]
theorem getKey?_insert_self [EquivBEq α] [LawfulHashable α] (h : m.WF) {k : α} {v : β k} :
    (m.insert k v).getKey? k = some k := by
  simp_to_raw using Raw₀.getKey?_insert_self

theorem contains_eq_isSome_getKey? [EquivBEq α] [LawfulHashable α] (h : m.WF) {a : α} :
    m.contains a = (m.getKey? a).isSome := by
  simp_to_raw using Raw₀.contains_eq_isSome_getKey?

@[simp, grind =]
theorem isSome_getKey?_eq_contains [EquivBEq α] [LawfulHashable α] (h : m.WF) {a : α} :
    (m.getKey? a).isSome = m.contains a :=
  (contains_eq_isSome_getKey? h).symm

theorem mem_iff_isSome_getKey? [EquivBEq α] [LawfulHashable α] (h : m.WF) {a : α} :
    a ∈ m ↔ (m.getKey? a).isSome := by
  simp only [mem_iff_contains, Bool.coe_iff_coe]
  simp_to_raw using Raw₀.contains_eq_isSome_getKey?

@[simp]
theorem isSome_getKey?_iff_mem [EquivBEq α] [LawfulHashable α] (h : m.WF) {a : α} :
    (m.getKey? a).isSome ↔ a ∈ m :=
  (mem_iff_isSome_getKey? h).symm

theorem mem_of_getKey?_eq_some [EquivBEq α] [LawfulHashable α] {a a' : α} (h : m.WF) :
    m.getKey? a = some a' → a' ∈ m := by
  simp [← contains_iff_mem]
  simp_to_raw using Raw₀.contains_of_getKey?_eq_some

theorem getKey?_eq_some_iff [EquivBEq α] [LawfulHashable α] {k k' : α} (h : m.WF) :
    m.getKey? k = some k' ↔ ∃ h : k ∈ m, m.getKey k h = k' := by
  simp [← contains_iff_mem]
  simp_to_raw using Raw₀.getKey?_eq_some_iff

theorem getKey?_eq_none_of_contains_eq_false [EquivBEq α] [LawfulHashable α] (h : m.WF) {a : α} :
    m.contains a = false → m.getKey? a = none := by
  simp_to_raw using Raw₀.getKey?_eq_none

theorem getKey?_eq_none [EquivBEq α] [LawfulHashable α] (h : m.WF) {a : α} :
    ¬a ∈ m → m.getKey? a = none := by
  simpa [← contains_iff_mem] using getKey?_eq_none_of_contains_eq_false h

@[grind =] theorem getKey?_erase [EquivBEq α] [LawfulHashable α] (h : m.WF) {k a : α} :
    (m.erase k).getKey? a = if k == a then none else m.getKey? a := by
  simp_to_raw using Raw₀.getKey?_erase

@[simp]
theorem getKey?_erase_self [EquivBEq α] [LawfulHashable α] (h : m.WF) {k : α} :
    (m.erase k).getKey? k = none := by
  simp_to_raw using Raw₀.getKey?_erase_self

theorem getKey?_beq [EquivBEq α] [LawfulHashable α] (h : m.WF) {a : α} :
    (m.getKey? a).all (· == a) := by
  simp_to_raw using Raw₀.getKey?_beq

theorem getKey?_congr [EquivBEq α] [LawfulHashable α] (h : m.WF) {k k' : α} (h' : k == k') :
    m.getKey? k = m.getKey? k' := by
  simp_to_raw using Raw₀.getKey?_congr

theorem getKey?_eq_some_of_contains [LawfulBEq α] (h : m.WF) {k : α} :
    m.contains k → m.getKey? k = some k := by
  simp_to_raw using Raw₀.getKey?_eq_some

theorem getKey?_eq_some [LawfulBEq α] (h : m.WF) {k : α} :
    k ∈ m → m.getKey? k = some k := by
  simpa only [mem_iff_contains] using getKey?_eq_some_of_contains h

@[grind =] theorem getKey_insert [EquivBEq α] [LawfulHashable α] (h : m.WF) {k a : α} {v : β k} {h₁} :
    (m.insert k v).getKey a h₁ =
      if h₂ : k == a then
        k
      else
        m.getKey a (mem_of_mem_insert h h₁ (Bool.eq_false_iff.2 h₂)) := by
  simp_to_raw using Raw₀.getKey_insert ⟨m, _⟩

@[simp]
theorem getKey_insert_self [EquivBEq α] [LawfulHashable α] (h : m.WF) {k : α} {v : β k} :
    (m.insert k v).getKey k (mem_insert_self h) = k := by
  simp_to_raw using Raw₀.getKey_insert_self ⟨m, _⟩

@[simp, grind =]
theorem getKey_erase [EquivBEq α] [LawfulHashable α] (h : m.WF) {k a : α} {h'} :
    (m.erase a).getKey k h' = m.getKey k (mem_of_mem_erase h h') := by
  simp_to_raw using Raw₀.getKey_erase ⟨m, _⟩

theorem getKey?_eq_some_getKey [EquivBEq α] [LawfulHashable α] (h : m.WF) {a : α} (h) :
    m.getKey? a = some (m.getKey a h) := by
  simp_to_raw using Raw₀.getKey?_eq_some_getKey

theorem getKey_eq_get_getKey? [EquivBEq α] [LawfulHashable α] (h : m.WF) {a : α} {h'} :
    m.getKey a h' = (m.getKey? a).get ((mem_iff_isSome_getKey? h).mp h') := by
  simp only [getKey?_eq_some_getKey h h', Option.get_some]

@[simp, grind =]
theorem get_getKey? [EquivBEq α] [LawfulHashable α] (h : m.WF) {a : α} {h'} :
    (m.getKey? a).get h' = m.getKey a ((mem_iff_isSome_getKey? h).mpr h') :=
  (getKey_eq_get_getKey? h).symm

theorem getKey_beq [EquivBEq α] [LawfulHashable α] (h : m.WF) {a : α} (h') :
    m.getKey a h' == a := by
  simp_to_raw using Raw₀.getKey_beq

theorem getKey_congr [EquivBEq α] [LawfulHashable α] (h : m.WF) {k₁ k₂ : α}
    (h' : k₁ == k₂) (h₁ : k₁ ∈ m) :
    m.getKey k₁ h₁ = m.getKey k₂ (((mem_congr h h').mp h₁)) := by
  simp_to_raw using Raw₀.getKey_congr

@[simp, grind =]
theorem getKey_eq [LawfulBEq α] (h : m.WF) {k : α} (h') :
    m.getKey k h' = k := by
  simp_to_raw using Raw₀.getKey_eq

@[simp, grind =]
theorem getKey!_emptyWithCapacity [Inhabited α] {a : α} {c} :
    (emptyWithCapacity c : Raw α β).getKey! a = default := by
  simp_to_raw using Raw₀.getKey!_emptyWithCapacity

@[simp, grind =]
theorem getKey!_empty [Inhabited α] {a : α} :
    (∅ : Raw α β).getKey! a = default :=
  getKey!_emptyWithCapacity

theorem getKey!_of_isEmpty [EquivBEq α] [LawfulHashable α] [Inhabited α] (h : m.WF) {a : α} :
    m.isEmpty = true → m.getKey! a = default := by
  simp_to_raw using Raw₀.getKey!_of_isEmpty ⟨m, _⟩

@[grind =] theorem getKey!_insert [EquivBEq α] [LawfulHashable α] [Inhabited α] (h : m.WF) {k a : α} {v : β k} :
    (m.insert k v).getKey! a = if k == a then k else m.getKey! a := by
  simp_to_raw using Raw₀.getKey!_insert

@[simp]
theorem getKey!_insert_self [EquivBEq α] [LawfulHashable α] [Inhabited α] (h : m.WF) {k : α}
    {v : β k} :
    (m.insert k v).getKey! k = k := by
  simp_to_raw using Raw₀.getKey!_insert_self

theorem getKey!_eq_default_of_contains_eq_false [EquivBEq α] [LawfulHashable α] [Inhabited α]
    (h : m.WF) {a : α} :
    m.contains a = false → m.getKey! a = default := by
  simp_to_raw using Raw₀.getKey!_eq_default

theorem getKey!_eq_default [EquivBEq α] [LawfulHashable α] [Inhabited α] (h : m.WF) {a : α} :
    ¬a ∈ m → m.getKey! a = default := by
  simpa [← contains_iff_mem] using getKey!_eq_default_of_contains_eq_false h

@[grind =] theorem getKey!_erase [EquivBEq α] [LawfulHashable α] [Inhabited α] (h : m.WF) {k a : α} :
    (m.erase k).getKey! a = if k == a then default else m.getKey! a := by
  simp_to_raw using Raw₀.getKey!_erase

@[simp]
theorem getKey!_erase_self [EquivBEq α] [LawfulHashable α] [Inhabited α] (h : m.WF) {k : α} :
    (m.erase k).getKey! k = default := by
  simp_to_raw using Raw₀.getKey!_erase_self

theorem getKey?_eq_some_getKey!_of_contains [EquivBEq α] [LawfulHashable α] [Inhabited α] (h : m.WF)
    {a : α} :
    m.contains a = true → m.getKey? a = some (m.getKey! a) := by
  simp_to_raw using Raw₀.getKey?_eq_some_getKey!

theorem getKey?_eq_some_getKey! [EquivBEq α] [LawfulHashable α] [Inhabited α] (h : m.WF) {a : α} :
    a ∈ m → m.getKey? a = some (m.getKey! a) := by
  simpa [← contains_iff_mem] using getKey?_eq_some_getKey!_of_contains h

theorem getKey!_eq_get!_getKey? [EquivBEq α] [LawfulHashable α] [Inhabited α] (h : m.WF) {a : α} :
    m.getKey! a = (m.getKey? a).get! := by
  simp_to_raw using Raw₀.getKey!_eq_get!_getKey?

theorem getKey_eq_getKey! [EquivBEq α] [LawfulHashable α] [Inhabited α] (h : m.WF) {a : α} {h} :
    m.getKey a h = m.getKey! a := by
  simp_to_raw using Raw₀.getKey_eq_getKey!

theorem getKey!_congr [EquivBEq α] [LawfulHashable α] [Inhabited α] (h : m.WF)
    {k₁ k₂ : α} (h' : k₁ == k₂) : m.getKey! k₁ = m.getKey! k₂ := by
  simp_to_raw using Raw₀.getKey!_congr

theorem getKey!_eq_of_contains [LawfulBEq α] [Inhabited α] (h : m.WF) {k : α} :
    m.contains k → m.getKey! k = k := by
  simp_to_raw using Raw₀.getKey!_eq_of_contains

theorem getKey!_eq_of_mem [LawfulBEq α] [Inhabited α] (h : m.WF) {k : α} :
    k ∈ m → m.getKey! k = k := by
  simpa only [mem_iff_contains] using getKey!_eq_of_contains h

@[simp, grind =]
theorem getKeyD_emptyWithCapacity {a fallback : α} {c} :
    (emptyWithCapacity c : Raw α β).getKeyD a fallback = fallback := by
  simp_to_raw using Raw₀.getKeyD_emptyWithCapacity

@[simp, grind =]
theorem getKeyD_empty {a fallback : α} :
    (∅ : Raw α β).getKeyD a fallback = fallback :=
  getKeyD_emptyWithCapacity

theorem getKeyD_of_isEmpty [EquivBEq α] [LawfulHashable α] (h : m.WF) {a fallback : α} :
    m.isEmpty = true → m.getKeyD a fallback = fallback := by
  simp_to_raw using Raw₀.getKeyD_of_isEmpty ⟨m, _⟩

@[grind =] theorem getKeyD_insert [EquivBEq α] [LawfulHashable α] (h : m.WF) {k a fallback : α} {v : β k} :
    (m.insert k v).getKeyD a fallback =
      if k == a then k else m.getKeyD a fallback := by
  simp_to_raw using Raw₀.getKeyD_insert

@[simp]
theorem getKeyD_insert_self [EquivBEq α] [LawfulHashable α] (h : m.WF) {a fallback : α} {b : β a} :
    (m.insert a b).getKeyD a fallback = a := by
  simp_to_raw using Raw₀.getKeyD_insert_self

theorem getKeyD_eq_fallback_of_contains_eq_false [EquivBEq α] [LawfulHashable α] (h : m.WF)
    {a fallback : α} :
    m.contains a = false → m.getKeyD a fallback = fallback := by
  simp_to_raw using Raw₀.getKeyD_eq_fallback

theorem getKeyD_eq_fallback [EquivBEq α] [LawfulHashable α] (h : m.WF) {a fallback : α} :
    ¬a ∈ m → m.getKeyD a fallback = fallback := by
  simpa [← contains_iff_mem] using getKeyD_eq_fallback_of_contains_eq_false h

@[grind =] theorem getKeyD_erase [EquivBEq α] [LawfulHashable α] (h : m.WF) {k a fallback : α} :
    (m.erase k).getKeyD a fallback = if k == a then fallback else m.getKeyD a fallback := by
  simp_to_raw using Raw₀.getKeyD_erase

@[simp]
theorem getKeyD_erase_self [EquivBEq α] [LawfulHashable α] (h : m.WF) {k fallback : α} :
    (m.erase k).getKeyD k fallback = fallback := by
  simp_to_raw using Raw₀.getKeyD_erase_self

theorem getKey?_eq_some_getKeyD_of_contains [EquivBEq α] [LawfulHashable α] (h : m.WF)
    {a fallback : α} :
    m.contains a = true → m.getKey? a = some (m.getKeyD a fallback) := by
  simp_to_raw using Raw₀.getKey?_eq_some_getKeyD

theorem getKey?_eq_some_getKeyD [EquivBEq α] [LawfulHashable α] (h : m.WF) {a fallback : α} :
    a ∈ m → m.getKey? a = some (m.getKeyD a fallback) := by
  simpa [← contains_iff_mem] using getKey?_eq_some_getKeyD_of_contains h

theorem getKeyD_eq_getD_getKey? [EquivBEq α] [LawfulHashable α] (h : m.WF) {a fallback : α} :
    m.getKeyD a fallback = (m.getKey? a).getD fallback := by
  simp_to_raw using Raw₀.getKeyD_eq_getD_getKey?

theorem getKey_eq_getKeyD [EquivBEq α] [LawfulHashable α] (h : m.WF) {a fallback : α} {h} :
    m.getKey a h = m.getKeyD a fallback := by
  simp_to_raw using Raw₀.getKey_eq_getKeyD

theorem getKey!_eq_getKeyD_default [EquivBEq α] [LawfulHashable α] [Inhabited α] (h : m.WF)
    {a : α} :
    m.getKey! a = m.getKeyD a default := by
  simp_to_raw using Raw₀.getKey!_eq_getKeyD_default

theorem getKeyD_congr [EquivBEq α] [LawfulHashable α] (h : m.WF) {k₁ k₂ fallback : α}
    (h' : k₁ == k₂) : m.getKeyD k₁ fallback = m.getKeyD k₂ fallback := by
  simp_to_raw using Raw₀.getKeyD_congr

theorem getKeyD_eq_of_contains [LawfulBEq α] (h : m.WF) {k fallback : α} :
    m.contains k → m.getKeyD k fallback = k := by
  simp_to_raw using Raw₀.getKeyD_eq_of_contains

theorem getKeyD_eq_of_mem [LawfulBEq α] (h : m.WF) {k fallback : α} :
    k ∈ m → m.getKeyD k fallback = k := by
  simpa only [mem_iff_contains] using getKeyD_eq_of_contains h

@[simp, grind =]
theorem isEmpty_insertIfNew [EquivBEq α] [LawfulHashable α] (h : m.WF) {k : α} {v : β k} :
    (m.insertIfNew k v).isEmpty = false := by
  simp_to_raw using Raw₀.isEmpty_insertIfNew

@[simp, grind =]
theorem contains_insertIfNew [EquivBEq α] [LawfulHashable α] (h : m.WF) {k a : α} {v : β k} :
    (m.insertIfNew k v).contains a = (k == a || m.contains a) := by
  simp_to_raw using Raw₀.contains_insertIfNew

@[simp, grind =]
theorem mem_insertIfNew [EquivBEq α] [LawfulHashable α] (h : m.WF) {k a : α} {v : β k} :
    a ∈ m.insertIfNew k v ↔ k == a ∨ a ∈ m := by
  simp [← contains_iff_mem, contains_insertIfNew h]

theorem contains_insertIfNew_self [EquivBEq α] [LawfulHashable α] (h : m.WF) {k : α} {v : β k} :
    (m.insertIfNew k v).contains k := by
  simp_to_raw using Raw₀.contains_insertIfNew_self

theorem mem_insertIfNew_self [EquivBEq α] [LawfulHashable α] (h : m.WF) {k : α} {v : β k} :
    k ∈ m.insertIfNew k v := by
  simpa [← contains_iff_mem, -contains_insertIfNew] using contains_insertIfNew_self h

theorem contains_of_contains_insertIfNew [EquivBEq α] [LawfulHashable α] (h : m.WF) {k a : α}
    {v : β k} : (m.insertIfNew k v).contains a → (k == a) = false → m.contains a := by
  simp_to_raw using Raw₀.contains_of_contains_insertIfNew

theorem mem_of_mem_insertIfNew [EquivBEq α] [LawfulHashable α] (h : m.WF) {k a : α} {v : β k} :
    a ∈ m.insertIfNew k v → (k == a) = false → a ∈ m := by
  simpa [← contains_iff_mem, -contains_insertIfNew] using contains_of_contains_insertIfNew h

/-- This is a restatement of `contains_of_contains_insertIfNew` that is written to exactly match the proof
obligation in the statement of `get_insertIfNew`. -/
theorem contains_of_contains_insertIfNew' [EquivBEq α] [LawfulHashable α] (h : m.WF) {k a : α}
    {v : β k} :
    (m.insertIfNew k v).contains a → ¬((k == a) ∧ m.contains k = false) → m.contains a := by
  simp_to_raw using Raw₀.contains_of_contains_insertIfNew'

/-- This is a restatement of `mem_of_mem_insertIfNew` that is written to exactly match the proof obligation
in the statement of `get_insertIfNew`. -/
theorem mem_of_mem_insertIfNew' [EquivBEq α] [LawfulHashable α] (h : m.WF) {k a : α} {v : β k} :
    a ∈ m.insertIfNew k v → ¬((k == a) ∧ ¬k ∈ m) → a ∈ m := by
  simpa [← contains_iff_mem] using contains_of_contains_insertIfNew' h

@[grind =] theorem size_insertIfNew [EquivBEq α] [LawfulHashable α] (h : m.WF) {k : α} {v : β k} :
    (m.insertIfNew k v).size = if k ∈ m then m.size else m.size + 1 := by
  simp only [mem_iff_contains]
  simp_to_raw using Raw₀.size_insertIfNew

theorem size_le_size_insertIfNew [EquivBEq α] [LawfulHashable α] (h : m.WF) {k : α} {v : β k} :
    m.size ≤ (m.insertIfNew k v).size := by
  simp_to_raw using Raw₀.size_le_size_insertIfNew ⟨m, _⟩

theorem size_insertIfNew_le [EquivBEq α] [LawfulHashable α] (h : m.WF) {k : α} {v : β k} :
    (m.insertIfNew k v).size ≤ m.size + 1 := by
  simp_to_raw using Raw₀.size_insertIfNew_le

@[grind =] theorem get?_insertIfNew [LawfulBEq α] (h : m.WF) {k a : α} {v : β k} :
    (m.insertIfNew k v).get? a =
      if h : k == a ∧ ¬k ∈ m then some (cast (congrArg β (eq_of_beq h.1)) v)
      else m.get? a := by
  simp only [mem_iff_contains, Bool.not_eq_true]
  simp_to_raw using Raw₀.get?_insertIfNew ⟨m, _⟩

@[grind =] theorem get_insertIfNew [LawfulBEq α] (h : m.WF) {k a : α} {v : β k} {h₁} :
    (m.insertIfNew k v).get a h₁ =
      if h₂ : k == a ∧ ¬k ∈ m then cast (congrArg β (eq_of_beq h₂.1)) v
      else m.get a (mem_of_mem_insertIfNew' h h₁ h₂) := by
  simp only [mem_iff_contains, Bool.not_eq_true]
  simp_to_raw using Raw₀.get_insertIfNew ⟨m, _⟩

@[grind =] theorem get!_insertIfNew [LawfulBEq α] (h : m.WF) {k a : α} [Inhabited (β a)] {v : β k} :
    (m.insertIfNew k v).get! a =
      if h : k == a ∧ ¬k ∈ m then cast (congrArg β (eq_of_beq h.1)) v else m.get! a := by
  simp only [mem_iff_contains, Bool.not_eq_true]
  simp_to_raw using Raw₀.get!_insertIfNew ⟨m, _⟩

@[grind =] theorem getD_insertIfNew [LawfulBEq α] (h : m.WF) {k a : α} {fallback : β a} {v : β k} :
    (m.insertIfNew k v).getD a fallback =
      if h : k == a ∧ ¬k ∈ m then cast (congrArg β (eq_of_beq h.1)) v
      else m.getD a fallback := by
  simp only [mem_iff_contains, Bool.not_eq_true]
  simp_to_raw using Raw₀.getD_insertIfNew

namespace Const

variable {β : Type v} {m : DHashMap.Raw α (fun _ => β)} (h : m.WF)

@[grind =] theorem get?_insertIfNew [EquivBEq α] [LawfulHashable α] (h : m.WF) {k a : α} {v : β} :
    get? (m.insertIfNew k v) a = if k == a ∧ ¬k ∈ m then some v else get? m a := by
  simp only [mem_iff_contains, Bool.not_eq_true]
  simp_to_raw using Raw₀.Const.get?_insertIfNew

@[grind =] theorem get_insertIfNew [EquivBEq α] [LawfulHashable α] (h : m.WF) {k a : α} {v : β} {h₁} :
    get (m.insertIfNew k v) a h₁ =
      if h₂ : k == a ∧ ¬k ∈ m then v
      else get m a (mem_of_mem_insertIfNew' h h₁ h₂) := by
  simp only [mem_iff_contains, Bool.not_eq_true]
  simp_to_raw using Raw₀.Const.get_insertIfNew ⟨m, _⟩

@[grind =] theorem get!_insertIfNew [EquivBEq α] [LawfulHashable α] [Inhabited β] (h : m.WF) {k a : α}
    {v : β} : get! (m.insertIfNew k v) a = if k == a ∧ ¬k ∈ m then v else get! m a := by
  simp only [mem_iff_contains, Bool.not_eq_true]
  simp_to_raw using Raw₀.Const.get!_insertIfNew

@[grind =] theorem getD_insertIfNew [EquivBEq α] [LawfulHashable α] (h : m.WF) {k a : α} {fallback v : β} :
    getD (m.insertIfNew k v) a fallback =
      if k == a ∧ ¬k ∈ m then v else getD m a fallback := by
  simp only [mem_iff_contains, Bool.not_eq_true]
  simp_to_raw using Raw₀.Const.getD_insertIfNew

end Const

@[grind =] theorem getKey?_insertIfNew [EquivBEq α] [LawfulHashable α] (h : m.WF) {k a : α} {v : β k} :
    getKey? (m.insertIfNew k v) a = if k == a ∧ ¬k ∈ m then some k else getKey? m a := by
  simp only [mem_iff_contains, Bool.not_eq_true]
  simp_to_raw using Raw₀.getKey?_insertIfNew

@[grind =] theorem getKey_insertIfNew [EquivBEq α] [LawfulHashable α] (h : m.WF) {k a : α} {v : β k} {h₁} :
    getKey (m.insertIfNew k v) a h₁ =
      if h₂ : k == a ∧ ¬k ∈ m then k else getKey m a (mem_of_mem_insertIfNew' h h₁ h₂) := by
  simp only [mem_iff_contains, Bool.not_eq_true]
  simp_to_raw using Raw₀.getKey_insertIfNew ⟨m, _⟩

@[grind =] theorem getKey!_insertIfNew [EquivBEq α] [LawfulHashable α] [Inhabited α] (h : m.WF) {k a : α}
    {v : β k} :
    getKey! (m.insertIfNew k v) a = if k == a ∧ ¬k ∈ m then k else getKey! m a := by
  simp only [mem_iff_contains, Bool.not_eq_true]
  simp_to_raw using Raw₀.getKey!_insertIfNew

@[grind =] theorem getKeyD_insertIfNew [EquivBEq α] [LawfulHashable α] (h : m.WF) {k a fallback : α}
    {v : β k} :
    getKeyD (m.insertIfNew k v) a fallback =
      if k == a ∧ ¬k ∈ m then k else getKeyD m a fallback := by
  simp only [mem_iff_contains, Bool.not_eq_true]
  simp_to_raw using Raw₀.getKeyD_insertIfNew

@[simp, grind =]
theorem getThenInsertIfNew?_fst [LawfulBEq α] (h : m.WF) {k : α} {v : β k} :
    (m.getThenInsertIfNew? k v).1 = m.get? k := by
  simp_to_raw using Raw₀.getThenInsertIfNew?_fst

@[simp, grind =]
theorem getThenInsertIfNew?_snd [LawfulBEq α] (h : m.WF) {k : α} {v : β k} :
    (m.getThenInsertIfNew? k v).2 = m.insertIfNew k v := by
  simp_to_raw using congrArg Subtype.val (Raw₀.getThenInsertIfNew?_snd _)

theorem mem_of_get_eq [LawfulBEq α] {k : α} {v : β k} {w} (_ : m.get k w = v) : k ∈ m := w

namespace Const

variable {β : Type v} {m : DHashMap.Raw α (fun _ => β)} (h : m.WF)

@[simp, grind =]
theorem getThenInsertIfNew?_fst (h : m.WF) {k : α} {v : β} :
    (getThenInsertIfNew? m k v).1 = get? m k := by
  simp_to_raw using Raw₀.Const.getThenInsertIfNew?_fst

@[simp, grind =]
theorem getThenInsertIfNew?_snd (h : m.WF) {k : α} {v : β} :
    (getThenInsertIfNew? m k v).2 = m.insertIfNew k v := by
  simp_to_raw using congrArg Subtype.val (Raw₀.Const.getThenInsertIfNew?_snd _)

end Const

@[simp, grind =]
theorem length_keys [EquivBEq α] [LawfulHashable α] (h : m.WF) :
    m.keys.length = m.size := by
  simp_to_raw using Raw₀.length_keys ⟨m, h.size_buckets_pos⟩ h

@[simp, grind =]
theorem isEmpty_keys [EquivBEq α] [LawfulHashable α] (h : m.WF) :
    m.keys.isEmpty = m.isEmpty := by
  simp_to_raw using Raw₀.isEmpty_keys ⟨m, h.size_buckets_pos⟩

@[simp, grind =]
theorem contains_keys [EquivBEq α] [LawfulHashable α] (h : m.WF) {k : α} :
    m.keys.contains k = m.contains k := by
  simp_to_raw using Raw₀.contains_keys ⟨m, _⟩ h

@[simp, grind =]
theorem mem_keys [LawfulBEq α] (h : m.WF) {k : α} :
    k ∈ m.keys ↔ k ∈ m := by
  rw [mem_iff_contains]
  simp_to_raw using Raw₀.mem_keys ⟨m, _⟩ h

theorem mem_of_mem_keys [EquivBEq α] [LawfulHashable α] {k : α}
    (h : m.WF) (h' : k ∈ m.keys) : k ∈ m := by
  simp [← contains_iff_mem]
  simp_to_raw using Raw₀.contains_of_mem_keys

theorem distinct_keys [EquivBEq α] [LawfulHashable α] (h : m.WF) :
    m.keys.Pairwise (fun a b => (a == b) = false) := by
  simp_to_raw using Raw₀.distinct_keys ⟨m, h.size_buckets_pos⟩ h

theorem nodup_keys [EquivBEq α] [LawfulHashable α] (h : m.WF) :
    m.keys.Nodup :=
  (m.distinct_keys h).imp ne_of_beq_false

@[simp, grind _=_]
theorem map_fst_toList_eq_keys [EquivBEq α] [LawfulHashable α] (h : m.WF) :
    m.toList.map Sigma.fst = m.keys := by
  apply Raw₀.map_fst_toList_eq_keys ⟨m, h.size_buckets_pos⟩

@[simp]
theorem toArray_keys (h : m.WF) :
    m.keys.toArray = m.keysArray :=
  Raw₀.toArray_keys_eq_keysArray ⟨m, h.size_buckets_pos⟩

@[simp]
theorem toList_keysArray (h : m.WF) :
    m.keysArray.toList = m.keys :=
  Raw₀.toList_keysArray_eq_keys ⟨m, h.size_buckets_pos⟩

@[simp]
theorem size_keysArray [EquivBEq α] [LawfulHashable α] (h : m.WF) :
    m.keysArray.size = m.size :=
  Raw₀.size_keysArray ⟨m, h.size_buckets_pos⟩ h

@[simp]
theorem isEmpty_keysArray [EquivBEq α] [LawfulHashable α] (h : m.WF) :
    m.keysArray.isEmpty = m.isEmpty :=
  Raw₀.isEmpty_keysArray ⟨m, h.size_buckets_pos⟩ h

@[simp]
theorem contains_keysArray [EquivBEq α] [LawfulHashable α]
    {k : α} (h : m.WF) :
    m.keysArray.contains k = m.contains k := by
  simp_to_raw using Raw₀.contains_keysArray ⟨m, h.size_buckets_pos⟩ h

@[simp]
theorem mem_keysArray [LawfulBEq α] {k : α} (h : m.WF) :
    k ∈ m.keysArray ↔ k ∈ m := by
  rw [mem_iff_contains]
  simp_to_raw using Raw₀.mem_keysArray ⟨m, h.size_buckets_pos⟩ h

theorem forall_mem_keysArray_iff_forall_mem_getKey [EquivBEq α] [LawfulHashable α]
    {p : α → Prop} (h : m.WF) :
    (∀ k ∈ m.keysArray, p k) ↔ ∀ (k : α) (h : k ∈ m), p (m.getKey k h) := by
  simp only [mem_iff_contains]
  simp_to_raw using
    Raw₀.forall_mem_keysArray_iff_forall_contains_getKey ⟨m, h.size_buckets_pos⟩ h

theorem contains_of_mem_keysArray [EquivBEq α] [LawfulHashable α] (h : m.WF) {k : α}
    (h' : k ∈ m.keysArray) : m.contains k := by
  simp_to_raw using Raw₀.contains_of_mem_keysArray ⟨m, h.size_buckets_pos⟩ h h'

@[simp, grind =]
theorem length_toList [EquivBEq α] [LawfulHashable α] (h : m.WF) :
    m.toList.length = m.size := by
  apply Raw₀.length_toList ⟨m, h.size_buckets_pos⟩ h

@[simp, grind =]
theorem isEmpty_toList [EquivBEq α] [LawfulHashable α] (h : m.WF) :
    m.toList.isEmpty = m.isEmpty := by
  apply Raw₀.isEmpty_toList ⟨m, h.size_buckets_pos⟩ h

@[simp, grind =]
theorem mem_toList_iff_get?_eq_some [LawfulBEq α] (h : m.WF)
    {k : α} {v : β k} :
    ⟨k, v⟩ ∈ m.toList ↔ m.get? k = some v := by
  simp_to_raw using Raw₀.mem_toList_iff_get?_eq_some ⟨m, _⟩ h

theorem find?_toList_eq_some_iff_get?_eq_some [LawfulBEq α]
    (h : m.WF) {k : α} {v : β k} :
    m.toList.find? (·.1 == k) = some ⟨k, v⟩ ↔ m.get? k = some v := by
  simp_to_raw using Raw₀.find?_toList_eq_some_iff_get?_eq_some ⟨m, _⟩ h

theorem find?_toList_eq_none_iff_contains_eq_false [EquivBEq α] [LawfulHashable α]
    (h : m.WF) {k : α} :
    m.toList.find? (·.1 == k) = none ↔ m.contains k = false := by
  simp_to_raw using Raw₀.find?_toList_eq_none_iff_contains_eq_false ⟨m, _⟩ h

@[simp]
theorem find?_toList_eq_none_iff_not_mem [EquivBEq α] [LawfulHashable α]
    (h : m.WF) {k : α} :
    m.toList.find? (·.1 == k) = none ↔ ¬ k ∈ m := by
  simp only [Bool.not_eq_true, mem_iff_contains]
  simp_to_raw using Raw₀.find?_toList_eq_none_iff_contains_eq_false ⟨m, h.size_buckets_pos⟩ h

theorem distinct_keys_toList [EquivBEq α] [LawfulHashable α] (h : m.WF) :
    m.toList.Pairwise (fun a b => (a.1 == b.1) = false) := by
  apply Raw₀.distinct_keys_toList ⟨m, h.size_buckets_pos⟩ h

theorem nodup_toList [EquivBEq α] [LawfulHashable α] (h : m.WF) :
    m.toList.Nodup := by
  apply Raw₀.nodup_toList ⟨m, h.size_buckets_pos⟩ h

theorem mem_toList_insert_of_contains_eq_false [EquivBEq α] [LawfulHashable α] (h : m.WF)
    {k : α} {v : β k} {x : (a : α) × β a} : m.contains k = false →
    (x ∈ (m.insert k v).toList ↔ x = ⟨k, v⟩ ∨ x ∈ m.toList) := by
  simp_to_raw using Raw₀.mem_toList_insert_of_contains_eq_false ⟨m, h.size_buckets_pos⟩ h

theorem mem_toList_insert_of_not_mem [EquivBEq α] [LawfulHashable α] (h : m.WF)
    {k : α} {v : β k} {x : (a : α) × β a} : ¬ k ∈ m →
    (x ∈ (m.insert k v).toList ↔ x = ⟨k, v⟩ ∨ x ∈ m.toList) := by
  rw [mem_iff_contains, Bool.not_eq_true]
  apply mem_toList_insert_of_contains_eq_false h

namespace Const

variable {β : Type v} {m : Raw α (fun _ => β)}

@[simp, grind _=_]
theorem map_fst_toList_eq_keys [EquivBEq α] [LawfulHashable α] (h : m.WF) :
    (Raw.Const.toList m).map Prod.fst = m.keys := by
  apply Raw₀.Const.map_fst_toList_eq_keys ⟨m, h.size_buckets_pos⟩

@[simp, grind =]
theorem length_toList [EquivBEq α] [LawfulHashable α] (h : m.WF) :
    (Raw.Const.toList m).length = m.size := by
  apply Raw₀.Const.length_toList ⟨m, h.size_buckets_pos⟩ h

@[simp, grind =]
theorem isEmpty_toList [EquivBEq α] [LawfulHashable α] (h : m.WF) :
    (Raw.Const.toList m).isEmpty = m.isEmpty := by
  apply Raw₀.Const.isEmpty_toList ⟨m, h.size_buckets_pos⟩ h

@[simp, grind =]
theorem mem_toList_iff_get?_eq_some [LawfulBEq α] (h : m.WF)
    {k : α} {v : β} :
    (k, v) ∈ Raw.Const.toList m ↔ get? m k = some v := by
  simp_to_raw using Raw₀.Const.mem_toList_iff_get?_eq_some ⟨m, h.size_buckets_pos⟩ h

@[simp]
theorem mem_toList_iff_getKey?_eq_some_and_get?_eq_some [EquivBEq α] [LawfulHashable α]
    (h : m.WF) {k : α} {v : β} :
    (k, v) ∈ Raw.Const.toList m ↔ m.getKey? k = some k ∧ get? m k = some v := by
  simp_to_raw using Raw₀.Const.mem_toList_iff_getKey?_eq_some_and_get?_eq_some
    ⟨m, h.size_buckets_pos⟩ h

theorem get?_eq_some_iff_exists_beq_and_mem_toList [EquivBEq α] [LawfulHashable α] (h : m.WF)
    {k : α} {v : β} :
    get? m k = some v ↔ ∃ (k' : α), k == k' ∧ (k', v) ∈ Raw.Const.toList m := by
  simp_to_raw using Raw₀.Const.get?_eq_some_iff_exists_beq_and_mem_toList ⟨m, h.size_buckets_pos⟩ h

theorem find?_toList_eq_some_iff_getKey?_eq_some_and_get?_eq_some
    [EquivBEq α] [LawfulHashable α] (h : m.WF) {k k' : α} {v : β} :
    (Raw.Const.toList m).find? (fun a => a.1 == k) = some ⟨k', v⟩ ↔
      m.getKey? k = some k' ∧ get? m k = some v := by
  simp_to_raw using Raw₀.Const.find?_toList_eq_some_iff_getKey?_eq_some_and_get?_eq_some
    ⟨m, h.size_buckets_pos⟩ h

theorem find?_toList_eq_none_iff_contains_eq_false [EquivBEq α] [LawfulHashable α]
    (h : m.WF) {k : α} :
    (Raw.Const.toList m).find? (·.1 == k) = none ↔ m.contains k = false := by
  simp_to_raw using Raw₀.Const.find?_toList_eq_none_iff_contains_eq_false
    ⟨m, h.size_buckets_pos⟩ h

@[simp]
theorem find?_toList_eq_none_iff_not_mem [EquivBEq α] [LawfulHashable α]
    (h : m.WF) {k : α} :
    (Raw.Const.toList m).find? (·.1 == k) = none ↔ ¬ k ∈ m := by
  simp only [Bool.not_eq_true, mem_iff_contains]
  simp_to_raw using Raw₀.Const.find?_toList_eq_none_iff_contains_eq_false
    ⟨m, h.size_buckets_pos⟩ h

theorem distinct_keys_toList [EquivBEq α] [LawfulHashable α] (h : m.WF) :
    (Raw.Const.toList m).Pairwise (fun a b => (a.1 == b.1) = false) := by
  apply Raw₀.Const.distinct_keys_toList ⟨m, h.size_buckets_pos⟩ h

theorem nodup_toList [EquivBEq α] [LawfulHashable α] (h : m.WF) :
    (Raw.Const.toList m).Nodup := by
  apply Raw₀.Const.nodup_toList ⟨m, h.size_buckets_pos⟩ h

theorem mem_toList_insert_of_contains_eq_false [EquivBEq α] [LawfulHashable α] (h : m.WF)
    {k : α} {v : β} {x : α × β} : m.contains k = false →
    (x ∈ (Raw.Const.toList (m.insert k v)) ↔ x = ⟨k, v⟩ ∨ x ∈ Raw.Const.toList m) := by
  simp_to_raw using Raw₀.Const.mem_toList_insert_of_contains_eq_false ⟨m, h.size_buckets_pos⟩ h

theorem mem_toList_insert_of_not_mem [EquivBEq α] [LawfulHashable α] (h : m.WF)
    {k : α} {v : β} {x : α × β} : ¬ k ∈ m →
    (x ∈ (Raw.Const.toList (m.insert k v)) ↔ x = ⟨k, v⟩ ∨ x ∈ Raw.Const.toList m) := by
  rw [mem_iff_contains, Bool.not_eq_true]
  apply mem_toList_insert_of_contains_eq_false h

end Const

@[simp]
theorem toArray_toList (h : m.WF) :
    m.toList.toArray = m.toArray :=
  Raw₀.toArray_toList_eq_toArray ⟨m, h.size_buckets_pos⟩

@[simp]
theorem toList_toArray (h : m.WF) :
    m.toArray.toList = m.toList :=
  Raw₀.toList_toArray_eq_toList ⟨m, h.size_buckets_pos⟩

@[simp]
theorem map_fst_toArray_eq_keysArray [EquivBEq α] [LawfulHashable α] (h : m.WF) :
    m.toArray.map Sigma.fst = m.keysArray :=
  Raw₀.map_fst_toArray_eq_keysArray ⟨m, h.size_buckets_pos⟩

@[simp]
theorem size_toArray [EquivBEq α] [LawfulHashable α] (h : m.WF) :
    m.toArray.size = m.size :=
  Raw₀.size_toArray ⟨m, h.size_buckets_pos⟩ h

@[simp]
theorem isEmpty_toArray [EquivBEq α] [LawfulHashable α] (h : m.WF) :
    m.toArray.isEmpty = m.isEmpty :=
  Raw₀.isEmpty_toArray ⟨m, h.size_buckets_pos⟩ h

theorem mem_toArray_iff_get?_eq_some [LawfulBEq α]
    {k : α} {v : β k} (h : m.WF) :
    ⟨k, v⟩ ∈ m.toArray ↔ m.get? k = some v := by
  simp_to_raw using Raw₀.mem_toArray_iff_get?_eq_some ⟨m, h.size_buckets_pos⟩ h

theorem find?_toArray_eq_some_iff_get?_eq_some [LawfulBEq α]
    {k : α} {v : β k} (h : m.WF) :
    m.toArray.find? (·.1 == k) = some ⟨k, v⟩ ↔ m.get? k = some v := by
  simp_to_raw using
    Raw₀.find?_toArray_eq_some_iff_get?_eq_some ⟨m, h.size_buckets_pos⟩ h

theorem find?_toArray_eq_none_iff_contains_eq_false [EquivBEq α] [LawfulHashable α]
    {k : α} (h : m.WF) :
    m.toArray.find? (·.1 == k) = none ↔ m.contains k = false := by
  simp_to_raw using Raw₀.find?_toArray_eq_none_iff_contains_eq_false ⟨m, h.size_buckets_pos⟩ h

namespace Const

variable {β : Type v} {m : Raw α (fun _ => β)}

@[simp]
theorem toArray_toList (h : m.WF) :
    (Raw.Const.toList m).toArray = Raw.Const.toArray m :=
  Raw₀.Const.toArray_toList_eq_toArray ⟨m, h.size_buckets_pos⟩

@[simp]
theorem toList_toArray (h : m.WF) :
    (Raw.Const.toArray m).toList = Raw.Const.toList m :=
  Raw₀.Const.toList_toArray_eq_toList ⟨m, h.size_buckets_pos⟩

@[simp]
theorem map_fst_toArray_eq_keysArray [EquivBEq α] [LawfulHashable α] (h : m.WF) :
    (Raw.Const.toArray m).map Prod.fst = m.keysArray :=
  Raw₀.Const.map_fst_toArray_eq_keysArray ⟨m, h.size_buckets_pos⟩

@[simp]
theorem size_toArray [EquivBEq α] [LawfulHashable α] (h : m.WF) :
    (Raw.Const.toArray m).size = m.size :=
  Raw₀.Const.size_toArray ⟨m, h.size_buckets_pos⟩ h

@[simp]
theorem isEmpty_toArray [EquivBEq α] [LawfulHashable α] (h : m.WF) :
    (Raw.Const.toArray m).isEmpty = m.isEmpty :=
  Raw₀.Const.isEmpty_toArray ⟨m, h.size_buckets_pos⟩ h

theorem mem_toArray_iff_get?_eq_some [LawfulBEq α]
    {k : α} {v : β} (h : m.WF) :
    (k, v) ∈ Raw.Const.toArray m ↔ get? m k = some v := by
  simp_to_raw using Raw₀.Const.mem_toArray_iff_get?_eq_some ⟨m, h.size_buckets_pos⟩ h

theorem get?_eq_some_iff_exists_beq_and_mem_toArray [EquivBEq α] [LawfulHashable α]
    {k : α} {v : β} (h : m.WF) :
    get? m k = some v ↔ ∃ (k' : α), k == k' ∧ (k', v) ∈ Raw.Const.toArray m := by
  simp_to_raw using Raw₀.Const.get?_eq_some_iff_exists_beq_and_mem_toArray ⟨m, h.size_buckets_pos⟩ h

theorem find?_toArray_eq_some_iff_getKey?_eq_some_and_get?_eq_some
    [EquivBEq α] [LawfulHashable α] (h : m.WF) {k k' : α} {v : β} :
    (Raw.Const.toArray m).find? (fun a => a.1 == k) = some ⟨k', v⟩ ↔
      m.getKey? k = some k' ∧ get? m k = some v := by
  simp_to_raw using
    Raw₀.Const.find?_toArray_eq_some_iff_getKey?_eq_some_and_get?_eq_some ⟨m, h.size_buckets_pos⟩ h

theorem find?_toArray_eq_none_iff_contains_eq_false [EquivBEq α] [LawfulHashable α]
    {k : α} (h : m.WF) :
    (Raw.Const.toArray m).find? (·.1 == k) = none ↔ m.contains k = false := by
  simp_to_raw using Raw₀.Const.find?_toArray_eq_none_iff_contains_eq_false ⟨m, h.size_buckets_pos⟩ h

theorem mem_toArray_iff_getKey?_eq_some_and_get?_eq_some [EquivBEq α] [LawfulHashable α]
    (h : m.WF) {k: α} {v : β} :
    (k, v) ∈ Raw.Const.toArray m ↔ m.getKey? k = some k ∧ get? m k = some v := by
  simp [← toArray_toList, h, mem_toList_iff_getKey?_eq_some_and_get?_eq_some]

end Const

section monadic

variable {m : Raw α β} {δ : Type w} {m' : Type w → Type w'}

theorem foldM_eq_foldlM_toList [Monad m'] [LawfulMonad m'] (h : m.WF)
    {f : δ → (a : α) → β a → m' δ} {init : δ} :
    m.foldM f init = m.toList.foldlM (fun a b => f a b.1 b.2) init :=
  Raw₀.foldM_eq_foldlM_toList ⟨m, h.size_buckets_pos⟩

theorem fold_eq_foldl_toList (h : m.WF) {f : δ → (a : α) → β a → δ} {init : δ} :
    m.fold f init = m.toList.foldl (fun a b => f a b.1 b.2) init :=
  Raw₀.fold_eq_foldl_toList ⟨m, h.size_buckets_pos⟩

omit [BEq α] [Hashable α] in
@[simp, grind =]
theorem forM_eq_forM [Monad m'] [LawfulMonad m']
    {f : (a : α) → β a → m' PUnit} :
    Raw.forM f m = ForM.forM m (fun a => f a.1 a.2) := rfl

theorem forM_eq_forM_toList [Monad m'] [LawfulMonad m'] (h : m.WF) {f : (a : α) × β a → m' PUnit} :
    ForM.forM m f = m.toList.forM f :=
  Raw₀.forM_eq_forM_toList ⟨m, h.size_buckets_pos⟩

omit [BEq α] [Hashable α] in
@[simp, grind =]
theorem forIn_eq_forIn [Monad m'] [LawfulMonad m']
    {f : (a : α) → β a → δ → m' (ForInStep δ)} {init : δ} :
    Raw.forIn f init m = ForIn.forIn m init (fun a b => f a.1 a.2 b) := rfl

theorem forIn_eq_forIn_toList [Monad m'] [LawfulMonad m']
    {f : (a : α) × β a → δ → m' (ForInStep δ)} {init : δ} (h : m.WF) :
    ForIn.forIn m init f = ForIn.forIn m.toList init f :=
  Raw₀.forIn_eq_forIn_toList ⟨m, h.size_buckets_pos⟩

theorem foldM_eq_foldlM_keys [Monad m'] [LawfulMonad m'] (h : m.WF)
    {f : δ → α → m' δ} {init : δ} :
    m.foldM (fun d a _ => f d a) init = m.keys.foldlM f init :=
  Raw₀.foldM_eq_foldlM_keys ⟨m, h.size_buckets_pos⟩

theorem fold_eq_foldl_keys (h : m.WF) {f : δ → α → δ} {init : δ} :
    m.fold (fun d a _ => f d a) init = m.keys.foldl f init :=
  Raw₀.fold_eq_foldl_keys ⟨m, h.size_buckets_pos⟩

theorem forM_eq_forM_keys [Monad m'] [LawfulMonad m'] (h : m.WF) {f : α → m' PUnit} :
    ForM.forM m (fun a => f a.1) = m.keys.forM f :=
  Raw₀.forM_eq_forM_keys ⟨m, h.size_buckets_pos⟩

theorem forIn_eq_forIn_keys [Monad m'] [LawfulMonad m'] (h : m.WF)
    {f : α → δ → m' (ForInStep δ)} {init : δ} :
    ForIn.forIn m init (fun a d => f a.1 d) = ForIn.forIn m.keys init f :=
  Raw₀.forIn_eq_forIn_keys ⟨m, h.size_buckets_pos⟩

namespace Const

variable {β : Type v} {m : Raw α (fun _ => β)}

theorem foldM_eq_foldlM_toList [Monad m'] [LawfulMonad m'] (h : m.WF)
    {f : δ → (a : α) → β → m' δ} {init : δ} :
    m.foldM f init = (Const.toList m).foldlM (fun a b => f a b.1 b.2) init :=
  Raw₀.Const.foldM_eq_foldlM_toList ⟨m, h.size_buckets_pos⟩

theorem fold_eq_foldl_toList (h : m.WF) {f : δ → (a : α) → β → δ} {init : δ} :
    m.fold f init = (Raw.Const.toList m).foldl (fun a b => f a b.1 b.2) init :=
  Raw₀.Const.fold_eq_foldl_toList ⟨m, h.size_buckets_pos⟩

omit [BEq α] [Hashable α] in
theorem forM_eq_forMUncurried [Monad m'] [LawfulMonad m']
    {f : α → β → m' PUnit} :
    Raw.forM f m = Const.forMUncurried (fun a => f a.1 a.2) m := (rfl)

theorem forMUncurried_eq_forM_toList [Monad m'] [LawfulMonad m'] (h : m.WF)
    {f : α × β → m' PUnit} :
    forMUncurried f m = (toList m).forM f :=
  Raw₀.Const.forM_eq_forM_toList ⟨m, h.size_buckets_pos⟩

omit [BEq α] [Hashable α] in
@[simp]
theorem forIn_eq_forInUncurried [Monad m'] [LawfulMonad m']
    {f : α → β → δ → m' (ForInStep δ)} {init : δ} :
    forIn f init m = forInUncurried (fun a b => f a.1 a.2 b) init m := (rfl)

theorem forInUncurried_eq_forIn_toList [Monad m'] [LawfulMonad m'] (h : m.WF)
    {f : α × β → δ → m' (ForInStep δ)} {init : δ} :
    forInUncurried f init m = ForIn.forIn (toList m) init f :=
  Raw₀.Const.forIn_eq_forIn_toList ⟨m, h.size_buckets_pos⟩

end Const

theorem foldM_eq_foldlM_toArray [Monad m'] [LawfulMonad m']
    {f : δ → (a : α) → β a → m' δ} {init : δ} (h : m.WF) :
    m.foldM f init = m.toArray.foldlM (fun a b => f a b.1 b.2) init :=
  Raw₀.foldM_eq_foldlM_toArray ⟨m, h.size_buckets_pos⟩

theorem fold_eq_foldl_toArray {f : δ → (a : α) → β a → δ} {init : δ} (h : m.WF) :
    m.fold f init = m.toArray.foldl (fun a b => f a b.1 b.2) init :=
  Raw₀.fold_eq_foldl_toArray ⟨m, h.size_buckets_pos⟩

theorem forM_eq_forM_toArray [Monad m'] [LawfulMonad m'] {f : (a : α) → β a → m' PUnit} (h : m.WF) :
    m.forM f = m.toArray.forM (fun a => f a.1 a.2) :=
  Raw₀.forM_eq_forM_toArray ⟨m, h.size_buckets_pos⟩

theorem forIn_eq_forIn_toArray [Monad m'] [LawfulMonad m']
    {f : (a : α) → β a → δ → m' (ForInStep δ)} {init : δ} (h : m.WF) :
    m.forIn f init = ForIn.forIn m.toArray init (fun a b => f a.1 a.2 b) :=
  Raw₀.forIn_eq_forIn_toArray ⟨m, h.size_buckets_pos⟩

theorem foldM_eq_foldlM_keysArray [Monad m'] [LawfulMonad m']
    {f : δ → α → m' δ} {init : δ} (h : m.WF) :
    m.foldM (fun d a _ => f d a) init = m.keysArray.foldlM f init :=
  Raw₀.foldM_eq_foldlM_keysArray ⟨m, h.size_buckets_pos⟩

theorem fold_eq_foldl_keysArray {f : δ → α → δ} {init : δ} (h : m.WF) :
    m.fold (fun d a _ => f d a) init = m.keysArray.foldl f init :=
  Raw₀.fold_eq_foldl_keysArray ⟨m, h.size_buckets_pos⟩

theorem forM_eq_forM_keysArray [Monad m'] [LawfulMonad m'] {f : α → m' PUnit} (h : m.WF) :
    m.forM (fun a _ => f a) = m.keysArray.forM f :=
  Raw₀.forM_eq_forM_keysArray ⟨m, h.size_buckets_pos⟩

theorem forIn_eq_forIn_keysArray [Monad m'] [LawfulMonad m']
    {f : α → δ → m' (ForInStep δ)} {init : δ} (h : m.WF) :
    m.forIn (fun a _ d => f a d) init = ForIn.forIn m.keysArray init f :=
  Raw₀.forIn_eq_forIn_keysArray ⟨m, h.size_buckets_pos⟩

namespace Const

variable {β : Type v} {m : Raw α (fun _ => β)}

theorem foldM_eq_foldlM_toArray [Monad m'] [LawfulMonad m']
    {f : δ → α → β → m' δ} {init : δ} (h : m.WF) :
    m.foldM f init = (Raw.Const.toArray m).foldlM (fun a b => f a b.1 b.2) init :=
  Raw₀.Const.foldM_eq_foldlM_toArray ⟨m, h.size_buckets_pos⟩

theorem fold_eq_foldl_toArray {f : δ → α → β → δ} {init : δ} (h : m.WF) :
    m.fold f init = (Raw.Const.toArray m).foldl (fun a b => f a b.1 b.2) init :=
  Raw₀.Const.fold_eq_foldl_toArray ⟨m, h.size_buckets_pos⟩

theorem forM_eq_forM_toArray [Monad m'] [LawfulMonad m'] {f : α → β → m' PUnit} (h : m.WF) :
    m.forM f = (Raw.Const.toArray m).forM (fun a => f a.1 a.2) :=
  Raw₀.Const.forM_eq_forM_toArray ⟨m, h.size_buckets_pos⟩

theorem forIn_eq_forIn_toArray [Monad m'] [LawfulMonad m']
    {f : α → β → δ → m' (ForInStep δ)} {init : δ} (h : m.WF) :
    m.forIn f init = ForIn.forIn (Raw.Const.toArray m) init (fun a b => f a.1 a.2 b) :=
  Raw₀.Const.forIn_eq_forIn_toArray ⟨m, h.size_buckets_pos⟩

end Const

end monadic

@[simp]
theorem any_toList {p : (a : α) → β a → Bool} (h : m.WF) :
    m.toList.any (fun x => p x.1 x.2) = m.any p := Raw₀.any_toList ⟨m, h.size_buckets_pos⟩

theorem any_eq_true_iff_exists_contains_get [LawfulBEq α] {p : (a : α) → β a → Bool} (h : m.WF) :
    m.any p = true ↔ ∃ (a : α) (h : m.contains a), p a (m.get a h) := by
  simp_to_raw using Raw₀.any_eq_true ⟨m, h.size_buckets_pos⟩

theorem any_eq_true_iff_exists_mem_get [LawfulBEq α] {p : (a : α) → β a → Bool} (h : m.WF) :
    m.any p = true ↔ ∃ (a : α) (h : a ∈ m), p a (m.get a h) := by
  apply any_eq_true_iff_exists_contains_get h

theorem any_eq_false_iff_forall_contains_get [LawfulBEq α] {p : (a : α) → β a → Bool} (h : m.WF) :
    m.any p = false ↔ ∀ (a : α) (h : m.contains a), p a (m.get a h) = false := by
  simp_to_raw using Raw₀.any_eq_false ⟨m, h.size_buckets_pos⟩

theorem any_eq_false_iff_forall_mem_get [LawfulBEq α] {p : (a : α) → β a → Bool} (h : m.WF) :
    m.any p = false ↔ ∀ (a : α) (h : a ∈ m), p a (m.get a h) = false := by
  apply any_eq_false_iff_forall_contains_get h

@[simp]
theorem all_toList {p : (a : α) → β a → Bool} (h : m.WF) :
    m.toList.all (fun x => p x.1 x.2) = m.all p := Raw₀.all_toList ⟨m, h.size_buckets_pos⟩

theorem all_eq_not_any_not {p : (a : α) → β a → Bool} (h : m.WF) :
    m.all p = ! m.any (fun a b => ! p a b) := Raw₀.all_eq_not_any_not ⟨m, h.size_buckets_pos⟩

theorem any_eq_not_all_not {p : (a : α) → β a → Bool} (h : m.WF) :
    m.any p = ! m.all (fun a b => ! p a b) := Raw₀.any_eq_not_all_not ⟨m, h.size_buckets_pos⟩

theorem all_eq_true_iff_forall_contains_get [LawfulBEq α] {p : (a : α) → β a → Bool} (h : m.WF) :
    m.all p = true ↔ ∀ (a : α) (h : m.contains a), p a (m.get a h) := by
  simp_to_raw using Raw₀.all_eq_true ⟨m, h.size_buckets_pos⟩

theorem all_eq_true_iff_forall_mem_get [LawfulBEq α] {p : (a : α) → β a → Bool} (h : m.WF) :
    m.all p = true ↔ ∀ (a : α) (h : a ∈ m), p a (m.get a h) := by
  apply all_eq_true_iff_forall_contains_get h

theorem all_eq_false_iff_exists_contains_get [LawfulBEq α] {p : (a : α) → β a → Bool} (h : m.WF) :
    m.all p = false ↔ ∃ (a : α) (h : m.contains a), p a (m.get a h) = false := by
  simp_to_raw using Raw₀.all_eq_false ⟨m, h.size_buckets_pos⟩

theorem all_eq_false_iff_exists_mem_get [LawfulBEq α] {p : (a : α) → β a → Bool} (h : m.WF) :
    m.all p = false ↔ ∃ (a : α) (h : a ∈ m), p a (m.get a h) = false := by
  apply all_eq_false_iff_exists_contains_get h

namespace Const

variable {β : Type v} {m : Raw α (fun _ => β)}

@[simp]
theorem any_toList {p : (_ : α) → β → Bool} (h : m.WF) :
    (Raw.Const.toList m).any (fun x => p x.1 x.2) = m.any p :=
  Raw₀.Const.any_toList ⟨m, h.size_buckets_pos⟩

theorem any_eq_true_iff_exists_contains_getKey_get [LawfulHashable α] [EquivBEq α]
    {p : (_ : α) → β → Bool} (h : m.WF) :
    m.any p = true ↔ ∃ (a : α) (h : m.contains a), p (m.getKey a h) (Const.get m a h) := by
  simp_to_raw using Raw₀.Const.any_eq_true ⟨m, h.size_buckets_pos⟩

theorem any_eq_true_iff_exists_mem_getKey_get [LawfulHashable α] [EquivBEq α]
    {p : (_ : α) → β → Bool} (h : m.WF) :
    m.any p = true ↔ ∃ (a : α) (h : a ∈ m), p (m.getKey a h) (Const.get m a h) := by
  apply any_eq_true_iff_exists_contains_getKey_get h

theorem any_eq_true_iff_exists_contains_get [LawfulBEq α] {p : (_ : α) → β → Bool} (h : m.WF) :
    m.any p = true ↔ ∃ (a : α) (h : m.contains a), p a (Const.get m a h) := by
  simp_to_raw using Raw₀.Const.any_eq_true' ⟨m, h.size_buckets_pos⟩

theorem any_eq_true_iff_exists_mem_get [LawfulBEq α] {p : (_ : α) → β → Bool} (h : m.WF) :
    m.any p = true ↔ ∃ (a : α) (h : a ∈ m), p a (Const.get m a h) := by
  apply any_eq_true_iff_exists_contains_get h

theorem any_eq_false_iff_forall_contains_getKey_get [LawfulHashable α] [EquivBEq α]
    {p : (_ : α) → β → Bool} (h : m.WF) :
    m.any p = false ↔
      ∀ (a : α) (h : m.contains a), p (m.getKey a h) (Const.get m a h) = false := by
  simp_to_raw using Raw₀.Const.any_eq_false ⟨m, h.size_buckets_pos⟩

theorem any_eq_false_iff_forall_mem_getKey_get [LawfulHashable α] [EquivBEq α]
    {p : (_ : α) → β → Bool} (h : m.WF) :
    m.any p = false ↔
      ∀ (a : α) (h : a ∈ m), p (m.getKey a h) (Const.get m a h) = false := by
  apply any_eq_false_iff_forall_contains_getKey_get h

theorem any_eq_false_iff_forall_contains_get [LawfulBEq α] {p : (_ : α) → β → Bool} (h : m.WF) :
    m.any p = false ↔
      ∀ (a : α) (h : m.contains a), p a (Const.get m a h) = false := by
  simp_to_raw using Raw₀.Const.any_eq_false' ⟨m, h.size_buckets_pos⟩

theorem any_eq_false_iff_forall_mem_get [LawfulBEq α] {p : (_ : α) → β → Bool} (h : m.WF) :
    m.any p = false ↔
      ∀ (a : α) (h : a ∈ m), p a (Const.get m a h) = false := by
  apply any_eq_false_iff_forall_contains_get h

@[simp]
theorem all_toList {p : (_ : α) → β → Bool} (h : m.WF) :
    (Raw.Const.toList m).all (fun x => p x.1 x.2) = m.all p :=
  Raw₀.Const.all_toList ⟨m, h.size_buckets_pos⟩

theorem all_eq_true_iff_forall_contains_getKey_get [EquivBEq α] [LawfulHashable α]
    {p : (a : α) → β → Bool} (h : m.WF) :
    m.all p = true ↔ ∀ (a : α) (h : m.contains a), p (m.getKey a h) (Const.get m a h) := by
  simp_to_raw using Raw₀.Const.all_eq_true ⟨m, h.size_buckets_pos⟩

theorem all_eq_true_iff_forall_mem_getKey_get [EquivBEq α] [LawfulHashable α]
    {p : (a : α) → β → Bool} (h : m.WF) :
    m.all p = true ↔ ∀ (a : α) (h : a ∈ m), p (m.getKey a h) (Const.get m a h) := by
  apply all_eq_true_iff_forall_contains_getKey_get h

theorem all_eq_true_iff_forall_contains_get [LawfulBEq α] {p : (_ : α) → β → Bool} (h : m.WF) :
    m.all p = true ↔ ∀ (a : α) (h : m.contains a), p a (Const.get m a h) := by
  simp_to_raw using Raw₀.Const.all_eq_true' ⟨m, h.size_buckets_pos⟩

theorem all_eq_true_iff_forall_mem_get [LawfulBEq α] {p : (_ : α) → β → Bool} (h : m.WF) :
    m.all p = true ↔ ∀ (a : α) (h : a ∈ m), p a (Const.get m a h) := by
  apply all_eq_true_iff_forall_contains_get h

theorem all_eq_false_iff_exists_contains_getKey_get [EquivBEq α] [LawfulHashable α]
    {p : (a : α) → β → Bool} (h : m.WF) :
    m.all p = false ↔ ∃ (a : α) (h : m.contains a), p (m.getKey a h) (Const.get m a h) = false := by
  simp_to_raw using Raw₀.Const.all_eq_false ⟨m, h.size_buckets_pos⟩

theorem all_eq_false_iff_exists_mem_getKey_get [EquivBEq α] [LawfulHashable α]
    {p : (a : α) → β → Bool} (h : m.WF) :
    m.all p = false ↔ ∃ (a : α) (h : a ∈ m), p (m.getKey a h) (Const.get m a h) = false := by
  apply all_eq_false_iff_exists_contains_getKey_get h

theorem all_eq_false_iff_exists_contains_get [LawfulBEq α] {p : (_ : α) → β → Bool} (h : m.WF) :
    m.all p = false ↔ ∃ (a : α) (h : m.contains a), p a (Const.get m a h) = false := by
  simp_to_raw using Raw₀.Const.all_eq_false' ⟨m, h.size_buckets_pos⟩

theorem all_eq_false_iff_exists_mem_get [LawfulBEq α] {p : (_ : α) → β → Bool} (h : m.WF) :
    m.all p = false ↔ ∃ (a : α) (h : a ∈ m), p a (Const.get m a h) = false := by
  apply all_eq_false_iff_exists_contains_get h

theorem any_keys [LawfulHashable α] [EquivBEq α] {p : α → Bool} (h : m.WF) :
    m.keys.any p = m.any (fun a _ => p a) := Raw₀.Const.any_keys ⟨m, h.size_buckets_pos⟩

theorem all_keys [LawfulHashable α] [EquivBEq α] {p : α → Bool} (h : m.WF) :
    m.keys.all p = m.all (fun a _ => p a) := Raw₀.Const.all_keys ⟨m, h.size_buckets_pos⟩

end Const

section insertMany

variable {ρ : Type w} [ForIn Id ρ ((a : α) × β a)]

@[simp, grind =]
theorem insertMany_nil [EquivBEq α] [LawfulHashable α] (h : m.WF) :
    m.insertMany [] = m := by
  simp_to_raw
  rw [Raw₀.insertMany_nil]

@[simp, grind =]
theorem insertMany_list_singleton {k : α} {v : β k} [EquivBEq α] [LawfulHashable α] (h : m.WF) :
    m.insertMany [⟨k, v⟩] = m.insert k v := by
  simp_to_raw
  rw [Raw₀.insertMany_list_singleton]

@[grind _=_] theorem insertMany_cons {l : List ((a : α) × β a)} {k : α} {v : β k} [EquivBEq α] [LawfulHashable α]
    (h : m.WF) :
    m.insertMany (⟨k, v⟩ :: l) = (m.insert k v).insertMany l := by
  simp_to_raw
  rw [Raw₀.insertMany_cons]

@[grind _=_]
theorem insertMany_append [EquivBEq α] [LawfulHashable α] (h : m.WF) {l₁ l₂ : List ((a : α) × β a)} :
    insertMany m (l₁ ++ l₂) = insertMany (insertMany m l₁) l₂ := by
  induction l₁ generalizing m with
  | nil => simp [h]
  | cons hd tl ih =>
    rw [List.cons_append, insertMany_cons h, insertMany_cons h, ih h.insert]

@[elab_as_elim]
theorem insertMany_ind {motive : Raw α β → Prop} (m : Raw α β) (l : ρ)
    (init : motive m) (insert : ∀ m a b, motive m → motive (m.insert a b)) :
    motive (m.insertMany l) := by
  dsimp [insertMany]
  split
  · rename_i h
    refine Raw₀.insertMany_ind ⟨m, h⟩ l init (fun m a b h => ?_)
    simpa only [Raw.insert, m.2, ↓reduceDIte] using insert m.1 a b h
  · exact init

@[simp, grind =]
theorem contains_insertMany_list [EquivBEq α] [LawfulHashable α] (h : m.WF)
    {l : List ((a : α) × β a)} {k : α} :
    (m.insertMany l).contains k = (m.contains k || (l.map Sigma.fst).contains k) := by
  simp_to_raw using Raw₀.contains_insertMany_list

@[simp, grind =]
theorem mem_insertMany_list [EquivBEq α] [LawfulHashable α] (h : m.WF)
    {l : List ((a : α) × β a)} {k : α} :
    k ∈ (m.insertMany l) ↔ k ∈ m ∨ (l.map Sigma.fst).contains k := by
  simp [← contains_iff_mem, contains_insertMany_list h]

theorem mem_of_mem_insertMany_list [EquivBEq α] [LawfulHashable α] (h : m.WF)
    {l : List ((a : α) × β a)} {k : α} :
    k ∈ (m.insertMany l) → (l.map Sigma.fst).contains k = false → k ∈ m := by
  simp only [mem_iff_contains]
  simp_to_raw using Raw₀.contains_of_contains_insertMany_list

theorem mem_insertMany_of_mem [EquivBEq α] [LawfulHashable α] (h : m.WF)
    {l : ρ} {k : α} : k ∈ m → k ∈ m.insertMany l := by
  simp only [mem_iff_contains]
  simp_to_raw using Raw₀.contains_insertMany_of_contains

theorem get?_insertMany_list_of_contains_eq_false [LawfulBEq α] (h : m.WF)
    {l : List ((a : α) × β a)} {k : α}
    (contains_eq_false : (l.map Sigma.fst).contains k = false) :
    (m.insertMany l).get? k = m.get? k := by
  simp_to_raw using Raw₀.get?_insertMany_list_of_contains_eq_false

theorem get?_insertMany_list_of_mem [LawfulBEq α] (h : m.WF)
    {l : List ((a : α) × β a)} {k k' : α} (k_beq : k == k') {v : β k}
    (distinct : l.Pairwise (fun a b => (a.1 == b.1) = false))
    (mem : ⟨k, v⟩ ∈ l) :
    (m.insertMany l).get? k' = some (cast (by congr; apply LawfulBEq.eq_of_beq k_beq) v) := by
  simp_to_raw using Raw₀.get?_insertMany_list_of_mem

theorem get_insertMany_list_of_contains_eq_false [LawfulBEq α] (h : m.WF)
    {l : List ((a : α) × β a)} {k : α}
    (contains_eq_false : (l.map Sigma.fst).contains k = false)
    {h'} :
    (m.insertMany l).get k h' =
      m.get k (mem_of_mem_insertMany_list h h' contains_eq_false) := by
  simp_to_raw using Raw₀.get_insertMany_list_of_contains_eq_false

theorem get_insertMany_list_of_mem [LawfulBEq α] (h : m.WF)
    {l : List ((a : α) × β a)} {k k' : α} (k_beq : k == k') {v : β k}
    (distinct : l.Pairwise (fun a b => (a.1 == b.1) = false))
    (mem : ⟨k, v⟩ ∈ l)
    {h'} :
    (m.insertMany l).get k' h' = cast (by congr; apply LawfulBEq.eq_of_beq k_beq) v := by
  simp_to_raw using Raw₀.get_insertMany_list_of_mem

theorem get!_insertMany_list_of_contains_eq_false [LawfulBEq α] (h : m.WF)
    {l : List ((a : α) × β a)} {k : α} [Inhabited (β k)]
    (contains_eq_false : (l.map Sigma.fst).contains k = false) :
    (m.insertMany l).get! k = m.get! k := by
  simp_to_raw using Raw₀.get!_insertMany_list_of_contains_eq_false

theorem get!_insertMany_list_of_mem [LawfulBEq α] (h : m.WF)
    {l : List ((a : α) × β a)} {k k' : α} (k_beq : k == k') {v : β k} [Inhabited (β k')]
    (distinct : l.Pairwise (fun a b => (a.1 == b.1) = false))
    (mem : ⟨k, v⟩ ∈ l) :
    (m.insertMany l).get! k' = cast (by congr; apply LawfulBEq.eq_of_beq k_beq) v := by
  simp_to_raw using Raw₀.get!_insertMany_list_of_mem

theorem getD_insertMany_list_of_contains_eq_false [LawfulBEq α] (h : m.WF)
    {l : List ((a : α) × β a)} {k : α} {fallback : β k}
    (contains_eq_false : (l.map Sigma.fst).contains k = false) :
    (m.insertMany l).getD k fallback = m.getD k fallback := by
  simp_to_raw using Raw₀.getD_insertMany_list_of_contains_eq_false

theorem getD_insertMany_list_of_mem [LawfulBEq α] (h : m.WF)
    {l : List ((a : α) × β a)} {k k' : α} (k_beq : k == k') {v : β k} {fallback : β k'}
    (distinct : l.Pairwise (fun a b => (a.1 == b.1) = false))
    (mem : ⟨k, v⟩ ∈ l) :
    (m.insertMany l).getD k' fallback = cast (by congr; apply LawfulBEq.eq_of_beq k_beq) v := by
  simp_to_raw using Raw₀.getD_insertMany_list_of_mem

theorem getKey?_insertMany_list_of_contains_eq_false [EquivBEq α] [LawfulHashable α] (h : m.WF)
    {l : List ((a : α) × β a)} {k : α}
    (contains_eq_false : (l.map Sigma.fst).contains k = false) :
    (m.insertMany l).getKey? k = m.getKey? k := by
  simp_to_raw using Raw₀.getKey?_insertMany_list_of_contains_eq_false

theorem getKey?_insertMany_list_of_mem [EquivBEq α] [LawfulHashable α] (h : m.WF)
    {l : List ((a : α) × β a)}
    {k k' : α} (k_beq : k == k')
    (distinct : l.Pairwise (fun a b => (a.1 == b.1) = false))
    (mem : k ∈ l.map Sigma.fst) :
    (m.insertMany l).getKey? k' = some k := by
  simp_to_raw using Raw₀.getKey?_insertMany_list_of_mem

theorem getKey_insertMany_list_of_contains_eq_false [EquivBEq α] [LawfulHashable α] (h : m.WF)
    {l : List ((a : α) × β a)} {k : α}
    (contains_eq_false : (l.map Sigma.fst).contains k = false)
    {h'} :
    (m.insertMany l).getKey k h' =
      m.getKey k (mem_of_mem_insertMany_list h h' contains_eq_false) := by
  simp_to_raw using Raw₀.getKey_insertMany_list_of_contains_eq_false

theorem getKey_insertMany_list_of_mem [EquivBEq α] [LawfulHashable α] (h : m.WF)
    {l : List ((a : α) × β a)}
    {k k' : α} (k_beq : k == k')
    (distinct : l.Pairwise (fun a b => (a.1 == b.1) = false))
    (mem : k ∈ l.map Sigma.fst)
    {h'} :
    (m.insertMany l).getKey k' h' = k := by
  simp_to_raw using Raw₀.getKey_insertMany_list_of_mem

theorem getKey!_insertMany_list_of_contains_eq_false [EquivBEq α] [LawfulHashable α] [Inhabited α]
    (h : m.WF) {l : List ((a : α) × β a)} {k : α}
    (contains_eq_false : (l.map Sigma.fst).contains k = false) :
    (m.insertMany l).getKey! k = m.getKey! k := by
  simp_to_raw using Raw₀.getKey!_insertMany_list_of_contains_eq_false

theorem getKey!_insertMany_list_of_mem [EquivBEq α] [LawfulHashable α] [Inhabited α] (h : m.WF)
    {l : List ((a : α) × β a)}
    {k k' : α} (k_beq : k == k')
    (distinct : l.Pairwise (fun a b => (a.1 == b.1) = false))
    (mem : k ∈ l.map Sigma.fst) :
    (m.insertMany l).getKey! k' = k := by
  simp_to_raw using Raw₀.getKey!_insertMany_list_of_mem

theorem getKeyD_insertMany_list_of_contains_eq_false [EquivBEq α] [LawfulHashable α] (h : m.WF)
    {l : List ((a : α) × β a)} {k fallback : α}
    (contains_eq_false : (l.map Sigma.fst).contains k = false) :
    (m.insertMany l).getKeyD k fallback = m.getKeyD k fallback := by
  simp_to_raw using Raw₀.getKeyD_insertMany_list_of_contains_eq_false

theorem getKeyD_insertMany_list_of_mem [EquivBEq α] [LawfulHashable α] (h : m.WF)
    {l : List ((a : α) × β a)}
    {k k' fallback : α} (k_beq : k == k')
    (distinct : l.Pairwise (fun a b => (a.1 == b.1) = false))
    (mem : k ∈ l.map Sigma.fst) :
    (m.insertMany l).getKeyD k' fallback = k := by
  simp_to_raw using Raw₀.getKeyD_insertMany_list_of_mem

theorem size_insertMany_list [EquivBEq α] [LawfulHashable α] (h : m.WF)
    {l : List ((a : α) × β a)} (distinct : l.Pairwise (fun a b => (a.1 == b.1) = false)) :
    (∀ (a : α), a ∈ m → (l.map Sigma.fst).contains a = false) →
      (m.insertMany l).size = m.size + l.length := by
  simp only [mem_iff_contains]
  simp_to_raw using Raw₀.size_insertMany_list

theorem size_le_size_insertMany_list [EquivBEq α] [LawfulHashable α] (h : m.WF)
    {l : List ((a : α) × β a)} :
    m.size ≤ (m.insertMany l).size := by
  simp_to_raw using Raw₀.size_le_size_insertMany_list ⟨m, _⟩

theorem size_le_size_insertMany [EquivBEq α] [LawfulHashable α] (h : m.WF)
    {l : ρ} : m.size ≤ (m.insertMany l).size := by
  simp_to_raw using Raw₀.size_le_size_insertMany ⟨m, _⟩

grind_pattern size_le_size_insertMany => (insertMany m l).size

theorem size_insertMany_list_le [EquivBEq α] [LawfulHashable α] (h : m.WF)
    {l : List ((a : α) × β a)} :
    (m.insertMany l).size ≤ m.size + l.length := by
  simp_to_raw using Raw₀.size_insertMany_list_le

grind_pattern size_insertMany_list_le => (insertMany m l).size

@[simp, grind =]
theorem isEmpty_insertMany_list [EquivBEq α] [LawfulHashable α] (h : m.WF)
    {l : List ((a : α) × β a)} :
    (m.insertMany l).isEmpty = (m.isEmpty && l.isEmpty) := by
  simp_to_raw using Raw₀.isEmpty_insertMany_list

theorem isEmpty_of_isEmpty_insertMany [EquivBEq α] [LawfulHashable α] (h : m.WF)
    {l : ρ} : (m.insertMany l).isEmpty → m.isEmpty := by
  simp_to_raw using Raw₀.isEmpty_of_isEmpty_insertMany

section Union
variable {β : α → Type v}

variable (m₁ m₂ : Raw α β)

variable {m₁ m₂}

@[simp]
theorem union_eq : m₁.union m₂ = m₁ ∪ m₂ := by
  simp only [Union.union]

/- contains -/
@[simp]
theorem contains_union [EquivBEq α] [LawfulHashable α] (h₁ : m₁.WF)
    (h₂ : m₂.WF) {k : α} :
    (m₁ ∪ m₂).contains k = (m₁.contains k || m₂.contains k) := by
  simp only [Union.union]
  simp_to_raw using Raw₀.contains_union

/- mem -/
theorem mem_union_of_left [EquivBEq α] [LawfulHashable α] (h₁ : m₁.WF)
    (h₂ : m₂.WF) {k : α} :
    k ∈ m₁ → k ∈ m₁ ∪ m₂ := by
  simp only [Union.union, Membership.mem]
  simp_to_raw using Raw₀.contains_union_of_left

theorem mem_union_of_right [EquivBEq α] [LawfulHashable α] (h₁ : m₁.WF)
    (h₂ : m₂.WF) {k : α} :
    k ∈ m₂ → k ∈ m₁ ∪ m₂ := by
  simp only [Union.union, Membership.mem]
  simp_to_raw using Raw₀.contains_union_of_right

@[simp]
theorem mem_union_iff [EquivBEq α] [LawfulHashable α] (h₁ : m₁.WF)
    (h₂ : m₂.WF) {k : α} :
    k ∈ m₁ ∪ m₂ ↔ k ∈ m₁ ∨ k ∈ m₂ := by
  simp only [Union.union, Membership.mem]
  simp_to_raw using Raw₀.contains_union_iff

theorem mem_of_mem_union_of_not_mem_right [EquivBEq α]
    [LawfulHashable α] (h₁ : m₁.WF) (h₂ : m₂.WF) {k : α} :
    k ∈ m₁ ∪ m₂ → ¬k ∈ m₂ → k ∈ m₁ := by
  simp only [Union.union]
  rw [← contains_eq_false_iff_not_mem]
  simp only [mem_iff_contains]
  simp_to_raw using Raw₀.contains_of_contains_union_of_contains_eq_false_right

theorem mem_of_mem_union_of_not_mem_left [EquivBEq α]
    [LawfulHashable α] (h₁ : m₁.WF) (h₂ : m₂.WF) {k : α} :
    k ∈ m₁ ∪ m₂ → ¬k ∈ m₁ → k ∈ m₂ := by
  simp only [Union.union]
  rw [← contains_eq_false_iff_not_mem]
  simp only [mem_iff_contains]
  simp_to_raw using Raw₀.contains_of_contains_union_of_contains_eq_false_left

/- Equiv -/
theorem Equiv.union_left {m₃ : Raw α β} [EquivBEq α] [LawfulHashable α] (h₁ : m₁.WF) (h₂ : m₂.WF) (h₃ : m₃.WF)
    (equiv : m₁ ~m m₂) :
    (m₁ ∪ m₃) ~m (m₂ ∪ m₃) := by
  revert equiv
  simp only [Union.union]
  simp_to_raw
  intro hyp
  apply Raw₀.Equiv.union_left
  all_goals wf_trivial

theorem Equiv.union_right {m₃ : Raw α β} [EquivBEq α] [LawfulHashable α] (h₁ : m₁.WF) (h₂ : m₂.WF) (h₃ : m₃.WF)
    (equiv : m₂ ~m m₃) :
    (m₁ ∪ m₂) ~m (m₁ ∪ m₃) := by
  revert equiv
  simp only [Union.union]
  simp_to_raw
  intro hyp
  apply Raw₀.Equiv.union_right
  all_goals wf_trivial

theorem Equiv.union_congr {m₃ m₄ : Raw α β} [EquivBEq α] [LawfulHashable α] (h₁ : m₁.WF) (h₂ : m₂.WF) (h₃ : m₃.WF) (h₄ : m₄.WF)
    (equiv₁ : m₁ ~m m₃)
    (equiv₂ : m₂ ~m m₄) :
    (m₁ ∪ m₂) ~m (m₃ ∪ m₄) := by
  simp only [Union.union]
  revert equiv₁ equiv₂
  simp_to_raw
  intro equiv₁ equiv₂
  apply Raw₀.Equiv.union_congr h₁ h₂ h₃ h₄ equiv₁ equiv₂

theorem union_insert_right_equiv_insert_union [EquivBEq α] [LawfulHashable α] {p : (a : α) × β a}
    (h₁ : m₁.WF) (h₂ : m₂.WF) :
    (m₁ ∪ (m₂.insert p.fst p.snd)).Equiv ((m₁ ∪ m₂).insert p.fst p.snd) := by
  simp only [Union.union]
  simp_to_raw using Raw₀.union_insert_right_equiv_insert_union

@[deprecated union_insert_right_equiv_insert_union (since := "2025-11-03")]
theorem union_insert_right_equiv_union_insert [EquivBEq α] [LawfulHashable α] {p : (a : α) × β a}
    (h₁ : m₁.WF) (h₂ : m₂.WF) :
    (m₁ ∪ (m₂.insert p.fst p.snd)).Equiv ((m₁ ∪ m₂).insert p.fst p.snd) :=
  union_insert_right_equiv_insert_union h₁ h₂

/- get? -/
theorem get?_union [LawfulBEq α] (h₁ : m₁.WF) (h₂ : m₂.WF)
    {k : α} :
    (m₁ ∪ m₂).get? k = (m₂.get? k).or (m₁.get? k) := by
  simp only [Union.union]
  simp_to_raw using Raw₀.get?_union

theorem get?_union_of_not_mem_left [LawfulBEq α] (h₁ : m₁.WF) (h₂ : m₂.WF)
    {k : α} (not_mem : ¬k ∈ m₁) :
    (m₁ ∪ m₂).get? k = m₂.get? k := by
  revert not_mem
  simp only [Union.union]
  rw [← contains_eq_false_iff_not_mem]
  simp_to_raw
  apply Raw₀.get?_union_of_contains_eq_false_left
  all_goals wf_trivial

theorem get?_union_of_not_mem_right [LawfulBEq α] (h₁ : m₁.WF) (h₂ : m₂.WF)
    {k : α} (not_mem : ¬k ∈ m₂) :
    (m₁ ∪ m₂).get? k = m₁.get? k := by
  revert not_mem
  simp only [Union.union]
  rw [← contains_eq_false_iff_not_mem]
  simp_to_raw
  apply Raw₀.get?_union_of_contains_eq_false_right
  all_goals wf_trivial

/- get -/
theorem get_union_of_mem_right [LawfulBEq α] (h₁ : m₁.WF) (h₂ : m₂.WF)
    {k : α} (mem : k ∈ m₂) :
    (m₁ ∪ m₂).get k (mem_union_of_right h₁ h₂ mem) = m₂.get k mem := by
  rw [mem_iff_contains] at mem
  revert mem
  simp only [Union.union]
  simp_to_raw
  apply Raw₀.get_union_of_contains_right
  all_goals wf_trivial

theorem get_union_of_not_mem_left [LawfulBEq α] (h₁ : m₁.WF) (h₂ : m₂.WF)
    {k : α} (not_mem : ¬k ∈ m₁) {h'} :
    (m₁ ∪ m₂).get k h' = m₂.get k (mem_of_mem_union_of_not_mem_left h₁ h₂ h' not_mem) := by
  rw [← contains_eq_false_iff_not_mem] at not_mem
  revert not_mem
  simp only [Union.union]
  simp_to_raw
  intro contains_eq_false
  apply Raw₀.get_union_of_contains_eq_false_left
  all_goals wf_trivial

theorem get_union_of_not_mem_right [LawfulBEq α] (h₁ : m₁.WF) (h₂ : m₂.WF)
    {k : α} (not_mem : ¬k ∈ m₂) {h'} :
    (m₁ ∪ m₂).get k h' = m₁.get k (mem_of_mem_union_of_not_mem_right h₁ h₂ h' not_mem) := by
  rw [← contains_eq_false_iff_not_mem] at not_mem
  revert not_mem
  simp only [Union.union]
  simp_to_raw
  intro not_mem
  apply Raw₀.get_union_of_contains_eq_false_right
  all_goals wf_trivial

/- getD -/
theorem getD_union [LawfulBEq α] (h₁ : m₁.WF) (h₂ : m₂.WF)
    {k : α} {fallback : β k} :
    (m₁ ∪ m₂).getD k fallback = m₂.getD k (m₁.getD k fallback) := by
  simp only [Union.union]
  simp_to_raw using Raw₀.getD_union

theorem getD_union_of_not_mem_left [LawfulBEq α] (h₁ : m₁.WF) (h₂ : m₂.WF)
    {k : α} {fallback : β k} (not_mem : ¬k ∈ m₁) :
    (m₁ ∪ m₂).getD k fallback = m₂.getD k fallback := by
  rw [← contains_eq_false_iff_not_mem] at not_mem
  revert not_mem
  simp only [Union.union]
  simp_to_raw using Raw₀.getD_union_of_contains_eq_false_left

theorem getD_union_of_not_mem_right [LawfulBEq α] (h₁ : m₁.WF) (h₂ : m₂.WF)
    {k : α} {fallback : β k} (not_mem : ¬k ∈ m₂)  :
    (m₁ ∪ m₂).getD k fallback = m₁.getD k fallback := by
  rw [← contains_eq_false_iff_not_mem] at not_mem
  revert not_mem
  simp only [Union.union]
  simp_to_raw using Raw₀.getD_union_of_contains_eq_false_right

/- get! -/
theorem get!_union [LawfulBEq α] (h₁ : m₁.WF) (h₂ : m₂.WF)
    {k : α} [Inhabited (β k)] :
    (m₁ ∪ m₂).get! k = m₂.getD k (m₁.get! k) := by
  simp only [Union.union]
  simp_to_raw using Raw₀.get!_union

theorem get!_union_of_not_mem_left [LawfulBEq α] (h₁ : m₁.WF) (h₂ : m₂.WF)
    {k : α} [Inhabited (β k)] (not_mem : ¬k ∈ m₁) :
    (m₁ ∪ m₂).get! k = m₂.get! k := by
  rw [← contains_eq_false_iff_not_mem] at not_mem
  revert not_mem
  simp only [Union.union]
  simp_to_raw using Raw₀.get!_union_of_contains_eq_false_left

theorem get!_union_of_not_mem_right [LawfulBEq α]  (h₁ : m₁.WF) (h₂ : m₂.WF)
    {k : α} [Inhabited (β k)] (not_mem : ¬k ∈ m₂)  :
    (m₁ ∪ m₂).get! k = m₁.get! k := by
  rw [← contains_eq_false_iff_not_mem] at not_mem
  revert not_mem
  simp only [Union.union]
  simp_to_raw using Raw₀.get!_union_of_contains_eq_false_right

/- getKey? -/
theorem getKey?_union [EquivBEq α] [LawfulHashable α]
    (h₁ : m₁.WF) (h₂ : m₂.WF)
    {k : α} :
    (m₁ ∪ m₂).getKey? k = (m₂.getKey? k).or (m₁.getKey? k) := by
  simp only [Union.union]
  simp_to_raw using Raw₀.getKey?_union

theorem getKey?_union_of_not_mem_left [EquivBEq α] [LawfulHashable α]
    (h₁ : m₁.WF) (h₂ : m₂.WF)
    {k : α} (not_mem : ¬k ∈ m₁) :
    (m₁ ∪ m₂).getKey? k = m₂.getKey? k := by
  rw [← contains_eq_false_iff_not_mem] at not_mem
  revert not_mem
  simp only [Union.union]
  simp_to_raw using Raw₀.getKey?_union_of_contains_eq_false_left

theorem getKey?_union_of_not_mem_right [EquivBEq α] [LawfulHashable α]
    (h₁ : m₁.WF) (h₂ : m₂.WF)
    {k : α} (not_mem : ¬k ∈ m₂) :
    (m₁ ∪ m₂).getKey? k = m₁.getKey? k := by
  rw [← contains_eq_false_iff_not_mem] at not_mem
  revert not_mem
  simp only [Union.union]
  simp_to_raw using Raw₀.getKey?_union_of_contains_eq_false_right

/- getKey -/
theorem getKey_union_of_mem_right [EquivBEq α] [LawfulHashable α] (h₁ : m₁.WF) (h₂ : m₂.WF)
    {k : α} (mem : k ∈ m₂) :
    (m₁ ∪ m₂).getKey k (mem_union_of_right h₁ h₂ mem) = m₂.getKey k mem := by
  rw [mem_iff_contains] at mem
  revert mem
  simp only [Union.union]
  simp_to_raw using Raw₀.getKey_union_of_contains_right

theorem getKey_union_of_not_mem_left [EquivBEq α] [LawfulHashable α] (h₁ : m₁.WF) (h₂ : m₂.WF)
    {k : α} (not_mem : ¬k ∈ m₁) {h'} :
    (m₁ ∪ m₂).getKey k h' = m₂.getKey k (mem_of_mem_union_of_not_mem_left h₁ h₂ h' not_mem) := by
  rw [← contains_eq_false_iff_not_mem] at not_mem
  revert not_mem
  simp only [Union.union]
  simp_to_raw
  intro not_mem
  apply Raw₀.getKey_union_of_contains_eq_false_left
  all_goals wf_trivial

theorem getKey_union_of_not_mem_right [EquivBEq α] [LawfulHashable α] (h₁ : m₁.WF) (h₂ : m₂.WF)
    {k : α} (not_mem : ¬k ∈ m₂) {h'} :
    (m₁ ∪ m₂).getKey k h' = m₁.getKey k (mem_of_mem_union_of_not_mem_right h₁ h₂ h' not_mem) := by
  rw [← contains_eq_false_iff_not_mem] at not_mem
  revert not_mem
  simp only [Union.union]
  simp_to_raw
  intro contains_eq_false
  apply Raw₀.getKey_union_of_contains_eq_false_right
  all_goals wf_trivial

/- getKeyD -/
theorem getKeyD_union [EquivBEq α]
    [LawfulHashable α] (h₁ : m₁.WF)
    (h₂ : m₂.WF) {k fallback : α} :
    (m₁ ∪ m₂).getKeyD k fallback = m₂.getKeyD k (m₁.getKeyD k fallback) := by
  simp only [Union.union]
  simp_to_raw using Raw₀.getKeyD_union

theorem getKeyD_union_of_not_mem_left [EquivBEq α] [LawfulHashable α] (h₁ : m₁.WF)
    (h₂ : m₂.WF) {k fallback : α} (mem : ¬k ∈ m₁) :
    (m₁ ∪ m₂).getKeyD k fallback = m₂.getKeyD k fallback := by
  rw [← contains_eq_false_iff_not_mem] at mem
  revert mem
  simp only [Union.union]
  simp_to_raw
  intro mem
  apply Raw₀.getKeyD_union_of_contains_eq_false_left
  all_goals wf_trivial

theorem getKeyD_union_of_not_mem_right [EquivBEq α] [LawfulHashable α] (h₁ : m₁.WF)
    (h₂ : m₂.WF) {k fallback : α} (mem : ¬k ∈ m₂) :
    (m₁ ∪ m₂).getKeyD k fallback = m₁.getKeyD k fallback := by
  rw [← contains_eq_false_iff_not_mem] at mem
  revert mem
  simp only [Union.union]
  simp_to_raw
  intro mem
  apply Raw₀.getKeyD_union_of_contains_eq_false_right
  all_goals wf_trivial

/- getKey! -/
theorem getKey!_union [EquivBEq α] [LawfulHashable α] [Inhabited α]
    (h₁ : m₁.WF)
    (h₂ : m₂.WF) {k : α} :
    (m₁ ∪ m₂).getKey! k = m₂.getKeyD k (m₁.getKey! k) := by
  simp only [Union.union]
  simp_to_raw using Raw₀.getKey!_union

theorem getKey!_union_of_not_mem_left [Inhabited α]
    [EquivBEq α] [LawfulHashable α] (h₁ : m₁.WF) (h₂ : m₂.WF) {k : α}
    (not_mem : ¬k ∈ m₁) :
    (m₁ ∪ m₂).getKey! k = m₂.getKey! k := by
  rw [← contains_eq_false_iff_not_mem] at not_mem
  revert not_mem
  simp only [Union.union]
  simp_to_raw using getKey!_union_of_contains_eq_false_left

theorem getKey!_union_of_not_mem_right [Inhabited α]
    [EquivBEq α] [LawfulHashable α] (h₁ : m₁.WF) (h₂ : m₂.WF) {k : α}
    (not_mem : ¬k ∈ m₂) :
    (m₁ ∪ m₂).getKey! k = m₁.getKey! k := by
  rw [← contains_eq_false_iff_not_mem] at not_mem
  revert not_mem
  simp only [Union.union]
  simp_to_raw using getKey!_union_of_contains_eq_false_right

/- size -/
theorem size_union_of_not_mem [EquivBEq α] [LawfulHashable α] (h₁ : m₁.WF)
    (h₂ : m₂.WF) : (∀ (a : α), a ∈ m₁ → ¬a ∈ m₂) →
    (m₁ ∪ m₂).size = m₁.size + m₂.size := by
  intro hyp
  conv at hyp =>
    ext
    lhs
    rw [mem_iff_contains]
  simp only [← contains_eq_false_iff_not_mem] at hyp
  revert hyp
  simp only [Union.union]
  simp_to_raw using Raw₀.size_union_of_not_mem

theorem size_left_le_size_union [EquivBEq α] [LawfulHashable α] (h₁ : m₁.WF)
    (h₂ : m₂.WF) : m₁.size ≤ (m₁ ∪ m₂).size := by
  simp only [Union.union]
  simp_to_raw using @Raw₀.size_left_le_size_union α β _ _ ⟨m₁, _⟩ ⟨m₂, _⟩

theorem size_right_le_size_union [EquivBEq α] [LawfulHashable α] (h₁ : m₁.WF)
    (h₂ : m₂.WF) : m₂.size ≤ (m₁ ∪ m₂).size := by
  simp only [Union.union]
  simp_to_raw using @Raw₀.size_right_le_size_union α β _ _ ⟨m₁, _⟩ ⟨m₂, _⟩

theorem size_union_le_size_add_size [EquivBEq α] [LawfulHashable α]
    (h₁ : m₁.WF) (h₂ : m₂.WF) :
    (m₁ ∪ m₂).size ≤ m₁.size + m₂.size := by
  simp only [Union.union]
  simp_to_raw using @Raw₀.size_union_le_size_add_size α β _ _ ⟨m₁, _⟩ ⟨m₂, _⟩

/- isEmpty -/
@[simp]
theorem isEmpty_union [EquivBEq α] [LawfulHashable α] (h₁ : m₁.WF) (h₂ : m₂.WF) :
    (m₁ ∪ m₂).isEmpty = (m₁.isEmpty && m₂.isEmpty) := by
  simp only [Union.union]
  simp_to_raw using Raw₀.isEmpty_union

end Union

namespace Const

variable {β : Type v} {m₁ m₂ : Raw α (fun _ => β)}

theorem get?_union [EquivBEq α] [LawfulHashable α] (h₁ : m₁.WF) (h₂ : m₂.WF) {k : α} :
    Const.get? (m₁ ∪ m₂) k = (Const.get? m₂ k).or (Const.get? m₁ k) := by
  simp only [Union.union]
  simp_to_raw using Raw₀.Const.get?_union

theorem get?_union_of_not_mem_left [EquivBEq α] [LawfulHashable α] (h₁ : m₁.WF) (h₂ : m₂.WF)
    {k : α} (not_mem : ¬k ∈ m₁) :
    Const.get? (m₁ ∪ m₂) k = Const.get? m₂ k := by
  rw [← contains_eq_false_iff_not_mem] at not_mem
  revert not_mem
  simp only [Union.union]
  simp_to_raw using Raw₀.Const.get?_union_of_contains_eq_false_left

theorem get?_union_of_not_mem_right [EquivBEq α] [LawfulHashable α] (h₁ : m₁.WF) (h₂ : m₂.WF)
    {k : α} (not_mem : ¬k ∈ m₂) :
    Const.get? (m₁ ∪ m₂) k = Const.get? m₁ k := by
  rw [← contains_eq_false_iff_not_mem] at not_mem
  revert not_mem
  simp only [Union.union]
  simp_to_raw using Raw₀.Const.get?_union_of_contains_eq_false_right

/- get -/
theorem get_union_of_mem_right [EquivBEq α] [LawfulHashable α] (h₁ : m₁.WF) (h₂ : m₂.WF)
    {k : α} (mem : k ∈ m₂) :
    Const.get (m₁ ∪ m₂) k (mem_union_of_right h₁ h₂ mem) = Const.get m₂ k mem := by
  rw [mem_iff_contains] at mem
  revert mem
  simp only [Union.union]
  simp_to_raw using Raw₀.Const.get_union_of_contains_right

theorem get_union_of_not_mem_left [EquivBEq α] [LawfulHashable α] (h₁ : m₁.WF) (h₂ : m₂.WF)
    {k : α} (not_mem : ¬k ∈ m₁) {h'} :
    Const.get (m₁ ∪ m₂) k h' = Const.get m₂ k (mem_of_mem_union_of_not_mem_left h₁ h₂ h' not_mem) := by
  rw [← contains_eq_false_iff_not_mem] at not_mem
  revert not_mem
  simp only [Union.union]
  simp_to_raw
  intro not_mem
  apply Raw₀.Const.get_union_of_contains_eq_false_left
  all_goals wf_trivial

theorem get_union_of_not_mem_right [EquivBEq α] [LawfulHashable α] (h₁ : m₁.WF) (h₂ : m₂.WF)
    {k : α} (not_mem : ¬k ∈ m₂) {h'} :
    Const.get (m₁ ∪ m₂) k h' = Const.get m₁ k (mem_of_mem_union_of_not_mem_right h₁ h₂ h' not_mem) := by
  rw [← contains_eq_false_iff_not_mem] at not_mem
  revert not_mem
  simp only [Union.union]
  simp_to_raw
  intro not_mem
  apply Raw₀.Const.get_union_of_contains_eq_false_right
  all_goals wf_trivial

/- getD -/
theorem getD_union [EquivBEq α] [LawfulHashable α] (h₁ : m₁.WF) (h₂ : m₂.WF) {k : α} {fallback : β} :
    Const.getD (m₁ ∪ m₂) k fallback = Const.getD m₂ k (Const.getD m₁ k fallback) := by
  simp only [Union.union]
  simp_to_raw using Raw₀.Const.getD_union

theorem getD_union_of_not_mem_left [EquivBEq α] [LawfulHashable α] (h₁ : m₁.WF) (h₂ : m₂.WF)
    {k : α} {fallback : β} (not_mem : ¬k ∈ m₁) :
    Const.getD (m₁ ∪ m₂) k fallback = Const.getD m₂ k fallback := by
  rw [← contains_eq_false_iff_not_mem] at not_mem
  revert not_mem
  simp only [Union.union]
  simp_to_raw using Raw₀.Const.getD_union_of_contains_eq_false_left

theorem getD_union_of_not_mem_right [EquivBEq α] [LawfulHashable α] (h₁ : m₁.WF) (h₂ : m₂.WF)
    {k : α} {fallback : β} (not_mem : ¬k ∈ m₂) :
    Const.getD (m₁ ∪ m₂) k fallback = Const.getD m₁ k fallback := by
  rw [← contains_eq_false_iff_not_mem] at not_mem
  revert not_mem
  simp only [Union.union]
  simp_to_raw using Raw₀.Const.getD_union_of_contains_eq_false_right

/- get! -/
theorem get!_union [EquivBEq α] [LawfulHashable α] [Inhabited β] (h₁ : m₁.WF) (h₂ : m₂.WF) {k : α} :
    Const.get! (m₁ ∪ m₂) k = Const.getD m₂ k (Const.get! m₁ k) := by
  simp only [Union.union]
  simp_to_raw using Raw₀.Const.get!_union

theorem get!_union_of_not_mem_left [EquivBEq α] [LawfulHashable α] [Inhabited β] (h₁ : m₁.WF) (h₂ : m₂.WF)
    {k : α} (not_mem : ¬k ∈ m₁) :
    Const.get! (m₁ ∪ m₂) k = Const.get! m₂ k := by
  rw [← contains_eq_false_iff_not_mem] at not_mem
  revert not_mem
  simp only [Union.union]
  simp_to_raw using Raw₀.Const.get!_union_of_contains_eq_false_left

theorem get!_union_of_not_mem_right [EquivBEq α] [LawfulHashable α] [Inhabited β] (h₁ : m₁.WF) (h₂ : m₂.WF)
    {k : α} (not_mem : ¬k ∈ m₂) :
    Const.get! (m₁ ∪ m₂) k = Const.get! m₁ k := by
  rw [← contains_eq_false_iff_not_mem ] at not_mem
  revert not_mem
  simp only [Union.union]
  simp_to_raw using Raw₀.Const.get!_union_of_contains_eq_false_right

end Const

section Inter

variable {m₁ m₂ : Raw α β}

@[simp]
theorem inter_eq : m₁.inter m₂ = m₁ ∩ m₂ := by
  simp only [Inter.inter]

/- contains -/

@[simp]
theorem contains_inter [EquivBEq α] [LawfulHashable α] {k : α} (h₁ : m₁.WF) (h₂ : m₂.WF) :
    (m₁ ∩ m₂).contains k = (m₁.contains k && m₂.contains k) := by
  simp only [Inter.inter]
  simp_to_raw using Raw₀.contains_inter

/- mem -/

theorem mem_inter_iff [EquivBEq α] [LawfulHashable α] (h₁ : m₁.WF)
    (h₂ : m₂.WF) {k : α} :
    k ∈ m₁ ∩ m₂ ↔ k ∈ m₁ ∧ k ∈ m₂ := by
  simp only [Inter.inter, Membership.mem]
  simp_to_raw using Raw₀.contains_inter_iff

theorem not_mem_inter_of_not_mem_left [EquivBEq α] [LawfulHashable α]
    (h₁ : m₁.WF) (h₂ : m₂.WF) {k : α}
    (not_mem : k ∉ m₁) :
    k ∉ m₁ ∩ m₂ := by
  simp only [Inter.inter]
  rw [← contains_eq_false_iff_not_mem] at not_mem |-
  revert not_mem
  simp_to_raw using Raw₀.contains_inter_eq_false_of_contains_eq_false_left

theorem not_mem_inter_of_not_mem_right [EquivBEq α] [LawfulHashable α]
    (h₁ : m₁.WF) (h₂ : m₂.WF) {k : α}
    (not_mem : k ∉ m₂) :
    k ∉ m₁ ∩ m₂ := by
  simp only [Inter.inter]
  rw [← contains_eq_false_iff_not_mem] at not_mem |-
  revert not_mem
  simp_to_raw using Raw₀.contains_inter_eq_false_of_contains_eq_false_right

/- Equiv -/
theorem Equiv.inter_left {m₃ : Raw α β} [EquivBEq α] [LawfulHashable α] (h₁ : m₁.WF) (h₂ : m₂.WF) (h₃ : m₃.WF)
    (equiv : m₁ ~m m₂) :
    (m₁ ∩ m₃) ~m (m₂ ∩ m₃) := by
  revert equiv
  simp only [Inter.inter]
  simp_to_raw
  intro hyp
  apply Raw₀.Equiv.inter_left
  all_goals wf_trivial

theorem Equiv.inter_right {m₃ : Raw α β} [EquivBEq α] [LawfulHashable α] (h₁ : m₁.WF) (h₂ : m₂.WF) (h₃ : m₃.WF)
    (equiv : m₂ ~m m₃) :
    (m₁ ∩ m₂) ~m (m₁ ∩ m₃) := by
  revert equiv
  simp only [Inter.inter]
  simp_to_raw
  intro hyp
  apply Raw₀.Equiv.inter_right
  all_goals wf_trivial

theorem Equiv.inter_congr {m₃ m₄ : Raw α β} [EquivBEq α] [LawfulHashable α] (h₁ : m₁.WF) (h₂ : m₂.WF) (h₃ : m₃.WF) (h₄ : m₄.WF)
    (equiv₁ : m₁ ~m m₃)  (equiv₂ : m₂ ~m m₄) :
    (m₁ ∩ m₂) ~m (m₃ ∩ m₄) := by
  revert equiv₁ equiv₂
  simp only [Inter.inter]
  simp_to_raw
  intro equiv₁ equiv₂
  apply Raw₀.Equiv.inter_congr
  all_goals wf_trivial

/- get? -/
theorem get?_inter [LawfulBEq α] (h₁ : m₁.WF) (h₂ : m₂.WF) {k : α} :
    (m₁ ∩ m₂).get? k =
    if k ∈ m₂ then m₁.get? k else none := by
  simp only [Membership.mem, Inter.inter]
  simp_to_raw using Raw₀.get?_inter

theorem get?_inter_of_mem_right [LawfulBEq α] (h₁ : m₁.WF) (h₂ : m₂.WF)
    {k : α} (mem : k ∈ m₂) :
    (m₁ ∩ m₂).get? k = m₁.get? k := by
  simp only [Membership.mem] at mem
  simp only [Inter.inter]
  revert mem
  simp_to_raw using Raw₀.get?_inter_of_contains_right

theorem get?_inter_of_not_mem_left [LawfulBEq α] (h₁ : m₁.WF) (h₂ : m₂.WF)
    {k : α} (not_mem : k ∉ m₁) :
    (m₁ ∩ m₂).get? k = none := by
  rw [← contains_eq_false_iff_not_mem] at not_mem
  revert not_mem
  simp only [Inter.inter]
  simp_to_raw using Raw₀.get?_inter_of_contains_eq_false_left

theorem get?_inter_of_not_mem_right [LawfulBEq α] (h₁ : m₁.WF) (h₂ : m₂.WF)
    {k : α} (not_mem : k ∉ m₂) :
    (m₁ ∩ m₂).get? k = none := by
  rw [← contains_eq_false_iff_not_mem] at not_mem
  revert not_mem
  simp only [Inter.inter]
  simp_to_raw using Raw₀.get?_inter_of_contains_eq_false_right

/- get -/
@[simp] theorem get_inter [LawfulBEq α] (h₁ : m₁.WF) (h₂ : m₂.WF)
    {k : α} {h_mem: k ∈ m₁ ∩ m₂} :
    (m₁ ∩ m₂).get k h_mem =
    m₁.get k ((mem_inter_iff h₁ h₂).1 h_mem).1 := by
  revert h_mem
  simp only [Membership.mem, Inter.inter]
  simp_to_raw
  intro h_mem
  apply Raw₀.get_inter
  all_goals wf_trivial

/- getD -/
theorem getD_inter [LawfulBEq α] (h₁ : m₁.WF) (h₂ : m₂.WF)
    {k : α} {fallback : β k} :
    (m₁ ∩ m₂).getD k fallback =
    if k ∈ m₂ then m₁.getD k fallback else fallback := by
  simp only [Inter.inter, Membership.mem]
  simp_to_raw using Raw₀.getD_inter

theorem getD_inter_of_mem_right [LawfulBEq α] (h₁ : m₁.WF) (h₂ : m₂.WF)
    {k : α} {fallback : β k} (mem : k ∈ m₂) :
    (m₁ ∩ m₂).getD k fallback = m₁.getD k fallback := by
  revert mem
  simp only [Membership.mem, Inter.inter]
  simp_to_raw using Raw₀.getD_inter_of_contains_right

theorem getD_inter_of_not_mem_right [LawfulBEq α] (h₁ : m₁.WF) (h₂ : m₂.WF)
    {k : α} {fallback : β k} (not_mem : k ∉ m₂) :
    (m₁ ∩ m₂).getD k fallback = fallback := by
  rw [← contains_eq_false_iff_not_mem] at not_mem
  simp only [Inter.inter]
  revert not_mem
  simp_to_raw using Raw₀.getD_inter_of_contains_eq_false_right

theorem  getD_inter_of_not_mem_left [LawfulBEq α] (h₁ : m₁.WF) (h₂ : m₂.WF)
    {k : α} {fallback : β k} (not_mem : k ∉ m₁) :
    (m₁ ∩ m₂).getD k fallback = fallback := by
  rw [← contains_eq_false_iff_not_mem] at not_mem
  simp only [Inter.inter]
  revert not_mem
  simp_to_raw using Raw₀.getD_inter_of_contains_eq_false_left

/- get! -/
theorem get!_inter [LawfulBEq α] (h₁ : m₁.WF) (h₂ : m₂.WF)
    {k : α} [Inhabited (β k)] :
    (m₁ ∩ m₂).get! k =
    if k ∈ m₂ then m₁.get! k else default := by
  simp only [Inter.inter, Membership.mem]
  simp_to_raw using Raw₀.get!_inter

theorem get!_inter_of_mem_right [LawfulBEq α] (h₁ : m₁.WF) (h₂ : m₂.WF)
    {k : α} [Inhabited (β k)] (mem : k ∈ m₂) :
    (m₁ ∩ m₂).get! k = m₁.get! k  := by
  revert mem
  simp only [Membership.mem, Inter.inter]
  simp_to_raw using Raw₀.get!_inter_of_contains_right

theorem get!_inter_of_not_mem_right [LawfulBEq α] (h₁ : m₁.WF) (h₂ : m₂.WF)
    {k : α} [Inhabited (β k)] (not_mem : k ∉ m₂) :
    (m₁ ∩ m₂).get! k = default := by
  rw [← contains_eq_false_iff_not_mem] at not_mem
  simp only [Inter.inter]
  revert not_mem
  simp_to_raw using Raw₀.get!_inter_of_contains_eq_false_right

theorem get!_inter_of_not_mem_left [LawfulBEq α] (h₁ : m₁.WF) (h₂ : m₂.WF)
    {k : α} [Inhabited (β k)] (not_mem : k ∉ m₁) :
    (m₁ ∩ m₂).get! k = default := by
  rw [← contains_eq_false_iff_not_mem] at not_mem
  simp only [Inter.inter]
  revert not_mem
  simp_to_raw using Raw₀.get!_inter_of_contains_eq_false_left

/- getKey? -/
theorem getKey?_inter [EquivBEq α] [LawfulHashable α]
    (h₁ : m₁.WF) (h₂ : m₂.WF) {k : α} :
    (m₁ ∩ m₂).getKey? k =
    if k ∈ m₂ then m₁.getKey? k else none := by
  simp only [Membership.mem, Inter.inter]
  simp_to_raw using Raw₀.getKey?_inter

theorem getKey?_inter_of_mem_right [EquivBEq α] [LawfulHashable α]
    (h₁ : m₁.WF) (h₂ : m₂.WF) {k : α} (mem : k ∈ m₂) :
    (m₁ ∩ m₂).getKey? k = m₁.getKey? k := by
  simp only [Membership.mem] at mem
  simp only [Inter.inter]
  revert mem
  simp_to_raw using Raw₀.getKey?_inter_of_contains_right

theorem getKey?_inter_of_not_mem_right [EquivBEq α] [LawfulHashable α]
    (h₁ : m₁.WF) (h₂ : m₂.WF) {k : α} (not_mem : k ∉ m₂) :
    (m₁ ∩ m₂).getKey? k = none := by
  rw [← contains_eq_false_iff_not_mem] at not_mem
  simp only [Inter.inter]
  revert not_mem
  simp_to_raw using Raw₀.getKey?_inter_of_contains_eq_false_right

theorem getKey?_inter_of_not_mem_left [EquivBEq α] [LawfulHashable α]
    (h₁ : m₁.WF) (h₂ : m₂.WF) {k : α} (not_mem : k ∉ m₁) :
    (m₁ ∩ m₂).getKey? k = none := by
  rw [← contains_eq_false_iff_not_mem] at not_mem
  simp only [Inter.inter]
  revert not_mem
  simp_to_raw using Raw₀.getKey?_inter_of_contains_eq_false_left

/- getKey -/
@[simp] theorem getKey_inter [EquivBEq α] [LawfulHashable α] (h₁ : m₁.WF) (h₂ : m₂.WF)
    {k : α} {h_mem : k ∈ m₁ ∩ m₂} :
    (m₁ ∩ m₂).getKey k h_mem =
    m₁.getKey k ((mem_inter_iff h₁ h₂).1 h_mem).1 := by
  revert h_mem
  simp only [Membership.mem, Inter.inter]
  simp_to_raw
  intro h_mem
  apply Raw₀.getKey_inter
  all_goals wf_trivial

/- getKeyD -/
theorem getKeyD_inter [EquivBEq α] [LawfulHashable α] (h₁ : m₁.WF)
    (h₂ : m₂.WF) {k fallback : α} :
    (m₁ ∩ m₂).getKeyD k fallback =
    if k ∈ m₂ then m₁.getKeyD k fallback else fallback := by
  simp only [Membership.mem, Inter.inter]
  simp_to_raw using Raw₀.getKeyD_inter

theorem getKeyD_inter_of_mem_right [EquivBEq α] [LawfulHashable α] (h₁ : m₁.WF)
    (h₂ : m₂.WF) {k fallback : α} (mem : k ∈ m₂) :
    (m₁ ∩ m₂).getKeyD k fallback = m₁.getKeyD k fallback := by
  simp only [Membership.mem] at mem
  simp only [Inter.inter]
  revert mem
  simp_to_raw using Raw₀.getKeyD_inter_of_contains_right

theorem getKeyD_inter_of_not_mem_right [EquivBEq α] [LawfulHashable α] (h₁ : m₁.WF)
    (h₂ : m₂.WF) {k fallback : α} (not_mem : k ∉ m₂) :
    (m₁ ∩ m₂).getKeyD k fallback = fallback := by
  rw [← contains_eq_false_iff_not_mem] at not_mem
  simp only [Inter.inter]
  revert not_mem
  simp_to_raw using Raw₀.getKeyD_inter_of_contains_eq_false_right

theorem getKeyD_inter_of_not_mem_left [EquivBEq α] [LawfulHashable α] (h₁ : m₁.WF)
    (h₂ : m₂.WF) {k fallback : α} (not_mem : k ∉ m₁) :
    (m₁ ∩ m₂).getKeyD k fallback = fallback := by
  rw [← contains_eq_false_iff_not_mem] at not_mem
  simp only [Inter.inter]
  revert not_mem
  simp_to_raw using Raw₀.getKeyD_inter_of_contains_eq_false_left

/- getKey! -/
theorem getKey!_inter [EquivBEq α] [LawfulHashable α] [Inhabited α] (h₁ : m₁.WF)
    (h₂ : m₂.WF) {k : α} :
    (m₁ ∩ m₂).getKey! k =
    if k ∈ m₂ then m₁.getKey! k else default := by
  simp only [Membership.mem, Inter.inter]
  simp_to_raw using Raw₀.getKey!_inter

theorem getKey!_inter_of_mem_right [EquivBEq α] [LawfulHashable α] [Inhabited α] (h₁ : m₁.WF)
    (h₂ : m₂.WF) {k : α} (mem : k ∈ m₂) :
    (m₁ ∩ m₂).getKey! k = m₁.getKey! k := by
  simp only [Membership.mem] at mem
  simp only [Inter.inter]
  revert mem
  simp_to_raw using Raw₀.getKey!_inter_of_contains_right

theorem getKey!_inter_of_not_mem_right [EquivBEq α] [LawfulHashable α] [Inhabited α] (h₁ : m₁.WF)
    (h₂ : m₂.WF) {k : α} (not_mem : k ∉ m₂) :
    (m₁ ∩ m₂).getKey! k = default := by
  rw [← contains_eq_false_iff_not_mem] at not_mem
  simp only [Inter.inter]
  revert not_mem
  simp_to_raw using Raw₀.getKey!_inter_of_contains_eq_false_right

theorem getKey!_inter_of_not_mem_left [EquivBEq α] [LawfulHashable α] [Inhabited α] (h₁ : m₁.WF)
    (h₂ : m₂.WF) {k : α} (not_mem : k ∉ m₁) :
    (m₁ ∩ m₂).getKey! k = default := by
  rw [← contains_eq_false_iff_not_mem] at not_mem
  simp only [Inter.inter]
  revert not_mem
  simp_to_raw using Raw₀.getKey!_inter_of_contains_eq_false_left

/- size -/
theorem size_inter_le_size_left [EquivBEq α] [LawfulHashable α]
    (h₁ : m₁.WF) (h₂ : m₂.WF) :
    (m₁ ∩ m₂).size ≤ m₁.size := by
  simp only [Inter.inter]
  simp_to_raw using Raw₀.size_inter_le_size_left

theorem size_inter_le_size_right [EquivBEq α] [LawfulHashable α]
    (h₁ : m₁.WF) (h₂ : m₂.WF) :
    (m₁ ∩ m₂).size ≤ m₂.size := by
  simp only [Inter.inter]
  simp_to_raw using Raw₀.size_inter_le_size_right

theorem size_inter_eq_size_left [EquivBEq α] [LawfulHashable α]
    (h₁ : m₁.WF) (h₂ : m₂.WF)
    (h : ∀ (a : α), a ∈ m₁ → a ∈ m₂) :
    (m₁ ∩ m₂).size = m₁.size := by
  have : ∀ (a : α), m₁.contains a → m₂.contains a := by
    intro a ha
    rw [contains_iff_mem] at ha ⊢
    exact h a ha
  revert this
  simp only [Inter.inter]
  simp_to_raw using Raw₀.size_inter_eq_size_left

theorem size_inter_eq_size_right [EquivBEq α] [LawfulHashable α]
    (h₁ : m₁.WF) (h₂ : m₂.WF)
    (h : ∀ (a : α), a ∈ m₂ → a ∈ m₁) :
    (m₁ ∩ m₂).size = m₂.size := by
  have : ∀ (a : α), m₂.contains a → m₁.contains a := by
    intro a ha
    rw [contains_iff_mem] at ha ⊢
    exact h a ha
  revert this
  simp only [Inter.inter]
  simp_to_raw using Raw₀.size_inter_eq_size_right

theorem size_add_size_eq_size_union_add_size_inter [EquivBEq α] [LawfulHashable α]
    (h₁ : m₁.WF) (h₂ : m₂.WF) :
    m₁.size + m₂.size = (m₁ ∪ m₂).size + (m₁ ∩ m₂).size := by
  simp only [Union.union, Inter.inter]
  simp_to_raw using @Raw₀.size_add_size_eq_size_union_add_size_inter _ _ _ _ ⟨m₁, _⟩ ⟨m₂, _⟩

/- isEmpty -/
@[simp]
theorem isEmpty_inter_left [EquivBEq α] [LawfulHashable α] (h₁ : m₁.WF) (h₂ : m₂.WF) (h : m₁.isEmpty) :
    (m₁ ∩ m₂).isEmpty = true := by
  revert h
  simp only [Inter.inter]
  simp_to_raw using @Raw₀.isEmpty_inter_left _ _ _ _ ⟨m₁, _⟩ ⟨m₂, _⟩ _ _

@[simp]
theorem isEmpty_inter_right [EquivBEq α] [LawfulHashable α] (h₁ : m₁.WF) (h₂ : m₂.WF) (h : m₂.isEmpty) :
    (m₁ ∩ m₂).isEmpty = true := by
  revert h
  simp only [Inter.inter]
  simp_to_raw using @Raw₀.isEmpty_inter_right _ _ _ _ ⟨m₁, _⟩ ⟨m₂, _⟩ _ _

theorem isEmpty_inter_iff [EquivBEq α] [LawfulHashable α] (h₁ : m₁.WF) (h₂ : m₂.WF) :
    (m₁ ∩ m₂).isEmpty ↔ ∀ k, k ∈ m₁ → k ∉ m₂ := by
  conv =>
    rhs
    rhs
    rhs
    rw [← contains_eq_false_iff_not_mem]
  simp only [Inter.inter, Membership.mem]
  simp_to_raw using @Raw₀.isEmpty_inter_iff _ _ _ _ ⟨m₁, _⟩ ⟨m₂, _⟩ _ _

end Inter

namespace Const

variable {β : Type v} {m₁ m₂ : Raw α (fun _ => β)}

/- get? -/
theorem get?_inter [EquivBEq α] [LawfulHashable α] (h₁ : m₁.WF) (h₂ : m₂.WF) {k : α} :
    Const.get? (m₁ ∩ m₂) k =
    if k ∈ m₂ then Const.get? m₁ k else none := by
  simp only [Membership.mem, Inter.inter]
  simp_to_raw using Raw₀.Const.get?_inter

theorem get?_inter_of_mem_right [EquivBEq α] [LawfulHashable α] (h₁ : m₁.WF) (h₂ : m₂.WF)
    {k : α} (mem : k ∈ m₂) :
    Const.get? (m₁ ∩ m₂) k = Const.get? m₁ k := by
  rw [mem_iff_contains] at mem
  revert mem
  simp only [Inter.inter]
  simp_to_raw using Raw₀.Const.get?_inter_of_contains_right

theorem get?_inter_of_not_mem_left [EquivBEq α] [LawfulHashable α] (h₁ : m₁.WF) (h₂ : m₂.WF)
    {k : α} (not_mem : ¬k ∈ m₁) :
    Const.get? (m₁ ∩ m₂) k = none := by
  rw [← contains_eq_false_iff_not_mem] at not_mem
  revert not_mem
  simp only [Inter.inter]
  simp_to_raw using Raw₀.Const.get?_inter_of_contains_eq_false_left

theorem get?_inter_of_not_mem_right [EquivBEq α] [LawfulHashable α] (h₁ : m₁.WF) (h₂ : m₂.WF)
    {k : α} (not_mem : ¬k ∈ m₂) :
    Const.get? (m₁ ∩ m₂) k = none := by
  rw [← contains_eq_false_iff_not_mem] at not_mem
  revert not_mem
  simp only [Inter.inter]
  simp_to_raw using Raw₀.Const.get?_inter_of_contains_eq_false_right

/- get -/
@[simp] theorem get_inter [EquivBEq α] [LawfulHashable α] (h₁ : m₁.WF) (h₂ : m₂.WF)
    {k : α} {h_mem : k ∈ m₁ ∩ m₂} :
    Const.get (m₁ ∩ m₂) k h_mem =
    Const.get m₁ k ((mem_inter_iff h₁ h₂).1 h_mem).1 := by
  revert h_mem
  simp only [Membership.mem, Inter.inter]
  simp_to_raw
  intro h_mem
  apply Raw₀.Const.get_inter
  all_goals wf_trivial

/- getD -/
theorem getD_inter [EquivBEq α] [LawfulHashable α] (h₁ : m₁.WF) (h₂ : m₂.WF)
    {k : α} {fallback : β} :
    Const.getD (m₁ ∩ m₂) k fallback =
    if k ∈ m₂ then Const.getD m₁ k fallback else fallback := by
  simp only [Inter.inter, Membership.mem]
  simp_to_raw using Raw₀.Const.getD_inter

theorem getD_inter_of_mem_right [EquivBEq α] [LawfulHashable α] (h₁ : m₁.WF) (h₂ : m₂.WF)
    {k : α} {fallback : β} (mem : k ∈ m₂) :
    Const.getD (m₁ ∩ m₂) k fallback = Const.getD m₁ k fallback := by
  rw [mem_iff_contains] at mem
  revert mem
  simp only [Inter.inter]
  simp_to_raw using Raw₀.Const.getD_inter_of_contains_right

theorem getD_inter_of_not_mem_right [EquivBEq α] [LawfulHashable α] (h₁ : m₁.WF) (h₂ : m₂.WF)
    {k : α} {fallback : β} (not_mem : ¬k ∈ m₂) :
    Const.getD (m₁ ∩ m₂) k fallback = fallback := by
  rw [← contains_eq_false_iff_not_mem] at not_mem
  simp only [Inter.inter]
  revert not_mem
  simp_to_raw using Raw₀.Const.getD_inter_of_contains_eq_false_right

theorem getD_inter_of_not_mem_left [EquivBEq α] [LawfulHashable α] (h₁ : m₁.WF) (h₂ : m₂.WF)
    {k : α} {fallback : β} (not_mem : ¬k ∈ m₁) :
    Const.getD (m₁ ∩ m₂) k fallback = fallback := by
  rw [← contains_eq_false_iff_not_mem] at not_mem
  simp only [Inter.inter]
  revert not_mem
  simp_to_raw using Raw₀.Const.getD_inter_of_contains_eq_false_left

/- get! -/
theorem get!_inter [EquivBEq α] [LawfulHashable α] [Inhabited β] (h₁ : m₁.WF) (h₂ : m₂.WF)
    {k : α} :
    Const.get! (m₁ ∩ m₂) k =
    if k ∈ m₂ then Const.get! m₁ k else default := by
  simp only [Inter.inter, Membership.mem]
  simp_to_raw using Raw₀.Const.get!_inter

theorem get!_inter_of_mem_right [EquivBEq α] [LawfulHashable α] [Inhabited β] (h₁ : m₁.WF) (h₂ : m₂.WF)
    {k : α} (mem : k ∈ m₂) :
    Const.get! (m₁ ∩ m₂) k = Const.get! m₁ k := by
  rw [mem_iff_contains] at mem
  revert mem
  simp only [Inter.inter]
  simp_to_raw using Raw₀.Const.get!_inter_of_contains_right

theorem get!_inter_of_not_mem_right [EquivBEq α] [LawfulHashable α] [Inhabited β] (h₁ : m₁.WF) (h₂ : m₂.WF)
    {k : α} (not_mem : ¬k ∈ m₂) :
    Const.get! (m₁ ∩ m₂) k = default := by
  rw [← contains_eq_false_iff_not_mem] at not_mem
  simp only [Inter.inter]
  revert not_mem
  simp_to_raw using Raw₀.Const.get!_inter_of_contains_eq_false_right

theorem get!_inter_of_not_mem_left [EquivBEq α] [LawfulHashable α] [Inhabited β] (h₁ : m₁.WF) (h₂ : m₂.WF)
    {k : α} (not_mem : ¬k ∈ m₁) :
    Const.get! (m₁ ∩ m₂) k = default := by
  rw [← contains_eq_false_iff_not_mem] at not_mem
  simp only [Inter.inter]
  revert not_mem
  simp_to_raw using Raw₀.Const.get!_inter_of_contains_eq_false_left

end Const

section Diff

variable {m₁ m₂ : Raw α β}

/- contains -/
@[simp]
theorem contains_diff [EquivBEq α] [LawfulHashable α] (h₁ : m₁.WF) (h₂ : m₂.WF) {k : α} :
    (m₁ \ m₂).contains k = (m₁.contains k && !m₂.contains k) := by
  simp only [SDiff.sdiff]
  simp_to_raw using Raw₀.contains_diff

/- mem -/
@[simp]
theorem mem_diff_iff [EquivBEq α] [LawfulHashable α] (h₁ : m₁.WF) (h₂ : m₂.WF) {k : α} :
    k ∈ m₁ \ m₂ ↔ k ∈ m₁ ∧ k ∉ m₂ := by
  simp only [SDiff.sdiff, Membership.mem]
  simp_to_raw using @Raw₀.contains_diff_iff _ _ _ _ ⟨m₁, _⟩ ⟨m₂, _⟩ _ _

theorem not_mem_diff_of_not_mem_left [EquivBEq α] [LawfulHashable α] (h₁ : m₁.WF) (h₂ : m₂.WF) {k : α}
    (not_mem : k ∉ m₁) :
    k ∉ m₁ \ m₂ := by
  rw [← contains_eq_false_iff_not_mem] at not_mem ⊢
  revert not_mem
  simp only [SDiff.sdiff]
  simp_to_raw using Raw₀.contains_diff_eq_false_of_contains_eq_false_left

theorem not_mem_diff_of_mem_right [EquivBEq α] [LawfulHashable α] (h₁ : m₁.WF) (h₂ : m₂.WF) {k : α}
    (mem : k ∈ m₂) :
    k ∉ m₁ \ m₂ := by
  rw [← contains_eq_false_iff_not_mem]
  rw [mem_iff_contains] at mem
  revert mem
  simp only [SDiff.sdiff]
  simp_to_raw using Raw₀.contains_diff_eq_false_of_contains_right

/- Equiv -/
theorem Equiv.diff_left {m₃ : Raw α β} [EquivBEq α] [LawfulHashable α] (h₁ : m₁.WF) (h₂ : m₂.WF) (h₃ : m₃.WF)
    (equiv : m₁ ~m m₂) :
    (m₁ \ m₃) ~m (m₂ \ m₃) := by
  revert equiv
  simp only [SDiff.sdiff]
  simp_to_raw
  intro hyp
  apply Raw₀.Equiv.diff_left
  all_goals wf_trivial

theorem Equiv.diff_right {m₃ : Raw α β} [EquivBEq α] [LawfulHashable α] (h₁ : m₁.WF) (h₂ : m₂.WF) (h₃ : m₃.WF)
    (equiv : m₂ ~m m₃) :
    (m₁ \ m₂) ~m (m₁ \ m₃) := by
  revert equiv
  simp only [SDiff.sdiff]
  simp_to_raw
  intro hyp
  apply Raw₀.Equiv.diff_right
  all_goals wf_trivial

theorem Equiv.diff_congr {m₃ m₄ : Raw α β} [EquivBEq α] [LawfulHashable α] (h₁ : m₁.WF) (h₂ : m₂.WF) (h₃ : m₃.WF) (h₄ : m₄.WF)
    (equiv₁ : m₁ ~m m₃)  (equiv₂ : m₂ ~m m₄) :
    (m₁ \ m₂) ~m (m₃ \ m₄) := by
  revert equiv₁ equiv₂
  simp only [SDiff.sdiff]
  simp_to_raw
  intro equiv₁ equiv₂
  apply Raw₀.Equiv.diff_congr
  all_goals wf_trivial

/- get? -/
theorem get?_diff [LawfulBEq α] (h₁ : m₁.WF) (h₂ : m₂.WF) {k : α} :
    (m₁ \ m₂).get? k = if k ∈ m₂ then none else m₁.get? k := by
  simp only [Membership.mem, SDiff.sdiff]
  simp_to_raw using Raw₀.get?_diff

theorem get?_diff_of_not_mem_right [LawfulBEq α] (h₁ : m₁.WF) (h₂ : m₂.WF)
    {k : α} (not_mem : k ∉ m₂) :
    (m₁ \ m₂).get? k = m₁.get? k := by
  rw [← contains_eq_false_iff_not_mem] at not_mem
  revert not_mem
  simp only [SDiff.sdiff]
  simp_to_raw using Raw₀.get?_diff_of_contains_eq_false_right

theorem get?_diff_of_not_mem_left [LawfulBEq α] (h₁ : m₁.WF) (h₂ : m₂.WF)
    {k : α} (not_mem : k ∉ m₁) :
    (m₁ \ m₂).get? k = none := by
  rw [← contains_eq_false_iff_not_mem] at not_mem
  revert not_mem
  simp only [SDiff.sdiff]
  simp_to_raw using Raw₀.get?_diff_of_contains_eq_false_left

theorem get?_diff_of_mem_right [LawfulBEq α] (h₁ : m₁.WF) (h₂ : m₂.WF)
    {k : α} (mem : k ∈ m₂) :
    (m₁ \ m₂).get? k = none := by
  rw [mem_iff_contains] at mem
  revert mem
  simp only [SDiff.sdiff]
  simp_to_raw using Raw₀.get?_diff_of_contains_right

/- get -/
@[simp] theorem get_diff [LawfulBEq α] (h₁ : m₁.WF) (h₂ : m₂.WF)
    {k : α} {h_mem : k ∈ m₁ \ m₂} :
    (m₁ \ m₂).get k h_mem =
    m₁.get k ((mem_diff_iff h₁ h₂).1 h_mem).1 := by
  rw [mem_iff_contains] at h_mem
  revert h_mem
  simp only [SDiff.sdiff]
  simp_to_raw using Raw₀.get_diff

/- getD -/
theorem getD_diff [LawfulBEq α] (h₁ : m₁.WF) (h₂ : m₂.WF)
    {k : α} {fallback : β k} :
    (m₁ \ m₂).getD k fallback =
    if k ∈ m₂ then fallback else m₁.getD k fallback := by
  simp only [Membership.mem, SDiff.sdiff]
  simp_to_raw using Raw₀.getD_diff

theorem getD_diff_of_not_mem_right [LawfulBEq α] (h₁ : m₁.WF) (h₂ : m₂.WF)
    {k : α} {fallback : β k} (not_mem : k ∉ m₂) :
    (m₁ \ m₂).getD k fallback = m₁.getD k fallback := by
  rw [← contains_eq_false_iff_not_mem] at not_mem
  revert not_mem
  simp only [SDiff.sdiff]
  simp_to_raw using Raw₀.getD_diff_of_contains_eq_false_right

theorem getD_diff_of_mem_right [LawfulBEq α] (h₁ : m₁.WF) (h₂ : m₂.WF)
    {k : α} {fallback : β k} (mem : k ∈ m₂) :
    (m₁ \ m₂).getD k fallback = fallback := by
  rw [mem_iff_contains] at mem
  revert mem
  simp only [SDiff.sdiff]
  simp_to_raw using Raw₀.getD_diff_of_contains_right

theorem getD_diff_of_not_mem_left [LawfulBEq α] (h₁ : m₁.WF) (h₂ : m₂.WF)
    {k : α} {fallback : β k} (not_mem : k ∉ m₁) :
    (m₁ \ m₂).getD k fallback = fallback := by
  rw [← contains_eq_false_iff_not_mem] at not_mem
  revert not_mem
  simp only [SDiff.sdiff]
  simp_to_raw using Raw₀.getD_diff_of_contains_eq_false_left

/- get! -/
theorem get!_diff [LawfulBEq α] (h₁ : m₁.WF) (h₂ : m₂.WF)
    {k : α} [Inhabited (β k)] :
    (m₁ \ m₂).get! k = if k ∈ m₂ then default else m₁.get! k := by
  simp only [Membership.mem, SDiff.sdiff]
  simp_to_raw using Raw₀.get!_diff

theorem get!_diff_of_not_mem_right [LawfulBEq α] (h₁ : m₁.WF) (h₂ : m₂.WF)
    {k : α} [Inhabited (β k)] (not_mem : k ∉ m₂) :
    (m₁ \ m₂).get! k = m₁.get! k := by
  rw [← contains_eq_false_iff_not_mem] at not_mem
  revert not_mem
  simp only [SDiff.sdiff]
  simp_to_raw using Raw₀.get!_diff_of_contains_eq_false_right

theorem get!_diff_of_mem_right [LawfulBEq α] (h₁ : m₁.WF) (h₂ : m₂.WF)
    {k : α} [Inhabited (β k)] (mem : k ∈ m₂) :
    (m₁ \ m₂).get! k = default := by
  rw [mem_iff_contains] at mem
  revert mem
  simp only [SDiff.sdiff]
  simp_to_raw using Raw₀.get!_diff_of_contains_right

theorem get!_diff_of_not_mem_left [LawfulBEq α] (h₁ : m₁.WF) (h₂ : m₂.WF)
    {k : α} [Inhabited (β k)] (not_mem : k ∉ m₁) :
    (m₁ \ m₂).get! k = default := by
  rw [← contains_eq_false_iff_not_mem] at not_mem
  revert not_mem
  simp only [SDiff.sdiff]
  simp_to_raw using Raw₀.get!_diff_of_contains_eq_false_left

/- getKey? -/
theorem getKey?_diff [EquivBEq α] [LawfulHashable α] (h₁ : m₁.WF) (h₂ : m₂.WF) {k : α} :
    (m₁ \ m₂).getKey? k =
    if k ∈ m₂ then none else m₁.getKey? k := by
  simp only [Membership.mem, SDiff.sdiff]
  simp_to_raw using Raw₀.getKey?_diff

theorem getKey?_diff_of_not_mem_right [EquivBEq α] [LawfulHashable α] (h₁ : m₁.WF) (h₂ : m₂.WF)
    {k : α} (not_mem : k ∉ m₂) :
    (m₁ \ m₂).getKey? k = m₁.getKey? k := by
  rw [← contains_eq_false_iff_not_mem] at not_mem
  revert not_mem
  simp only [SDiff.sdiff]
  simp_to_raw using Raw₀.getKey?_diff_of_contains_eq_false_right

theorem getKey?_diff_of_not_mem_left [EquivBEq α] [LawfulHashable α] (h₁ : m₁.WF) (h₂ : m₂.WF)
    {k : α} (not_mem : k ∉ m₁) :
    (m₁ \ m₂).getKey? k = none := by
  rw [← contains_eq_false_iff_not_mem] at not_mem
  revert not_mem
  simp only [SDiff.sdiff]
  simp_to_raw using Raw₀.getKey?_diff_of_contains_eq_false_left

theorem getKey?_diff_of_mem_right [EquivBEq α] [LawfulHashable α] (h₁ : m₁.WF) (h₂ : m₂.WF)
    {k : α} (mem : k ∈ m₂) :
    (m₁ \ m₂).getKey? k = none := by
  rw [mem_iff_contains] at mem
  revert mem
  simp only [SDiff.sdiff]
  simp_to_raw using Raw₀.getKey?_diff_of_contains_right

/- getKey -/
@[simp] theorem getKey_diff [EquivBEq α] [LawfulHashable α] (h₁ : m₁.WF) (h₂ : m₂.WF)
    {k : α} {h_mem : k ∈ m₁ \ m₂} :
    (m₁ \ m₂).getKey k h_mem =
    m₁.getKey k ((mem_diff_iff h₁ h₂).1 h_mem).1 := by
  rw [mem_iff_contains] at h_mem
  revert h_mem
  simp only [SDiff.sdiff]
  simp_to_raw using Raw₀.getKey_diff

/- getKeyD -/
theorem getKeyD_diff [EquivBEq α] [LawfulHashable α] (h₁ : m₁.WF) (h₂ : m₂.WF)
    {k fallback : α} :
    (m₁ \ m₂).getKeyD k fallback =
    if k ∈ m₂ then fallback else m₁.getKeyD k fallback := by
  simp only [Membership.mem, SDiff.sdiff]
  simp_to_raw using Raw₀.getKeyD_diff

theorem getKeyD_diff_of_not_mem_right [EquivBEq α] [LawfulHashable α] (h₁ : m₁.WF) (h₂ : m₂.WF)
    {k fallback : α} (not_mem : k ∉ m₂) :
    (m₁ \ m₂).getKeyD k fallback = m₁.getKeyD k fallback := by
  rw [← contains_eq_false_iff_not_mem] at not_mem
  revert not_mem
  simp only [SDiff.sdiff]
  simp_to_raw using Raw₀.getKeyD_diff_of_contains_eq_false_right

theorem getKeyD_diff_of_mem_right [EquivBEq α] [LawfulHashable α] (h₁ : m₁.WF) (h₂ : m₂.WF)
    {k fallback : α} (mem : k ∈ m₂) :
    (m₁ \ m₂).getKeyD k fallback = fallback := by
  rw [mem_iff_contains] at mem
  revert mem
  simp only [SDiff.sdiff]
  simp_to_raw using Raw₀.getKeyD_diff_of_contains_right

theorem getKeyD_diff_of_not_mem_left [EquivBEq α] [LawfulHashable α] (h₁ : m₁.WF) (h₂ : m₂.WF)
    {k fallback : α} (not_mem : k ∉ m₁) :
    (m₁ \ m₂).getKeyD k fallback = fallback := by
  rw [← contains_eq_false_iff_not_mem] at not_mem
  revert not_mem
  simp only [SDiff.sdiff]
  simp_to_raw using Raw₀.getKeyD_diff_of_contains_eq_false_left

/- getKey! -/
theorem getKey!_diff [EquivBEq α] [LawfulHashable α] [Inhabited α] (h₁ : m₁.WF) (h₂ : m₂.WF)
    {k : α} :
    (m₁ \ m₂).getKey! k =
    if k ∈ m₂ then default else m₁.getKey! k := by
  simp only [Membership.mem, SDiff.sdiff]
  simp_to_raw using Raw₀.getKey!_diff

theorem getKey!_diff_of_not_mem_right [EquivBEq α] [LawfulHashable α] [Inhabited α] (h₁ : m₁.WF) (h₂ : m₂.WF)
    {k : α} (not_mem : k ∉ m₂) :
    (m₁ \ m₂).getKey! k = m₁.getKey! k := by
  rw [← contains_eq_false_iff_not_mem] at not_mem
  revert not_mem
  simp only [SDiff.sdiff]
  simp_to_raw using Raw₀.getKey!_diff_of_contains_eq_false_right

theorem getKey!_diff_of_mem_right [EquivBEq α] [LawfulHashable α] [Inhabited α] (h₁ : m₁.WF) (h₂ : m₂.WF)
    {k : α} (mem : k ∈ m₂) :
    (m₁ \ m₂).getKey! k = default := by
  rw [mem_iff_contains] at mem
  revert mem
  simp only [SDiff.sdiff]
  simp_to_raw using Raw₀.getKey!_diff_of_contains_right

theorem getKey!_diff_of_not_mem_left [EquivBEq α] [LawfulHashable α] [Inhabited α] (h₁ : m₁.WF) (h₂ : m₂.WF)
    {k : α} (not_mem : k ∉ m₁) :
    (m₁ \ m₂).getKey! k = default := by
  rw [← contains_eq_false_iff_not_mem] at not_mem
  revert not_mem
  simp only [SDiff.sdiff]
  simp_to_raw using Raw₀.getKey!_diff_of_contains_eq_false_left

/- size -/
theorem size_diff_le_size_left [EquivBEq α] [LawfulHashable α] (h₁ : m₁.WF) (h₂ : m₂.WF) :
    (m₁ \ m₂).size ≤ m₁.size := by
  simp only [SDiff.sdiff]
  simp_to_raw using Raw₀.size_diff_le_size_left

theorem size_diff_eq_size_left [EquivBEq α] [LawfulHashable α] (h₁ : m₁.WF) (h₂ : m₂.WF)
    (h : ∀ (a : α), a ∈ m₁ → a ∉ m₂) :
    (m₁ \ m₂).size = m₁.size := by
  have : ∀ (a : α), m₁.contains a → m₂.contains a = false := by
    intro a ha
    rw [contains_iff_mem] at ha
    rw [contains_eq_false_iff_not_mem]
    exact h a ha
  revert this
  simp only [SDiff.sdiff]
  simp_to_raw using Raw₀.size_diff_eq_size_left

theorem size_diff_add_size_inter_eq_size_left [EquivBEq α] [LawfulHashable α] (h₁ : m₁.WF) (h₂ : m₂.WF) :
    (m₁ \ m₂).size + (m₁ ∩ m₂).size = m₁.size := by
  simp only [SDiff.sdiff, Inter.inter]
  simp_to_raw using Raw₀.size_diff_add_size_inter_eq_size_left

/- isEmpty -/
@[simp]
theorem isEmpty_diff_left [EquivBEq α] [LawfulHashable α] (h₁ : m₁.WF) (h₂ : m₂.WF) (h : m₁.isEmpty) :
    (m₁ \ m₂).isEmpty = true := by
  revert h
  simp only [SDiff.sdiff]
  intro h
  simp_to_raw using Raw₀.isEmpty_diff_left

theorem isEmpty_diff_iff [EquivBEq α] [LawfulHashable α] (h₁ : m₁.WF) (h₂ : m₂.WF) :
    (m₁ \ m₂).isEmpty ↔ ∀ k, k ∈ m₁ → k ∈ m₂ := by
  conv =>
    rhs
    rhs
    rhs
    rw [mem_iff_contains]
  simp only [SDiff.sdiff, Membership.mem]
  simp_to_raw using @Raw₀.isEmpty_diff_iff _ _ _ _ ⟨m₁, _⟩ ⟨m₂, _⟩ _ _

end Diff

namespace Const

variable {β : Type v} {m₁ m₂ : Raw α (fun _ => β)}

/- get? -/
theorem get?_diff [EquivBEq α] [LawfulHashable α] (h₁ : m₁.WF) (h₂ : m₂.WF) {k : α} :
    Const.get? (m₁.diff m₂) k = if k ∈ m₂ then none else Const.get? m₁ k := by
  simp only [Membership.mem]
  simp_to_raw using Raw₀.Const.get?_diff

theorem get?_diff_of_not_mem_right [EquivBEq α] [LawfulHashable α] (h₁ : m₁.WF) (h₂ : m₂.WF)
    {k : α} (not_mem : k ∉ m₂) :
    Const.get? (m₁.diff m₂) k = Const.get? m₁ k := by
  rw [← contains_eq_false_iff_not_mem] at not_mem
  revert not_mem
  simp_to_raw using Raw₀.Const.get?_diff_of_contains_eq_false_right

theorem get?_diff_of_not_mem_left [EquivBEq α] [LawfulHashable α] (h₁ : m₁.WF) (h₂ : m₂.WF)
    {k : α} (not_mem : ¬k ∈ m₁) :
    Const.get? (m₁.diff m₂) k = none := by
  rw [← contains_eq_false_iff_not_mem] at not_mem
  revert not_mem
  simp_to_raw using Raw₀.Const.get?_diff_of_contains_eq_false_left

theorem get?_diff_of_mem_right [EquivBEq α] [LawfulHashable α] (h₁ : m₁.WF) (h₂ : m₂.WF)
    {k : α} (mem : k ∈ m₂) :
    Const.get? (m₁.diff m₂) k = none := by
  rw [mem_iff_contains] at mem
  revert mem
  simp_to_raw using Raw₀.Const.get?_diff_of_contains_right

/- get -/
@[simp] theorem get_diff [EquivBEq α] [LawfulHashable α] (h₁ : m₁.WF) (h₂ : m₂.WF)
    {k : α} {h_mem : k ∈ m₁ \ m₂} :
    Const.get (m₁.diff m₂) k h_mem =
    Const.get m₁ k ((mem_diff_iff h₁ h₂).1 h_mem).1 := by
  rw [mem_iff_contains] at h_mem
  revert h_mem
  simp only [SDiff.sdiff]
  simp_to_raw using Raw₀.Const.get_diff

/- getD -/
theorem getD_diff [EquivBEq α] [LawfulHashable α] (h₁ : m₁.WF) (h₂ : m₂.WF)
    {k : α} {fallback : β} :
    Const.getD (m₁.diff m₂) k fallback =
    if k ∈ m₂ then fallback else Const.getD m₁ k fallback := by
  simp only [Membership.mem]
  simp_to_raw using Raw₀.Const.getD_diff

theorem getD_diff_of_not_mem_right [EquivBEq α] [LawfulHashable α] (h₁ : m₁.WF) (h₂ : m₂.WF)
    {k : α} {fallback : β} (not_mem : k ∉ m₂) :
    Const.getD (m₁.diff m₂) k fallback = Const.getD m₁ k fallback := by
  rw [← contains_eq_false_iff_not_mem] at not_mem
  revert not_mem

  simp_to_raw using Raw₀.Const.getD_diff_of_contains_eq_false_right

theorem getD_diff_of_mem_right [EquivBEq α] [LawfulHashable α] (h₁ : m₁.WF) (h₂ : m₂.WF)
    {k : α} {fallback : β} (mem : k ∈ m₂) :
    Const.getD (m₁.diff m₂) k fallback = fallback := by
  rw [mem_iff_contains] at mem
  revert mem
  simp_to_raw using Raw₀.Const.getD_diff_of_contains_right

theorem getD_diff_of_not_mem_left [EquivBEq α] [LawfulHashable α] (h₁ : m₁.WF) (h₂ : m₂.WF)
    {k : α} {fallback : β} (not_mem : ¬k ∈ m₁) :
    Const.getD (m₁.diff m₂) k fallback = fallback := by
  rw [← contains_eq_false_iff_not_mem] at not_mem
  revert not_mem
  simp_to_raw using Raw₀.Const.getD_diff_of_contains_eq_false_left

/- get! -/
theorem get!_diff [EquivBEq α] [LawfulHashable α] [Inhabited β] (h₁ : m₁.WF) (h₂ : m₂.WF) {k : α} :
    Const.get! (m₁.diff m₂) k = if k ∈ m₂ then default else Const.get! m₁ k := by
  simp only [Membership.mem]
  simp_to_raw using Raw₀.Const.get!_diff

theorem get!_diff_of_not_mem_right [EquivBEq α] [LawfulHashable α] [Inhabited β] (h₁ : m₁.WF) (h₂ : m₂.WF)
    {k : α} (not_mem : k ∉ m₂) :
    Const.get! (m₁.diff m₂) k = Const.get! m₁ k := by
  rw [← contains_eq_false_iff_not_mem] at not_mem
  revert not_mem
  simp_to_raw using Raw₀.Const.get!_diff_of_contains_eq_false_right

theorem get!_diff_of_mem_right [EquivBEq α] [LawfulHashable α] [Inhabited β] (h₁ : m₁.WF) (h₂ : m₂.WF)
    {k : α} (mem : k ∈ m₂) :
    Const.get! (m₁.diff m₂) k = default := by
  rw [mem_iff_contains] at mem
  revert mem
  simp_to_raw using Raw₀.Const.get!_diff_of_contains_right

theorem get!_diff_of_not_mem_left [EquivBEq α] [LawfulHashable α] [Inhabited β] (h₁ : m₁.WF) (h₂ : m₂.WF)
    {k : α} (not_mem : ¬k ∈ m₁) :
    Const.get! (m₁.diff m₂) k = default := by
  rw [← contains_eq_false_iff_not_mem] at not_mem
  revert not_mem
  simp_to_raw using Raw₀.Const.get!_diff_of_contains_eq_false_left

end Const

namespace Const

variable {β : Type v} {m : Raw α (fun _ => β)}
variable {ρ : Type w} [ForIn Id ρ (α × β)]

@[simp, grind =]
theorem insertMany_nil (h : m.WF) :
    insertMany m [] = m := by
  simp_to_raw
  rw [Raw₀.Const.insertMany_nil]

@[simp, grind =]
theorem insertMany_list_singleton (h : m.WF)
    {k : α} {v : β} :
    insertMany m [⟨k, v⟩] = m.insert k v := by
  simp_to_raw
  rw [Raw₀.Const.insertMany_list_singleton]

@[grind _=_] theorem insertMany_cons (h : m.WF) {l : List (α × β)}
    {k : α} {v : β} :
    insertMany m (⟨k, v⟩ :: l) = insertMany (m.insert k v) l := by
  simp_to_raw
  rw [Raw₀.Const.insertMany_cons]

theorem insertMany_append (h : m.WF) {l₁ l₂ : List (α × β)} :
    insertMany m (l₁ ++ l₂) = insertMany (insertMany m l₁) l₂ := by
  induction l₁ generalizing m with
  | nil => simp [h]
  | cons hd tl ih =>
    rw [List.cons_append, insertMany_cons h, insertMany_cons h, ih h.insert]

grind_pattern insertMany_append => insertMany m (l₁ ++ l₂) where
  l₁ =/= []
  l₂ =/= []
grind_pattern insertMany_append => insertMany (insertMany m l₁) l₂ where
  l₁ =/= []
  l₂ =/= []

@[elab_as_elim]
theorem insertMany_ind {motive : Raw α (fun _ => β) → Prop} (m : Raw α fun _ => β) (l : ρ)
    (init : motive m) (insert : ∀ m a b, motive m → motive (m.insert a b)) :
    motive (insertMany m l) := by
  dsimp [insertMany]
  split
  · rename_i h
    refine Raw₀.Const.insertMany_ind ⟨m, h⟩ l init (fun m a b h => ?_)
    simpa only [Raw.insert, m.2, ↓reduceDIte] using insert m.1 a b h
  · exact init

@[simp, grind =]
theorem contains_insertMany_list [EquivBEq α] [LawfulHashable α] (h : m.WF)
    {l : List (α × β)} {k : α} :
    (insertMany m l).contains k = (m.contains k || (l.map Prod.fst).contains k) := by
  simp_to_raw using Raw₀.Const.contains_insertMany_list

@[simp, grind =]
theorem mem_insertMany_list [EquivBEq α] [LawfulHashable α] (h : m.WF)
    {l : List (α × β)} {k : α} :
    k ∈ insertMany m l ↔ k ∈ m ∨ (l.map Prod.fst).contains k := by
  simp [← contains_iff_mem, contains_insertMany_list h]

theorem mem_of_mem_insertMany_list [EquivBEq α] [LawfulHashable α] (h : m.WF)
    {l : List (α × β)} {k : α} :
    k ∈ insertMany m l → (l.map Prod.fst).contains k = false → k ∈ m := by
  simp only [mem_iff_contains]
  simp_to_raw using Raw₀.Const.contains_of_contains_insertMany_list

theorem mem_insertMany_of_mem [EquivBEq α] [LawfulHashable α] (h : m.WF)
    {l : ρ} {k : α} : k ∈ m → k ∈ insertMany m l := by
  simp only [mem_iff_contains]
  simp_to_raw using Raw₀.Const.contains_insertMany_of_contains

theorem getKey?_insertMany_list_of_contains_eq_false [EquivBEq α] [LawfulHashable α] (h : m.WF)
    {l : List (α × β)} {k : α}
    (contains_eq_false : (l.map Prod.fst).contains k = false) :
    (insertMany m l).getKey? k = m.getKey? k := by
  simp_to_raw using Raw₀.Const.getKey?_insertMany_list_of_contains_eq_false

theorem getKey?_insertMany_list_of_mem [EquivBEq α] [LawfulHashable α] (h : m.WF)
    {l : List (α × β)}
    {k k' : α} (k_beq : k == k')
    (distinct : l.Pairwise (fun a b => (a.1 == b.1) = false))
    (mem : k ∈ l.map Prod.fst) :
    (insertMany m l).getKey? k' = some k := by
  simp_to_raw using Raw₀.Const.getKey?_insertMany_list_of_mem

theorem getKey_insertMany_list_of_contains_eq_false [EquivBEq α] [LawfulHashable α] (h : m.WF)
    {l : List (α × β)} {k : α}
    (contains_eq_false : (l.map Prod.fst).contains k = false)
    {h'} :
    (insertMany m l).getKey k h' =
      m.getKey k (mem_of_mem_insertMany_list h h' contains_eq_false) := by
  simp_to_raw using Raw₀.Const.getKey_insertMany_list_of_contains_eq_false

theorem getKey_insertMany_list_of_mem [EquivBEq α] [LawfulHashable α] (h : m.WF)
    {l : List (α × β)}
    {k k' : α} (k_beq : k == k')
    (distinct : l.Pairwise (fun a b => (a.1 == b.1) = false))
    (mem : k ∈ l.map Prod.fst)
    {h'} :
    (insertMany m l).getKey k' h' = k := by
  simp_to_raw using Raw₀.Const.getKey_insertMany_list_of_mem

theorem getKey!_insertMany_list_of_contains_eq_false [EquivBEq α] [LawfulHashable α] [Inhabited α]
    (h : m.WF) {l : List (α × β)} {k : α}
    (contains_eq_false : (l.map Prod.fst).contains k = false) :
    (insertMany m l).getKey! k = m.getKey! k := by
  simp_to_raw using Raw₀.Const.getKey!_insertMany_list_of_contains_eq_false

theorem getKey!_insertMany_list_of_mem [EquivBEq α] [LawfulHashable α] [Inhabited α] (h : m.WF)
    {l : List (α × β)}
    {k k' : α} (k_beq : k == k')
    (distinct : l.Pairwise (fun a b => (a.1 == b.1) = false))
    (mem : k ∈ l.map Prod.fst) :
    (insertMany m l).getKey! k' = k := by
  simp_to_raw using Raw₀.Const.getKey!_insertMany_list_of_mem

theorem getKeyD_insertMany_list_of_contains_eq_false [EquivBEq α] [LawfulHashable α] (h : m.WF)
    {l : List (α × β)} {k fallback : α}
    (contains_eq_false : (l.map Prod.fst).contains k = false) :
    (insertMany m l).getKeyD k fallback = m.getKeyD k fallback := by
  simp_to_raw using Raw₀.Const.getKeyD_insertMany_list_of_contains_eq_false

theorem getKeyD_insertMany_list_of_mem [EquivBEq α] [LawfulHashable α] (h : m.WF)
    {l : List (α × β)}
    {k k' fallback : α} (k_beq : k == k')
    (distinct : l.Pairwise (fun a b => (a.1 == b.1) = false))
    (mem : k ∈ l.map Prod.fst) :
    (insertMany m l).getKeyD k' fallback = k := by
  simp_to_raw using Raw₀.Const.getKeyD_insertMany_list_of_mem

theorem size_insertMany_list [EquivBEq α] [LawfulHashable α] (h : m.WF)
    {l : List (α × β)}
    (distinct : l.Pairwise (fun a b => (a.1 == b.1) = false)) :
    (∀ (a : α), a ∈ m → (l.map Prod.fst).contains a = false) →
      (insertMany m l).size = m.size + l.length := by
  simp only [← contains_iff_mem]
  simp_to_raw using Raw₀.Const.size_insertMany_list

theorem size_le_size_insertMany_list [EquivBEq α] [LawfulHashable α] (h : m.WF)
    {l : List (α × β)} :
    m.size ≤ (insertMany m l).size := by
  simp_to_raw using Raw₀.Const.size_le_size_insertMany_list ⟨m, _⟩

theorem size_le_size_insertMany [EquivBEq α] [LawfulHashable α] (h : m.WF)
    {l : ρ} : m.size ≤ (insertMany m l).size := by
  simp_to_raw using Raw₀.Const.size_le_size_insertMany ⟨m, _⟩

grind_pattern size_le_size_insertMany => (insertMany m l).size

theorem size_insertMany_list_le [EquivBEq α] [LawfulHashable α] (h : m.WF)
    {l : List (α × β)} :
    (insertMany m l).size ≤ m.size + l.length := by
  simp_to_raw using Raw₀.Const.size_insertMany_list_le

grind_pattern size_insertMany_list_le => (insertMany m l).size

@[simp, grind =]
theorem isEmpty_insertMany_list [EquivBEq α] [LawfulHashable α] (h : m.WF)
    {l : List (α × β)} :
    (insertMany m l).isEmpty = (m.isEmpty && l.isEmpty) := by
  simp_to_raw using Raw₀.Const.isEmpty_insertMany_list

theorem isEmpty_of_isEmpty_insertMany [EquivBEq α] [LawfulHashable α] (h : m.WF)
    {l : ρ} : (insertMany m l).isEmpty → m.isEmpty := by
  simp_to_raw using Raw₀.Const.isEmpty_of_isEmpty_insertMany

theorem get?_insertMany_list_of_contains_eq_false [EquivBEq α] [LawfulHashable α] (h : m.WF)
    {l : List (α × β)} {k : α}
    (contains_eq_false : (l.map Prod.fst).contains k = false) :
    get? (insertMany m l) k = get? m k := by
  simp_to_raw using Raw₀.Const.get?_insertMany_list_of_contains_eq_false

theorem get?_insertMany_list_of_mem [EquivBEq α] [LawfulHashable α] (h : m.WF)
    {l : List (α × β)} {k k' : α} (k_beq : k == k') {v : β}
    (distinct : l.Pairwise (fun a b => (a.1 == b.1) = false)) (mem : ⟨k, v⟩ ∈ l) :
    get? (insertMany m l) k' = some v := by
  simp_to_raw using Raw₀.Const.get?_insertMany_list_of_mem

@[grind _=_] theorem get?_insertMany_list [EquivBEq α] [LawfulHashable α] (h : m.WF) {l : List (α × β)} {k : α} :
    get? (insertMany m l) k =
      (l.findSomeRev? (fun ⟨a, b⟩ => if a == k then some b else none)).or (get? m k) := by
  induction l generalizing m with
  | nil =>
    rw [get?_insertMany_list_of_contains_eq_false h] <;> simp
  | cons x l ih =>
    rcases x with ⟨a, b⟩
    rw [insertMany_cons h, ih h.insert, get?_insert h]
    by_cases h : a == k <;> simp [h]

theorem get_insertMany_list_of_contains_eq_false [EquivBEq α] [LawfulHashable α] (h : m.WF)
    {l : List (α × β)} {k : α}
    (contains_eq_false : (l.map Prod.fst).contains k = false)
    {h'} :
    get (insertMany m l) k h' =
      get m k (mem_of_mem_insertMany_list h h' contains_eq_false) := by
  simp_to_raw using Raw₀.Const.get_insertMany_list_of_contains_eq_false

theorem get_insertMany_list_of_mem [EquivBEq α] [LawfulHashable α] (h : m.WF)
    {l : List (α × β)} {k k' : α} (k_beq : k == k') {v : β}
    (distinct : l.Pairwise (fun a b => (a.1 == b.1) = false)) (mem : ⟨k, v⟩ ∈ l){h'} :
    get (insertMany m l) k' h' = v := by
  simp_to_raw using Raw₀.Const.get_insertMany_list_of_mem

theorem get!_insertMany_list_of_contains_eq_false [EquivBEq α] [LawfulHashable α]
    [Inhabited β] (h : m.WF) {l : List (α × β)} {k : α}
    (contains_eq_false : (l.map Prod.fst).contains k = false) :
    get! (insertMany m l) k = get! m k := by
  simp_to_raw using Raw₀.Const.get!_insertMany_list_of_contains_eq_false

theorem get!_insertMany_list_of_mem [EquivBEq α] [LawfulHashable α] [Inhabited β] (h : m.WF)
    {l : List (α × β)} {k k' : α} (k_beq : k == k') {v : β}
    (distinct : l.Pairwise (fun a b => (a.1 == b.1) = false)) (mem : ⟨k, v⟩ ∈ l) :
    get! (insertMany m l) k' = v := by
  simp_to_raw using Raw₀.Const.get!_insertMany_list_of_mem

theorem getD_insertMany_list_of_contains_eq_false [EquivBEq α] [LawfulHashable α] (h : m.WF)
    {l : List (α × β)} {k : α} {fallback : β}
    (contains_eq_false : (l.map Prod.fst).contains k = false) :
    getD (insertMany m l) k fallback = getD m k fallback := by
  simp_to_raw using Raw₀.Const.getD_insertMany_list_of_contains_eq_false

theorem getD_insertMany_list_of_mem [EquivBEq α] [LawfulHashable α] (h : m.WF)
    {l : List (α × β)} {k k' : α} (k_beq : k == k') {v fallback : β}
    (distinct : l.Pairwise (fun a b => (a.1 == b.1) = false)) (mem : ⟨k, v⟩ ∈ l) :
    getD (insertMany m l) k' fallback = v := by
  simp_to_raw using Raw₀.Const.getD_insertMany_list_of_mem

variable {m : Raw α (fun _ => Unit)}

variable {ρ : Type w} [ForIn Id ρ α]

@[simp]
theorem insertManyIfNewUnit_nil (h : m.WF) :
    insertManyIfNewUnit m [] = m := by
  simp_to_raw
  rw [Raw₀.Const.insertManyIfNewUnit_nil]

@[simp]
theorem insertManyIfNewUnit_list_singleton {k : α} (h : m.WF) :
    insertManyIfNewUnit m [k] = m.insertIfNew k () := by
  simp_to_raw
  rw [Raw₀.Const.insertManyIfNewUnit_list_singleton]

theorem insertManyIfNewUnit_cons (h : m.WF) {l : List α} {k : α} :
    insertManyIfNewUnit m (k :: l) = insertManyIfNewUnit (m.insertIfNew k ()) l := by
  simp_to_raw
  rw [Raw₀.Const.insertManyIfNewUnit_cons]

@[elab_as_elim]
theorem insertManyIfNewUnit_ind {motive : Raw α (fun _ => Unit) → Prop}
    (m : Raw α fun _ => Unit) (l : ρ)
    (init : motive m) (insert : ∀ m a, motive m → motive (m.insertIfNew a ())) :
    motive (insertManyIfNewUnit m l) := by
  dsimp [insertManyIfNewUnit]
  split
  · rename_i h
    refine Raw₀.Const.insertManyIfNewUnit_ind ⟨m, h⟩ l init (fun m a h => ?_)
    simpa only [Raw.insertIfNew, m.2, ↓reduceDIte] using insert m.1 a h
  · exact init

@[simp]
theorem contains_insertManyIfNewUnit_list [EquivBEq α] [LawfulHashable α] (h : m.WF)
    {l : List α} {k : α} :
    (insertManyIfNewUnit m l).contains k = (m.contains k || l.contains k) := by
  simp_to_raw using Raw₀.Const.contains_insertManyIfNewUnit_list

@[simp]
theorem mem_insertManyIfNewUnit_list [EquivBEq α] [LawfulHashable α] (h : m.WF)
    {l : List α} {k : α} :
    k ∈ insertManyIfNewUnit m l ↔ k ∈ m ∨ l.contains k := by
  simp [← contains_iff_mem, contains_insertManyIfNewUnit_list h]

theorem mem_of_mem_insertManyIfNewUnit_list [EquivBEq α] [LawfulHashable α] (h : m.WF)
    {l : List α} {k : α} (contains_eq_false : l.contains k = false) :
    k ∈ insertManyIfNewUnit m l → k ∈ m := by
  simp only [← contains_iff_mem]
  simp_to_raw using Raw₀.Const.contains_of_contains_insertManyIfNewUnit_list

theorem mem_insertManyIfNewUnit_of_mem [EquivBEq α] [LawfulHashable α] (h : m.WF)
    {l : ρ} {k : α} : k ∈ m → k ∈ insertManyIfNewUnit m l := by
  simp only [mem_iff_contains]
  simp_to_raw using Raw₀.Const.contains_insertManyIfNewUnit_of_contains

theorem getKey?_insertManyIfNewUnit_list_of_not_mem_of_contains_eq_false
    [EquivBEq α] [LawfulHashable α] (h : m.WF) {l : List α} {k : α} :
    ¬ k ∈ m → l.contains k = false →
      getKey? (insertManyIfNewUnit m l) k = none := by
  simp only [mem_iff_contains, Bool.not_eq_true]
  simp_to_raw using Raw₀.Const.getKey?_insertManyIfNewUnit_list_of_contains_eq_false_of_contains_eq_false

theorem getKey?_insertManyIfNewUnit_list_of_not_mem_of_mem [EquivBEq α] [LawfulHashable α]
    (h : m.WF) {l : List α} {k k' : α} (k_beq : k == k') :
    ¬ k ∈ m → l.Pairwise (fun a b => (a == b) = false) → k ∈ l →
      getKey? (insertManyIfNewUnit m l) k' = some k := by
  simp only [mem_iff_contains, Bool.not_eq_true]
  simp_to_raw using Raw₀.Const.getKey?_insertManyIfNewUnit_list_of_contains_eq_false_of_mem

theorem getKey?_insertManyIfNewUnit_list_of_mem [EquivBEq α] [LawfulHashable α]
    (h : m.WF) {l : List α} {k : α} :
    k ∈ m → getKey? (insertManyIfNewUnit m l) k = getKey? m k := by
  simp only [mem_iff_contains]
  simp_to_raw using Raw₀.Const.getKey?_insertManyIfNewUnit_list_of_contains

theorem getKey_insertManyIfNewUnit_list_of_mem
    [EquivBEq α] [LawfulHashable α] (h : m.WF) {l : List α} {k : α} {h'} (mem : k ∈ m) :
    getKey (insertManyIfNewUnit m l) k h' = getKey m k mem := by
  simp_to_raw using Raw₀.Const.getKey_insertManyIfNewUnit_list_of_contains

theorem getKey_insertManyIfNewUnit_list_of_not_mem_of_mem [EquivBEq α] [LawfulHashable α]
    (h : m.WF) {l : List α}
    {k k' : α} (k_beq : k == k') {h'} :
    ¬ k ∈ m → l.Pairwise (fun a b => (a == b) = false) → k ∈ l →
      getKey (insertManyIfNewUnit m l) k' h' = k := by
  simp only [mem_iff_contains, Bool.not_eq_true]
  simp_to_raw using Raw₀.Const.getKey_insertManyIfNewUnit_list_of_contains_eq_false_of_mem

theorem getKey!_insertManyIfNewUnit_list_of_not_mem_of_contains_eq_false
    [EquivBEq α] [LawfulHashable α] [Inhabited α] (h : m.WF) {l : List α} {k : α} :
    ¬ k ∈ m → l.contains k = false → getKey! (insertManyIfNewUnit m l) k = default := by
  simp only [mem_iff_contains, Bool.not_eq_true]
  simp_to_raw using
    Raw₀.Const.getKey!_insertManyIfNewUnit_list_of_contains_eq_false_of_contains_eq_false

theorem getKey!_insertManyIfNewUnit_list_of_not_mem_of_mem [EquivBEq α] [LawfulHashable α]
    [Inhabited α] (h : m.WF) {l : List α} {k k' : α} (k_beq : k == k') :
    ¬ k ∈ m → l.Pairwise (fun a b => (a == b) = false) → k ∈ l →
      getKey! (insertManyIfNewUnit m l) k' = k := by
  simp only [mem_iff_contains, Bool.not_eq_true]
  simp_to_raw using Raw₀.Const.getKey!_insertManyIfNewUnit_list_of_contains_eq_false_of_mem

theorem getKey!_insertManyIfNewUnit_list_of_mem [EquivBEq α] [LawfulHashable α]
    [Inhabited α] (h : m.WF) {l : List α} {k : α} :
    k ∈ m → getKey! (insertManyIfNewUnit m l) k = getKey! m k := by
  simp only [mem_iff_contains]
  simp_to_raw using Raw₀.Const.getKey!_insertManyIfNewUnit_list_of_contains

theorem getKeyD_insertManyIfNewUnit_list_of_not_mem_of_contains_eq_false
    [EquivBEq α] [LawfulHashable α] (h : m.WF) {l : List α} {k fallback : α} :
    ¬ k ∈ m → l.contains k = false →
      getKeyD (insertManyIfNewUnit m l) k fallback = fallback := by
  simp only [mem_iff_contains, Bool.not_eq_true]
  simp_to_raw using
    Raw₀.Const.getKeyD_insertManyIfNewUnit_list_of_contains_eq_false_of_contains_eq_false

theorem getKeyD_insertManyIfNewUnit_list_of_not_mem_of_mem [EquivBEq α] [LawfulHashable α]
    (h : m.WF) {l : List α} {k k' fallback : α} (k_beq : k == k') :
    ¬ k ∈ m → l.Pairwise (fun a b => (a == b) = false) → k ∈ l →
      getKeyD (insertManyIfNewUnit m l) k' fallback = k := by
  simp only [mem_iff_contains, Bool.not_eq_true]
  simp_to_raw using Raw₀.Const.getKeyD_insertManyIfNewUnit_list_of_contains_eq_false_of_mem

theorem getKeyD_insertManyIfNewUnit_list_of_mem [EquivBEq α] [LawfulHashable α]
    (h : m.WF) {l : List α} {k fallback : α} :
    k ∈ m → getKeyD (insertManyIfNewUnit m l) k fallback = getKeyD m k fallback := by
  simp only [mem_iff_contains]
  simp_to_raw using Raw₀.Const.getKeyD_insertManyIfNewUnit_list_of_contains

theorem size_insertManyIfNewUnit_list [EquivBEq α] [LawfulHashable α] (h : m.WF)
    {l : List α}
    (distinct : l.Pairwise (fun a b => (a == b) = false)) :
    (∀ (a : α), a ∈ m → l.contains a = false) →
      (insertManyIfNewUnit m l).size = m.size + l.length := by
  simp only [mem_iff_contains]
  simp_to_raw using Raw₀.Const.size_insertManyIfNewUnit_list

theorem size_le_size_insertManyIfNewUnit_list [EquivBEq α] [LawfulHashable α] (h : m.WF)
    {l : List α} :
    m.size ≤ (insertManyIfNewUnit m l).size := by
  simp_to_raw using Raw₀.Const.size_le_size_insertManyIfNewUnit_list ⟨m, _⟩

theorem size_le_size_insertManyIfNewUnit [EquivBEq α] [LawfulHashable α] (h : m.WF)
    {l : ρ} : m.size ≤ (insertManyIfNewUnit m l).size := by
  simp_to_raw using Raw₀.Const.size_le_size_insertManyIfNewUnit ⟨m, _⟩

theorem size_insertManyIfNewUnit_list_le [EquivBEq α] [LawfulHashable α] (h : m.WF)
    {l : List α} :
    (insertManyIfNewUnit m l).size ≤ m.size + l.length := by
  simp_to_raw using Raw₀.Const.size_insertManyIfNewUnit_list_le

@[simp]
theorem isEmpty_insertManyIfNewUnit_list [EquivBEq α] [LawfulHashable α] (h : m.WF)
    {l : List α} :
    (insertManyIfNewUnit m l).isEmpty = (m.isEmpty && l.isEmpty) := by
  simp_to_raw using Raw₀.Const.isEmpty_insertManyIfNewUnit_list

theorem isEmpty_of_isEmpty_insertManyIfNewUnit [EquivBEq α] [LawfulHashable α] (h : m.WF)
    {l : ρ} : (insertManyIfNewUnit m l).isEmpty → m.isEmpty := by
  simp_to_raw using Raw₀.Const.isEmpty_of_isEmpty_insertManyIfNewUnit

@[simp]
theorem get?_insertManyIfNewUnit_list [EquivBEq α] [LawfulHashable α] (h : m.WF)
    {l : List α} {k : α} :
    get? (insertManyIfNewUnit m l) k =
      if k ∈ m ∨ l.contains k then some () else none := by
  simp only [mem_iff_contains]
  simp_to_raw using Raw₀.Const.get?_insertManyIfNewUnit_list

@[simp]
theorem get_insertManyIfNewUnit_list
    {l : List α} {k : α} {h} :
    get (insertManyIfNewUnit m l) k h = () := by
  simp

@[simp]
theorem get!_insertManyIfNewUnit_list
    {l : List α} {k : α} :
    get! (insertManyIfNewUnit m l) k = () := by
  simp

@[simp]
theorem getD_insertManyIfNewUnit_list
    {l : List α} {k : α} {fallback : Unit} :
    getD (insertManyIfNewUnit m l) k fallback = () := by
  simp

end Const

end insertMany

end Raw

namespace Raw

variable [BEq α] [Hashable α]

open Internal.Raw Internal.Raw₀

section BEq
variable {m₁ m₂ : Raw α β} [LawfulBEq α] [∀ k, BEq (β k)]

theorem Equiv.beq [∀ k, ReflBEq (β k)] (h₁ : m₁.WF) (h₂ : m₂.WF) (h : m₁ ~m m₂) : m₁ == m₂ := by
  simp only [BEq.beq]
  simp_to_raw using Raw₀.Equiv.beq

theorem equiv_of_beq [∀ k, LawfulBEq (β k)] (h₁ : m₁.WF) (h₂ : m₂.WF) (h : m₁ == m₂) : m₁ ~m m₂ := by
  revert h
  simp only [BEq.beq]
  simp_to_raw using Raw₀.equiv_of_beq

theorem Equiv.beq_congr {m₃ m₄ : Raw α β} (h₁ : m₁.WF) (h₂ : m₂.WF) (h₃ : m₃.WF) (h₄ : m₄.WF) (w₁ : m₁ ~m m₃) (w₂ : m₂ ~m m₄) : (m₁ == m₂) = (m₃ == m₄) := by
  simp only [BEq.beq]
  simp_to_raw using Raw₀.Equiv.beq_congr

end BEq

section

variable {β : Type v} {m₁ m₂ : Raw α (fun _ => β)}

theorem Const.Equiv.beq [EquivBEq α] [LawfulHashable α] [BEq β] [ReflBEq β] (h₁ : m₁.WF) (h₂ : m₂.WF) (h : m₁ ~m m₂) : beq m₁ m₂ := by
  simp_to_raw using Raw₀.Const.Equiv.beq

theorem Const.equiv_of_beq [LawfulBEq α] [BEq β] [LawfulBEq β] (h₁ : m₁.WF) (h₂ : m₂.WF) (h : beq m₁ m₂ = true) : m₁ ~m m₂ := by
  revert h
  simp_to_raw using Raw₀.Const.equiv_of_beq

theorem Const.Equiv.beq_congr [EquivBEq α] [LawfulHashable α] [BEq β] {m₃ m₄ : Raw  α (fun _ => β)} (h₁ : m₁.WF) (h₂ : m₂.WF) (h₃ : m₃.WF) (h₄ : m₄.WF) (w₁ : m₁ ~m m₃) (w₂ : m₂ ~m m₄) : Raw.Const.beq m₁ m₂ = Raw.Const.beq m₃ m₄ := by
  simp_to_raw using Raw₀.Const.Equiv.beq_congr

end

@[simp, grind =]
theorem ofArray_eq_ofList (a : Array ((a : α) × (β a))) :
    ofArray a = ofList a.toList := by
  simp_to_raw
  rw [Raw₀.insertMany_array_eq_insertMany_toList]

@[simp, grind =]
theorem ofList_nil :
    ofList ([] : List ((a : α) × (β a))) = ∅ := by
  simp_to_raw
  rw [Raw₀.insertMany_emptyWithCapacity_list_nil]

@[simp, grind =]
theorem ofList_singleton {k : α} {v : β k} :
    ofList [⟨k, v⟩] = (∅ : Raw α β).insert k v := by
  simp_to_raw
  rw [Raw₀.insertMany_emptyWithCapacity_list_singleton]

@[grind _=_] theorem ofList_cons [EquivBEq α] [LawfulHashable α] {k : α} {v : β k} {tl : List ((a : α) × (β a))} :
    ofList (⟨k, v⟩ :: tl) = ((∅ : Raw α β).insert k v).insertMany tl := by
  simp_to_raw
  rw [Raw₀.insertMany_emptyWithCapacity_list_cons]

theorem ofList_eq_insertMany_empty {l : List ((a : α) × (β a))} :
    ofList l = insertMany (∅ : Raw α β) l := (rfl)

@[simp, grind =]
theorem contains_ofList [EquivBEq α] [LawfulHashable α]
    {l : List ((a : α) × β a)} {k : α} :
    (ofList l).contains k = (l.map Sigma.fst).contains k := by
  simp_to_raw using Raw₀.contains_insertMany_emptyWithCapacity_list

@[simp, grind =]
theorem mem_ofList [EquivBEq α] [LawfulHashable α]
    {l : List ((a : α) × β a)} {k : α} :
    k ∈ ofList l ↔ (l.map Sigma.fst).contains k := by
  simp [← contains_iff_mem]

theorem get?_ofList_of_contains_eq_false [LawfulBEq α]
    {l : List ((a : α) × β a)} {k : α}
    (contains_eq_false : (l.map Sigma.fst).contains k = false) :
    (ofList l).get? k = none := by
  simp_to_raw using Raw₀.get?_insertMany_emptyWithCapacity_list_of_contains_eq_false

theorem get?_ofList_of_mem [LawfulBEq α]
    {l : List ((a : α) × β a)} {k k' : α} (k_beq : k == k') {v : β k}
    (distinct : l.Pairwise (fun a b => (a.1 == b.1) = false))
    (mem : ⟨k, v⟩ ∈ l) :
    (ofList l).get? k' = some (cast (by congr; apply LawfulBEq.eq_of_beq k_beq) v) := by
  simp_to_raw using Raw₀.get?_insertMany_emptyWithCapacity_list_of_mem

theorem get_ofList_of_mem [LawfulBEq α]
    {l : List ((a : α) × β a)} {k k' : α} (k_beq : k == k') {v : β k}
    (distinct : l.Pairwise (fun a b => (a.1 == b.1) = false))
    (mem : ⟨k, v⟩ ∈ l)
    {h} :
    (ofList l).get k' h = cast (by congr; apply LawfulBEq.eq_of_beq k_beq) v := by
  simp_to_raw using Raw₀.get_insertMany_emptyWithCapacity_list_of_mem

theorem get!_ofList_of_contains_eq_false [LawfulBEq α]
    {l : List ((a : α) × β a)} {k : α} [Inhabited (β k)]
    (contains_eq_false : (l.map Sigma.fst).contains k = false) :
    (ofList l).get! k = default := by
  simp_to_raw using Raw₀.get!_insertMany_emptyWithCapacity_list_of_contains_eq_false

theorem get!_ofList_of_mem [LawfulBEq α]
    {l : List ((a : α) × β a)} {k k' : α} (k_beq : k == k') {v : β k} [Inhabited (β k')]
    (distinct : l.Pairwise (fun a b => (a.1 == b.1) = false))
    (mem : ⟨k, v⟩ ∈ l) :
    (ofList l).get! k' = cast (by congr; apply LawfulBEq.eq_of_beq k_beq) v := by
  simp_to_raw using Raw₀.get!_insertMany_emptyWithCapacity_list_of_mem

theorem getD_ofList_of_contains_eq_false [LawfulBEq α]
    {l : List ((a : α) × β a)} {k : α} {fallback : β k}
    (contains_eq_false : (l.map Sigma.fst).contains k = false) :
    (ofList l).getD k fallback = fallback := by
  simp_to_raw using Raw₀.getD_insertMany_emptyWithCapacity_list_of_contains_eq_false

theorem getD_ofList_of_mem [LawfulBEq α]
    {l : List ((a : α) × β a)} {k k' : α} (k_beq : k == k') {v : β k} {fallback : β k'}
    (distinct : l.Pairwise (fun a b => (a.1 == b.1) = false))
    (mem : ⟨k, v⟩ ∈ l) :
    (ofList l).getD k' fallback = cast (by congr; apply LawfulBEq.eq_of_beq k_beq) v := by
  simp_to_raw using Raw₀.getD_insertMany_emptyWithCapacity_list_of_mem

theorem getKey?_ofList_of_contains_eq_false [EquivBEq α] [LawfulHashable α]
    {l : List ((a : α) × β a)} {k : α}
    (contains_eq_false : (l.map Sigma.fst).contains k = false) :
    (ofList l).getKey? k = none := by
  simp_to_raw using Raw₀.getKey?_insertMany_emptyWithCapacity_list_of_contains_eq_false

theorem getKey?_ofList_of_mem [EquivBEq α] [LawfulHashable α]
    {l : List ((a : α) × β a)}
    {k k' : α} (k_beq : k == k')
    (distinct : l.Pairwise (fun a b => (a.1 == b.1) = false))
    (mem : k ∈ l.map Sigma.fst) :
    (ofList l).getKey? k' = some k := by
  simp_to_raw using Raw₀.getKey?_insertMany_emptyWithCapacity_list_of_mem

theorem getKey_ofList_of_mem [EquivBEq α] [LawfulHashable α]
    {l : List ((a : α) × β a)}
    {k k' : α} (k_beq : k == k')
    (distinct : l.Pairwise (fun a b => (a.1 == b.1) = false))
    (mem : k ∈ l.map Sigma.fst)
    {h'} :
    (ofList l).getKey k' h' = k := by
  simp_to_raw using Raw₀.getKey_insertMany_emptyWithCapacity_list_of_mem

theorem getKey!_ofList_of_contains_eq_false [EquivBEq α] [LawfulHashable α] [Inhabited α]
    {l : List ((a : α) × β a)} {k : α}
    (contains_eq_false : (l.map Sigma.fst).contains k = false) :
    (ofList l).getKey! k = default := by
  simp_to_raw using Raw₀.getKey!_insertMany_emptyWithCapacity_list_of_contains_eq_false

theorem getKey!_ofList_of_mem [EquivBEq α] [LawfulHashable α] [Inhabited α]
    {l : List ((a : α) × β a)}
    {k k' : α} (k_beq : k == k')
    (distinct : l.Pairwise (fun a b => (a.1 == b.1) = false))
    (mem : k ∈ l.map Sigma.fst) :
    (ofList l).getKey! k' = k := by
  simp_to_raw using Raw₀.getKey!_insertMany_emptyWithCapacity_list_of_mem

theorem getKeyD_ofList_of_contains_eq_false [EquivBEq α] [LawfulHashable α]
    {l : List ((a : α) × β a)} {k fallback : α}
    (contains_eq_false : (l.map Sigma.fst).contains k = false) :
    (ofList l).getKeyD k fallback = fallback := by
  simp_to_raw using Raw₀.getKeyD_insertMany_emptyWithCapacity_list_of_contains_eq_false

theorem getKeyD_ofList_of_mem [EquivBEq α] [LawfulHashable α]
    {l : List ((a : α) × β a)}
    {k k' fallback : α} (k_beq : k == k')
    (distinct : l.Pairwise (fun a b => (a.1 == b.1) = false))
    (mem : k ∈ l.map Sigma.fst) :
    (ofList l).getKeyD k' fallback = k := by
  simp_to_raw using Raw₀.getKeyD_insertMany_emptyWithCapacity_list_of_mem

theorem size_ofList [EquivBEq α] [LawfulHashable α]
    {l : List ((a : α) × β a)} (distinct : l.Pairwise (fun a b => (a.1 == b.1) = false)) :
    (ofList l).size = l.length := by
  simp_to_raw using Raw₀.size_insertMany_emptyWithCapacity_list

theorem size_ofList_le [EquivBEq α] [LawfulHashable α]
    {l : List ((a : α) × β a)} :
    (ofList l).size ≤ l.length := by
  simp_to_raw using Raw₀.size_insertMany_emptyWithCapacity_list_le

grind_pattern size_ofList_le => (ofList l).size

@[simp, grind =]
theorem isEmpty_ofList [EquivBEq α] [LawfulHashable α]
    {l : List ((a : α) × β a)} :
    (ofList l).isEmpty = l.isEmpty := by
  simp_to_raw using Raw₀.isEmpty_insertMany_emptyWithCapacity_list

namespace Const

variable {β : Type v}

@[simp, grind =]
theorem ofArray_eq_ofList (a : Array (α × β)) :
    ofArray a = ofList a.toList := by
  simp_to_raw
  rw [Const.insertMany_array_eq_insertMany_toList]

@[simp, grind =]
theorem ofList_nil :
    ofList ([] : List (α × β)) = ∅ := by
  simp_to_raw
  simp

@[simp, grind =]
theorem ofList_singleton {k : α} {v : β} :
    ofList [⟨k, v⟩] = (∅ : Raw α (fun _ => β)).insert k v := by
  simp_to_raw
  simp

@[grind _=_] theorem ofList_cons {k : α} {v : β} {tl : List (α × β)} :
    ofList (⟨k, v⟩ :: tl) = insertMany ((∅ : Raw α (fun _ => β)).insert k v) tl := by
  simp_to_raw
  rw [Raw₀.Const.insertMany_emptyWithCapacity_list_cons]

theorem ofList_eq_insertMany_empty {l : List (α × β)} :
    ofList l = insertMany (∅ : Raw α (fun _ => β)) l := (rfl)

@[simp, grind =]
theorem contains_ofList [EquivBEq α] [LawfulHashable α]
    {l : List (α × β)} {k : α} :
    (ofList l).contains k = (l.map Prod.fst).contains k := by
  simp_to_raw using Raw₀.Const.contains_insertMany_emptyWithCapacity_list

@[simp, grind =]
theorem mem_ofList [EquivBEq α] [LawfulHashable α]
    {l : List (α × β)} {k : α} :
    k ∈ (ofList l) ↔ (l.map Prod.fst).contains k := by
  simp [← contains_iff_mem]

theorem get?_ofList_of_contains_eq_false [EquivBEq α] [LawfulHashable α]
    {l : List (α × β)} {k : α}
    (contains_eq_false : (l.map Prod.fst).contains k = false) :
    get? (ofList l) k = none := by
  simp_to_raw using Raw₀.Const.get?_insertMany_emptyWithCapacity_list_of_contains_eq_false

theorem get?_ofList_of_mem [EquivBEq α] [LawfulHashable α]
    {l : List (α × β)} {k k' : α} (k_beq : k == k') {v : β}
    (distinct : l.Pairwise (fun a b => (a.1 == b.1) = false))
    (mem : ⟨k, v⟩ ∈ l) :
    get? (ofList l) k' = some v := by
  simp_to_raw using Raw₀.Const.get?_insertMany_emptyWithCapacity_list_of_mem

theorem get_ofList_of_mem [EquivBEq α] [LawfulHashable α]
    {l : List (α × β)} {k k' : α} (k_beq : k == k') {v : β}
    (distinct : l.Pairwise (fun a b => (a.1 == b.1) = false))
    (mem : ⟨k, v⟩ ∈ l)
    {h} :
    get (ofList l) k' h = v := by
  simp_to_raw using Raw₀.Const.get_insertMany_emptyWithCapacity_list_of_mem

theorem get!_ofList_of_contains_eq_false [EquivBEq α] [LawfulHashable α]
    {l : List (α × β)} {k : α} [Inhabited β]
    (contains_eq_false : (l.map Prod.fst).contains k = false) :
    get! (ofList l) k = default := by
  simp_to_raw using Raw₀.Const.get!_insertMany_emptyWithCapacity_list_of_contains_eq_false

theorem get!_ofList_of_mem [EquivBEq α] [LawfulHashable α]
    {l : List (α × β)} {k k' : α} (k_beq : k == k') {v : β} [Inhabited β]
    (distinct : l.Pairwise (fun a b => (a.1 == b.1) = false))
    (mem : ⟨k, v⟩ ∈ l) :
    get! (ofList l) k' = v := by
  simp_to_raw using Raw₀.Const.get!_insertMany_emptyWithCapacity_list_of_mem

theorem getD_ofList_of_contains_eq_false [EquivBEq α] [LawfulHashable α]
    {l : List (α × β)} {k : α} {fallback : β}
    (contains_eq_false : (l.map Prod.fst).contains k = false) :
    getD (ofList l) k fallback = fallback := by
  simp_to_raw using Raw₀.Const.getD_insertMany_emptyWithCapacity_list_of_contains_eq_false

theorem getD_ofList_of_mem [EquivBEq α] [LawfulHashable α]
    {l : List (α × β)} {k k' : α} (k_beq : k == k') {v : β} {fallback : β}
    (distinct : l.Pairwise (fun a b => (a.1 == b.1) = false))
    (mem : ⟨k, v⟩ ∈ l) :
    getD (ofList l) k' fallback = v := by
  simp_to_raw using Raw₀.Const.getD_insertMany_emptyWithCapacity_list_of_mem

theorem getKey?_ofList_of_contains_eq_false [EquivBEq α] [LawfulHashable α]
    {l : List (α × β)} {k : α}
    (contains_eq_false : (l.map Prod.fst).contains k = false) :
    (ofList l).getKey? k = none := by
  simp_to_raw using Raw₀.Const.getKey?_insertMany_emptyWithCapacity_list_of_contains_eq_false

theorem getKey?_ofList_of_mem [EquivBEq α] [LawfulHashable α]
    {l : List (α × β)}
    {k k' : α} (k_beq : k == k')
    (distinct : l.Pairwise (fun a b => (a.1 == b.1) = false))
    (mem : k ∈ l.map Prod.fst) :
    (ofList l).getKey? k' = some k := by
  simp_to_raw using Raw₀.Const.getKey?_insertMany_emptyWithCapacity_list_of_mem

theorem getKey_ofList_of_mem [EquivBEq α] [LawfulHashable α]
    {l : List (α × β)}
    {k k' : α} (k_beq : k == k')
    (distinct : l.Pairwise (fun a b => (a.1 == b.1) = false))
    (mem : k ∈ l.map Prod.fst)
    {h'} :
    (ofList l).getKey k' h' = k := by
  simp_to_raw using Raw₀.Const.getKey_insertMany_emptyWithCapacity_list_of_mem

theorem getKey!_ofList_of_contains_eq_false [EquivBEq α] [LawfulHashable α] [Inhabited α]
    {l : List (α × β)} {k : α}
    (contains_eq_false : (l.map Prod.fst).contains k = false) :
    (ofList l).getKey! k = default := by
  simp_to_raw using Raw₀.Const.getKey!_insertMany_emptyWithCapacity_list_of_contains_eq_false

theorem getKey!_ofList_of_mem [EquivBEq α] [LawfulHashable α] [Inhabited α]
    {l : List (α × β)}
    {k k' : α} (k_beq : k == k')
    (distinct : l.Pairwise (fun a b => (a.1 == b.1) = false))
    (mem : k ∈ l.map Prod.fst) :
    (ofList l).getKey! k' = k := by
  simp_to_raw using Raw₀.Const.getKey!_insertMany_emptyWithCapacity_list_of_mem

theorem getKeyD_ofList_of_contains_eq_false [EquivBEq α] [LawfulHashable α]
    {l : List (α × β)} {k fallback : α}
    (contains_eq_false : (l.map Prod.fst).contains k = false) :
    (ofList l).getKeyD k fallback = fallback := by
  simp_to_raw using Raw₀.Const.getKeyD_insertMany_emptyWithCapacity_list_of_contains_eq_false

theorem getKeyD_ofList_of_mem [EquivBEq α] [LawfulHashable α]
    {l : List (α × β)}
    {k k' fallback : α} (k_beq : k == k')
    (distinct : l.Pairwise (fun a b => (a.1 == b.1) = false))
    (mem : k ∈ l.map Prod.fst) :
    (ofList l).getKeyD k' fallback = k := by
  simp_to_raw using Raw₀.Const.getKeyD_insertMany_emptyWithCapacity_list_of_mem

theorem size_ofList [EquivBEq α] [LawfulHashable α]
    {l : List (α × β)} (distinct : l.Pairwise (fun a b => (a.1 == b.1) = false)) :
    (ofList l).size = l.length := by
  simp_to_raw using Raw₀.Const.size_insertMany_emptyWithCapacity_list

theorem size_ofList_le [EquivBEq α] [LawfulHashable α]
    {l : List (α × β)} :
    (ofList l).size ≤ l.length := by
  simp_to_raw using Raw₀.Const.size_insertMany_emptyWithCapacity_list_le

grind_pattern size_ofList_le => (ofList l).size

@[simp, grind =]
theorem isEmpty_ofList [EquivBEq α] [LawfulHashable α]
    {l : List (α × β)} :
    (ofList l).isEmpty = l.isEmpty := by
  simp_to_raw using Raw₀.Const.isEmpty_insertMany_emptyWithCapacity_list

@[simp, grind =]
theorem unitOfArray_eq_unitOfList (a : Array α) :
    unitOfArray a = unitOfList a.toList := by
  simp_to_raw
  rw [Raw₀.Const.insertManyIfNewUnit_array_eq_insertManyIfNewUnit_toList]

@[simp]
theorem unitOfList_nil :
    unitOfList ([] : List α) = ∅ := by
  simp_to_raw
  simp

@[simp]
theorem unitOfList_singleton {k : α} :
    unitOfList [k] = (∅ : Raw α (fun _ => Unit)).insertIfNew k () := by
  simp_to_raw
  simp

theorem unitOfList_cons {hd : α} {tl : List α} :
    unitOfList (hd :: tl) = insertManyIfNewUnit ((∅ : Raw α (fun _ => Unit)).insertIfNew hd ()) tl := by
  simp_to_raw
  rw [Raw₀.Const.insertManyIfNewUnit_emptyWithCapacity_list_cons]

@[simp]
theorem contains_unitOfList [EquivBEq α] [LawfulHashable α]
    {l : List α} {k : α} :
    (unitOfList l).contains k = l.contains k := by
  simp_to_raw using Raw₀.Const.contains_insertManyIfNewUnit_emptyWithCapacity_list

@[simp]
theorem mem_unitOfList [EquivBEq α] [LawfulHashable α]
    {l : List α} {k : α} :
    k ∈ unitOfList l ↔ l.contains k := by
  simp [← contains_iff_mem]

theorem getKey?_unitOfList_of_contains_eq_false [EquivBEq α] [LawfulHashable α]
    {l : List α} {k : α} (contains_eq_false : l.contains k = false) :
    getKey? (unitOfList l) k = none := by
  simp_to_raw using Raw₀.Const.getKey?_insertManyIfNewUnit_emptyWithCapacity_list_of_contains_eq_false

theorem getKey?_unitOfList_of_mem [EquivBEq α] [LawfulHashable α]
    {l : List α} {k k' : α} (k_beq : k == k')
    (distinct : l.Pairwise (fun a b => (a == b) = false)) (mem : k ∈ l) :
    getKey? (unitOfList l) k' = some k := by
  simp_to_raw using Raw₀.Const.getKey?_insertManyIfNewUnit_emptyWithCapacity_list_of_mem

theorem getKey_unitOfList_of_mem [EquivBEq α] [LawfulHashable α]
    {l : List α}
    {k k' : α} (k_beq : k == k')
    (distinct : l.Pairwise (fun a b => (a == b) = false))
    (mem : k ∈ l) {h'} :
    getKey (unitOfList l) k' h' = k := by
  simp_to_raw using Raw₀.Const.getKey_insertManyIfNewUnit_emptyWithCapacity_list_of_mem

theorem getKey!_unitOfList_of_contains_eq_false [EquivBEq α] [LawfulHashable α]
    [Inhabited α] {l : List α} {k : α}
    (contains_eq_false : l.contains k = false) :
    getKey! (unitOfList l) k = default := by
  simp_to_raw using Raw₀.Const.getKey!_insertManyIfNewUnit_emptyWithCapacity_list_of_contains_eq_false

theorem getKey!_unitOfList_of_mem [EquivBEq α] [LawfulHashable α]
    [Inhabited α] {l : List α} {k k' : α} (k_beq : k == k')
    (distinct : l.Pairwise (fun a b => (a == b) = false))
    (mem : k ∈ l) :
    getKey! (unitOfList l) k' = k := by
  simp_to_raw using Raw₀.Const.getKey!_insertManyIfNewUnit_emptyWithCapacity_list_of_mem

theorem getKeyD_unitOfList_of_contains_eq_false [EquivBEq α] [LawfulHashable α]
    {l : List α} {k fallback : α}
    (contains_eq_false : l.contains k = false) :
    getKeyD (unitOfList l) k fallback = fallback := by
  simp_to_raw using Raw₀.Const.getKeyD_insertManyIfNewUnit_emptyWithCapacity_list_of_contains_eq_false

theorem getKeyD_unitOfList_of_mem [EquivBEq α] [LawfulHashable α]
    {l : List α} {k k' fallback : α} (k_beq : k == k')
    (distinct : l.Pairwise (fun a b => (a == b) = false))
    (mem : k ∈ l ) :
    getKeyD (unitOfList l) k' fallback = k := by
  simp_to_raw using Raw₀.Const.getKeyD_insertManyIfNewUnit_emptyWithCapacity_list_of_mem

theorem size_unitOfList [EquivBEq α] [LawfulHashable α]
    {l : List α}
    (distinct : l.Pairwise (fun a b => (a == b) = false)) :
    (unitOfList l).size = l.length := by
  simp_to_raw using Raw₀.Const.size_insertManyIfNewUnit_emptyWithCapacity_list

theorem size_unitOfList_le [EquivBEq α] [LawfulHashable α]
    {l : List α} :
    (unitOfList l).size ≤ l.length := by
  simp_to_raw using Raw₀.Const.size_insertManyIfNewUnit_emptyWithCapacity_list_le

@[simp]
theorem isEmpty_unitOfList [EquivBEq α] [LawfulHashable α]
    {l : List α} :
    (unitOfList l).isEmpty = l.isEmpty := by
  simp_to_raw using Raw₀.Const.isEmpty_insertManyIfNewUnit_emptyWithCapacity_list

@[simp]
theorem get?_unitOfList [EquivBEq α] [LawfulHashable α]
    {l : List α} {k : α} :
    get? (unitOfList l) k = if l.contains k then some () else none := by
  simp_to_raw using Raw₀.Const.get?_insertManyIfNewUnit_emptyWithCapacity_list

@[simp]
theorem get_unitOfList
    {l : List α} {k : α} {h} :
    get (unitOfList l) k h = () := by
  simp

@[simp]
theorem get!_unitOfList
    {l : List α} {k : α} :
    get! (unitOfList l) k = () := by
  simp

@[simp]
theorem getD_unitOfList
    {l : List α} {k : α} {fallback : Unit} :
    getD (unitOfList l) k fallback = () := by
  simp

end Const
end Raw

namespace Raw

variable [BEq α] [Hashable α] {m : Raw α β}

open Internal.Raw Internal.Raw₀

section Alter

theorem isEmpty_alter_eq_isEmpty_erase [LawfulBEq α] {k : α} {f : Option (β k) → Option (β k)}
    (h : m.WF) : (m.alter k f).isEmpty = ((m.erase k).isEmpty && (f (m.get? k)).isNone) := by
  simp_to_raw using Raw₀.isEmpty_alter_eq_isEmpty_erase

@[simp, grind =]
theorem isEmpty_alter [LawfulBEq α] {k : α} {f : Option (β k) → Option (β k)} (h : m.WF) :
    (m.alter k f).isEmpty = ((m.isEmpty || (m.size == 1 && m.contains k)) && (f (m.get? k)).isNone) := by
  simp_to_raw using Raw₀.isEmpty_alter

@[grind =]
theorem contains_alter [LawfulBEq α] {k k': α} {f : Option (β k) → Option (β k)} (h : m.WF) :
    (m.alter k f).contains k' = if k == k' then (f (m.get? k)).isSome else m.contains k' := by
  simp_to_raw using Raw₀.contains_alter

@[grind =]
theorem mem_alter [LawfulBEq α] {k k': α} {f : Option (β k) → Option (β k)} (h : m.WF) :
    k' ∈ m.alter k f ↔ if k == k' then (f (m.get? k)).isSome = true else k' ∈ m := by
  simp [← contains_iff_mem, contains_alter h]

theorem mem_alter_of_beq [LawfulBEq α] {k k': α} {f : Option (β k) → Option (β k)} (h : m.WF)
    (he : k == k') : k' ∈ m.alter k f ↔ (f (m.get? k)).isSome := by
  rw [mem_alter h, if_pos he]

@[simp]
theorem contains_alter_self [LawfulBEq α] {k : α} {f : Option (β k) → Option (β k)} (h : m.WF) :
    (m.alter k f).contains k = (f (m.get? k)).isSome := by
  simp only [contains_alter h, beq_self_eq_true, reduceIte]

@[simp]
theorem mem_alter_self [LawfulBEq α] {k : α} {f : Option (β k) → Option (β k)} (h : m.WF) :
    k ∈ m.alter k f ↔ (f (m.get? k)).isSome := by
  rw [mem_iff_contains, contains_alter_self h]

theorem contains_alter_of_beq_eq_false [LawfulBEq α] {k k' : α} {f : Option (β k) → Option (β k)}
    (h : m.WF) (he : (k == k') = false) : (m.alter k f).contains k' = m.contains k' := by
  simp only [contains_alter h, he, Bool.false_eq_true, reduceIte]

theorem mem_alter_of_beq_eq_false [LawfulBEq α] {k k' : α} {f : Option (β k) → Option (β k)}
    (h : m.WF) (he : (k == k') = false) : k' ∈ m.alter k f ↔ k' ∈ m := by
  simp only [mem_iff_contains, contains_alter_of_beq_eq_false h, he]

@[grind =]
theorem size_alter [LawfulBEq α] {k : α} {f : Option (β k) → Option (β k)} (h : m.WF) :
    (m.alter k f).size =
      if k ∈ m ∧ (f (m.get? k)).isNone then
        m.size - 1
      else if k ∉ m ∧ (f (m.get? k)).isSome then
        m.size + 1
      else
        m.size := by
  simp only [mem_iff_contains]
  simp_to_raw using Raw₀.size_alter

theorem size_alter_eq_add_one [LawfulBEq α] {k : α} {f : Option (β k) → Option (β k)}
    (h : m.WF) (h₁ : k ∉ m) (h₂ : (f (m.get? k)).isSome) :
    (m.alter k f).size = m.size + 1 := by
  revert h₁ h₂
  simp only [mem_iff_contains, Bool.not_eq_true]
  simp_to_raw using Raw₀.size_alter_eq_add_one

theorem size_alter_eq_sub_one [LawfulBEq α] {k : α} {f : Option (β k) → Option (β k)}
    (h : m.WF) (h₁ : k ∈ m) (h₂ : (f (m.get? k)).isNone) :
    (m.alter k f).size = m.size - 1 := by
  revert h₁ h₂
  simp only [mem_iff_contains]
  simp_to_raw using Raw₀.size_alter_eq_sub_one

theorem size_alter_eq_self_of_not_mem [LawfulBEq α] {k : α} {f : Option (β k) → Option (β k)}
    (h : m.WF) (h₁ : k ∉ m) (h₂ : (f (m.get? k)).isNone) :
    (m.alter k f).size = m.size := by
  revert h₁ h₂
  simp only [mem_iff_contains, Bool.not_eq_true]
  simp_to_raw using Raw₀.size_alter_eq_self_of_not_mem

theorem size_alter_eq_self_of_mem [LawfulBEq α] {k : α} {f : Option (β k) → Option (β k)}
    (h : m.WF) (h₁ : k ∈ m) (h₂ : (f (m.get? k)).isSome) :
    (m.alter k f).size = m.size := by
  revert h₁ h₂
  simp only [mem_iff_contains]
  simp_to_raw using Raw₀.size_alter_eq_self_of_mem

theorem size_alter_le_size [LawfulBEq α] {k : α} {f : Option (β k) → Option (β k)} (h : m.WF) :
    (m.alter k f).size ≤ m.size + 1 := by
  simp_to_raw using Raw₀.size_alter_le_size

theorem size_le_size_alter [LawfulBEq α] {k : α} {f : Option (β k) → Option (β k)} (h : m.WF) :
    m.size - 1 ≤ (m.alter k f).size := by
  simp_to_raw using Raw₀.size_le_size_alter ⟨m, h.size_buckets_pos⟩

@[grind =]
theorem get?_alter [LawfulBEq α] {k k' : α} {f : Option (β k) → Option (β k)} (h : m.WF) :
    (m.alter k f).get? k' = if h : k == k' then
      (cast (congrArg (Option ∘ β) (eq_of_beq h)) (f (m.get? k)))
    else m.get? k' := by
  simp_to_raw using Raw₀.get?_alter

@[simp]
theorem get?_alter_self [LawfulBEq α] {k : α} {f : Option (β k) → Option (β k)} (h : m.WF) :
    (m.alter k f).get? k = f (m.get? k) := by
  simp [get?_alter h]

@[grind =]
theorem get_alter [LawfulBEq α] {k k' : α} {f : Option (β k) → Option (β k)}
    (h : m.WF) {hc : k' ∈ m.alter k f} :
    (m.alter k f).get k' hc =
      if heq : k == k' then
        haveI h' : (f (m.get? k)).isSome := mem_alter_of_beq h heq |>.mp hc
        cast (congrArg β (eq_of_beq heq)) <| (f (m.get? k)).get <| h'
      else
        haveI h' : k' ∈ m := mem_alter_of_beq_eq_false h (Bool.not_eq_true _ ▸ heq) |>.mp hc
        m.get k' h' := by
  simp only [mem_iff_contains] at hc
  revert hc
  simp_to_raw using Raw₀.get_alter

@[simp]
theorem get_alter_self [LawfulBEq α] {k : α} {f : Option (β k) → Option (β k)}
    (h : m.WF) {hc : k ∈ m.alter k f} :
    haveI h' : (f (m.get? k)).isSome := mem_alter_self h |>.mp hc
    (m.alter k f).get k hc = (f (m.get? k)).get h' := by
  simp only [mem_iff_contains] at hc
  revert hc
  simp_to_raw using Raw₀.get_alter_self

@[grind =]
theorem get!_alter [LawfulBEq α] {k k' : α} [hi : Inhabited (β k')]
    {f : Option (β k) → Option (β k)} (h : m.WF) : (m.alter k f).get! k' =
      if heq : k == k' then
        (f (m.get? k)).map (cast (congrArg β (eq_of_beq heq))) |>.get!
      else
        m.get! k' := by
  simp_to_raw using Raw₀.get!_alter

private theorem Option.map_cast_apply {γ γ' : Type u} (h : γ = γ') (x : Option γ) :
    Option.map (cast h) x = cast (congrArg Option h) x := by
  cases h; cases x <;> simp

@[simp]
theorem get!_alter_self [LawfulBEq α] {k : α} [Inhabited (β k)] {f : Option (β k) → Option (β k)}
    (h : m.WF) : (m.alter k f).get! k = (f (m.get? k)).get! := by
  simp [get!_alter h, Option.map_cast_apply]

@[grind =]
theorem getD_alter [LawfulBEq α] {k k' : α} {fallback : β k'} {f : Option (β k) → Option (β k)}
    (h : m.WF) : (m.alter k f).getD k' fallback =
      if heq : k == k' then
        f (m.get? k) |>.map (cast (congrArg β <| eq_of_beq heq)) |>.getD fallback
      else
        m.getD k' fallback := by
  simp_to_raw using Raw₀.getD_alter

@[simp]
theorem getD_alter_self [LawfulBEq α] {k : α} {fallback : β k} {f : Option (β k) → Option (β k)}
    (h : m.WF) : (m.alter k f).getD k fallback = (f (m.get? k)).getD fallback := by
  simp_to_raw using Raw₀.getD_alter_self

@[grind =]
theorem getKey?_alter [LawfulBEq α] {k k' : α} {f : Option (β k) → Option (β k)} (h : m.WF) :
    (m.alter k f).getKey? k' =
      if k == k' then
        if (f (m.get? k)).isSome then some k else none
      else
        m.getKey? k' := by
  simp_to_raw using Raw₀.getKey?_alter

theorem getKey?_alter_self [LawfulBEq α] {k : α} {f : Option (β k) → Option (β k)} (h : m.WF) :
    (m.alter k f).getKey? k = if (f (m.get? k)).isSome then some k else none := by
  simp [getKey?_alter h]

@[grind =]
theorem getKey!_alter [LawfulBEq α] [Inhabited α] {k k' : α} {f : Option (β k) → Option (β k)}
    (h : m.WF) : (m.alter k f).getKey! k' =
      if k == k' then
        if (f (m.get? k)).isSome then k else default
      else
        m.getKey! k' := by
  simp_to_raw using Raw₀.getKey!_alter

theorem getKey!_alter_self [LawfulBEq α] [Inhabited α] {k : α} {f : Option (β k) → Option (β k)}
    (h : m.WF) : (m.alter k f).getKey! k = if (f (m.get? k)).isSome then k else default := by
  simp [getKey!_alter h]

-- Note that in many use cases `getKey_eq` gives a simpler right hand side.
@[grind =]
theorem getKey_alter [LawfulBEq α] [Inhabited α] {k k' : α} {f : Option (β k) → Option (β k)}
    (h : m.WF) {hc : k' ∈ m.alter k f} :
    (m.alter k f).getKey k' hc =
      if heq : k == k' then
        k
      else
        haveI h' : k' ∈ m := mem_alter_of_beq_eq_false h (Bool.not_eq_true _ ▸ heq) |>.mp hc
        m.getKey k' h' := by
  simp only [mem_iff_contains] at hc
  revert hc
  simp_to_raw using Raw₀.getKey_alter

@[simp]
theorem getKey_alter_self [LawfulBEq α] [Inhabited α] {k : α} {f : Option (β k) → Option (β k)}
    (h : m.WF) {hc : k ∈ m.alter k f} : (m.alter k f).getKey k hc = k := by
  simp [getKey_alter h]

@[grind =]
theorem getKeyD_alter [LawfulBEq α] {k k' fallback : α} {f : Option (β k) → Option (β k)} (h : m.WF) :
    (m.alter k f).getKeyD k' fallback =
      if k == k' then
        if (f (m.get? k)).isSome then k else fallback
      else
        m.getKeyD k' fallback := by
  simp_to_raw using Raw₀.getKeyD_alter

@[simp]
theorem getKeyD_alter_self [LawfulBEq α] [Inhabited α] {k : α} {fallback : α}
    {f : Option (β k) → Option (β k)} (h : m.WF) :
    (m.alter k f).getKeyD k fallback = if (f (m.get? k)).isSome then k else fallback := by
  simp [getKeyD_alter h]

namespace Const

variable {β : Type v} {m : Raw α (fun _ => β)}

theorem isEmpty_alter_eq_isEmpty_erase [EquivBEq α] [LawfulHashable α] {k : α}
    {f : Option β → Option β} (h : m.WF) :
    (Const.alter m k f).isEmpty = ((m.erase k).isEmpty && (f (Const.get? m k)).isNone) := by
  simp_to_raw using Raw₀.Const.isEmpty_alter_eq_isEmpty_erase

@[simp, grind =]
theorem isEmpty_alter [EquivBEq α] [LawfulHashable α] {k : α} {f : Option β → Option β} (h : m.WF) :
    (Const.alter m k f).isEmpty = ((m.isEmpty || (m.size == 1 && m.contains k)) &&
      (f (get? m k)).isNone) := by
  simp_to_raw using Raw₀.Const.isEmpty_alter

@[grind =]
theorem contains_alter [EquivBEq α] [LawfulHashable α] {k k': α} {f : Option β → Option β}
    (h : m.WF) : (Const.alter m k f).contains k' =
      if k == k' then (f (Const.get? m k)).isSome else m.contains k' := by
  simp_to_raw using Raw₀.Const.contains_alter

@[grind =]
theorem mem_alter [EquivBEq α] [LawfulHashable α] {k k': α} {f : Option β → Option β} (h : m.WF) :
    k' ∈ Const.alter m k f ↔ if k == k' then (f (Const.get? m k)).isSome = true else k' ∈ m := by
    simp only [mem_iff_contains, contains_alter h, Bool.ite_eq_true_distrib]

theorem mem_alter_of_beq [EquivBEq α] [LawfulHashable α] {k k': α} {f : Option β → Option β}
    (h : m.WF) (he : k == k') : k' ∈ Const.alter m k f ↔ (f (Const.get? m k)).isSome := by
  rw [mem_alter h, if_pos he]

@[simp]
theorem contains_alter_self [EquivBEq α] [LawfulHashable α] {k : α} {f : Option β → Option β}
    (h : m.WF) : (Const.alter m k f).contains k = (f (Const.get? m k)).isSome := by
  simp only [contains_alter h, BEq.refl, reduceIte]

@[simp]
theorem mem_alter_self [EquivBEq α] [LawfulHashable α] {k : α} {f : Option β → Option β}
    (h : m.WF) : k ∈ Const.alter m k f ↔ (f (Const.get? m k)).isSome := by
  rw [mem_iff_contains, contains_alter_self h]

theorem contains_alter_of_beq_eq_false [EquivBEq α] [LawfulHashable α] {k k' : α}
    {f : Option β → Option β} (h : m.WF) (he : (k == k') = false) :
    (Const.alter m k f).contains k' = m.contains k' := by
  simp only [contains_alter h, he, Bool.false_eq_true, reduceIte]

theorem mem_alter_of_beq_eq_false [EquivBEq α] [LawfulHashable α] {k k' : α}
    {f : Option β → Option β} (h : m.WF) (he : (k == k') = false) :
    k' ∈ Const.alter m k f ↔ k' ∈ m := by
  simp only [mem_iff_contains, contains_alter_of_beq_eq_false h, he]

@[grind =]
theorem size_alter [LawfulBEq α] {k : α} {f : Option β → Option β} (h : m.WF) :
    (Const.alter m k f).size =
      if k ∈ m ∧ (f (Const.get? m k)).isNone then
        m.size - 1
      else if k ∉ m ∧ (f (Const.get? m k)).isSome then
        m.size + 1
      else
        m.size := by
  simp only [mem_iff_contains]
  simp_to_raw using Raw₀.Const.size_alter (m := ⟨m, h.size_buckets_pos⟩) (k := k)

theorem size_alter_eq_add_one [LawfulBEq α] {k : α} {f : Option β → Option β}
    (h : m.WF) (h₁ : k ∉ m) (h₂ : (f (Const.get? m k)).isSome) :
    (Const.alter m k f).size = m.size + 1 := by
  revert h₁ h₂
  simp only [mem_iff_contains, Bool.not_eq_true]
  simp_to_raw using Raw₀.Const.size_alter_eq_add_one

theorem size_alter_eq_sub_one [LawfulBEq α] {k : α} {f : Option β → Option β}
    (h : m.WF) (h₁ : k ∈ m) (h₂ : (f (Const.get? m k)).isNone) :
    (Const.alter m k f).size = m.size - 1 := by
  revert h₁ h₂
  simp only [mem_iff_contains]
  simp_to_raw using Raw₀.Const.size_alter_eq_sub_one

theorem size_alter_eq_self_of_not_mem [LawfulBEq α] {k : α} {f : Option β → Option β}
    (h : m.WF) (h₁ : k ∉ m) (h₂ : (f (Const.get? m k)).isNone) :
    (Const.alter m k f).size = m.size := by
  revert h₁ h₂
  simp only [mem_iff_contains, Bool.not_eq_true]
  simp_to_raw using Raw₀.Const.size_alter_eq_self_of_not_mem

theorem size_alter_eq_self_of_mem [LawfulBEq α] {k : α} {f : Option β → Option β}
    (h : m.WF) (h₁ : k ∈ m) (h₂ : (f (Const.get? m k)).isSome) :
    (Const.alter m k f).size = m.size := by
  revert h₁ h₂
  simp only [mem_iff_contains]
  simp_to_raw using Raw₀.Const.size_alter_eq_self_of_mem

theorem size_alter_le_size [LawfulBEq α] {k : α} {f : Option β → Option β} (h : m.WF) :
    (Const.alter m k f).size ≤ m.size + 1 := by
  simp_to_raw using Raw₀.Const.size_alter_le_size

theorem size_le_size_alter [LawfulBEq α] {k : α} {f : Option β → Option β} (h : m.WF) :
    m.size - 1 ≤ (Const.alter m k f).size := by
  simp_to_raw using Raw₀.Const.size_le_size_alter ⟨m, h.size_buckets_pos⟩

@[grind =]
theorem get?_alter [EquivBEq α] [LawfulHashable α] {k k' : α} {f : Option β → Option β} (h : m.WF) :
    Const.get? (Const.alter m k f) k' =
      if k == k' then
        f (Const.get? m k)
      else
        Const.get? m k' := by
  simp_to_raw using Raw₀.Const.get?_alter

@[simp]
theorem get?_alter_self [EquivBEq α] [LawfulHashable α] {k : α} {f : Option β → Option β}
    (h : m.WF) : Const.get? (Const.alter m k f) k = f (Const.get? m k) := by
  simp [get?_alter h]

@[grind =]
theorem get_alter [EquivBEq α] [LawfulHashable α] {k k' : α} {f : Option β → Option β}
    (h : m.WF) {hc : k' ∈ Const.alter m k f} :
    Const.get (Const.alter m k f) k' hc =
      if heq : k == k' then
        haveI h' : (f (Const.get? m k)).isSome := mem_alter_of_beq h heq |>.mp hc
        f (Const.get? m k) |>.get h'
      else
        haveI h' : k' ∈ m := mem_alter_of_beq_eq_false h (Bool.not_eq_true _ ▸ heq) |>.mp hc
        Const.get m k' h' := by
  simp only [mem_iff_contains] at hc
  revert hc
  simp_to_raw using Raw₀.Const.get_alter

@[simp]
theorem get_alter_self [EquivBEq α] [LawfulHashable α] {k : α} {f : Option β → Option β}
    (h : m.WF) {hc : k ∈ Const.alter m k f} :
    haveI h' : (f (Const.get? m k)).isSome := mem_alter_self h |>.mp hc
    Const.get (Const.alter m k f) k hc = (f (Const.get? m k)).get h' := by
  simp only [mem_iff_contains] at hc
  revert hc
  simp [get_alter h]

@[grind =]
theorem get!_alter [EquivBEq α] [LawfulHashable α] {k k' : α} [Inhabited β]
    {f : Option β → Option β} (h : m.WF) : Const.get! (Const.alter m k f) k' =
      if k == k' then
        f (Const.get? m k) |>.get!
      else
        Const.get! m k' := by
  simp_to_raw using Raw₀.Const.get!_alter

@[simp]
theorem get!_alter_self [EquivBEq α] [LawfulHashable α] {k : α} [Inhabited β]
    {f : Option β → Option β} (h : m.WF) :
    Const.get! (Const.alter m k f) k = (f (Const.get? m k)).get! := by
  simp [get!_alter h]

@[grind =]
theorem getD_alter [EquivBEq α] [LawfulHashable α] {k k' : α} {fallback : β} {f : Option β → Option β}
    (h : m.WF) : Const.getD (Const.alter m k f) k' fallback =
      if k == k' then
        f (Const.get? m k) |>.getD fallback
      else
        Const.getD m k' fallback := by
  simp_to_raw using Raw₀.Const.getD_alter

@[simp]
theorem getD_alter_self [EquivBEq α] [LawfulHashable α] {k : α} {fallback : β}
    {f : Option β → Option β} (h : m.WF) :
    Const.getD (Const.alter m k f) k fallback = (f (Const.get? m k)).getD fallback := by
  simp [getD_alter h]

@[grind =]
theorem getKey?_alter [EquivBEq α] [LawfulHashable α] {k k' : α} {f : Option β → Option β}
    (h : m.WF) : (Const.alter m k f).getKey? k' =
      if k == k' then
        if (f (Const.get? m k)).isSome then some k else none
      else
        m.getKey? k' := by
  simp_to_raw using Raw₀.Const.getKey?_alter

theorem getKey?_alter_self [EquivBEq α] [LawfulHashable α] {k : α} {f : Option β → Option β}
    (h : m.WF) :
    (Const.alter m k f).getKey? k = if (f (Const.get? m k)).isSome then some k else none := by
  simp [getKey?_alter h]

@[grind =]
theorem getKey!_alter [EquivBEq α] [LawfulHashable α] [Inhabited α] {k k' : α}
    {f : Option β → Option β} (h : m.WF) : (Const.alter m k f).getKey! k' =
      if k == k' then
        if (f (Const.get? m k)).isSome then k else default
      else
        m.getKey! k' := by
  simp_to_raw using Raw₀.Const.getKey!_alter

theorem getKey!_alter_self [EquivBEq α] [LawfulHashable α] [Inhabited α] {k : α}
    {f : Option β → Option β} (h : m.WF) :
    (Const.alter m k f).getKey! k = if (f (Const.get? m k)).isSome then k else default := by
  simp [getKey!_alter h]

@[grind =]
theorem getKey_alter [EquivBEq α] [LawfulHashable α] [Inhabited α] {k k' : α}
    {f : Option β → Option β} (h : m.WF) {hc : k' ∈ Const.alter m k f} :
    (Const.alter m k f).getKey k' hc =
      if heq : k == k' then
        k
      else
        haveI h' : k' ∈ m := mem_alter_of_beq_eq_false h (Bool.not_eq_true _ ▸ heq) |>.mp hc
        m.getKey k' h' := by
  simp only [mem_iff_contains] at hc
  revert hc
  simp_to_raw using Raw₀.Const.getKey_alter

@[simp]
theorem getKey_alter_self [EquivBEq α] [LawfulHashable α] [Inhabited α] {k : α}
    {f : Option β → Option β} (h : m.WF) {hc : k ∈ Const.alter m k f} :
    (Const.alter m k f).getKey k hc = k := by
  simp [getKey_alter h]

@[grind =]
theorem getKeyD_alter [EquivBEq α] [LawfulHashable α] {k k' fallback : α} {f : Option β → Option β}
    (h : m.WF) : (Const.alter m k f).getKeyD k' fallback =
      if k == k' then
        if (f (Const.get? m k)).isSome then k else fallback
      else
        m.getKeyD k' fallback := by
  simp_to_raw using Raw₀.Const.getKeyD_alter

theorem getKeyD_alter_self [EquivBEq α] [LawfulHashable α] [Inhabited α] {k fallback : α}
    {f : Option β → Option β} (h : m.WF) :
    (Const.alter m k f).getKeyD k fallback = if (f (Const.get? m k)).isSome then k else fallback := by
  simp [getKeyD_alter h]

end Const

end Alter

section Modify

@[simp, grind =]
theorem isEmpty_modify [LawfulBEq α] {k : α} {f : β k → β k} (h : m.WF) :
    (m.modify k f).isEmpty = m.isEmpty := by
  simp_to_raw using Raw₀.isEmpty_modify

@[simp, grind =]
theorem contains_modify [LawfulBEq α] {k k': α} {f : β k → β k} (h : m.WF) :
    (m.modify k f).contains k' = m.contains k' := by
  simp_to_raw using Raw₀.contains_modify

@[simp, grind =]
theorem mem_modify [LawfulBEq α] {k k': α} {f : β k → β k} (h : m.WF) :
    k' ∈ m.modify k f ↔ k' ∈ m := by
  simp only [mem_iff_contains, contains_modify h]

@[simp, grind =]
theorem size_modify [LawfulBEq α] {k : α} {f : β k → β k} (h : m.WF) :
    (m.modify k f).size = m.size := by
  simp_to_raw using Raw₀.size_modify

@[grind =]
theorem get?_modify [LawfulBEq α] {k k' : α} {f : β k → β k} (h : m.WF) :
    (m.modify k f).get? k' =
      if h : k == k' then
        (cast (congrArg (Option ∘ β) (eq_of_beq h)) ((m.get? k).map f))
      else
        m.get? k' := by
  simp_to_raw using Raw₀.get?_modify

@[simp]
theorem get?_modify_self [LawfulBEq α] {k : α} {f : β k → β k} (h : m.WF) :
    (m.modify k f).get? k = (m.get? k).map f := by
  simp_to_raw using Raw₀.get?_modify_self

@[grind =]
theorem get_modify [LawfulBEq α] {k k' : α} {f : β k → β k}
    (h : m.WF) {hc : k' ∈ m.modify k f} :
    (m.modify k f).get k' hc =
     if heq : k == k' then
       haveI h' : k ∈ m := mem_congr h heq |>.mpr <| mem_modify h |>.mp hc
       cast (congrArg β (eq_of_beq heq)) <| f (m.get k h')
     else
       haveI h' : k' ∈ m := mem_modify h |>.mp hc
       m.get k' h' := by
  simp only [mem_iff_contains] at hc
  revert hc
  simp_to_raw using Raw₀.get_modify

@[simp]
theorem get_modify_self [LawfulBEq α] {k : α} {f : β k → β k} (h : m.WF) {hc : k ∈ m.modify k f} :
    haveI h' : k ∈ m := mem_modify h |>.mp hc
    (m.modify k f).get k hc = f (m.get k h') := by
  simp only [mem_iff_contains] at hc
  revert hc
  simp_to_raw using Raw₀.get_modify_self

@[grind =]
theorem get!_modify [LawfulBEq α] {k k' : α} [hi : Inhabited (β k')] {f : β k → β k} (h : m.WF) :
    (m.modify k f).get! k' =
      if heq : k == k' then
        m.get? k |>.map f |>.map (cast (congrArg β (eq_of_beq heq))) |>.get!
      else
        m.get! k' := by
  simp_to_raw using Raw₀.get!_modify

@[simp]
theorem get!_modify_self [LawfulBEq α] {k : α} [Inhabited (β k)] {f : β k → β k} (h : m.WF) :
    (m.modify k f).get! k = ((m.get? k).map f).get! := by
  simp_to_raw using Raw₀.get!_modify_self

@[grind =]
theorem getD_modify [LawfulBEq α] {k k' : α} {fallback : β k'} {f : β k → β k} (h : m.WF) :
    (m.modify k f).getD k' fallback =
      if heq : k == k' then
        m.get? k |>.map f |>.map (cast (congrArg β <| eq_of_beq heq)) |>.getD fallback
      else
        m.getD k' fallback := by
  simp_to_raw using Raw₀.getD_modify

@[simp]
theorem getD_modify_self [LawfulBEq α] {k : α} {fallback : β k} {f : β k → β k} (h : m.WF) :
    (m.modify k f).getD k fallback = ((m.get? k).map f).getD fallback := by
  simp_to_raw using Raw₀.getD_modify_self

@[grind =]
theorem getKey?_modify [LawfulBEq α] {k k' : α} {f : β k → β k} (h : m.WF) :
    (m.modify k f).getKey? k' =
      if k == k' then
        if k ∈ m then some k else none
      else
        m.getKey? k' := by
  simp only [mem_iff_contains]
  simp_to_raw using Raw₀.getKey?_modify

theorem getKey?_modify_self [LawfulBEq α] {k : α} {f : β k → β k} (h : m.WF) :
    (m.modify k f).getKey? k = if k ∈ m then some k else none := by
  simp only [mem_iff_contains]
  simp_to_raw using Raw₀.getKey?_modify_self

@[grind =]
theorem getKey!_modify [LawfulBEq α] [Inhabited α] {k k' : α} {f : β k → β k} (h : m.WF) :
    (m.modify k f).getKey! k' =
      if k == k' then
        if k ∈ m then k else default
      else
        m.getKey! k' := by
  simp only [mem_iff_contains]
  simp_to_raw using Raw₀.getKey!_modify

theorem getKey!_modify_self [LawfulBEq α] [Inhabited α] {k : α} {f : β k → β k} (h : m.WF) :
    (m.modify k f).getKey! k = if k ∈ m then k else default := by
  simp only [mem_iff_contains]
  simp_to_raw using Raw₀.getKey!_modify_self

@[simp]
theorem getKey_modify_self [LawfulBEq α] [Inhabited α] {k : α} {f : β k → β k}
    (h : m.WF) {hc : k ∈ m.modify k f} : (m.modify k f).getKey k hc = k := by
  simp only [mem_iff_contains] at hc
  revert hc
  simp_to_raw using Raw₀.getKey_modify_self

@[grind =]
theorem getKeyD_modify [LawfulBEq α] {k k' fallback : α} {f : β k → β k} (h : m.WF) :
    (m.modify k f).getKeyD k' fallback =
      if k == k' then
        if k ∈ m then k else fallback
      else
        m.getKeyD k' fallback := by
  simp only [mem_iff_contains]
  simp_to_raw using Raw₀.getKeyD_modify

theorem getKeyD_modify_self [LawfulBEq α] [Inhabited α] {k fallback : α} {f : β k → β k} (h : m.WF) :
    (m.modify k f).getKeyD k fallback = if k ∈ m then k else fallback := by
  simp only [mem_iff_contains]
  simp_to_raw using Raw₀.getKeyD_modify_self

namespace Const

variable {β : Type v} {m : Raw α (fun _ => β)}

@[simp, grind =]
theorem isEmpty_modify [EquivBEq α] [LawfulHashable α] {k : α} {f : β → β} (h : m.WF) :
    (Const.modify m k f).isEmpty = m.isEmpty := by
  simp_to_raw using Raw₀.Const.isEmpty_modify

@[simp, grind =]
theorem contains_modify [EquivBEq α] [LawfulHashable α] {k k': α} {f : β → β} (h : m.WF) :
    (Const.modify m k f).contains k' = m.contains k' := by
  simp_to_raw using Raw₀.Const.contains_modify

@[simp, grind =]
theorem mem_modify [EquivBEq α] [LawfulHashable α] {k k': α} {f : β → β} (h : m.WF) :
    k' ∈ Const.modify m k f ↔ k' ∈ m := by
  simp only [mem_iff_contains, contains_modify h]

@[simp, grind =]
theorem size_modify [EquivBEq α] [LawfulHashable α] {k : α} {f : β → β} (h : m.WF) :
    (Const.modify m k f).size = m.size := by
  simp_to_raw using Raw₀.Const.size_modify

@[grind =]
theorem get?_modify [EquivBEq α] [LawfulHashable α] {k k' : α} {f : β → β} (h : m.WF) :
    Const.get? (Const.modify m k f) k' =
      if k == k' then
        Const.get? m k |>.map f
      else
        Const.get? m k' := by
  simp_to_raw using Raw₀.Const.get?_modify

@[simp]
theorem get?_modify_self [EquivBEq α] [LawfulHashable α] {k : α} {f : β → β} (h : m.WF) :
    Const.get? (Const.modify m k f) k = (Const.get? m k).map f := by
  simp_to_raw using Raw₀.Const.get?_modify_self

@[grind =]
theorem get_modify [EquivBEq α] [LawfulHashable α] {k k' : α} {f : β → β}
    (h : m.WF) {hc : k' ∈ Const.modify m k f} :
    Const.get (Const.modify m k f) k' hc =
      if heq : k == k' then
        haveI h' : k ∈ m := mem_congr h heq |>.mpr <| mem_modify h |>.mp hc
        f (Const.get m k h')
      else
        haveI h' : k' ∈ m := mem_modify h |>.mp hc
        Const.get m k' h' := by
  simp only [mem_iff_contains] at hc
  revert hc
  simp_to_raw using Raw₀.Const.get_modify

@[simp]
theorem get_modify_self [EquivBEq α] [LawfulHashable α] {k : α} {f : β → β}
    (h : m.WF) {hc : k ∈ Const.modify m k f} :
    haveI h' : k ∈ m := mem_modify h |>.mp hc
    Const.get (Const.modify m k f) k hc = f (Const.get m k h') := by
  simp only [mem_iff_contains] at hc
  revert hc
  simp_to_raw using Raw₀.Const.get_modify_self

@[grind =]
theorem get!_modify [EquivBEq α] [LawfulHashable α] {k k' : α} [Inhabited β] {f : β → β}
    (h : m.WF) : Const.get! (Const.modify m k f) k' =
      if k == k' then
        Const.get? m k |>.map f |>.get!
      else
        Const.get! m k' := by
  simp_to_raw using Raw₀.Const.get!_modify

@[simp]
theorem get!_modify_self [EquivBEq α] [LawfulHashable α] {k : α} [Inhabited β] {f : β → β}
    (h : m.WF) : Const.get! (Const.modify m k f) k = ((Const.get? m k).map f).get! := by
  simp_to_raw using Raw₀.Const.get!_modify_self

@[grind =]
theorem getD_modify [EquivBEq α] [LawfulHashable α] {k k' : α} {fallback : β} {f : β → β} (h : m.WF) :
    Const.getD (Const.modify m k f) k' fallback =
      if k == k' then
        Const.get? m k |>.map f |>.getD fallback
      else
        Const.getD m k' fallback := by
  simp_to_raw using Raw₀.Const.getD_modify

@[simp]
theorem getD_modify_self [EquivBEq α] [LawfulHashable α] {k : α} {fallback : β} {f : β → β} (h : m.WF) :
    Const.getD (Const.modify m k f) k fallback = ((Const.get? m k).map f).getD fallback := by
  simp_to_raw using Raw₀.Const.getD_modify_self

@[grind =]
theorem getKey?_modify [EquivBEq α] [LawfulHashable α] {k k' : α} {f : β → β} (h : m.WF) :
    (Const.modify m k f).getKey? k' =
      if k == k' then
        if k ∈ m then some k else none
      else
        m.getKey? k' := by
  simp only [mem_iff_contains]
  simp_to_raw using Raw₀.Const.getKey?_modify

theorem getKey?_modify_self [EquivBEq α] [LawfulHashable α] {k : α} {f : β → β} (h : m.WF) :
    (Const.modify m k f).getKey? k = if k ∈ m then some k else none := by
  simp only [mem_iff_contains]
  simp_to_raw using Raw₀.Const.getKey?_modify_self

@[grind =]
theorem getKey!_modify [EquivBEq α] [LawfulHashable α] [Inhabited α] {k k' : α} {f : β → β}
    (h : m.WF) : (Const.modify m k f).getKey! k' =
      if k == k' then
        if k ∈ m then k else default
      else
        m.getKey! k' := by
  simp only [mem_iff_contains]
  simp_to_raw using Raw₀.Const.getKey!_modify

theorem getKey!_modify_self [EquivBEq α] [LawfulHashable α] [Inhabited α] {k : α} {f : β → β}
    (h : m.WF) : (Const.modify m k f).getKey! k = if k ∈ m then k else default := by
  simp only [mem_iff_contains]
  simp_to_raw using Raw₀.Const.getKey!_modify_self

@[grind =]
theorem getKey_modify [EquivBEq α] [LawfulHashable α] [Inhabited α] {k k' : α} {f : β → β}
    (h : m.WF) : {hc : k' ∈ Const.modify m k f} →
    (Const.modify m k f).getKey k' hc =
      if k == k' then
        k
      else
        haveI h' : k' ∈ m := mem_modify h |>.mp hc
        m.getKey k' h' := by
  simp only [mem_iff_contains]
  simp_to_raw using Raw₀.Const.getKey_modify

@[simp]
theorem getKey_modify_self [EquivBEq α] [LawfulHashable α] [Inhabited α] {k : α} {f : β → β}
    (h : m.WF) {hc : k ∈ Const.modify m k f} : (Const.modify m k f).getKey k hc = k := by
  simp only [mem_iff_contains] at hc
  revert hc
  simp_to_raw using Raw₀.Const.getKey_modify_self

@[grind =]
theorem getKeyD_modify [EquivBEq α] [LawfulHashable α] {k k' fallback : α} {f : β → β} (h : m.WF) :
    (Const.modify m k f).getKeyD k' fallback =
      if k == k' then
        if k ∈ m then k else fallback
      else
        m.getKeyD k' fallback := by
  simp only [mem_iff_contains]
  simp_to_raw using Raw₀.Const.getKeyD_modify

theorem getKeyD_modify_self [EquivBEq α] [LawfulHashable α] [Inhabited α] {k fallback : α} {f : β → β}
    (h : m.WF) : (Const.modify m k f).getKeyD k fallback = if k ∈ m then k else fallback := by
  simp only [mem_iff_contains]
  simp_to_raw using Raw₀.Const.getKeyD_modify_self

end Const

end Modify

namespace Equiv

section Raw

variable {α : Type u} {β : α → Type v} {m m₁ m₂ m₃ : Std.DHashMap.Raw α β}

@[refl, simp] theorem refl (m : Std.DHashMap.Raw α β) : m ~m m := ⟨.rfl⟩
theorem rfl : m ~m m := ⟨.rfl⟩
@[symm] theorem symm : m₁ ~m m₂ → m₂ ~m m₁
  | ⟨h⟩ => ⟨h.symm⟩
theorem trans : m₁ ~m m₂ → m₂ ~m m₃ → m₁ ~m m₃
  | ⟨h₁⟩, ⟨h₂⟩ => ⟨h₁.trans h₂⟩

instance instTrans : Trans (α := Std.DHashMap.Raw α β) Equiv Equiv Equiv := ⟨trans⟩

theorem comm : m₁ ~m m₂ ↔ m₂ ~m m₁ := ⟨symm, symm⟩
theorem congr_left (h : m₁ ~m m₂) : m₁ ~m m₃ ↔ m₂ ~m m₃ := ⟨h.symm.trans, h.trans⟩
theorem congr_right (h : m₁ ~m m₂) : m₃ ~m m₁ ↔ m₃ ~m m₂ :=
  ⟨fun h' => h'.trans h, fun h' => h'.trans h.symm⟩

theorem toList_perm (h : m₁ ~m m₂) : m₁.toList.Perm m₂.toList :=
  (Raw₀.equiv_iff_toList_perm_toList m₁ m₂).mp h

theorem of_toList_perm (h : m₁.toList.Perm m₂.toList) : m₁ ~m m₂ :=
  (Raw₀.equiv_iff_toList_perm_toList m₁ m₂).mpr h

theorem keys_perm (h : m₁ ~m m₂) : m₁.keys.Perm m₂.keys :=
  Raw₀.keys_perm_keys_of_equiv m₁ m₂ h

section Const

variable {β : Type v} {m₁ m₂ : DHashMap.Raw α fun _ => β}

theorem constToList_perm (h : m₁ ~m m₂) : (Const.toList m₁).Perm (Const.toList m₂) :=
  (Raw₀.Const.equiv_iff_toList_perm_toList m₁ m₂).mp h

theorem of_constToList_perm (h : (Const.toList m₁).Perm (Const.toList m₂)) : m₁ ~m m₂ :=
  (Raw₀.Const.equiv_iff_toList_perm_toList m₁ m₂).mpr h

theorem of_keys_unit_perm {m₁ m₂ : DHashMap.Raw α fun _ => Unit}
    (h : m₁.keys.Perm m₂.keys) : m₁ ~m m₂ :=
  (Raw₀.Const.equiv_iff_keys_perm_keys m₁ m₂).mpr h

end Const

end Raw

variable {m₁ m₂ : Std.DHashMap.Raw α β}

theorem isEmpty_eq [EquivBEq α] [LawfulHashable α] (h₁ : m₁.WF) (h₂ : m₂.WF)
    (h : m₁ ~m m₂) : m₁.isEmpty = m₂.isEmpty :=
  Raw₀.isEmpty_eq_of_equiv ⟨m₁, h₁.size_buckets_pos⟩ ⟨m₂, h₂.size_buckets_pos⟩ h₁ h₂ h

theorem size_eq [EquivBEq α] [LawfulHashable α] (h₁ : m₁.WF) (h₂ : m₂.WF)
    (h : m₁ ~m m₂) : m₁.size = m₂.size :=
  Raw₀.size_eq_of_equiv ⟨m₁, h₁.size_buckets_pos⟩ ⟨m₂, h₂.size_buckets_pos⟩ h₁ h₂ h

theorem contains_eq [EquivBEq α] [LawfulHashable α] {k : α} (h₁ : m₁.WF) (h₂ : m₂.WF)
    (h : m₁ ~m m₂) : m₁.contains k = m₂.contains k := by
  simp_to_raw using Raw₀.contains_eq_of_equiv

theorem mem_iff [EquivBEq α] [LawfulHashable α] {k : α} (h₁ : m₁.WF) (h₂ : m₂.WF)
    (h : m₁ ~m m₂) : k ∈ m₁ ↔ k ∈ m₂ := by
  simpa only [mem_iff_contains, Bool.coe_iff_coe] using h.contains_eq h₁ h₂

theorem get?_eq [LawfulBEq α] {k : α} (h₁ : m₁.WF) (h₂ : m₂.WF) (h : m₁ ~m m₂) :
    m₁.get? k = m₂.get? k := by
  simp_to_raw using Raw₀.get?_eq_of_equiv

theorem get_eq [LawfulBEq α] {k : α} (h₁ : m₁.WF) (h₂ : m₂.WF) (hk : k ∈ m₁) (h : m₁ ~m m₂) :
    m₁.get k hk = m₂.get k ((h.mem_iff h₁ h₂).mp hk) := by
  simp_to_raw using Raw₀.get_eq_of_equiv

theorem get!_eq [LawfulBEq α] {k : α} [Inhabited (β k)] (h₁ : m₁.WF) (h₂ : m₂.WF)
    (h : m₁ ~m m₂) : m₁.get! k = m₂.get! k := by
  simp_to_raw using Raw₀.get!_eq_of_equiv

theorem getD_eq [LawfulBEq α] {k : α} {fallback : β k} (h₁ : m₁.WF) (h₂ : m₂.WF)
    (h : m₁ ~m m₂) : m₁.getD k fallback = m₂.getD k fallback := by
  simp_to_raw using Raw₀.getD_eq_of_equiv

theorem getKey?_eq [EquivBEq α] [LawfulHashable α] {k : α} (h₁ : m₁.WF) (h₂ : m₂.WF)
    (h : m₁ ~m m₂) : m₁.getKey? k = m₂.getKey? k := by
  simp_to_raw using Raw₀.getKey?_eq_of_equiv

theorem getKey_eq [EquivBEq α] [LawfulHashable α] {k : α} (h₁ : m₁.WF) (h₂ : m₂.WF)
    (hk : k ∈ m₁) (h : m₁ ~m m₂) : m₁.getKey k hk = m₂.getKey k ((h.mem_iff h₁ h₂).mp hk) := by
  simp_to_raw using Raw₀.getKey_eq_of_equiv

theorem getKey!_eq [EquivBEq α] [LawfulHashable α] [Inhabited α] {k : α} (h₁ : m₁.WF) (h₂ : m₂.WF)
    (h : m₁ ~m m₂) : m₁.getKey! k = m₂.getKey! k := by
  simp_to_raw using Raw₀.getKey!_eq_of_equiv

theorem getKeyD_eq [EquivBEq α] [LawfulHashable α] {k fallback : α} (h₁ : m₁.WF) (h₂ : m₂.WF)
    (h : m₁ ~m m₂) : m₁.getKeyD k fallback = m₂.getKeyD k fallback := by
  simp_to_raw using Raw₀.getKeyD_eq_of_equiv

theorem insert [EquivBEq α] [LawfulHashable α] (h₁ : m₁.WF) (h₂ : m₂.WF) (k : α) (v : β k)
    (h : m₁ ~m m₂) : m₁.insert k v ~m m₂.insert k v := by
  simp_to_raw using Raw₀.insert_equiv_congr

theorem erase [EquivBEq α] [LawfulHashable α] (h₁ : m₁.WF) (h₂ : m₂.WF) (k : α)
    (h : m₁ ~m m₂) : m₁.erase k ~m m₂.erase k := by
  simp_to_raw using Raw₀.erase_equiv_congr

theorem insertIfNew [EquivBEq α] [LawfulHashable α] (h₁ : m₁.WF) (h₂ : m₂.WF) (k : α) (v : β k)
    (h : m₁ ~m m₂) : m₁.insertIfNew k v ~m m₂.insertIfNew k v := by
  simp_to_raw using Raw₀.insertIfNew_equiv_congr

theorem insertMany_list [EquivBEq α] [LawfulHashable α] (h₁ : m₁.WF) (h₂ : m₂.WF)
    (l : List ((a : α) × β a)) (h : m₁ ~m m₂) :
    m₁.insertMany l ~m m₂.insertMany l := by
  simp_to_raw using Raw₀.insertMany_list_equiv_congr

theorem alter [LawfulBEq α] (h₁ : m₁.WF) (h₂ : m₂.WF) (k : α) (f : Option (β k) → Option (β k))
    (h : m₁ ~m m₂) : m₁.alter k f ~m m₂.alter k f := by
  simp_to_raw using Raw₀.alter_equiv_congr

theorem modify [LawfulBEq α] (h₁ : m₁.WF) (h₂ : m₂.WF) (k : α) (f : β k → β k)
    (h : m₁ ~m m₂) : m₁.modify k f ~m m₂.modify k f := by
  simp_to_raw using Raw₀.modify_equiv_congr

theorem filter (h₁ : m₁.WF) (h₂ : m₂.WF) (f : (a : α) → β a → Bool) (h : m₁ ~m m₂) :
    m₁.filter f ~m m₂.filter f := by
  simp_to_raw using Raw₀.filter_equiv_congr

theorem map (h₁ : m₁.WF) (h₂ : m₂.WF) (f : (a : α) → β a → γ a) (h : m₁ ~m m₂) :
    m₁.map f ~m m₂.map f := by
  simp_to_raw using Raw₀.map_equiv_congr

theorem filterMap (h₁ : m₁.WF) (h₂ : m₂.WF) (f : (a : α) → β a → Option (γ a)) (h : m₁ ~m m₂) :
    m₁.filterMap f ~m m₂.filterMap f := by
  simp_to_raw using Raw₀.filterMap_equiv_congr

theorem of_forall_get?_eq [LawfulBEq α] (h₁ : m₁.WF) (h₂ : m₂.WF) :
    (h : ∀ k, m₁.get? k = m₂.get? k) → m₁ ~m m₂ := by
  simp_to_raw using Raw₀.equiv_of_forall_get?_eq

section Const

variable {β : Type v} {m₁ m₂ : DHashMap.Raw α fun _ => β}

theorem constGet?_eq [EquivBEq α] [LawfulHashable α] {k : α} (h₁ : m₁.WF) (h₂ : m₂.WF)
    (h : m₁ ~m m₂) : Const.get? m₁ k = Const.get? m₂ k := by
  simp_to_raw using Raw₀.Const.get?_eq_of_equiv

theorem constGet_eq [EquivBEq α] [LawfulHashable α] {k : α}
    (h₁ : m₁.WF) (h₂ : m₂.WF) (hk : k ∈ m₁) (h : m₁ ~m m₂) :
    Const.get m₁ k hk = Const.get m₂ k ((h.mem_iff h₁ h₂).mp hk) := by
  simp_to_raw using Raw₀.Const.get_eq_of_equiv

theorem constGet!_eq [EquivBEq α] [LawfulHashable α] [Inhabited β] {k : α}
    (h₁ : m₁.WF) (h₂ : m₂.WF) (h : m₁ ~m m₂) :
    Const.get! m₁ k = Const.get! m₂ k := by
  simp_to_raw using Raw₀.Const.get!_eq_of_equiv

theorem constGetD_eq [EquivBEq α] [LawfulHashable α] {k : α} {fallback : β}
    (h₁ : m₁.WF) (h₂ : m₂.WF) (h : m₁ ~m m₂) :
    Const.getD m₁ k fallback = Const.getD m₂ k fallback := by
  simp_to_raw using Raw₀.Const.getD_eq_of_equiv

theorem constInsertMany_list [EquivBEq α] [LawfulHashable α]
    (h₁ : m₁.WF) (h₂ : m₂.WF) (l : List (α × β)) (h : m₁ ~m m₂) :
    Const.insertMany m₁ l ~m Const.insertMany m₂ l := by
  simp_to_raw using Raw₀.Const.insertMany_list_equiv_congr

theorem constInsertManyIfNewUnit_list [EquivBEq α] [LawfulHashable α]
    {m₁ m₂ : DHashMap.Raw α fun _ => Unit}
    (h₁ : m₁.WF) (h₂ : m₂.WF) (l : List α) (h : m₁ ~m m₂) :
    Const.insertManyIfNewUnit m₁ l ~m Const.insertManyIfNewUnit m₂ l := by
  simp_to_raw using Raw₀.Const.insertManyIfNewUnit_list_equiv_congr

theorem constAlter [EquivBEq α] [LawfulHashable α] (h₁ : m₁.WF) (h₂ : m₂.WF)
    (k : α) (f : Option β → Option β) (h : m₁ ~m m₂) :
    Const.alter m₁ k f ~m Const.alter m₂ k f := by
  simp_to_raw using Raw₀.Const.alter_equiv_congr

theorem constModify [EquivBEq α] [LawfulHashable α] (h₁ : m₁.WF) (h₂ : m₂.WF)
    (k : α) (f : β → β) (h : m₁ ~m m₂) :
    Const.modify m₁ k f ~m Const.modify m₂ k f := by
  simp_to_raw using Raw₀.Const.modify_equiv_congr

theorem of_forall_getKey_eq_of_forall_constGet?_eq [EquivBEq α] [LawfulHashable α]
    (h₁ : m₁.WF) (h₂ : m₂.WF) : (∀ k hk hk', m₁.getKey k hk = m₂.getKey k hk') →
    (∀ k, Const.get? m₁ k = Const.get? m₂ k) → m₁ ~m m₂ := by
  simp only [mem_iff_contains]
  simp_to_raw using Raw₀.Const.equiv_of_forall_getKey_eq_of_forall_get?_eq

theorem of_forall_constGet?_eq [LawfulBEq α]
    (h₁ : m₁.WF) (h₂ : m₂.WF) : (∀ k, Const.get? m₁ k = Const.get? m₂ k) → m₁ ~m m₂ := by
  simp_to_raw using Raw₀.Const.equiv_of_forall_get?_eq

theorem of_forall_getKey?_unit_eq [EquivBEq α] [LawfulHashable α]
    {m₁ m₂ : DHashMap.Raw α fun _ => Unit} (h₁ : m₁.WF) (h₂ : m₂.WF) :
    (∀ k, m₁.getKey? k = m₂.getKey? k) → m₁ ~m m₂ := by
  simp_to_raw using Raw₀.Const.equiv_of_forall_getKey?_unit_eq

theorem of_forall_contains_unit_eq [LawfulBEq α]
    {m₁ m₂ : DHashMap.Raw α fun _ => Unit} (h₁ : m₁.WF) (h₂ : m₂.WF) :
    (∀ k, m₁.contains k = m₂.contains k) → m₁ ~m m₂ := by
  simp_to_raw using Raw₀.Const.equiv_of_forall_contains_unit_eq

theorem of_forall_mem_unit_iff [LawfulBEq α]
    {m₁ m₂ : DHashMap.Raw α fun _ => Unit} (h₁ : m₁.WF) (h₂ : m₂.WF) :
    (∀ k, k ∈ m₁ ↔ k ∈ m₂) → m₁ ~m m₂ := by
  simpa only [mem_iff_contains, Bool.coe_iff_coe] using of_forall_contains_unit_eq h₁ h₂

end Const

end Equiv

theorem equiv_emptyWithCapacity_iff_isEmpty [EquivBEq α] [LawfulHashable α] {c : Nat} (h : m.WF) :
    m ~m emptyWithCapacity c ↔ m.isEmpty :=
  ⟨fun h' => (Raw₀.equiv_emptyWithCapacity_iff_isEmpty ⟨m, h.size_buckets_pos⟩ h).mp h',
    fun h' => (Raw₀.equiv_emptyWithCapacity_iff_isEmpty ⟨m, h.size_buckets_pos⟩ h).mpr h'⟩

theorem equiv_empty_iff_isEmpty [EquivBEq α] [LawfulHashable α] (h : m.WF) :
    m ~m ∅ ↔ m.isEmpty :=
  equiv_emptyWithCapacity_iff_isEmpty h

theorem emptyWithCapacity_equiv_iff_isEmpty [EquivBEq α] [LawfulHashable α] {c : Nat} (h : m.WF) :
    emptyWithCapacity c ~m m ↔ m.isEmpty :=
  Equiv.comm.trans (equiv_emptyWithCapacity_iff_isEmpty h)

theorem empty_equiv_iff_isEmpty [EquivBEq α] [LawfulHashable α] (h : m.WF) : ∅ ~m m ↔ m.isEmpty :=
  emptyWithCapacity_equiv_iff_isEmpty h

theorem equiv_iff_toList_perm {m₁ m₂ : DHashMap.Raw α β} [EquivBEq α] [LawfulHashable α] :
    m₁ ~m m₂ ↔ m₁.toList.Perm m₂.toList :=
  ⟨Equiv.toList_perm, Equiv.of_toList_perm⟩

namespace Const

variable {β : Type v} {m₁ m₂ : DHashMap.Raw α fun _ => β}

theorem equiv_iff_toList_perm [EquivBEq α] [LawfulHashable α] :
    m₁ ~m m₂ ↔ (Const.toList m₁).Perm (Const.toList m₂) :=
  ⟨Equiv.constToList_perm, Equiv.of_constToList_perm⟩

theorem equiv_iff_keys_unit_perm [EquivBEq α] [LawfulHashable α]
    {m₁ m₂ : DHashMap.Raw α fun _ => Unit} :
    m₁ ~m m₂ ↔ m₁.keys.Perm m₂.keys :=
  ⟨Equiv.keys_perm, Equiv.of_keys_unit_perm⟩

end Const

section filterMap

theorem toList_filterMap {f : (a : α) → β a → Option (γ a)} (h : m.WF) :
    (m.filterMap f).toList.Perm
      (m.toList.filterMap (fun p => (f p.1 p.2).map (fun x => ⟨p.1, x⟩))) := by
  simp_to_raw using Raw₀.toList_filterMap

@[grind =]
theorem isEmpty_filterMap_iff [LawfulBEq α]
    {f : (a : α) → β a → Option (γ a)} (h : m.WF) :
    (m.filterMap f).isEmpty = true ↔
      ∀ (k : α) (h : k ∈ m), f k (m.get k h) = none := by
  simp only [mem_iff_contains]
  simp_to_raw using Raw₀.isEmpty_filterMap_iff

theorem isEmpty_filterMap_eq_false_iff [LawfulBEq α]
    {f : (a : α) → β a → Option (γ a)} (h : m.WF) :
    (m.filterMap f).isEmpty = false ↔
      ∃ (k : α) (h : k ∈ m), (f k (m.get k h)).isSome := by
  simp only [mem_iff_contains]
  simp_to_raw using Raw₀.isEmpty_filterMap_eq_false_iff

@[grind =]
theorem contains_filterMap [LawfulBEq α]
    {f : (a : α) → β a → Option (γ a)} {k : α} (h : m.WF) :
    (m.filterMap f).contains k = (m.get? k).any (f k · |>.isSome) := by
  simp_to_raw using Raw₀.contains_filterMap

@[grind =]
theorem mem_filterMap [LawfulBEq α]
    {f : (a : α) → β a → Option (γ a)} {k : α} (h : m.WF) :
    k ∈ m.filterMap f ↔ ∃ h, (f k (m.get k h)).isSome := by
  simp only [mem_iff_contains, contains_filterMap, Option.any_eq_true_iff_get,
    ← contains_eq_isSome_get?, get_get?, h]

theorem contains_of_contains_filterMap [EquivBEq α] [LawfulHashable α]
    {f : (a : α) → β a → Option (γ a)} {k : α} (h : m.WF) :
    (m.filterMap f).contains k = true → m.contains k = true := by
  simp_to_raw using Raw₀.contains_of_contains_filterMap

theorem mem_of_mem_filterMap [EquivBEq α] [LawfulHashable α]
    {f : (a : α) → β a → Option (γ a)} {k : α} (h : m.WF) :
    k ∈ m.filterMap f → k ∈ m := by
  simp only [mem_iff_contains]
  apply contains_of_contains_filterMap h

theorem size_filterMap_le_size [EquivBEq α] [LawfulHashable α]
    {f : (a : α) → β a → Option (γ a)} (h : m.WF) :
    (m.filterMap f).size ≤ m.size := by
  simp_to_raw using Raw₀.size_filterMap_le_size

grind_pattern size_filterMap_le_size => (m.filterMap f).size

theorem size_filterMap_eq_size_iff [LawfulBEq α]
    {f : (a : α) → β a → Option (γ a)} (h : m.WF) :
    (m.filterMap f).size = m.size ↔ ∀ (a : α) (h : a ∈ m), (f a (m.get a h)).isSome := by
  simp only [mem_iff_contains]
  simp_to_raw using Raw₀.size_filterMap_eq_size_iff

@[simp, grind =]
theorem get?_filterMap [LawfulBEq α]
    {f : (a : α) → β a → Option (γ a)} {k : α} (h : m.WF) :
    (m.filterMap f).get? k = (m.get? k).bind (f k) := by
  simp_to_raw using Raw₀.get?_filterMap

theorem isSome_apply_of_mem_filterMap [LawfulBEq α]
    {f : (a : α) → β a → Option (γ a)} {k : α} (h : m.WF) :
    ∀ (h' : k ∈ m.filterMap f),
      (f k (m.get k (mem_of_mem_filterMap h h'))).isSome := by
  simp only [mem_iff_contains]
  simp_to_raw using Raw₀.isSome_apply_of_contains_filterMap

@[simp, grind =]
theorem get_filterMap [LawfulBEq α]
    {f : (a : α) → β a → Option (γ a)} {k : α} {h'} (h : m.WF) :
    (m.filterMap f).get k h' =
      (f k (m.get k (mem_of_mem_filterMap h h'))).get
        (isSome_apply_of_mem_filterMap h h') := by
  simp_to_raw using Raw₀.get_filterMap

@[grind =]
theorem get!_filterMap [LawfulBEq α]
    {f : (a : α) → β a → Option (γ a)} {k : α} [Inhabited (γ k)] (h : m.WF) :
    (m.filterMap f).get! k = ((m.get? k).bind (f k)).get! := by
  simp_to_raw using Raw₀.get!_filterMap

@[grind =]
theorem getD_filterMap [LawfulBEq α]
    {f : (a : α) → β a → Option (γ a)} {k : α} {fallback : γ k} (h : m.WF) :
    (m.filterMap f).getD k fallback = ((m.get? k).bind (f k)).getD fallback := by
  simp_to_raw using Raw₀.getD_filterMap

@[grind =]
theorem getKey?_filterMap [LawfulBEq α]
    {f : (a : α) → β a → Option (γ a)} {k : α} (h : m.WF) :
    (m.filterMap f).getKey? k =
    (m.getKey? k).pfilter (fun x h' =>
      (f x (m.get x (mem_of_getKey?_eq_some h h'))).isSome) := by
  simp_to_raw using Raw₀.getKey?_filterMap

@[simp, grind =]
theorem getKey_filterMap [EquivBEq α] [LawfulHashable α]
    {f : (a : α) → β a → Option (γ a)} {k : α} {h'} (h : m.WF) :
    (m.filterMap f).getKey k h' = m.getKey k (mem_of_mem_filterMap h h') := by
  simp_to_raw using Raw₀.getKey_filterMap

@[grind =]
theorem getKey!_filterMap [LawfulBEq α] [Inhabited α]
    {f : (a : α) → β a → Option (γ a)} {k : α} (h : m.WF) :
    (m.filterMap f).getKey! k =
    ((m.getKey? k).pfilter (fun x h' =>
      (f x (m.get x (mem_of_getKey?_eq_some h h'))).isSome)).get! := by
  simp_to_raw using Raw₀.getKey!_filterMap

@[grind =]
theorem getKeyD_filterMap [LawfulBEq α]
    {f : (a : α) → β a → Option (γ a)} {k fallback : α} (h : m.WF) :
    (m.filterMap f).getKeyD k fallback =
    ((m.getKey? k).pfilter (fun x h' =>
      (f x (m.get x (mem_of_getKey?_eq_some h h'))).isSome)).getD fallback := by
  simp_to_raw using Raw₀.getKeyD_filterMap

namespace Const

variable {β : Type v} {γ : Type w} {m : Raw α (fun _ => β)}

@[grind =]
theorem isEmpty_filterMap_iff [EquivBEq α] [LawfulHashable α]
    {f : α → β → Option γ} (h : m.WF) :
    (m.filterMap f).isEmpty = true ↔
      ∀ (k : α) (h : k ∈ m), f (m.getKey k h) (Const.get m k h) = none := by
  simp only [mem_iff_contains]
  simp_to_raw using Raw₀.Const.isEmpty_filterMap_iff

theorem isEmpty_filterMap_eq_false_iff [EquivBEq α] [LawfulHashable α]
    {f : α → β → Option γ} (h : m.WF) :
    (m.filterMap f).isEmpty = false ↔
      ∃ (k : α) (h : k ∈ m), (f (m.getKey k h) (Const.get m k h)).isSome := by
  simp only [mem_iff_contains]
  simp_to_raw using Raw₀.Const.isEmpty_filterMap_eq_false_iff

-- TODO: `contains_filterMap` is missing

@[grind =]
theorem mem_filterMap [EquivBEq α] [LawfulHashable α]
    {f : α → β → Option γ} {k : α} (h : m.WF) :
    k ∈ m.filterMap f ↔ ∃ h, (f (m.getKey k h) (Const.get m k h)).isSome := by
  simp only [mem_iff_contains]
  simp_to_raw using Raw₀.Const.contains_filterMap_iff

theorem size_filterMap_eq_size_iff [EquivBEq α] [LawfulHashable α]
    {f : α → β → Option γ} (h : m.WF) :
    (m.filterMap f).size = m.size ↔ ∀ k h, (f (m.getKey k h) (Const.get m k h)).isSome := by
  simp only [mem_iff_contains]
  simp_to_raw using Raw₀.Const.size_filterMap_eq_size_iff

-- TODO: `size_filterMap_le_size` is missing

theorem get?_filterMap [EquivBEq α] [LawfulHashable α]
    {f : α → β → Option γ} {k : α} (h : m.WF) :
    Const.get? (m.filterMap f) k = (Const.get? m k).pbind (fun x h' =>
      f (m.getKey k ((mem_iff_isSome_get? h).mpr (Option.isSome_of_eq_some h'))) x) := by
  simp_to_raw using Raw₀.Const.get?_filterMap

/-- Simpler variant of `get?_filterMap` when `LawfulBEq` is available. -/
@[simp, grind =]
theorem get?_filterMap' [LawfulBEq α]
    {f : α → β → Option γ} {k : α} (h : m.WF) :
    Const.get? (m.filterMap f) k = (Const.get? m k).bind (f k) := by
  simp [get?_filterMap, h]

theorem get?_filterMap_of_getKey?_eq_some [EquivBEq α] [LawfulHashable α]
    {f : α → β → Option γ} {k k' : α} (h : m.WF) :
    m.getKey? k = some k' → Const.get? (m.filterMap f) k = (Const.get? m k).bind (f k') := by
  simp_to_raw using Raw₀.Const.get?_filterMap_of_getKey?_eq_some

theorem isSome_apply_of_mem_filterMap [EquivBEq α] [LawfulHashable α]
    {f : α → β → Option γ} {k : α} (h : m.WF) :
    ∀ (h' : k ∈ m.filterMap f),
      (f (m.getKey k (mem_of_mem_filterMap h h'))
        (Const.get m k (mem_of_mem_filterMap h h'))).isSome := by
  simp [← contains_iff_mem]
  simp_to_raw using Raw₀.Const.isSome_apply_of_contains_filterMap

@[simp, grind =]
theorem get_filterMap [EquivBEq α] [LawfulHashable α]
    {f : α → β → Option γ} {k : α} {h'} (h : m.WF) :
    Const.get (m.filterMap f) k h' =
      (f (m.getKey k (mem_of_mem_filterMap h h'))
        (Const.get m k (mem_of_mem_filterMap h h'))).get
          (isSome_apply_of_mem_filterMap h h') := by
  simp_to_raw using Raw₀.Const.get_filterMap

theorem get!_filterMap [EquivBEq α] [LawfulHashable α] [Inhabited γ]
    {f : α → β → Option γ} {k : α} (h : m.WF) :
    Const.get! (m.filterMap f) k =
      ((Const.get? m k).pbind (fun x h' =>
      f (m.getKey k ((mem_iff_isSome_get? h).mpr (Option.isSome_of_eq_some h')))
          x)).get! := by
  simp_to_raw using Raw₀.Const.get!_filterMap

/-- Simpler variant of `get!_filterMap` when `LawfulBEq` is available. -/
@[grind =]
theorem get!_filterMap' [LawfulBEq α] [Inhabited γ]
    {f : α → β → Option γ} {k : α} (h : m.WF) :
    Const.get! (m.filterMap f) k = ((Const.get? m k).bind (f k)).get! := by
  simp [get!_filterMap, h]

theorem get!_filterMap_of_getKey?_eq_some [EquivBEq α] [LawfulHashable α] [Inhabited γ]
    {f : α → β → Option γ} {k k' : α} (h : m.WF) :
    m.getKey? k = some k' → Const.get! (m.filterMap f) k = ((Const.get? m k).bind
      fun x => f k' x).get! := by
  simp_to_raw using Raw₀.Const.get!_filterMap_of_getKey?_eq_some

theorem getD_filterMap [EquivBEq α] [LawfulHashable α]
    {f : α → β → Option γ} {k : α} {fallback : γ} (h : m.WF) :
    Const.getD (m.filterMap f) k fallback =
      ((Const.get? m k).pbind (fun x h' =>
      f (m.getKey k ((mem_iff_isSome_get? h).mpr (Option.isSome_of_eq_some h'))) x)).getD fallback := by
  simp_to_raw using Raw₀.Const.getD_filterMap

/-- Simpler variant of `getD_filterMap` when `LawfulBEq` is available. -/
@[grind =]
theorem getD_filterMap' [LawfulBEq α]
    {f : α → β → Option γ} {k : α} {fallback : γ} (h : m.WF) :
    Const.getD (m.filterMap f) k fallback = ((Const.get? m k).bind (f k)).getD fallback := by
  simp [getD_filterMap, h]

theorem getD_filterMap_of_getKey?_eq_some [EquivBEq α] [LawfulHashable α]
    {f : α → β → Option γ} {k k' : α} {fallback : γ} (h : m.WF) :
    m.getKey? k = some k' → Const.getD (m.filterMap f) k fallback = ((Const.get? m k).bind
      fun x => f k' x).getD fallback := by
  simp_to_raw using Raw₀.Const.getD_filterMap_of_getKey?_eq_some

theorem toList_filterMap
    {f : α → β → Option γ} (h : m.WF) :
    (Const.toList (m.filterMap f)).Perm
      ((Const.toList m).filterMap (fun p => (f p.1 p.2).map (fun x => (p.1, x)))) := by
  simp_to_raw using Raw₀.Const.toList_filterMap

@[grind =]
theorem getKey?_filterMap [EquivBEq α] [LawfulHashable α]
    {f : α → β → Option γ} {k : α} (h : m.WF) :
    (m.filterMap f).getKey? k =
    (m.getKey? k).pfilter (fun x h' =>
      (f x (Const.get m x (mem_of_getKey?_eq_some h h'))).isSome) := by
  simp_to_raw using Raw₀.Const.getKey?_filterMap

@[simp, grind =]
theorem getKey_filterMap [EquivBEq α] [LawfulHashable α]
    {f : (a : α) → β → Option γ} {k : α} {h'} (h : m.WF) :
    (m.filterMap f).getKey k h' = m.getKey k (mem_of_mem_filterMap h h') := by
  simp_to_raw using Raw₀.getKey_filterMap

@[grind =]
theorem getKey!_filterMap [EquivBEq α] [LawfulHashable α] [Inhabited α]
    {f : α → β → Option γ} {k : α} (h : m.WF) :
    (m.filterMap f).getKey! k =
    ((m.getKey? k).pfilter (fun x h' =>
      (f x (Const.get m x (mem_of_getKey?_eq_some h h'))).isSome)).get! := by
  simp_to_raw using Raw₀.Const.getKey!_filterMap

@[grind =]
theorem getKeyD_filterMap [EquivBEq α] [LawfulHashable α]
    {f : α → β → Option γ} {k fallback : α} (h : m.WF) :
    (m.filterMap f).getKeyD k fallback =
    ((m.getKey? k).pfilter (fun x h' =>
      (f x (Const.get m x (mem_of_getKey?_eq_some h h'))).isSome)).getD fallback := by
  simp_to_raw using Raw₀.Const.getKeyD_filterMap

end Const

end filterMap

section filter

theorem filterMap_equiv_filter {f : (a : α) → β a → Bool} (h : m.WF) :
    (m.filterMap (fun k => Option.guard (fun v => f k v))) ~m (m.filter f) := by
  simp_to_raw using Raw₀.filterMap_equiv_filter

theorem toList_filter {f : (a : α) → β a → Bool} (h : m.WF) :
    (m.filter f).toList.Perm (m.toList.filter (fun p => f p.1 p.2)) := by
  simp_to_raw using Raw₀.toList_filter

theorem keys_filter_key {f : α → Bool} (h : m.WF) :
    (m.filter fun k _ => f k).keys.Perm (m.keys.filter f) := by
  simp_to_raw using Raw₀.keys_filter_key

@[grind =]
theorem isEmpty_filter_iff [LawfulBEq α]
    {f : (a : α) → β a → Bool} (h : m.WF) :
    (m.filter f).isEmpty = true ↔
      ∀ (k : α) (h : k ∈ m), f k (m.get k h) = false := by
  simp only [mem_iff_contains]
  simp_to_raw using Raw₀.isEmpty_filter_iff

theorem isEmpty_filter_eq_false_iff [LawfulBEq α]
    {f : (a : α) → β a → Bool} (h : m.WF) :
    (m.filter f).isEmpty = false ↔
      ∃ (k : α) (h : k ∈ m), f k (m.get k h) = true := by
  simp only [mem_iff_contains]
  simp_to_raw using Raw₀.isEmpty_filter_eq_false_iff

theorem isEmpty_filter_key_iff [EquivBEq α] [LawfulHashable α]
    {f : α → Bool} (h : m.WF) :
    (m.filter (fun a _ => f a)).isEmpty ↔
      ∀ (k : α) (h : k ∈ m), f (m.getKey k h) = false := by
  simp only [mem_iff_contains]
  simp_to_raw using Raw₀.isEmpty_filter_key_iff

theorem isEmpty_filter_key_eq_false_iff [EquivBEq α] [LawfulHashable α]
    {f : α → Bool} (h : m.WF) :
    (m.filter (fun a _ => f a)).isEmpty = false ↔
      ∃ (k : α) (h : k ∈ m), f (m.getKey k h) := by
  simp only [mem_iff_contains]
  simp_to_raw using Raw₀.isEmpty_filter_key_eq_false_iff

@[grind =]
theorem contains_filter [LawfulBEq α]
    {f : (a : α) → β a → Bool} {k : α} (h : m.WF) :
    (m.filter f).contains k = (m.get? k).any (f k) := by
  simp_to_raw using Raw₀.contains_filter

@[grind =]
theorem mem_filter [LawfulBEq α]
    {f : (a : α) → β a → Bool} {k : α} (h : m.WF) :
    k ∈ m.filter f ↔ (m.get? k).any (f k) := by
  simp only [mem_iff_contains, Bool.coe_iff_coe]
  simp_to_raw using Raw₀.contains_filter

theorem mem_filter_key [EquivBEq α] [LawfulHashable α]
    {f : α → Bool} {k : α} (h : m.WF) :
    k ∈ (m.filter (fun a _ => f a)) ↔ ∃ h : k ∈ m, f (m.getKey k h) := by
  simp only [mem_iff_contains]
  simp_to_raw using Raw₀.contains_filter_key_iff

theorem contains_of_contains_filter [EquivBEq α] [LawfulHashable α]
    {f : (a : α) → β a → Bool} {k : α} (h : m.WF) :
    (m.filter f).contains k = true → m.contains k = true := by
  simp_to_raw using Raw₀.contains_of_contains_filter

theorem mem_of_mem_filter [EquivBEq α] [LawfulHashable α]
    {f : (a : α) → β a → Bool} {k : α} (h : m.WF) :
    k ∈ m.filter f → k ∈ m := by
  simp only [mem_iff_contains]
  simp_to_raw using Raw₀.contains_of_contains_filter

theorem size_filter_le_size [EquivBEq α] [LawfulHashable α]
    {f : (a : α) → β a → Bool} (h : m.WF) :
    (m.filter f).size ≤ m.size := by
  simp_to_raw using Raw₀.size_filter_le_size

grind_pattern size_filter_le_size => (m.filter f).size

theorem size_filter_eq_size_iff [LawfulBEq α]
    {f : (a : α) → β a → Bool} (h : m.WF) :
    (m.filter f).size = m.size ↔ ∀ k h, f k (m.get k h) = true := by
  simp only [mem_iff_contains]
  simp_to_raw using Raw₀.size_filter_eq_size_iff

theorem filter_equiv_self_iff [LawfulBEq α]
    {f : (a : α) → β a → Bool} (h : m.WF) :
    m.filter f ~m m ↔ ∀ k h, f k (m.get k h) = true := by
  simp only [mem_iff_contains]
  simp_to_raw using Raw₀.filter_equiv_self_iff

theorem filter_key_equiv_self_iff [EquivBEq α] [LawfulHashable α]
    {f : (a : α) → Bool} (h : m.WF) :
    m.filter (fun k _ => f k) ~m m ↔ ∀ k h, f (m.getKey k h) = true := by
  simp [← contains_iff_mem]
  simp_to_raw using Raw₀.filter_key_equiv_self_iff

theorem size_filter_key_eq_size_iff [EquivBEq α] [LawfulHashable α]
    {f : α → Bool} (h : m.WF) :
    (m.filter fun k _ => f k).size = m.size ↔ ∀ (k : α) (h : k ∈ m), f (m.getKey k h) := by
  simp only [mem_iff_contains]
  simp_to_raw using Raw₀.size_filter_key_eq_size_iff

@[simp, grind =]
theorem get?_filter [LawfulBEq α]
    {f : (a : α) → β a → Bool} {k : α} (h : m.WF) :
    (m.filter f).get? k = (m.get? k).filter (f k) := by
  simp_to_raw using Raw₀.get?_filter

@[simp, grind =]
theorem get_filter [LawfulBEq α]
    {f : (a : α) → β a → Bool} {k : α} {h'} (h : m.WF) :
    (m.filter f).get k h' = m.get k (mem_of_mem_filter h h') := by
  simp_to_raw using Raw₀.get_filter

@[grind =]
theorem get!_filter [LawfulBEq α]
    {f : (a : α) → β a → Bool} {k : α} [Inhabited (β k)] (h : m.WF) :
    (m.filter f).get! k = ((m.get? k).filter (f k)).get! := by
  simp_to_raw using Raw₀.get!_filter

@[grind =]
theorem getD_filter [LawfulBEq α]
    {f : (a : α) → β a → Bool} {k : α} {fallback : β k} (h : m.WF) :
    (m.filter f).getD k fallback = ((m.get? k).filter (f k)).getD fallback := by
  simp_to_raw using Raw₀.getD_filter

theorem keys_filter [LawfulBEq α] {f : (a : α) → β a → Bool} (h : m.WF) :
    (m.filter f).keys.Perm
      (m.keys.attach.filter (fun ⟨x, h'⟩ => f x (m.get x (mem_of_mem_keys h h')))).unattach := by
  simp_to_raw using Raw₀.keys_filter

@[grind =]
theorem getKey?_filter [LawfulBEq α]
    {f : (a : α) → β a → Bool} {k : α} (h : m.WF) :
    (m.filter f).getKey? k =
    (m.getKey? k).pfilter (fun x h' =>
      f x (m.get x (mem_of_getKey?_eq_some h h'))) := by
  simp_to_raw using Raw₀.getKey?_filter

theorem getKey?_filter_key [EquivBEq α] [LawfulHashable α]
    {f : α → Bool} {k : α} (h : m.WF) :
    (m.filter fun k _ => f k).getKey? k = (m.getKey? k).filter f := by
  simp_to_raw using Raw₀.getKey?_filter_key

@[simp, grind =]
theorem getKey_filter [EquivBEq α] [LawfulHashable α]
    {f : (a : α) → β a → Bool} {k : α} {h'} (h : m.WF) :
    (m.filter f).getKey k h' = m.getKey k (mem_of_mem_filter h h') := by
  simp_to_raw using Raw₀.getKey_filter

@[grind =]
theorem getKey!_filter [LawfulBEq α] [Inhabited α]
    {f : (a : α) → β a → Bool} {k : α} (h : m.WF) :
    (m.filter f).getKey! k =
    ((m.getKey? k).pfilter (fun x h' =>
      f x (m.get x (mem_of_getKey?_eq_some h h')))).get! := by
  simp_to_raw using Raw₀.getKey!_filter

theorem getKey!_filter_key [EquivBEq α] [LawfulHashable α] [Inhabited α]
    {f : α → Bool} {k : α} (h : m.WF) :
    (m.filter fun k _ => f k).getKey! k = ((m.getKey? k).filter f).get! := by
  simp_to_raw using Raw₀.getKey!_filter_key

@[grind =]
theorem getKeyD_filter [LawfulBEq α]
    {f : (a : α) → β a → Bool} {k fallback : α} (h : m.WF) :
    (m.filter f).getKeyD k fallback =
    ((m.getKey? k).pfilter (fun x h' =>
      f x (m.get x (mem_of_getKey?_eq_some h h')))).getD fallback := by
  simp_to_raw using Raw₀.getKeyD_filter

theorem getKeyD_filter_key [EquivBEq α] [LawfulHashable α]
    {f : α → Bool} {k fallback : α} (h : m.WF) :
    (m.filter fun k _ => f k).getKeyD k fallback = ((m.getKey? k).filter f).getD fallback := by
  simp_to_raw using Raw₀.getKeyD_filter_key

namespace Const

variable {β : Type v} {γ : Type w} {m : Raw α (fun _ => β)}

@[grind =]
theorem isEmpty_filter_iff [EquivBEq α] [LawfulHashable α]
    {f : α → β → Bool} (h : m.WF) :
    (m.filter f).isEmpty = true ↔
      ∀ (k : α) (h : k ∈ m), f (m.getKey k h) (Const.get m k h) = false := by
  simp only [mem_iff_contains]
  simp_to_raw using Raw₀.Const.isEmpty_filter_iff

theorem isEmpty_filter_eq_false_iff [EquivBEq α] [LawfulHashable α]
    {f : α → β → Bool} (h : m.WF) :
    (m.filter f).isEmpty = false ↔
      ∃ (k : α) (h : k ∈ m), (f (m.getKey k h) (Const.get m k h)) = true := by
  simp only [mem_iff_contains]
  simp_to_raw using Raw₀.Const.isEmpty_filter_eq_false_iff

-- TODO: `contains_filter` is missing

@[grind =]
theorem mem_filter [EquivBEq α] [LawfulHashable α]
    {f : α → β → Bool} {k : α} (h : m.WF) :
    k ∈ m.filter f ↔ ∃ (h' : k ∈ m),
      f (m.getKey k h') (Const.get m k h') := by
  simp only [mem_iff_contains]
  simp_to_raw using Raw₀.Const.contains_filter_iff

theorem size_filter_le_size [EquivBEq α] [LawfulHashable α]
    {f : α → β → Bool} (h : m.WF) :
    (m.filter f).size ≤ m.size := by
  simp_to_raw using Raw₀.Const.size_filter_le_size

grind_pattern size_filter_le_size => (m.filter f).size

theorem size_filter_eq_size_iff [EquivBEq α] [LawfulHashable α]
    {f : α → β → Bool} (h : m.WF) :
    (m.filter f).size = m.size ↔ ∀ (a : α) (h : a ∈ m),
      f (m.getKey a h) (Const.get m a h) := by
  simp only [mem_iff_contains]
  simp_to_raw using Raw₀.Const.size_filter_eq_size_iff

theorem filter_equiv_self_iff [EquivBEq α] [LawfulHashable α]
    {f : α → β → Bool} (h : m.WF) :
    m.filter f ~m m ↔ ∀ (a : α) (h : a ∈ m),
      f (m.getKey a h) (Const.get m a h) := by
  simp [← contains_iff_mem]
  simp_to_raw using Raw₀.Const.filter_equiv_self_iff

@[simp]
theorem get?_filter [EquivBEq α] [LawfulHashable α]
    {f : α → β → Bool} {k : α} (h : m.WF) :
    Const.get? (m.filter f) k = (Const.get? m k).pfilter (fun x h' =>
      f (m.getKey k ((mem_iff_isSome_get? h).mpr (Option.isSome_of_eq_some h'))) x) := by
  simp_to_raw using Raw₀.Const.get?_filter

/-- Simpler variant of `get?_filter` when `LawfulBEq` is available. -/
@[grind =]
theorem get?_filter' [LawfulBEq α]
    {f : α → β → Bool} {k : α} (h : m.WF) :
    Const.get? (m.filter f) k = (Const.get? m k).filter (f k) := by
  simp [get?_filter, h]

theorem get?_filter_of_getKey?_eq_some [EquivBEq α] [LawfulHashable α]
    {f : α → β → Bool} {k k' : α} (h : m.WF) :
    m.getKey? k = some k' →
      Const.get? (m.filter f) k = (Const.get? m k).filter (fun x => f k' x) := by
  simp_to_raw using Raw₀.Const.get?_filter_of_getKey?_eq_some

@[simp, grind =]
theorem get_filter [EquivBEq α] [LawfulHashable α]
    {f : α → β → Bool} {k : α} {h'} (h : m.WF) :
    Const.get (m.filter f) k h' = Const.get m k (mem_of_mem_filter h h') := by
  simp_to_raw using Raw₀.Const.get_filter

theorem get!_filter [EquivBEq α] [LawfulHashable α] [Inhabited β]
    {f : α → β → Bool} {k : α} (h : m.WF) :
    Const.get! (m.filter f) k =
      ((Const.get? m k).pfilter (fun x h' =>
      f (m.getKey k ((mem_iff_isSome_get? h).mpr (Option.isSome_of_eq_some h'))) x)).get! := by
  simp_to_raw using Raw₀.Const.get!_filter

/-- Simpler variant of `get!_filter` when `LawfulBEq` is available. -/
@[grind =]
theorem get!_filter' [LawfulBEq α] [Inhabited β]
    {f : α → β → Bool} {k : α} (h : m.WF) :
    Const.get! (m.filter f) k = ((Const.get? m k).filter (f k)).get! := by
  simp [get!_filter, h]

theorem get!_filter_of_getKey?_eq_some [EquivBEq α] [LawfulHashable α] [Inhabited β]
    {f : α → β → Bool} {k k' : α} (h : m.WF) :
    m.getKey? k = some k' →
      Const.get! (m.filter f) k = ((Const.get? m k).filter (fun x => f k' x)).get! := by
  simp_to_raw using Raw₀.Const.get!_filter_of_getKey?_eq_some

theorem getD_filter [EquivBEq α] [LawfulHashable α]
    {f : α → β → Bool} {k : α} {fallback : β} (h : m.WF) :
    Const.getD (m.filter f) k fallback = ((Const.get? m k).pfilter (fun x h' =>
      f (m.getKey k ((mem_iff_isSome_get? h).mpr (Option.isSome_of_eq_some h'))) x)).getD fallback := by
  simp_to_raw using Raw₀.Const.getD_filter

/-- Simpler variant of `getD_filter` when `LawfulBEq` is available. -/
@[grind =]
theorem getD_filter' [LawfulBEq α]
    {f : α → β → Bool} {k : α} {fallback : β} (h : m.WF) :
    Const.getD (m.filter f) k fallback = ((Const.get? m k).filter (f k)).getD fallback := by
  simp [getD_filter, h]

theorem getD_filter_of_getKey?_eq_some [EquivBEq α] [LawfulHashable α]
    {f : α → β → Bool} {k k' : α} {fallback : β} (h : m.WF) :
    m.getKey? k = some k' →
      Const.getD (m.filter f) k fallback =
        ((Const.get? m k).filter (fun x => f k' x)).getD fallback := by
  simp_to_raw using Raw₀.Const.getD_filter_of_getKey?_eq_some

theorem toList_filter {f : α → β → Bool} (h : m.WF) :
    (Const.toList (m.filter f)).Perm
      ((Const.toList m).filter (fun p => f p.1 p.2)) := by
  simp_to_raw using Raw₀.Const.toList_filter

theorem keys_filter [EquivBEq α] [LawfulHashable α] {f : α → β → Bool} (h : m.WF) :
    (m.filter f).keys.Perm
      (m.keys.attach.filter (fun ⟨x, h'⟩ => f x (get m x (mem_of_mem_keys h h')))).unattach := by
  simp_to_raw using Raw₀.Const.keys_filter

@[grind =]
theorem getKey?_filter [EquivBEq α] [LawfulHashable α]
    {f : α → β → Bool} {k : α} (h : m.WF) :
    (m.filter f).getKey? k =
    (m.getKey? k).pfilter (fun x h' =>
      (f x (Const.get m x (mem_of_getKey?_eq_some h h')))) := by
  simp_to_raw using Raw₀.Const.getKey?_filter

@[grind =]
theorem getKey!_filter [EquivBEq α] [LawfulHashable α] [Inhabited α]
    {f : α → β → Bool} {k : α} (h : m.WF) :
    (m.filter f).getKey! k =
    ((m.getKey? k).pfilter (fun x h' =>
      (f x (Const.get m x (mem_of_getKey?_eq_some h h'))))).get! := by
  simp_to_raw using Raw₀.Const.getKey!_filter

@[grind =]
theorem getKeyD_filter [EquivBEq α] [LawfulHashable α]
    {f : α → β → Bool} {k fallback : α} (h : m.WF) :
    (m.filter f).getKeyD k fallback =
    ((m.getKey? k).pfilter (fun x h' =>
      (f x (Const.get m x (mem_of_getKey?_eq_some h h'))))).getD fallback := by
  simp_to_raw using Raw₀.Const.getKeyD_filter

end Const

end filter

section map

variable {γ : α → Type w} {δ : α → Type w'}

theorem map_id_equiv (h : m.WF) : m.map (fun _ v => v) ~m m := by
  simp_to_raw using Raw₀.map_id_equiv

theorem map_map_equiv {f : (a : α) → β a → γ a} {g : (a : α) → γ a → δ a} (h : m.WF) :
    (m.map f).map g ~m m.map fun k v => g k (f k v) := by
  simp_to_raw using Raw₀.map_map_equiv

theorem toList_map {f : (a : α) → β a → γ a} (h : m.WF) :
    (m.map f).toList.Perm (m.toList.map (fun p => ⟨p.1, f p.1 p.2⟩)) := by
  simp_to_raw using Raw₀.toList_map

theorem keys_map {f : (a : α) → β a → γ a} (h : m.WF) : (m.map f).keys.Perm m.keys := by
  simp_to_raw using Raw₀.keys_map

theorem filterMap_equiv_map [EquivBEq α] [LawfulHashable α]
    {f : (a : α) → β a → γ a} (h : m.WF) :
    (m.filterMap (fun k v => some (f k v))) ~m m.map f := by
  simp_to_raw using Raw₀.filterMap_equiv_map

@[simp, grind =]
theorem isEmpty_map [EquivBEq α] [LawfulHashable α]
    {f : (a : α) → β a → γ a} (h : m.WF) :
    (m.map f).isEmpty = m.isEmpty := by
  simp_to_raw using Raw₀.isEmpty_map

@[grind =]
theorem contains_map [EquivBEq α] [LawfulHashable α]
    {f : (a : α) → β a → γ a} {k : α} (h : m.WF) :
    (m.map f).contains k = m.contains k := by
  simp_to_raw using Raw₀.contains_map

theorem contains_of_contains_map [EquivBEq α] [LawfulHashable α]
    {f : (a : α) → β a → γ a} {k : α} (h : m.WF) :
    (m.map f).contains k = true → m.contains k = true := by
  simp_to_raw using Raw₀.contains_of_contains_map

@[simp, grind =]
theorem mem_map [EquivBEq α] [LawfulHashable α]
    {f : (a : α) → β a → γ a} {k : α} (h : m.WF) :
    k ∈ (m.map f) ↔ k ∈ m := by
  simp only [mem_iff_contains, Bool.coe_iff_coe]
  simp_to_raw using Raw₀.contains_map

theorem mem_of_mem_map [EquivBEq α] [LawfulHashable α]
    {f : (a : α) → β a → γ a} {k : α} (h : m.WF) :
    k ∈ (m.map f) → k ∈ m := by
  simp only [mem_iff_contains]
  simp_to_raw using Raw₀.contains_of_contains_map

@[simp, grind =]
theorem size_map [EquivBEq α] [LawfulHashable α]
    {f : (a : α) → β a → γ a} (h : m.WF) :
    (m.map f).size = m.size := by
  simp_to_raw using Raw₀.size_map

@[simp, grind =]
theorem get?_map [LawfulBEq α]
    {f : (a : α) → β a → γ a} {k : α} (h : m.WF) :
    (m.map f).get? k = (m.get? k).map (f k) := by
  simp_to_raw using Raw₀.get?_map

@[simp, grind =]
theorem get_map [LawfulBEq α]
    {f : (a : α) → β a → γ a} {k : α} {h'} (h : m.WF) :
    (m.map f).get k h' = f k (m.get k (mem_of_mem_map h h')) := by
  simp_to_raw using Raw₀.get_map

@[grind =]
theorem get!_map [LawfulBEq α]
    {f : (a : α) → β a → γ a} {k : α} [Inhabited (γ k)] (h : m.WF) :
    (m.map f).get! k = ((m.get? k).map (f k)).get! := by
  simp_to_raw using Raw₀.get!_map

@[grind =]
theorem getD_map [LawfulBEq α]
    {f : (a : α) → β a → γ a} {k : α} {fallback : γ k} (h : m.WF) :
    (m.map f).getD k fallback = ((m.get? k).map (f k)).getD fallback := by
  simp_to_raw using Raw₀.getD_map

@[simp, grind =]
theorem getKey?_map [EquivBEq α] [LawfulHashable α]
    {f : (a : α) → β a → γ a} {k : α} (h : m.WF) :
    (m.map f).getKey? k = m.getKey? k := by
  simp_to_raw using Raw₀.getKey?_map

@[simp, grind =]
theorem getKey_map [EquivBEq α] [LawfulHashable α]
    {f : (a : α) → β a → γ a} {k : α} {h'} (h : m.WF) :
    (m.map f).getKey k h' = m.getKey k (mem_of_mem_map h h') := by
  simp_to_raw using Raw₀.getKey_map

@[simp, grind =]
theorem getKey!_map [EquivBEq α] [LawfulHashable α] [Inhabited α]
    {f : (a : α) → β a → γ a} {k : α} (h : m.WF) :
    (m.map f).getKey! k = m.getKey! k := by
  simp_to_raw using Raw₀.getKey!_map

@[simp, grind =]
theorem getKeyD_map [EquivBEq α] [LawfulHashable α]
    {f : (a : α) → β a → γ a} {k fallback : α} (h : m.WF) :
    (m.map f).getKeyD k fallback = m.getKeyD k fallback := by
  simp_to_raw using Raw₀.getKeyD_map

namespace Const

variable {β : Type v} {γ : Type w} {m : Raw α (fun _ => β)}

/-- Variant of `get?_map` that holds with `EquivBEq` (i.e. without `LawfulBEq`). -/
@[simp (low)]
theorem get?_map' [EquivBEq α] [LawfulHashable α]
    {f : α → β → γ} {k : α} (h : m.WF) :
    Const.get? (m.map f) k = (Const.get? m k).pmap (fun v h' => f (m.getKey k h') v)
      (fun _ h' => (mem_iff_isSome_get? h).mpr (Option.isSome_of_eq_some h')) := by
  simp only [mem_iff_contains]
  simp_to_raw using Raw₀.Const.get?_map'

@[simp, grind =]
theorem get?_map [LawfulBEq α]
    {f : α → β → γ} {k : α} (h : m.WF) :
    Const.get? (m.map f) k = (Const.get? m k).map (f k) := by
  simp [get?_map' h, getKey_eq h]

theorem get?_map_of_getKey?_eq_some [EquivBEq α] [LawfulHashable α]
    {f : α → β → γ} {k k' : α} (h : m.WF) :
    m.getKey? k = some k' → Const.get? (m.map f) k = (Const.get? m k).map (f k') := by
  simp_to_raw using Raw₀.Const.get?_map_of_getKey?_eq_some

/-- Variant of `get_map` that holds with `EquivBEq` (i.e. without `LawfulBEq`). -/
@[simp (low)]
theorem get_map' [EquivBEq α] [LawfulHashable α]
    {f : α → β → γ} {k : α} {h'} (h : m.WF) :
    Const.get (m.map f) k h' =
      (f (m.getKey k (mem_of_mem_map h h'))
        (Const.get m k (mem_of_mem_map h h'))) := by
  simp_to_raw using Raw₀.Const.get_map'

@[simp, grind =]
theorem get_map [LawfulBEq α]
    {f : α → β → γ} {k : α} (h : m.WF) {h'} :
    Const.get (m.map f) k h' = f k (Const.get m k (mem_of_mem_map h h')) := by
  simp [get_map' h, getKey_eq h]

/-- Variant of `get!_map` that holds with `EquivBEq` (i.e. without `LawfulBEq`). -/
theorem get!_map' [EquivBEq α] [LawfulHashable α] [Inhabited γ]
    {f : α → β → γ} {k : α} (h : m.WF) :
    Const.get! (m.map f) k =
      ((get? m k).pmap (fun v h => f (m.getKey k h) v)
        (fun _ h' => (mem_iff_isSome_get? h).mpr (Option.isSome_of_eq_some h'))).get! := by
  simp only [mem_iff_contains]
  simp_to_raw using Raw₀.Const.get!_map'

@[grind =]
theorem get!_map [LawfulBEq α] [Inhabited γ]
    {f : α → β → γ} {k : α} (h : m.WF) :
    Const.get! (m.map f) k = ((Const.get? m k).map (f k)).get! := by
  simp [get!_map' h, getKey_eq h]

theorem get!_map_of_getKey?_eq_some [EquivBEq α] [LawfulHashable α] [Inhabited γ]
    {f : α → β → γ} {k k' : α} (h : m.WF) :
    m.getKey? k = some k' → Const.get! (m.map f) k = ((Const.get? m k).map (f k')).get! := by
  simp_to_raw using Raw₀.Const.get!_map_of_getKey?_eq_some

/-- Variant of `getD_map` that holds with `EquivBEq` (i.e. without `LawfulBEq`). -/
theorem getD_map' [EquivBEq α] [LawfulHashable α]
    {f : α → β → γ} {k : α} {fallback : γ} (h : m.WF) :
    Const.getD (m.map f) k fallback =
      ((get? m k).pmap (fun v h => f (m.getKey k h) v)
        (fun _ h' => (mem_iff_isSome_get? h).mpr (Option.isSome_of_eq_some h'))).getD fallback := by
  simp only [mem_iff_contains]
  simp_to_raw using Raw₀.Const.getD_map'

@[grind =]
theorem getD_map [LawfulBEq α]
    {f : α → β → γ} {k : α} {fallback : γ} (h : m.WF) :
    Const.getD (m.map f) k fallback = ((Const.get? m k).map (f k)).getD fallback := by
  simp [getD_map' h, getKey_eq h]

theorem getD_map_of_getKey?_eq_some [EquivBEq α] [LawfulHashable α]
    {f : α → β → γ} {k k' : α} {fallback : γ} (h : m.WF) :
    m.getKey? k = some k' → Const.getD (m.map f) k fallback = ((Const.get? m k).map (f k')).getD fallback := by
  simp_to_raw using Raw₀.Const.getD_map_of_getKey?_eq_some

theorem toList_map
    {f : α → β → γ} (h : m.WF) :
    (Const.toList (m.map f)).Perm
      ((Const.toList m).map (fun p => (p.1, f p.1 p.2))) := by
  simp_to_raw using Raw₀.Const.toList_map

end Const

end map

@[simp]
theorem size_fst_partition_add_size_snd_partition_eq_size [EquivBEq α] [LawfulHashable α]
    {p : (a : α) → β a → Bool} (h : m.WF) :
    (m.partition p).1.size + (m.partition p).2.size = m.size := by
  simp_to_raw using Raw₀.size_partition

@[simp]
theorem fst_partition_not_eq_snd_partition [EquivBEq α] [LawfulHashable α]
    {p : (a : α) → β a → Bool} (h : m.WF) :
    (m.partition (fun a b => ! p a b)).fst = (m.partition p).snd := by
  simp_to_raw
  rw [Raw₀.fst_partition_not_eq_snd_partition]

@[simp]
theorem snd_partition_not_eq_fst_partition [EquivBEq α] [LawfulHashable α]
    {p : (a : α) → β a → Bool} (h : m.WF) :
    (m.partition (fun a b => ! p a b)).snd = (m.partition p).fst := by
  simp_to_raw
  rw [Raw₀.snd_partition_not_eq_fst_partition]

theorem fst_partition_equiv_filter [EquivBEq α] [LawfulHashable α]
    {p : (a : α) → β a → Bool} (h : m.WF)  :
    (m.partition p).fst ~m m.filter p := by
  simp_to_raw using Raw₀.fst_partition_equiv_filter

theorem snd_partition_equiv_filter_not [EquivBEq α] [LawfulHashable α]
    {p : (a : α) → β a → Bool} (h : m.WF)  :
    (m.partition p).snd ~m m.filter (fun a b => ! p a b) := by
  simp_to_raw using Raw₀.snd_partition_equiv_filter_not

attribute [simp] contains_eq_false_iff_not_mem
end Raw
end Std.DHashMap<|MERGE_RESOLUTION|>--- conflicted
+++ resolved
@@ -48,13 +48,8 @@
     ``getKey?_eq, ``getKey_eq, ``getKey!_eq, ``getKeyD_eq,
     ``insertMany_eq, ``Const.insertMany_eq, ``Const.insertManyIfNewUnit_eq, ``ofArray_eq, ``Const.ofArray_eq,
     ``ofList_eq, ``Const.ofList_eq, ``Const.unitOfList_eq, ``Const.unitOfArray_eq,
-<<<<<<< HEAD
-    ``alter_eq, ``Const.alter_eq, ``modify_eq, ``Const.modify_eq, ``union_eq, ``inter_eq, ``diff_eq,
+    ``alter_eq, ``Const.alter_eq, ``modify_eq, ``Const.modify_eq, ``union_eq, ``inter_eq, ``diff_eq, ``beq_eq, ``Const.beq_eq,
     ``fst_partition_eq, ``snd_partition_eq]
-=======
-    ``alter_eq, ``Const.alter_eq, ``modify_eq, ``Const.modify_eq, ``union_eq, ``inter_eq, ``diff_eq, ``beq_eq, ``Const.beq_eq]
-
->>>>>>> 6a0b0c82
 
 /-- Internal implementation detail of the hash map -/
 scoped syntax "simp_to_raw" ("using" term)? : tactic

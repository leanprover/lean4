--- conflicted
+++ resolved
@@ -830,27 +830,6 @@
 
 theorem link_eq_link! [Ord α] {k v} {l r : Impl α β} (hlb hrb) :
     (link k v l r hlb hrb).impl = link! k v l r := by
-<<<<<<< HEAD
-  induction l, r using link!.induct_unfolding k v <;> rw [link]
-  · rw [insertMin_eq_insertMin!]
-  · rw [insertMax_eq_insertMax!]
-  · rw [dif_pos ‹_›]
-    simp only [balanceLErase_eq_balanceL!, *]
-  · rw [dif_neg ‹_›, dif_pos ‹_›]
-    simp only [balanceRErase_eq_balanceR!, *]
-  · rw [dif_neg ‹_›, dif_neg ‹_›]
-    simp only [size_inner]
-
-theorem link2_eq_link2! [Ord α] {l r : Impl α β} (hlb hrb) :
-    (link2 l r hlb hrb).impl = link2! l r := by
-  induction l, r using link2!.induct_unfolding <;> rw [link2]
-  · rw [dif_pos ‹_›]
-    simp only [balanceLErase_eq_balanceL!, *]
-  · rw [dif_neg ‹_›, dif_pos ‹_›]
-    simp only [balanceRErase_eq_balanceR!, *]
-  · rw [dif_neg ‹_›, dif_neg ‹_›]
-    simp only [size_inner, glue_eq_glue!]
-=======
   fun_induction link! <;>
     simp [*, link, balanceLErase_eq_balanceL!, balanceRErase_eq_balanceR!, insertMin_eq_insertMin!, insertMax_eq_insertMax!, size]
 
@@ -858,7 +837,6 @@
     (link2 l r hlb hrb).impl = link2! l r := by
   fun_induction link2! <;>
     simp [*, link2, balanceLErase_eq_balanceL!, balanceRErase_eq_balanceR!, glue_eq_glue!]
->>>>>>> 0e96318c
 
 namespace Const
 

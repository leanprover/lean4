/-
Copyright (c) 2024 Lean FRO, LLC. All rights reserved.
Released under Apache 2.0 license as described in the file LICENSE.
Authors: Markus Himmel, Paul Reichert
-/
prelude
import Std.Data.DTreeMap.Internal.WF.Defs
import Std.Data.DTreeMap.Basic

/-
# Dependent tree maps with unbundled well-formedness invariant

This file develops the type `Std.DTreeMap.Raw` of dependent tree maps with unbundled
well-formedness invariant.

This version is safe to use in nested inductive types. The well-formedness predicate is
available as `Std.DTreeMap.Raw.WF` and we prove in this file that all operations preserve
well-formedness. When in doubt, prefer `DTreeMap` over `DTreeMap.Raw`.

Lemmas about the operations on `Std.DTreeMap.Raw` will be available in the module
`Std.Data.DTreeMap.RawLemmas`.
-/

set_option autoImplicit false
set_option linter.missingDocs true

universe u v w w₂

variable {α : Type u} {β : α → Type v} {cmp : α → α → Ordering}
private local instance : Coe (Type v) (α → Type v) where coe γ := fun _ => γ

namespace Std

namespace DTreeMap
open Internal (Impl)

/--
Dependent tree maps without a bundled well-formedness invariant, suitable for use in nested
inductive types. The well-formedness invariant is called `Raw.WF`. When in doubt, prefer `DTreeMap`
over `DTreeMap.Raw`. Lemmas about the operations on `Std.DTreeMap.Raw` are available in the
module `Std.Data.DTreeMap.RawLemmas`.

A tree map stores an assignment of keys to values. It depends on a comparator function that
defines an ordering on the keys and provides efficient order-dependent queries, such as retrieval
of the minimum or maximum.

To ensure that the operations behave as expected, the comparator function `cmp` should satisfy
certain laws that ensure a consistent ordering:

* If `a` is less than (or equal) to `b`, then `b` is greater than (or equal) to `a`
and vice versa (see the `OrientedCmp` typeclass).
* If `a` is less than or equal to `b` and `b` is, in turn, less than or equal to `c`, then `a`
is less than or equal to `c` (see the `TransCmp` typeclass).

Keys for which `cmp a b = Ordering.eq` are considered the same, i.e., there can be only one entry
with key either `a` or `b` in a tree map. Looking up either `a` or `b` always yields the same entry,
if any is present. The `get` operations of the _dependent_ tree map additionally require a
`LawfulEqCmp` instance to ensure that `cmp a b = .eq` always implies `a = b`, so that their
respective value types are equal.

To avoid expensive copies, users should make sure that the tree map is used linearly.

Internally, the tree maps are represented as size-bounded trees, a type of self-balancing binary
search tree with efficient order statistic lookups.
-/
structure Raw (α : Type u) (β : α → Type v) (_cmp : α → α → Ordering := by exact compare) where
  /-- Internal implementation detail of the tree map. -/
  inner : Internal.Impl α β

namespace Raw
open Internal (Impl)

/--
Well-formedness predicate for tree maps. Users of `DTreeMap` will not need to interact with
this. Users of `DTreeMap.Raw` will need to provide proofs of `WF` to lemmas and should use lemmas
like `WF.empty` and `WF.insert` (which are always named exactly like the operations they are about)
to show that map operations preserve well-formedness. The constructors of this type are internal
implementation details and should not be accessed by users.
-/
structure WF (t : Raw α β cmp) where
  /-- Internal implementation detail of the tree map. -/
  out : letI : Ord α := ⟨cmp⟩; t.inner.WF

instance {t : Raw α β cmp} : Coe t.WF (letI : Ord α := ⟨cmp⟩; t.inner.WF) where
  coe h := h.out

@[inline, inherit_doc DTreeMap.empty]
def empty : Raw α β cmp :=
  ⟨Internal.Impl.empty⟩

instance : EmptyCollection (Raw α β cmp) := ⟨empty⟩

instance : Inhabited (Raw α β cmp) := ⟨∅⟩

@[simp]
theorem empty_eq_emptyc : (empty : Raw α β cmp) = ∅ :=
  rfl

@[inline, inherit_doc DTreeMap.insert]
def insert (t : Raw α β cmp) (a : α) (b : β a) : Raw α β cmp :=
  letI : Ord α := ⟨cmp⟩; ⟨t.inner.insert! a b⟩

instance : Singleton ((a : α) × β a) (Raw α β cmp) where
  singleton e := (∅ : Raw α β cmp).insert e.1 e.2

instance : Insert ((a : α) × β a) (Raw α β cmp) where
  insert e s := s.insert e.1 e.2

instance : LawfulSingleton ((a : α) × β a) (Raw α β cmp) where
  insert_emptyc_eq _ := rfl

@[inline, inherit_doc DTreeMap.insertIfNew]
def insertIfNew (t : Raw α β cmp) (a : α) (b : β a) : Raw α β cmp :=
  letI : Ord α := ⟨cmp⟩; ⟨t.inner.insertIfNew! a b⟩

@[inline, inherit_doc DTreeMap.containsThenInsert]
def containsThenInsert (t : Raw α β cmp) (a : α) (b : β a) : Bool × Raw α β cmp :=
  letI : Ord α := ⟨cmp⟩
  let p := t.inner.containsThenInsert! a b
  (p.1, ⟨p.2⟩)

@[inline, inherit_doc DTreeMap.containsThenInsertIfNew]
def containsThenInsertIfNew (t : Raw α β cmp) (a : α) (b : β a) :
    Bool × Raw α β cmp :=
  letI : Ord α := ⟨cmp⟩
  let p := t.inner.containsThenInsertIfNew! a b
  (p.1, ⟨p.2⟩)

@[inline, inherit_doc DTreeMap.getThenInsertIfNew?]
def getThenInsertIfNew? [LawfulEqCmp cmp] (t : Raw α β cmp) (a : α) (b : β a) :
    Option (β a) × Raw α β cmp :=
  letI : Ord α := ⟨cmp⟩
  let p := t.inner.getThenInsertIfNew?! a b
  (p.1, ⟨p.2⟩)

@[inline, inherit_doc DTreeMap.contains]
def contains (t : Raw α β cmp) (a : α) : Bool :=
  letI : Ord α := ⟨cmp⟩; t.inner.contains a

instance : Membership α (Raw α β cmp) where
  mem t a := t.contains a

instance {t : Raw α β cmp} {a : α} : Decidable (a ∈ t) :=
  inferInstanceAs <| Decidable (t.contains a)

@[inline, inherit_doc DTreeMap.size]
def size (t : Raw α β cmp) : Nat :=
  t.inner.size

@[inline, inherit_doc DTreeMap.isEmpty]
def isEmpty (t : Raw α β cmp) : Bool :=
  t.inner.isEmpty

@[inline, inherit_doc DTreeMap.erase]
def erase (t : Raw α β cmp) (a : α) : Raw α β cmp :=
  letI : Ord α := ⟨cmp⟩; ⟨t.inner.erase! a⟩

@[inline, inherit_doc DTreeMap.get?]
def get? [LawfulEqCmp cmp] (t : Raw α β cmp) (a : α) : Option (β a) :=
  letI : Ord α := ⟨cmp⟩; t.inner.get? a

@[inline, inherit_doc get?, deprecated get? (since := "2025-02-12")]
def find? [LawfulEqCmp cmp] (t : Raw α β cmp) (a : α) : Option (β a) :=
  t.get? a

@[inline, inherit_doc DTreeMap.get]
def get [LawfulEqCmp cmp] (t : Raw α β cmp) (a : α) (h : a ∈ t) : β a :=
  letI : Ord α := ⟨cmp⟩; t.inner.get a h

@[inline, inherit_doc DTreeMap.get!]
def get! [LawfulEqCmp cmp] (t : Raw α β cmp) (a : α) [Inhabited (β a)]  : β a :=
  letI : Ord α := ⟨cmp⟩; t.inner.get! a

@[inline, inherit_doc get!, deprecated get! (since := "2025-02-12")]
def find! [LawfulEqCmp cmp] (t : Raw α β cmp) (a : α) [Inhabited (β a)]  : β a :=
  t.get! a

@[inline, inherit_doc DTreeMap.getD]
def getD [LawfulEqCmp cmp] (t : Raw α β cmp) (a : α) (fallback : β a) : β a :=
  letI : Ord α := ⟨cmp⟩; t.inner.getD a fallback

@[inline, inherit_doc getD, deprecated getD (since := "2025-02-12")]
def findD [LawfulEqCmp cmp] (t : Raw α β cmp) (a : α) (fallback : β a) : β a :=
  t.getD a fallback

@[inline, inherit_doc DTreeMap.min?]
def min? (t : Raw α β cmp) : Option ((a : α) × β a) :=
  letI : Ord α := ⟨cmp⟩; t.inner.min?

/-!
We do not provide `min` for the raw trees.
-/

@[inline, inherit_doc DTreeMap.min!]
def min! [Inhabited ((a : α) × β a)] (t : Raw α β cmp) : (a : α) × β a :=
  letI : Ord α := ⟨cmp⟩; t.inner.min!

@[inline, inherit_doc DTreeMap.minD]
def minD (t : Raw α β cmp) (fallback : (a : α) × β a) : (a : α) × β a :=
  letI : Ord α := ⟨cmp⟩; t.inner.minD fallback

@[inline, inherit_doc DTreeMap.max?]
def max? (t : Raw α β cmp) : Option ((a : α) × β a) :=
  letI : Ord α := ⟨cmp⟩; t.inner.max?

/-!
We do not provide `max` for the raw trees.
-/

@[inline, inherit_doc DTreeMap.max!]
def max! [Inhabited ((a : α) × β a)] (t : Raw α β cmp) : (a : α) × β a :=
  letI : Ord α := ⟨cmp⟩; t.inner.max!

@[inline, inherit_doc DTreeMap.maxD]
def maxD (t : Raw α β cmp) (fallback : (a : α) × β a) : (a : α) × β a :=
  letI : Ord α := ⟨cmp⟩; t.inner.maxD fallback

@[inline, inherit_doc DTreeMap.minKey?]
def minKey? (t : Raw α β cmp) : Option α :=
  letI : Ord α := ⟨cmp⟩; t.inner.minKey?

/-!
We do not provide `minKey` for the raw trees.
-/

@[inline, inherit_doc DTreeMap.minKeyD]
def minKeyD (t : Raw α β cmp) (fallback : α) : α :=
  letI : Ord α := ⟨cmp⟩; t.inner.minKeyD fallback

@[inline, inherit_doc DTreeMap.minKey!]
def minKey! [Inhabited α] (t : Raw α β cmp) : α :=
  letI : Ord α := ⟨cmp⟩; t.inner.minKey!

@[inline, inherit_doc DTreeMap.maxKey?]
def maxKey? (t : Raw α β cmp) : Option α :=
  letI : Ord α := ⟨cmp⟩; t.inner.maxKey?

/-!
We do not provide `maxKey` for the raw trees.
-/

@[inline, inherit_doc DTreeMap.maxKey!]
def maxKey! [Inhabited α] (t : Raw α β cmp) : α :=
  letI : Ord α := ⟨cmp⟩; t.inner.maxKey!

@[inline, inherit_doc DTreeMap.maxKeyD]
def maxKeyD (t : Raw α β cmp) (fallback : α) : α :=
  letI : Ord α := ⟨cmp⟩; t.inner.maxKeyD fallback

@[inline, inherit_doc DTreeMap.entryAtIdx?]
def entryAtIdx? (t : Raw α β cmp) (n : Nat) : Option ((a : α) × β a) :=
  letI : Ord α := ⟨cmp⟩; t.inner.entryAtIdx? n

/-!
We do not provide `entryAtIdx` for the raw trees.
-/

@[inline, inherit_doc DTreeMap.entryAtIdx!]
def entryAtIdx! [Inhabited ((a : α) × β a)] (t : Raw α β cmp) (n : Nat) : (a : α) × β a :=
  letI : Ord α := ⟨cmp⟩; t.inner.entryAtIdx! n

@[inline, inherit_doc DTreeMap.entryAtIdxD]
def entryAtIdxD (t : Raw α β cmp) (n : Nat) (fallback : (a : α) × β a) : (a : α) × β a :=
  letI : Ord α := ⟨cmp⟩; t.inner.entryAtIdxD n fallback

@[inline, inherit_doc DTreeMap.keyAtIndex?]
def keyAtIndex? (t : Raw α β cmp) (n : Nat) : Option α :=
  letI : Ord α := ⟨cmp⟩; Impl.keyAtIndex? t.inner n

/-!
We do not provide `keyAtIndex` for the raw trees.
-/

@[inline, inherit_doc DTreeMap.keyAtIndex!]
def keyAtIndex! [Inhabited α] (t : Raw α β cmp) (n : Nat) : α :=
  letI : Ord α := ⟨cmp⟩; t.inner.keyAtIndex! n

@[inline, inherit_doc DTreeMap.keyAtIndexD]
def keyAtIndexD (t : Raw α β cmp) (n : Nat) (fallback : α) : α :=
  letI : Ord α := ⟨cmp⟩; t.inner.keyAtIndexD n fallback

@[inline, inherit_doc DTreeMap.getEntryGE?]
def getEntryGE? (t : Raw α β cmp) (k : α) : Option ((a : α) × β a) :=
  letI : Ord α := ⟨cmp⟩; Impl.getEntryGE? k t.inner

@[inline, inherit_doc DTreeMap.getEntryGT?]
def getEntryGT? (t : Raw α β cmp) (k : α) : Option ((a : α) × β a) :=
  letI : Ord α := ⟨cmp⟩; Impl.getEntryGT? k t.inner

@[inline, inherit_doc DTreeMap.getEntryLE?]
def getEntryLE? (t : Raw α β cmp) (k : α) : Option ((a : α) × β a) :=
  letI : Ord α := ⟨cmp⟩; Impl.getEntryLE? k t.inner

@[inline, inherit_doc DTreeMap.getEntryLT?]
def getEntryLT? (t : Raw α β cmp) (k : α) : Option ((a : α) × β a) :=
  letI : Ord α := ⟨cmp⟩; Impl.getEntryLT? k t.inner

/-!
We do not provide `getEntryGE`, `getEntryGT`, `getEntryLE`, `getEntryLT` for the raw trees.
-/

@[inline, inherit_doc DTreeMap.getEntryGE!]
def getEntryGE! [Inhabited ((a : α) × β a)] (t : Raw α β cmp) (k : α) : (a : α) × β a :=
  letI : Ord α := ⟨cmp⟩; Impl.getEntryGE! k t.inner

@[inline, inherit_doc DTreeMap.getEntryGT!]
def getEntryGT! [Inhabited ((a : α) × β a)] (t : Raw α β cmp) (k : α) : (a : α) × β a :=
  letI : Ord α := ⟨cmp⟩; Impl.getEntryGT! k t.inner

@[inline, inherit_doc DTreeMap.getEntryLE!]
def getEntryLE! [Inhabited ((a : α) × β a)] (t : Raw α β cmp) (k : α) : (a : α) × β a :=
  letI : Ord α := ⟨cmp⟩; Impl.getEntryLE! k t.inner

@[inline, inherit_doc DTreeMap.getEntryLT!]
def getEntryLT! [Inhabited ((a : α) × β a)] (t : Raw α β cmp) (k : α) : (a : α) × β a :=
  letI : Ord α := ⟨cmp⟩; Impl.getEntryLT! k t.inner

@[inline, inherit_doc DTreeMap.getEntryGED]
def getEntryGED (t : Raw α β cmp) (k : α) (fallback : (a : α) × β a) : (a : α) × β a :=
  letI : Ord α := ⟨cmp⟩; Impl.getEntryGED k t.inner fallback

@[inline, inherit_doc DTreeMap.getEntryGTD]
def getEntryGTD (t : Raw α β cmp) (k : α) (fallback : (a : α) × β a) : (a : α) × β a :=
  letI : Ord α := ⟨cmp⟩; Impl.getEntryGTD k t.inner fallback

@[inline, inherit_doc DTreeMap.getEntryLED]
def getEntryLED (t : Raw α β cmp) (k : α) (fallback : (a : α) × β a) : (a : α) × β a :=
  letI : Ord α := ⟨cmp⟩; Impl.getEntryLED k t.inner fallback

@[inline, inherit_doc DTreeMap.getEntryLTD]
def getEntryLTD (t : Raw α β cmp) (k : α) (fallback : (a : α) × β a) : (a : α) × β a :=
  letI : Ord α := ⟨cmp⟩; Impl.getEntryLTD k t.inner fallback

@[inline, inherit_doc DTreeMap.getKeyGE?]
def getKeyGE? (t : Raw α β cmp) (k : α) : Option α :=
  letI : Ord α := ⟨cmp⟩; t.inner.getKeyGE? k

@[inline, inherit_doc DTreeMap.getKeyGT?]
def getKeyGT? (t : Raw α β cmp) (k : α) : Option α :=
  letI : Ord α := ⟨cmp⟩; t.inner.getKeyGT? k

@[inline, inherit_doc DTreeMap.getKeyLE?]
def getKeyLE? (t : Raw α β cmp) (k : α) : Option α :=
  letI : Ord α := ⟨cmp⟩; t.inner.getKeyLE? k

@[inline, inherit_doc DTreeMap.getKeyLT?]
def getKeyLT? (t : Raw α β cmp) (k : α) : Option α :=
  letI : Ord α := ⟨cmp⟩; t.inner.getKeyLT? k

/-!
We do not provide `getKeyGE`, `getKeyGT`, `getKeyLE`, `getKeyLT` for the raw trees.
-/

@[inline, inherit_doc DTreeMap.getKeyGE!]
def getKeyGE! [Inhabited α] (t : Raw α β cmp) (k : α) : α :=
  letI : Ord α := ⟨cmp⟩; Impl.getKeyGE! k t.inner

@[inline, inherit_doc DTreeMap.getKeyGT!]
def getKeyGT! [Inhabited α] (t : Raw α β cmp) (k : α) : α :=
  letI : Ord α := ⟨cmp⟩; Impl.getKeyGT! k t.inner

@[inline, inherit_doc DTreeMap.getKeyLE!]
def getKeyLE! [Inhabited α] (t : Raw α β cmp) (k : α) : α :=
  letI : Ord α := ⟨cmp⟩; Impl.getKeyLE! k t.inner

@[inline, inherit_doc DTreeMap.getKeyLT!]
def getKeyLT! [Inhabited α] (t : Raw α β cmp) (k : α) : α :=
  letI : Ord α := ⟨cmp⟩; Impl.getKeyLT! k t.inner

@[inline, inherit_doc DTreeMap.getKeyGED]
def getKeyGED (t : Raw α β cmp) (k : α) (fallback : α) : α :=
  letI : Ord α := ⟨cmp⟩; Impl.getKeyGED k t.inner fallback

@[inline, inherit_doc DTreeMap.getKeyGTD]
def getKeyGTD (t : Raw α β cmp) (k : α) (fallback : α) : α :=
  letI : Ord α := ⟨cmp⟩; Impl.getKeyGTD k t.inner fallback

@[inline, inherit_doc DTreeMap.getKeyLED]
def getKeyLED (t : Raw α β cmp) (k : α) (fallback : α) : α :=
  letI : Ord α := ⟨cmp⟩; Impl.getKeyLED k t.inner fallback

@[inline, inherit_doc DTreeMap.getKeyLTD]
def getKeyLTD (t : Raw α β cmp) (k : α) (fallback : α) : α :=
  letI : Ord α := ⟨cmp⟩; Impl.getKeyLTD k t.inner fallback

namespace Const

variable {β : Type v}

<<<<<<< HEAD
@[inline, inherit_doc DTreeMap.Const.getThenInsertIfNew?]
def getThenInsertIfNew? (t : Raw α β cmp) (a : α) (b : β) :
    Option β × Raw α β cmp :=
  letI : Ord α := ⟨cmp⟩
  let p := Impl.Const.getThenInsertIfNew?! a b t.inner
  (p.1, ⟨p.2⟩)

@[inline, inherit_doc DTreeMap.get?]
=======
@[inline, inherit_doc DTreeMap.Const.get?]
>>>>>>> 3599e432
def get? (t : Raw α β cmp) (a : α) : Option β :=
  letI : Ord α := ⟨cmp⟩; Impl.Const.get? a t.inner

@[inline, inherit_doc get?, deprecated get? (since := "2025-02-12")]
def find? (t : Raw α β cmp) (a : α) : Option β :=
  get? t a

@[inline, inherit_doc DTreeMap.Const.get]
def get (t : Raw α β cmp) (a : α) (h : a ∈ t) : β :=
  letI : Ord α := ⟨cmp⟩; Impl.Const.get a t.inner h

@[inline, inherit_doc DTreeMap.Const.get!]
def get! (t : Raw α β cmp) (a : α) [Inhabited β] : β :=
  letI : Ord α := ⟨cmp⟩; Impl.Const.get! a t.inner

@[inline, inherit_doc get!, deprecated get! (since := "2025-02-12")]
def find! (t : Raw α β cmp) (a : α) [Inhabited β] : β :=
  get! t a

@[inline, inherit_doc DTreeMap.Const.getD]
def getD (t : Raw α β cmp) (a : α) (fallback : β) : β :=
  letI : Ord α := ⟨cmp⟩; Impl.Const.getD a t.inner fallback

@[inline, inherit_doc getD, deprecated getD (since := "2025-02-12")]
def findD (t : Raw α β cmp) (a : α) (fallback : β) : β :=
  getD t a fallback

@[inline, inherit_doc DTreeMap.Const.min?]
def min? (t : Raw α β cmp) : Option (α × β) :=
  letI : Ord α := ⟨cmp⟩; Impl.Const.min? t.inner

/-!
We do not provide `min` for the raw trees.
-/

@[inline, inherit_doc DTreeMap.Const.min!]
def min! [Inhabited (α × β)] (t : Raw α β cmp) : α × β :=
  letI : Ord α := ⟨cmp⟩; Impl.Const.min! t.inner

@[inline, inherit_doc DTreeMap.Const.minD]
def minD (t : Raw α β cmp) (fallback : α × β) : α × β :=
  letI : Ord α := ⟨cmp⟩; Impl.Const.minD t.inner fallback

@[inline, inherit_doc DTreeMap.Const.max?]
def max? (t : Raw α β cmp) : Option (α × β) :=
  letI : Ord α := ⟨cmp⟩; Impl.Const.max? t.inner

@[inline, inherit_doc DTreeMap.Const.max!]
def max! [Inhabited (α × β)] (t : Raw α β cmp) : α × β :=
  letI : Ord α := ⟨cmp⟩; Impl.Const.max! t.inner

@[inline, inherit_doc DTreeMap.Const.maxD]
def maxD (t : Raw α β cmp) (fallback : α × β) : α × β :=
  letI : Ord α := ⟨cmp⟩; Impl.Const.maxD t.inner fallback

@[inline, inherit_doc DTreeMap.Const.entryAtIdx?]
def entryAtIdx? (t : Raw α β cmp) (n : Nat) : Option (α × β) :=
  letI : Ord α := ⟨cmp⟩; Impl.Const.entryAtIdx? t.inner n

/-!
We do not provide `entryAtIdx` for the raw trees.
-/

@[inline, inherit_doc DTreeMap.Const.entryAtIdx!]
def entryAtIdx! [Inhabited (α × β)] (t : Raw α β cmp) (n : Nat) : α × β :=
  letI : Ord α := ⟨cmp⟩; Impl.Const.entryAtIdx! t.inner n

@[inline, inherit_doc DTreeMap.Const.entryAtIdxD]
def entryAtIdxD (t : Raw α β cmp) (n : Nat)
    (fallback : α × β) : α × β :=
  letI : Ord α := ⟨cmp⟩; Impl.Const.entryAtIdxD t.inner n fallback

@[inline, inherit_doc DTreeMap.Const.getEntryGE?]
def getEntryGE? (t : Raw α β cmp) (k : α) : Option (α × β) :=
  letI : Ord α := ⟨cmp⟩; Impl.Const.getEntryGE? k t.inner

@[inline, inherit_doc DTreeMap.Const.getEntryGT?]
def getEntryGT? (t : Raw α β cmp) (k : α) : Option (α × β) :=
  letI : Ord α := ⟨cmp⟩; Impl.Const.getEntryGT? k t.inner

@[inline, inherit_doc DTreeMap.Const.getEntryLE?]
def getEntryLE? (t : Raw α β cmp) (k : α) : Option (α × β) :=
  letI : Ord α := ⟨cmp⟩; Impl.Const.getEntryLE? k t.inner

@[inline, inherit_doc DTreeMap.Const.getEntryLT?]
def getEntryLT? (t : Raw α β cmp) (k : α) : Option (α × β) :=
  letI : Ord α := ⟨cmp⟩; Impl.Const.getEntryLT? k t.inner

/-!
We do not provide `getEntryGE`, `getEntryGT`, `getEntryLE`, `getEntryLT` for the raw trees.
-/

@[inline, inherit_doc DTreeMap.Const.getEntryGE!]
def getEntryGE! [Inhabited (α × β)] (t : Raw α β cmp) (k : α) : α × β :=
  letI : Ord α := ⟨cmp⟩; Impl.Const.getEntryGE! k t.inner

@[inline, inherit_doc DTreeMap.Const.getEntryGT!]
def getEntryGT! [Inhabited (α × β)] (t : Raw α β cmp) (k : α) : α × β :=
  letI : Ord α := ⟨cmp⟩; Impl.Const.getEntryGT! k t.inner

@[inline, inherit_doc DTreeMap.Const.getEntryLE!]
def getEntryLE! [Inhabited (α × β)] (t : Raw α β cmp) (k : α) : α × β :=
  letI : Ord α := ⟨cmp⟩; Impl.Const.getEntryLE! k t.inner

@[inline, inherit_doc DTreeMap.Const.getEntryLT!]
def getEntryLT! [Inhabited (α × β)] (t : Raw α β cmp) (k : α) : α × β :=
  letI : Ord α := ⟨cmp⟩; Impl.Const.getEntryLT! k t.inner

@[inline, inherit_doc DTreeMap.Const.getEntryGED]
def getEntryGED (t : Raw α β cmp) (k : α) (fallback : α × β) : α × β :=
  letI : Ord α := ⟨cmp⟩; Impl.Const.getEntryGED k t.inner fallback

@[inline, inherit_doc DTreeMap.Const.getEntryGTD]
def getEntryGTD (t : Raw α β cmp) (k : α) (fallback : α × β) : α × β :=
  letI : Ord α := ⟨cmp⟩; Impl.Const.getEntryGTD k t.inner fallback

@[inline, inherit_doc DTreeMap.Const.getEntryLED]
def getEntryLED (t : Raw α β cmp) (k : α) (fallback : α × β) : α × β :=
  letI : Ord α := ⟨cmp⟩; Impl.Const.getEntryLED k t.inner fallback

@[inline, inherit_doc DTreeMap.Const.getEntryLTD]
def getEntryLTD (t : Raw α β cmp) (k : α) (fallback : α × β) : α × β :=
  letI : Ord α := ⟨cmp⟩; Impl.Const.getEntryLTD k t.inner fallback

end Const

variable {δ : Type w} {m : Type w → Type w₂} [Monad m]

@[inline, inherit_doc DTreeMap.filter]
def filter (f : (a : α) → β a → Bool) (t : Raw α β cmp) : Raw α β cmp :=
  letI : Ord α := ⟨cmp⟩; ⟨t.inner.filter! f⟩

@[inline, inherit_doc DTreeMap.foldlM]
def foldlM (f : δ → (a : α) → β a → m δ) (init : δ) (t : Raw α β cmp) : m δ :=
  t.inner.foldlM f init

@[inline, inherit_doc foldlM, deprecated foldlM (since := "2025-02-12")]
def foldM (f : δ → (a : α) → β a → m δ) (init : δ) (t : Raw α β cmp) : m δ :=
  t.foldlM f init

@[inline, inherit_doc DTreeMap.foldl]
def foldl (f : δ → (a : α) → β a → δ) (init : δ) (t : Raw α β cmp) : δ :=
  t.inner.foldl f init

@[inline, inherit_doc foldl, deprecated foldl (since := "2025-02-12")]
def fold (f : δ → (a : α) → β a → δ) (init : δ) (t : Raw α β cmp) : δ :=
  t.foldl f init

@[inline, inherit_doc DTreeMap.foldrM]
def foldrM (f : δ → (a : α) → β a → m δ) (init : δ) (t : Raw α β cmp) : m δ :=
  t.inner.foldrM f init

@[inline, inherit_doc DTreeMap.foldr]
def foldr (f : δ → (a : α) → β a → δ) (init : δ) (t : Raw α β cmp) : δ :=
  t.inner.foldr f init

@[inline, inherit_doc foldr, deprecated foldr (since := "2025-02-12")]
def revFold (f : δ → (a : α) → β a → δ) (init : δ) (t : Raw α β cmp) : δ :=
  foldr f init t

@[inline, inherit_doc DTreeMap.partition]
def partition (f : (a : α) → β a → Bool)
    (t : Raw α β cmp) : Raw α β cmp × Raw α β cmp :=
  t.foldl (init := (∅, ∅)) fun ⟨l, r⟩  a b =>
    if f a b then
      (l.insert a b, r)
    else
      (l, r.insert a b)

@[inline, inherit_doc DTreeMap.forM]
def forM (f : (a : α) → β a → m PUnit) (t : Raw α β cmp) : m PUnit :=
  t.inner.forM f

@[inline, inherit_doc DTreeMap.forIn]
def forIn (f : (a : α) → β a → δ → m (ForInStep δ)) (init : δ) (t : Raw α β cmp) : m δ :=
  t.inner.forIn (fun c a b => f a b c) init

instance : ForM m (Raw α β cmp) ((a : α) × β a) where
  forM t f := t.forM (fun a b => f ⟨a, b⟩)

instance : ForIn m (Raw α β cmp) ((a : α) × β a) where
  forIn t init f := t.forIn (fun a b acc => f ⟨a, b⟩ acc) init

@[inline, inherit_doc DTreeMap.any]
def any (t : Raw α β cmp) (p : (a : α) → β a → Bool) : Bool := Id.run $ do
  for ⟨a, b⟩ in t do
    if p a b then return true
  return false

@[inline, inherit_doc DTreeMap.all]
def all (t : Raw α β cmp) (p : (a : α) → β a → Bool) : Bool := Id.run $ do
  for ⟨a, b⟩ in t do
    if p a b = false then return false
  return true

@[inline, inherit_doc DTreeMap.keys]
def keys (t : Raw α β cmp) : List α :=
  t.inner.keys

@[inline, inherit_doc DTreeMap.keysArray]
def keysArray (t : Raw α β cmp) : Array α :=
  t.inner.keysArray

@[inline, inherit_doc DTreeMap.toList]
def toList (t : Raw α β cmp) : List ((a : α) × β a) :=
  t.inner.toList

/-- Transforms a list of mappings into a tree map. -/
@[inline]
def ofList (l : List ((a : α) × β a)) (cmp : α → α → Ordering := by exact compare) : Raw α β cmp :=
  letI : Ord α := ⟨cmp⟩
  ⟨Impl.ofList l⟩

@[inline, inherit_doc ofList, deprecated ofList (since := "2025-02-12")]
def fromList (l : List ((a : α) × β a)) (cmp : α → α → Ordering) : Raw α β cmp :=
  ofList l cmp

@[inline, inherit_doc DTreeMap.toArray]
def toArray (t : Raw α β cmp) : Array ((a : α) × β a) :=
  t.inner.toArray

/-- Transforms an array of mappings into a tree map. -/
@[inline]
def ofArray (a : Array ((a : α) × β a)) (cmp : α → α → Ordering := by exact compare) : Raw α β cmp :=
  letI : Ord α := ⟨cmp⟩
  ⟨Impl.ofArray a⟩

@[inline, inherit_doc ofArray, deprecated ofArray (since := "2025-02-12")]
def fromArray (a : Array ((a : α) × β a)) (cmp : α → α → Ordering) : Raw α β cmp :=
  ofArray a cmp

@[inline, inherit_doc DTreeMap.mergeWith]
def mergeWith [LawfulEqCmp cmp] (mergeFn : (a : α) → β a → β a → β a) (t₁ t₂ : Raw α β cmp) :
    Raw α β cmp :=
  letI : Ord α := ⟨cmp⟩; ⟨t₁.inner.mergeWith! mergeFn t₂.inner⟩

@[inline, inherit_doc mergeWith, deprecated mergeWith (since := "2025-02-12")]
def mergeBy [LawfulEqCmp cmp] (mergeFn : (a : α) → β a → β a → β a) (t₁ t₂ : Raw α β cmp) :
    Raw α β cmp :=
  mergeWith mergeFn t₁ t₂

namespace Const
open Internal (Impl)

variable {β : Type v}

@[inline, inherit_doc DTreeMap.Const.toList]
def toList (t : Raw α β cmp) : List (α × β) :=
  Impl.Const.toList t.inner

@[inline, inherit_doc DTreeMap.Const.ofList]
def ofList (l : List (α × β)) (cmp : α → α → Ordering := by exact compare) : Raw α β cmp :=
  letI : Ord α := ⟨cmp⟩; ⟨Impl.Const.ofList l⟩

@[inline, inherit_doc DTreeMap.Const.unitOfList]
def unitOfList (l : List α) (cmp : α → α → Ordering := by exact compare) : Raw α Unit cmp :=
  letI : Ord α := ⟨cmp⟩; ⟨Impl.Const.unitOfList l⟩

@[inline, inherit_doc DTreeMap.Const.toArray]
def toArray (t : Raw α β cmp) : Array (α × β) :=
  Impl.Const.toArray t.inner

@[inline, inherit_doc DTreeMap.Const.ofArray]
def ofArray (a : Array (α × β)) (cmp : α → α → Ordering := by exact compare) : Raw α β cmp :=
  letI : Ord α := ⟨cmp⟩; ⟨Impl.Const.ofArray a⟩

@[inline, inherit_doc DTreeMap.Const.ofArray]
def unitOfArray (a : Array α) (cmp : α → α → Ordering := by exact compare) : Raw α Unit cmp :=
  letI : Ord α := ⟨cmp⟩; ⟨Impl.Const.unitOfArray a⟩

@[inline, inherit_doc DTreeMap.Const.mergeWith]
def mergeWith (mergeFn : α → β → β → β) (t₁ t₂ : Raw α β cmp) : Raw α β cmp :=
  letI : Ord α := ⟨cmp⟩; ⟨Impl.Const.mergeWith! mergeFn t₁.inner t₂.inner⟩

@[inline, inherit_doc mergeWith, deprecated mergeWith (since := "2025-02-12")]
def mergeBy (mergeFn : α → β → β → β) (t₁ t₂ : Raw α β cmp) : Raw α β cmp :=
  mergeWith mergeFn t₁ t₂

end Const

@[inline, inherit_doc DTreeMap.insertMany]
def insertMany {ρ} [ForIn Id ρ ((a : α) × β a)] (t : Raw α β cmp) (l : ρ) : Raw α β cmp :=
  letI : Ord α := ⟨cmp⟩; ⟨t.inner.insertMany! l⟩

@[inline, inherit_doc DTreeMap.eraseMany]
def eraseMany {ρ} [ForIn Id ρ α] (t : Raw α β cmp) (l : ρ) : Raw α β cmp :=
  letI : Ord α := ⟨cmp⟩; ⟨t.inner.eraseMany! l⟩

namespace Const

variable {β : Type v}

@[inline, inherit_doc DTreeMap.Const.insertMany]
def insertMany {ρ} [ForIn Id ρ (α × β)] (t : Raw α β cmp) (l : ρ) : Raw α β cmp :=
  letI : Ord α := ⟨cmp⟩; ⟨Impl.Const.insertMany! t.inner l⟩

@[inline, inherit_doc DTreeMap.Const.insertManyIfNewUnit]
def insertManyIfNewUnit {ρ} [ForIn Id ρ α] (t : Raw α Unit cmp) (l : ρ) : Raw α Unit cmp :=
  letI : Ord α := ⟨cmp⟩; ⟨Impl.Const.insertManyIfNewUnit! t.inner l⟩

end Const

instance [Repr α] [(a : α) → Repr (β a)] : Repr (Raw α β cmp) where
  reprPrec m prec := Repr.addAppParen ("DTreeMap.Raw.ofList " ++ repr m.toList) prec

end Raw

end DTreeMap

end Std<|MERGE_RESOLUTION|>--- conflicted
+++ resolved
@@ -387,7 +387,6 @@
 
 variable {β : Type v}
 
-<<<<<<< HEAD
 @[inline, inherit_doc DTreeMap.Const.getThenInsertIfNew?]
 def getThenInsertIfNew? (t : Raw α β cmp) (a : α) (b : β) :
     Option β × Raw α β cmp :=
@@ -395,10 +394,7 @@
   let p := Impl.Const.getThenInsertIfNew?! a b t.inner
   (p.1, ⟨p.2⟩)
 
-@[inline, inherit_doc DTreeMap.get?]
-=======
 @[inline, inherit_doc DTreeMap.Const.get?]
->>>>>>> 3599e432
 def get? (t : Raw α β cmp) (a : α) : Option β :=
   letI : Ord α := ⟨cmp⟩; Impl.Const.get? a t.inner
 

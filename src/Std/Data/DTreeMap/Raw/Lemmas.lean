/-
Copyright (c) 2025 Lean FRO, LLC. All rights reserved.
Released under Apache 2.0 license as described in the file LICENSE.
Authors: Markus Himmel, Paul Reichert
-/
module

prelude
import Std.Data.DTreeMap.Internal.Lemmas
public import Std.Data.DTreeMap.Raw.AdditionalOperations

@[expose] public section

/-!
# Dependent tree map lemmas

This file contains lemmas about `Std.Data.DTreeMap.Raw.Basic`. Most of the lemmas require
`TransCmp cmp` for the comparison function `cmp` and a proof that the involved maps are well-formed.
These proofs can be obtained from `Std.Data.DTreeMap.Raw.WF`.
-/

set_option linter.missingDocs true
set_option autoImplicit false

open Std.DTreeMap.Internal

universe u v w w'

namespace Std.DTreeMap.Raw

variable {α : Type u} {β : α → Type v} {γ : α → Type w} {cmp : α → α → Ordering} {t : DTreeMap.Raw α β cmp}
local instance : Coe (Type v) (α → Type v) where coe γ := fun _ => γ

private theorem ext {t t' : Raw α β cmp} : t.inner = t'.inner → t = t' := by
  cases t; cases t'; rintro rfl; rfl

@[simp, grind =]
theorem isEmpty_emptyc : (∅ : DTreeMap.Raw α β cmp).isEmpty :=
  Impl.isEmpty_empty

@[simp, grind =]
theorem isEmpty_insert [TransCmp cmp] (h : t.WF) {k : α} {v : β k} :
    (t.insert k v).isEmpty = false :=
  Impl.isEmpty_insert! h

theorem mem_iff_contains {k : α} : k ∈ t ↔ t.contains k :=
  Impl.mem_iff_contains

@[simp, grind _=_]
theorem contains_iff_mem {k : α} : t.contains k ↔ k ∈ t :=
  Impl.contains_iff_mem

theorem contains_congr [TransCmp cmp] (h : t.WF) {k k' : α} (hab : cmp k k' = .eq) :
    t.contains k = t.contains k' :=
  Impl.contains_congr h hab

theorem contains_eq_false_iff_not_mem {k : α} : t.contains k = false ↔ ¬k ∈ t := by
  rw [← Bool.not_eq_true]
  simp only [contains_iff_mem]

theorem mem_congr [TransCmp cmp] (h : t.WF) {k k' : α} (hab : cmp k k' = .eq) : k ∈ t ↔ k' ∈ t :=
  Impl.mem_congr h hab

@[simp, grind =]
theorem contains_emptyc {k : α} : (∅ : Raw α β cmp).contains k = false :=
  Impl.contains_empty

@[simp]
theorem not_mem_emptyc {k : α} : k ∉ (∅ : Raw α β cmp) :=
  Impl.not_mem_empty

theorem contains_of_isEmpty [TransCmp cmp] (h : t.WF) {a : α} :
    t.isEmpty → t.contains a = false :=
  Impl.contains_of_isEmpty h

theorem not_mem_of_isEmpty [TransCmp cmp] (h : t.WF) {a : α} :
    t.isEmpty → a ∉ t :=
  Impl.not_mem_of_isEmpty h

theorem isEmpty_eq_false_iff_exists_contains_eq_true [TransCmp cmp] (h : t.WF) :
    t.isEmpty = false ↔ ∃ a, t.contains a = true :=
  Impl.isEmpty_eq_false_iff_exists_contains_eq_true h

theorem isEmpty_eq_false_iff_exists_mem [TransCmp cmp] (h : t.WF) :
    t.isEmpty = false ↔ ∃ a, a ∈ t :=
  Impl.isEmpty_eq_false_iff_exists_mem h

theorem isEmpty_eq_false_of_contains [TransCmp cmp] (h : t.WF) {a : α} (hc : t.contains a = true) :
    t.isEmpty = false :=
  Impl.isEmpty_eq_false_of_contains h hc

theorem isEmpty_iff_forall_contains [TransCmp cmp] (h : t.WF) :
    t.isEmpty = true ↔ ∀ a, t.contains a = false :=
  Impl.isEmpty_iff_forall_contains h

theorem isEmpty_iff_forall_not_mem [TransCmp cmp] (h : t.WF) :
    t.isEmpty = true ↔ ∀ a, ¬a ∈ t :=
  Impl.isEmpty_iff_forall_not_mem h

@[simp]
theorem insert_eq_insert {p : (a : α) × β a} : Insert.insert p t = t.insert p.1 p.2 :=
  rfl

@[simp]
theorem singleton_eq_insert {p : (a : α) × β a} :
    Singleton.singleton p = (∅ : Raw α β cmp).insert p.1 p.2 :=
  rfl

@[simp, grind =]
theorem contains_insert [h : TransCmp cmp] (h : t.WF) {k a : α} {v : β k} :
    (t.insert k v).contains a = (cmp k a == .eq || t.contains a) :=
  Impl.contains_insert! h

@[simp, grind =]
theorem mem_insert [TransCmp cmp] (h : t.WF) {k a : α} {v : β k} :
    a ∈ t.insert k v ↔ cmp k a = .eq ∨ a ∈ t :=
  Impl.mem_insert! h

theorem contains_insert_self [TransCmp cmp] (h : t.WF) {k : α} {v : β k} :
    (t.insert k v).contains k :=
  Impl.contains_insert!_self h

theorem mem_insert_self [TransCmp cmp] (h : t.WF) {k : α} {v : β k} :
    k ∈ t.insert k v :=
  Impl.mem_insert!_self h

theorem contains_of_contains_insert [TransCmp cmp] (h : t.WF) {k a : α} {v : β k} :
    (t.insert k v).contains a → cmp k a ≠ .eq → t.contains a :=
  Impl.contains_of_contains_insert! h

theorem mem_of_mem_insert [TransCmp cmp] (h : t.WF) {k a : α} {v : β k} :
    a ∈ t.insert k v → cmp k a ≠ .eq → a ∈ t :=
  Impl.mem_of_mem_insert! h

@[simp, grind =]
theorem size_emptyc : (∅ : Raw α β cmp).size = 0 :=
  Impl.size_empty

theorem isEmpty_eq_size_eq_zero (h : t.WF) :
    t.isEmpty = (t.size == 0) :=
  Impl.isEmpty_eq_size_eq_zero h.out

@[grind =] theorem size_insert [TransCmp cmp] (h : t.WF) {k : α} {v : β k} :
    (t.insert k v).size = if t.contains k then t.size else t.size + 1 :=
  Impl.size_insert! h

theorem size_le_size_insert [TransCmp cmp] (h : t.WF) {k : α} {v : β k} :
    t.size ≤ (t.insert k v).size :=
  Impl.size_le_size_insert! h

theorem size_insert_le [TransCmp cmp] (h : t.WF) {k : α} {v : β k} :
    (t.insert k v).size ≤ t.size + 1 :=
  Impl.size_insert!_le h

@[simp, grind =]
theorem erase_emptyc {k : α} :
    (∅ : Raw α β cmp).erase k = ∅ :=
  ext <| Impl.erase!_empty (instOrd := ⟨cmp⟩) (k := k)

@[simp, grind =]
theorem isEmpty_erase [TransCmp cmp] (h : t.WF) {k : α} :
    (t.erase k).isEmpty = (t.isEmpty || (t.size == 1 && t.contains k)) :=
  Impl.isEmpty_erase! h

theorem isEmpty_eq_isEmpty_erase_and_not_contains [TransCmp cmp] (h : t.WF) (k : α) :
    t.isEmpty = ((t.erase k).isEmpty && !(t.contains k)) :=
  Impl.isEmpty_eq_isEmpty_erase!_and_not_containsKey h k

theorem isEmpty_eq_false_of_isEmpty_erase_eq_false [TransCmp cmp] (h : t.WF) {k : α}
    (he : (t.erase k).isEmpty = false) :
    t.isEmpty = false :=
  Impl.isEmpty_eq_false_of_isEmpty_erase!_eq_false h he

@[simp, grind =]
theorem contains_erase [TransCmp cmp] (h : t.WF) {k a : α} :
    (t.erase k).contains a = (cmp k a != .eq && t.contains a) :=
  Impl.contains_erase! h

@[simp, grind =]
theorem mem_erase [TransCmp cmp] (h : t.WF) {k a : α} :
    a ∈ t.erase k ↔ cmp k a ≠ .eq ∧ a ∈ t :=
  Impl.mem_erase! h

theorem contains_of_contains_erase [TransCmp cmp] (h : t.WF) {k a : α} :
    (t.erase k).contains a → t.contains a :=
  Impl.contains_of_contains_erase! h

theorem mem_of_mem_erase [TransCmp cmp] (h : t.WF) {k a : α} :
    a ∈ t.erase k → a ∈ t :=
  Impl.mem_of_mem_erase! h

@[grind =] theorem size_erase [TransCmp cmp] (h : t.WF) {k : α} :
    (t.erase k).size = if t.contains k then t.size - 1 else t.size :=
  Impl.size_erase! h

theorem size_erase_le [TransCmp cmp] (h : t.WF) {k : α} :
    (t.erase k).size ≤ t.size :=
  Impl.size_erase!_le h

theorem size_le_size_erase [TransCmp cmp] (h : t.WF) {k : α} :
    t.size ≤ (t.erase k).size + 1 :=
  Impl.size_le_size_erase! h

@[simp, grind =]
theorem containsThenInsert_fst [TransCmp cmp] (h : t.WF) {k : α} {v : β k} :
    (t.containsThenInsert k v).1 = t.contains k :=
  Impl.containsThenInsert!_fst h

@[simp, grind =]
theorem containsThenInsert_snd [TransCmp cmp] (h : t.WF) {k : α} {v : β k} :
    (t.containsThenInsert k v).2 = t.insert k v :=
  ext <| Impl.containsThenInsert!_snd h

@[simp, grind =]
theorem containsThenInsertIfNew_fst [TransCmp cmp] (h : t.WF) {k : α} {v : β k} :
    (t.containsThenInsertIfNew k v).1 = t.contains k :=
  Impl.containsThenInsertIfNew!_fst h

@[simp, grind =]
theorem containsThenInsertIfNew_snd [TransCmp cmp] (h : t.WF) {k : α} {v : β k} :
    (t.containsThenInsertIfNew k v).2 = t.insertIfNew k v :=
  ext <| Impl.containsThenInsertIfNew!_snd h

@[simp, grind =]
theorem get?_emptyc [TransCmp cmp] [LawfulEqCmp cmp] {a : α} :
    (∅ : Raw α β cmp).get? a = none :=
  Impl.get?_empty

theorem get?_of_isEmpty [TransCmp cmp] [LawfulEqCmp cmp] (h : t.WF) {a : α} :
    t.isEmpty = true → t.get? a = none :=
  Impl.get?_of_isEmpty h

@[grind =] theorem get?_insert [TransCmp cmp] [LawfulEqCmp cmp] (h : t.WF) {a k : α} {v : β k} :
    (t.insert k v).get? a =
      if h : cmp k a = .eq then some (cast (congrArg β (LawfulEqCmp.compare_eq_iff_eq.mp h)) v) else t.get? a :=
  Impl.get?_insert! h

@[simp]
theorem get?_insert_self [TransCmp cmp] [LawfulEqCmp cmp] (h : t.WF) {k : α} {v : β k} :
    (t.insert k v).get? k = some v :=
  Impl.get?_insert!_self h

theorem contains_eq_isSome_get? [TransCmp cmp] [LawfulEqCmp cmp] (h : t.WF) {a : α} :
    t.contains a = (t.get? a).isSome :=
  Impl.contains_eq_isSome_get? h

@[simp, grind =]
theorem isSome_get?_eq_contains [TransCmp cmp] [LawfulEqCmp cmp] (h : t.WF) {a : α} :
    (t.get? a).isSome = t.contains a :=
  (contains_eq_isSome_get? h).symm

theorem mem_iff_isSome_get? [TransCmp cmp] [LawfulEqCmp cmp] (h : t.WF) {a : α} :
    a ∈ t ↔ (t.get? a).isSome :=
  Impl.mem_iff_isSome_get? h

@[simp]
theorem isSome_get?_iff_mem [TransCmp cmp] [LawfulEqCmp cmp] (h : t.WF) {a : α} :
    (t.get? a).isSome ↔ a ∈ t :=
  (mem_iff_isSome_get? h).symm

theorem get?_eq_some_iff [TransCmp cmp] [LawfulEqCmp cmp] (h : t.WF) {k : α} {v : β k} :
    t.get? k = some v ↔ ∃ h, t.get k h = v :=
  Impl.get?_eq_some_iff h

theorem get?_eq_none_of_contains_eq_false [TransCmp cmp] [LawfulEqCmp cmp] (h : t.WF) {a : α} :
    t.contains a = false → t.get? a = none :=
  Impl.get?_eq_none_of_contains_eq_false h

theorem get?_eq_none [TransCmp cmp] [LawfulEqCmp cmp] (h : t.WF) {a : α} :
    ¬ a ∈ t → t.get? a = none :=
  Impl.get?_eq_none h

@[grind =] theorem get?_erase [TransCmp cmp] [LawfulEqCmp cmp] (h : t.WF) {k a : α} :
    (t.erase k).get? a = if cmp k a = .eq then none else t.get? a :=
  Impl.get?_erase! h

@[simp]
theorem get?_erase_self [TransCmp cmp] [LawfulEqCmp cmp] (h : t.WF) {k : α} :
    (t.erase k).get? k = none :=
  Impl.get?_erase!_self h

namespace Const

variable {β : Type v} {t : Raw α β cmp}

@[simp, grind =]
theorem get?_emptyc [TransCmp cmp] {a : α} :
    get? (∅ : Raw α β cmp) a = none :=
  Impl.Const.get?_empty

theorem get?_of_isEmpty [TransCmp cmp] (h : t.WF) {a : α} :
    t.isEmpty = true → get? t a = none :=
  Impl.Const.get?_of_isEmpty h

@[grind =] theorem get?_insert [TransCmp cmp] (h : t.WF) {a k : α} {v : β} :
    get? (t.insert k v) a =
      if cmp k a = .eq then some v else get? t a :=
  Impl.Const.get?_insert! h

@[simp]
theorem get?_insert_self [TransCmp cmp] (h : t.WF) {k : α} {v : β} :
    get? (t.insert k v) k = some v :=
  Impl.Const.get?_insert!_self h

theorem contains_eq_isSome_get? [TransCmp cmp] (h : t.WF) {a : α} :
    t.contains a = (get? t a).isSome :=
  Impl.Const.contains_eq_isSome_get? h

@[simp, grind =]
theorem isSome_get?_eq_contains [TransCmp cmp] (h : t.WF) {a : α} :
    (get? t a).isSome = t.contains a :=
  (contains_eq_isSome_get? h).symm

theorem mem_iff_isSome_get? [TransCmp cmp] (h : t.WF) {a : α} :
    a ∈ t ↔ (get? t a).isSome :=
  Impl.Const.mem_iff_isSome_get? h

theorem get?_eq_some_iff [TransCmp cmp] (h : t.WF) {k : α} {v : β} :
    get? t k = some v ↔ ∃ h, get t k h = v :=
  Impl.Const.get?_eq_some_iff h

@[simp]
theorem isSome_get?_iff_mem [TransCmp cmp] (h : t.WF) {a : α} :
    (get? t a).isSome ↔ a ∈ t :=
  (mem_iff_isSome_get? h).symm

theorem get?_eq_none_of_contains_eq_false [TransCmp cmp] (h : t.WF) {a : α} :
    t.contains a = false → get? t a = none :=
  Impl.Const.get?_eq_none_of_contains_eq_false h

theorem get?_eq_none [TransCmp cmp] (h : t.WF) {a : α} :
    ¬ a ∈ t → get? t a = none :=
  Impl.Const.get?_eq_none h

@[grind =] theorem get?_erase [TransCmp cmp] (h : t.WF) {k a : α} :
    get? (t.erase k) a = if cmp k a = .eq then none else get? t a :=
  Impl.Const.get?_erase! h

@[simp]
theorem get?_erase_self [TransCmp cmp] (h : t.WF) {k : α} :
    get? (t.erase k) k = none :=
  Impl.Const.get?_erase!_self h

theorem get?_eq_get? [TransCmp cmp] [LawfulEqCmp cmp] (h : t.WF) {a : α} : get? t a = t.get? a :=
  Impl.Const.get?_eq_get? h

theorem get?_congr [TransCmp cmp] (h : t.WF) {a b : α} (hab : cmp a b = .eq) :
    get? t a = get? t b :=
  Impl.Const.get?_congr h hab

end Const

@[grind =] theorem get_insert [TransCmp cmp] [LawfulEqCmp cmp] (h : t.WF) {k a : α} {v : β k} {h₁} :
    (t.insert k v).get a h₁ =
      if h₂ : cmp k a = .eq then
        cast (congrArg β (LawfulEqCmp.compare_eq_iff_eq.mp h₂)) v
      else
        t.get a (mem_of_mem_insert h h₁ h₂) :=
  Impl.get_insert! h

@[simp]
theorem get_insert_self [TransCmp cmp] [LawfulEqCmp cmp] (h : t.WF) {k : α} {v : β k} :
    (t.insert k v).get k (mem_insert_self h) = v :=
  Impl.get_insert!_self h

@[simp, grind =]
theorem get_erase [TransCmp cmp] [LawfulEqCmp cmp] (h : t.WF) {k a : α} {h'} :
    (t.erase k).get a h' = t.get a (mem_of_mem_erase h h') :=
  Impl.get_erase! h

theorem get?_eq_some_get [TransCmp cmp] [LawfulEqCmp cmp] (h : t.WF) {a : α} (h') :
    t.get? a = some (t.get a h') :=
  Impl.get?_eq_some_get h

theorem get_eq_get_get? [TransCmp cmp] [LawfulEqCmp cmp] (h : t.WF) {a : α} {h'} :
    t.get a h' = (t.get? a).get ((mem_iff_isSome_get? h).mp h') := by
  simp only [get?_eq_some_get h h', Option.get_some]

@[grind =] theorem get_get? [TransCmp cmp] [LawfulEqCmp cmp] (h : t.WF) {a : α} {h'} :
    (t.get? a).get h' = t.get a ((mem_iff_isSome_get? h).mpr h') :=
  (get_eq_get_get? h).symm

namespace Const

variable {β : Type v} {t : Raw α β cmp}

@[grind =] theorem get_insert [TransCmp cmp] (h : t.WF) {k a : α} {v : β} {h₁} :
    get (t.insert k v) a h₁ =
      if h₂ : cmp k a = .eq then v
      else get t a (mem_of_mem_insert h h₁ h₂) :=
  Impl.Const.get_insert! h

@[simp]
theorem get_insert_self [TransCmp cmp] (h : t.WF) {k : α} {v : β} :
    get (t.insert k v) k (mem_insert_self h) = v :=
  Impl.Const.get_insert!_self h

@[simp, grind =]
theorem get_erase [TransCmp cmp] (h : t.WF) {k a : α} {h'} :
    get (t.erase k) a h' = get t a (mem_of_mem_erase h h') :=
  Impl.Const.get_erase! h

theorem get?_eq_some_get [TransCmp cmp] (h : t.WF) {a : α} (h') :
    get? t a = some (get t a h') :=
  Impl.Const.get?_eq_some_get h

theorem get_eq_get_get? [TransCmp cmp] (h : t.WF) {a : α} {h'} :
    get t a h' = (get? t a).get ((mem_iff_isSome_get? h).mp h') := by
  simp only [get?_eq_some_get h h', Option.get_some]

@[grind =] theorem get_get? [TransCmp cmp] (h : t.WF) {a : α} {h'} :
    (get? t a).get h' = get t a ((mem_iff_isSome_get? h).mpr h') :=
  (get_eq_get_get? h).symm

theorem get_eq_get [TransCmp cmp] [LawfulEqCmp cmp] (h : t.WF) {a : α} {h'} :
    get t a h' = t.get a h' :=
  Impl.Const.get_eq_get h

theorem get_congr [TransCmp cmp] (h : t.WF) {a b : α} (hab : cmp a b = .eq) {h'} :
    get t a h' = get t b ((mem_congr h hab).mp h') :=
  Impl.Const.get_congr h hab

end Const

@[simp, grind =]
theorem get!_emptyc [TransCmp cmp] [LawfulEqCmp cmp] {a : α} [Inhabited (β a)] :
    get! (∅ : Raw α β cmp) a = default :=
  Impl.get!_empty

theorem get!_of_isEmpty [TransCmp cmp] [LawfulEqCmp cmp] (h : t.WF) {a : α} [Inhabited (β a)] :
    t.isEmpty = true → t.get! a = default :=
  Impl.get!_of_isEmpty h

@[grind =] theorem get!_insert [TransCmp cmp] [LawfulEqCmp cmp] (h : t.WF) {k a : α} [Inhabited (β a)]
    {v : β k} : (t.insert k v).get! a =
      if h : cmp k a = .eq then cast (congrArg β (LawfulEqCmp.compare_eq_iff_eq.mp h)) v else t.get! a :=
  Impl.get!_insert! h

@[simp]
theorem get!_insert_self [TransCmp cmp] [LawfulEqCmp cmp] (h : t.WF) {a : α} [Inhabited (β a)]
    {b : β a} : (t.insert a b).get! a = b :=
  Impl.get!_insert!_self h

theorem get!_eq_default_of_contains_eq_false [TransCmp cmp] [LawfulEqCmp cmp] (h : t.WF) {a : α}
    [Inhabited (β a)] : t.contains a = false → t.get! a = default :=
  Impl.get!_eq_default_of_contains_eq_false h

theorem get!_eq_default [TransCmp cmp] [LawfulEqCmp cmp] (h : t.WF) {a : α} [Inhabited (β a)] :
    ¬ a ∈ t → t.get! a = default :=
  Impl.get!_eq_default h

@[grind =] theorem get!_erase [TransCmp cmp] [LawfulEqCmp cmp] (h : t.WF) {k a : α} [Inhabited (β a)] :
    (t.erase k).get! a = if cmp k a = .eq then default else t.get! a :=
  Impl.get!_erase! h

@[simp]
theorem get!_erase_self [TransCmp cmp] [LawfulEqCmp cmp] (h : t.WF) {k : α} [Inhabited (β k)] :
    (t.erase k).get! k = default :=
  Impl.get!_erase!_self h

theorem get?_eq_some_get!_of_contains [TransCmp cmp] [LawfulEqCmp cmp] (h : t.WF) {a : α}
    [Inhabited (β a)] : t.contains a = true → t.get? a = some (t.get! a) :=
  Impl.get?_eq_some_get!_of_contains h

theorem get?_eq_some_get! [TransCmp cmp] [LawfulEqCmp cmp] (h : t.WF) {a : α} [Inhabited (β a)] :
    a ∈ t → t.get? a = some (t.get! a) :=
  Impl.get?_eq_some_get! h

theorem get!_eq_get!_get? [TransCmp cmp] [LawfulEqCmp cmp] (h : t.WF) {a : α} [Inhabited (β a)] :
    t.get! a = (t.get? a).get! :=
  Impl.get!_eq_get!_get? h

theorem get_eq_get! [TransCmp cmp] [LawfulEqCmp cmp] (h : t.WF) {a : α} [Inhabited (β a)] {h'} :
    t.get a h' = t.get! a :=
  Impl.get_eq_get! h

namespace Const

variable {β : Type v} {t : Raw α β cmp}

@[simp, grind =]
theorem get!_emptyc [TransCmp cmp] [Inhabited β] {a : α} :
    get! (∅ : Raw α β cmp) a = default :=
  Impl.Const.get!_empty

theorem get!_of_isEmpty [TransCmp cmp] [Inhabited β] (h : t.WF) {a : α} :
    t.isEmpty = true → get! t a = default :=
  Impl.Const.get!_of_isEmpty h

@[grind =] theorem get!_insert [TransCmp cmp] [Inhabited β] (h : t.WF) {k a : α} {v : β} :
    get! (t.insert k v) a = if cmp k a = .eq then v else get! t a :=
  Impl.Const.get!_insert! h

@[simp]
theorem get!_insert_self [TransCmp cmp] [Inhabited β] (h : t.WF) {k : α} {v : β} :
    get! (t.insert k v) k = v :=
  Impl.Const.get!_insert!_self h

theorem get!_eq_default_of_contains_eq_false [TransCmp cmp] [Inhabited β] (h : t.WF) {a : α} :
    t.contains a = false → get! t a = default :=
  Impl.Const.get!_eq_default_of_contains_eq_false h

theorem get!_eq_default [TransCmp cmp] [Inhabited β] (h : t.WF) {a : α} :
    ¬ a ∈ t → get! t a = default :=
  Impl.Const.get!_eq_default h

@[grind =] theorem get!_erase [TransCmp cmp] [Inhabited β] (h : t.WF) {k a : α} :
    get! (t.erase k) a = if cmp k a = .eq then default else get! t a :=
  Impl.Const.get!_erase! h

@[simp]
theorem get!_erase_self [TransCmp cmp] [Inhabited β] (h : t.WF) {k : α} :
    get! (t.erase k) k = default :=
  Impl.Const.get!_erase!_self h

theorem get?_eq_some_get!_of_contains [TransCmp cmp] [Inhabited β] (h : t.WF) {a : α} :
    t.contains a = true → get? t a = some (get! t a) :=
  Impl.Const.get?_eq_some_get! h

theorem get?_eq_some_get! [TransCmp cmp] [Inhabited β] (h : t.WF) {a : α} :
    a ∈ t → get? t a = some (get! t a) :=
  Impl.Const.get?_eq_some_get! h

theorem get!_eq_get!_get? [TransCmp cmp] [Inhabited β] (h : t.WF) {a : α} :
    get! t a = (get? t a).get! :=
  Impl.Const.get!_eq_get!_get? h

theorem get_eq_get! [TransCmp cmp] [Inhabited β] (h : t.WF) {a : α} {h'} :
    get t a h' = get! t a :=
  Impl.Const.get_eq_get! h

theorem get!_eq_get! [TransCmp cmp] [LawfulEqCmp cmp] [Inhabited β] (h : t.WF) {a : α} :
    get! t a = t.get! a :=
  Impl.Const.get!_eq_get! h

theorem get!_congr [TransCmp cmp] [Inhabited β] (h : t.WF) {a b : α} (hab : cmp a b = .eq) :
    get! t a = get! t b :=
  Impl.Const.get!_congr h hab

end Const

@[simp, grind =]
theorem getD_emptyc [TransCmp cmp] [LawfulEqCmp cmp] {a : α} {fallback : β a} :
    (∅ : Raw α β cmp).getD a fallback = fallback :=
  Impl.getD_empty

theorem getD_of_isEmpty [TransCmp cmp] [LawfulEqCmp cmp] (h : t.WF) {a : α} {fallback : β a} :
    t.isEmpty = true → t.getD a fallback = fallback :=
  Impl.getD_of_isEmpty h

@[grind =] theorem getD_insert [TransCmp cmp] [LawfulEqCmp cmp] (h : t.WF) {k a : α} {fallback : β a} {v : β k} :
    (t.insert k v).getD a fallback =
      if h : cmp k a = .eq then
        cast (congrArg β (LawfulEqCmp.compare_eq_iff_eq.mp h)) v
      else t.getD a fallback :=
  Impl.getD_insert! h

@[simp]
theorem getD_insert_self [TransCmp cmp] [LawfulEqCmp cmp] (h : t.WF) {a : α} {fallback b : β a} :
    (t.insert a b).getD a fallback = b :=
  Impl.getD_insert!_self h

theorem getD_eq_fallback_of_contains_eq_false [TransCmp cmp] [LawfulEqCmp cmp] (h : t.WF) {a : α} {fallback : β a} :
    t.contains a = false → t.getD a fallback = fallback :=
  Impl.getD_eq_fallback_of_contains_eq_false h

theorem getD_eq_fallback [TransCmp cmp] [LawfulEqCmp cmp] (h : t.WF) {a : α} {fallback : β a} :
    ¬ a ∈ t → t.getD a fallback = fallback :=
  Impl.getD_eq_fallback h

@[grind =] theorem getD_erase [TransCmp cmp] [LawfulEqCmp cmp] (h : t.WF) {k a : α} {fallback : β a} :
    (t.erase k).getD a fallback = if cmp k a = .eq then fallback else t.getD a fallback :=
  Impl.getD_erase! h

@[simp]
theorem getD_erase_self [TransCmp cmp] [LawfulEqCmp cmp] (h : t.WF) {k : α} {fallback : β k} :
    (t.erase k).getD k fallback = fallback :=
  Impl.getD_erase!_self h

theorem get?_eq_some_getD_of_contains [TransCmp cmp] [LawfulEqCmp cmp] (h : t.WF) {a : α}
    {fallback : β a} : t.contains a = true → t.get? a = some (t.getD a fallback) :=
  Impl.get?_eq_some_getD_of_contains h

theorem get?_eq_some_getD [TransCmp cmp] [LawfulEqCmp cmp] (h : t.WF) {a : α} {fallback : β a} :
    a ∈ t → t.get? a = some (t.getD a fallback) :=
  Impl.get?_eq_some_getD h

theorem getD_eq_getD_get? [TransCmp cmp] [LawfulEqCmp cmp] (h : t.WF) {a : α} {fallback : β a} :
    t.getD a fallback = (t.get? a).getD fallback :=
  Impl.getD_eq_getD_get? h

theorem get_eq_getD [TransCmp cmp] [LawfulEqCmp cmp] (h : t.WF) {a : α} {fallback : β a} {h'} :
    t.get a h' = t.getD a fallback :=
  Impl.get_eq_getD h

theorem get!_eq_getD_default [TransCmp cmp] [LawfulEqCmp cmp] (h : t.WF) {a : α} [Inhabited (β a)] :
    t.get! a = t.getD a default :=
  Impl.get!_eq_getD_default h

namespace Const

variable {β : Type v} {t : Raw α β cmp}

@[simp, grind =]
theorem getD_emptyc [TransCmp cmp] {a : α} {fallback : β} :
    getD (∅ : Raw α β cmp) a fallback = fallback :=
  Impl.Const.getD_empty

theorem getD_of_isEmpty [TransCmp cmp] (h : t.WF) {a : α} {fallback : β} :
    t.isEmpty = true → getD t a fallback = fallback :=
  Impl.Const.getD_of_isEmpty h

@[grind =] theorem getD_insert [TransCmp cmp] (h : t.WF) {k a : α} {fallback v : β} :
    getD (t.insert k v) a fallback = if cmp k a = .eq then v else getD t a fallback :=
  Impl.Const.getD_insert! h

@[simp]
theorem getD_insert_self [TransCmp cmp] (h : t.WF) {k : α} {fallback v : β} :
    getD (t.insert k v) k fallback = v :=
  Impl.Const.getD_insert!_self h

theorem getD_eq_fallback_of_contains_eq_false [TransCmp cmp] (h : t.WF) {a : α} {fallback : β} :
    t.contains a = false → getD t a fallback = fallback :=
  Impl.Const.getD_eq_fallback_of_contains_eq_false h

theorem getD_eq_fallback [TransCmp cmp] (h : t.WF) {a : α} {fallback : β} :
    ¬ a ∈ t → getD t a fallback = fallback :=
  Impl.Const.getD_eq_fallback h

@[grind =] theorem getD_erase [TransCmp cmp] (h : t.WF) {k a : α} {fallback : β} :
    getD (t.erase k) a fallback = if cmp k a = .eq then
      fallback
    else
      getD t a fallback :=
  Impl.Const.getD_erase! h

@[simp]
theorem getD_erase_self [TransCmp cmp] (h : t.WF) {k : α} {fallback : β} :
    getD (t.erase k) k fallback = fallback :=
  Impl.Const.getD_erase!_self h

theorem get?_eq_some_getD_of_contains [TransCmp cmp] (h : t.WF) {a : α} {fallback : β} :
    t.contains a = true → get? t a = some (getD t a fallback) :=
  Impl.Const.get?_eq_some_getD_of_contains h

theorem get?_eq_some_getD [TransCmp cmp] (h : t.WF) {a : α} {fallback : β} :
    a ∈ t → get? t a = some (getD t a fallback) :=
  Impl.Const.get?_eq_some_getD h

theorem getD_eq_getD_get? [TransCmp cmp] (h : t.WF) {a : α} {fallback : β} :
    getD t a fallback = (get? t a).getD fallback :=
  Impl.Const.getD_eq_getD_get? h

theorem get_eq_getD [TransCmp cmp] (h : t.WF) {a : α} {fallback : β} {h'} :
    get t a h' = getD t a fallback :=
  Impl.Const.get_eq_getD h

theorem get!_eq_getD_default [TransCmp cmp] [Inhabited β] (h : t.WF) {a : α} :
    get! t a = getD t a default :=
  Impl.Const.get!_eq_getD_default h

theorem getD_eq_getD [TransCmp cmp] [LawfulEqCmp cmp] (h : t.WF) {a : α} {fallback : β} :
    getD t a fallback = t.getD a fallback :=
  Impl.Const.getD_eq_getD h

theorem getD_congr [TransCmp cmp] (h : t.WF) {a b : α} {fallback : β} (hab : cmp a b = .eq) :
    getD t a fallback = getD t b fallback :=
  Impl.Const.getD_congr h hab

end Const

@[simp, grind =]
theorem getKey?_emptyc {a : α} : (∅ : Raw α β cmp).getKey? a = none :=
  Impl.getKey?_empty

theorem getKey?_of_isEmpty [TransCmp cmp] (h : t.WF) {a : α} :
    t.isEmpty = true → t.getKey? a = none :=
  Impl.getKey?_of_isEmpty h

@[grind =] theorem getKey?_insert [TransCmp cmp] (h : t.WF) {a k : α} {v : β k} :
    (t.insert k v).getKey? a = if cmp k a = .eq then some k else t.getKey? a :=
  Impl.getKey?_insert! h

@[simp]
theorem getKey?_insert_self [TransCmp cmp] (h : t.WF) {k : α} {v : β k} :
    (t.insert k v).getKey? k = some k :=
  Impl.getKey?_insert!_self h

theorem contains_eq_isSome_getKey? [TransCmp cmp] (h : t.WF) {a : α} :
    t.contains a = (t.getKey? a).isSome :=
  Impl.contains_eq_isSome_getKey? h

@[simp, grind =]
theorem isSome_getKey?_eq_contains [TransCmp cmp] (h : t.WF) {a : α} :
    (t.getKey? a).isSome = t.contains a :=
  (contains_eq_isSome_getKey? h).symm

theorem mem_iff_isSome_getKey? [TransCmp cmp] (h : t.WF) {a : α} :
    a ∈ t ↔ (t.getKey? a).isSome :=
  Impl.mem_iff_isSome_getKey? h

@[simp]
theorem isSome_getKey?_iff_mem [TransCmp cmp] (h : t.WF) {a : α} :
    (t.getKey? a).isSome ↔ a ∈ t :=
  (mem_iff_isSome_getKey? h).symm

theorem mem_of_getKey?_eq_some [TransCmp cmp] (h : t.WF) {k k' : α} :
    t.getKey? k = some k' → k' ∈ t :=
  Impl.mem_of_getKey?_eq_some h

theorem getKey?_eq_some_iff [TransCmp cmp] (h : t.WF) {k k' : α} :
    getKey? t k = some k' ↔ ∃ h, getKey t k h = k' :=
  Impl.getKey?_eq_some_iff h

theorem getKey?_eq_none_of_contains_eq_false [TransCmp cmp] (h : t.WF) {a : α} :
    t.contains a = false → t.getKey? a = none :=
  Impl.getKey?_eq_none_of_contains_eq_false h

theorem getKey?_eq_none [TransCmp cmp] (h : t.WF) {a : α} :
    ¬ a ∈ t → t.getKey? a = none :=
  Impl.getKey?_eq_none h

@[grind =] theorem getKey?_erase [TransCmp cmp] (h : t.WF) {k a : α} :
    (t.erase k).getKey? a = if cmp k a = .eq then none else t.getKey? a :=
  Impl.getKey?_erase! h

@[simp]
theorem getKey?_erase_self [TransCmp cmp] (h : t.WF) {k : α} :
    (t.erase k).getKey? k = none :=
  Impl.getKey?_erase!_self h

theorem compare_getKey?_self [TransCmp cmp] (h : t.WF) {k : α} :
    (t.getKey? k).all (cmp · k = .eq) :=
  Impl.compare_getKey?_self h

theorem getKey?_congr [TransCmp cmp] (h : t.WF) {k k' : α} (h' : cmp k k' = .eq) :
    t.getKey? k = t.getKey? k' :=
  Impl.getKey?_congr h h'

theorem getKey?_eq_some_of_contains [TransCmp cmp] [LawfulEqCmp cmp] (h : t.WF) {k : α}
    (h' : t.contains k) :
    t.getKey? k = some k :=
  Impl.getKey?_eq_some_of_contains h h'

theorem getKey?_eq_some [TransCmp cmp] [LawfulEqCmp cmp] (h : t.WF) {k : α} (h' : k ∈ t) :
    t.getKey? k = some k :=
  Impl.getKey?_eq_some_of_contains h h'

@[grind =] theorem getKey_insert [TransCmp cmp] (h : t.WF) {k a : α} {v : β k} {h₁} :
    (t.insert k v).getKey a h₁ =
      if h₂ : cmp k a = .eq then
        k
      else
        t.getKey a (mem_of_mem_insert h h₁ h₂) :=
  Impl.getKey_insert! h

@[simp]
theorem getKey_insert_self [TransCmp cmp] (h : t.WF) {k : α} {v : β k} :
    (t.insert k v).getKey k (mem_insert_self h) = k :=
  Impl.getKey_insert!_self h

@[simp, grind =]
theorem getKey_erase [TransCmp cmp] (h : t.WF) {k a : α} {h'} :
    (t.erase k).getKey a h' = t.getKey a (mem_of_mem_erase h h') :=
  Impl.getKey_erase! h

theorem getKey?_eq_some_getKey [TransCmp cmp] (h : t.WF) {a : α} (h') :
    t.getKey? a = some (t.getKey a h') :=
  Impl.getKey?_eq_some_getKey h

theorem getKey_eq_get_getKey? [TransCmp cmp] (h : t.WF) {a : α} {h'} :
    t.getKey a h' = (t.getKey? a).get ((mem_iff_isSome_getKey? h).mp h') := by
  simp only [getKey?_eq_some_getKey h h', Option.get_some]

@[simp, grind =]
theorem get_getKey? [TransCmp cmp] (h : t.WF) {a : α} {h'} :
    (t.getKey? a).get h' = t.getKey a ((mem_iff_isSome_getKey? h).mpr h') :=
  (getKey_eq_get_getKey? h).symm

theorem compare_getKey_self [TransCmp cmp] (h : t.WF) {k : α} (h' : k ∈ t) :
    cmp (t.getKey k h') k = .eq :=
  Impl.compare_getKey_self h h'

theorem getKey_congr [TransCmp cmp] (h : t.WF) {k₁ k₂ : α} (h' : cmp k₁ k₂ = .eq)
    (h₁ : k₁ ∈ t) : t.getKey k₁ h₁ = t.getKey k₂ ((mem_congr h h').mp h₁) :=
  Impl.getKey_congr h h' h₁

@[simp, grind =]
theorem getKey_eq [TransCmp cmp] [LawfulEqCmp cmp] (h : t.WF) {k : α} (h' : k ∈ t) :
    t.getKey k h' = k :=
  Impl.getKey_eq h h'

@[simp, grind =]
theorem getKey!_emptyc {a : α} [Inhabited α] :
    (∅ : DTreeMap α β cmp).getKey! a = default :=
  Impl.getKey!_empty

theorem getKey!_of_isEmpty [TransCmp cmp] [Inhabited α] (h : t.WF) {a : α} :
    t.isEmpty = true → t.getKey! a = default :=
  Impl.getKey!_of_isEmpty h

@[grind =] theorem getKey!_insert [TransCmp cmp] [Inhabited α] (h : t.WF) {k a : α} {v : β k} :
    (t.insert k v).getKey! a = if cmp k a = .eq then k else t.getKey! a :=
  Impl.getKey!_insert! h

@[simp]
theorem getKey!_insert_self [TransCmp cmp] [Inhabited α] (h : t.WF) {a : α} {b : β a} :
    (t.insert a b).getKey! a = a :=
  Impl.getKey!_insert!_self h

theorem getKey!_eq_default_of_contains_eq_false [TransCmp cmp] [Inhabited α] (h : t.WF) {a : α} :
    t.contains a = false → t.getKey! a = default :=
  Impl.getKey!_eq_default_of_contains_eq_false h

theorem getKey!_eq_default [TransCmp cmp] [Inhabited α] (h : t.WF) {a : α} :
    ¬ a ∈ t → t.getKey! a = default :=
  Impl.getKey!_eq_default h

@[grind =] theorem getKey!_erase [TransCmp cmp] [Inhabited α] (h : t.WF) {k a : α} :
    (t.erase k).getKey! a = if cmp k a = .eq then default else t.getKey! a :=
  Impl.getKey!_erase! h

@[simp]
theorem getKey!_erase_self [TransCmp cmp] [Inhabited α] (h : t.WF) {k : α} :
    (t.erase k).getKey! k = default :=
  Impl.getKey!_erase!_self h

theorem getKey?_eq_some_getKey!_of_contains [TransCmp cmp] [Inhabited α] (h : t.WF) {a : α} :
    t.contains a = true → t.getKey? a = some (t.getKey! a) :=
  Impl.getKey?_eq_some_getKey!_of_contains h

theorem getKey?_eq_some_getKey! [TransCmp cmp] [Inhabited α] (h : t.WF) {a : α} :
    a ∈ t → t.getKey? a = some (t.getKey! a) :=
  Impl.getKey?_eq_some_getKey! h

theorem getKey!_eq_get!_getKey? [TransCmp cmp] [Inhabited α] (h : t.WF) {a : α} :
    t.getKey! a = (t.getKey? a).get! :=
  Impl.getKey!_eq_get!_getKey? h

theorem getKey_eq_getKey! [TransCmp cmp] [Inhabited α] (h : t.WF) {a : α} {h'} :
    t.getKey a h' = t.getKey! a :=
  Impl.getKey_eq_getKey! h

theorem getKey!_congr [TransCmp cmp] [Inhabited α] (h : t.WF) {k k' : α} (h' : cmp k k' = .eq) :
    t.getKey! k = t.getKey! k' :=
  Impl.getKey!_congr h h'

theorem getKey!_eq_of_contains [TransCmp cmp] [LawfulEqCmp cmp] [Inhabited α] (h : t.WF) {k : α}
    (h' : t.contains k) :
    t.getKey! k = k :=
  Impl.getKey!_eq_of_contains h h'

theorem getKey!_eq_of_mem [TransCmp cmp] [LawfulEqCmp cmp] [Inhabited α] (h : t.WF) {k : α}
    (h' : k ∈ t) :
    t.getKey! k = k :=
  Impl.getKey!_eq_of_mem h h'

@[simp, grind =]
theorem getKeyD_emptyc {a : α} {fallback : α} :
    (∅ : DTreeMap α β cmp).getKeyD a fallback = fallback :=
  Impl.getKeyD_empty

theorem getKeyD_of_isEmpty [TransCmp cmp] (h : t.WF) {a fallback : α} :
    t.isEmpty = true → t.getKeyD a fallback = fallback :=
  Impl.getKeyD_of_isEmpty h

@[grind =] theorem getKeyD_insert [TransCmp cmp] (h : t.WF) {k a fallback : α} {v : β k} :
    (t.insert k v).getKeyD a fallback = if cmp k a = .eq then k else t.getKeyD a fallback :=
  Impl.getKeyD_insert! h

@[simp]
theorem getKeyD_insert_self [TransCmp cmp] (h : t.WF) {a fallback : α} {b : β a} :
    (t.insert a b).getKeyD a fallback = a :=
  Impl.getKeyD_insert!_self h

theorem getKeyD_eq_fallback_of_contains_eq_false [TransCmp cmp] (h : t.WF) {a fallback : α} :
    t.contains a = false → t.getKeyD a fallback = fallback :=
  Impl.getKeyD_eq_fallback_of_contains_eq_false h

theorem getKeyD_eq_fallback [TransCmp cmp] (h : t.WF) {a fallback : α} :
    ¬ a ∈ t → t.getKeyD a fallback = fallback :=
  Impl.getKeyD_eq_fallback h

@[grind =] theorem getKeyD_erase [TransCmp cmp] (h : t.WF) {k a fallback : α} :
    (t.erase k).getKeyD a fallback =
      if cmp k a = .eq then fallback else t.getKeyD a fallback :=
  Impl.getKeyD_erase! h

@[simp]
theorem getKeyD_erase_self [TransCmp cmp] (h : t.WF) {k fallback : α} :
    (t.erase k).getKeyD k fallback = fallback :=
  Impl.getKeyD_erase!_self h

theorem getKey?_eq_some_getKeyD_of_contains [TransCmp cmp] (h : t.WF) {a fallback : α} :
    t.contains a = true → t.getKey? a = some (t.getKeyD a fallback) :=
  Impl.getKey?_eq_some_getKeyD_of_contains h

theorem getKey?_eq_some_getKeyD [TransCmp cmp] (h : t.WF) {a fallback : α} :
    a ∈ t → t.getKey? a = some (t.getKeyD a fallback) :=
  Impl.getKey?_eq_some_getKeyD h

theorem getKeyD_eq_getD_getKey? [TransCmp cmp] (h : t.WF) {a fallback : α} :
    t.getKeyD a fallback = (t.getKey? a).getD fallback :=
  Impl.getKeyD_eq_getD_getKey? h

theorem getKey_eq_getKeyD [TransCmp cmp] (h : t.WF) {a fallback : α} {h'} :
    t.getKey a h' = t.getKeyD a fallback :=
  Impl.getKey_eq_getKeyD h

theorem getKey!_eq_getKeyD_default [TransCmp cmp] [Inhabited α] (h : t.WF) {a : α} :
    t.getKey! a = t.getKeyD a default :=
  Impl.getKey!_eq_getKeyD_default h

theorem getKeyD_congr [TransCmp cmp] (h : t.WF) {k k' fallback : α} (h' : cmp k k' = .eq) :
    t.getKeyD k fallback = t.getKeyD k' fallback :=
  Impl.getKeyD_congr h h'

theorem getKeyD_eq_of_contains [TransCmp cmp] [LawfulEqCmp cmp] (h : t.WF) {k fallback : α}
    (h' : t.contains k) :
    t.getKeyD k fallback = k :=
  Impl.getKeyD_eq_of_contains h h'

theorem getKeyD_eq_of_mem [TransCmp cmp] [LawfulEqCmp cmp] (h : t.WF) {k fallback : α}
    (h' : k ∈ t) :
    t.getKeyD k fallback = k :=
  Impl.getKeyD_eq_of_contains h h'

@[simp, grind =]
theorem isEmpty_insertIfNew [TransCmp cmp] (h : t.WF) {k : α} {v : β k} :
    (t.insertIfNew k v).isEmpty = false :=
  Impl.isEmpty_insertIfNew! h

@[simp, grind =]
theorem contains_insertIfNew [TransCmp cmp] (h : t.WF) {k a : α} {v : β k} :
    (t.insertIfNew k v).contains a = (cmp k a == .eq || t.contains a) :=
  Impl.contains_insertIfNew! h

@[simp, grind =]
theorem mem_insertIfNew [TransCmp cmp] (h : t.WF) {k a : α} {v : β k} :
    a ∈ t.insertIfNew k v ↔ cmp k a = .eq ∨ a ∈ t :=
  Impl.mem_insertIfNew! h

theorem contains_insertIfNew_self [TransCmp cmp] (h : t.WF) {k : α} {v : β k} :
    (t.insertIfNew k v).contains k :=
  Impl.contains_insertIfNew!_self h

theorem mem_insertIfNew_self [TransCmp cmp] (h : t.WF) {k : α} {v : β k} :
    k ∈ t.insertIfNew k v :=
  Impl.mem_insertIfNew!_self h

theorem contains_of_contains_insertIfNew [TransCmp cmp] (h : t.WF) {k a : α} {v : β k} :
    (t.insertIfNew k v).contains a → cmp k a ≠ .eq → t.contains a :=
  Impl.contains_of_contains_insertIfNew! h

theorem mem_of_mem_insertIfNew [TransCmp cmp] (h : t.WF) {k a : α} {v : β k} :
    a ∈ t.insertIfNew k v → cmp k a ≠ .eq → a ∈ t :=
  Impl.contains_of_contains_insertIfNew! h

/-- This is a restatement of `mem_of_mem_insertIfNew` that is written to exactly match the
proof obligation in the statement of `get_insertIfNew`. -/
theorem mem_of_mem_insertIfNew' [TransCmp cmp] (h : t.WF) {k a : α} {v : β k} :
    a ∈ t.insertIfNew k v → ¬ (cmp k a = .eq ∧ ¬ k ∈ t) → a ∈ t :=
  Impl.mem_of_mem_insertIfNew!' h

@[grind =] theorem size_insertIfNew [TransCmp cmp] {k : α} (h : t.WF) {v : β k} :
    (t.insertIfNew k v).size = if k ∈ t then t.size else t.size + 1 :=
  Impl.size_insertIfNew! h

theorem size_le_size_insertIfNew [TransCmp cmp] (h : t.WF) {k : α} {v : β k} :
    t.size ≤ (t.insertIfNew k v).size :=
  Impl.size_le_size_insertIfNew! h

theorem size_insertIfNew_le [TransCmp cmp] (h : t.WF) {k : α} {v : β k} :
    (t.insertIfNew k v).size ≤ t.size + 1 :=
  Impl.size_insertIfNew!_le h

@[grind =] theorem get?_insertIfNew [TransCmp cmp] [LawfulEqCmp cmp] (h : t.WF) {k a : α} {v : β k} :
    (t.insertIfNew k v).get? a =
      if h : cmp k a = .eq ∧ ¬ k ∈ t then
        some (cast (congrArg β (LawfulEqCmp.compare_eq_iff_eq.mp h.1)) v)
      else
        t.get? a :=
  Impl.get?_insertIfNew! h

@[grind =] theorem get_insertIfNew [TransCmp cmp] [LawfulEqCmp cmp] (h : t.WF) {k a : α} {v : β k} {h₁} :
    (t.insertIfNew k v).get a h₁ =
      if h₂ : cmp k a = .eq ∧ ¬ k ∈ t then
        cast (congrArg β (LawfulEqCmp.compare_eq_iff_eq.mp h₂.1)) v
      else
        t.get a (mem_of_mem_insertIfNew' h h₁ h₂) :=
  Impl.get_insertIfNew! h

@[grind =] theorem get!_insertIfNew [TransCmp cmp] [LawfulEqCmp cmp] (h : t.WF) {k a : α} [Inhabited (β a)] {v : β k} :
    (t.insertIfNew k v).get! a =
      if h : cmp k a = .eq ∧ ¬ k ∈ t then
        cast (congrArg β (LawfulEqCmp.compare_eq_iff_eq.mp h.1)) v
      else
        t.get! a :=
  Impl.get!_insertIfNew! h

@[grind =] theorem getD_insertIfNew [TransCmp cmp] [LawfulEqCmp cmp] (h : t.WF) {k a : α} {fallback : β a} {v : β k} :
    (t.insertIfNew k v).getD a fallback =
      if h : cmp k a = .eq ∧ ¬ k ∈ t then
        cast (congrArg β (LawfulEqCmp.compare_eq_iff_eq.mp h.1)) v
      else
        t.getD a fallback :=
  Impl.getD_insertIfNew! h

namespace Const

variable {β : Type v} {t : Raw α β cmp}

@[grind =] theorem get?_insertIfNew [TransCmp cmp] (h : t.WF) {k a : α} {v : β} :
    get? (t.insertIfNew k v) a =
      if cmp k a = .eq ∧ ¬ k ∈ t then some v else get? t a :=
  Impl.Const.get?_insertIfNew! h

@[grind =] theorem get_insertIfNew [TransCmp cmp] (h : t.WF) {k a : α} {v : β} {h₁} :
    get (t.insertIfNew k v) a h₁ =
      if h₂ : cmp k a = .eq ∧ ¬ k ∈ t then
        v
      else
        get t a (mem_of_mem_insertIfNew' h h₁ h₂) :=
  Impl.Const.get_insertIfNew! h

@[grind =] theorem get!_insertIfNew [TransCmp cmp] [Inhabited β] (h : t.WF) {k a : α} {v : β} :
    get! (t.insertIfNew k v) a =
      if cmp k a = .eq ∧ ¬ k ∈ t then v else get! t a :=
  Impl.Const.get!_insertIfNew! h

@[grind =] theorem getD_insertIfNew [TransCmp cmp] (h : t.WF) {k a : α} {fallback v : β} :
    getD (t.insertIfNew k v) a fallback =
      if cmp k a = .eq ∧ ¬ k ∈ t then v else getD t a fallback :=
  Impl.Const.getD_insertIfNew! h

end Const

@[grind =] theorem getKey?_insertIfNew [TransCmp cmp] (h : t.WF) {k a : α} {v : β k} :
    (t.insertIfNew k v).getKey? a =
      if cmp k a = .eq ∧ ¬ k ∈ t then some k else t.getKey? a :=
  Impl.getKey?_insertIfNew! h

@[grind =] theorem getKey_insertIfNew [TransCmp cmp] (h : t.WF) {k a : α} {v : β k} {h₁} :
    (t.insertIfNew k v).getKey a h₁ =
      if h₂ : cmp k a = .eq ∧ ¬ k ∈ t then k
      else t.getKey a (mem_of_mem_insertIfNew' h h₁ h₂) :=
  Impl.getKey_insertIfNew! h

@[grind =] theorem getKey!_insertIfNew [TransCmp cmp] [Inhabited α] (h : t.WF) {k a : α}
    {v : β k} :
    (t.insertIfNew k v).getKey! a =
      if cmp k a = .eq ∧ ¬ k ∈ t then k else t.getKey! a :=
  Impl.getKey!_insertIfNew! h

@[grind =] theorem getKeyD_insertIfNew [TransCmp cmp] (h : t.WF) {k a fallback : α}
    {v : β k} :
    (t.insertIfNew k v).getKeyD a fallback =
      if cmp k a = .eq ∧ ¬ k ∈ t then k else t.getKeyD a fallback :=
  Impl.getKeyD_insertIfNew! h

@[simp, grind =]
theorem getThenInsertIfNew?_fst [TransCmp cmp] [LawfulEqCmp cmp] (_ : t.WF) {k : α} {v : β k} :
    (t.getThenInsertIfNew? k v).1 = t.get? k :=
  Impl.getThenInsertIfNew?!_fst

@[simp, grind =]
theorem getThenInsertIfNew?_snd [TransCmp cmp] [LawfulEqCmp cmp] (h : t.WF) {k : α} {v : β k} :
    (t.getThenInsertIfNew? k v).2 = t.insertIfNew k v :=
  ext <| Impl.getThenInsertIfNew?!_snd h

theorem mem_of_get_eq [LawfulEqCmp cmp] {k : α} {v : β k} {w} (_ : t.get k w = v) : k ∈ t := w

namespace Const

variable {β : Type v} {t : Raw α β cmp}

@[simp, grind =]
theorem getThenInsertIfNew?_fst [TransCmp cmp] (_ : t.WF) {k : α} {v : β} :
    (getThenInsertIfNew? t k v).1 = get? t k :=
  Impl.Const.getThenInsertIfNew?!_fst

@[simp, grind =]
theorem getThenInsertIfNew?_snd [TransCmp cmp] (h : t.WF) {k : α} {v : β} :
    (getThenInsertIfNew? t k v).2 = t.insertIfNew k v :=
  ext <| Impl.Const.getThenInsertIfNew?!_snd h

end Const

@[simp, grind =]
theorem length_keys [TransCmp cmp] (h : t.WF) :
    t.keys.length = t.size :=
  Impl.length_keys h.out

@[simp, grind =]
theorem isEmpty_keys :
    t.keys.isEmpty = t.isEmpty :=
  Impl.isEmpty_keys

@[simp, grind =]
theorem contains_keys [BEq α] [LawfulBEqCmp cmp] (h : t.WF) [TransCmp cmp] {k : α} :
    t.keys.contains k = t.contains k :=
  Impl.contains_keys h

@[simp, grind =]
theorem mem_keys [LawfulEqCmp cmp] [TransCmp cmp] (h : t.WF) {k : α} :
    k ∈ t.keys ↔ k ∈ t :=
  Impl.mem_keys h

theorem mem_of_mem_keys [TransCmp cmp] (h : t.WF) {k : α}
    (h' : k ∈ t.keys) : k ∈ t :=
  Impl.mem_of_mem_keys h h'

theorem distinct_keys [TransCmp cmp] (h : t.WF) :
    t.keys.Pairwise (fun a b => ¬ cmp a b = .eq) :=
  Impl.distinct_keys h.out

theorem nodup_keys [TransCmp cmp] (h : t.WF) :
    t.keys.Nodup :=
  (t.distinct_keys h).imp Std.ReflCmp.ne_of_cmp_ne_eq

theorem ordered_keys [TransCmp cmp] (h : t.WF) :
    t.keys.Pairwise (fun a b => cmp a b = .lt) :=
  Impl.ordered_keys h.out

@[simp, grind _=_]
theorem map_fst_toList_eq_keys :
    t.toList.map Sigma.fst = t.keys :=
  Impl.map_fst_toList_eq_keys

@[simp, grind =]
theorem length_toList [TransCmp cmp] (h : t.WF) :
    t.toList.length = t.size :=
  Impl.length_toList h.out

@[simp, grind =]
theorem isEmpty_toList :
    t.toList.isEmpty = t.isEmpty :=
  Impl.isEmpty_toList

@[simp, grind =]
theorem mem_toList_iff_get?_eq_some [TransCmp cmp] [LawfulEqCmp cmp] (h : t.WF) {k : α} {v : β k} :
    ⟨k, v⟩ ∈ t.toList ↔ t.get? k = some v :=
  Impl.mem_toList_iff_get?_eq_some h.out

theorem find?_toList_eq_some_iff_get?_eq_some [TransCmp cmp] [LawfulEqCmp cmp] (h : t.WF) {k : α}
    {v : β k} : t.toList.find? (cmp ·.1 k == .eq) = some ⟨k, v⟩ ↔ t.get? k = some v :=
  Impl.find?_toList_eq_some_iff_get?_eq_some h.out

theorem find?_toList_eq_none_iff_contains_eq_false [TransCmp cmp] (h : t.WF) {k : α} :
    t.toList.find? (cmp ·.1 k == .eq) = none ↔ t.contains k = false :=
  Impl.find?_toList_eq_none_iff_contains_eq_false h.out

@[simp]
theorem find?_toList_eq_none_iff_not_mem [TransCmp cmp] (h : t.WF) {k : α} :
    t.toList.find? (cmp ·.1 k == .eq) = none ↔ ¬ k ∈ t := by
  simpa only [Bool.not_eq_true, mem_iff_contains] using find?_toList_eq_none_iff_contains_eq_false h

theorem distinct_keys_toList [TransCmp cmp] (h : t.WF) :
    t.toList.Pairwise (fun a b => ¬ cmp a.1 b.1 = .eq) :=
  Impl.distinct_keys_toList h.out

theorem ordered_keys_toList [TransCmp cmp] (h : t.WF) :
    t.toList.Pairwise (fun a b => cmp a.1 b.1 = .lt) :=
  Impl.ordered_keys_toList h.out

namespace Const

variable {β : Type v} {t : Raw α β cmp}

@[simp, grind _=_]
theorem map_fst_toList_eq_keys :
    (toList t).map Prod.fst = t.keys :=
  Impl.Const.map_fst_toList_eq_keys

@[simp, grind =]
theorem length_toList (h : t.WF) :
    (toList t).length = t.size :=
  Impl.Const.length_toList h.out

@[simp, grind =]
theorem isEmpty_toList :
    (toList t).isEmpty = t.isEmpty :=
  Impl.Const.isEmpty_toList

@[simp, grind =]
theorem mem_toList_iff_get?_eq_some [TransCmp cmp] [LawfulEqCmp cmp] (h : t.WF) {k : α} {v : β} :
    (k, v) ∈ toList t ↔ get? t k = some v :=
  Impl.Const.mem_toList_iff_get?_eq_some h

@[simp]
theorem mem_toList_iff_getKey?_eq_some_and_get?_eq_some [TransCmp cmp] (h : t.WF) {k : α} {v : β} :
    (k, v) ∈ toList t ↔ t.getKey? k = some k ∧ get? t k = some v :=
  Impl.Const.mem_toList_iff_getKey?_eq_some_and_get?_eq_some h

theorem get?_eq_some_iff_exists_compare_eq_eq_and_mem_toList [TransCmp cmp] (h : t.WF) {k : α} {v : β} :
    get? t k = some v ↔ ∃ (k' : α), cmp k k' = .eq ∧ (k', v) ∈ toList t :=
  Impl.Const.get?_eq_some_iff_exists_compare_eq_eq_and_mem_toList h

theorem find?_toList_eq_some_iff_getKey?_eq_some_and_get?_eq_some [TransCmp cmp] (h : t.WF)
    {k k' : α} {v : β} :
    (toList t).find? (fun a => cmp a.1 k = .eq) = some ⟨k', v⟩ ↔
      t.getKey? k = some k' ∧ get? t k = some v :=
  Impl.Const.find?_toList_eq_some_iff_getKey?_eq_some_and_get?_eq_some h.out

theorem find?_toList_eq_none_iff_contains_eq_false [TransCmp cmp] (h : t.WF) {k : α} :
    (toList t).find? (cmp ·.1 k == .eq) = none ↔ t.contains k = false :=
  Impl.Const.find?_toList_eq_none_iff_contains_eq_false h.out

@[simp]
theorem find?_toList_eq_none_iff_not_mem [TransCmp cmp] (h : t.WF) {k : α} :
    (toList t).find? (cmp ·.1 k == .eq) = none ↔ ¬ k ∈ t :=
  Impl.Const.find?_toList_eq_none_iff_not_mem h.out

theorem distinct_keys_toList [TransCmp cmp] (h : t.WF) :
    (toList t).Pairwise (fun a b => ¬ cmp a.1 b.1 = .eq) :=
  Impl.Const.distinct_keys_toList h.out

theorem ordered_keys_toList [TransCmp cmp] (h : t.WF) :
    (toList t).Pairwise (fun a b => cmp a.1 b.1 = .lt) :=
  Impl.Const.ordered_keys_toList h.out

end Const

section monadic

variable {δ : Type w} {m : Type w → Type w'}

theorem foldlM_eq_foldlM_toList [Monad m] [LawfulMonad m] {f : δ → (a : α) → β a → m δ} {init : δ} :
    t.foldlM f init = t.toList.foldlM (fun a b => f a b.1 b.2) init :=
  Impl.foldlM_eq_foldlM_toList

theorem foldl_eq_foldl_toList {f : δ → (a : α) → β a → δ} {init : δ} :
    t.foldl f init = t.toList.foldl (fun a b => f a b.1 b.2) init :=
  Impl.foldl_eq_foldl_toList

theorem foldrM_eq_foldrM_toList [Monad m] [LawfulMonad m] {f : (a : α) → β a → δ → m δ} {init : δ} :
    t.foldrM f init = t.toList.foldrM (fun a b => f a.1 a.2 b) init :=
  Impl.foldrM_eq_foldrM_toList

theorem foldr_eq_foldr_toList {f : (a : α) → β a → δ → δ} {init : δ} :
    t.foldr f init = t.toList.foldr (fun a b => f a.1 a.2 b) init :=
  Impl.foldr_eq_foldr_toList

@[simp, grind =]
theorem forM_eq_forM [Monad m] [LawfulMonad m] {f : (a : α) → β a → m PUnit} :
    t.forM f = ForM.forM t (fun a => f a.1 a.2) := rfl

theorem forM_eq_forM_toList [Monad m] [LawfulMonad m] {f : (a : α) × β a → m PUnit} :
    ForM.forM t f = ForM.forM t.toList f :=
  Impl.forM_eq_forM_toList

@[simp, grind =]
theorem forIn_eq_forIn [Monad m] [LawfulMonad m]
    {f : (a : α) → β a → δ → m (ForInStep δ)} {init : δ} :
    t.forIn f init = ForIn.forIn t init (fun a b => f a.1 a.2 b) := rfl

theorem forIn_eq_forIn_toList [Monad m] [LawfulMonad m]
    {f : (a : α) × β a → δ → m (ForInStep δ)} {init : δ} :
    ForIn.forIn t init f = ForIn.forIn t.toList init f :=
  Impl.forIn_eq_forIn_toList (f := f)

theorem foldlM_eq_foldlM_keys [Monad m] [LawfulMonad m] {f : δ → α → m δ} {init : δ} :
    t.foldlM (fun d a _ => f d a) init = t.keys.foldlM f init :=
  Impl.foldlM_eq_foldlM_keys

theorem foldl_eq_foldl_keys {f : δ → α → δ} {init : δ} :
    t.foldl (fun d a _ => f d a) init = t.keys.foldl f init :=
  Impl.foldl_eq_foldl_keys

theorem foldrM_eq_foldrM_keys [Monad m] [LawfulMonad m] {f : α → δ → m δ} {init : δ} :
    t.foldrM (fun a _ d => f a d) init = t.keys.foldrM f init :=
  Impl.foldrM_eq_foldrM_keys

theorem foldr_eq_foldr_keys {f : α → δ → δ} {init : δ} :
    t.foldr (fun a _ d => f a d) init = t.keys.foldr f init :=
  Impl.foldr_eq_foldr_keys

theorem forM_eq_forM_keys [Monad m] [LawfulMonad m] {f : α → m PUnit} :
    ForM.forM t (fun a => f a.1) = t.keys.forM f :=
  Impl.forM_eq_forM_keys

theorem forIn_eq_forIn_keys [Monad m] [LawfulMonad m]
    {f : α → δ → m (ForInStep δ)} {init : δ} :
    ForIn.forIn t init (fun a d => f a.1 d) = ForIn.forIn t.keys init f :=
  Impl.forIn_eq_forIn_keys

namespace Const

variable {β : Type v} {t : Raw α β cmp}

theorem foldlM_eq_foldlM_toList [Monad m] [LawfulMonad m] {f : δ → α → β → m δ} {init : δ} :
    t.foldlM f init = (Const.toList t).foldlM (fun a b => f a b.1 b.2) init :=
  Impl.Const.foldlM_eq_foldlM_toList

theorem foldl_eq_foldl_toList {f : δ → α → β → δ} {init : δ} :
    t.foldl f init = (Const.toList t).foldl (fun a b => f a b.1 b.2) init :=
  Impl.Const.foldl_eq_foldl_toList

theorem foldrM_eq_foldrM_toList [Monad m] [LawfulMonad m] {f : α → β → δ → m δ} {init : δ} :
    t.foldrM f init = (Const.toList t).foldrM (fun a b => f a.1 a.2 b) init :=
  Impl.Const.foldrM_eq_foldrM_toList

theorem foldr_eq_foldr_toList {f : α → β → δ → δ} {init : δ} :
    t.foldr f init = (Const.toList t).foldr (fun a b => f a.1 a.2 b) init :=
  Impl.Const.foldr_eq_foldr_toList

theorem forM_eq_forMUncurried [Monad m] [LawfulMonad m] {f : α → β → m PUnit} :
    t.forM f = forMUncurried (fun a => f a.1 a.2) t := rfl

theorem forMUncurried_eq_forM_toList [Monad m] [LawfulMonad m] {f : α × β → m PUnit} :
    forMUncurried f t = (Const.toList t).forM f :=
  Impl.Const.forM_eq_forM_toList

theorem forIn_eq_forInUncurried [Monad m] [LawfulMonad m]
    {f : α → β → δ → m (ForInStep δ)} {init : δ} :
    t.forIn f init = forInUncurried (fun a b => f a.1 a.2 b) init t := rfl

theorem forInUncurried_eq_forIn_toList [Monad m] [LawfulMonad m]
    {f : α × β → δ → m (ForInStep δ)} {init : δ} :
    forInUncurried f init t = ForIn.forIn (Const.toList t) init f :=
  Impl.Const.forIn_eq_forIn_toList

end Const

end monadic

@[simp, grind =]
theorem insertMany_nil :
    t.insertMany [] = t :=
  rfl

@[simp, grind =]
theorem insertMany_list_singleton {k : α} {v : β k} :
    t.insertMany [⟨k, v⟩] = t.insert k v :=
  rfl

@[grind _=_]
theorem insertMany_cons {l : List ((a : α) × β a)} {k : α} {v : β k} :
    t.insertMany (⟨k, v⟩ :: l) = (t.insert k v).insertMany l :=
  ext <| Impl.insertMany!_cons

@[grind _=_]
theorem insertMany_append {l₁ l₂ : List ((a : α) × β a)} :
    insertMany t (l₁ ++ l₂) = insertMany (insertMany t l₁) l₂ := by
  induction l₁ generalizing t with
  | nil => simp
  | cons hd tl ih =>
    rw [List.cons_append, insertMany_cons, insertMany_cons, ih]

@[simp, grind =]
theorem contains_insertMany_list [TransCmp cmp] [BEq α] [LawfulBEqCmp cmp] (h : t.WF)
    {l : List ((a : α) × β a)} {k : α} :
    (t.insertMany l).contains k = (t.contains k || (l.map Sigma.fst).contains k) :=
  Impl.contains_insertMany!_list h

@[simp, grind =]
theorem mem_insertMany_list [TransCmp cmp] [BEq α] [LawfulBEqCmp cmp] (h : t.WF)
    {l : List ((a : α) × β a)} {k : α} :
    k ∈ t.insertMany l ↔ k ∈ t ∨ (l.map Sigma.fst).contains k :=
  Impl.mem_insertMany!_list h

theorem mem_of_mem_insertMany_list [TransCmp cmp] [BEq α] [LawfulBEqCmp cmp] (h : t.WF)
    {l : List ((a : α) × β a)} {k : α} :
    k ∈ t.insertMany l → (l.map Sigma.fst).contains k = false → k ∈ t :=
  Impl.mem_of_mem_insertMany!_list h

theorem get?_insertMany_list_of_contains_eq_false [TransCmp cmp] [LawfulEqCmp cmp] [BEq α]
    [LawfulBEqCmp cmp] (h : t.WF) {l : List ((a : α) × β a)} {k : α}
    (contains_eq_false : (l.map Sigma.fst).contains k = false) :
    (t.insertMany l).get? k = t.get? k :=
  Impl.get?_insertMany!_list_of_contains_eq_false h contains_eq_false

theorem get?_insertMany_list_of_mem [TransCmp cmp] [LawfulEqCmp cmp] [BEq α] [LawfulBEqCmp cmp]
    (h : t.WF) {l : List ((a : α) × β a)} {k k' : α} (k_eq : cmp k k' = .eq) {v : β k}
    (distinct : l.Pairwise (fun a b => ¬ cmp a.1 b.1 = .eq)) (mem : ⟨k, v⟩ ∈ l) :
    (t.insertMany l).get? k' = some (cast (by congr; apply LawfulEqCmp.compare_eq_iff_eq.mp k_eq) v) :=
  Impl.get?_insertMany!_list_of_mem h k_eq distinct mem

theorem get_insertMany_list_of_contains_eq_false [TransCmp cmp] [LawfulEqCmp cmp] [BEq α]
    [LawfulBEqCmp cmp] (h : t.WF)
    {l : List ((a : α) × β a)} {k : α}
    (contains : (l.map Sigma.fst).contains k = false)
    {h'} :
    (t.insertMany l).get k h' =
    t.get k (mem_of_mem_insertMany_list h h' contains) :=
  Impl.get_insertMany!_list_of_contains_eq_false h contains

theorem get_insertMany_list_of_mem [TransCmp cmp] [LawfulEqCmp cmp] (h : t.WF)
    {l : List ((a : α) × β a)} {k k' : α} (k_eq : cmp k k' = .eq) {v : β k}
    (distinct : l.Pairwise (fun a b => ¬ cmp a.1 b.1 = .eq))
    (mem : ⟨k, v⟩ ∈ l)
    {h'} :
    (t.insertMany l).get k' h' = cast (by congr; apply LawfulEqCmp.compare_eq_iff_eq.mp k_eq) v :=
  Impl.get_insertMany!_list_of_mem h k_eq distinct mem

theorem get!_insertMany_list_of_contains_eq_false [TransCmp cmp]
    [LawfulEqCmp cmp] [BEq α] [LawfulBEqCmp cmp] (h : t.WF)
    {l : List ((a : α) × β a)} {k : α} [Inhabited (β k)]
    (contains_eq_false : (l.map Sigma.fst).contains k = false) :
    (t.insertMany l).get! k = t.get! k :=
  Impl.get!_insertMany!_list_of_contains_eq_false h contains_eq_false

theorem get!_insertMany_list_of_mem [TransCmp cmp] [LawfulEqCmp cmp] (h : t.WF)
    {l : List ((a : α) × β a)} {k k' : α} (k_eq : cmp k k' = .eq) {v : β k} [Inhabited (β k')]
    (distinct : l.Pairwise (fun a b => ¬ cmp a.1 b.1 = .eq))
    (mem : ⟨k, v⟩ ∈ l) :
    (t.insertMany l).get! k' = cast (by congr; apply LawfulEqCmp.compare_eq_iff_eq.mp k_eq) v :=
  Impl.get!_insertMany!_list_of_mem h k_eq distinct mem

theorem getD_insertMany_list_of_contains_eq_false [TransCmp cmp]
    [LawfulEqCmp cmp] [BEq α] [LawfulBEqCmp cmp] (h : t.WF)
    {l : List ((a : α) × β a)} {k : α} {fallback : β k}
    (contains_eq_false : (l.map Sigma.fst).contains k = false) :
    (t.insertMany l).getD k fallback = t.getD k fallback :=
  Impl.getD_insertMany!_list_of_contains_eq_false h contains_eq_false

theorem getD_insertMany_list_of_mem [TransCmp cmp] [LawfulEqCmp cmp] (h : t.WF)
    {l : List ((a : α) × β a)} {k k' : α} (k_eq : cmp k k' = .eq) {v : β k} {fallback : β k'}
    (distinct : l.Pairwise (fun a b => ¬ cmp a.1 b.1 = .eq))
    (mem : ⟨k, v⟩ ∈ l) :
    (t.insertMany l).getD k' fallback = cast (by congr; apply LawfulEqCmp.compare_eq_iff_eq.mp k_eq) v :=
  Impl.getD_insertMany!_list_of_mem h k_eq distinct mem

theorem getKey?_insertMany_list_of_contains_eq_false [TransCmp cmp] [BEq α] [LawfulBEqCmp cmp]
    (h : t.WF) {l : List ((a : α) × β a)} {k : α}
    (contains_eq_false : (l.map Sigma.fst).contains k = false) :
    (t.insertMany l).getKey? k = t.getKey? k :=
  Impl.getKey?_insertMany!_list_of_contains_eq_false h contains_eq_false

theorem getKey?_insertMany_list_of_mem [TransCmp cmp] (h : t.WF)
    {l : List ((a : α) × β a)}
    {k k' : α} (k_eq : cmp k k' = .eq)
    (distinct : l.Pairwise (fun a b => ¬ cmp a.1 b.1 = .eq))
    (mem : k ∈ l.map Sigma.fst) :
    (t.insertMany l).getKey? k' = some k :=
  Impl.getKey?_insertMany!_list_of_mem h k_eq distinct mem

theorem getKey_insertMany_list_of_contains_eq_false [TransCmp cmp] [BEq α] [LawfulBEqCmp cmp]
    (h : t.WF) {l : List ((a : α) × β a)} {k : α}
    (contains_eq_false : (l.map Sigma.fst).contains k = false)
    {h'} :
    (t.insertMany l).getKey k h' =
    t.getKey k (mem_of_mem_insertMany_list h h' contains_eq_false) :=
  Impl.getKey_insertMany!_list_of_contains_eq_false h contains_eq_false

theorem getKey_insertMany_list_of_mem [TransCmp cmp] (h : t.WF)
    {l : List ((a : α) × β a)}
    {k k' : α} (k_eq : cmp k k' = .eq)
    (distinct : l.Pairwise (fun a b => ¬ cmp a.1 b.1 = .eq))
    (mem : k ∈ l.map Sigma.fst)
    {h'} :
    (t.insertMany l).getKey k' h' = k :=
  Impl.getKey_insertMany!_list_of_mem h k_eq distinct mem

theorem getKey!_insertMany_list_of_contains_eq_false [TransCmp cmp] [BEq α] [LawfulBEqCmp cmp]
    [Inhabited α] (h : t.WF) {l : List ((a : α) × β a)} {k : α}
    (contains_eq_false : (l.map Sigma.fst).contains k = false) :
    (t.insertMany l).getKey! k = t.getKey! k :=
  Impl.getKey!_insertMany!_list_of_contains_eq_false h contains_eq_false

theorem getKey!_insertMany_list_of_mem [TransCmp cmp] [Inhabited α] (h : t.WF)
    {l : List ((a : α) × β a)}
    {k k' : α} (k_eq : cmp k k' = .eq)
    (distinct : l.Pairwise (fun a b => ¬ cmp a.1 b.1 = .eq))
    (mem : k ∈ l.map Sigma.fst) :
    (t.insertMany l).getKey! k' = k :=
  Impl.getKey!_insertMany!_list_of_mem h k_eq distinct mem

theorem getKeyD_insertMany_list_of_contains_eq_false [TransCmp cmp] [BEq α] [LawfulBEqCmp cmp]
    (h : t.WF) {l : List ((a : α) × β a)} {k fallback : α}
    (contains_eq_false : (l.map Sigma.fst).contains k = false) :
    (t.insertMany l).getKeyD k fallback = t.getKeyD k fallback :=
  Impl.getKeyD_insertMany!_list_of_contains_eq_false h contains_eq_false

theorem getKeyD_insertMany_list_of_mem [TransCmp cmp] (h : t.WF)
    {l : List ((a : α) × β a)}
    {k k' fallback : α} (k_eq : cmp k k' = .eq)
    (distinct : l.Pairwise (fun a b => ¬ cmp a.1 b.1 = .eq))
    (mem : k ∈ l.map Sigma.fst) :
    (t.insertMany l).getKeyD k' fallback = k :=
  Impl.getKeyD_insertMany!_list_of_mem h k_eq distinct mem

theorem size_insertMany_list [TransCmp cmp] [BEq α] [LawfulBEqCmp cmp] (h : t.WF)
    {l : List ((a : α) × β a)} (distinct : l.Pairwise (fun a b => ¬ cmp a.1 b.1 = .eq)) :
    (∀ (a : α), a ∈ t → (l.map Sigma.fst).contains a = false) →
    (t.insertMany l).size = t.size + l.length :=
  Impl.size_insertMany!_list h distinct

theorem size_le_size_insertMany_list [TransCmp cmp] (h : t.WF)
    {l : List ((a : α) × β a)} :
    t.size ≤ (t.insertMany l).size :=
  Impl.size_le_size_insertMany!_list h

grind_pattern size_le_size_insertMany_list => (t.insertMany l).size

theorem size_insertMany_list_le [TransCmp cmp] (h : t.WF)
    {l : List ((a : α) × β a)} :
    (t.insertMany l).size ≤ t.size + l.length :=
  Impl.size_insertMany!_list_le h

grind_pattern size_insertMany_list_le => (t.insertMany l).size

@[simp, grind =]
theorem isEmpty_insertMany_list [TransCmp cmp] (h : t.WF)
    {l : List ((a : α) × β a)} :
    (t.insertMany l).isEmpty = (t.isEmpty && l.isEmpty) :=
  Impl.isEmpty_insertMany!_list h

namespace Const

variable {β : Type v} {t : Raw α β cmp}

@[simp, grind =]
theorem insertMany_nil :
    insertMany t [] = t :=
  rfl

@[simp, grind =]
theorem insertMany_list_singleton {k : α} {v : β} :
    insertMany t [⟨k, v⟩] = t.insert k v :=
  rfl

@[grind _=_]
theorem insertMany_cons {l : List (α × β)} {k : α} {v : β} :
    Const.insertMany t ((k, v) :: l) = Const.insertMany (t.insert k v) l :=
  ext <| Impl.Const.insertMany!_cons

@[grind _=_]
theorem insertMany_append {l₁ l₂ : List (α × β)} :
    insertMany t (l₁ ++ l₂) = insertMany (insertMany t l₁) l₂ := by
  induction l₁ generalizing t with
  | nil => simp
  | cons hd tl ih =>
    rw [List.cons_append, insertMany_cons, insertMany_cons, ih]

@[simp, grind =]
theorem contains_insertMany_list [TransCmp cmp] [BEq α] [LawfulBEqCmp cmp] (h : t.WF)
    {l : List (α × β)} {k : α} :
    (Const.insertMany t l).contains k = (t.contains k || (l.map Prod.fst).contains k) :=
  Impl.Const.contains_insertMany!_list h

@[simp, grind =]
theorem mem_insertMany_list [TransCmp cmp] [BEq α] [LawfulBEqCmp cmp] (h : t.WF)
    {l : List (α × β)} {k : α} :
    k ∈ Const.insertMany t l ↔ k ∈ t ∨ (l.map Prod.fst).contains k :=
  Impl.Const.mem_insertMany!_list h

theorem mem_of_mem_insertMany_list [TransCmp cmp] [BEq α] [LawfulBEqCmp cmp] (h : t.WF)
    {l : List ( α × β )} {k : α} :
    k ∈ insertMany t l → (l.map Prod.fst).contains k = false → k ∈ t :=
  Impl.Const.mem_of_mem_insertMany!_list h

theorem getKey?_insertMany_list_of_contains_eq_false [TransCmp cmp] [BEq α] [LawfulBEqCmp cmp]
    (h : t.WF) {l : List (α × β)} {k : α}
    (contains_eq_false : (l.map Prod.fst).contains k = false) :
    (insertMany t l).getKey? k = t.getKey? k :=
  Impl.Const.getKey?_insertMany!_list_of_contains_eq_false h contains_eq_false

theorem getKey?_insertMany_list_of_mem [TransCmp cmp] (h : t.WF)
    {l : List (α × β)}
    {k k' : α} (k_eq : cmp k k' = .eq)
    (distinct : l.Pairwise (fun a b => ¬ cmp a.1 b.1 = .eq))
    (mem : k ∈ l.map Prod.fst) :
    (insertMany t l).getKey? k' = some k :=
  Impl.Const.getKey?_insertMany!_list_of_mem h k_eq distinct mem

theorem getKey_insertMany_list_of_contains_eq_false [TransCmp cmp] [BEq α] [LawfulBEqCmp cmp]
    (h : t.WF) {l : List (α × β)} {k : α}
    (contains_eq_false : (l.map Prod.fst).contains k = false)
    {h'} :
    (insertMany t l).getKey k h' =
    t.getKey k (mem_of_mem_insertMany_list h h' contains_eq_false) :=
  Impl.Const.getKey_insertMany!_list_of_contains_eq_false h contains_eq_false

theorem getKey_insertMany_list_of_mem [TransCmp cmp] (h : t.WF)
    {l : List (α × β)}
    {k k' : α} (k_eq : cmp k k' = .eq)
    (distinct : l.Pairwise (fun a b => ¬ cmp a.1 b.1 = .eq))
    (mem : k ∈ l.map Prod.fst)
    {h'} :
    (insertMany t l).getKey k' h' = k :=
  Impl.Const.getKey_insertMany!_list_of_mem h k_eq distinct mem

theorem getKey!_insertMany_list_of_contains_eq_false [TransCmp cmp] [BEq α] [LawfulBEqCmp cmp]
    [Inhabited α] (h : t.WF) {l : List (α × β)} {k : α}
    (contains_eq_false : (l.map Prod.fst).contains k = false) :
    (insertMany t l).getKey! k = t.getKey! k :=
  Impl.Const.getKey!_insertMany!_list_of_contains_eq_false h contains_eq_false

theorem getKey!_insertMany_list_of_mem [TransCmp cmp] [Inhabited α] (h : t.WF)
    {l : List (α × β)}
    {k k' : α} (k_eq : cmp k k' = .eq)
    (distinct : l.Pairwise (fun a b => ¬ cmp a.1 b.1 = .eq))
    (mem : k ∈ l.map Prod.fst) :
    (insertMany t l).getKey! k' = k :=
  Impl.Const.getKey!_insertMany!_list_of_mem h k_eq distinct mem

theorem getKeyD_insertMany_list_of_contains_eq_false [TransCmp cmp] [BEq α] [LawfulBEqCmp cmp]
    (h : t.WF) {l : List (α × β)} {k fallback : α}
    (contains_eq_false : (l.map Prod.fst).contains k = false) :
    (insertMany t l).getKeyD k fallback = t.getKeyD k fallback :=
  Impl.Const.getKeyD_insertMany!_list_of_contains_eq_false h contains_eq_false

theorem getKeyD_insertMany_list_of_mem [TransCmp cmp] (h : t.WF)
    {l : List (α × β)}
    {k k' fallback : α} (k_eq : cmp k k' = .eq)
    (distinct : l.Pairwise (fun a b => ¬ cmp a.1 b.1 = .eq))
    (mem : k ∈ l.map Prod.fst) :
    (insertMany t l).getKeyD k' fallback = k :=
  Impl.Const.getKeyD_insertMany!_list_of_mem h k_eq distinct mem

theorem size_insertMany_list [TransCmp cmp] [BEq α] [LawfulBEqCmp cmp] (h : t.WF)
    {l : List (α × β)}
    (distinct : l.Pairwise (fun a b => ¬ cmp a.1 b.1 = .eq)) :
    (∀ (a : α), a ∈ t → (l.map Prod.fst).contains a = false) →
    (insertMany t l).size = t.size + l.length :=
  Impl.Const.size_insertMany!_list h distinct

theorem size_le_size_insertMany_list [TransCmp cmp] (h : t.WF)
    {l : List (α × β)} :
    t.size ≤ (insertMany t l).size :=
  Impl.Const.size_le_size_insertMany!_list h

grind_pattern size_le_size_insertMany_list => (insertMany t l).size

theorem size_insertMany_list_le [TransCmp cmp] (h : t.WF)
    {l : List (α × β)} :
    (insertMany t l).size ≤ t.size + l.length :=
  Impl.Const.size_insertMany!_list_le h

grind_pattern size_insertMany_list_le => (insertMany t l).size

@[simp, grind =]
theorem isEmpty_insertMany_list [TransCmp cmp] (h : t.WF)
    {l : List (α × β)} :
    (insertMany t l).isEmpty = (t.isEmpty && l.isEmpty) :=
  Impl.Const.isEmpty_insertMany!_list h

theorem get?_insertMany_list_of_contains_eq_false [TransCmp cmp] [BEq α] [LawfulBEqCmp cmp]
    (h : t.WF) {l : List (α × β)} {k : α}
    (contains_eq_false : (l.map Prod.fst).contains k = false) :
    get? (insertMany t l) k = get? t k :=
  Impl.Const.get?_insertMany!_list_of_contains_eq_false h contains_eq_false

theorem get?_insertMany_list_of_mem [TransCmp cmp] (h : t.WF)
    {l : List (α × β)} {k k' : α} (k_eq : cmp k k' = .eq) {v : β}
    (distinct : l.Pairwise (fun a b => ¬ cmp a.1 b.1 = .eq)) (mem : ⟨k, v⟩ ∈ l) :
    get? (insertMany t l) k' = some v :=
  Impl.Const.get?_insertMany!_list_of_mem h k_eq distinct mem

@[grind =] theorem get?_insertMany_list [TransCmp cmp] [BEq α] [LawfulBEqCmp cmp] (h : t.WF)
    {l : List (α × β)} {k : α} :
    get? (insertMany t l) k =
      (l.findSomeRev? (fun ⟨a, b⟩ => if cmp a k = .eq then some b else none)).or (get? t k) :=
  Impl.Const.get?_insertMany!_list h (k := k)

theorem get_insertMany_list_of_contains_eq_false [TransCmp cmp] [BEq α] [LawfulBEqCmp cmp]
    (h : t.WF) {l : List (α × β)} {k : α}
    (contains_eq_false : (l.map Prod.fst).contains k = false)
    {h'} :
    get (insertMany t l) k h' = get t k (mem_of_mem_insertMany_list h h' contains_eq_false) :=
  Impl.Const.get_insertMany!_list_of_contains_eq_false h contains_eq_false

theorem get_insertMany_list_of_mem [TransCmp cmp] (h : t.WF)
    {l : List (α × β)} {k k' : α} (k_eq : cmp k k' = .eq) {v : β}
    (distinct : l.Pairwise (fun a b => ¬ cmp a.1 b.1 = .eq)) (mem : ⟨k, v⟩ ∈ l) {h'} :
    get (insertMany t l) k' h' = v :=
  Impl.Const.get_insertMany!_list_of_mem h k_eq distinct mem

/-- A variant of `contains_of_contains_insertMany_list` used in `get_insertMany_list`. -/
theorem contains_of_contains_insertMany_list' [TransCmp cmp] [BEq α] [LawfulBEqCmp cmp] (h : t.WF)
    {l : List (α × β)} {k : α}
    (h' : contains (insertMany t l) k = true)
    (w : l.findSomeRev? (fun ⟨a, b⟩ => if cmp a k = .eq then some b else none) = none) :
    contains t k = true :=
  Impl.Const.contains_of_contains_insertMany_list' h
    (by simpa [Impl.Const.insertMany_eq_insertMany!] using h')
    (by simpa [compare_eq_iff_beq, BEq.comm] using w)

@[grind =] theorem get_insertMany_list [TransCmp cmp] [BEq α] [PartialEquivBEq α] [LawfulBEqCmp cmp] (h : t.WF)
    {l : List (α × β)} {k : α} {h'} :
    get (insertMany t l) k h' =
      match w : l.findSomeRev? (fun ⟨a, b⟩ => if cmp a k = .eq then some b else none) with
      | some v => v
      | none => get t k (contains_of_contains_insertMany_list' h h' w) :=
  Impl.Const.get_insertMany!_list h (k := k)

theorem get!_insertMany_list_of_contains_eq_false [TransCmp cmp] [BEq α] [LawfulBEqCmp cmp]
    [Inhabited β] (h : t.WF) {l : List (α × β)} {k : α}
    (contains_eq_false : (l.map Prod.fst).contains k = false) :
    get! (insertMany t l) k = get! t k :=
  Impl.Const.get!_insertMany!_list_of_contains_eq_false h contains_eq_false

theorem get!_insertMany_list_of_mem [TransCmp cmp] [Inhabited β] (h : t.WF)
    {l : List (α × β)} {k k' : α} (k_eq : cmp k k' = .eq) {v : β}
    (distinct : l.Pairwise (fun a b => ¬ cmp a.1 b.1 = .eq)) (mem : ⟨k, v⟩ ∈ l) :
    get! (insertMany t l) k' = v :=
  Impl.Const.get!_insertMany!_list_of_mem h k_eq distinct mem

@[grind =] theorem get!_insertMany_list [TransCmp cmp] [Inhabited β] [BEq α] [LawfulBEqCmp cmp] (h : t.WF)
    {l : List (α × β)} {k : α} :
    get! (insertMany t l) k =
      (l.findSomeRev? (fun ⟨a, b⟩ => if cmp a k = .eq then some b else none)).getD (get! t k) :=
  Impl.Const.get!_insertMany!_list h (k := k)

theorem getD_insertMany_list_of_contains_eq_false [TransCmp cmp] [BEq α] [LawfulBEqCmp cmp]
    (h : t.WF) {l : List (α × β)} {k : α} {fallback : β}
    (contains_eq_false : (l.map Prod.fst).contains k = false) :
    getD (insertMany t l) k fallback = getD t k fallback :=
  Impl.Const.getD_insertMany!_list_of_contains_eq_false h contains_eq_false

theorem getD_insertMany_list_of_mem [TransCmp cmp] (h : t.WF)
    {l : List (α × β)} {k k' : α} (k_eq : cmp k k' = .eq) {v fallback : β}
    (distinct : l.Pairwise (fun a b => ¬ cmp a.1 b.1 = .eq)) (mem : ⟨k, v⟩ ∈ l) :
    getD (insertMany t l) k' fallback = v :=
  Impl.Const.getD_insertMany!_list_of_mem h k_eq distinct mem

@[grind =] theorem getD_insertMany_list [TransCmp cmp] [BEq α] [LawfulBEqCmp cmp] (h : t.WF)
    {l : List (α × β)} {k : α} {fallback : β} :
    getD (insertMany t l) k fallback =
      (l.findSomeRev? (fun ⟨a, b⟩ => if cmp a k = .eq then some b else none)).getD (getD t k fallback) :=
  Impl.Const.getD_insertMany!_list h (k := k) fallback

variable {t : Raw α Unit cmp}

@[simp]
theorem insertManyIfNewUnit_nil :
    insertManyIfNewUnit t [] = t :=
  rfl

@[simp]
theorem insertManyIfNewUnit_list_singleton {k : α} :
    insertManyIfNewUnit t [k] = t.insertIfNew k () :=
  rfl

theorem insertManyIfNewUnit_cons {l : List α} {k : α} :
    insertManyIfNewUnit t (k :: l) = insertManyIfNewUnit (t.insertIfNew k ()) l :=
  ext <| Impl.Const.insertManyIfNewUnit!_cons

@[simp]
theorem contains_insertManyIfNewUnit_list [TransCmp cmp] [BEq α] [LawfulBEqCmp cmp] (h : t.WF)
    {l : List α} {k : α} :
    (insertManyIfNewUnit t l).contains k = (t.contains k || l.contains k) :=
  Impl.Const.contains_insertManyIfNewUnit!_list h

@[simp]
theorem mem_insertManyIfNewUnit_list [TransCmp cmp] [BEq α] [LawfulBEqCmp cmp] (h : t.WF)
    {l : List α} {k : α} :
    k ∈ insertManyIfNewUnit t l ↔ k ∈ t ∨ l.contains k :=
  Impl.Const.mem_insertManyIfNewUnit!_list h

theorem mem_of_mem_insertManyIfNewUnit_list [TransCmp cmp] [BEq α] [LawfulBEqCmp cmp] (h : t.WF)
    {l : List α} {k : α} (contains_eq_false : l.contains k = false) :
    k ∈ insertManyIfNewUnit t l → k ∈ t :=
  Impl.Const.mem_of_mem_insertManyIfNewUnit!_list h contains_eq_false

theorem getKey?_insertManyIfNewUnit_list_of_not_mem_of_contains_eq_false
    [TransCmp cmp] [BEq α] [LawfulBEqCmp cmp] (h : t.WF) {l : List α} {k : α} :
    ¬ k ∈ t → l.contains k = false → getKey? (insertManyIfNewUnit t l) k = none :=
  Impl.Const.getKey?_insertManyIfNewUnit!_list_of_not_mem_of_contains_eq_false h

theorem getKey?_insertManyIfNewUnit_list_of_not_mem_of_mem [TransCmp cmp]
    (h : t.WF) {l : List α} {k k' : α} (k_eq : cmp k k' = .eq) :
    ¬ k ∈ t → l.Pairwise (fun a b => ¬ cmp a b = .eq) → k ∈ l →
      getKey? (insertManyIfNewUnit t l) k' = some k :=
  Impl.Const.getKey?_insertManyIfNewUnit!_list_of_not_mem_of_mem h k_eq

theorem getKey?_insertManyIfNewUnit_list_of_mem [TransCmp cmp]
    (h : t.WF) {l : List α} {k : α} :
    k ∈ t → getKey? (insertManyIfNewUnit t l) k = getKey? t k :=
  Impl.Const.getKey?_insertManyIfNewUnit!_list_of_mem h

theorem getKey_insertManyIfNewUnit_list_of_mem [TransCmp cmp]
    (h : t.WF) {l : List α} {k : α} {h'} (contains : k ∈ t) :
    getKey (insertManyIfNewUnit t l) k h' = getKey t k contains :=
  Impl.Const.getKey_insertManyIfNewUnit!_list_of_mem h contains

theorem getKey_insertManyIfNewUnit_list_of_not_mem_of_mem [TransCmp cmp]
    (h : t.WF) {l : List α}
    {k k' : α} (k_eq : cmp k k' = .eq) {h'} :
    ¬ k ∈ t → l.Pairwise (fun a b => ¬ cmp a b = .eq) → k ∈ l →
      getKey (insertManyIfNewUnit t l) k' h' = k :=
  Impl.Const.getKey_insertManyIfNewUnit!_list_of_not_mem_of_mem h k_eq

theorem getKey!_insertManyIfNewUnit_list_of_not_mem_of_contains_eq_false
    [TransCmp cmp] [BEq α] [LawfulBEqCmp cmp] [Inhabited α] (h : t.WF) {l : List α} {k : α} :
    ¬ k ∈ t → l.contains k = false →
      getKey! (insertManyIfNewUnit t l) k = default :=
  Impl.Const.getKey!_insertManyIfNewUnit!_list_of_not_mem_of_contains_eq_false h

theorem getKey!_insertManyIfNewUnit_list_of_not_mem_of_mem [TransCmp cmp]
    [Inhabited α] (h : t.WF) {l : List α} {k k' : α} (k_eq : cmp k k' = .eq) :
    ¬ k ∈ t → l.Pairwise (fun a b => ¬ cmp a b = .eq) → k ∈ l →
      getKey! (insertManyIfNewUnit t l) k' = k :=
  Impl.Const.getKey!_insertManyIfNewUnit!_list_of_not_mem_of_mem h k_eq

theorem getKey!_insertManyIfNewUnit_list_of_mem [TransCmp cmp]
    [Inhabited α] (h : t.WF) {l : List α} {k : α} :
    k ∈ t → getKey! (insertManyIfNewUnit t l) k = getKey! t k :=
  Impl.Const.getKey!_insertManyIfNewUnit!_list_of_mem h

theorem getKeyD_insertManyIfNewUnit_list_of_not_mem_of_contains_eq_false
    [TransCmp cmp] [BEq α] [LawfulBEqCmp cmp] (h : t.WF) {l : List α} {k fallback : α} :
    ¬ k ∈ t → l.contains k = false → getKeyD (insertManyIfNewUnit t l) k fallback = fallback :=
  Impl.Const.getKeyD_insertManyIfNewUnit!_list_of_not_mem_of_contains_eq_false h

theorem getKeyD_insertManyIfNewUnit_list_of_not_mem_of_mem [TransCmp cmp]
    (h : t.WF) {l : List α} {k k' fallback : α} (k_eq : cmp k k' = .eq) :
    ¬ k ∈ t → l.Pairwise (fun a b => ¬ cmp a b = .eq) → k ∈ l →
      getKeyD (insertManyIfNewUnit t l) k' fallback = k :=
  Impl.Const.getKeyD_insertManyIfNewUnit!_list_of_not_mem_of_mem h k_eq

theorem getKeyD_insertManyIfNewUnit_list_of_mem [TransCmp cmp]
    (h : t.WF) {l : List α} {k fallback : α} :
    k ∈ t → getKeyD (insertManyIfNewUnit t l) k fallback = getKeyD t k fallback :=
  Impl.Const.getKeyD_insertManyIfNewUnit!_list_of_mem h

theorem size_insertManyIfNewUnit_list [TransCmp cmp] [BEq α] [LawfulBEqCmp cmp] (h : t.WF)
    {l : List α}
    (distinct : l.Pairwise (fun a b => ¬ cmp a b = .eq)) :
    (∀ (a : α), a ∈ t → l.contains a = false) →
    (insertManyIfNewUnit t l).size = t.size + l.length :=
  Impl.Const.size_insertManyIfNewUnit!_list h distinct

theorem size_le_size_insertManyIfNewUnit_list [TransCmp cmp] (h : t.WF)
    {l : List α} :
    t.size ≤ (insertManyIfNewUnit t l).size :=
  Impl.Const.size_le_size_insertManyIfNewUnit!_list h

theorem size_insertManyIfNewUnit_list_le [TransCmp cmp] (h : t.WF)
    {l : List α} :
    (insertManyIfNewUnit t l).size ≤ t.size + l.length :=
  Impl.Const.size_insertManyIfNewUnit!_list_le h

@[simp]
theorem isEmpty_insertManyIfNewUnit_list [TransCmp cmp] (h : t.WF) {l : List α} :
    (insertManyIfNewUnit t l).isEmpty = (t.isEmpty && l.isEmpty) :=
  Impl.Const.isEmpty_insertManyIfNewUnit!_list h

@[simp]
theorem get?_insertManyIfNewUnit_list [TransCmp cmp] [BEq α] [LawfulBEqCmp cmp] (h : t.WF)
    {l : List α} {k : α} :
    get? (insertManyIfNewUnit t l) k =
      if k ∈ t ∨ l.contains k then some () else none :=
  Impl.Const.get?_insertManyIfNewUnit!_list h

@[simp]
theorem get_insertManyIfNewUnit_list {l : List α} {k : α} {h'} :
    get (insertManyIfNewUnit t l) k h' = () :=
  rfl

@[simp]
theorem get!_insertManyIfNewUnit_list {l : List α} {k : α} :
    get! (insertManyIfNewUnit t l) k = () :=
  rfl

@[simp]
theorem getD_insertManyIfNewUnit_list
    {l : List α} {k : α} {fallback : Unit} :
    getD (insertManyIfNewUnit t l) k fallback = () :=
  rfl

end Const

@[simp, grind =]
theorem ofList_nil :
    ofList ([] : List ((a : α) × (β a))) cmp = ∅ :=
  rfl

@[simp, grind =]
theorem ofList_singleton {k : α} {v : β k} :
    ofList [⟨k, v⟩] cmp = (∅ : Raw α β cmp).insert k v :=
  rfl

@[grind _=_]
theorem ofList_cons {k : α} {v : β k} {tl : List ((a : α) × (β a))} :
    ofList (⟨k, v⟩ :: tl) cmp = ((∅ : Raw α β cmp).insert k v).insertMany tl :=
  ext Impl.insertMany_empty_list_cons_eq_insertMany!

theorem ofList_eq_insertMany_empty {l : List ((a : α) × (β a))} :
    ofList l cmp = insertMany (∅ : Raw α β cmp) l :=
  match l with
  | [] => by simp
  | ⟨k, v⟩ :: tl => by simp [ofList_cons, insertMany_cons]

@[simp, grind =]
theorem contains_ofList [TransCmp cmp] [BEq α] [LawfulBEqCmp cmp]
    {l : List ((a : α) × β a)} {k : α} :
    (ofList l cmp).contains k = (l.map Sigma.fst).contains k := by
  simp only [contains, ofList, Impl.ofList]
  exact Impl.contains_insertMany_empty_list (instOrd := ⟨cmp⟩) (k := k) (l := l)

@[simp, grind =]
theorem mem_ofList [TransCmp cmp] [BEq α] [LawfulBEqCmp cmp]
    {l : List ((a : α) × β a)} {k : α} :
    k ∈ ofList l cmp ↔ (l.map Sigma.fst).contains k := by
  simp [← contains_iff_mem]

theorem get?_ofList_of_contains_eq_false [TransCmp cmp] [LawfulEqCmp cmp] [BEq α] [LawfulBEqCmp cmp]
    {l : List ((a : α) × β a)} {k : α}
    (contains_eq_false : (l.map Sigma.fst).contains k = false) :
    (ofList l cmp).get? k = none :=
  Impl.get?_insertMany_empty_list_of_contains_eq_false contains_eq_false

theorem get?_ofList_of_mem [TransCmp cmp] [LawfulEqCmp cmp]
    {l : List ((a : α) × β a)} {k k' : α} (k_eq : cmp k k' = .eq) {v : β k}
    (distinct : l.Pairwise (fun a b => ¬ cmp a.1 b.1 = .eq))
    (mem : ⟨k, v⟩ ∈ l) :
    (ofList l cmp).get? k' = some (cast (by congr; apply LawfulEqCmp.compare_eq_iff_eq.mp k_eq) v) :=
  Impl.get?_insertMany_empty_list_of_mem k_eq distinct mem

theorem get_ofList_of_mem [TransCmp cmp] [LawfulEqCmp cmp]
    {l : List ((a : α) × β a)} {k k' : α} (k_eq : cmp k k' = .eq) {v : β k}
    (distinct : l.Pairwise (fun a b => ¬ cmp a.1 b.1 = .eq))
    (mem : ⟨k, v⟩ ∈ l)
    {h} :
    (ofList l cmp).get k' h = cast (by congr; apply LawfulEqCmp.compare_eq_iff_eq.mp k_eq) v :=
  Impl.get_insertMany_empty_list_of_mem k_eq distinct mem

theorem get!_ofList_of_contains_eq_false [TransCmp cmp] [LawfulEqCmp cmp] [BEq α] [LawfulBEqCmp cmp]
    {l : List ((a : α) × β a)} {k : α} [Inhabited (β k)]
    (contains_eq_false : (l.map Sigma.fst).contains k = false) :
    (ofList l cmp).get! k = default :=
  Impl.get!_insertMany_empty_list_of_contains_eq_false contains_eq_false

theorem get!_ofList_of_mem [TransCmp cmp] [LawfulEqCmp cmp]
    {l : List ((a : α) × β a)} {k k' : α} (k_eq : cmp k k' = .eq) {v : β k} [Inhabited (β k')]
    (distinct : l.Pairwise (fun a b => ¬ cmp a.1 b.1 = .eq))
    (mem : ⟨k, v⟩ ∈ l) :
    (ofList l cmp).get! k' = cast (by congr; apply LawfulEqCmp.compare_eq_iff_eq.mp k_eq) v :=
  Impl.get!_insertMany_empty_list_of_mem k_eq distinct mem

theorem getD_ofList_of_contains_eq_false [TransCmp cmp] [LawfulEqCmp cmp] [BEq α] [LawfulBEqCmp cmp]
    {l : List ((a : α) × β a)} {k : α} {fallback : β k}
    (contains_eq_false : (l.map Sigma.fst).contains k = false) :
    (ofList l cmp).getD k fallback = fallback :=
  Impl.getD_insertMany_empty_list_of_contains_eq_false contains_eq_false

theorem getD_ofList_of_mem [TransCmp cmp] [LawfulEqCmp cmp]
    {l : List ((a : α) × β a)} {k k' : α} (k_eq : cmp k k' = .eq) {v : β k} {fallback : β k'}
    (distinct : l.Pairwise (fun a b => ¬ cmp a.1 b.1 = .eq))
    (mem : ⟨k, v⟩ ∈ l) :
    (ofList l cmp).getD k' fallback = cast (by congr; apply LawfulEqCmp.compare_eq_iff_eq.mp k_eq) v :=
  Impl.getD_insertMany_empty_list_of_mem k_eq distinct mem

theorem getKey?_ofList_of_contains_eq_false [TransCmp cmp] [BEq α] [LawfulBEqCmp cmp]
    {l : List ((a : α) × β a)} {k : α}
    (contains_eq_false : (l.map Sigma.fst).contains k = false) :
    (ofList l cmp).getKey? k = none :=
  Impl.getKey?_insertMany_empty_list_of_contains_eq_false contains_eq_false

theorem getKey?_ofList_of_mem [TransCmp cmp]
    {l : List ((a : α) × β a)}
    {k k' : α} (k_eq : cmp k k' = .eq)
    (distinct : l.Pairwise (fun a b => ¬ cmp a.1 b.1 = .eq))
    (mem : k ∈ l.map Sigma.fst) :
    (ofList l cmp).getKey? k' = some k :=
  Impl.getKey?_insertMany_empty_list_of_mem k_eq distinct mem

theorem getKey_ofList_of_mem [TransCmp cmp]
    {l : List ((a : α) × β a)}
    {k k' : α} (k_eq : cmp k k' = .eq)
    (distinct : l.Pairwise (fun a b => ¬ cmp a.1 b.1 = .eq))
    (mem : k ∈ l.map Sigma.fst)
    {h'} :
    (ofList l cmp).getKey k' h' = k :=
  Impl.getKey_insertMany_empty_list_of_mem k_eq distinct mem

theorem getKey!_ofList_of_contains_eq_false [TransCmp cmp] [Inhabited α] [BEq α] [LawfulBEqCmp cmp]
    {l : List ((a : α) × β a)} {k : α}
    (contains_eq_false : (l.map Sigma.fst).contains k = false) :
    (ofList l cmp).getKey! k = default :=
  Impl.getKey!_insertMany_empty_list_of_contains_eq_false contains_eq_false

theorem getKey!_ofList_of_mem [TransCmp cmp] [Inhabited α]
    {l : List ((a : α) × β a)}
    {k k' : α} (k_eq : cmp k k' = .eq)
    (distinct : l.Pairwise (fun a b => ¬ cmp a.1 b.1 = .eq))
    (mem : k ∈ l.map Sigma.fst) :
    (ofList l cmp).getKey! k' = k :=
  Impl.getKey!_insertMany_empty_list_of_mem k_eq distinct mem

theorem getKeyD_ofList_of_contains_eq_false [TransCmp cmp] [BEq α] [LawfulBEqCmp cmp]
    {l : List ((a : α) × β a)} {k fallback : α}
    (contains_eq_false : (l.map Sigma.fst).contains k = false) :
    (ofList l cmp).getKeyD k fallback = fallback :=
  Impl.getKeyD_insertMany_empty_list_of_contains_eq_false contains_eq_false

theorem getKeyD_ofList_of_mem [TransCmp cmp]
    {l : List ((a : α) × β a)}
    {k k' fallback : α} (k_eq : cmp k k' = .eq)
    (distinct : l.Pairwise (fun a b => ¬ cmp a.1 b.1 = .eq))
    (mem : k ∈ l.map Sigma.fst) :
    (ofList l cmp).getKeyD k' fallback = k :=
  Impl.getKeyD_insertMany_empty_list_of_mem k_eq distinct mem

theorem size_ofList [TransCmp cmp]
    {l : List ((a : α) × β a)} (distinct : l.Pairwise (fun a b => ¬ cmp a.1 b.1 = .eq)) :
    (ofList l cmp).size = l.length :=
  Impl.size_insertMany_empty_list distinct

theorem size_ofList_le [TransCmp cmp] {l : List ((a : α) × β a)} :
    (ofList l cmp).1.size ≤ l.length :=
  Impl.size_insertMany_empty_list_le

grind_pattern size_ofList_le => (ofList l cmp).1.size

@[simp, grind =]
theorem isEmpty_ofList [TransCmp cmp] {l : List ((a : α) × β a)} :
    (ofList l cmp).1.isEmpty = l.isEmpty :=
  Impl.isEmpty_insertMany_empty_list

namespace Const

variable {β : Type v}

@[simp, grind =]
theorem ofList_nil :
    ofList ([] : List (α × β)) cmp = ∅ := by
  rfl

@[simp, grind =]
theorem ofList_singleton {k : α} {v : β} :
    ofList [⟨k, v⟩] cmp = (∅ : Raw α β cmp).insert k v := by
  rfl

@[grind _=_]
theorem ofList_cons {k : α} {v : β} {tl : List (α × β)} :
    ofList (⟨k, v⟩ :: tl) cmp = insertMany ((∅ : Raw α β cmp).insert k v) tl :=
  ext <| Impl.Const.insertMany_empty_list_cons_eq_insertMany!

theorem ofList_eq_insertMany_empty {l : List (α × β)} :
    ofList l cmp = insertMany (∅ : Raw α β cmp) l :=
  match l with
  | [] => by simp
  | ⟨k, v⟩ :: tl => by simp [ofList_cons, insertMany_cons]

@[simp, grind =]
theorem contains_ofList [TransCmp cmp] [BEq α] [LawfulBEqCmp cmp] {l : List (α × β)} {k : α} :
    (ofList l cmp).contains k = (l.map Prod.fst).contains k :=
  Impl.Const.contains_insertMany_empty_list

@[simp, grind =]
theorem mem_ofList [TransCmp cmp] [BEq α] [LawfulBEqCmp cmp] {l : List (α × β)} {k : α} :
    k ∈ ofList l cmp ↔ (l.map Prod.fst).contains k := by
  simp [← contains_iff_mem]

theorem get?_ofList_of_contains_eq_false [TransCmp cmp] [BEq α] [LawfulBEqCmp cmp]
    {l : List (α × β)} {k : α}
    (contains_eq_false : (l.map Prod.fst).contains k = false) :
    get? (ofList l cmp) k = none :=
  Impl.Const.get?_insertMany_empty_list_of_contains_eq_false contains_eq_false

theorem get?_ofList_of_mem [TransCmp cmp]
    {l : List (α × β)} {k k' : α} (k_eq : cmp k k' = .eq) {v : β}
    (distinct : l.Pairwise (fun a b => ¬ cmp a.1 b.1 = .eq))
    (mem : ⟨k, v⟩ ∈ l) :
    get? (ofList l cmp) k' = some v :=
  Impl.Const.get?_insertMany_empty_list_of_mem k_eq distinct mem

theorem get_ofList_of_mem [TransCmp cmp]
    {l : List (α × β)} {k k' : α} (k_eq : cmp k k' = .eq) {v : β}
    (distinct : l.Pairwise (fun a b => ¬ cmp a.1 b.1 = .eq))
    (mem : ⟨k, v⟩ ∈ l)
    {h} :
    get (ofList l cmp) k' h = v :=
  Impl.Const.get_insertMany_empty_list_of_mem k_eq distinct mem

theorem get!_ofList_of_contains_eq_false [TransCmp cmp] [BEq α] [LawfulBEqCmp cmp]
    {l : List (α × β)} {k : α} [Inhabited β]
    (contains_eq_false : (l.map Prod.fst).contains k = false) :
    get! (ofList l cmp) k = default :=
  Impl.Const.get!_insertMany_empty_list_of_contains_eq_false contains_eq_false

theorem get!_ofList_of_mem [TransCmp cmp]
    {l : List (α × β)} {k k' : α} (k_eq : cmp k k' = .eq) {v : β} [Inhabited β]
    (distinct : l.Pairwise (fun a b => ¬ cmp a.1 b.1 = .eq))
    (mem : ⟨k, v⟩ ∈ l) :
    get! (ofList l cmp) k' = v :=
  Impl.Const.get!_insertMany_empty_list_of_mem k_eq distinct mem

theorem getD_ofList_of_contains_eq_false [TransCmp cmp] [BEq α] [LawfulBEqCmp cmp]
    {l : List (α × β)} {k : α} {fallback : β}
    (contains_eq_false : (l.map Prod.fst).contains k = false) :
    getD (ofList l cmp) k fallback = fallback :=
  Impl.Const.getD_insertMany_empty_list_of_contains_eq_false contains_eq_false

theorem getD_ofList_of_mem [TransCmp cmp]
    {l : List (α × β)} {k k' : α} (k_eq : cmp k k' = .eq) {v : β} {fallback : β}
    (distinct : l.Pairwise (fun a b => ¬ cmp a.1 b.1 = .eq))
    (mem : ⟨k, v⟩ ∈ l) :
    getD (ofList l cmp) k' fallback = v :=
  Impl.Const.getD_insertMany_empty_list_of_mem k_eq distinct mem

theorem getKey?_ofList_of_contains_eq_false [TransCmp cmp] [BEq α] [LawfulBEqCmp cmp]
    {l : List (α × β)} {k : α}
    (contains_eq_false : (l.map Prod.fst).contains k = false) :
    (ofList l cmp).getKey? k = none :=
  Impl.Const.getKey?_insertMany_empty_list_of_contains_eq_false contains_eq_false

theorem getKey?_ofList_of_mem [TransCmp cmp]
    {l : List (α × β)}
    {k k' : α} (k_eq : cmp k k' = .eq)
    (distinct : l.Pairwise (fun a b => ¬ cmp a.1 b.1 = .eq))
    (mem : k ∈ l.map Prod.fst) :
    (ofList l cmp).getKey? k' = some k :=
  Impl.Const.getKey?_insertMany_empty_list_of_mem k_eq distinct mem

theorem getKey_ofList_of_mem [TransCmp cmp]
    {l : List (α × β)}
    {k k' : α} (k_eq : cmp k k' = .eq)
    (distinct : l.Pairwise (fun a b => ¬ cmp a.1 b.1 = .eq))
    (mem : k ∈ l.map Prod.fst)
    {h'} :
    (ofList l cmp).getKey k' h' = k :=
  Impl.Const.getKey_insertMany_empty_list_of_mem k_eq distinct mem

theorem getKey!_ofList_of_contains_eq_false [TransCmp cmp] [BEq α] [LawfulBEqCmp cmp]
    [Inhabited α] {l : List (α × β)} {k : α}
    (contains_eq_false : (l.map Prod.fst).contains k = false) :
    (ofList l cmp).getKey! k = default :=
  Impl.Const.getKey!_insertMany_empty_list_of_contains_eq_false contains_eq_false

theorem getKey!_ofList_of_mem [TransCmp cmp] [Inhabited α]
    {l : List (α × β)}
    {k k' : α} (k_eq : cmp k k' = .eq)
    (distinct : l.Pairwise (fun a b => ¬ cmp a.1 b.1 = .eq))
    (mem : k ∈ l.map Prod.fst) :
    (ofList l cmp).getKey! k' = k :=
  Impl.Const.getKey!_insertMany_empty_list_of_mem k_eq distinct mem

theorem getKeyD_ofList_of_contains_eq_false [TransCmp cmp] [BEq α] [LawfulBEqCmp cmp]
    {l : List (α × β)} {k fallback : α}
    (contains_eq_false : (l.map Prod.fst).contains k = false) :
    (ofList l cmp).getKeyD k fallback = fallback :=
  Impl.Const.getKeyD_insertMany_empty_list_of_contains_eq_false contains_eq_false

theorem getKeyD_ofList_of_mem [TransCmp cmp]
    {l : List (α × β)}
    {k k' fallback : α} (k_eq : cmp k k' = .eq)
    (distinct : l.Pairwise (fun a b => ¬ cmp a.1 b.1 = .eq))
    (mem : k ∈ l.map Prod.fst) :
    (ofList l cmp).getKeyD k' fallback = k :=
  Impl.Const.getKeyD_insertMany_empty_list_of_mem k_eq distinct mem

theorem size_ofList [TransCmp cmp] {l : List (α × β)}
    (distinct : l.Pairwise (fun a b => ¬ cmp a.1 b.1 = .eq)) :
    (ofList l cmp).size = l.length :=
  Impl.Const.size_insertMany_empty_list distinct

theorem size_ofList_le [TransCmp cmp] {l : List (α × β)} :
    (ofList l cmp).size ≤ l.length :=
  Impl.Const.size_insertMany_empty_list_le

grind_pattern size_ofList_le => (ofList l cmp).size

@[simp, grind =]
theorem isEmpty_ofList [TransCmp cmp] {l : List (α × β)} :
    (ofList l cmp).isEmpty = l.isEmpty :=
  Impl.Const.isEmpty_insertMany_empty_list

@[simp]
theorem unitOfList_nil :
    unitOfList ([] : List α) cmp =
      (∅ : Raw α Unit cmp) :=
  rfl

@[simp]
theorem unitOfList_singleton {k : α} :
    unitOfList [k] cmp = (∅ : Raw α Unit cmp).insertIfNew k () :=
  rfl

theorem unitOfList_cons {hd : α} {tl : List α} :
    unitOfList (hd :: tl) cmp =
      insertManyIfNewUnit ((∅ : Raw α Unit cmp).insertIfNew hd ()) tl :=
  ext Impl.Const.insertManyIfNewUnit_empty_list_cons_eq_insertManyIfNewUnit!

@[simp]
theorem contains_unitOfList [TransCmp cmp] [BEq α] [LawfulBEqCmp cmp] {l : List α} {k : α} :
    (unitOfList l cmp).contains k = l.contains k :=
  Impl.Const.contains_insertManyIfNewUnit_empty_list

@[simp]
theorem mem_unitOfList [TransCmp cmp] [BEq α] [LawfulBEqCmp cmp] {l : List α} {k : α} :
    k ∈ unitOfList l cmp ↔ l.contains k := by
  simp [← contains_iff_mem]

theorem getKey?_unitOfList_of_contains_eq_false [TransCmp cmp] [BEq α] [LawfulBEqCmp cmp]
    {l : List α} {k : α}
    (contains_eq_false : l.contains k = false) :
    getKey? (unitOfList l cmp) k = none :=
  Impl.Const.getKey?_insertManyIfNewUnit_empty_list_of_contains_eq_false contains_eq_false

theorem getKey?_unitOfList_of_mem [TransCmp cmp]
    {l : List α} {k k' : α} (k_eq : cmp k k' = .eq)
    (distinct : l.Pairwise (fun a b => ¬ cmp a b = .eq)) (mem : k ∈ l) :
    getKey? (unitOfList l cmp) k' = some k :=
  Impl.Const.getKey?_insertManyIfNewUnit_empty_list_of_mem k_eq distinct mem

theorem getKey_unitOfList_of_mem [TransCmp cmp]
    {l : List α}
    {k k' : α} (k_eq : cmp k k' = .eq)
    (distinct : l.Pairwise (fun a b => ¬ cmp a b = .eq))
    (mem : k ∈ l) {h'} :
    getKey (unitOfList l cmp) k' h' = k :=
  Impl.Const.getKey_insertManyIfNewUnit_empty_list_of_mem k_eq distinct mem

theorem getKey!_unitOfList_of_contains_eq_false [TransCmp cmp] [BEq α]
    [LawfulBEqCmp cmp] [Inhabited α] {l : List α} {k : α}
    (contains_eq_false : l.contains k = false) :
    getKey! (unitOfList l cmp) k = default :=
  Impl.Const.getKey!_insertManyIfNewUnit_empty_list_of_contains_eq_false contains_eq_false

theorem getKey!_unitOfList_of_mem [TransCmp cmp]
    [Inhabited α] {l : List α} {k k' : α} (k_eq : cmp k k' = .eq)
    (distinct : l.Pairwise (fun a b => ¬ cmp a b = .eq))
    (mem : k ∈ l) :
    getKey! (unitOfList l cmp) k' = k :=
  Impl.Const.getKey!_insertManyIfNewUnit_empty_list_of_mem k_eq distinct mem

theorem getKeyD_unitOfList_of_contains_eq_false [TransCmp cmp] [BEq α]
    [LawfulBEqCmp cmp] {l : List α} {k fallback : α}
    (contains_eq_false : l.contains k = false) :
    getKeyD (unitOfList l cmp) k fallback = fallback :=
  Impl.Const.getKeyD_insertManyIfNewUnit_empty_list_of_contains_eq_false contains_eq_false

theorem getKeyD_unitOfList_of_mem [TransCmp cmp]
    {l : List α} {k k' fallback : α} (k_eq : cmp k k' = .eq)
    (distinct : l.Pairwise (fun a b => ¬ cmp a b = .eq))
    (mem : k ∈ l) :
    getKeyD (unitOfList l cmp) k' fallback = k :=
  Impl.Const.getKeyD_insertManyIfNewUnit_empty_list_of_mem k_eq distinct mem

theorem size_unitOfList [TransCmp cmp] {l : List α}
    (distinct : l.Pairwise (fun a b => ¬ cmp a b = .eq)) :
    (unitOfList l cmp).size = l.length :=
  Impl.Const.size_insertManyIfNewUnit_empty_list distinct

theorem size_unitOfList_le [TransCmp cmp] {l : List α} :
    (unitOfList l cmp).size ≤ l.length :=
  Impl.Const.size_insertManyIfNewUnit_empty_list_le

@[simp]
theorem isEmpty_unitOfList [TransCmp cmp] {l : List α} :
    (unitOfList l cmp).isEmpty = l.isEmpty :=
  Impl.Const.isEmpty_insertManyIfNewUnit_empty_list

@[simp]
theorem get?_unitOfList [TransCmp cmp] [BEq α] [LawfulBEqCmp cmp] {l : List α} {k : α} :
    get? (unitOfList l cmp) k = if l.contains k then some () else none :=
  Impl.Const.get?_insertManyIfNewUnit_empty_list

@[simp]
theorem get_unitOfList {l : List α} {k : α} {h} :
    get (unitOfList l cmp) k h = () :=
  Impl.Const.get_insertManyIfNewUnit_empty_list

@[simp]
theorem get!_unitOfList {l : List α} {k : α} :
    get! (unitOfList l cmp) k = () :=
  Impl.Const.get!_insertManyIfNewUnit_empty_list

@[simp]
theorem getD_unitOfList {l : List α} {k : α} {fallback : Unit} :
    getD (unitOfList l cmp) k fallback = () :=
  Impl.Const.getD_insertManyIfNewUnit_empty_list
end Const

section Union

variable (t₁ t₂ : Raw α β cmp)

variable {t₁ t₂}

@[simp]
theorem union_eq : t₁.union t₂ = t₁ ∪ t₂ := by
  simp only [Union.union]

/- contains -/
@[simp]
theorem contains_union [TransCmp cmp] (h₁ : t₁.WF)
    (h₂ : t₂.WF) {k : α} :
    (t₁ ∪ t₂).contains k = (t₁.contains k || t₂.contains k) := by
  simp only [Union.union]
  exact Impl.contains_union! h₁ h₂

/- mem -/
theorem mem_union_of_left [TransCmp cmp] (h₁ : t₁.WF)
    (h₂ : t₂.WF) {k : α} :
    k ∈ t₁ → k ∈ t₁ ∪ t₂ := by
  simp only [Union.union, Membership.mem]
  exact Impl.contains_union!_of_left h₁ h₂

theorem mem_union_of_right [TransCmp cmp] (h₁ : t₁.WF)
    (h₂ : t₂.WF) {k : α} :
    k ∈ t₂ → k ∈ t₁ ∪ t₂ := by
  simp only [Union.union, Membership.mem]
  exact Impl.contains_union!_of_right h₁ h₂

@[simp]
theorem mem_union_iff [TransCmp cmp] (h₁ : t₁.WF)
    (h₂ : t₂.WF) {k : α} :
    k ∈ t₁ ∪ t₂ ↔ k ∈ t₁ ∨ k ∈ t₂ := by
  simp only [Union.union, Membership.mem]
  exact Impl.contains_union!_iff h₁ h₂

theorem mem_of_mem_union_of_not_mem_right [TransCmp cmp] (h₁ : t₁.WF) (h₂ : t₂.WF) {k : α} :
    k ∈ t₁ ∪ t₂ → ¬k ∈ t₂ → k ∈ t₁ := by
  simp only [Union.union]
  rw [← contains_eq_false_iff_not_mem]
  simp only [mem_iff_contains]
  exact Impl.contains_of_contains_union!_of_contains_eq_false_right h₁ h₂

theorem mem_of_mem_union_of_not_mem_left [TransCmp cmp]
    (h₁ : t₁.WF) (h₂ : t₂.WF) {k : α} :
    k ∈ t₁ ∪ t₂ → ¬k ∈ t₁ → k ∈ t₂ := by
  simp only [Union.union]
  rw [← contains_eq_false_iff_not_mem]
  exact Impl.contains_of_contains_union!_of_contains_eq_false_left h₁ h₂

/- Equiv -/
theorem Equiv.union_left {t₃ : Raw α β cmp} [TransCmp cmp]
    (h₁ : t₁.WF) (h₂ : t₂.WF) (h₃ : t₃.WF) (equiv : t₁.Equiv t₂) :
    (t₁ ∪ t₃).Equiv (t₂ ∪ t₃) := by
  simp only [Union.union]
  constructor
  have ⟨equiv⟩ := equiv
  apply Impl.union!_equiv_congr_left h₁ h₂ h₃ equiv

theorem Equiv.union_right {t₃ : Raw α β cmp} [TransCmp cmp]
    (h₁ : t₁.WF) (h₂ : t₂.WF) (h₃ : t₃.WF) (equiv : t₂.Equiv t₃) :
    (t₁ ∪ t₂).Equiv (t₁ ∪ t₃) := by
  simp only [Union.union]
  constructor
  have ⟨equiv⟩ := equiv
  apply Impl.union!_equiv_congr_right h₁ h₂ h₃ equiv

theorem Equiv.union_congr {t₃ t₄ : Raw α β cmp} [TransCmp cmp]
    (h₁ : t₁.WF) (h₂ : t₂.WF) (h₃ : t₃.WF) (h₄ : t₄.WF)
    (equiv₁ : t₁.Equiv t₃) (equiv₂ : t₂.Equiv t₄) :
    (t₁ ∪ t₂).Equiv (t₃ ∪ t₄) := by
  simp only [Union.union]
  constructor
  apply Impl.union!_equiv_congr h₁ h₂ h₃ h₄ equiv₁.1 equiv₂.1

theorem union_insert_right_equiv_insert_union [TransCmp cmp] {p : (a : α) × β a}
    (h₁ : t₁.WF) (h₂ : t₂.WF) :
    (t₁ ∪ (t₂.insert p.fst p.snd)).Equiv ((t₁ ∪ t₂).insert p.fst p.snd) := by
  simp only [Union.union]
  constructor
  exact Impl.union!_insert_right_equiv_insert_union! h₁ h₂

/- get? -/
theorem get?_union [TransCmp cmp] [LawfulEqCmp cmp] (h₁ : t₁.WF) (h₂ : t₂.WF)
    {k : α} :
    (t₁ ∪ t₂).get? k = (t₂.get? k).or (t₁.get? k) := by
  simp only [Union.union]
  exact Impl.get?_union! h₁ h₂

theorem get?_union_of_not_mem_left [TransCmp cmp] [LawfulEqCmp cmp]  (h₁ : t₁.WF) (h₂ : t₂.WF)
    {k : α} (not_mem : ¬k ∈ t₁) :
    (t₁ ∪ t₂).get? k = t₂.get? k := by
  revert not_mem
  simp only [Union.union]
  rw [← contains_eq_false_iff_not_mem]
  exact Impl.get?_union!_of_contains_eq_false_left h₁ h₂

theorem get?_union_of_not_mem_right [TransCmp cmp] [LawfulEqCmp cmp] (h₁ : t₁.WF) (h₂ : t₂.WF)
    {k : α} (not_mem : ¬k ∈ t₂) :
    (t₁ ∪ t₂).get? k = t₁.get? k := by
  revert not_mem
  simp only [Union.union]
  rw [← contains_eq_false_iff_not_mem]
  exact Impl.get?_union!_of_contains_eq_false_right h₁ h₂

/- get -/
theorem get_union_of_mem_right [TransCmp cmp] [LawfulEqCmp cmp] (h₁ : t₁.WF) (h₂ : t₂.WF)
    {k : α} (mem : k ∈ t₂) :
    (t₁ ∪ t₂).get k (mem_union_of_right h₁ h₂ mem) = t₂.get k mem := by
  rw [mem_iff_contains] at mem
  revert mem
  simp only [Union.union]
  exact Impl.get_union!_of_contains_right h₁ h₂

theorem get_union_of_not_mem_left [TransCmp cmp] [LawfulEqCmp cmp] (h₁ : t₁.WF) (h₂ : t₂.WF)
    {k : α} (not_mem : ¬k ∈ t₁) {h'} :
    (t₁ ∪ t₂).get k h' = t₂.get k (mem_of_mem_union_of_not_mem_left h₁ h₂ h' not_mem) := by
  rw [← contains_eq_false_iff_not_mem] at not_mem
  simp only [Union.union]
  exact Impl.get_union!_of_contains_eq_false_left h₁ h₂ not_mem

theorem get_union_of_not_mem_right [TransCmp cmp] [LawfulEqCmp cmp] (h₁ : t₁.WF) (h₂ : t₂.WF)
    {k : α} (not_mem : ¬k ∈ t₂) {h'} :
    (t₁ ∪ t₂).get k h' = t₁.get k (mem_of_mem_union_of_not_mem_right h₁ h₂ h' not_mem) := by
  rw [← contains_eq_false_iff_not_mem] at not_mem
  simp only [Union.union]
  exact Impl.get_union!_of_contains_eq_false_right h₁ h₂ not_mem

/- getD -/
theorem getD_union [TransCmp cmp] [LawfulEqCmp cmp] (h₁ : t₁.WF) (h₂ : t₂.WF)
    {k : α} {fallback : β k} :
    (t₁ ∪ t₂).getD k fallback = t₂.getD k (t₁.getD k fallback) := by
  simp only [Union.union]
  exact Impl.getD_union! h₁ h₂

theorem getD_union_of_not_mem_left [TransCmp cmp] [LawfulEqCmp cmp] (h₁ : t₁.WF) (h₂ : t₂.WF)
    {k : α} {fallback : β k} (not_mem : ¬k ∈ t₁) :
    (t₁ ∪ t₂).getD k fallback = t₂.getD k fallback := by
  rw [← contains_eq_false_iff_not_mem] at not_mem
  revert not_mem
  simp only [Union.union]
  exact Impl.getD_union!_of_contains_eq_false_left h₁ h₂

theorem getD_union_of_not_mem_right [TransCmp cmp] [LawfulEqCmp cmp] (h₁ : t₁.WF) (h₂ : t₂.WF)
    {k : α} {fallback : β k} (not_mem : ¬k ∈ t₂)  :
    (t₁ ∪ t₂).getD k fallback = t₁.getD k fallback := by
  rw [← contains_eq_false_iff_not_mem] at not_mem
  simp only [Union.union]
  exact Impl.getD_union!_of_contains_eq_false_right h₁ h₂ not_mem

/- get! -/
theorem get!_union [TransCmp cmp] [LawfulEqCmp cmp] (h₁ : t₁.WF) (h₂ : t₂.WF)
    {k : α} [Inhabited (β k)] :
    (t₁ ∪ t₂).get! k = t₂.getD k (t₁.get! k) := by
  simp only [Union.union]
  exact Impl.get!_union! h₁ h₂

theorem get!_union_of_not_mem_left [TransCmp cmp] [LawfulEqCmp cmp] (h₁ : t₁.WF) (h₂ : t₂.WF)
    {k : α} [Inhabited (β k)] (not_mem : ¬k ∈ t₁) :
    (t₁ ∪ t₂).get! k = t₂.get! k := by
  rw [← contains_eq_false_iff_not_mem] at not_mem
  simp only [Union.union]
  exact Impl.get!_union!_of_contains_eq_false_left h₁ h₂ not_mem

theorem get!_union_of_not_mem_right [TransCmp cmp] [LawfulEqCmp cmp]  (h₁ : t₁.WF) (h₂ : t₂.WF)
    {k : α} [Inhabited (β k)] (not_mem : ¬k ∈ t₂)  :
    (t₁ ∪ t₂).get! k = t₁.get! k := by
  rw [← contains_eq_false_iff_not_mem] at not_mem
  simp only [Union.union]
  exact Impl.get!_union!_of_contains_eq_false_right h₁ h₂ not_mem

/- getKey? -/
theorem getKey?_union [TransCmp cmp]
    (h₁ : t₁.WF) (h₂ : t₂.WF)
    {k : α} :
    (t₁ ∪ t₂).getKey? k = (t₂.getKey? k).or (t₁.getKey? k) := by
  simp only [Union.union]
  exact Impl.getKey?_union! h₁ h₂

theorem getKey?_union_of_not_mem_left [TransCmp cmp]
    (h₁ : t₁.WF) (h₂ : t₂.WF)
    {k : α} (not_mem : ¬k ∈ t₁) :
    (t₁ ∪ t₂).getKey? k = t₂.getKey? k := by
  rw [← contains_eq_false_iff_not_mem] at not_mem
  simp only [Union.union]
  exact Impl.getKey?_union!_of_contains_eq_false_left h₁ h₂ not_mem

theorem getKey?_union_of_not_mem_right [TransCmp cmp]
    (h₁ : t₁.WF) (h₂ : t₂.WF)
    {k : α} (not_mem : ¬k ∈ t₂) :
    (t₁ ∪ t₂).getKey? k = t₁.getKey? k := by
  rw [← contains_eq_false_iff_not_mem] at not_mem
  simp only [Union.union]
  exact Impl.getKey?_union!_of_contains_eq_false_right h₁ h₂ not_mem

/- getKey -/
theorem getKey_union_of_mem_right [TransCmp cmp] (h₁ : t₁.WF) (h₂ : t₂.WF)
    {k : α} (mem : k ∈ t₂) :
    (t₁ ∪ t₂).getKey k (mem_union_of_right h₁ h₂ mem) = t₂.getKey k mem := by
  rw [mem_iff_contains] at mem
  simp only [Union.union]
  exact Impl.getKey_union!_of_contains_right h₁ h₂ mem

theorem getKey_union_of_not_mem_left [TransCmp cmp] (h₁ : t₁.WF) (h₂ : t₂.WF)
    {k : α} (not_mem : ¬k ∈ t₁) {h'} :
    (t₁ ∪ t₂).getKey k h' = t₂.getKey k (mem_of_mem_union_of_not_mem_left h₁ h₂ h' not_mem) := by
  rw [← contains_eq_false_iff_not_mem] at not_mem
  simp only [Union.union]
  exact Impl.getKey_union!_of_contains_eq_false_left h₁ h₂ not_mem

theorem getKey_union_of_not_mem_right [TransCmp cmp] (h₁ : t₁.WF) (h₂ : t₂.WF)
    {k : α} (not_mem : ¬k ∈ t₂) {h'} :
    (t₁ ∪ t₂).getKey k h' = t₁.getKey k (mem_of_mem_union_of_not_mem_right h₁ h₂ h' not_mem) := by
  rw [← contains_eq_false_iff_not_mem] at not_mem
  simp only [Union.union]
  exact Impl.getKey_union!_of_contains_eq_false_right h₁ h₂ not_mem

/- getKeyD -/
theorem getKeyD_union [TransCmp cmp] (h₁ : t₁.WF)
    (h₂ : t₂.WF) {k fallback : α} :
    (t₁ ∪ t₂).getKeyD k fallback = t₂.getKeyD k (t₁.getKeyD k fallback) := by
  simp only [Union.union]
  exact Impl.getKeyD_union! h₁ h₂

theorem getKeyD_union_of_not_mem_left [TransCmp cmp] (h₁ : t₁.WF)
    (h₂ : t₂.WF) {k fallback : α} (mem : ¬k ∈ t₁) :
    (t₁ ∪ t₂).getKeyD k fallback = t₂.getKeyD k fallback := by
  rw [← contains_eq_false_iff_not_mem] at mem
  simp only [Union.union]
  exact Impl.getKeyD_union!_of_contains_eq_false_left h₁ h₂ mem

theorem getKeyD_union_of_not_mem_right [TransCmp cmp] (h₁ : t₁.WF)
    (h₂ : t₂.WF) {k fallback : α} (mem : ¬k ∈ t₂) :
    (t₁ ∪ t₂).getKeyD k fallback = t₁.getKeyD k fallback := by
  rw [← contains_eq_false_iff_not_mem] at mem
  simp only [Union.union]
  exact Impl.getKeyD_union!_of_contains_eq_false_right h₁ h₂ mem

/- getKey! -/
theorem getKey!_union [TransCmp cmp] [Inhabited α]
    (h₁ : t₁.WF)
    (h₂ : t₂.WF) {k : α} :
    (t₁ ∪ t₂).getKey! k = t₂.getKeyD k (t₁.getKey! k) := by
  simp only [Union.union]
  exact Impl.getKey!_union! h₁ h₂

theorem getKey!_union_of_not_mem_left [Inhabited α]
    [TransCmp cmp] (h₁ : t₁.WF) (h₂ : t₂.WF) {k : α}
    (not_mem : ¬k ∈ t₁) :
    (t₁ ∪ t₂).getKey! k = t₂.getKey! k := by
  rw [← contains_eq_false_iff_not_mem] at not_mem
  simp only [Union.union]
  exact Impl.getKey!_union!_of_contains_eq_false_left h₁ h₂ not_mem

theorem getKey!_union_of_not_mem_right [Inhabited α]
    [TransCmp cmp] (h₁ : t₁.WF) (h₂ : t₂.WF) {k : α}
    (not_mem : ¬k ∈ t₂) :
    (t₁ ∪ t₂).getKey! k = t₁.getKey! k := by
  rw [← contains_eq_false_iff_not_mem] at not_mem
  simp only [Union.union]
  exact Impl.getKey!_union!_of_contains_eq_false_right h₁ h₂ not_mem

/- size -/
theorem size_union_of_not_mem [TransCmp cmp] (h₁ : t₁.WF)
    (h₂ : t₂.WF) : (∀ (a : α), a ∈ t₁ → ¬a ∈ t₂) →
    (t₁ ∪ t₂).size = t₁.size + t₂.size := by
  intro hyp
  conv at hyp =>
    ext
    lhs
    rw [mem_iff_contains]
  simp only [← contains_eq_false_iff_not_mem] at hyp
  simp only [Union.union]
  exact Impl.size_union!_of_not_mem h₁ h₂ hyp

theorem size_left_le_size_union [TransCmp cmp] (h₁ : t₁.WF)
    (h₂ : t₂.WF) : t₁.size ≤ (t₁ ∪ t₂).size := by
  simp only [Union.union]
  exact Impl.size_left_le_size_union! h₁ h₂

theorem size_right_le_size_union [TransCmp cmp] (h₁ : t₁.WF)
    (h₂ : t₂.WF) : t₂.size ≤ (t₁ ∪ t₂).size := by
  simp only [Union.union]
  exact Impl.size_right_le_size_union! h₁ h₂

theorem size_union_le_size_add_size [TransCmp cmp]
    (h₁ : t₁.WF) (h₂ : t₂.WF) :
    (t₁ ∪ t₂).size ≤ t₁.size + t₂.size := by
  simp only [Union.union]
  exact Impl.size_union!_le_size_add_size h₁ h₂

/- isEmpty -/
@[simp]
theorem isEmpty_union [TransCmp cmp] (h₁ : t₁.WF) (h₂ : t₂.WF) :
    (t₁ ∪ t₂).isEmpty = (t₁.isEmpty && t₂.isEmpty) := by
  simp only [Union.union]
  exact Impl.isEmpty_union! h₁ h₂

end Union

namespace Const

variable {β : Type v} {m₁ m₂ : Raw α (fun _ => β) cmp}

theorem get?_union [TransCmp cmp] (h₁ : m₁.WF) (h₂ : m₂.WF) {k : α} :
    Const.get? (m₁ ∪ m₂) k = (Const.get? m₂ k).or (Const.get? m₁ k) := by
  simp only [Union.union]
  exact Impl.Const.get?_union! h₁ h₂

theorem get?_union_of_not_mem_left [TransCmp cmp] (h₁ : m₁.WF) (h₂ : m₂.WF)
    {k : α} (not_mem : ¬k ∈ m₁) :
    Const.get? (m₁ ∪ m₂) k = Const.get? m₂ k := by
  rw [← contains_eq_false_iff_not_mem] at not_mem
  simp only [Union.union]
  exact Impl.Const.get?_union!_of_contains_eq_false_left h₁ h₂ not_mem

theorem get?_union_of_not_mem_right [TransCmp cmp] (h₁ : m₁.WF) (h₂ : m₂.WF)
    {k : α} (not_mem : ¬k ∈ m₂) :
    Const.get? (m₁ ∪ m₂) k = Const.get? m₁ k := by
  rw [← contains_eq_false_iff_not_mem] at not_mem
  simp only [Union.union]
  exact Impl.Const.get?_union!_of_contains_eq_false_right h₁ h₂ not_mem

/- get -/
theorem get_union_of_mem_right [TransCmp cmp] (h₁ : m₁.WF) (h₂ : m₂.WF)
    {k : α} (mem : k ∈ m₂) :
    Const.get (m₁ ∪ m₂) k (mem_union_of_right h₁ h₂ mem) = Const.get m₂ k mem := by
  rw [mem_iff_contains] at mem
  simp only [Union.union]
  exact Impl.Const.get_union!_of_contains_right h₁ h₂ mem

theorem get_union_of_not_mem_left [TransCmp cmp] (h₁ : m₁.WF) (h₂ : m₂.WF)
    {k : α} (not_mem : ¬k ∈ m₁) {h'} :
    Const.get (m₁ ∪ m₂) k h' = Const.get m₂ k (mem_of_mem_union_of_not_mem_left h₁ h₂ h' not_mem) := by
  rw [← contains_eq_false_iff_not_mem] at not_mem
  simp only [Union.union]
  exact Impl.Const.get_union!_of_contains_eq_false_left h₁ h₂ not_mem

theorem get_union_of_not_mem_right [TransCmp cmp] (h₁ : m₁.WF) (h₂ : m₂.WF)
    {k : α} (not_mem : ¬k ∈ m₂) {h'} :
    Const.get (m₁ ∪ m₂) k h' = Const.get m₁ k (mem_of_mem_union_of_not_mem_right h₁ h₂ h' not_mem) := by
  rw [← contains_eq_false_iff_not_mem] at not_mem
  simp only [Union.union]
  exact Impl.Const.get_union!_of_contains_eq_false_right h₁ h₂ not_mem

/- getD -/
theorem getD_union [TransCmp cmp] (h₁ : m₁.WF) (h₂ : m₂.WF) {k : α} {fallback : β} :
    Const.getD (m₁ ∪ m₂) k fallback = Const.getD m₂ k (Const.getD m₁ k fallback) := by
  simp only [Union.union]
  exact Impl.Const.getD_union! h₁ h₂

theorem getD_union_of_not_mem_left [TransCmp cmp] (h₁ : m₁.WF) (h₂ : m₂.WF)
    {k : α} {fallback : β} (not_mem : ¬k ∈ m₁) :
    Const.getD (m₁ ∪ m₂) k fallback = Const.getD m₂ k fallback := by
  rw [← contains_eq_false_iff_not_mem] at not_mem
  simp only [Union.union]
  exact Impl.Const.getD_union!_of_contains_eq_false_left h₁ h₂ not_mem

theorem getD_union_of_not_mem_right [TransCmp cmp] (h₁ : m₁.WF) (h₂ : m₂.WF)
    {k : α} {fallback : β} (not_mem : ¬k ∈ m₂) :
    Const.getD (m₁ ∪ m₂) k fallback = Const.getD m₁ k fallback := by
  rw [← contains_eq_false_iff_not_mem] at not_mem
  simp only [Union.union]
  exact Impl.Const.getD_union!_of_contains_eq_false_right h₁ h₂ not_mem

/- get! -/
theorem get!_union [TransCmp cmp] [Inhabited β] (h₁ : m₁.WF) (h₂ : m₂.WF) {k : α} :
    Const.get! (m₁ ∪ m₂) k = Const.getD m₂ k (Const.get! m₁ k) := by
  simp only [Union.union]
  exact Impl.Const.get!_union! h₁ h₂

theorem get!_union_of_not_mem_left [TransCmp cmp] [Inhabited β] (h₁ : m₁.WF) (h₂ : m₂.WF)
    {k : α} (not_mem : ¬k ∈ m₁) :
    Const.get! (m₁ ∪ m₂) k = Const.get! m₂ k := by
  rw [← contains_eq_false_iff_not_mem] at not_mem
  simp only [Union.union]
  exact Impl.Const.get!_union!_of_contains_eq_false_left h₁ h₂ not_mem

theorem get!_union_of_not_mem_right [TransCmp cmp] [Inhabited β] (h₁ : m₁.WF) (h₂ : m₂.WF)
    {k : α} (not_mem : ¬k ∈ m₂) :
    Const.get! (m₁ ∪ m₂) k = Const.get! m₁ k := by
  rw [← contains_eq_false_iff_not_mem ] at not_mem
  simp only [Union.union]
  exact Impl.Const.get!_union!_of_contains_eq_false_right h₁ h₂ not_mem

end Const

section Inter

variable {t₁ t₂ : Raw α β cmp}

@[simp]
theorem inter_eq : t₁.inter t₂ = t₁ ∩ t₂ := by
  simp only [Inter.inter]

/- contains -/
@[simp]
theorem contains_inter [TransCmp cmp] (h₁ : t₁.WF)
    (h₂ : t₂.WF) {k : α} :
    (t₁ ∩ t₂).contains k = (t₁.contains k && t₂.contains k) := by
  simp only [Inter.inter]
  exact Impl.contains_inter! h₁ h₂

/- mem -/
@[simp]
theorem mem_inter_iff [TransCmp cmp] (h₁ : t₁.WF)
    (h₂ : t₂.WF) {k : α} :
    k ∈ t₁ ∩ t₂ ↔ k ∈ t₁ ∧ k ∈ t₂ := by
  simp only [Inter.inter, Membership.mem]
  exact Impl.contains_inter!_iff h₁ h₂

theorem not_mem_inter_of_not_mem_left [TransCmp cmp] (h₁ : t₁.WF) (h₂ : t₂.WF)
    {k : α} (h : ¬k ∈ t₁) :
    ¬k ∈ t₁ ∩ t₂ := by
  rw [← contains_eq_false_iff_not_mem] at h ⊢
  simp only [Inter.inter]
  exact Impl.contains_inter!_eq_false_of_contains_eq_false_left h₁ h₂ h

theorem not_mem_inter_of_not_mem_right [TransCmp cmp] (h₁ : t₁.WF) (h₂ : t₂.WF)
    {k : α} (h : ¬k ∈ t₂) :
    ¬k ∈ t₁ ∩ t₂ := by
  rw [← contains_eq_false_iff_not_mem] at h ⊢
  simp only [Inter.inter]
  exact Impl.contains_inter!_eq_false_of_contains_eq_false_right h₁ h₂ h

theorem Equiv.inter_left [TransCmp cmp] {t₃ : Raw α β cmp}
    (h₁ : t₁.WF) (h₂ : t₂.WF) (h₃ : t₃.WF) (equiv : t₁ ~m t₂) :
    (t₁ ∩ t₃).Equiv (t₂ ∩ t₃) := by
  simp only [Inter.inter]
  exact ⟨@Impl.Equiv.inter!_left _ _ ⟨cmp⟩ t₁.inner t₂.inner t₃.inner _ h₁.out h₂.out h₃.out equiv.1⟩

theorem Equiv.inter_right [TransCmp cmp] {t₃ : Raw α β cmp}
    (h₁ : t₁.WF) (h₂ : t₂.WF) (h₃ : t₃.WF) (equiv : t₂ ~m t₃) :
    (t₁ ∩ t₂).Equiv (t₁ ∩ t₃) := by
  simp only [Inter.inter]
  exact ⟨@Impl.Equiv.inter!_right _ _ ⟨cmp⟩ t₁.inner t₂.inner t₃.inner _ h₁.out h₂.out h₃.out equiv.1⟩

theorem Equiv.inter_congr [TransCmp cmp] {t₃ t₄ : Raw α β cmp}
    (h₁ : t₁.WF) (h₂ : t₂.WF) (h₃ : t₃.WF) (h₄ : t₄.WF)
    (equiv₁ : t₁ ~m t₃) (equiv₂ : t₂ ~m t₄) :
    (t₁ ∩ t₂).Equiv (t₃ ∩ t₄) := by
  simp only [Inter.inter]
  exact ⟨@Impl.Equiv.inter!_congr _ _ ⟨cmp⟩ t₁.inner t₂.inner t₃.inner t₄.inner _ h₁.out h₂.out h₃.out h₄.out equiv₁.1 equiv₂.1⟩

/- get? -/
theorem get?_inter [TransCmp cmp] [LawfulEqCmp cmp] (h₁ : t₁.WF) (h₂ : t₂.WF)
    {k : α} :
    (t₁ ∩ t₂).get? k =
    if t₂.contains k then t₁.get? k else none :=
  Impl.get?_inter! h₁ h₂

theorem get?_inter_of_mem_right [TransCmp cmp] [LawfulEqCmp cmp] (h₁ : t₁.WF) (h₂ : t₂.WF)
    {k : α} (h : k ∈ t₂) :
    (t₁ ∩ t₂).get? k = t₁.get? k :=
  Impl.get?_inter!_of_contains_right h₁ h₂ h

theorem get?_inter_of_not_mem_left [TransCmp cmp] [LawfulEqCmp cmp] (h₁ : t₁.WF) (h₂ : t₂.WF)
    {k : α} (h : ¬k ∈ t₁) :
    (t₁ ∩ t₂).get? k = none := by
  rw [← contains_eq_false_iff_not_mem] at h
  simp only [Inter.inter]
  exact Impl.get?_inter!_of_contains_eq_false_left h₁ h₂ h

theorem get?_inter_of_not_mem_right [TransCmp cmp] [LawfulEqCmp cmp] (h₁ : t₁.WF) (h₂ : t₂.WF)
    {k : α} (h : ¬k ∈ t₂) :
    (t₁ ∩ t₂).get? k = none := by
  rw [← contains_eq_false_iff_not_mem] at h
  simp only [Inter.inter]
  exact Impl.get?_inter!_of_contains_eq_false_right h₁ h₂ h

/- get -/
@[simp]
theorem get_inter [TransCmp cmp] [LawfulEqCmp cmp] (h₁ : t₁.WF) (h₂ : t₂.WF)
    {k : α} {h_mem : k ∈ t₁ ∩ t₂} :
    (t₁ ∩ t₂).get k h_mem =
    t₁.get k ((mem_inter_iff h₁ h₂).1 h_mem).1 :=
  Impl.get_inter! h₁ h₂

/- getD -/
theorem getD_inter [TransCmp cmp] [LawfulEqCmp cmp] (h₁ : t₁.WF) (h₂ : t₂.WF)
    {k : α} {fallback : β k} :
    (t₁ ∩ t₂).getD k fallback =
    if t₂.contains k then t₁.getD k fallback else fallback :=
  Impl.getD_inter! h₁ h₂

theorem getD_inter_of_mem_right [TransCmp cmp] [LawfulEqCmp cmp] (h₁ : t₁.WF) (h₂ : t₂.WF)
    {k : α} {fallback : β k} (h : k ∈ t₂) :
    (t₁ ∩ t₂).getD k fallback = t₁.getD k fallback :=
  Impl.getD_inter!_of_contains_right h₁ h₂ h

theorem getD_inter_of_not_mem_right [TransCmp cmp] [LawfulEqCmp cmp] (h₁ : t₁.WF) (h₂ : t₂.WF)
    {k : α} {fallback : β k} (h : ¬k ∈ t₂) :
    (t₁ ∩ t₂).getD k fallback = fallback := by
  rw [← contains_eq_false_iff_not_mem] at h
  simp only [Inter.inter]
  exact Impl.getD_inter!_of_contains_eq_false_right h₁ h₂ h

theorem getD_inter_of_not_mem_left [TransCmp cmp] [LawfulEqCmp cmp] (h₁ : t₁.WF) (h₂ : t₂.WF)
    {k : α} {fallback : β k} (h : ¬k ∈ t₁) :
    (t₁ ∩ t₂).getD k fallback = fallback := by
  rw [← contains_eq_false_iff_not_mem] at h
  simp only [Inter.inter]
  exact Impl.getD_inter!_of_contains_eq_false_left h₁ h₂ h

/- get! -/
theorem get!_inter [TransCmp cmp] [LawfulEqCmp cmp] (h₁ : t₁.WF) (h₂ : t₂.WF)
    {k : α} [Inhabited (β k)] :
    (t₁ ∩ t₂).get! k =
    if t₂.contains k then t₁.get! k else default :=
  Impl.get!_inter! h₁ h₂

theorem get!_inter_of_mem_right [TransCmp cmp] [LawfulEqCmp cmp] (h₁ : t₁.WF) (h₂ : t₂.WF)
    {k : α} [Inhabited (β k)] (h : k ∈ t₂) :
    (t₁ ∩ t₂).get! k = t₁.get! k :=
  Impl.get!_inter!_of_contains_right h₁ h₂ h

theorem get!_inter_of_not_mem_right [TransCmp cmp] [LawfulEqCmp cmp] (h₁ : t₁.WF) (h₂ : t₂.WF)
    {k : α} [Inhabited (β k)] (h : ¬k ∈ t₂) :
    (t₁ ∩ t₂).get! k = default := by
  rw [← contains_eq_false_iff_not_mem] at h
  simp only [Inter.inter]
  exact Impl.get!_inter!_of_contains_eq_false_right h₁ h₂ h

theorem get!_inter_of_not_mem_left [TransCmp cmp] [LawfulEqCmp cmp] (h₁ : t₁.WF) (h₂ : t₂.WF)
    {k : α} [Inhabited (β k)] (h : ¬k ∈ t₁) :
    (t₁ ∩ t₂).get! k = default := by
  rw [← contains_eq_false_iff_not_mem] at h
  simp only [Inter.inter]
  exact Impl.get!_inter!_of_contains_eq_false_left h₁ h₂ h

/- getKey? -/
theorem getKey?_inter [TransCmp cmp]
    (h₁ : t₁.WF) (h₂ : t₂.WF)
    {k : α} :
    (t₁ ∩ t₂).getKey? k =
    if t₂.contains k then t₁.getKey? k else none :=
  Impl.getKey?_inter! h₁ h₂

theorem getKey?_inter_of_mem_right [TransCmp cmp]
    (h₁ : t₁.WF) (h₂ : t₂.WF)
    {k : α} (h : k ∈ t₂) :
    (t₁ ∩ t₂).getKey? k = t₁.getKey? k :=
  Impl.getKey?_inter!_of_contains_right h₁ h₂ h

theorem getKey?_inter_of_not_mem_right [TransCmp cmp]
    (h₁ : t₁.WF) (h₂ : t₂.WF)
    {k : α} (h : ¬k ∈ t₂) :
    (t₁ ∩ t₂).getKey? k = none := by
  rw [← contains_eq_false_iff_not_mem] at h
  simp only [Inter.inter]
  exact Impl.getKey?_inter!_of_contains_eq_false_right h₁ h₂ h

theorem getKey?_inter_of_not_mem_left [TransCmp cmp]
    (h₁ : t₁.WF) (h₂ : t₂.WF)
    {k : α} (h : ¬k ∈ t₁) :
    (t₁ ∩ t₂).getKey? k = none := by
  rw [← contains_eq_false_iff_not_mem] at h
  simp only [Inter.inter]
  exact Impl.getKey?_inter!_of_contains_eq_false_left h₁ h₂ h

/- getKey -/
@[simp]
theorem getKey_inter [TransCmp cmp] (h₁ : t₁.WF) (h₂ : t₂.WF)
    {k : α} {h_mem : k ∈ t₁ ∩ t₂} :
    (t₁ ∩ t₂).getKey k h_mem =
    t₁.getKey k ((mem_inter_iff h₁ h₂).1 h_mem).1 :=
  Impl.getKey_inter! h₁ h₂

/- getKeyD -/
theorem getKeyD_inter [TransCmp cmp] (h₁ : t₁.WF)
    (h₂ : t₂.WF) {k fallback : α} :
    (t₁ ∩ t₂).getKeyD k fallback =
    if t₂.contains k then t₁.getKeyD k fallback else fallback :=
  Impl.getKeyD_inter! h₁ h₂

theorem getKeyD_inter_of_mem_right [TransCmp cmp] (h₁ : t₁.WF)
    (h₂ : t₂.WF) {k fallback : α} (h : k ∈ t₂) :
    (t₁ ∩ t₂).getKeyD k fallback = t₁.getKeyD k fallback :=
  Impl.getKeyD_inter!_of_contains_right h₁ h₂ h

theorem getKeyD_inter_of_not_mem_right [TransCmp cmp] (h₁ : t₁.WF)
    (h₂ : t₂.WF) {k fallback : α} (h : ¬k ∈ t₂) :
    (t₁ ∩ t₂).getKeyD k fallback = fallback := by
  rw [← contains_eq_false_iff_not_mem] at h
  simp only [Inter.inter]
  exact Impl.getKeyD_inter!_of_contains_eq_false_right h₁ h₂ h

theorem getKeyD_inter_of_not_mem_left [TransCmp cmp] (h₁ : t₁.WF)
    (h₂ : t₂.WF) {k fallback : α} (h : ¬k ∈ t₁) :
    (t₁ ∩ t₂).getKeyD k fallback = fallback := by
  rw [← contains_eq_false_iff_not_mem] at h
  simp only [Inter.inter]
  exact Impl.getKeyD_inter!_of_contains_eq_false_left h₁ h₂ h

/- getKey! -/
theorem getKey!_inter [TransCmp cmp] [Inhabited α]
    (h₁ : t₁.WF)
    (h₂ : t₂.WF) {k : α} :
    (t₁ ∩ t₂).getKey! k =
    if t₂.contains k then t₁.getKey! k else default :=
  Impl.getKey!_inter! h₁ h₂

theorem getKey!_inter_of_mem_right [Inhabited α]
    [TransCmp cmp] (h₁ : t₁.WF) (h₂ : t₂.WF) {k : α}
    (h : k ∈ t₂) :
    (t₁ ∩ t₂).getKey! k = t₁.getKey! k :=
  Impl.getKey!_inter!_of_contains_right h₁ h₂ h

theorem getKey!_inter_of_not_mem_right [Inhabited α]
    [TransCmp cmp] (h₁ : t₁.WF) (h₂ : t₂.WF) {k : α}
    (h : ¬k ∈ t₂) :
    (t₁ ∩ t₂).getKey! k = default := by
  rw [← contains_eq_false_iff_not_mem] at h
  simp only [Inter.inter]
  exact Impl.getKey!_inter!_of_contains_eq_false_right h₁ h₂ h

theorem getKey!_inter_of_not_mem_left [Inhabited α]
    [TransCmp cmp] (h₁ : t₁.WF) (h₂ : t₂.WF) {k : α}
    (h : ¬k ∈ t₁) :
    (t₁ ∩ t₂).getKey! k = default := by
  rw [← contains_eq_false_iff_not_mem] at h
  simp only [Inter.inter]
  exact Impl.getKey!_inter!_of_contains_eq_false_left h₁ h₂ h

/- size -/
theorem size_inter_le_size_left [TransCmp cmp] (h₁ : t₁.WF)
    (h₂ : t₂.WF) :
    (t₁ ∩ t₂).size ≤ t₁.size :=
  Impl.size_inter!_le_size_left h₁ h₂

theorem size_inter_le_size_right [TransCmp cmp] (h₁ : t₁.WF)
    (h₂ : t₂.WF) :
    (t₁ ∩ t₂).size ≤ t₂.size :=
  Impl.size_inter!_le_size_right h₁ h₂

theorem size_inter_eq_size_left [TransCmp cmp] (h₁ : t₁.WF)
    (h₂ : t₂.WF)
    (h : ∀ (a : α), a ∈ t₁ → a ∈ t₂) :
    (t₁ ∩ t₂).size = t₁.size :=
  Impl.size_inter!_eq_size_left h₁ h₂ h


theorem size_inter_eq_size_right [TransCmp cmp] (h₁ : t₁.WF)
    (h₂ : t₂.WF)
    (h : ∀ (a : α), a ∈ t₂ → a ∈ t₁) :
    (t₁ ∩ t₂).size = t₂.size :=
  Impl.size_inter!_eq_size_right h₁ h₂ h

theorem size_add_size_eq_size_union_add_size_inter [TransCmp cmp]
    (h₁ : t₁.WF) (h₂ : t₂.WF) :
    t₁.size + t₂.size = (t₁ ∪ t₂).size + (t₁ ∩ t₂).size :=
  Impl.size_add_size_eq_size_union!_add_size_inter! h₁ h₂

/- isEmpty -/
@[simp]
theorem isEmpty_inter_left [TransCmp cmp] (h₁ : t₁.WF) (h₂ : t₂.WF) (h : t₁.isEmpty) :
    (t₁ ∩ t₂).isEmpty = true :=
  Impl.isEmpty_inter!_left h₁ h₂ h

@[simp]
theorem isEmpty_inter_right [TransCmp cmp] (h₁ : t₁.WF) (h₂ : t₂.WF) (h : t₂.isEmpty) :
    (t₁ ∩ t₂).isEmpty = true :=
  Impl.isEmpty_inter!_right h₁ h₂ h

theorem isEmpty_inter_iff [TransCmp cmp] (h₁ : t₁.WF) (h₂ : t₂.WF) :
    (t₁ ∩ t₂).isEmpty ↔ ∀ k, k ∈ t₁ → ¬k ∈ t₂ := by
  conv =>
    rhs
    ext k
    rhs
    rw [← contains_eq_false_iff_not_mem]
  exact Impl.isEmpty_inter!_iff h₁ h₂

end Inter

namespace Const

variable {β : Type v} {m₁ m₂ : Raw α (fun _ => β) cmp}

/- get? -/
theorem get?_inter [TransCmp cmp] (h₁ : m₁.WF) (h₂ : m₂.WF) {k : α} :
    Const.get? (m₁ ∩ m₂) k =
    if m₂.contains k then Const.get? m₁ k else none := by
  simp only [Inter.inter]
  exact Impl.Const.get?_inter! h₁ h₂

theorem get?_inter_of_mem_right [TransCmp cmp] (h₁ : m₁.WF) (h₂ : m₂.WF)
    {k : α} (h : k ∈ m₂) :
    Const.get? (m₁ ∩ m₂) k = Const.get? m₁ k := by
  rw [mem_iff_contains] at h
  simp only [Inter.inter]
  exact Impl.Const.get?_inter!_of_contains_right h₁ h₂ h

theorem get?_inter_of_not_mem_left [TransCmp cmp] (h₁ : m₁.WF) (h₂ : m₂.WF)
    {k : α} (h : ¬k ∈ m₁) :
    Const.get? (m₁ ∩ m₂) k = none := by
  rw [← contains_eq_false_iff_not_mem] at h
  simp only [Inter.inter]
  exact Impl.Const.get?_inter!_of_contains_eq_false_left h₁ h₂ h

theorem get?_inter_of_not_mem_right [TransCmp cmp] (h₁ : m₁.WF) (h₂ : m₂.WF)
    {k : α} (h : ¬k ∈ m₂) :
    Const.get? (m₁ ∩ m₂) k = none := by
  rw [← contains_eq_false_iff_not_mem] at h
  simp only [Inter.inter]
  exact Impl.Const.get?_inter!_of_contains_eq_false_right h₁ h₂ h

/- get -/
@[simp]
theorem get_inter [TransCmp cmp] (h₁ : m₁.WF) (h₂ : m₂.WF)
    {k : α} {h_mem : k ∈ m₁ ∩ m₂} :
    Const.get (m₁ ∩ m₂) k h_mem =
    Const.get m₁ k ((mem_inter_iff h₁ h₂).1 h_mem).1 := by
  simp only [Inter.inter]
  exact Impl.Const.get_inter! h₁ h₂

/- getD -/
theorem getD_inter [TransCmp cmp] (h₁ : m₁.WF) (h₂ : m₂.WF)
    {k : α} {fallback : β} :
    Const.getD (m₁ ∩ m₂) k fallback =
    if m₂.contains k then Const.getD m₁ k fallback else fallback := by
  simp only [Inter.inter]
  exact Impl.Const.getD_inter! h₁ h₂

theorem getD_inter_of_mem_right [TransCmp cmp] (h₁ : m₁.WF) (h₂ : m₂.WF)
    {k : α} {fallback : β} (h : k ∈ m₂) :
    Const.getD (m₁ ∩ m₂) k fallback = Const.getD m₁ k fallback := by
  rw [mem_iff_contains] at h
  simp only [Inter.inter]
  exact Impl.Const.getD_inter!_of_contains_right h₁ h₂ h

theorem getD_inter_of_not_mem_right [TransCmp cmp] (h₁ : m₁.WF) (h₂ : m₂.WF)
    {k : α} {fallback : β} (h : ¬k ∈ m₂) :
    Const.getD (m₁ ∩ m₂) k fallback = fallback := by
  rw [← contains_eq_false_iff_not_mem] at h
  simp only [Inter.inter]
  exact Impl.Const.getD_inter!_of_contains_eq_false_right h₁ h₂ h

theorem getD_inter_of_not_mem_left [TransCmp cmp] (h₁ : m₁.WF) (h₂ : m₂.WF)
    {k : α} {fallback : β} (h : ¬k ∈ m₁) :
    Const.getD (m₁ ∩ m₂) k fallback = fallback := by
  rw [← contains_eq_false_iff_not_mem] at h
  simp only [Inter.inter]
  exact Impl.Const.getD_inter!_of_contains_eq_false_left h₁ h₂ h

/- get! -/
theorem get!_inter [TransCmp cmp] [Inhabited β] (h₁ : m₁.WF) (h₂ : m₂.WF)
    {k : α} :
    Const.get! (m₁ ∩ m₂) k =
    if m₂.contains k then Const.get! m₁ k else default := by
  simp only [Inter.inter]
  exact Impl.Const.get!_inter! h₁ h₂

theorem get!_inter_of_mem_right [TransCmp cmp] [Inhabited β] (h₁ : m₁.WF) (h₂ : m₂.WF)
    {k : α} (h : k ∈ m₂) :
    Const.get! (m₁ ∩ m₂) k = Const.get! m₁ k := by
  rw [mem_iff_contains] at h
  simp only [Inter.inter]
  exact Impl.Const.get!_inter!_of_contains_right h₁ h₂ h

theorem get!_inter_of_not_mem_right [TransCmp cmp] [Inhabited β] (h₁ : m₁.WF) (h₂ : m₂.WF)
    {k : α} (h : ¬k ∈ m₂) :
    Const.get! (m₁ ∩ m₂) k = default := by
  rw [← contains_eq_false_iff_not_mem] at h
  simp only [Inter.inter]
  exact Impl.Const.get!_inter!_of_contains_eq_false_right h₁ h₂ h

theorem get!_inter_of_not_mem_left [TransCmp cmp] [Inhabited β] (h₁ : m₁.WF) (h₂ : m₂.WF)
    {k : α} (h : ¬k ∈ m₁) :
    Const.get! (m₁ ∩ m₂) k = default := by
  rw [← contains_eq_false_iff_not_mem] at h
  simp only [Inter.inter]
  exact Impl.Const.get!_inter!_of_contains_eq_false_left h₁ h₂ h

end Const

<<<<<<< HEAD
section BEq
variable {m₁ m₂ : Raw α β cmp} [∀ k, BEq (β k)] [LawfulEqCmp cmp] [TransCmp cmp]

theorem Equiv.beq [∀ k, ReflBEq (β k)] (h₁ : m₁.WF) (h₂ : m₂.WF) : m₁ ~m m₂ → beq m₁ m₂ :=
  fun h => Impl.Equiv.beq h₁ h₂ h.1

theorem equiv_of_beq [∀ k, LawfulBEq (β k)] (h₁ : m₁.WF) (h₂ : m₂.WF) : beq m₁ m₂ = true → m₁ ~m m₂ :=
  fun hyp => ⟨@Impl.equiv_of_beq _ _ ⟨cmp⟩ m₁.1 m₂.1 _ _ _ _ h₁.1 h₂.1 hyp⟩

theorem Equiv.beq_congr {m₃ m₄ : Raw α β cmp} (h₁ : m₁.WF) (h₂ : m₂.WF) (h₃ : m₃.WF) (h₄ : m₄.WF) :
    m₁ ~m m₃ → m₂ ~m m₄ → Raw.beq m₁ m₂ = Raw.beq m₃ m₄ :=
  fun w1 w2 => Impl.Equiv.beq_congr h₁ h₂ h₃ h₄ w1.1 w2.1

end BEq

section
variable {β : Type v} {m₁ m₂ : Raw α (fun _ => β) cmp}

theorem Const.Equiv.beq [TransCmp cmp] [BEq β] [ReflBEq β] (h₁ : m₁.WF) (h₂ : m₂.WF) : m₁ ~m m₂ → beq m₁ m₂ :=
  fun h => Impl.Const.Equiv.beq h₁ h₂ h.1

theorem Const.equiv_of_beq [TransCmp cmp] [LawfulEqCmp cmp] [BEq β] [LawfulBEq β] (h₁ : m₁.WF) (h₂ : m₂.WF) : beq m₁ m₂ = true → m₁ ~m m₂ :=
  fun hyp => ⟨@Impl.Const.equiv_of_beq α ⟨cmp⟩ β m₁.1 m₂.1 _ _ _ _ h₁.1 h₂.1 hyp⟩

theorem Const.Equiv.beq_congr [TransCmp cmp] [LawfulEqCmp cmp] [BEq β] {m₃ m₄ : Raw α (fun _ => β) cmp} (h₁ : m₁.WF) (h₂ : m₂.WF) (h₃ : m₃.WF) (h₄ : m₄.WF) :
    m₁ ~m m₃ → m₂ ~m m₄ → Raw.Const.beq m₁ m₂ = Raw.Const.beq m₃ m₄ :=
  fun w1 w2 => Impl.Const.Equiv.beq_congr h₁ h₂ h₃ h₄ w1.1 w2.1

end
=======
section Diff

variable {t₁ t₂ : Raw α β cmp}

@[simp]
theorem diff_eq : t₁.diff t₂ = t₁ \ t₂ := by
  simp only [SDiff.sdiff]

/- contains -/
@[simp]
theorem contains_diff [TransCmp cmp] (h₁ : t₁.WF)
    (h₂ : t₂.WF) {k : α} :
    (t₁ \ t₂).contains k = (t₁.contains k && !t₂.contains k) := by
  simp only [SDiff.sdiff]
  exact Impl.contains_diff! h₁ h₂

/- mem -/
@[simp]
theorem mem_diff_iff [TransCmp cmp] (h₁ : t₁.WF)
    (h₂ : t₂.WF) {k : α} :
    k ∈ t₁ \ t₂ ↔ k ∈ t₁ ∧ ¬k ∈ t₂ := by
  simp only [SDiff.sdiff, Membership.mem]
  exact Impl.contains_diff!_iff h₁ h₂

theorem not_mem_diff_of_not_mem_left [TransCmp cmp] (h₁ : t₁.WF) (h₂ : t₂.WF)
    {k : α} (h : ¬k ∈ t₁) :
    ¬k ∈ t₁ \ t₂ := by
  rw [← contains_eq_false_iff_not_mem] at h ⊢
  simp only [SDiff.sdiff]
  exact Impl.contains_diff!_eq_false_of_contains_eq_false_left h₁ h₂ h

theorem not_mem_diff_of_mem_right [TransCmp cmp] (h₁ : t₁.WF) (h₂ : t₂.WF)
    {k : α} (h : k ∈ t₂) :
    ¬k ∈ t₁ \ t₂ := by
  rw [← contains_eq_false_iff_not_mem]
  simp only [SDiff.sdiff]
  exact Impl.contains_diff!_eq_false_of_contains_right h₁ h₂ h

theorem Equiv.diff_left [TransCmp cmp] {t₃ : Raw α β cmp}
    (h₁ : t₁.WF) (h₂ : t₂.WF) (h₃ : t₃.WF) (equiv : t₁ ~m t₂) :
    (t₁ \ t₃).Equiv (t₂ \ t₃) := by
  simp only [SDiff.sdiff]
  exact ⟨@Impl.Equiv.diff!_left _ _ ⟨cmp⟩ t₁.inner t₂.inner t₃.inner _ h₁.out h₂.out h₃.out equiv.1⟩

theorem Equiv.diff_right [TransCmp cmp] {t₃ : Raw α β cmp}
    (h₁ : t₁.WF) (h₂ : t₂.WF) (h₃ : t₃.WF) (equiv : t₂ ~m t₃) :
    (t₁ \ t₂).Equiv (t₁ \ t₃) := by
  simp only [SDiff.sdiff]
  exact ⟨@Impl.Equiv.diff!_right _ _ ⟨cmp⟩ t₁.inner t₂.inner t₃.inner _ h₁.out h₂.out h₃.out equiv.1⟩

theorem Equiv.diff_congr [TransCmp cmp] {t₃ t₄ : Raw α β cmp}
    (h₁ : t₁.WF) (h₂ : t₂.WF) (h₃ : t₃.WF) (h₄ : t₄.WF)
    (equiv₁ : t₁ ~m t₃) (equiv₂ : t₂ ~m t₄) :
    (t₁ \ t₂).Equiv (t₃ \ t₄) := by
  simp only [SDiff.sdiff]
  exact ⟨@Impl.Equiv.diff!_congr _ _ ⟨cmp⟩ t₁.inner t₂.inner t₃.inner t₄.inner _ h₁.out h₂.out h₃.out h₄.out equiv₁.1 equiv₂.1⟩

/- get? -/
theorem get?_diff [TransCmp cmp] [LawfulEqCmp cmp] (h₁ : t₁.WF) (h₂ : t₂.WF)
    {k : α} :
    (t₁ \ t₂).get? k =
    if t₂.contains k then none else t₁.get? k :=
  Impl.get?_diff! h₁ h₂

theorem get?_diff_of_not_mem_right [TransCmp cmp] [LawfulEqCmp cmp] (h₁ : t₁.WF) (h₂ : t₂.WF)
    {k : α} (h : ¬k ∈ t₂) :
    (t₁ \ t₂).get? k = t₁.get? k := by
  rw [← contains_eq_false_iff_not_mem] at h
  simp only [SDiff.sdiff]
  exact Impl.get?_diff!_of_contains_eq_false_right h₁ h₂ h

theorem get?_diff_of_not_mem_left [TransCmp cmp] [LawfulEqCmp cmp] (h₁ : t₁.WF) (h₂ : t₂.WF)
    {k : α} (h : ¬k ∈ t₁) :
    (t₁ \ t₂).get? k = none := by
  rw [← contains_eq_false_iff_not_mem] at h
  simp only [SDiff.sdiff]
  exact Impl.get?_diff!_of_contains_eq_false_left h₁ h₂ h

theorem get?_diff_of_mem_right [TransCmp cmp] [LawfulEqCmp cmp] (h₁ : t₁.WF) (h₂ : t₂.WF)
    {k : α} (h : k ∈ t₂) :
    (t₁ \ t₂).get? k = none :=
  Impl.get?_diff!_of_contains_right h₁ h₂ h

/- get -/
theorem get_diff [TransCmp cmp] [LawfulEqCmp cmp] (h₁ : t₁.WF) (h₂ : t₂.WF)
    {k : α} {h_mem : k ∈ t₁ \ t₂} :
    (t₁ \ t₂).get k h_mem =
    t₁.get k ((mem_diff_iff h₁ h₂).1 h_mem).1 :=
  Impl.get_diff! h₁ h₂

/- getD -/
theorem getD_diff [TransCmp cmp] [LawfulEqCmp cmp] (h₁ : t₁.WF) (h₂ : t₂.WF)
    {k : α} {fallback : β k} :
    (t₁ \ t₂).getD k fallback =
    if t₂.contains k then fallback else t₁.getD k fallback :=
  Impl.getD_diff! h₁ h₂

theorem getD_diff_of_not_mem_right [TransCmp cmp] [LawfulEqCmp cmp] (h₁ : t₁.WF) (h₂ : t₂.WF)
    {k : α} {fallback : β k} (h : ¬k ∈ t₂) :
    (t₁ \ t₂).getD k fallback = t₁.getD k fallback := by
  rw [← contains_eq_false_iff_not_mem] at h
  simp only [SDiff.sdiff]
  exact Impl.getD_diff!_of_contains_eq_false_right h₁ h₂ h

theorem getD_diff_of_mem_right [TransCmp cmp] [LawfulEqCmp cmp] (h₁ : t₁.WF) (h₂ : t₂.WF)
    {k : α} {fallback : β k} (h : k ∈ t₂) :
    (t₁ \ t₂).getD k fallback = fallback :=
  Impl.getD_diff!_of_contains_right h₁ h₂ h

theorem getD_diff_of_not_mem_left [TransCmp cmp] [LawfulEqCmp cmp] (h₁ : t₁.WF) (h₂ : t₂.WF)
    {k : α} {fallback : β k} (h : ¬k ∈ t₁) :
    (t₁ \ t₂).getD k fallback = fallback := by
  rw [← contains_eq_false_iff_not_mem] at h
  simp only [SDiff.sdiff]
  exact Impl.getD_diff!_of_contains_eq_false_left h₁ h₂ h

/- get! -/
theorem get!_diff [TransCmp cmp] [LawfulEqCmp cmp] (h₁ : t₁.WF) (h₂ : t₂.WF)
    {k : α} [Inhabited (β k)] :
    (t₁ \ t₂).get! k =
    if t₂.contains k then default else t₁.get! k :=
  Impl.get!_diff! h₁ h₂

theorem get!_diff_of_not_mem_right [TransCmp cmp] [LawfulEqCmp cmp] (h₁ : t₁.WF) (h₂ : t₂.WF)
    {k : α} [Inhabited (β k)] (h : ¬k ∈ t₂) :
    (t₁ \ t₂).get! k = t₁.get! k := by
  rw [← contains_eq_false_iff_not_mem] at h
  simp only [SDiff.sdiff]
  exact Impl.get!_diff!_of_contains_eq_false_right h₁ h₂ h

theorem get!_diff_of_mem_right [TransCmp cmp] [LawfulEqCmp cmp] (h₁ : t₁.WF) (h₂ : t₂.WF)
    {k : α} [Inhabited (β k)] (h : k ∈ t₂) :
    (t₁ \ t₂).get! k = default :=
  Impl.get!_diff!_of_contains_right h₁ h₂ h

theorem get!_diff_of_not_mem_left [TransCmp cmp] [LawfulEqCmp cmp] (h₁ : t₁.WF) (h₂ : t₂.WF)
    {k : α} [Inhabited (β k)] (h : ¬k ∈ t₁) :
    (t₁ \ t₂).get! k = default := by
  rw [← contains_eq_false_iff_not_mem] at h
  simp only [SDiff.sdiff]
  exact Impl.get!_diff!_of_contains_eq_false_left h₁ h₂ h

/- getKey? -/
theorem getKey?_diff [TransCmp cmp]
    (h₁ : t₁.WF) (h₂ : t₂.WF)
    {k : α} :
    (t₁ \ t₂).getKey? k =
    if t₂.contains k then none else t₁.getKey? k :=
  Impl.getKey?_diff! h₁ h₂

theorem getKey?_diff_of_not_mem_right [TransCmp cmp]
    (h₁ : t₁.WF) (h₂ : t₂.WF)
    {k : α} (h : ¬k ∈ t₂) :
    (t₁ \ t₂).getKey? k = t₁.getKey? k := by
  rw [← contains_eq_false_iff_not_mem] at h
  simp only [SDiff.sdiff]
  exact Impl.getKey?_diff!_of_contains_eq_false_right h₁ h₂ h

theorem getKey?_diff_of_not_mem_left [TransCmp cmp]
    (h₁ : t₁.WF) (h₂ : t₂.WF)
    {k : α} (h : ¬k ∈ t₁) :
    (t₁ \ t₂).getKey? k = none := by
  rw [← contains_eq_false_iff_not_mem] at h
  simp only [SDiff.sdiff]
  exact Impl.getKey?_diff!_of_contains_eq_false_left h₁ h₂ h

theorem getKey?_diff_of_mem_right [TransCmp cmp]
    (h₁ : t₁.WF) (h₂ : t₂.WF)
    {k : α} (h : k ∈ t₂) :
    (t₁ \ t₂).getKey? k = none :=
  Impl.getKey?_diff!_of_contains_right h₁ h₂ h

/- getKey -/
theorem getKey_diff [TransCmp cmp] (h₁ : t₁.WF) (h₂ : t₂.WF)
    {k : α} {h_mem : k ∈ t₁ \ t₂} :
    (t₁ \ t₂).getKey k h_mem =
    t₁.getKey k ((mem_diff_iff h₁ h₂).1 h_mem).1 :=
  Impl.getKey_diff! h₁ h₂

/- getKeyD -/
theorem getKeyD_diff [TransCmp cmp] (h₁ : t₁.WF)
    (h₂ : t₂.WF) {k fallback : α} :
    (t₁ \ t₂).getKeyD k fallback =
    if t₂.contains k then fallback else t₁.getKeyD k fallback :=
  Impl.getKeyD_diff! h₁ h₂

theorem getKeyD_diff_of_not_mem_right [TransCmp cmp] (h₁ : t₁.WF)
    (h₂ : t₂.WF) {k fallback : α} (h : ¬k ∈ t₂) :
    (t₁ \ t₂).getKeyD k fallback = t₁.getKeyD k fallback := by
  rw [← contains_eq_false_iff_not_mem] at h
  simp only [SDiff.sdiff]
  exact Impl.getKeyD_diff!_of_contains_eq_false_right h₁ h₂ h

theorem getKeyD_diff_of_mem_right [TransCmp cmp] (h₁ : t₁.WF)
    (h₂ : t₂.WF) {k fallback : α} (h : k ∈ t₂) :
    (t₁ \ t₂).getKeyD k fallback = fallback :=
  Impl.getKeyD_diff!_of_contains_right h₁ h₂ h

theorem getKeyD_diff_of_not_mem_left [TransCmp cmp] (h₁ : t₁.WF)
    (h₂ : t₂.WF) {k fallback : α} (h : ¬k ∈ t₁) :
    (t₁ \ t₂).getKeyD k fallback = fallback := by
  rw [← contains_eq_false_iff_not_mem] at h
  simp only [SDiff.sdiff]
  exact Impl.getKeyD_diff!_of_contains_eq_false_left h₁ h₂ h

/- getKey! -/
theorem getKey!_diff [TransCmp cmp] [Inhabited α]
    (h₁ : t₁.WF)
    (h₂ : t₂.WF) {k : α} :
    (t₁ \ t₂).getKey! k =
    if t₂.contains k then default else t₁.getKey! k :=
  Impl.getKey!_diff! h₁ h₂

theorem getKey!_diff_of_not_mem_right [Inhabited α]
    [TransCmp cmp] (h₁ : t₁.WF) (h₂ : t₂.WF) {k : α}
    (h : ¬k ∈ t₂) :
    (t₁ \ t₂).getKey! k = t₁.getKey! k := by
  rw [← contains_eq_false_iff_not_mem] at h
  simp only [SDiff.sdiff]
  exact Impl.getKey!_diff!_of_contains_eq_false_right h₁ h₂ h

theorem getKey!_diff_of_mem_right [Inhabited α]
    [TransCmp cmp] (h₁ : t₁.WF) (h₂ : t₂.WF) {k : α}
    (h : k ∈ t₂) :
    (t₁ \ t₂).getKey! k = default :=
  Impl.getKey!_diff!_of_contains_right h₁ h₂ h

theorem getKey!_diff_of_not_mem_left [Inhabited α]
    [TransCmp cmp] (h₁ : t₁.WF) (h₂ : t₂.WF) {k : α}
    (h : ¬k ∈ t₁) :
    (t₁ \ t₂).getKey! k = default := by
  rw [← contains_eq_false_iff_not_mem] at h
  simp only [SDiff.sdiff]
  exact Impl.getKey!_diff!_of_contains_eq_false_left h₁ h₂ h

/- size -/
theorem size_diff_le_size_left [TransCmp cmp] (h₁ : t₁.WF)
    (h₂ : t₂.WF) :
    (t₁ \ t₂).size ≤ t₁.size :=
  Impl.size_diff!_le_size_left h₁ h₂

theorem size_diff_eq_size_left [TransCmp cmp] (h₁ : t₁.WF)
    (h₂ : t₂.WF)
    (h : ∀ (a : α), a ∈ t₁ → ¬a ∈ t₂) :
    (t₁ \ t₂).size = t₁.size := by
  conv at h =>
    ext a
    rhs
    rw [← contains_eq_false_iff_not_mem]
  exact Impl.size_diff!_eq_size_left h₁ h₂ h

theorem size_diff_add_size_inter_eq_size_left [TransCmp cmp]
    (h₁ : t₁.WF) (h₂ : t₂.WF) :
    (t₁ \ t₂).size + (t₁ ∩ t₂).size = t₁.size :=
  Impl.size_diff!_add_size_inter!_eq_size_left h₁ h₂

/- isEmpty -/
@[simp]
theorem isEmpty_diff_left [TransCmp cmp] (h₁ : t₁.WF) (h₂ : t₂.WF) (h : t₁.isEmpty) :
    (t₁ \ t₂).isEmpty = true :=
  Impl.isEmpty_diff!_left h₁ h₂ h

theorem isEmpty_diff_iff [TransCmp cmp] (h₁ : t₁.WF) (h₂ : t₂.WF) :
    (t₁ \ t₂).isEmpty ↔ ∀ k, k ∈ t₁ → k ∈ t₂ := by
  exact Impl.isEmpty_diff!_iff h₁ h₂

end Diff

namespace Const

variable {β : Type v} {m₁ m₂ : Raw α (fun _ => β) cmp}

/- get? -/
theorem get?_diff [TransCmp cmp] (h₁ : m₁.WF) (h₂ : m₂.WF) {k : α} :
    Const.get? (m₁ \ m₂) k =
    if m₂.contains k then none else Const.get? m₁ k := by
  simp only [SDiff.sdiff]
  exact Impl.Const.get?_diff! h₁ h₂

theorem get?_diff_of_not_mem_right [TransCmp cmp] (h₁ : m₁.WF) (h₂ : m₂.WF)
    {k : α} (h : ¬k ∈ m₂) :
    Const.get? (m₁ \ m₂) k = Const.get? m₁ k := by
  rw [← contains_eq_false_iff_not_mem] at h
  simp only [SDiff.sdiff]
  exact Impl.Const.get?_diff!_of_contains_eq_false_right h₁ h₂ h

theorem get?_diff_of_not_mem_left [TransCmp cmp] (h₁ : m₁.WF) (h₂ : m₂.WF)
    {k : α} (h : ¬k ∈ m₁) :
    Const.get? (m₁ \ m₂) k = none := by
  rw [← contains_eq_false_iff_not_mem] at h
  simp only [SDiff.sdiff]
  exact Impl.Const.get?_diff!_of_contains_eq_false_left h₁ h₂ h

theorem get?_diff_of_mem_right [TransCmp cmp] (h₁ : m₁.WF) (h₂ : m₂.WF)
    {k : α} (h : k ∈ m₂) :
    Const.get? (m₁ \ m₂) k = none := by
  rw [mem_iff_contains] at h
  simp only [SDiff.sdiff]
  exact Impl.Const.get?_diff!_of_contains_right h₁ h₂ h

/- get -/
theorem get_diff [TransCmp cmp] (h₁ : m₁.WF) (h₂ : m₂.WF)
    {k : α} {h_mem : k ∈ m₁ \ m₂} :
    Const.get (m₁ \ m₂) k h_mem =
    Const.get m₁ k ((mem_diff_iff h₁ h₂).1 h_mem).1 := by
  simp only [SDiff.sdiff]
  exact Impl.Const.get_diff! h₁ h₂

/- getD -/
theorem getD_diff [TransCmp cmp] (h₁ : m₁.WF) (h₂ : m₂.WF)
    {k : α} {fallback : β} :
    Const.getD (m₁ \ m₂) k fallback =
    if m₂.contains k then fallback else Const.getD m₁ k fallback := by
  simp only [SDiff.sdiff]
  exact Impl.Const.getD_diff! h₁ h₂

theorem getD_diff_of_not_mem_right [TransCmp cmp] (h₁ : m₁.WF) (h₂ : m₂.WF)
    {k : α} {fallback : β} (h : ¬k ∈ m₂) :
    Const.getD (m₁ \ m₂) k fallback = Const.getD m₁ k fallback := by
  rw [← contains_eq_false_iff_not_mem] at h
  simp only [SDiff.sdiff]
  exact Impl.Const.getD_diff!_of_contains_eq_false_right h₁ h₂ h

theorem getD_diff_of_mem_right [TransCmp cmp] (h₁ : m₁.WF) (h₂ : m₂.WF)
    {k : α} {fallback : β} (h : k ∈ m₂) :
    Const.getD (m₁ \ m₂) k fallback = fallback := by
  rw [mem_iff_contains] at h
  simp only [SDiff.sdiff]
  exact Impl.Const.getD_diff!_of_contains_right h₁ h₂ h

theorem getD_diff_of_not_mem_left [TransCmp cmp] (h₁ : m₁.WF) (h₂ : m₂.WF)
    {k : α} {fallback : β} (h : ¬k ∈ m₁) :
    Const.getD (m₁ \ m₂) k fallback = fallback := by
  rw [← contains_eq_false_iff_not_mem] at h
  simp only [SDiff.sdiff]
  exact Impl.Const.getD_diff!_of_contains_eq_false_left h₁ h₂ h

/- get! -/
theorem get!_diff [TransCmp cmp] [Inhabited β] (h₁ : m₁.WF) (h₂ : m₂.WF)
    {k : α} :
    Const.get! (m₁ \ m₂) k =
    if m₂.contains k then default else Const.get! m₁ k := by
  simp only [SDiff.sdiff]
  exact Impl.Const.get!_diff! h₁ h₂

theorem get!_diff_of_not_mem_right [TransCmp cmp] [Inhabited β] (h₁ : m₁.WF) (h₂ : m₂.WF)
    {k : α} (h : ¬k ∈ m₂) :
    Const.get! (m₁ \ m₂) k = Const.get! m₁ k := by
  rw [← contains_eq_false_iff_not_mem] at h
  simp only [SDiff.sdiff]
  exact Impl.Const.get!_diff!_of_contains_eq_false_right h₁ h₂ h

theorem get!_diff_of_mem_right [TransCmp cmp] [Inhabited β] (h₁ : m₁.WF) (h₂ : m₂.WF)
    {k : α} (h : k ∈ m₂) :
    Const.get! (m₁ \ m₂) k = default := by
  rw [mem_iff_contains] at h
  simp only [SDiff.sdiff]
  exact Impl.Const.get!_diff!_of_contains_right h₁ h₂ h

theorem get!_diff_of_not_mem_left [TransCmp cmp] [Inhabited β] (h₁ : m₁.WF) (h₂ : m₂.WF)
    {k : α} (h : ¬k ∈ m₁) :
    Const.get! (m₁ \ m₂) k = default := by
  rw [← contains_eq_false_iff_not_mem] at h
  simp only [SDiff.sdiff]
  exact Impl.Const.get!_diff!_of_contains_eq_false_left h₁ h₂ h

end Const
>>>>>>> f8866dcc

section Alter

theorem isEmpty_alter_eq_isEmpty_erase [TransCmp cmp] [LawfulEqCmp cmp] (h : t.WF) {k : α}
    {f : Option (β k) → Option (β k)} :
    (t.alter k f).isEmpty = ((t.erase k).isEmpty && (f (t.get? k)).isNone) :=
  Impl.isEmpty_alter!_eq_isEmpty_erase h

@[simp, grind =]
theorem isEmpty_alter [TransCmp cmp] [LawfulEqCmp cmp] (h : t.WF) {k : α}
    {f : Option (β k) → Option (β k)} :
    (t.alter k f).isEmpty =
      (((t.isEmpty || (t.size == 1 && t.contains k))) && (f (t.get? k)).isNone) :=
  Impl.isEmpty_alter! h

@[grind =]
theorem contains_alter [TransCmp cmp] [LawfulEqCmp cmp] (h : t.WF) {k k' : α}
    {f : Option (β k) → Option (β k)} :
    (t.alter k f).contains k' = if cmp k k' = .eq then (f (t.get? k)).isSome else t.contains k' :=
  Impl.contains_alter! h

@[grind =]
theorem mem_alter [TransCmp cmp] [LawfulEqCmp cmp] (h : t.WF) {k k' : α}
    {f : Option (β k) → Option (β k)} :
    k' ∈ t.alter k f ↔ if cmp k k' = .eq then (f (t.get? k)).isSome = true else k' ∈ t :=
  Impl.mem_alter! h

theorem mem_alter_of_compare_eq [TransCmp cmp] [LawfulEqCmp cmp] (h : t.WF) {k k' : α}
    {f : Option (β k) → Option (β k)}
    (he : cmp k k' = .eq) :
    k' ∈ t.alter k f ↔ (f (t.get? k)).isSome :=
  Impl.mem_alter!_of_compare_eq h he

@[simp]
theorem contains_alter_self [TransCmp cmp] [LawfulEqCmp cmp] (h : t.WF) {k : α}
    {f : Option (β k) → Option (β k)} :
    (t.alter k f).contains k = (f (t.get? k)).isSome :=
  Impl.contains_alter!_self h

@[simp]
theorem mem_alter_self [TransCmp cmp] [LawfulEqCmp cmp] (h : t.WF) {k : α}
    {f : Option (β k) → Option (β k)} :
    k ∈ t.alter k f ↔ (f (t.get? k)).isSome :=
  Impl.mem_alter!_self h

theorem contains_alter_of_not_compare_eq [TransCmp cmp] [LawfulEqCmp cmp] (h : t.WF) {k k' : α}
    {f : Option (β k) → Option (β k)} (he : ¬ cmp k k' = .eq) :
    (t.alter k f).contains k' = t.contains k' :=
  Impl.contains_alter!_of_not_compare_eq h he

theorem mem_alter_of_not_compare_eq [TransCmp cmp] [LawfulEqCmp cmp] (h : t.WF) {k k' : α}
    {f : Option (β k) → Option (β k)} (he : ¬ cmp k k' = .eq) :
    k' ∈ t.alter k f ↔ k' ∈ t :=
  Impl.mem_alter!_of_not_compare_eq h he

@[grind =]
theorem size_alter [TransCmp cmp] [LawfulEqCmp cmp] (h : t.WF) {k : α}
    {f : Option (β k) → Option (β k)} :
    (t.alter k f).size =
      if k ∈ t ∧ (f (t.get? k)).isNone then
        t.size - 1
      else if k ∉ t ∧ (f (t.get? k)).isSome then
        t.size + 1
      else
        t.size :=
  Impl.size_alter! h

theorem size_alter_eq_add_one [TransCmp cmp] [LawfulEqCmp cmp] (h : t.WF) {k : α}
    {f : Option (β k) → Option (β k)} (h₁ : k ∉ t) (h₂ : (f (t.get? k)).isSome) :
    (t.alter k f).size = t.size + 1 :=
  Impl.size_alter!_eq_add_one h h₁ h₂

theorem size_alter_eq_sub_one [TransCmp cmp] [LawfulEqCmp cmp] (h : t.WF) {k : α}
    {f : Option (β k) → Option (β k)} (h₁ : k ∈ t) (h₂ : (f (t.get? k)).isNone) :
    (t.alter k f).size = t.size - 1 :=
  Impl.size_alter!_eq_sub_one h h₁ h₂

theorem size_alter_eq_self_of_not_mem [TransCmp cmp] [LawfulEqCmp cmp] (h : t.WF) {k : α}
    {f : Option (β k) → Option (β k)} (h₁ : ¬ k ∈ t) (h₂ : (f (t.get? k)).isNone) :
    (t.alter k f).size = t.size :=
  Impl.size_alter!_eq_self_of_not_mem h h₁ h₂

theorem size_alter_eq_self_of_mem [TransCmp cmp] [LawfulEqCmp cmp] (h : t.WF) {k : α}
    {f : Option (β k) → Option (β k)} (h₁ : k ∈ t) (h₂ : (f (t.get? k)).isSome) :
    (t.alter k f).size = t.size :=
  Impl.size_alter!_eq_self_of_mem h h₁ h₂

theorem size_alter_le_size [TransCmp cmp] [LawfulEqCmp cmp] (h : t.WF) {k : α}
    {f : Option (β k) → Option (β k)} :
    (t.alter k f).size ≤ t.size + 1 :=
  Impl.size_alter!_le_size h

theorem size_le_size_alter [TransCmp cmp] [LawfulEqCmp cmp] (h : t.WF) {k : α}
    {f : Option (β k) → Option (β k)} :
    t.size - 1 ≤ (t.alter k f).size :=
  Impl.size_le_size_alter! h

@[grind =]
theorem get?_alter [TransCmp cmp] [LawfulEqCmp cmp] (h : t.WF) {k k' : α}
    {f : Option (β k) → Option (β k)} :
    (t.alter k f).get? k' =
      if h : cmp k k' = .eq then
        cast (congrArg (Option ∘ β) (LawfulEqCmp.compare_eq_iff_eq.mp h)) (f (t.get? k))
      else
        t.get? k' :=
  Impl.get?_alter! h

@[simp]
theorem get?_alter_self [TransCmp cmp] [LawfulEqCmp cmp] (h : t.WF) {k : α}
    {f : Option (β k) → Option (β k)} :
    (t.alter k f).get? k = f (t.get? k) := by
  simp [get?_alter h, ReflCmp.compare_self]

@[grind =]
theorem get_alter [TransCmp cmp] [LawfulEqCmp cmp] (h : t.WF) {k k' : α}
    {f : Option (β k) → Option (β k)} {hc : k' ∈ (t.alter k f)} :
    (t.alter k f).get k' hc =
      if heq : cmp k k' = .eq then
        haveI h' : (f (t.get? k)).isSome := mem_alter_of_compare_eq h heq |>.mp hc
        cast (congrArg β (LawfulEqCmp.compare_eq_iff_eq.mp heq)) <| (f (t.get? k)).get <| h'
      else
        haveI h' : k' ∈ t := mem_alter_of_not_compare_eq h heq |>.mp hc
        t.get k' h' :=
  Impl.get_alter! h

@[simp]
theorem get_alter_self [TransCmp cmp] [LawfulEqCmp cmp] (h : t.WF) {k : α}
    {f : Option (β k) → Option (β k)} {hc : k ∈ t.alter k f} :
    haveI h' : (f (t.get? k)).isSome := mem_alter_self h |>.mp hc
    (t.alter k f).get k hc = (f (t.get? k)).get h' :=
  Impl.get_alter!_self h

@[grind =]
theorem get!_alter [TransCmp cmp] [LawfulEqCmp cmp] (h : t.WF) {k k' : α} [Inhabited (β k')]
    {f : Option (β k) → Option (β k)} :
    (t.alter k f).get! k' =
      if heq : cmp k k' = .eq then
        (f (t.get? k)).map (cast (congrArg β (LawfulEqCmp.compare_eq_iff_eq.mp heq))) |>.get!
      else
        t.get! k' :=
  Impl.get!_alter! h

@[simp]
theorem get!_alter_self [TransCmp cmp] [LawfulEqCmp cmp] (h : t.WF) {k : α} [Inhabited (β k)]
    {f : Option (β k) → Option (β k)} :
    (t.alter k f).get! k = (f (t.get? k)).get! :=
  Impl.get!_alter!_self h

@[grind =]
theorem getD_alter [TransCmp cmp] [LawfulEqCmp cmp] (h : t.WF) {k k' : α} {fallback : β k'}
    {f : Option (β k) → Option (β k)} :
    (t.alter k f).getD k' fallback =
      if heq : cmp k k' = .eq then
        f (t.get? k) |>.map (cast (congrArg β <| LawfulEqCmp.compare_eq_iff_eq.mp heq)) |>.getD fallback
      else
        t.getD k' fallback :=
  Impl.getD_alter! h

@[simp]
theorem getD_alter_self [TransCmp cmp] [LawfulEqCmp cmp] (h : t.WF) {k : α} {fallback : β k}
    {f : Option (β k) → Option (β k)} :
    (t.alter k f).getD k fallback = (f (t.get? k)).getD fallback :=
  Impl.getD_alter!_self h

@[grind =]
theorem getKey?_alter [TransCmp cmp] [LawfulEqCmp cmp] (h : t.WF) {k k' : α}
    {f : Option (β k) → Option (β k)} :
    (t.alter k f).getKey? k' =
      if cmp k k' = .eq then
        if (f (t.get? k)).isSome then some k else none
      else
        t.getKey? k' :=
  Impl.getKey?_alter! h

theorem getKey?_alter_self [TransCmp cmp] [LawfulEqCmp cmp] (h : t.WF) {k : α}
    {f : Option (β k) → Option (β k)} :
    (t.alter k f).getKey? k = if (f (t.get? k)).isSome then some k else none :=
  Impl.getKey?_alter!_self h

@[grind =]
theorem getKey!_alter [TransCmp cmp] [LawfulEqCmp cmp] [Inhabited α] (h : t.WF) {k k' : α}
    {f : Option (β k) → Option (β k)} : (t.alter k f).getKey! k' =
      if cmp k k' = .eq then
        if (f (t.get? k)).isSome then k else default
      else
        t.getKey! k' :=
  Impl.getKey!_alter! h

theorem getKey!_alter_self [TransCmp cmp] [LawfulEqCmp cmp] [Inhabited α] (h : t.WF) {k : α}
    {f : Option (β k) → Option (β k)} :
    (t.alter k f).getKey! k = if (f (t.get? k)).isSome then k else default :=
  Impl.getKey!_alter!_self h

@[simp]
theorem getKey_alter_self [TransCmp cmp] [LawfulEqCmp cmp] [Inhabited α] (h : t.WF) {k : α}
    {f : Option (β k) → Option (β k)} {hc : k ∈ t.alter k f} :
    (t.alter k f).getKey k hc = k :=
  Impl.getKey_alter!_self h

@[grind =]
theorem getKeyD_alter [TransCmp cmp] [LawfulEqCmp cmp] (h : t.WF) {k k' fallback : α}
    {f : Option (β k) → Option (β k)} :
    (t.alter k f).getKeyD k' fallback =
      if cmp k k' = .eq then
        if (f (t.get? k)).isSome then k else fallback
      else
        t.getKeyD k' fallback :=
  Impl.getKeyD_alter! h

@[simp]
theorem getKeyD_alter_self [TransCmp cmp] [LawfulEqCmp cmp] [Inhabited α] (h : t.WF) {k : α}
    {fallback : α} {f : Option (β k) → Option (β k)} :
    (t.alter k f).getKeyD k fallback = if (f (t.get? k)).isSome then k else fallback :=
  Impl.getKeyD_alter!_self h

namespace Const

variable {β : Type v} {t : Raw α β cmp}

theorem isEmpty_alter_eq_isEmpty_erase [TransCmp cmp] (h : t.WF) {k : α}
    {f : Option β → Option β} :
    (alter t k f).isEmpty = ((t.erase k).isEmpty && (f (get? t k)).isNone) :=
   Impl.Const.isEmpty_alter!_eq_isEmpty_erase h

@[simp, grind =]
theorem isEmpty_alter [TransCmp cmp] (h : t.WF) {k : α} {f : Option β → Option β} :
    (alter t k f).isEmpty =
      (((t.isEmpty || (t.size == 1 && t.contains k))) && (f (get? t k)).isNone) :=
  Impl.Const.isEmpty_alter! h

@[grind =]
theorem contains_alter [TransCmp cmp] (h : t.WF) {k k' : α} {f : Option β → Option β} :
    (alter t k f).contains k' =
      if cmp k k' = .eq then (f (get? t k)).isSome else t.contains k' :=
  Impl.Const.contains_alter! h

@[grind =]
theorem mem_alter [TransCmp cmp] (h : t.WF) {k k' : α} {f : Option β → Option β} :
    k' ∈ alter t k f ↔
      if cmp k k' = .eq then (f (get? t k)).isSome = true else k' ∈ t :=
  Impl.Const.mem_alter! h

theorem mem_alter_of_compare_eq [TransCmp cmp] (h : t.WF) {k k' : α} {f : Option β → Option β}
    (he : cmp k k' = .eq) :
    k' ∈ alter t k f ↔ (f (get? t k)).isSome :=
  Impl.Const.mem_alter!_of_compare_eq h he

@[simp]
theorem contains_alter_self [TransCmp cmp] (h : t.WF) {k : α} {f : Option β → Option β} :
    (alter t k f).contains k = (f (get? t k)).isSome :=
  Impl.Const.contains_alter!_self h

@[simp]
theorem mem_alter_self [TransCmp cmp] (h : t.WF) {k : α} {f : Option β → Option β} :
    k ∈ alter t k f ↔ (f (get? t k)).isSome :=
  Impl.Const.mem_alter!_self h

theorem contains_alter_of_not_compare_eq [TransCmp cmp] (h : t.WF) {k k' : α}
    {f : Option β → Option β} (he : ¬ cmp k k' = .eq) :
    (alter t k f).contains k' = t.contains k' :=
  Impl.Const.contains_alter!_of_not_compare_eq h he

theorem mem_alter_of_not_compare_eq [TransCmp cmp] (h : t.WF) {k k' : α} {f : Option β → Option β}
    (he : ¬ cmp k k' = .eq) :
    k' ∈ alter t k f ↔ k' ∈ t :=
  Impl.Const.mem_alter!_of_not_compare_eq h he

@[grind =]
theorem size_alter [TransCmp cmp] (h : t.WF) {k : α} {f : Option β → Option β} :
    (alter t k f).size =
      if k ∈ t ∧ (f (get? t k)).isNone then
        t.size - 1
      else if k ∉ t ∧ (f (get? t k)).isSome then
        t.size + 1
      else
        t.size :=
  Impl.Const.size_alter! h

theorem size_alter_eq_add_one [TransCmp cmp] (h : t.WF) {k : α} {f : Option β → Option β}
    (h₁ : k ∉ t) (h₂ : (f (get? t k)).isSome) :
    (alter t k f).size = t.size + 1 :=
  Impl.Const.size_alter!_eq_add_one h h₁ h₂

theorem size_alter_eq_sub_one [TransCmp cmp] (h : t.WF) {k : α} {f : Option β → Option β}
    (h₁ : k ∈ t) (h₂ : (f (get? t k)).isNone) :
    (alter t k f).size = t.size - 1 :=
  Impl.Const.size_alter!_eq_sub_one h h₁ h₂

theorem size_alter_eq_self_of_not_mem [TransCmp cmp] (h : t.WF) {k : α} {f : Option β → Option β}
    (h₁ : ¬ k ∈ t) (h₂ : (f (get? t k)).isNone) :
    (alter t k f).size = t.size :=
  Impl.Const.size_alter!_eq_self_of_not_mem h h₁ h₂

theorem size_alter_eq_self_of_mem [TransCmp cmp] (h : t.WF) {k : α} {f : Option β → Option β}
    (h₁ : k ∈ t) (h₂ : (f (get? t k)).isSome) :
    (alter t k f).size = t.size :=
  Impl.Const.size_alter!_eq_self_of_mem h h₁ h₂

theorem size_alter_le_size [TransCmp cmp] (h : t.WF) {k : α} {f : Option β → Option β} :
    (alter t k f).size ≤ t.size + 1 :=
  Impl.Const.size_alter!_le_size h

theorem size_le_size_alter [TransCmp cmp] (h : t.WF) {k : α} {f : Option β → Option β} :
    t.size - 1 ≤ (alter t k f).size :=
  Impl.Const.size_le_size_alter! h

@[grind =]
theorem get?_alter [TransCmp cmp] (h : t.WF) {k k' : α} {f : Option β → Option β} :
    get? (alter t k f) k' =
      if cmp k k' = .eq then
        f (get? t k)
      else
        get? t k' :=
  Impl.Const.get?_alter! h

@[simp]
theorem get?_alter_self [TransCmp cmp] (h : t.WF) {k : α} {f : Option β → Option β} :
    get? (alter t k f) k = f (get? t k) :=
  Impl.Const.get?_alter!_self h

@[grind =]
theorem get_alter [TransCmp cmp] (h : t.WF) {k k' : α} {f : Option β → Option β}
    {hc : k' ∈ (alter t k f)} :
    get (alter t k f) k' hc =
      if heq : cmp k k' = .eq then
        haveI h' : (f (get? t k)).isSome := mem_alter_of_compare_eq h heq |>.mp hc
        (f (get? t k)).get h'
      else
        haveI h' : k' ∈ t := mem_alter_of_not_compare_eq h heq |>.mp hc
        get t k' h' :=
  Impl.Const.get_alter! h

@[simp]
theorem get_alter_self [TransCmp cmp] (h : t.WF) {k : α} {f : Option β → Option β}
    {hc : k ∈ alter t k f} :
    haveI h' : (f (get? t k)).isSome := mem_alter_self h |>.mp hc
    get (alter t k f) k hc = (f (get? t k)).get h' :=
  Impl.Const.get_alter!_self h

@[grind =]
theorem get!_alter [TransCmp cmp] (h : t.WF) {k k' : α} [Inhabited β] {f : Option β → Option β} :
    get! (alter t k f) k' =
      if cmp k k' = .eq then
        (f (get? t k)).get!
      else
        get! t k' :=
  Impl.Const.get!_alter! h

@[simp]
theorem get!_alter_self [TransCmp cmp] (h : t.WF) {k : α} [Inhabited β] {f : Option β → Option β} :
    get! (alter t k f) k = (f (get? t k)).get! :=
  Impl.Const.get!_alter!_self h

@[grind =]
theorem getD_alter [TransCmp cmp] (h : t.WF) {k k' : α} {fallback : β} {f : Option β → Option β} :
    getD (alter t k f) k' fallback =
      if cmp k k' = .eq then
        f (get? t k) |>.getD fallback
      else
        getD t k' fallback :=
  Impl.Const.getD_alter! h

@[simp]
theorem getD_alter_self [TransCmp cmp] (h : t.WF) {k : α} {fallback : β}
    {f : Option β → Option β} :
    getD (alter t k f) k fallback = (f (get? t k)).getD fallback :=
  Impl.Const.getD_alter!_self h

@[grind =]
theorem getKey?_alter [TransCmp cmp] (h : t.WF) {k k' : α} {f : Option β → Option β} :
    (alter t k f).getKey? k' =
      if cmp k k' = .eq then
        if (f (get? t k)).isSome then some k else none
      else
        t.getKey? k' :=
  Impl.Const.getKey?_alter! h

theorem getKey?_alter_self [TransCmp cmp] (h : t.WF) {k : α} {f : Option β → Option β} :
    (alter t k f).getKey? k = if (f (get? t k)).isSome then some k else none :=
  Impl.Const.getKey?_alter!_self h

@[grind =]
theorem getKey!_alter [TransCmp cmp] [Inhabited α] (h : t.WF) {k k' : α} {f : Option β → Option β} :
    (alter t k f).getKey! k' =
      if cmp k k' = .eq then
        if (f (get? t k)).isSome then k else default
      else
        t.getKey! k' :=
  Impl.Const.getKey!_alter! h

theorem getKey!_alter_self [TransCmp cmp] [Inhabited α] (h : t.WF) {k : α}
    {f : Option β → Option β} :
    (alter t k f).getKey! k = if (f (get? t k)).isSome then k else default :=
  Impl.Const.getKey!_alter!_self h

@[grind =]
theorem getKey_alter [TransCmp cmp] [Inhabited α] (h : t.WF) {k k' : α} {f : Option β → Option β}
    {hc : k' ∈ alter t k f} :
    (alter t k f).getKey k' hc =
      if heq : cmp k k' = .eq then
        k
      else
        haveI h' : t.contains k' := mem_alter_of_not_compare_eq h heq |>.mp hc
        t.getKey k' h' :=
  Impl.Const.getKey_alter! h

@[simp]
theorem getKey_alter_self [TransCmp cmp] [Inhabited α] (h : t.WF) {k : α} {f : Option β → Option β}
    {hc : k ∈ alter t k f} :
    (alter t k f).getKey k hc = k :=
  Impl.Const.getKey_alter!_self h

@[grind =]
theorem getKeyD_alter [TransCmp cmp] (h : t.WF) {k k' fallback : α} {f : Option β → Option β} :
    (alter t k f).getKeyD k' fallback =
      if cmp k k' = .eq then
        if (f (get? t k)).isSome then k else fallback
      else
        t.getKeyD k' fallback :=
  Impl.Const.getKeyD_alter! h

@[simp]
theorem getKeyD_alter_self [TransCmp cmp] [Inhabited α] (h : t.WF) {k : α} {fallback : α}
    {f : Option β → Option β} :
    (alter t k f).getKeyD k fallback = if (f (get? t k)).isSome then k else fallback :=
  Impl.Const.getKeyD_alter!_self h

end Const

end Alter

section Modify

variable [TransCmp cmp]

section Dependent

variable [LawfulEqCmp cmp]

@[simp, grind =]
theorem isEmpty_modify (h : t.WF) {k : α} {f : β k → β k} :
    (t.modify k f).isEmpty = t.isEmpty :=
  Impl.isEmpty_modify h

@[grind =]
theorem contains_modify (h : t.WF) {k k' : α} {f : β k → β k} :
    (t.modify k f).contains k' = t.contains k' :=
  Impl.contains_modify h

@[grind =]
theorem mem_modify (h : t.WF) {k k' : α} {f : β k → β k} :
    k' ∈ t.modify k f ↔ k' ∈ t :=
  Impl.mem_modify h

@[grind =]
theorem size_modify (h : t.WF) {k : α} {f : β k → β k} :
    (t.modify k f).size = t.size :=
  Impl.size_modify h

@[grind =]
theorem get?_modify (h : t.WF) {k k' : α} {f : β k → β k} :
    (t.modify k f).get? k' =
      if h : cmp k k' = .eq then
        (cast (congrArg (Option ∘ β) (LawfulEqCmp.compare_eq_iff_eq.mp h)) ((t.get? k).map f))
      else
        t.get? k' :=
  Impl.get?_modify h

@[simp]
theorem get?_modify_self (h : t.WF) {k : α} {f : β k → β k} :
    (t.modify k f).get? k = (t.get? k).map f :=
  Impl.get?_modify_self h

@[grind =]
theorem get_modify (h : t.WF) {k k' : α} {f : β k → β k} {hc : k' ∈ t.modify k f} :
    (t.modify k f).get k' hc =
      if heq : cmp k k' = .eq then
        haveI h' : k ∈ t := mem_congr h heq |>.mpr <| mem_modify h |>.mp hc
        cast (congrArg β (LawfulEqCmp.compare_eq_iff_eq.mp heq)) <| f (t.get k h')
      else
        haveI h' : k' ∈ t := (mem_modify h).mp hc
        t.get k' h' :=
  Impl.get_modify h

@[simp]
theorem get_modify_self (h : t.WF) {k : α} {f : β k → β k} {hc : k ∈ t.modify k f} :
    haveI h' : k ∈ t := mem_modify h |>.mp hc
    (t.modify k f).get k hc = f (t.get k h') :=
  Impl.get_modify_self h

@[grind =]
theorem get!_modify (h : t.WF) {k k' : α} [hi : Inhabited (β k')] {f : β k → β k} :
    (t.modify k f).get! k' =
      if heq : cmp k k' = .eq then
        t.get? k |>.map f |>.map (cast (congrArg β (LawfulEqCmp.compare_eq_iff_eq.mp heq))) |>.get!
      else
        t.get! k' :=
  Impl.get!_modify h

@[simp]
theorem get!_modify_self (h : t.WF) {k : α} [Inhabited (β k)] {f : β k → β k} :
    (t.modify k f).get! k = ((t.get? k).map f).get! :=
  Impl.get!_modify_self h

@[grind =]
theorem getD_modify (h : t.WF) {k k' : α} {fallback : β k'} {f : β k → β k} :
    (t.modify k f).getD k' fallback =
      if heq : cmp k k' = .eq then
        t.get? k |>.map f |>.map (cast (congrArg β <| LawfulEqCmp.compare_eq_iff_eq.mp heq)) |>.getD fallback
      else
        t.getD k' fallback :=
  Impl.getD_modify h

@[simp]
theorem getD_modify_self (h : t.WF) {k : α} {fallback : β k} {f : β k → β k} :
    (t.modify k f).getD k fallback = ((t.get? k).map f).getD fallback :=
  Impl.getD_modify_self h

@[grind =]
theorem getKey?_modify (h : t.WF) {k k' : α} {f : β k → β k} :
    (t.modify k f).getKey? k' =
      if cmp k k' = .eq then
        if k ∈ t then some k else none
      else
        t.getKey? k' :=
  Impl.getKey?_modify h

theorem getKey?_modify_self (h : t.WF) {k : α} {f : β k → β k} :
    (t.modify k f).getKey? k = if k ∈ t then some k else none :=
  Impl.getKey?_modify_self h

@[grind =]
theorem getKey!_modify (h : t.WF) [Inhabited α] {k k' : α} {f : β k → β k} :
    (t.modify k f).getKey! k' =
      if cmp k k' = .eq then
        if k ∈ t then k else default
      else
        t.getKey! k' :=
  Impl.getKey!_modify h

theorem getKey!_modify_self (h : t.WF) [Inhabited α] {k : α} {f : β k → β k} :
    (t.modify k f).getKey! k = if k ∈ t then k else default :=
  Impl.getKey!_modify_self h

@[grind =]
theorem getKey_modify (h : t.WF) [Inhabited α] {k k' : α} {f : β k → β k}
    {hc : k' ∈ t.modify k f} :
    (t.modify k f).getKey k' hc =
      if cmp k k' = .eq then
        k
      else
        haveI h' : k' ∈ t := mem_modify h |>.mp hc
        t.getKey k' h' :=
  Impl.getKey_modify h

@[simp]
theorem getKey_modify_self (h : t.WF) [Inhabited α] {k : α} {f : β k → β k}
    {hc : k ∈ t.modify k f} : (t.modify k f).getKey k hc = k :=
  Impl.getKey_modify_self h

@[grind =]
theorem getKeyD_modify (h : t.WF) {k k' fallback : α} {f : β k → β k} :
    (t.modify k f).getKeyD k' fallback =
      if cmp k k' = .eq then
        if k ∈ t then k else fallback
      else
        t.getKeyD k' fallback :=
  Impl.getKeyD_modify h

theorem getKeyD_modify_self (h : t.WF) [Inhabited α] {k fallback : α} {f : β k → β k} :
    (t.modify k f).getKeyD k fallback = if k ∈ t then k else fallback :=
  Impl.getKeyD_modify_self h

end Dependent

namespace Const

variable {β : Type v} {t : Raw α β cmp}

@[simp, grind =]
theorem isEmpty_modify (h : t.WF) {k : α} {f : β → β} :
    (modify t k f).isEmpty = t.isEmpty :=
  Impl.Const.isEmpty_modify h

@[grind =]
theorem contains_modify (h : t.WF) {k k' : α} {f : β → β} :
    (modify t k f).contains k' = t.contains k' :=
  Impl.Const.contains_modify h

@[grind =]
theorem mem_modify (h : t.WF) {k k' : α} {f : β → β} :
    k' ∈ modify t k f ↔ k' ∈ t :=
  Impl.Const.mem_modify h

@[grind =]
theorem size_modify (h : t.WF) {k : α} {f : β → β} :
    (modify t k f).size = t.size :=
  Impl.Const.size_modify h

@[grind =]
theorem get?_modify (h : t.WF) {k k' : α} {f : β → β} :
    get? (modify t k f) k' =
      if cmp k k' = .eq then
        (get? t k).map f
      else
        get? t k' :=
  Impl.Const.get?_modify h

@[simp]
theorem get?_modify_self (h : t.WF) {k : α} {f : β → β} :
    get? (modify t k f) k = (get? t k).map f :=
  Impl.Const.get?_modify_self h

@[grind =]
theorem get_modify (h : t.WF) {k k' : α} {f : β → β} {hc : k' ∈ modify t k f} :
    get (modify t k f) k' hc =
      if heq : cmp k k' = .eq then
        haveI h' : k ∈ t := mem_congr h heq |>.mpr <| mem_modify h |>.mp hc
        f (get t k h')
      else
        haveI h' : k' ∈ t := mem_modify h |>.mp hc
        get t k' h' :=
  Impl.Const.get_modify h

@[simp]
theorem get_modify_self (h : t.WF) {k : α} {f : β → β} {hc : k ∈ modify t k f} :
    haveI h' : k ∈ t := mem_modify h |>.mp hc
    get (modify t k f) k hc = f (get t k h') :=
  Impl.Const.get_modify_self h

@[grind =]
theorem get!_modify (h : t.WF) {k k' : α} [hi : Inhabited β] {f : β → β} :
    get! (modify t k f) k' =
      if cmp k k' = .eq then
        get? t k |>.map f |>.get!
      else
        get! t k' :=
  Impl.Const.get!_modify h

@[simp]
theorem get!_modify_self (h : t.WF) {k : α} [Inhabited β] {f : β → β} :
    get! (modify t k f) k = ((get? t k).map f).get! :=
  Impl.Const.get!_modify_self h

@[grind =]
theorem getD_modify (h : t.WF) {k k' : α} {fallback : β} {f : β → β} :
    getD (modify t k f) k' fallback =
      if cmp k k' = .eq then
        get? t k |>.map f |>.getD fallback
      else
        getD t k' fallback :=
  Impl.Const.getD_modify h

@[simp]
theorem getD_modify_self (h : t.WF) {k : α} {fallback : β} {f : β → β} :
    getD (modify t k f) k fallback = ((get? t k).map f).getD fallback :=
  Impl.Const.getD_modify_self h

@[grind =]
theorem getKey?_modify (h : t.WF) {k k' : α} {f : β → β} :
    (modify t k f).getKey? k' =
      if cmp k k' = .eq then
        if k ∈ t then some k else none
      else
        t.getKey? k' :=
  Impl.Const.getKey?_modify h

theorem getKey?_modify_self (h : t.WF) {k : α} {f : β → β} :
    (modify t k f).getKey? k = if k ∈ t then some k else none :=
  Impl.Const.getKey?_modify_self h

@[grind =]
theorem getKey!_modify (h : t.WF) [Inhabited α] {k k' : α} {f : β → β} :
    (modify t k f).getKey! k' =
      if cmp k k' = .eq then
        if k ∈ t then k else default
      else
        t.getKey! k' :=
  Impl.Const.getKey!_modify h

theorem getKey!_modify_self (h : t.WF) [Inhabited α] {k : α} {f : β → β} :
    (modify t k f).getKey! k = if k ∈ t then k else default :=
  Impl.Const.getKey!_modify_self h

@[grind =]
theorem getKey_modify (h : t.WF) [Inhabited α] {k k' : α} {f : β → β}
    {hc : k' ∈ modify t k f} :
    (modify t k f).getKey k' hc =
      if cmp k k' = .eq then
        k
      else
        haveI h' : k' ∈ t := mem_modify h |>.mp hc
        t.getKey k' h' :=
  Impl.Const.getKey_modify h

@[simp]
theorem getKey_modify_self (h : t.WF) [Inhabited α] {k : α} {f : β → β}
    {hc : k ∈ modify t k f} : (modify t k f).getKey k hc = k :=
  Impl.Const.getKey_modify_self h

@[grind =]
theorem getKeyD_modify (h : t.WF) {k k' fallback : α} {f : β → β} :
    (modify t k f).getKeyD k' fallback =
      if cmp k k' = .eq then
        if k ∈ t then k else fallback
      else
        t.getKeyD k' fallback :=
  Impl.Const.getKeyD_modify h

theorem getKeyD_modify_self (h : t.WF) [Inhabited α] {k fallback : α} {f : β → β} :
    (modify t k f).getKeyD k fallback = if k ∈ t then k else fallback :=
  Impl.Const.getKeyD_modify_self h

end Const

end Modify

section Min

@[simp, grind =]
theorem minKey?_emptyc :
    (∅ : Raw α β cmp).minKey? = none :=
  Impl.minKey?_empty

theorem minKey?_of_isEmpty [TransCmp cmp] (h : t.WF) :
    (he : t.isEmpty) → t.minKey? = none :=
  Impl.minKey?_of_isEmpty h (instOrd := ⟨cmp⟩)

@[simp, grind =]
theorem minKey?_eq_none_iff [TransCmp cmp] (h : t.WF) :
    t.minKey? = none ↔ t.isEmpty :=
  Impl.minKey?_eq_none_iff h (instOrd := ⟨cmp⟩)

theorem minKey?_eq_some_iff_getKey?_eq_self_and_forall [TransCmp cmp] (h : t.WF) {km} :
    t.minKey? = some km ↔ t.getKey? km = some km ∧ ∀ k ∈ t, (cmp km k).isLE :=
  Impl.minKey?_eq_some_iff_getKey?_eq_self_and_forall h

theorem minKey?_eq_some_iff_mem_and_forall [TransCmp cmp] [LawfulEqCmp cmp] (h : t.WF) {km} :
    t.minKey? = some km ↔ km ∈ t ∧ ∀ k ∈ t, (cmp km k).isLE :=
  Impl.minKey?_eq_some_iff_mem_and_forall h

@[simp, grind =]
theorem isNone_minKey?_eq_isEmpty [TransCmp cmp] (h : t.WF) :
    t.minKey?.isNone = t.isEmpty :=
  Impl.isNone_minKey?_eq_isEmpty h (instOrd := ⟨cmp⟩)

@[simp, grind =]
theorem isSome_minKey?_eq_not_isEmpty [TransCmp cmp] (h : t.WF) :
    t.minKey?.isSome = !t.isEmpty :=
  Impl.isSome_minKey?_eq_not_isEmpty h (instOrd := ⟨cmp⟩)

theorem isSome_minKey?_iff_isEmpty_eq_false [TransCmp cmp] (h : t.WF) :
    t.minKey?.isSome ↔ t.isEmpty = false :=
  Impl.isSome_minKey?_iff_isEmpty_eq_false h (instOrd := ⟨cmp⟩)

@[grind =]
theorem minKey?_insert [TransCmp cmp] (h : t.WF) {k v} :
    (t.insert k v).minKey? =
      some (t.minKey?.elim k fun k' => if cmp k k' |>.isLE then k else k') :=
  Impl.minKey?_insert! h

@[grind =]
theorem isSome_minKey?_insert [TransCmp cmp] (h : t.WF) {k v} :
    (t.insert k v).minKey?.isSome :=
  Impl.isSome_minKey?_insert! h

theorem minKey?_insert_of_isEmpty [TransCmp cmp] (h : t.WF) {k v} (he : t.isEmpty) :
    (t.insert k v).minKey? = some k :=
  Impl.minKey?_insert!_of_isEmpty h he

theorem minKey!_insert_of_isEmpty [TransCmp cmp] [Inhabited α] (h : t.WF) {k v} (he : t.isEmpty) :
    (t.insert k v).minKey! = k :=
  Impl.minKey!_insert!_of_isEmpty h he

theorem minKeyD_insert_of_isEmpty [TransCmp cmp] (h : t.WF) {k v} (he : t.isEmpty) {fallback : α} :
    (t.insert k v).minKeyD fallback = k :=
  Impl.minKeyD_insert!_of_isEmpty h he

theorem minKey?_insertIfNew_of_isEmpty [TransCmp cmp] (h : t.WF) {k v} (he : t.isEmpty) :
    (t.insertIfNew k v).minKey? = some k :=
  Impl.minKey?_insertIfNew!_of_isEmpty h he

theorem minKey!_insertIfNew_of_isEmpty [TransCmp cmp] [Inhabited α] (h : t.WF) {k v} (he : t.isEmpty) :
    (t.insertIfNew k v).minKey! = k :=
  Impl.minKey!_insertIfNew!_of_isEmpty h he

theorem minKeyD_insertIfNew_of_isEmpty [TransCmp cmp] (h : t.WF) {k v} (he : t.isEmpty) {fallback : α} :
    (t.insertIfNew k v).minKeyD fallback = k :=
  Impl.minKeyD_insertIfNew!_of_isEmpty h he

theorem minKey?_insert_le_minKey? [TransCmp cmp] (h : t.WF) {k v km kmi} :
    (hkm : t.minKey? = some km) →
    (hkmi : (t.insert k v |>.minKey? |>.get <| isSome_minKey?_insert h) = kmi) →
    cmp kmi km |>.isLE :=
  Impl.minKey?_insert!_le_minKey? h

theorem minKey?_insert_le_self [TransCmp cmp] (h : t.WF) {k v kmi} :
    (hkmi : (t.insert k v |>.minKey?.get <| isSome_minKey?_insert h) = kmi) →
    cmp kmi k |>.isLE :=
  Impl.minKey?_insert!_le_self h

theorem contains_minKey? [TransCmp cmp] (h : t.WF) {km} :
    (hkm : t.minKey? = some km) →
    t.contains km :=
  Impl.contains_minKey? h

theorem minKey?_mem [TransCmp cmp] (h : t.WF) {km} :
    (hkm : t.minKey? = some km) →
    km ∈ t:=
  Impl.minKey?_mem h

theorem isSome_minKey?_of_contains [TransCmp cmp] (h : t.WF) {k} :
    (hc : t.contains k) → t.minKey?.isSome :=
  Impl.isSome_minKey?_of_contains h

theorem isSome_minKey?_of_mem [TransCmp cmp] (h : t.WF) {k} :
    k ∈ t → t.minKey?.isSome :=
  Impl.isSome_minKey?_of_mem h

theorem minKey?_le_of_contains [TransCmp cmp] (h : t.WF) {k km} :
    (hc : t.contains k) → (hkm : (t.minKey?.get <| isSome_minKey?_of_contains h hc) = km) →
    cmp km k |>.isLE :=
  Impl.minKey?_le_of_contains h

theorem minKey?_le_of_mem [TransCmp cmp] (h : t.WF) {k km} :
    (hc : k ∈ t) → (hkm : (t.minKey?.get <| isSome_minKey?_of_mem h hc) = km) →
    cmp km k |>.isLE :=
  Impl.minKey?_le_of_mem h

theorem le_minKey? [TransCmp cmp] {k} (h : t.WF) :
    (∀ k', t.minKey? = some k' → (cmp k k').isLE) ↔
      (∀ k', k' ∈ t → (cmp k k').isLE) :=
  Impl.le_minKey? h (instOrd := ⟨cmp⟩)

theorem getKey?_minKey? [TransCmp cmp] (h : t.WF) {km} :
    (hkm : t.minKey? = some km) → t.getKey? km = some km :=
  Impl.getKey?_minKey? h

theorem getKey_minKey? [TransCmp cmp] (h : t.WF) {km hc} :
    (hkm : t.minKey?.get (isSome_minKey?_of_contains h hc) = km) → t.getKey km hc = km :=
  Impl.getKey_minKey? h

theorem getKey!_minKey? [TransCmp cmp] [Inhabited α] (h : t.WF) {km} :
    (hkm : t.minKey? = some km) → t.getKey! km = km :=
  Impl.getKey!_minKey? h

theorem getKeyD_minKey? [TransCmp cmp] (h : t.WF) {km fallback} :
    (hkm : t.minKey? = some km) → t.getKeyD km fallback = km :=
  Impl.getKeyD_minKey? h

@[simp]
theorem minKey?_bind_getKey? [TransCmp cmp] (h : t.WF) :
    t.minKey?.bind t.getKey? = t.minKey? :=
  Impl.minKey?_bind_getKey? h

theorem minKey?_erase_eq_iff_not_compare_eq_minKey? [TransCmp cmp] (h : t.WF) {k} :
    (t.erase k |>.minKey?) = t.minKey? ↔
      ∀ {km}, t.minKey? = some km → ¬ cmp k km = .eq :=
  Impl.minKey?_erase!_eq_iff_not_compare_eq_minKey? h

theorem minKey?_erase_eq_of_not_compare_eq_minKey? [TransCmp cmp] (h : t.WF) {k} :
    (hc : ∀ {km}, t.minKey? = some km → ¬ cmp k km = .eq) →
    (t.erase k |>.minKey?) = t.minKey? :=
  Impl.minKey?_erase!_eq_of_not_compare_eq_minKey? h (instOrd := ⟨cmp⟩)

theorem isSome_minKey?_of_isSome_minKey?_erase [TransCmp cmp] (h : t.WF) {k} :
    (hs : t.erase k |>.minKey?.isSome) →
    t.minKey?.isSome :=
  Impl.isSome_minKey?_of_isSome_minKey?_erase! h

theorem minKey?_le_minKey?_erase [TransCmp cmp] (h : t.WF) {k km kme} :
    (hkme : (t.erase k |>.minKey?) = some kme) →
    (hkm : (t.minKey?.get <|
      isSome_minKey?_of_isSome_minKey?_erase h <| hkme ▸ Option.isSome_some) = km) →
    cmp km kme |>.isLE :=
  Impl.minKey?_le_minKey?_erase! h

@[grind =]
theorem minKey?_insertIfNew [TransCmp cmp] (h : t.WF) {k v} :
    (t.insertIfNew k v).minKey? =
      some (t.minKey?.elim k fun k' => if cmp k k' = .lt then k else k') :=
  Impl.minKey?_insertIfNew! h

@[grind =]
theorem isSome_minKey?_insertIfNew [TransCmp cmp] (h : t.WF) {k v} :
    (t.insertIfNew k v).minKey?.isSome :=
  Impl.isSome_minKey?_insertIfNew! h

theorem minKey?_insertIfNew_le_minKey? [TransCmp cmp] (h : t.WF) {k v km kmi} :
    (hkm : t.minKey? = some km) →
    (hkmi : (t.insertIfNew k v |>.minKey? |>.get <| isSome_minKey?_insertIfNew h) = kmi) →
    cmp kmi km |>.isLE :=
  Impl.minKey?_insertIfNew!_le_minKey? h

theorem minKey?_insertIfNew_le_self [TransCmp cmp] (h : t.WF) {k v kmi} :
    (hkmi : (t.insertIfNew k v |>.minKey?.get <| isSome_minKey?_insertIfNew h) = kmi) →
    cmp kmi k |>.isLE :=
  Impl.minKey?_insertIfNew!_le_self h

@[grind =_]
theorem minKey?_eq_head?_keys [TransCmp cmp] (h : t.WF) :
    t.minKey? = t.keys.head? :=
  Impl.minKey?_eq_head?_keys h (instOrd := ⟨cmp⟩)

@[simp, grind =]
theorem minKey?_modify [TransCmp cmp] [LawfulEqCmp cmp] {k f} (h : t.WF) :
    (t.modify k f).minKey? = t.minKey? :=
  Impl.minKey?_modify h

theorem minKey?_alter_eq_self [TransCmp cmp] [LawfulEqCmp cmp] (h : t.WF) {k f} :
    (t.alter k f).minKey? = some k ↔
      (f (t.get? k)).isSome ∧ ∀ k', k' ∈ t → (cmp k k').isLE :=
  Impl.minKey?_alter!_eq_self h

namespace Const

variable {β : Type v} {t : Raw α β cmp}

@[grind =]
theorem minKey?_modify [TransCmp cmp] (h : t.WF) {k f} :
    (Const.modify t k f).minKey? = t.minKey?.map fun km => if cmp km k = .eq then k else km :=
  Impl.Const.minKey?_modify h

@[simp, grind =]
theorem minKey?_modify_eq_minKey? [TransCmp cmp] [LawfulEqCmp cmp] (h : t.WF) {k f} :
    (Const.modify t k f).minKey? = t.minKey? :=
  Impl.Const.minKey?_modify_eq_minKey? h

@[grind =]
theorem isSome_minKey?_modify [TransCmp cmp] {k f} (h : t.WF) :
    (Const.modify t k f).minKey?.isSome = !t.isEmpty :=
  Impl.Const.isSome_minKey?_modify h

theorem isSome_minKey?_modify_eq_isSome [TransCmp cmp] (h : t.WF) {k f} :
    (Const.modify t k f).minKey?.isSome = t.minKey?.isSome :=
  Impl.Const.isSome_minKey?_modify_eq_isSome h

theorem compare_minKey?_modify_eq [TransCmp cmp] (h : t.WF) {k f km kmm} :
    (hkm : t.minKey? = some km) →
    (hkmm : (Const.modify t k f |>.minKey? |>.get <|
        (isSome_minKey?_modify_eq_isSome h).trans <| hkm ▸ Option.isSome_some) = kmm) →
    cmp kmm km = .eq :=
  Impl.Const.compare_minKey?_modify_eq h

theorem minKey?_alter_eq_self [TransCmp cmp] (h : t.WF) {k f} :
    (Const.alter t k f).minKey? = some k ↔
      (f (Const.get? t k)).isSome ∧ ∀ k', k' ∈ t → (cmp k k').isLE :=
  Impl.Const.minKey?_alter!_eq_self h

end Const

theorem minKey?_eq_some_minKey! [TransCmp cmp] [Inhabited α] (h : t.WF) (he : t.isEmpty = false) :
    t.minKey? = some t.minKey! :=
  Impl.minKey?_eq_some_minKey! h he (instOrd := ⟨cmp⟩)

theorem minKey!_eq_default [TransCmp cmp] [Inhabited α] (h : t.WF) (he : t.isEmpty) :
    t.minKey! = default :=
  Impl.minKey!_eq_default h he (instOrd := ⟨cmp⟩)

theorem minKey!_eq_iff_getKey?_eq_self_and_forall [TransCmp cmp] [Inhabited α] (h : t.WF)
    (he : t.isEmpty = false) {km} :
    t.minKey! = km ↔ t.getKey? km = some km ∧ ∀ k, k ∈ t → (cmp km k).isLE :=
  Impl.minKey!_eq_iff_getKey?_eq_self_and_forall h he

theorem minKey!_eq_iff_mem_and_forall [TransCmp cmp] [LawfulEqCmp cmp] [Inhabited α] (h : t.WF)
    (he : t.isEmpty = false) {km} :
    t.minKey! = km ↔ km ∈ t ∧ ∀ k, k ∈ t → (cmp km k).isLE :=
  Impl.minKey!_eq_iff_mem_and_forall h he

@[grind =]
theorem minKey!_insert [TransCmp cmp] [Inhabited α] (h : t.WF) {k v} :
    (t.insert k v).minKey! =
      (t.minKey?.elim k fun k' => if cmp k k' |>.isLE then k else k') :=
  Impl.minKey!_insert! h

theorem minKey!_insert_le_minKey! [TransCmp cmp] [Inhabited α] (h : t.WF) (he : t.isEmpty = false)
    {k v} :
    cmp (t.insert k v).minKey! t.minKey! |>.isLE :=
  Impl.minKey!_insert!_le_minKey! h he (instOrd := ⟨cmp⟩)

theorem minKey!_insert_le_self [TransCmp cmp] [Inhabited α] (h : t.WF) {k v} :
    cmp (t.insert k v).minKey! k |>.isLE :=
  Impl.minKey!_insert!_le_self h (instOrd := ⟨cmp⟩)

@[grind =]
theorem contains_minKey! [TransCmp cmp] [Inhabited α] (h : t.WF) (he : t.isEmpty = false) :
    t.contains t.minKey! :=
  Impl.contains_minKey! h he

theorem minKey!_mem [TransCmp cmp] [Inhabited α] (h : t.WF) (he : t.isEmpty = false) :
    t.minKey! ∈ t :=
  Impl.minKey!_mem h he

grind_pattern contains_minKey! => t.contains t.minKey!

theorem minKey!_le_of_contains [TransCmp cmp] [Inhabited α] (h : t.WF) {k} (hc : t.contains k) :
    cmp t.minKey! k |>.isLE :=
  Impl.minKey!_le_of_contains h hc

theorem minKey!_le_of_mem [TransCmp cmp] [Inhabited α] (h : t.WF) {k} (hc : k ∈ t) :
    cmp t.minKey! k |>.isLE :=
  Impl.minKey!_le_of_mem h hc

theorem le_minKey! [TransCmp cmp] [Inhabited α] (h : t.WF) (he : t.isEmpty = false) {k} :
    (cmp k t.minKey!).isLE ↔ (∀ k', k' ∈ t → (cmp k k').isLE) :=
  Impl.le_minKey! h he (instOrd := ⟨cmp⟩)

theorem getKey?_minKey! [TransCmp cmp] [Inhabited α] (h : t.WF) (he : t.isEmpty = false) :
    t.getKey? t.minKey! = some t.minKey! :=
  Impl.getKey?_minKey! h he

theorem getKey_minKey! [TransCmp cmp] [Inhabited α] (h : t.WF) {hc} :
    t.getKey t.minKey! hc = t.minKey! :=
  Impl.getKey_minKey! h

theorem getKey!_minKey! [TransCmp cmp] [Inhabited α] (h : t.WF) (he : t.isEmpty = false) :
    t.getKey! t.minKey! = t.minKey! :=
  Impl.getKey!_minKey! h he

theorem getKeyD_minKey! [TransCmp cmp] [Inhabited α] (h : t.WF) (he : t.isEmpty = false) {fallback} :
    t.getKeyD t.minKey! fallback = t.minKey! :=
  Impl.getKeyD_minKey! h he

theorem minKey!_erase_eq_of_not_compare_minKey!_eq [TransCmp cmp] [Inhabited α] (h : t.WF) {k}
    (he : (t.erase k).isEmpty = false) (heq : ¬ cmp k t.minKey! = .eq) :
    (t.erase k).minKey! = t.minKey! :=
  Impl.minKey!_erase!_eq_of_not_compare_minKey!_eq h he heq

theorem minKey!_le_minKey!_erase [TransCmp cmp] [Inhabited α] (h : t.WF) {k}
    (he : (t.erase k).isEmpty = false) :
    cmp t.minKey! (t.erase k).minKey! |>.isLE :=
  Impl.minKey!_le_minKey!_erase! h he

@[grind =]
theorem minKey!_insertIfNew [TransCmp cmp] [Inhabited α] (h : t.WF) {k v} :
    (t.insertIfNew k v).minKey! =
      t.minKey?.elim k fun k' => if cmp k k' = .lt then k else k' :=
  Impl.minKey!_insertIfNew! h

theorem minKey!_insertIfNew_le_minKey! [TransCmp cmp] [Inhabited α] (h : t.WF)
    (he : t.isEmpty = false) {k v} :
    cmp (t.insertIfNew k v).minKey! t.minKey! |>.isLE :=
  Impl.minKey!_insertIfNew!_le_minKey! h he (instOrd := ⟨cmp⟩)

theorem minKey!_insertIfNew_le_self [TransCmp cmp] [Inhabited α] (h : t.WF) {k v} :
    cmp (t.insertIfNew k v).minKey! k |>.isLE :=
  Impl.minKey!_insertIfNew!_le_self h (instOrd := ⟨cmp⟩)

@[grind =_]
theorem minKey!_eq_head!_keys [TransCmp cmp] [Inhabited α] (h : t.WF) :
    t.minKey! = t.keys.head! :=
  Impl.minKey!_eq_head!_keys h (instOrd := ⟨cmp⟩)

@[simp]
theorem minKey!_modify [TransCmp cmp] [LawfulEqCmp cmp] [Inhabited α] (h : t.WF) {k f} :
    (t.modify k f).minKey! = t.minKey! :=
  Impl.minKey!_modify h

theorem minKey!_alter_eq_self [TransCmp cmp] [LawfulEqCmp cmp] [Inhabited α] (h : t.WF) {k f}
    (he : (t.alter k f).isEmpty = false) :
    (t.alter k f).minKey! = k ↔ (f (t.get? k)).isSome ∧ ∀ k', k' ∈ t → (cmp k k').isLE :=
  Impl.minKey!_alter!_eq_self h he

namespace Const

variable {β : Type v} {t : Raw α β cmp}

theorem minKey!_modify [TransCmp cmp] [Inhabited α] (h : t.WF) {k f}
    (he : (modify t k f).isEmpty = false) :
    (modify t k f).minKey! = if cmp t.minKey! k = .eq then k else t.minKey! :=
  Impl.Const.minKey!_modify h he

@[simp]
theorem minKey!_modify_eq_minKey! [TransCmp cmp] [LawfulEqCmp cmp] [Inhabited α] (h : t.WF) {k f} :
    (modify t k f).minKey! = t.minKey! :=
  Impl.Const.minKey!_modify_eq_minKey! h

theorem compare_minKey!_modify_eq [TransCmp cmp] [Inhabited α] (h : t.WF) {k f} :
    cmp (modify t k f).minKey! t.minKey! = .eq :=
  Impl.Const.compare_minKey!_modify_eq h (instOrd := ⟨cmp⟩)

@[simp]
theorem ordCompare_minKey!_modify_eq [Ord α] [TransOrd α] {t : Raw α β} [Inhabited α] (h : t.WF)
    {k f} :
    compare (modify t k f).minKey! t.minKey! = .eq :=
  compare_minKey!_modify_eq h

theorem minKey!_alter_eq_self [TransCmp cmp] [Inhabited α] (h : t.WF) {k f}
    (he : (alter t k f).isEmpty = false) :
    (alter t k f).minKey! = k ↔
      (f (Const.get? t k)).isSome ∧ ∀ k', k' ∈ t → (cmp k k').isLE :=
  Impl.Const.minKey!_alter!_eq_self h he

end Const

theorem minKey?_eq_some_minKeyD [TransCmp cmp] (h : t.WF) (he : t.isEmpty = false) {fallback} :
    t.minKey? = some (t.minKeyD fallback) :=
  Impl.minKey?_eq_some_minKeyD h he (instOrd := ⟨cmp⟩)

theorem minKeyD_eq_fallback [TransCmp cmp] (h : t.WF) (he : t.isEmpty) {fallback} :
    t.minKeyD fallback = fallback :=
  Impl.minKeyD_eq_fallback h he (instOrd := ⟨cmp⟩)

theorem minKey!_eq_minKeyD_default [TransCmp cmp] [Inhabited α] (h : t.WF) :
    t.minKey! = t.minKeyD default :=
  Impl.minKey!_eq_minKeyD_default h (instOrd := ⟨cmp⟩)

theorem minKeyD_eq_iff_getKey?_eq_self_and_forall [TransCmp cmp] (h : t.WF)
    (he : t.isEmpty = false) {km fallback} :
    t.minKeyD fallback = km ↔ t.getKey? km = some km ∧ ∀ k, k ∈ t → (cmp km k).isLE :=
  Impl.minKeyD_eq_iff_getKey?_eq_self_and_forall h he

theorem minKeyD_eq_iff_mem_and_forall [TransCmp cmp] [LawfulEqCmp cmp] (h : t.WF)
    (he : t.isEmpty = false) {km fallback} :
    t.minKeyD fallback = km ↔ km ∈ t ∧ ∀ k, k ∈ t → (cmp km k).isLE :=
  Impl.minKeyD_eq_iff_mem_and_forall h he

@[grind =]
theorem minKeyD_insert [TransCmp cmp] (h : t.WF) {k v fallback} :
    (t.insert k v |>.minKeyD fallback) =
      (t.minKey?.elim k fun k' => if cmp k k' |>.isLE then k else k') :=
  Impl.minKeyD_insert! h

theorem minKeyD_insert_le_minKeyD [TransCmp cmp] (h : t.WF) (he : t.isEmpty = false)
    {k v fallback} :
    cmp (t.insert k v |>.minKeyD fallback) (t.minKeyD fallback) |>.isLE :=
  Impl.minKeyD_insert!_le_minKeyD h he (instOrd := ⟨cmp⟩)

theorem minKeyD_insert_le_self [TransCmp cmp] (h : t.WF) {k v fallback} :
    cmp (t.insert k v |>.minKeyD fallback) k |>.isLE :=
  Impl.minKeyD_insert!_le_self h (instOrd := ⟨cmp⟩)

theorem contains_minKeyD [TransCmp cmp] (h : t.WF) (he : t.isEmpty = false) {fallback} :
    t.contains (t.minKeyD fallback) :=
  Impl.contains_minKeyD h he

theorem minKeyD_mem [TransCmp cmp] (h : t.WF) (he : t.isEmpty = false) {fallback} :
    t.minKeyD fallback ∈ t :=
  Impl.minKeyD_mem h he

grind_pattern minKeyD_mem => t.minKeyD fallback ∈ t

theorem minKeyD_le_of_contains [TransCmp cmp] (h : t.WF) {k} (hc : t.contains k) {fallback} :
    cmp (t.minKeyD fallback) k |>.isLE :=
  Impl.minKeyD_le_of_contains h hc

theorem minKeyD_le_of_mem [TransCmp cmp] (h : t.WF) {k} (hc : k ∈ t) {fallback} :
    cmp (t.minKeyD fallback) k |>.isLE :=
  Impl.minKeyD_le_of_mem h hc

theorem le_minKeyD [TransCmp cmp] (h : t.WF) (he : t.isEmpty = false) {k fallback} :
    (cmp k (t.minKeyD fallback)).isLE ↔ (∀ k', k' ∈ t → (cmp k k').isLE) :=
  Impl.le_minKeyD h he (instOrd := ⟨cmp⟩)

theorem getKey?_minKeyD [TransCmp cmp] (h : t.WF) (he : t.isEmpty = false) {fallback} :
    t.getKey? (t.minKeyD fallback) = some (t.minKeyD fallback) :=
  Impl.getKey?_minKeyD h he

theorem getKey_minKeyD [TransCmp cmp] (h : t.WF) {fallback hc} :
    t.getKey (t.minKeyD fallback) hc = t.minKeyD fallback :=
  Impl.getKey_minKeyD h

theorem getKey!_minKeyD [TransCmp cmp] [Inhabited α] (h : t.WF) (he : t.isEmpty = false) {fallback} :
    t.getKey! (t.minKeyD fallback) = t.minKeyD fallback :=
  Impl.getKey!_minKeyD h he

theorem getKeyD_minKeyD [TransCmp cmp] (h : t.WF) (he : t.isEmpty = false) {fallback fallback'} :
    t.getKeyD (t.minKeyD fallback) fallback' = t.minKeyD fallback :=
  Impl.getKeyD_minKeyD h he

theorem minKeyD_erase_eq_of_not_compare_minKeyD_eq [TransCmp cmp] (h : t.WF) {k fallback}
    (he : (t.erase k).isEmpty = false) (heq : ¬ cmp k (t.minKeyD fallback) = .eq) :
    (t.erase k |>.minKeyD fallback) = t.minKeyD fallback :=
  Impl.minKeyD_erase!_eq_of_not_compare_minKeyD_eq h he heq

theorem minKeyD_le_minKeyD_erase [TransCmp cmp] (h : t.WF) {k}
    (he : (t.erase k).isEmpty = false) {fallback} :
    cmp (t.minKeyD fallback) (t.erase k |>.minKeyD fallback) |>.isLE :=
  Impl.minKeyD_le_minKeyD_erase! h he

@[grind =]
theorem minKeyD_insertIfNew [TransCmp cmp] (h : t.WF) {k v fallback} :
    (t.insertIfNew k v |>.minKeyD fallback) =
      t.minKey?.elim k fun k' => if cmp k k' = .lt then k else k' :=
  Impl.minKeyD_insertIfNew! h

theorem minKeyD_insertIfNew_le_minKeyD [TransCmp cmp] (h : t.WF)
    (he : t.isEmpty = false) {k v fallback} :
    cmp (t.insertIfNew k v |>.minKeyD fallback) (t.minKeyD fallback) |>.isLE :=
  Impl.minKeyD_insertIfNew!_le_minKeyD h he (instOrd := ⟨cmp⟩)

theorem minKeyD_insertIfNew_le_self [TransCmp cmp] (h : t.WF) {k v fallback} :
    cmp (t.insertIfNew k v |>.minKeyD fallback) k |>.isLE :=
  Impl.minKeyD_insertIfNew!_le_self h (instOrd := ⟨cmp⟩)

theorem minKeyD_eq_headD_keys [TransCmp cmp] (h : t.WF) {fallback} :
    t.minKeyD fallback = t.keys.headD fallback :=
  Impl.minKeyD_eq_headD_keys h (instOrd := ⟨cmp⟩)

@[simp, grind =]
theorem minKeyD_modify [TransCmp cmp] [LawfulEqCmp cmp] (h : t.WF) {k f fallback} :
    (t.modify k f |>.minKeyD fallback) = t.minKeyD fallback :=
  Impl.minKeyD_modify h

theorem minKeyD_alter_eq_self [TransCmp cmp] [LawfulEqCmp cmp] (h : t.WF) {k f}
    (he : (t.alter k f).isEmpty = false) {fallback} :
    (t.alter k f |>.minKeyD fallback) = k ↔ (f (t.get? k)).isSome ∧ ∀ k', k' ∈ t → (cmp k k').isLE :=
  Impl.minKeyD_alter!_eq_self h he

namespace Const

variable {β : Type v} {t : Raw α β cmp}

theorem minKeyD_modify [TransCmp cmp] (h : t.WF) {k f}
    (he : (modify t k f).isEmpty = false) {fallback} :
    (modify t k f |>.minKeyD fallback) =
      if cmp (t.minKeyD fallback) k = .eq then k else (t.minKeyD fallback) :=
  Impl.Const.minKeyD_modify h he

@[simp, grind =]
theorem minKeyD_modify_eq_minKeyD [TransCmp cmp] [LawfulEqCmp cmp] (h : t.WF) {k f fallback} :
    (modify t k f |>.minKeyD fallback) = t.minKeyD fallback :=
  Impl.Const.minKeyD_modify_eq_minKeyD h

theorem compare_minKeyD_modify_eq [TransCmp cmp] (h : t.WF) {k f fallback} :
    cmp (modify t k f |>.minKeyD fallback) (t.minKeyD fallback) = .eq :=
  Impl.Const.compare_minKeyD_modify_eq h (instOrd := ⟨cmp⟩)

@[simp]
theorem ordCompare_minKeyD_modify_eq [Ord α] [TransOrd α] {t : Raw α β} (h : t.WF) {k f fallback} :
    compare (modify t k f |>.minKeyD fallback) (t.minKeyD fallback) = .eq :=
  compare_minKeyD_modify_eq h

theorem minKeyD_alter_eq_self [TransCmp cmp] (h : t.WF) {k f}
    (he : (alter t k f).isEmpty = false) {fallback} :
    (alter t k f |>.minKeyD fallback) = k ↔
      (f (Const.get? t k)).isSome ∧ ∀ k', k' ∈ t → (cmp k k').isLE :=
  Impl.Const.minKeyD_alter!_eq_self h he

end Const

end Min

section Max

@[simp, grind =]
theorem maxKey?_emptyc :
    (∅ : Raw α β cmp).maxKey? = none :=
  Impl.maxKey?_empty

theorem maxKey?_of_isEmpty [TransCmp cmp] (h : t.WF) :
    (he : t.isEmpty) → t.maxKey? = none :=
  Impl.maxKey?_of_isEmpty h (instOrd := ⟨cmp⟩)

@[simp, grind =]
theorem maxKey?_eq_none_iff [TransCmp cmp] (h : t.WF) :
    t.maxKey? = none ↔ t.isEmpty :=
  Impl.maxKey?_eq_none_iff h (instOrd := ⟨cmp⟩)

theorem maxKey?_eq_some_iff_getKey?_eq_self_and_forall [TransCmp cmp] (h : t.WF) {km} :
    t.maxKey? = some km ↔ t.getKey? km = some km ∧ ∀ k ∈ t, (cmp k km).isLE :=
  Impl.maxKey?_eq_some_iff_getKey?_eq_self_and_forall h

theorem maxKey?_eq_some_iff_mem_and_forall [TransCmp cmp] [LawfulEqCmp cmp] (h : t.WF) {km} :
    t.maxKey? = some km ↔ km ∈ t ∧ ∀ k ∈ t, (cmp k km).isLE :=
  Impl.maxKey?_eq_some_iff_mem_and_forall h

@[simp, grind =]
theorem isNone_maxKey?_eq_isEmpty [TransCmp cmp] (h : t.WF) :
    t.maxKey?.isNone = t.isEmpty :=
  Impl.isNone_maxKey?_eq_isEmpty h (instOrd := ⟨cmp⟩)

@[simp]
theorem isSome_maxKey?_eq_not_isEmpty [TransCmp cmp] (h : t.WF) :
    t.maxKey?.isSome = !t.isEmpty :=
  Impl.isSome_maxKey?_eq_not_isEmpty h (instOrd := ⟨cmp⟩)

theorem isSome_maxKey?_iff_isEmpty_eq_false [TransCmp cmp] (h : t.WF) :
    t.maxKey?.isSome ↔ t.isEmpty = false :=
  Impl.isSome_maxKey?_iff_isEmpty_eq_false h (instOrd := ⟨cmp⟩)

@[grind =]
theorem maxKey?_insert [TransCmp cmp] (h : t.WF) {k v} :
    (t.insert k v).maxKey? =
      some (t.maxKey?.elim k fun k' => if cmp k' k |>.isLE then k else k') :=
  Impl.maxKey?_insert! h

@[grind =]
theorem isSome_maxKey?_insert [TransCmp cmp] (h : t.WF) {k v} :
    (t.insert k v).maxKey?.isSome :=
  Impl.isSome_maxKey?_insert! h

theorem maxKey?_le_maxKey?_insert [TransCmp cmp] (h : t.WF) {k v km kmi} :
    (hkm : t.maxKey? = some km) →
    (hkmi : (t.insert k v |>.maxKey? |>.get <| isSome_maxKey?_insert h) = kmi) →
    cmp km kmi |>.isLE :=
  Impl.maxKey?_le_maxKey?_insert! h

theorem self_le_maxKey?_insert [TransCmp cmp] (h : t.WF) {k v kmi} :
    (hkmi : (t.insert k v |>.maxKey?.get <| isSome_maxKey?_insert h) = kmi) →
    cmp k kmi |>.isLE :=
  Impl.self_le_maxKey?_insert! h

theorem contains_maxKey? [TransCmp cmp] (h : t.WF) {km} :
    (hkm : t.maxKey? = some km) →
    t.contains km :=
  Impl.contains_maxKey? h

theorem maxKey?_mem [TransCmp cmp] (h : t.WF) {km} :
    (hkm : t.maxKey? = some km) →
    km ∈ t:=
  Impl.maxKey?_mem h

theorem isSome_maxKey?_of_contains [TransCmp cmp] (h : t.WF) {k} :
    (hc : t.contains k) → t.maxKey?.isSome :=
  Impl.isSome_maxKey?_of_contains h

theorem isSome_maxKey?_of_mem [TransCmp cmp] (h : t.WF) {k} :
    k ∈ t → t.maxKey?.isSome :=
  Impl.isSome_maxKey?_of_mem h

theorem le_maxKey?_of_contains [TransCmp cmp] (h : t.WF) {k km} :
    (hc : t.contains k) → (hkm : (t.maxKey?.get <| isSome_maxKey?_of_contains h hc) = km) →
    cmp k km |>.isLE :=
  Impl.le_maxKey?_of_contains h

theorem le_maxKey?_of_mem [TransCmp cmp] (h : t.WF) {k km} :
    (hc : k ∈ t) → (hkm : (t.maxKey?.get <| isSome_maxKey?_of_mem h hc) = km) →
    cmp k km |>.isLE :=
  Impl.le_maxKey?_of_mem h

theorem maxKey?_le [TransCmp cmp] {k} (h : t.WF) :
    (∀ k', t.maxKey? = some k' → (cmp k' k).isLE) ↔
      (∀ k', k' ∈ t → (cmp k' k).isLE) :=
  Impl.maxKey?_le h (instOrd := ⟨cmp⟩)

theorem getKey?_maxKey? [TransCmp cmp] (h : t.WF) {km} :
    (hkm : t.maxKey? = some km) → t.getKey? km = some km :=
  Impl.getKey?_maxKey? h

theorem getKey_maxKey? [TransCmp cmp] (h : t.WF) {km hc} :
    (hkm : t.maxKey?.get (isSome_maxKey?_of_contains h hc) = km) → t.getKey km hc = km :=
  Impl.getKey_maxKey? h

theorem getKey!_maxKey? [TransCmp cmp] [Inhabited α] (h : t.WF) {km} :
    (hkm : t.maxKey? = some km) → t.getKey! km = km :=
  Impl.getKey!_maxKey? h

theorem getKeyD_maxKey? [TransCmp cmp] (h : t.WF) {km fallback} :
    (hkm : t.maxKey? = some km) → t.getKeyD km fallback = km :=
  Impl.getKeyD_maxKey? h

@[simp]
theorem maxKey?_bind_getKey? [TransCmp cmp] (h : t.WF) :
    t.maxKey?.bind t.getKey? = t.maxKey? :=
  Impl.maxKey?_bind_getKey? h

theorem maxKey?_erase_eq_iff_not_compare_eq_maxKey? [TransCmp cmp] (h : t.WF) {k} :
    (t.erase k |>.maxKey?) = t.maxKey? ↔
      ∀ {km}, t.maxKey? = some km → ¬ cmp k km = .eq :=
  Impl.maxKey?_erase!_eq_iff_not_compare_eq_maxKey? h

theorem maxKey?_erase_eq_of_not_compare_eq_maxKey? [TransCmp cmp] (h : t.WF) {k} :
    (hc : ∀ {km}, t.maxKey? = some km → ¬ cmp k km = .eq) →
    (t.erase k |>.maxKey?) = t.maxKey? :=
  Impl.maxKey?_erase!_eq_of_not_compare_eq_maxKey? h (instOrd := ⟨cmp⟩)

theorem isSome_maxKey?_of_isSome_maxKey?_erase [TransCmp cmp] (h : t.WF) {k} :
    (hs : t.erase k |>.maxKey?.isSome) →
    t.maxKey?.isSome :=
  Impl.isSome_maxKey?_of_isSome_maxKey?_erase! h

theorem maxKey?_erase_le_maxKey? [TransCmp cmp] (h : t.WF) {k km kme} :
    (hkme : (t.erase k |>.maxKey?) = some kme) →
    (hkm : (t.maxKey?.get <|
      isSome_maxKey?_of_isSome_maxKey?_erase h <| hkme ▸ Option.isSome_some) = km) →
    cmp kme km |>.isLE :=
  Impl.maxKey?_erase!_le_maxKey? h

@[grind =]
theorem maxKey?_insertIfNew [TransCmp cmp] (h : t.WF) {k v} :
    (t.insertIfNew k v).maxKey? =
      some (t.maxKey?.elim k fun k' => if cmp k' k = .lt then k else k') :=
  Impl.maxKey?_insertIfNew! h

@[grind =]
theorem isSome_maxKey?_insertIfNew [TransCmp cmp] (h : t.WF) {k v} :
    (t.insertIfNew k v).maxKey?.isSome :=
  Impl.isSome_maxKey?_insertIfNew! h

theorem maxKey?_le_maxKey?_insertIfNew [TransCmp cmp] (h : t.WF) {k v km kmi} :
    (hkm : t.maxKey? = some km) →
    (hkmi : (t.insertIfNew k v |>.maxKey? |>.get <| isSome_maxKey?_insertIfNew h) = kmi) →
    cmp km kmi |>.isLE :=
  Impl.maxKey?_le_maxKey?_insertIfNew! h

theorem self_le_maxKey?_insertIfNew [TransCmp cmp] (h : t.WF) {k v kmi} :
    (hkmi : (t.insertIfNew k v |>.maxKey?.get <| isSome_maxKey?_insertIfNew h) = kmi) →
    cmp k kmi |>.isLE :=
  Impl.self_le_maxKey?_insertIfNew! h

@[grind =_]
theorem maxKey?_eq_getLast?_keys [TransCmp cmp] (h : t.WF) :
    t.maxKey? = t.keys.getLast? :=
  Impl.maxKey?_eq_getLast?_keys h (instOrd := ⟨cmp⟩)

@[simp, grind =]
theorem maxKey?_modify [TransCmp cmp] [LawfulEqCmp cmp] {k f} (h : t.WF) :
    (t.modify k f).maxKey? = t.maxKey? :=
  Impl.maxKey?_modify h

theorem maxKey?_alter_eq_self [TransCmp cmp] [LawfulEqCmp cmp] (h : t.WF) {k f} :
    (t.alter k f).maxKey? = some k ↔
      (f (t.get? k)).isSome ∧ ∀ k', k' ∈ t → (cmp k' k).isLE :=
  Impl.maxKey?_alter!_eq_self h

namespace Const

variable {β : Type v} {t : Raw α β cmp}

theorem maxKey?_modify [TransCmp cmp] (h : t.WF) {k f} :
    (Const.modify t k f).maxKey? = t.maxKey?.map fun km => if cmp km k = .eq then k else km :=
  Impl.Const.maxKey?_modify h

@[simp, grind =]
theorem maxKey?_modify_eq_maxKey? [TransCmp cmp] [LawfulEqCmp cmp] (h : t.WF) {k f} :
    (Const.modify t k f).maxKey? = t.maxKey? :=
  Impl.Const.maxKey?_modify_eq_maxKey? h

theorem isSome_maxKey?_modify [TransCmp cmp] {k f} (h : t.WF) :
    (Const.modify t k f).maxKey?.isSome = !t.isEmpty :=
  Impl.Const.isSome_maxKey?_modify h

theorem isSome_maxKey?_modify_eq_isSome [TransCmp cmp] (h : t.WF) {k f} :
    (Const.modify t k f).maxKey?.isSome = t.maxKey?.isSome :=
  Impl.Const.isSome_maxKey?_modify_eq_isSome h

theorem compare_maxKey?_modify_eq [TransCmp cmp] (h : t.WF) {k f km kmm} :
    (hkm : t.maxKey? = some km) →
    (hkmm : (Const.modify t k f |>.maxKey? |>.get <|
        (isSome_maxKey?_modify_eq_isSome h).trans <| hkm ▸ Option.isSome_some) = kmm) →
    cmp kmm km = .eq :=
  Impl.Const.compare_maxKey?_modify_eq h

theorem maxKey?_alter_eq_self [TransCmp cmp] (h : t.WF) {k f} :
    (Const.alter t k f).maxKey? = some k ↔
      (f (Const.get? t k)).isSome ∧ ∀ k', k' ∈ t → (cmp k' k).isLE :=
  Impl.Const.maxKey?_alter!_eq_self h

end Const

theorem maxKey?_eq_some_maxKey! [TransCmp cmp] [Inhabited α] (h : t.WF) (he : t.isEmpty = false) :
    t.maxKey? = some t.maxKey! :=
  Impl.maxKey?_eq_some_maxKey! h he (instOrd := ⟨cmp⟩)

theorem maxKey!_eq_default [TransCmp cmp] [Inhabited α] (h : t.WF) (he : t.isEmpty) :
    t.maxKey! = default :=
  Impl.maxKey!_eq_default h he (instOrd := ⟨cmp⟩)

theorem maxKey!_eq_iff_getKey?_eq_self_and_forall [TransCmp cmp] [Inhabited α] (h : t.WF)
    (he : t.isEmpty = false) {km} :
    t.maxKey! = km ↔ t.getKey? km = some km ∧ ∀ k, k ∈ t → (cmp k km).isLE :=
  Impl.maxKey!_eq_iff_getKey?_eq_self_and_forall h he

theorem maxKey!_eq_iff_mem_and_forall [TransCmp cmp] [LawfulEqCmp cmp] [Inhabited α] (h : t.WF)
    (he : t.isEmpty = false) {km} :
    t.maxKey! = km ↔ km ∈ t ∧ ∀ k, k ∈ t → (cmp k km).isLE :=
  Impl.maxKey!_eq_iff_mem_and_forall h he

@[grind =]
theorem maxKey!_insert [TransCmp cmp] [Inhabited α] (h : t.WF) {k v} :
    (t.insert k v).maxKey! =
      (t.maxKey?.elim k fun k' => if cmp k' k |>.isLE then k else k') :=
  Impl.maxKey!_insert! h

theorem maxKey!_le_maxKey!_insert [TransCmp cmp] [Inhabited α] (h : t.WF) (he : t.isEmpty = false)
    {k v} :
    cmp t.maxKey! (t.insert k v).maxKey! |>.isLE :=
  Impl.maxKey!_le_maxKey!_insert! h he (instOrd := ⟨cmp⟩)

theorem self_le_maxKey!_insert [TransCmp cmp] [Inhabited α] (h : t.WF) {k v} :
    cmp k (t.insert k v).maxKey! |>.isLE :=
  Impl.self_le_maxKey!_insert! h (instOrd := ⟨cmp⟩)

@[grind =]
theorem contains_maxKey! [TransCmp cmp] [Inhabited α] (h : t.WF) (he : t.isEmpty = false) :
    t.contains t.maxKey! :=
  Impl.contains_maxKey! h he

theorem maxKey!_mem [TransCmp cmp] [Inhabited α] (h : t.WF) (he : t.isEmpty = false) :
    t.maxKey! ∈ t :=
  Impl.maxKey!_mem h he

grind_pattern contains_maxKey! => t.contains t.maxKey!

theorem le_maxKey!_of_contains [TransCmp cmp] [Inhabited α] (h : t.WF) {k} (hc : t.contains k) :
    cmp k t.maxKey! |>.isLE :=
  Impl.le_maxKey!_of_contains h hc

theorem le_maxKey!_of_mem [TransCmp cmp] [Inhabited α] (h : t.WF) {k} (hc : k ∈ t) :
    cmp k t.maxKey! |>.isLE :=
  Impl.le_maxKey!_of_mem h hc

theorem maxKey!_le [TransCmp cmp] [Inhabited α] (h : t.WF) (he : t.isEmpty = false) {k} :
    (cmp t.maxKey! k).isLE ↔ (∀ k', k' ∈ t → (cmp k' k).isLE) :=
  Impl.maxKey!_le h he (instOrd := ⟨cmp⟩)

theorem getKey?_maxKey! [TransCmp cmp] [Inhabited α] (h : t.WF) (he : t.isEmpty = false) :
    t.getKey? t.maxKey! = some t.maxKey! :=
  Impl.getKey?_maxKey! h he

theorem getKey_maxKey! [TransCmp cmp] [Inhabited α] (h : t.WF) {hc} :
    t.getKey t.maxKey! hc = t.maxKey! :=
  Impl.getKey_maxKey! h

theorem getKey!_maxKey! [TransCmp cmp] [Inhabited α] (h : t.WF) (he : t.isEmpty = false) :
    t.getKey! t.maxKey! = t.maxKey! :=
  Impl.getKey!_maxKey! h he

theorem getKeyD_maxKey! [TransCmp cmp] [Inhabited α] (h : t.WF) (he : t.isEmpty = false) {fallback} :
    t.getKeyD t.maxKey! fallback = t.maxKey! :=
  Impl.getKeyD_maxKey! h he

theorem maxKey!_erase_eq_of_not_compare_maxKey!_eq [TransCmp cmp] [Inhabited α] (h : t.WF) {k}
    (he : (t.erase k).isEmpty = false) (heq : ¬ cmp k t.maxKey! = .eq) :
    (t.erase k).maxKey! = t.maxKey! :=
  Impl.maxKey!_erase!_eq_of_not_compare_maxKey!_eq h he heq

theorem maxKey!_erase_le_maxKey! [TransCmp cmp] [Inhabited α] (h : t.WF) {k}
    (he : (t.erase k).isEmpty = false) :
    cmp (t.erase k).maxKey! t.maxKey! |>.isLE :=
  Impl.maxKey!_erase!_le_maxKey! h he

@[grind =]
theorem maxKey!_insertIfNew [TransCmp cmp] [Inhabited α] (h : t.WF) {k v} :
    (t.insertIfNew k v).maxKey! =
      t.maxKey?.elim k fun k' => if cmp k' k = .lt then k else k' :=
  Impl.maxKey!_insertIfNew! h

theorem maxKey!_le_maxKey!_insertIfNew [TransCmp cmp] [Inhabited α] (h : t.WF)
    (he : t.isEmpty = false) {k v} :
    cmp t.maxKey! (t.insertIfNew k v).maxKey! |>.isLE :=
  Impl.maxKey!_le_maxKey!_insertIfNew! h he (instOrd := ⟨cmp⟩)

theorem self_le_maxKey!_insertIfNew [TransCmp cmp] [Inhabited α] (h : t.WF) {k v} :
    cmp k (t.insertIfNew k v).maxKey! |>.isLE :=
  Impl.self_le_maxKey!_insertIfNew! h (instOrd := ⟨cmp⟩)

@[grind =_]
theorem maxKey!_eq_getLast!_keys [TransCmp cmp] [Inhabited α] (h : t.WF) :
    t.maxKey! = t.keys.getLast! :=
  Impl.maxKey!_eq_getLast!_keys h (instOrd := ⟨cmp⟩)

@[simp, grind =]
theorem maxKey!_modify [TransCmp cmp] [LawfulEqCmp cmp] [Inhabited α] (h : t.WF) {k f} :
    (t.modify k f).maxKey! = t.maxKey! :=
  Impl.maxKey!_modify h

theorem maxKey!_alter_eq_self [TransCmp cmp] [LawfulEqCmp cmp] [Inhabited α] (h : t.WF) {k f}
    (he : (t.alter k f).isEmpty = false) :
    (t.alter k f).maxKey! = k ↔ (f (t.get? k)).isSome ∧ ∀ k', k' ∈ t → (cmp k' k).isLE :=
  Impl.maxKey!_alter!_eq_self h he

namespace Const

variable {β : Type v} {t : Raw α β cmp}

theorem maxKey!_modify [TransCmp cmp] [Inhabited α] (h : t.WF) {k f}
    (he : (modify t k f).isEmpty = false) :
    (modify t k f).maxKey! = if cmp t.maxKey! k = .eq then k else t.maxKey! :=
  Impl.Const.maxKey!_modify h he

@[simp, grind =]
theorem maxKey!_modify_eq_maxKey! [TransCmp cmp] [LawfulEqCmp cmp] [Inhabited α] (h : t.WF) {k f} :
    (modify t k f).maxKey! = t.maxKey! :=
  Impl.Const.maxKey!_modify_eq_maxKey! h

theorem compare_maxKey!_modify_eq [TransCmp cmp] [Inhabited α] (h : t.WF) {k f} :
    cmp (modify t k f).maxKey! t.maxKey! = .eq :=
  Impl.Const.compare_maxKey!_modify_eq h (instOrd := ⟨cmp⟩)

@[simp]
theorem ordCompare_maxKey!_modify_eq [Ord α] [TransOrd α] {t : Raw α β} [Inhabited α] (h : t.WF)
    {k f} :
    compare (modify t k f).maxKey! t.maxKey! = .eq :=
  compare_maxKey!_modify_eq h

theorem maxKey!_alter_eq_self [TransCmp cmp] [Inhabited α] (h : t.WF) {k f}
    (he : (alter t k f).isEmpty = false) :
    (alter t k f).maxKey! = k ↔
      (f (Const.get? t k)).isSome ∧ ∀ k', k' ∈ t → (cmp k' k).isLE :=
  Impl.Const.maxKey!_alter!_eq_self h he

end Const

theorem maxKey?_eq_some_maxKeyD [TransCmp cmp] (h : t.WF) (he : t.isEmpty = false) {fallback} :
    t.maxKey? = some (t.maxKeyD fallback) :=
  Impl.maxKey?_eq_some_maxKeyD h he (instOrd := ⟨cmp⟩)

theorem maxKeyD_eq_fallback [TransCmp cmp] (h : t.WF) (he : t.isEmpty) {fallback} :
    t.maxKeyD fallback = fallback :=
  Impl.maxKeyD_eq_fallback h he (instOrd := ⟨cmp⟩)

theorem maxKey!_eq_maxKeyD_default [TransCmp cmp] [Inhabited α] (h : t.WF) :
    t.maxKey! = t.maxKeyD default :=
  Impl.maxKey!_eq_maxKeyD_default h (instOrd := ⟨cmp⟩)

theorem maxKeyD_eq_iff_getKey?_eq_self_and_forall [TransCmp cmp] (h : t.WF)
    (he : t.isEmpty = false) {km fallback} :
    t.maxKeyD fallback = km ↔ t.getKey? km = some km ∧ ∀ k, k ∈ t → (cmp k km).isLE :=
  Impl.maxKeyD_eq_iff_getKey?_eq_self_and_forall h he

theorem maxKeyD_eq_iff_mem_and_forall [TransCmp cmp] [LawfulEqCmp cmp] (h : t.WF)
    (he : t.isEmpty = false) {km fallback} :
    t.maxKeyD fallback = km ↔ km ∈ t ∧ ∀ k, k ∈ t → (cmp k km).isLE :=
  Impl.maxKeyD_eq_iff_mem_and_forall h he

@[grind =]
theorem maxKeyD_insert [TransCmp cmp] (h : t.WF) {k v fallback} :
    (t.insert k v |>.maxKeyD fallback) =
      (t.maxKey?.elim k fun k' => if cmp k' k |>.isLE then k else k') :=
  Impl.maxKeyD_insert! h

theorem maxKeyD_le_maxKeyD_insert [TransCmp cmp] (h : t.WF) (he : t.isEmpty = false)
    {k v fallback} :
    cmp (t.maxKeyD fallback) (t.insert k v |>.maxKeyD fallback) |>.isLE :=
  Impl.maxKeyD_le_maxKeyD_insert! h he (instOrd := ⟨cmp⟩)

theorem self_le_maxKeyD_insert [TransCmp cmp] (h : t.WF) {k v fallback} :
    cmp k (t.insert k v |>.maxKeyD fallback) |>.isLE :=
  Impl.self_le_maxKeyD_insert! h (instOrd := ⟨cmp⟩)

@[grind =]
theorem contains_maxKeyD [TransCmp cmp] (h : t.WF) (he : t.isEmpty = false) {fallback} :
    t.contains (t.maxKeyD fallback) :=
  Impl.contains_maxKeyD h he

theorem maxKeyD_mem [TransCmp cmp] (h : t.WF) (he : t.isEmpty = false) {fallback} :
    t.maxKeyD fallback ∈ t :=
  Impl.maxKeyD_mem h he

grind_pattern maxKeyD_mem => t.maxKeyD fallback ∈ t

theorem le_maxKeyD_of_contains [TransCmp cmp] (h : t.WF) {k} (hc : t.contains k) {fallback} :
    cmp k (t.maxKeyD fallback) |>.isLE :=
  Impl.le_maxKeyD_of_contains h hc

theorem le_maxKeyD_of_mem [TransCmp cmp] (h : t.WF) {k} (hc : k ∈ t) {fallback} :
    cmp k (t.maxKeyD fallback) |>.isLE :=
  Impl.le_maxKeyD_of_mem h hc

theorem maxKeyD_le [TransCmp cmp] (h : t.WF) (he : t.isEmpty = false) {k fallback} :
    (cmp (t.maxKeyD fallback) k).isLE ↔ (∀ k', k' ∈ t → (cmp k' k).isLE) :=
  Impl.maxKeyD_le h he (instOrd := ⟨cmp⟩)

theorem getKey?_maxKeyD [TransCmp cmp] (h : t.WF) (he : t.isEmpty = false) {fallback} :
    t.getKey? (t.maxKeyD fallback) = some (t.maxKeyD fallback) :=
  Impl.getKey?_maxKeyD h he

theorem getKey_maxKeyD [TransCmp cmp] (h : t.WF) {fallback hc} :
    t.getKey (t.maxKeyD fallback) hc = t.maxKeyD fallback :=
  Impl.getKey_maxKeyD h

theorem getKey!_maxKeyD [TransCmp cmp] [Inhabited α] (h : t.WF) (he : t.isEmpty = false) {fallback} :
    t.getKey! (t.maxKeyD fallback) = t.maxKeyD fallback :=
  Impl.getKey!_maxKeyD h he

theorem getKeyD_maxKeyD [TransCmp cmp] (h : t.WF) (he : t.isEmpty = false) {fallback fallback'} :
    t.getKeyD (t.maxKeyD fallback) fallback' = t.maxKeyD fallback :=
  Impl.getKeyD_maxKeyD h he

theorem maxKeyD_erase_eq_of_not_compare_maxKeyD_eq [TransCmp cmp] (h : t.WF) {k fallback}
    (he : (t.erase k).isEmpty = false) (heq : ¬ cmp k (t.maxKeyD fallback) = .eq) :
    (t.erase k |>.maxKeyD fallback) = t.maxKeyD fallback :=
  Impl.maxKeyD_erase!_eq_of_not_compare_maxKeyD_eq h he heq

theorem maxKeyD_erase_le_maxKeyD [TransCmp cmp] (h : t.WF) {k}
    (he : (t.erase k).isEmpty = false) {fallback} :
    cmp (t.erase k |>.maxKeyD fallback) (t.maxKeyD fallback) |>.isLE :=
  Impl.maxKeyD_erase!_le_maxKeyD h he

@[grind =]
theorem maxKeyD_insertIfNew [TransCmp cmp] (h : t.WF) {k v fallback} :
    (t.insertIfNew k v |>.maxKeyD fallback) =
      t.maxKey?.elim k fun k' => if cmp k' k = .lt then k else k' :=
  Impl.maxKeyD_insertIfNew! h

theorem maxKeyD_le_maxKeyD_insertIfNew [TransCmp cmp] (h : t.WF)
    (he : t.isEmpty = false) {k v fallback} :
    cmp (t.maxKeyD fallback) (t.insertIfNew k v |>.maxKeyD fallback) |>.isLE :=
  Impl.maxKeyD_le_maxKeyD_insertIfNew! h he (instOrd := ⟨cmp⟩)

theorem self_le_maxKeyD_insertIfNew [TransCmp cmp] (h : t.WF) {k v fallback} :
    cmp k (t.insertIfNew k v |>.maxKeyD fallback) |>.isLE :=
  Impl.self_le_maxKeyD_insertIfNew! h (instOrd := ⟨cmp⟩)

@[grind =_]
theorem maxKeyD_eq_getLastD_keys [TransCmp cmp] (h : t.WF) {fallback} :
    t.maxKeyD fallback = t.keys.getLastD fallback :=
  Impl.maxKeyD_eq_getLastD_keys h (instOrd := ⟨cmp⟩)

@[simp, grind =]
theorem maxKeyD_modify [TransCmp cmp] [LawfulEqCmp cmp] (h : t.WF) {k f fallback} :
    (t.modify k f |>.maxKeyD fallback) = t.maxKeyD fallback :=
  Impl.maxKeyD_modify h

theorem maxKeyD_alter_eq_self [TransCmp cmp] [LawfulEqCmp cmp] (h : t.WF) {k f}
    (he : (t.alter k f).isEmpty = false) {fallback} :
    (t.alter k f |>.maxKeyD fallback) = k ↔ (f (t.get? k)).isSome ∧ ∀ k', k' ∈ t → (cmp k' k).isLE :=
  Impl.maxKeyD_alter!_eq_self h he

namespace Const

variable {β : Type v} {t : Raw α β cmp}

theorem maxKeyD_modify [TransCmp cmp] (h : t.WF) {k f}
    (he : (modify t k f).isEmpty = false) {fallback} :
    (modify t k f |>.maxKeyD fallback) =
      if cmp (t.maxKeyD fallback) k = .eq then k else (t.maxKeyD fallback) :=
  Impl.Const.maxKeyD_modify h he

@[simp, grind =]
theorem maxKeyD_modify_eq_maxKeyD [TransCmp cmp] [LawfulEqCmp cmp] (h : t.WF) {k f fallback} :
    (modify t k f |>.maxKeyD fallback) = t.maxKeyD fallback :=
  Impl.Const.maxKeyD_modify_eq_maxKeyD h

theorem compare_maxKeyD_modify_eq [TransCmp cmp] (h : t.WF) {k f fallback} :
    cmp (modify t k f |>.maxKeyD fallback) (t.maxKeyD fallback) = .eq :=
  Impl.Const.compare_maxKeyD_modify_eq h (instOrd := ⟨cmp⟩)

@[simp]
theorem ordCompare_maxKeyD_modify_eq [Ord α] [TransOrd α] {t : Raw α β} (h : t.WF) {k f fallback} :
    compare (modify t k f |>.maxKeyD fallback) (t.maxKeyD fallback) = .eq :=
  compare_maxKeyD_modify_eq h

theorem maxKeyD_alter_eq_self [TransCmp cmp] (h : t.WF) {k f}
    (he : (alter t k f).isEmpty = false) {fallback} :
    (alter t k f |>.maxKeyD fallback) = k ↔
      (f (Const.get? t k)).isSome ∧ ∀ k', k' ∈ t → (cmp k' k).isLE :=
  Impl.Const.maxKeyD_alter!_eq_self h he

end Const

end Max

namespace Equiv

variable {t₁ t₂ t₃ t₄ : Raw α β cmp} {δ : Type w} {m : Type w → Type w'}

@[refl, simp] theorem rfl : Equiv t t := ⟨.rfl⟩

@[symm] theorem symm : Equiv t₁ t₂ → Equiv t₂ t₁
  | ⟨h⟩ => ⟨h.symm⟩

theorem trans : Equiv t₁ t₂ → Equiv t₂ t₃ → Equiv t₁ t₃
  | ⟨h⟩, ⟨h'⟩ => ⟨h.trans h'⟩

instance instTrans : @Trans (Raw α β cmp) _ _ Equiv Equiv Equiv := ⟨trans⟩

theorem comm : t₁ ~m t₂ ↔ t₂ ~m t₁ := ⟨symm, symm⟩
theorem congr_left (h : t₁ ~m t₂) : t₁ ~m t₃ ↔ t₂ ~m t₃ := ⟨h.symm.trans, h.trans⟩
theorem congr_right (h : t₁ ~m t₂) : t₃ ~m t₁ ↔ t₃ ~m t₂ :=
  ⟨fun h' => h'.trans h, fun h' => h'.trans h.symm⟩

-- congruence lemmas

theorem isEmpty_eq (h : t₁ ~m t₂) : t₁.isEmpty = t₂.isEmpty :=
  h.1.isEmpty_eq

theorem contains_eq [TransCmp cmp] {k : α} (h₁ : t₁.WF) (h₂ : t₂.WF) (h : t₁ ~m t₂) :
    t₁.contains k = t₂.contains k :=
  h.1.contains_eq h₁.1 h₂.1

theorem mem_iff [TransCmp cmp] {k : α} (h₁ : t₁.WF) (h₂ : t₂.WF) (h : t₁ ~m t₂) :
    k ∈ t₁ ↔ k ∈ t₂ :=
  h.1.mem_iff h₁.1 h₂.1

theorem size_eq (h₁ : t₁.WF) (h₂ : t₂.WF) (h : t₁ ~m t₂) : t₁.size = t₂.size :=
  h.1.size_eq h₁.1 h₂.1

theorem get?_eq [TransCmp cmp] [LawfulEqCmp cmp] {k : α} (h₁ : t₁.WF) (h₂ : t₂.WF) (h : t₁ ~m t₂) :
    t₁.get? k = t₂.get? k :=
  h.1.get?_eq h₁.1 h₂.1

theorem get_eq [TransCmp cmp] [LawfulEqCmp cmp] {k : α} {hk : k ∈ t₁} (h₁ : t₁.WF) (h₂ : t₂.WF)
    (h : t₁ ~m t₂) : t₁.get k hk = t₂.get k ((h.mem_iff h₁ h₂).mp hk) :=
  h.1.get_eq h₁.1 h₂.1 hk

theorem get!_eq [TransCmp cmp] [LawfulEqCmp cmp] {k : α} [Inhabited (β k)] (h₁ : t₁.WF)
    (h₂ : t₂.WF) (h : t₁ ~m t₂) : t₁.get! k = t₂.get! k :=
  h.1.get!_eq h₁.1 h₂.1

theorem getD_eq [TransCmp cmp] [LawfulEqCmp cmp] {k : α} {fallback : β k} (h₁ : t₁.WF)
    (h₂ : t₂.WF) (h : t₁ ~m t₂) : t₁.getD k fallback = t₂.getD k fallback :=
  h.1.getD_eq h₁.1 h₂.1

theorem getKey?_eq [TransCmp cmp] {k : α} (h₁ : t₁.WF) (h₂ : t₂.WF) (h : t₁ ~m t₂) :
    t₁.getKey? k = t₂.getKey? k :=
  h.1.getKey?_eq h₁.1 h₂.1

theorem getKey_eq [TransCmp cmp] {k : α} {hk : k ∈ t₁} (h₁ : t₁.WF) (h₂ : t₂.WF) (h : t₁ ~m t₂) :
    t₁.getKey k hk = t₂.getKey k ((h.mem_iff h₁ h₂).mp hk) :=
  h.1.getKey_eq h₁.1 h₂.1 hk

theorem getKey!_eq [TransCmp cmp] [Inhabited α] {k : α} (h₁ : t₁.WF) (h₂ : t₂.WF) (h : t₁ ~m t₂) :
    t₁.getKey! k = t₂.getKey! k :=
  h.1.getKey!_eq h₁.1 h₂.1

theorem getKeyD_eq [TransCmp cmp] {k fallback : α} (h₁ : t₁.WF) (h₂ : t₂.WF) (h : t₁ ~m t₂) :
    t₁.getKeyD k fallback = t₂.getKeyD k fallback :=
  h.1.getKeyD_eq h₁.1 h₂.1

theorem toList_eq [TransCmp cmp] (h₁ : t₁.WF) (h₂ : t₂.WF) (h : t₁ ~m t₂) : t₁.toList = t₂.toList :=
  h.1.toList_eq h₁.1 h₂.1

theorem toArray_eq [TransCmp cmp] (h₁ : t₁.WF) (h₂ : t₂.WF) (h : t₁ ~m t₂) :
    t₁.toArray = t₂.toArray :=
  h.1.toArray_eq h₁.1 h₂.1

theorem keys_eq [TransCmp cmp] (h₁ : t₁.WF) (h₂ : t₂.WF) (h : t₁ ~m t₂) : t₁.keys = t₂.keys :=
  h.1.keys_eq h₁.1 h₂.1

theorem keysArray_eq [TransCmp cmp] (h₁ : t₁.WF) (h₂ : t₂.WF) (h : t₁ ~m t₂) :
    t₁.keysArray = t₂.keysArray :=
  h.1.keysArray_eq h₁.1 h₂.1

theorem foldlM_eq [TransCmp cmp] [Monad m] [LawfulMonad m] {f : δ → (a : α) → β a → m δ}
    {init : δ} (h₁ : t₁.WF) (h₂ : t₂.WF) (h : t₁ ~m t₂) :
    t₁.foldlM f init = t₂.foldlM f init :=
  h.1.foldlM_eq h₁.1 h₂.1

theorem foldl_eq [TransCmp cmp] {f : δ → (a : α) → β a → δ} {init : δ} (h₁ : t₁.WF) (h₂ : t₂.WF)
    (h : t₁ ~m t₂) :
    t₁.foldl f init = t₂.foldl f init :=
  h.1.foldl_eq h₁.1 h₂.1

theorem foldrM_eq [TransCmp cmp] [Monad m] [LawfulMonad m] {f : (a : α) → β a → δ → m δ}
    {init : δ} (h₁ : t₁.WF) (h₂ : t₂.WF) (h : t₁ ~m t₂) :
    t₁.foldrM f init = t₂.foldrM f init :=
  h.1.foldrM_eq h₁.1 h₂.1

theorem foldr_eq [TransCmp cmp] {f : (a : α) → β a → δ → δ} {init : δ} (h₁ : t₁.WF) (h₂ : t₂.WF)
    (h : t₁ ~m t₂) :
    t₁.foldr f init = t₂.foldr f init :=
  h.1.foldr_eq h₁.1 h₂.1

theorem forIn_eq [TransCmp cmp] [Monad m] [LawfulMonad m]
    {b : δ} {f : (a : α) × β a → δ → m (ForInStep δ)} (h₁ : t₁.WF) (h₂ : t₂.WF) (h : t₁ ~m t₂) :
    ForIn.forIn t₁ b f = ForIn.forIn t₂ b f :=
  h.1.forIn_eq h₁.1 h₂.1

theorem forM_eq [TransCmp cmp] [Monad m] [LawfulMonad m] {f : (a : α) × β a → m PUnit}
    (h₁ : t₁.WF) (h₂ : t₂.WF) (h : t₁ ~m t₂) :
    ForM.forM t₁ f = ForM.forM t₂ f :=
  h.1.forM_eq h₁.1 h₂.1

theorem any_eq [TransCmp cmp] {p : (a : α) → β a → Bool} (h₁ : t₁.WF) (h₂ : t₂.WF) (h : t₁ ~m t₂) :
    t₁.any p = t₂.any p := by
  simp only [any, Impl.any, ForIn.forIn, bind_pure_comp, map_pure, h.1.forIn_eq h₁.1 h₂.1,
    Id.run_bind]

theorem all_eq [TransCmp cmp] {p : (a : α) → β a → Bool} (h₁ : t₁.WF) (h₂ : t₂.WF) (h : t₁ ~m t₂) :
    t₁.all p = t₂.all p := by
  simp only [all, Impl.all, ForIn.forIn, bind_pure_comp, map_pure, h.1.forIn_eq h₁.1 h₂.1,
    Id.run_bind]

theorem minKey?_eq [TransCmp cmp] (h₁ : t₁.WF) (h₂ : t₂.WF) (h : t₁ ~m t₂) :
    t₁.minKey? = t₂.minKey? :=
  h.1.minKey?_eq h₁.1 h₂.1

theorem minKey!_eq [TransCmp cmp] [Inhabited α] (h₁ : t₁.WF) (h₂ : t₂.WF) (h : t₁ ~m t₂) :
    t₁.minKey! = t₂.minKey! :=
  h.1.minKey!_eq h₁.1 h₂.1

theorem minKeyD_eq [TransCmp cmp] {fallback : α} (h₁ : t₁.WF) (h₂ : t₂.WF) (h : t₁ ~m t₂) :
    t₁.minKeyD fallback = t₂.minKeyD fallback :=
  h.1.minKeyD_eq h₁.1 h₂.1

theorem maxKey?_eq [TransCmp cmp] (h₁ : t₁.WF) (h₂ : t₂.WF) (h : t₁ ~m t₂) :
    t₁.maxKey? = t₂.maxKey? :=
  h.1.maxKey?_eq h₁.1 h₂.1

theorem maxKey!_eq [TransCmp cmp] [Inhabited α] (h₁ : t₁.WF) (h₂ : t₂.WF) (h : t₁ ~m t₂) :
    t₁.maxKey! = t₂.maxKey! :=
  h.1.maxKey!_eq h₁.1 h₂.1

theorem maxKeyD_eq [TransCmp cmp] {fallback : α} (h₁ : t₁.WF) (h₂ : t₂.WF) (h : t₁ ~m t₂) :
    t₁.maxKeyD fallback = t₂.maxKeyD fallback :=
  h.1.maxKeyD_eq h₁.1 h₂.1

theorem minEntry?_eq [TransCmp cmp] (h₁ : t₁.WF) (h₂ : t₂.WF) (h : t₁ ~m t₂) :
    t₁.minEntry? = t₂.minEntry? :=
  h.1.minEntry?_eq h₁.1 h₂.1

theorem minEntry!_eq [TransCmp cmp] [Inhabited ((a : α) × β a)] (h₁ : t₁.WF) (h₂ : t₂.WF)
    (h : t₁ ~m t₂) : t₁.minEntry! = t₂.minEntry! :=
  h.1.minEntry!_eq h₁.1 h₂.1

theorem minEntryD_eq [TransCmp cmp] {fallback : (a : α) × β a} (h₁ : t₁.WF) (h₂ : t₂.WF)
    (h : t₁ ~m t₂) : t₁.minEntryD fallback = t₂.minEntryD fallback :=
  h.1.minEntryD_eq h₁.1 h₂.1

theorem maxEntry?_eq [TransCmp cmp] (h₁ : t₁.WF) (h₂ : t₂.WF) (h : t₁ ~m t₂) :
    t₁.maxEntry? = t₂.maxEntry? :=
  h.1.maxEntry?_eq h₁.1 h₂.1

theorem maxEntry!_eq [TransCmp cmp] [Inhabited ((a : α) × β a)] (h₁ : t₁.WF) (h₂ : t₂.WF)
    (h : t₁ ~m t₂) : t₁.maxEntry! = t₂.maxEntry! :=
  h.1.maxEntry!_eq h₁.1 h₂.1

theorem maxEntryD_eq [TransCmp cmp] {fallback : (a : α) × β a} (h₁ : t₁.WF) (h₂ : t₂.WF)
    (h : t₁ ~m t₂) : t₁.maxEntryD fallback = t₂.maxEntryD fallback :=
  h.1.maxEntryD_eq h₁.1 h₂.1

theorem entryAtIdx?_eq [TransCmp cmp] {i : Nat} (h₁ : t₁.WF) (h₂ : t₂.WF) (h : t₁ ~m t₂) :
    t₁.entryAtIdx? i = t₂.entryAtIdx? i :=
  h.1.entryAtIdx?_eq h₁.1 h₂.1

theorem entryAtIdx!_eq [TransCmp cmp] [Inhabited ((a : α) × β a)] {i : Nat} (h₁ : t₁.WF)
    (h₂ : t₂.WF) (h : t₁ ~m t₂) : t₁.entryAtIdx! i = t₂.entryAtIdx! i :=
  h.1.entryAtIdx!_eq h₁.1 h₂.1

theorem entryAtIdxD_eq [TransCmp cmp] {i : Nat} {fallback : (a : α) × β a} (h₁ : t₁.WF)
    (h₂ : t₂.WF) (h : t₁ ~m t₂) : t₁.entryAtIdxD i fallback = t₂.entryAtIdxD i fallback :=
  h.1.entryAtIdxD_eq h₁.1 h₂.1

theorem keyAtIdx?_eq [TransCmp cmp] {i : Nat} (h₁ : t₁.WF) (h₂ : t₂.WF) (h : t₁ ~m t₂) :
    t₁.keyAtIdx? i = t₂.keyAtIdx? i :=
  h.1.keyAtIdx?_eq h₁.1 h₂.1

theorem keyAtIdx!_eq [TransCmp cmp] [Inhabited α] {i : Nat} (h₁ : t₁.WF) (h₂ : t₂.WF)
    (h : t₁ ~m t₂) : t₁.keyAtIdx! i = t₂.keyAtIdx! i :=
  h.1.keyAtIdx!_eq h₁.1 h₂.1

theorem keyAtIdxD_eq [TransCmp cmp] {i : Nat} {fallback : α} (h₁ : t₁.WF) (h₂ : t₂.WF)
    (h : t₁ ~m t₂) : t₁.keyAtIdxD i fallback = t₂.keyAtIdxD i fallback :=
  h.1.keyAtIdxD_eq h₁.1 h₂.1

theorem getEntryGE?_eq [TransCmp cmp] {k : α} (h₁ : t₁.WF) (h₂ : t₂.WF) (h : t₁ ~m t₂) :
    t₁.getEntryGE? k = t₂.getEntryGE? k :=
  h.1.getEntryGE?_eq h₁.1 h₂.1

theorem getEntryGE!_eq [TransCmp cmp] [Inhabited ((a : α) × β a)] {k : α} (h₁ : t₁.WF)
    (h₂ : t₂.WF) (h : t₁ ~m t₂) : t₁.getEntryGE! k = t₂.getEntryGE! k :=
  h.1.getEntryGE!_eq h₁.1 h₂.1

theorem getEntryGED_eq [TransCmp cmp] {k : α} {fallback : (a : α) × β a} (h₁ : t₁.WF) (h₂ : t₂.WF)
    (h : t₁ ~m t₂) : t₁.getEntryGED k fallback = t₂.getEntryGED k fallback :=
  h.1.getEntryGED_eq h₁.1 h₂.1

theorem getEntryGT?_eq [TransCmp cmp] {k : α} (h₁ : t₁.WF) (h₂ : t₂.WF) (h : t₁ ~m t₂) :
    t₁.getEntryGT? k = t₂.getEntryGT? k :=
  h.1.getEntryGT?_eq h₁.1 h₂.1

theorem getEntryGT!_eq [TransCmp cmp] [Inhabited ((a : α) × β a)] {k : α} (h₁ : t₁.WF)
    (h₂ : t₂.WF) (h : t₁ ~m t₂) : t₁.getEntryGT! k = t₂.getEntryGT! k :=
  h.1.getEntryGT!_eq h₁.1 h₂.1

theorem getEntryGTD_eq [TransCmp cmp] {k : α} {fallback : (a : α) × β a} (h₁ : t₁.WF) (h₂ : t₂.WF)
    (h : t₁ ~m t₂) : t₁.getEntryGTD k fallback = t₂.getEntryGTD k fallback :=
  h.1.getEntryGTD_eq h₁.1 h₂.1

theorem getEntryLE?_eq [TransCmp cmp] {k : α} (h₁ : t₁.WF) (h₂ : t₂.WF) (h : t₁ ~m t₂) :
    t₁.getEntryLE? k = t₂.getEntryLE? k :=
  h.1.getEntryLE?_eq h₁.1 h₂.1

theorem getEntryLE!_eq [TransCmp cmp] [Inhabited ((a : α) × β a)] {k : α} (h₁ : t₁.WF)
    (h₂ : t₂.WF) (h : t₁ ~m t₂) : t₁.getEntryLE! k = t₂.getEntryLE! k :=
  h.1.getEntryLE!_eq h₁.1 h₂.1

theorem getEntryLED_eq [TransCmp cmp] {k : α} {fallback : (a : α) × β a} (h₁ : t₁.WF) (h₂ : t₂.WF)
    (h : t₁ ~m t₂) : t₁.getEntryLED k fallback = t₂.getEntryLED k fallback :=
  h.1.getEntryLED_eq h₁.1 h₂.1

theorem getEntryLT?_eq [TransCmp cmp] {k : α} (h₁ : t₁.WF) (h₂ : t₂.WF) (h : t₁ ~m t₂) :
    t₁.getEntryLT? k = t₂.getEntryLT? k :=
  h.1.getEntryLT?_eq h₁.1 h₂.1

theorem getEntryLT!_eq [TransCmp cmp] [Inhabited ((a : α) × β a)] {k : α} (h₁ : t₁.WF)
    (h₂ : t₂.WF) (h : t₁ ~m t₂) : t₁.getEntryLT! k = t₂.getEntryLT! k :=
  h.1.getEntryLT!_eq h₁.1 h₂.1

theorem getEntryLTD_eq [TransCmp cmp] {k : α} {fallback : (a : α) × β a} (h₁ : t₁.WF) (h₂ : t₂.WF)
    (h : t₁ ~m t₂) : t₁.getEntryLTD k fallback = t₂.getEntryLTD k fallback :=
  h.1.getEntryLTD_eq h₁.1 h₂.1

theorem getKeyGE?_eq [TransCmp cmp] {k : α} (h₁ : t₁.WF) (h₂ : t₂.WF) (h : t₁ ~m t₂) :
    t₁.getKeyGE? k = t₂.getKeyGE? k :=
  h.1.getKeyGE?_eq h₁.1 h₂.1

theorem getKeyGE!_eq [TransCmp cmp] [Inhabited α] {k : α} (h₁ : t₁.WF) (h₂ : t₂.WF) (h : t₁ ~m t₂) :
    t₁.getKeyGE! k = t₂.getKeyGE! k :=
  h.1.getKeyGE!_eq h₁.1 h₂.1

theorem getKeyGED_eq [TransCmp cmp] {k fallback : α} (h₁ : t₁.WF) (h₂ : t₂.WF) (h : t₁ ~m t₂) :
    t₁.getKeyGED k fallback = t₂.getKeyGED k fallback :=
  h.1.getKeyGED_eq h₁.1 h₂.1

theorem getKeyGT?_eq [TransCmp cmp] {k : α} (h₁ : t₁.WF) (h₂ : t₂.WF) (h : t₁ ~m t₂) :
    t₁.getKeyGT? k = t₂.getKeyGT? k :=
  h.1.getKeyGT?_eq h₁.1 h₂.1

theorem getKeyGT!_eq [TransCmp cmp] [Inhabited α] {k : α} (h₁ : t₁.WF) (h₂ : t₂.WF) (h : t₁ ~m t₂) :
    t₁.getKeyGT! k = t₂.getKeyGT! k :=
  h.1.getKeyGT!_eq h₁.1 h₂.1

theorem getKeyGTD_eq [TransCmp cmp] {k fallback : α} (h₁ : t₁.WF) (h₂ : t₂.WF) (h : t₁ ~m t₂) :
    t₁.getKeyGTD k fallback = t₂.getKeyGTD k fallback :=
  h.1.getKeyGTD_eq h₁.1 h₂.1

theorem getKeyLE?_eq [TransCmp cmp] {k : α} (h₁ : t₁.WF) (h₂ : t₂.WF) (h : t₁ ~m t₂) :
    t₁.getKeyLE? k = t₂.getKeyLE? k :=
  h.1.getKeyLE?_eq h₁.1 h₂.1

theorem getKeyLE!_eq [TransCmp cmp] [Inhabited α] {k : α} (h₁ : t₁.WF) (h₂ : t₂.WF) (h : t₁ ~m t₂) :
    t₁.getKeyLE! k = t₂.getKeyLE! k :=
  h.1.getKeyLE!_eq h₁.1 h₂.1

theorem getKeyLED_eq [TransCmp cmp] {k fallback : α} (h₁ : t₁.WF) (h₂ : t₂.WF) (h : t₁ ~m t₂) :
    t₁.getKeyLED k fallback = t₂.getKeyLED k fallback :=
  h.1.getKeyLED_eq h₁.1 h₂.1

theorem getKeyLT?_eq [TransCmp cmp] {k : α} (h₁ : t₁.WF) (h₂ : t₂.WF) (h : t₁ ~m t₂) :
    t₁.getKeyLT? k = t₂.getKeyLT? k :=
  h.1.getKeyLT?_eq h₁.1 h₂.1

theorem getKeyLT!_eq [TransCmp cmp] [Inhabited α] {k : α} (h₁ : t₁.WF) (h₂ : t₂.WF) (h : t₁ ~m t₂) :
    t₁.getKeyLT! k = t₂.getKeyLT! k :=
  h.1.getKeyLT!_eq h₁.1 h₂.1

theorem getKeyLTD_eq [TransCmp cmp] {k fallback : α} (h₁ : t₁.WF) (h₂ : t₂.WF) (h : t₁ ~m t₂) :
    t₁.getKeyLTD k fallback = t₂.getKeyLTD k fallback :=
  h.1.getKeyLTD_eq h₁.1 h₂.1

theorem insert [TransCmp cmp] (h₁ : t₁.WF) (h₂ : t₂.WF) (h : t₁ ~m t₂)
    (k : α) (v : β k) : t₁.insert k v ~m t₂.insert k v :=
  ⟨h.1.insert! h₁.1 h₂.1⟩

theorem erase [TransCmp cmp] (h₁ : t₁.WF) (h₂ : t₂.WF) (h : t₁ ~m t₂)
    (k : α) : t₁.erase k ~m t₂.erase k :=
  ⟨h.1.erase! h₁.1 h₂.1⟩

theorem insertIfNew [TransCmp cmp] (h₁ : t₁.WF) (h₂ : t₂.WF) (h : t₁ ~m t₂)
    (k : α) (v : β k) : t₁.insertIfNew k v ~m t₂.insertIfNew k v :=
  ⟨h.1.insertIfNew! h₁.1 h₂.1⟩

theorem alter [TransCmp cmp] [LawfulEqCmp cmp] (h₁ : t₁.WF) (h₂ : t₂.WF) (h : t₁ ~m t₂)
    (k : α) (f : Option (β k) → Option (β k)) :
    t₁.alter k f ~m t₂.alter k f :=
  ⟨h.1.alter! h₁.1 h₂.1⟩

theorem modify [TransCmp cmp] [LawfulEqCmp cmp] (h₁ : t₁.WF) (h₂ : t₂.WF) (h : t₁ ~m t₂)
    (k : α) (f : β k → β k) : t₁.modify k f ~m t₂.modify k f :=
  ⟨h.1.modify h₁.1 h₂.1⟩

theorem filter (h₁ : t₁.WF) (h₂ : t₂.WF) (h : t₁ ~m t₂) (f : (a : α) → β a → Bool) :
    t₁.filter f ~m t₂.filter f :=
  ⟨h.1.filter! h₁.1 h₂.1⟩

theorem map (h : t₁ ~m t₂) (f : (a : α) → β a → γ a) :
    t₁.map f ~m t₂.map f :=
  ⟨h.1.map⟩

theorem filterMap (h₁ : t₁.WF) (h₂ : t₂.WF) (h : t₁ ~m t₂) (f : (a : α) → β a → Option (γ a)) :
    t₁.filterMap f ~m t₂.filterMap f :=
  ⟨h.1.filterMap! h₁.1 h₂.1⟩

theorem insertMany_list [TransCmp cmp] (h₁ : t₁.WF) (h₂ : t₂.WF) (h : t₁ ~m t₂)
    (l : List ((a : α) × β a)) : t₁.insertMany l ~m t₂.insertMany l :=
  ⟨h.1.insertMany!_list h₁.1 h₂.1⟩

theorem eraseMany_list [TransCmp cmp] (h₁ : t₁.WF) (h₂ : t₂.WF) (h : t₁ ~m t₂) (l : List α) :
    t₁.eraseMany l ~m t₂.eraseMany l :=
  ⟨h.1.eraseMany!_list h₁.1 h₂.1⟩

theorem mergeWith [TransCmp cmp] [LawfulEqCmp cmp]
    (h₁ : t₁.WF) (h₂ : t₂.WF)
    (h₃ : t₃.WF) (h₄ : t₄.WF)
    (f : (a : α) → β a → β a → β a)
    (h : t₁ ~m t₂) (h' : t₃ ~m t₄) :
    t₁.mergeWith f t₃ ~m t₂.mergeWith f t₄ :=
  ⟨h.1.mergeWith! h'.1 h₁.1 h₂.1 h₃.1 h₄.1⟩

section Const

variable {β : Type v} {t₁ t₂ t₃ t₄ : Raw α β cmp} (δ : Type w) (m : Type w → Type w')

theorem constGet?_eq [TransCmp cmp] {k : α} (h₁ : t₁.WF) (h₂ : t₂.WF) (h : t₁ ~m t₂) :
    Const.get? t₁ k = Const.get? t₂ k :=
  h.1.constGet?_eq h₁.1 h₂.1

theorem constGet_eq [TransCmp cmp] {k : α} {hk : k ∈ t₁} (h₁ : t₁.WF) (h₂ : t₂.WF) (h : t₁ ~m t₂) :
    Const.get t₁ k hk = Const.get t₂ k ((h.mem_iff h₁ h₂).mp hk) :=
  h.1.constGet_eq h₁.1 h₂.1 hk

theorem constGet!_eq [TransCmp cmp] [Inhabited β] {k : α} (h₁ : t₁.WF) (h₂ : t₂.WF) (h : t₁ ~m t₂) :
    Const.get! t₁ k = Const.get! t₂ k :=
  h.1.constGet!_eq h₁.1 h₂.1

theorem constGetD_eq [TransCmp cmp] {k : α} {fallback : β} (h₁ : t₁.WF) (h₂ : t₂.WF)
    (h : t₁ ~m t₂) : Const.getD t₁ k fallback = Const.getD t₂ k fallback :=
  h.1.constGetD_eq h₁.1 h₂.1

theorem constToList_eq [TransCmp cmp] (h₁ : t₁.WF) (h₂ : t₂.WF) (h : t₁ ~m t₂) :
    Const.toList t₁ = Const.toList t₂ :=
  h.1.constToList_eq h₁.1 h₂.1

theorem constToArray_eq [TransCmp cmp] (h₁ : t₁.WF) (h₂ : t₂.WF) (h : t₁ ~m t₂) :
    Const.toArray t₁ = Const.toArray t₂ :=
  h.1.constToArray_eq h₁.1 h₂.1

theorem values_eq [TransCmp cmp] (h₁ : t₁.WF) (h₂ : t₂.WF) (h : t₁ ~m t₂) : t₁.values = t₂.values :=
  h.1.values_eq h₁.1 h₂.1

theorem valuesArray_eq [TransCmp cmp] (h₁ : t₁.WF) (h₂ : t₂.WF) (h : t₁ ~m t₂) :
    t₁.valuesArray = t₂.valuesArray :=
  h.1.valuesArray_eq h₁.1 h₂.1

theorem constMinEntry?_eq [TransCmp cmp] (h₁ : t₁.WF) (h₂ : t₂.WF) (h : t₁ ~m t₂) :
    Const.minEntry? t₁ = Const.minEntry? t₂ :=
  h.1.constMinEntry?_eq h₁.1 h₂.1

theorem constMinEntry!_eq [TransCmp cmp] [Inhabited (α × β)] (h₁ : t₁.WF) (h₂ : t₂.WF)
    (h : t₁ ~m t₂) : Const.minEntry! t₁ = Const.minEntry! t₂ :=
  h.1.constMinEntry!_eq h₁.1 h₂.1

theorem constMinEntryD_eq [TransCmp cmp] {fallback : α × β} (h₁ : t₁.WF) (h₂ : t₂.WF)
    (h : t₁ ~m t₂) : Const.minEntryD t₁ fallback = Const.minEntryD t₂ fallback :=
  h.1.constMinEntryD_eq h₁.1 h₂.1

theorem constMaxEntry?_eq [TransCmp cmp] (h₁ : t₁.WF) (h₂ : t₂.WF) (h : t₁ ~m t₂) :
    Const.maxEntry? t₁ = Const.maxEntry? t₂ :=
  h.1.constMaxEntry?_eq h₁.1 h₂.1

theorem constMaxEntry!_eq [TransCmp cmp] [Inhabited (α × β)] (h₁ : t₁.WF) (h₂ : t₂.WF)
    (h : t₁ ~m t₂) : Const.maxEntry! t₁ = Const.maxEntry! t₂ :=
  h.1.constMaxEntry!_eq h₁.1 h₂.1

theorem constMaxEntryD_eq [TransCmp cmp] {fallback : α × β} (h₁ : t₁.WF) (h₂ : t₂.WF)
    (h : t₁ ~m t₂) : Const.maxEntryD t₁ fallback = Const.maxEntryD t₂ fallback :=
  h.1.constMaxEntryD_eq h₁.1 h₂.1

theorem constEntryAtIdx?_eq [TransCmp cmp] {i : Nat} (h₁ : t₁.WF) (h₂ : t₂.WF) (h : t₁ ~m t₂) :
    Const.entryAtIdx? t₁ i = Const.entryAtIdx? t₂ i :=
  h.1.constEntryAtIdx?_eq h₁.1 h₂.1

theorem constEntryAtIdx!_eq [TransCmp cmp] [Inhabited (α × β)] {i : Nat} (h₁ : t₁.WF) (h₂ : t₂.WF)
    (h : t₁ ~m t₂) : Const.entryAtIdx! t₁ i = Const.entryAtIdx! t₂ i :=
  h.1.constEntryAtIdx!_eq h₁.1 h₂.1

theorem constEntryAtIdxD_eq [TransCmp cmp] {i : Nat} {fallback : α × β} (h₁ : t₁.WF) (h₂ : t₂.WF)
    (h : t₁ ~m t₂) : Const.entryAtIdxD t₁ i fallback = Const.entryAtIdxD t₂ i fallback :=
  h.1.constEntryAtIdxD_eq h₁.1 h₂.1

theorem constGetEntryGE?_eq [TransCmp cmp] {k : α} (h₁ : t₁.WF) (h₂ : t₂.WF) (h : t₁ ~m t₂) :
    Const.getEntryGE? t₁ k = Const.getEntryGE? t₂ k :=
  h.1.constGetEntryGE?_eq h₁.1 h₂.1

theorem constGetEntryGE!_eq [TransCmp cmp] [Inhabited (α × β)] {k : α} (h₁ : t₁.WF) (h₂ : t₂.WF)
    (h : t₁ ~m t₂) : Const.getEntryGE! t₁ k = Const.getEntryGE! t₂ k :=
  h.1.constGetEntryGE!_eq h₁.1 h₂.1

theorem constGetEntryGED_eq [TransCmp cmp] {k : α} {fallback : α × β} (h₁ : t₁.WF) (h₂ : t₂.WF)
    (h : t₁ ~m t₂) : Const.getEntryGED t₁ k fallback = Const.getEntryGED t₂ k fallback :=
  h.1.constGetEntryGED_eq h₁.1 h₂.1

theorem constGetEntryGT?_eq [TransCmp cmp] {k : α} (h₁ : t₁.WF) (h₂ : t₂.WF) (h : t₁ ~m t₂) :
    Const.getEntryGT? t₁ k = Const.getEntryGT? t₂ k :=
  h.1.constGetEntryGT?_eq h₁.1 h₂.1

theorem constGetEntryGT!_eq [TransCmp cmp] [Inhabited (α × β)] {k : α} (h₁ : t₁.WF) (h₂ : t₂.WF)
    (h : t₁ ~m t₂) : Const.getEntryGT! t₁ k = Const.getEntryGT! t₂ k :=
  h.1.constGetEntryGT!_eq h₁.1 h₂.1

theorem constGetEntryGTD_eq [TransCmp cmp] {k : α} {fallback : α × β} (h₁ : t₁.WF) (h₂ : t₂.WF)
    (h : t₁ ~m t₂) : Const.getEntryGTD t₁ k fallback = Const.getEntryGTD t₂ k fallback :=
  h.1.constGetEntryGTD_eq h₁.1 h₂.1

theorem constGetEntryLE?_eq [TransCmp cmp] {k : α} (h₁ : t₁.WF) (h₂ : t₂.WF) (h : t₁ ~m t₂) :
    Const.getEntryLE? t₁ k = Const.getEntryLE? t₂ k :=
  h.1.constGetEntryLE?_eq h₁.1 h₂.1

theorem constGetEntryLE!_eq [TransCmp cmp] [Inhabited (α × β)] {k : α} (h₁ : t₁.WF) (h₂ : t₂.WF)
    (h : t₁ ~m t₂) : Const.getEntryLE! t₁ k = Const.getEntryLE! t₂ k :=
  h.1.constGetEntryLE!_eq h₁.1 h₂.1

theorem constGetEntryLED_eq [TransCmp cmp] {k : α} {fallback : α × β} (h₁ : t₁.WF) (h₂ : t₂.WF)
    (h : t₁ ~m t₂) : Const.getEntryLED t₁ k fallback = Const.getEntryLED t₂ k fallback :=
  h.1.constGetEntryLED_eq h₁.1 h₂.1

theorem constGetEntryLT?_eq [TransCmp cmp] {k : α} (h₁ : t₁.WF) (h₂ : t₂.WF) (h : t₁ ~m t₂) :
    Const.getEntryLT? t₁ k = Const.getEntryLT? t₂ k :=
  h.1.constGetEntryLT?_eq h₁.1 h₂.1

theorem constGetEntryLT!_eq [TransCmp cmp] [Inhabited (α × β)] {k : α} (h₁ : t₁.WF) (h₂ : t₂.WF)
    (h : t₁ ~m t₂) : Const.getEntryLT! t₁ k = Const.getEntryLT! t₂ k :=
  h.1.constGetEntryLT!_eq h₁.1 h₂.1

theorem constGetEntryLTD_eq [TransCmp cmp] {k : α} {fallback : α × β} (h₁ : t₁.WF) (h₂ : t₂.WF)
    (h : t₁ ~m t₂) : Const.getEntryLTD t₁ k fallback = Const.getEntryLTD t₂ k fallback :=
  h.1.constGetEntryLTD_eq h₁.1 h₂.1

theorem constAlter [TransCmp cmp] (h₁ : t₁.WF) (h₂ : t₂.WF) (h : t₁ ~m t₂)
    (k : α) (f : Option β → Option β) :
    Const.alter t₁ k f ~m Const.alter t₂ k f :=
  ⟨h.1.constAlter! h₁.1 h₂.1⟩

theorem constModify [TransCmp cmp] (h₁ : t₁.WF) (h₂ : t₂.WF) (h : t₁ ~m t₂)
    (k : α) (f : β → β) : Const.modify t₁ k f ~m Const.modify t₂ k f :=
  ⟨h.1.constModify h₁.1 h₂.1⟩

theorem constInsertMany_list [TransCmp cmp] (h₁ : t₁.WF) (h₂ : t₂.WF) (h : t₁ ~m t₂)
    (l : List (α × β)) : Const.insertMany t₁ l ~m Const.insertMany t₂ l :=
  ⟨h.1.constInsertMany!_list h₁.1 h₂.1⟩

theorem constInsertManyIfNewUnit_list [TransCmp cmp] {t₁ t₂ : Raw α Unit cmp}
    (h₁ : t₁.WF) (h₂ : t₂.WF) (h : t₁ ~m t₂) (l : List α) :
    Const.insertManyIfNewUnit t₁ l ~m Const.insertManyIfNewUnit t₂ l :=
  ⟨h.1.constInsertManyIfNewUnit!_list h₁.1 h₂.1⟩

theorem constMergeWith [TransCmp cmp]
    (h₁ : t₁.WF) (h₂ : t₂.WF)
    (h₃ : t₃.WF) (h₄ : t₄.WF)
    (f : α → β → β → β)
    (h : t₁ ~m t₂) (h' : t₃ ~m t₄) :
    Const.mergeWith f t₁ t₃ ~m Const.mergeWith f t₂ t₄ :=
  ⟨h.1.constMergeWith! h'.1 h₁.1 h₂.1 h₃.1 h₄.1⟩

end Const

-- extensionalities

theorem of_forall_get?_eq [TransCmp cmp] [LawfulEqCmp cmp] (h₁ : t₁.WF) (h₂ : t₂.WF)
    (h : ∀ k, t₁.get? k = t₂.get? k) : t₁ ~m t₂ :=
  ⟨.of_forall_get?_eq h₁.1 h₂.1 h⟩

section Const

variable {β : Type v} {t₁ t₂ : Raw α β cmp}

theorem of_forall_getKey_eq_of_forall_constGet?_eq [TransCmp cmp] (h₁ : t₁.WF) (h₂ : t₂.WF)
    (hk : ∀ k hk hk', t₁.getKey k hk = t₂.getKey k hk')
    (hv : ∀ k, Const.get? t₁ k = Const.get? t₂ k) : t₁ ~m t₂ :=
  ⟨.of_forall_getKey_eq_of_forall_constGet?_eq h₁.1 h₂.1 hk hv⟩

theorem of_forall_constGet?_eq [TransCmp cmp] [LawfulEqCmp cmp] (h₁ : t₁.WF) (h₂ : t₂.WF)
    (h : ∀ k, Const.get? t₁ k = Const.get? t₂ k) : t₁ ~m t₂ :=
  ⟨.of_forall_constGet?_eq h₁.1 h₂.1 h⟩

theorem of_forall_getKey?_unit_eq [TransCmp cmp] {t₁ t₂ : Raw α Unit cmp}
    (h₁ : t₁.WF) (h₂ : t₂.WF) (h : ∀ k, t₁.getKey? k = t₂.getKey? k) : t₁ ~m t₂ :=
  ⟨.of_forall_getKey?_unit_eq h₁.1 h₂.1 h⟩

theorem of_forall_contains_unit_eq [TransCmp cmp] [LawfulEqCmp cmp]
    {t₁ t₂ : Raw α Unit cmp} (h₁ : t₁.WF) (h₂ : t₂.WF)
    (h : ∀ k, t₁.contains k = t₂.contains k) : t₁ ~m t₂ :=
  ⟨.of_forall_contains_unit_eq h₁.1 h₂.1 h⟩

theorem of_forall_mem_unit_iff [TransCmp cmp] [LawfulEqCmp cmp]
    {t₁ t₂ : Raw α Unit cmp} (h₁ : t₁.WF) (h₂ : t₂.WF)
    (h : ∀ k, k ∈ t₁ ↔ k ∈ t₂) : t₁ ~m t₂ :=
  ⟨.of_forall_mem_unit_iff h₁.1 h₂.1 h⟩

end Const

end Equiv

section Equiv

variable {t₁ t₂ : Raw α β cmp}

private theorem equiv_iff : t₁ ~m t₂ ↔ t₁.1.Equiv t₂.1 :=
  ⟨fun ⟨h⟩ => h, fun h => ⟨h⟩⟩

theorem equiv_empty_iff_isEmpty : t ~m empty ↔ t.isEmpty :=
  equiv_iff.trans Impl.equiv_empty_iff_isEmpty

theorem empty_equiv_iff_isEmpty : empty ~m t ↔ t.isEmpty :=
  equiv_iff.trans Impl.empty_equiv_iff_isEmpty

theorem equiv_iff_toList_perm : t₁ ~m t₂ ↔ t₁.toList.Perm t₂.toList :=
  equiv_iff.trans Impl.equiv_iff_toList_perm

theorem Equiv.of_toList_perm (h : t₁.toList.Perm t₂.toList) : t₁ ~m t₂ :=
  ⟨.of_toList_perm h⟩

theorem equiv_iff_toList_eq [TransCmp cmp] (h₁ : t₁.WF) (h₂ : t₂.WF) :
    t₁ ~m t₂ ↔ t₁.toList = t₂.toList :=
  equiv_iff.trans (Impl.equiv_iff_toList_eq h₁.1 h₂.1)

section Const

variable {β : Type v} {t₁ t₂ : Raw α β cmp}

theorem Const.equiv_iff_toList_perm : t₁ ~m t₂ ↔ (Const.toList t₁).Perm (Const.toList t₂) :=
  equiv_iff.trans Impl.Const.equiv_iff_toList_perm

theorem Const.equiv_iff_toList_eq [TransCmp cmp] (h₁ : t₁.WF) (h₂ : t₂.WF) :
    t₁ ~m t₂ ↔ Const.toList t₁ = Const.toList t₂ :=
  equiv_iff.trans (Impl.Const.equiv_iff_toList_eq h₁.1 h₂.1)

theorem Const.equiv_iff_keys_unit_perm {t₁ t₂ : Raw α Unit cmp} :
    t₁ ~m t₂ ↔ t₁.keys.Perm t₂.keys :=
  equiv_iff.trans Impl.Const.equiv_iff_keys_perm

theorem Const.equiv_iff_keys_unit_eq {t₁ t₂ : Raw α Unit cmp} [TransCmp cmp] (h₁ : t₁.WF) (h₂ : t₂.WF) :
    t₁ ~m t₂ ↔ t₁.keys = t₂.keys :=
  equiv_iff.trans (Impl.Const.equiv_iff_keys_eq h₁.1 h₂.1)

theorem Equiv.of_constToList_perm : (Const.toList t₁).Perm (Const.toList t₂) → t₁ ~m t₂ :=
  Const.equiv_iff_toList_perm.mpr

theorem Equiv.of_keys_unit_perm {t₁ t₂ : Raw α Unit cmp} : t₁.keys.Perm t₂.keys → t₁ ~m t₂ :=
  Const.equiv_iff_keys_unit_perm.mpr

end Const

end Equiv

section filterMap

theorem toList_filterMap {f : (a : α) → β a → Option (γ a)} (h : t.WF) :
    (t.filterMap f).toList =
      t.toList.filterMap (fun p => (f p.1 p.2).map (fun x => ⟨p.1, x⟩)) :=
  Impl.toList_filterMap! h

@[grind =]
theorem isEmpty_filterMap_iff [TransCmp cmp] [LawfulEqCmp cmp]
    {f : (a : α) → β a → Option (γ a)} (h : t.WF) :
    (t.filterMap f).isEmpty = true ↔
      ∀ (k : α) (h : k ∈ t), f k (t.get k h) = none :=
  Impl.isEmpty_filterMap!_iff h

theorem isEmpty_filterMap_eq_false_iff [TransCmp cmp] [LawfulEqCmp cmp]
    {f : (a : α) → β a → Option (γ a)} (h : t.WF) :
    (t.filterMap f).isEmpty = false ↔
      ∃ (k : α) (h : k ∈ t), (f k (t.get k h)).isSome :=
  Impl.isEmpty_filterMap!_eq_false_iff h

@[grind =]
theorem contains_filterMap [TransCmp cmp] [LawfulEqCmp cmp]
    {f : (a : α) → β a → Option (γ a)} {k : α} (h : t.WF) :
    (t.filterMap f).contains k = (t.get? k).any (f k · |>.isSome) :=
  Impl.contains_filterMap! h

@[grind =]
theorem mem_filterMap [TransCmp cmp] [LawfulEqCmp cmp]
    {f : (a : α) → β a → Option (γ a)} {k : α} (h : t.WF) :
    k ∈ t.filterMap f ↔ ∃ h, (f k (t.get k h)).isSome := by
  simp only [mem_iff_contains, contains_filterMap, Option.any_eq_true_iff_get,
    ← contains_eq_isSome_get?, get_get?, h]

theorem contains_of_contains_filterMap [TransCmp cmp]
    {f : (a : α) → β a → Option (γ a)} {k : α} (h : t.WF) :
    (t.filterMap f).contains k = true → t.contains k = true :=
  Impl.contains_of_contains_filterMap! h

theorem mem_of_mem_filterMap [TransCmp cmp]
    {f : (a : α) → β a → Option (γ a)} {k : α} (h : t.WF) :
    k ∈ t.filterMap f → k ∈ t :=
  contains_of_contains_filterMap h

theorem size_filterMap_le_size [TransCmp cmp]
    {f : (a : α) → β a → Option (γ a)} (h : t.WF) :
    (t.filterMap f).size ≤ t.size :=
  Impl.size_filterMap!_le_size h

grind_pattern size_filterMap_le_size => (t.filterMap f).size

theorem size_filterMap_eq_size_iff [TransCmp cmp] [LawfulEqCmp cmp]
    {f : (a : α) → β a → Option (γ a)} (h : t.WF) :
    (t.filterMap f).size = t.size ↔ ∀ (a : α) (h : a ∈ t), (f a (t.get a h)).isSome :=
  Impl.size_filterMap!_eq_size_iff h

@[simp, grind =]
theorem get?_filterMap [TransCmp cmp] [LawfulEqCmp cmp]
    {f : (a : α) → β a → Option (γ a)} {k : α} (h : t.WF) :
    (t.filterMap f).get? k = (t.get? k).bind (f k) :=
  Impl.get?_filterMap! h

theorem isSome_apply_of_mem_filterMap [TransCmp cmp] [LawfulEqCmp cmp]
    {f : (a : α) → β a → Option (γ a)} {k : α} (h : t.WF) :
    ∀ (h' : k ∈ t.filterMap f),
      (f k (t.get k (mem_of_mem_filterMap h h'))).isSome :=
  Impl.isSome_apply_of_contains_filterMap! h

@[simp, grind =]
theorem get_filterMap [TransCmp cmp] [LawfulEqCmp cmp]
    {f : (a : α) → β a → Option (γ a)} {k : α} {h'} (h : t.WF) :
    (t.filterMap f).get k h' =
      (f k (t.get k (mem_of_mem_filterMap h h'))).get
        (isSome_apply_of_mem_filterMap h h') :=
  Impl.get_filterMap! h

@[grind =]
theorem get!_filterMap [TransCmp cmp] [LawfulEqCmp cmp]
    {f : (a : α) → β a → Option (γ a)} {k : α} [Inhabited (γ k)] (h : t.WF) :
    (t.filterMap f).get! k = ((t.get? k).bind (f k)).get! :=
  Impl.get!_filterMap! h

@[grind =]
theorem getD_filterMap [TransCmp cmp] [LawfulEqCmp cmp]
    {f : (a : α) → β a → Option (γ a)} {k : α} {fallback : γ k} (h : t.WF) :
    (t.filterMap f).getD k fallback = ((t.get? k).bind (f k)).getD fallback :=
  Impl.getD_filterMap! h

@[grind =]
theorem getKey?_filterMap [TransCmp cmp] [LawfulEqCmp cmp]
    {f : (a : α) → β a → Option (γ a)} {k : α} (h : t.WF) :
    (t.filterMap f).getKey? k =
    (t.getKey? k).pfilter (fun x h' =>
      (f x (t.get x (mem_of_getKey?_eq_some h h'))).isSome) :=
  Impl.getKey?_filterMap! h

@[simp, grind =]
theorem getKey_filterMap [TransCmp cmp]
    {f : (a : α) → β a → Option (γ a)} {k : α} {h'} (h : t.WF) :
    (t.filterMap f).getKey k h' = t.getKey k (mem_of_mem_filterMap h h') :=
  Impl.getKey_filterMap! h

@[grind =]
theorem getKey!_filterMap [TransCmp cmp] [LawfulEqCmp cmp] [Inhabited α]
    {f : (a : α) → β a → Option (γ a)} {k : α} (h : t.WF) :
    (t.filterMap f).getKey! k =
    ((t.getKey? k).pfilter (fun x h' =>
      (f x (t.get x (mem_of_getKey?_eq_some h h'))).isSome)).get! :=
  Impl.getKey!_filterMap! h

@[grind =]
theorem getKeyD_filterMap [TransCmp cmp] [LawfulEqCmp cmp]
    {f : (a : α) → β a → Option (γ a)} {k fallback : α} (h : t.WF) :
    (t.filterMap f).getKeyD k fallback =
    ((t.getKey? k).pfilter (fun x h' =>
      (f x (t.get x (mem_of_getKey?_eq_some h h'))).isSome)).getD fallback :=
  Impl.getKeyD_filterMap! h

namespace Const

variable {β : Type v} {γ : Type w} {t : Raw α (fun _ => β) cmp}

@[grind =]
theorem isEmpty_filterMap_iff [TransCmp cmp]
    {f : α → β → Option γ} (h : t.WF) :
    (t.filterMap f).isEmpty = true ↔
      ∀ (k : α) (h : k ∈ t), f (t.getKey k h) (Const.get t k h) = none :=
  Impl.Const.isEmpty_filterMap!_iff h

theorem isEmpty_filterMap_eq_false_iff [TransCmp cmp]
    {f : α → β → Option γ} (h : t.WF) :
    (t.filterMap f).isEmpty = false ↔
      ∃ (k : α) (h : k ∈ t), (f (t.getKey k h) (Const.get t k h)).isSome :=
  Impl.Const.isEmpty_filterMap!_eq_false_iff h

-- TODO: `contains_filterMap` is missing

@[grind =]
theorem mem_filterMap [TransCmp cmp]
    {f : α → β → Option γ} {k : α} (h : t.WF) :
    k ∈ t.filterMap f ↔ ∃ h, (f (t.getKey k h) (Const.get t k h)).isSome :=
  Impl.Const.contains_filterMap!_iff h

theorem size_filterMap_eq_size_iff [TransCmp cmp]
    {f : α → β → Option γ} (h : t.WF) :
    (t.filterMap f).size = t.size ↔ ∀ k h, (f (t.getKey k h) (Const.get t k h)).isSome :=
  Impl.Const.size_filterMap!_eq_size_iff h

-- TODO: `size_filterMap_le_size` is missing

theorem get?_filterMap [TransCmp cmp]
    {f : α → β → Option γ} {k : α} (h : t.WF) :
    Const.get? (t.filterMap f) k = (Const.get? t k).pbind (fun x h' =>
      f (t.getKey k ((mem_iff_isSome_get? h).mpr (Option.isSome_of_eq_some h'))) x) :=
  Impl.Const.get?_filterMap! h

/-- Simpler variant of `get?_filterMap` when `LawfulEqCmp` is available. -/
@[simp, grind =]
theorem get?_filterMap' [TransCmp cmp] [LawfulEqCmp cmp]
    {f : α → β → Option γ} {k : α} (h : t.WF) :
    Const.get? (t.filterMap f) k = (Const.get? t k).bind (f k) := by
  simp [get?_filterMap, h]

theorem get?_filterMap_of_getKey?_eq_some [TransCmp cmp]
    {f : α → β → Option γ} {k k' : α} (h : t.WF) :
    t.getKey? k = some k' → Const.get? (t.filterMap f) k = (Const.get? t k).bind (f k') :=
  Impl.Const.get?_filterMap!_of_getKey?_eq_some h

theorem isSome_apply_of_mem_filterMap [TransCmp cmp]
    {f : α → β → Option γ} {k : α} (h : t.WF) :
    ∀ (h' : k ∈ t.filterMap f),
      (f (t.getKey k (mem_of_mem_filterMap h h'))
        (Const.get t k (mem_of_mem_filterMap h h'))).isSome :=
  Impl.Const.isSome_apply_of_contains_filterMap! h

@[simp, grind =]
theorem get_filterMap [TransCmp cmp]
    {f : α → β → Option γ} {k : α} {h'} (h : t.WF) :
    Const.get (t.filterMap f) k h' =
      (f (t.getKey k (mem_of_mem_filterMap h h'))
        (Const.get t k (mem_of_mem_filterMap h h'))).get
          (isSome_apply_of_mem_filterMap h h') :=
  Impl.Const.get_filterMap! h

theorem get!_filterMap [TransCmp cmp] [Inhabited γ]
    {f : α → β → Option γ} {k : α} (h : t.WF) :
    Const.get! (t.filterMap f) k =
      ((Const.get? t k).pbind (fun x h' =>
      f (t.getKey k ((mem_iff_isSome_get? h).mpr (Option.isSome_of_eq_some h')))
          x)).get! :=
  Impl.Const.get!_filterMap! h

/-- Simpler variant of `get!_filterMap` when `LawfulEqCmp` is available. -/
@[grind =]
theorem get!_filterMap' [TransCmp cmp] [LawfulEqCmp cmp] [Inhabited γ]
    {f : α → β → Option γ} {k : α} (h : t.WF) :
    Const.get! (t.filterMap f) k = ((Const.get? t k).bind (f k)).get! := by
  simp [get!_filterMap, h]

theorem get!_filterMap_of_getKey?_eq_some [TransCmp cmp] [Inhabited γ]
    {f : α → β → Option γ} {k k' : α} (h : t.WF) :
    t.getKey? k = some k' → Const.get! (t.filterMap f) k = ((Const.get? t k).bind
      fun x => f k' x).get! :=
  Impl.Const.get!_filterMap!_of_getKey?_eq_some h

theorem getD_filterMap [TransCmp cmp]
    {f : α → β → Option γ} {k : α} {fallback : γ} (h : t.WF) :
    Const.getD (t.filterMap f) k fallback =
      ((Const.get? t k).pbind (fun x h' =>
      f (t.getKey k ((mem_iff_isSome_get? h).mpr (Option.isSome_of_eq_some h'))) x)).getD fallback :=
  Impl.Const.getD_filterMap! h

/-- Simpler variant of `getD_filterMap` when `LawfulEqCmp` is available. -/
@[grind =]
theorem getD_filterMap' [TransCmp cmp] [LawfulEqCmp cmp]
    {f : α → β → Option γ} {k : α} {fallback : γ} (h : t.WF) :
    Const.getD (t.filterMap f) k fallback = ((Const.get? t k).bind (f k)).getD fallback := by
  simp [getD_filterMap, h]

theorem getD_filterMap_of_getKey?_eq_some [TransCmp cmp]
    {f : α → β → Option γ} {k k' : α} {fallback : γ} (h : t.WF) :
    t.getKey? k = some k' → Const.getD (t.filterMap f) k fallback = ((Const.get? t k).bind
      fun x => f k' x).getD fallback :=
  Impl.Const.getD_filterMap!_of_getKey?_eq_some h

theorem toList_filterMap
    {f : α → β → Option γ} (h : t.WF) :
    Const.toList (t.filterMap f) =
      (Const.toList t).filterMap (fun p => (f p.1 p.2).map (fun x => (p.1, x))) :=
  Impl.Const.toList_filterMap! h

@[grind =]
theorem getKey?_filterMap [TransCmp cmp]
    {f : α → β → Option γ} {k : α} (h : t.WF) :
    (t.filterMap f).getKey? k =
    (t.getKey? k).pfilter (fun x h' =>
      (f x (Const.get t x (mem_of_getKey?_eq_some h h'))).isSome) :=
  Impl.Const.getKey?_filterMap! h

@[simp, grind =]
theorem getKey_filterMap [TransCmp cmp]
    {f : (a : α) → β → Option γ} {k : α} {h'} (h : t.WF) :
    (t.filterMap f).getKey k h' = t.getKey k (mem_of_mem_filterMap h h') :=
  Impl.getKey_filterMap! h

@[grind =]
theorem getKey!_filterMap [TransCmp cmp] [Inhabited α]
    {f : α → β → Option γ} {k : α} (h : t.WF) :
    (t.filterMap f).getKey! k =
    ((t.getKey? k).pfilter (fun x h' =>
      (f x (Const.get t x (mem_of_getKey?_eq_some h h'))).isSome)).get! :=
  Impl.Const.getKey!_filterMap! h

@[grind =]
theorem getKeyD_filterMap [TransCmp cmp]
    {f : α → β → Option γ} {k fallback : α} (h : t.WF) :
    (t.filterMap f).getKeyD k fallback =
    ((t.getKey? k).pfilter (fun x h' =>
      (f x (Const.get t x (mem_of_getKey?_eq_some h h'))).isSome)).getD fallback :=
  Impl.Const.getKeyD_filterMap! h

end Const

end filterMap

section filter

theorem filterMap_equiv_filter {f : (a : α) → β a → Bool} (h : t.WF) :
    t.filterMap (fun k => Option.guard (fun v => f k v)) ~m t.filter f :=
  ⟨Impl.filterMap!_equiv_filter! h⟩

theorem toList_filter {f : (a : α) → β a → Bool} (h : t.WF) :
    (t.filter f).toList = t.toList.filter (fun p => f p.1 p.2) :=
  Impl.toList_filter! h

theorem keys_filter_key {f : α → Bool} (h : t.WF) :
    (t.filter fun k _ => f k).keys = t.keys.filter f :=
  Impl.keys_filter!_key h

@[grind =]
theorem isEmpty_filter_iff [TransCmp cmp] [LawfulEqCmp cmp]
    {f : (a : α) → β a → Bool} (h : t.WF) :
    (t.filter f).isEmpty = true ↔
      ∀ (k : α) (h : k ∈ t), f k (t.get k h) = false :=
  Impl.isEmpty_filter!_iff h

theorem isEmpty_filter_eq_false_iff [TransCmp cmp] [LawfulEqCmp cmp]
    {f : (a : α) → β a → Bool} (h : t.WF) :
    (t.filter f).isEmpty = false ↔
      ∃ (k : α) (h : k ∈ t), f k (t.get k h) = true :=
  Impl.isEmpty_filter!_eq_false_iff h

theorem isEmpty_filter_key_iff [TransCmp cmp]
    {f : α → Bool} (h : t.WF) :
    (t.filter (fun a _ => f a)).isEmpty ↔
      ∀ (k : α) (h : k ∈ t), f (t.getKey k h) = false :=
  Impl.isEmpty_filter!_key_iff h

theorem isEmpty_filter_key_eq_false_iff [TransCmp cmp]
    {f : α → Bool} (h : t.WF) :
    (t.filter (fun a _ => f a)).isEmpty = false ↔
      ∃ (k : α) (h : k ∈ t), f (t.getKey k h) :=
  Impl.isEmpty_filter!_key_eq_false_iff h

@[grind =]
theorem contains_filter [TransCmp cmp] [LawfulEqCmp cmp]
    {f : (a : α) → β a → Bool} {k : α} (h : t.WF) :
    (t.filter f).contains k = (t.get? k).any (f k) :=
  Impl.contains_filter! h

@[grind =]
theorem mem_filter [TransCmp cmp] [LawfulEqCmp cmp]
    {f : (a : α) → β a → Bool} {k : α} (h : t.WF) :
    k ∈ t.filter f ↔ (t.get? k).any (f k) := by
  simpa only [mem_iff_contains, Bool.coe_iff_coe] using contains_filter h

theorem mem_filter_key [TransCmp cmp]
    {f : α → Bool} {k : α} (h : t.WF) :
    k ∈ (t.filter (fun a _ => f a)) ↔ ∃ h : k ∈ t, f (t.getKey k h) :=
  Impl.contains_filter!_key_iff h

theorem contains_of_contains_filter [TransCmp cmp]
    {f : (a : α) → β a → Bool} {k : α} (h : t.WF) :
    (t.filter f).contains k = true → t.contains k = true :=
  Impl.contains_of_contains_filter! h

theorem mem_of_mem_filter [TransCmp cmp]
    {f : (a : α) → β a → Bool} {k : α} (h : t.WF) :
    k ∈ t.filter f → k ∈ t :=
  Impl.contains_of_contains_filter! h

theorem size_filter_le_size [TransCmp cmp]
    {f : (a : α) → β a → Bool} (h : t.WF) :
    (t.filter f).size ≤ t.size :=
  Impl.size_filter!_le_size h

grind_pattern size_filter_le_size => (t.filter f).size

theorem size_filter_eq_size_iff [TransCmp cmp] [LawfulEqCmp cmp]
    {f : (a : α) → β a → Bool} (h : t.WF) :
    (t.filter f).size = t.size ↔ ∀ k h, f k (t.get k h) = true :=
  Impl.size_filter!_eq_size_iff h

theorem filter_equiv_self_iff [TransCmp cmp] [LawfulEqCmp cmp]
    {f : (a : α) → β a → Bool} (h : t.WF) :
    t.filter f ~m t ↔ ∀ k h, f k (t.get k h) = true :=
  equiv_iff.trans (Impl.filter!_equiv_self_iff h)

theorem filter_key_equiv_self_iff [TransCmp cmp]
    {f : (a : α) → Bool} (h : t.WF) :
    t.filter (fun k _ => f k) ~m t ↔ ∀ k h, f (t.getKey k h) = true :=
  equiv_iff.trans (Impl.filter!_key_equiv_self_iff h)

theorem size_filter_key_eq_size_iff [TransCmp cmp]
    {f : α → Bool} (h : t.WF) :
    (t.filter fun k _ => f k).size = t.size ↔ ∀ (k : α) (h : k ∈ t), f (t.getKey k h) :=
  Impl.size_filter!_key_eq_size_iff h

@[simp, grind =]
theorem get?_filter [TransCmp cmp] [LawfulEqCmp cmp]
    {f : (a : α) → β a → Bool} {k : α} (h : t.WF) :
    (t.filter f).get? k = (t.get? k).filter (f k) :=
  Impl.get?_filter! h

@[simp, grind =]
theorem get_filter [TransCmp cmp] [LawfulEqCmp cmp]
    {f : (a : α) → β a → Bool} {k : α} {h'} (h : t.WF) :
    (t.filter f).get k h' = t.get k (mem_of_mem_filter h h') :=
  Impl.get_filter! h

@[grind =]
theorem get!_filter [TransCmp cmp] [LawfulEqCmp cmp]
    {f : (a : α) → β a → Bool} {k : α} [Inhabited (β k)] (h : t.WF) :
    (t.filter f).get! k = ((t.get? k).filter (f k)).get! :=
  Impl.get!_filter! h

@[grind =]
theorem getD_filter [TransCmp cmp] [LawfulEqCmp cmp]
    {f : (a : α) → β a → Bool} {k : α} {fallback : β k} (h : t.WF) :
    (t.filter f).getD k fallback = ((t.get? k).filter (f k)).getD fallback :=
  Impl.getD_filter! h

theorem keys_filter [TransCmp cmp] [LawfulEqCmp cmp] {f : (a : α) → β a → Bool} (h : t.WF) :
    (t.filter f).keys =
      (t.keys.attach.filter (fun ⟨x, h'⟩ => f x (t.get x (mem_of_mem_keys h h')))).unattach :=
  Impl.keys_filter! h

@[grind =]
theorem getKey?_filter [TransCmp cmp] [LawfulEqCmp cmp]
    {f : (a : α) → β a → Bool} {k : α} (h : t.WF) :
    (t.filter f).getKey? k =
    (t.getKey? k).pfilter (fun x h' =>
      f x (t.get x (mem_of_getKey?_eq_some h h'))) :=
  Impl.getKey?_filter! h

theorem getKey?_filter_key [TransCmp cmp]
    {f : α → Bool} {k : α} (h : t.WF) :
    (t.filter fun k _ => f k).getKey? k = (t.getKey? k).filter f :=
  Impl.getKey?_filter!_key h

@[simp, grind =]
theorem getKey_filter [TransCmp cmp]
    {f : (a : α) → β a → Bool} {k : α} {h'} (h : t.WF) :
    (t.filter f).getKey k h' = t.getKey k (mem_of_mem_filter h h') :=
  Impl.getKey_filter! h

@[grind =]
theorem getKey!_filter [TransCmp cmp] [LawfulEqCmp cmp] [Inhabited α]
    {f : (a : α) → β a → Bool} {k : α} (h : t.WF) :
    (t.filter f).getKey! k =
    ((t.getKey? k).pfilter (fun x h' =>
      f x (t.get x (mem_of_getKey?_eq_some h h')))).get! :=
  Impl.getKey!_filter! h

theorem getKey!_filter_key [TransCmp cmp] [Inhabited α]
    {f : α → Bool} {k : α} (h : t.WF) :
    (t.filter fun k _ => f k).getKey! k = ((t.getKey? k).filter f).get! :=
  Impl.getKey!_filter!_key h

@[grind =]
theorem getKeyD_filter [TransCmp cmp] [LawfulEqCmp cmp]
    {f : (a : α) → β a → Bool} {k fallback : α} (h : t.WF) :
    (t.filter f).getKeyD k fallback =
    ((t.getKey? k).pfilter (fun x h' =>
      f x (t.get x (mem_of_getKey?_eq_some h h')))).getD fallback :=
  Impl.getKeyD_filter! h

theorem getKeyD_filter_key [TransCmp cmp]
    {f : α → Bool} {k fallback : α} (h : t.WF) :
    (t.filter fun k _ => f k).getKeyD k fallback = ((t.getKey? k).filter f).getD fallback :=
  Impl.getKeyD_filter!_key h

namespace Const

variable {β : Type v} {γ : Type w} {t : Raw α (fun _ => β) cmp}

@[grind =]
theorem isEmpty_filter_iff [TransCmp cmp]
    {f : α → β → Bool} (h : t.WF) :
    (t.filter f).isEmpty = true ↔
      ∀ (k : α) (h : k ∈ t), f (t.getKey k h) (Const.get t k h) = false :=
  Impl.Const.isEmpty_filter!_iff h

theorem isEmpty_filter_eq_false_iff [TransCmp cmp]
    {f : α → β → Bool} (h : t.WF) :
    (t.filter f).isEmpty = false ↔
      ∃ (k : α) (h : k ∈ t), (f (t.getKey k h) (Const.get t k h)) = true :=
  Impl.Const.isEmpty_filter!_eq_false_iff h

-- TODO: `contains_filter` is missing

@[grind =]
theorem mem_filter [TransCmp cmp]
    {f : α → β → Bool} {k : α} (h : t.WF) :
    k ∈ t.filter f ↔ ∃ (h' : k ∈ t),
      f (t.getKey k h') (Const.get t k h') :=
  Impl.Const.contains_filter!_iff h

theorem size_filter_le_size [TransCmp cmp]
    {f : α → β → Bool} (h : t.WF) :
    (t.filter f).size ≤ t.size :=
  Impl.Const.size_filter!_le_size h

grind_pattern size_filter_le_size => (t.filter f).size

theorem size_filter_eq_size_iff [TransCmp cmp]
    {f : α → β → Bool} (h : t.WF) :
    (t.filter f).size = t.size ↔ ∀ (a : α) (h : a ∈ t),
      f (t.getKey a h) (Const.get t a h) :=
  Impl.Const.size_filter!_eq_size_iff h

theorem filter_equiv_self_iff [TransCmp cmp]
    {f : α → β → Bool} (h : t.WF) :
    t.filter f ~m t ↔ ∀ (a : α) (h : a ∈ t),
      f (t.getKey a h) (Const.get t a h) :=
  equiv_iff.trans (Impl.Const.filter!_equiv_self_iff h)

@[simp]
theorem get?_filter [TransCmp cmp]
    {f : α → β → Bool} {k : α} (h : t.WF) :
    Const.get? (t.filter f) k = (Const.get? t k).pfilter (fun x h' =>
      f (t.getKey k ((mem_iff_isSome_get? h).mpr (Option.isSome_of_eq_some h'))) x) :=
  Impl.Const.get?_filter! h

/-- Simpler variant of `get?_filter` when `LawfulEqCmp` is available. -/
@[grind =]
theorem get?_filter' [TransCmp cmp] [LawfulEqCmp cmp]
    {f : α → β → Bool} {k : α} (h : t.WF) :
    Const.get? (t.filter f) k = (Const.get? t k).filter (f k) := by
  simp [get?_filter, h]

theorem get?_filter_of_getKey?_eq_some [TransCmp cmp]
    {f : α → β → Bool} {k k' : α} (h : t.WF) :
    t.getKey? k = some k' →
      Const.get? (t.filter f) k = (Const.get? t k).filter (fun x => f k' x) :=
  Impl.Const.get?_filter!_of_getKey?_eq_some h

@[simp, grind =]
theorem get_filter [TransCmp cmp]
    {f : α → β → Bool} {k : α} {h'} (h : t.WF) :
    Const.get (t.filter f) k h' = Const.get t k (mem_of_mem_filter h h') :=
  Impl.Const.get_filter! h

theorem get!_filter [TransCmp cmp] [Inhabited β]
    {f : α → β → Bool} {k : α} (h : t.WF) :
    Const.get! (t.filter f) k =
      ((Const.get? t k).pfilter (fun x h' =>
      f (t.getKey k ((mem_iff_isSome_get? h).mpr (Option.isSome_of_eq_some h'))) x)).get! :=
  Impl.Const.get!_filter! h

/-- Simpler variant of `get!_filter` when `LawfulEqCmp` is available. -/
@[grind =]
theorem get!_filter' [TransCmp cmp] [LawfulEqCmp cmp] [Inhabited β]
    {f : α → β → Bool} {k : α} (h : t.WF) :
    Const.get! (t.filter f) k = ((Const.get? t k).filter (f k)).get! := by
  simp [get!_filter, h]

theorem get!_filter_of_getKey?_eq_some [TransCmp cmp] [Inhabited β]
    {f : α → β → Bool} {k k' : α} (h : t.WF) :
    t.getKey? k = some k' →
      Const.get! (t.filter f) k = ((Const.get? t k).filter (fun x => f k' x)).get! :=
  Impl.Const.get!_filter!_of_getKey?_eq_some h

theorem getD_filter [TransCmp cmp]
    {f : α → β → Bool} {k : α} {fallback : β} (h : t.WF) :
    Const.getD (t.filter f) k fallback = ((Const.get? t k).pfilter (fun x h' =>
      f (t.getKey k ((mem_iff_isSome_get? h).mpr (Option.isSome_of_eq_some h'))) x)).getD fallback :=
  Impl.Const.getD_filter! h

/-- Simpler variant of `getD_filter` when `LawfulEqCmp` is available. -/
@[grind =]
theorem getD_filter' [TransCmp cmp] [LawfulEqCmp cmp]
    {f : α → β → Bool} {k : α} {fallback : β} (h : t.WF) :
    Const.getD (t.filter f) k fallback = ((Const.get? t k).filter (f k)).getD fallback := by
  simp [getD_filter, h]

theorem getD_filter_of_getKey?_eq_some [TransCmp cmp]
    {f : α → β → Bool} {k k' : α} {fallback : β} (h : t.WF) :
    t.getKey? k = some k' →
      Const.getD (t.filter f) k fallback =
        ((Const.get? t k).filter (fun x => f k' x)).getD fallback :=
  Impl.Const.getD_filter!_of_getKey?_eq_some h

theorem toList_filter {f : α → β → Bool} (h : t.WF) :
    Const.toList (t.filter f) =
      (Const.toList t).filter (fun p => f p.1 p.2) :=
  Impl.Const.toList_filter! h

theorem keys_filter [TransCmp cmp] {f : α → β → Bool} (h : t.WF) :
    (t.filter f).keys =
      (t.keys.attach.filter (fun ⟨x, h'⟩ => f x (get t x (mem_of_mem_keys h h')))).unattach :=
  Impl.Const.keys_filter! h

@[grind =]
theorem getKey?_filter [TransCmp cmp]
    {f : α → β → Bool} {k : α} (h : t.WF) :
    (t.filter f).getKey? k =
    (t.getKey? k).pfilter (fun x h' =>
      (f x (Const.get t x (mem_of_getKey?_eq_some h h')))) :=
  Impl.Const.getKey?_filter! h

@[grind =]
theorem getKey!_filter [TransCmp cmp] [Inhabited α]
    {f : α → β → Bool} {k : α} (h : t.WF) :
    (t.filter f).getKey! k =
    ((t.getKey? k).pfilter (fun x h' =>
      (f x (Const.get t x (mem_of_getKey?_eq_some h h'))))).get! :=
  Impl.Const.getKey!_filter! h

@[grind =]
theorem getKeyD_filter [TransCmp cmp]
    {f : α → β → Bool} {k fallback : α} (h : t.WF) :
    (t.filter f).getKeyD k fallback =
    ((t.getKey? k).pfilter (fun x h' =>
      (f x (Const.get t x (mem_of_getKey?_eq_some h h'))))).getD fallback :=
  Impl.Const.getKeyD_filter! h

end Const

end filter

section map

variable {γ : α → Type w} {δ : α → Type w'}

theorem map_id_equiv : t.map (fun _ v => v) ~m t :=
  ⟨Impl.map_id_equiv⟩

theorem map_map_equiv {f : (a : α) → β a → γ a} {g : (a : α) → γ a → δ a} :
    (t.map f).map g ~m t.map fun k v => g k (f k v) :=
  ⟨Impl.map_map_equiv⟩

theorem toList_map {f : (a : α) → β a → γ a} :
    (t.map f).toList = t.toList.map (fun p => ⟨p.1, f p.1 p.2⟩) :=
  Impl.toList_map

theorem keys_map {f : (a : α) → β a → γ a} : (t.map f).keys = t.keys :=
  Impl.keys_map

theorem filterMap_equiv_map [TransCmp cmp]
    {f : (a : α) → β a → γ a} (h : t.WF) :
    (t.filterMap (fun k v => some (f k v))) ~m t.map f :=
  ⟨Impl.filterMap!_equiv_map h⟩

@[simp, grind =]
theorem isEmpty_map [TransCmp cmp] {f : (a : α) → β a → γ a} :
    (t.map f).isEmpty = t.isEmpty :=
  Impl.isEmpty_map

@[grind =]
theorem contains_map [TransCmp cmp]
    {f : (a : α) → β a → γ a} {k : α} (h : t.WF) :
    (t.map f).contains k = t.contains k :=
  Impl.contains_map h

theorem contains_of_contains_map [TransCmp cmp]
    {f : (a : α) → β a → γ a} {k : α} (h : t.WF) :
    (t.map f).contains k = true → t.contains k = true :=
  Impl.contains_of_contains_map h

@[simp, grind =]
theorem mem_map [TransCmp cmp]
    {f : (a : α) → β a → γ a} {k : α} (h : t.WF) :
    k ∈ (t.map f) ↔ k ∈ t := by
  simpa only [mem_iff_contains, Bool.coe_iff_coe] using Impl.contains_map h

theorem mem_of_mem_map [TransCmp cmp]
    {f : (a : α) → β a → γ a} {k : α} (h : t.WF) :
    k ∈ (t.map f) → k ∈ t :=
  Impl.contains_of_contains_map h

@[simp, grind =]
theorem size_map [TransCmp cmp] {f : (a : α) → β a → γ a} :
    (t.map f).size = t.size :=
  Impl.size_map

@[simp, grind =]
theorem get?_map [TransCmp cmp] [LawfulEqCmp cmp]
    {f : (a : α) → β a → γ a} {k : α} (h : t.WF) :
    (t.map f).get? k = (t.get? k).map (f k) :=
  Impl.get?_map h

@[simp, grind =]
theorem get_map [TransCmp cmp] [LawfulEqCmp cmp]
    {f : (a : α) → β a → γ a} {k : α} {h'} (h : t.WF) :
    (t.map f).get k h' = f k (t.get k (mem_of_mem_map h h')) :=
  Impl.get_map h

@[grind =]
theorem get!_map [TransCmp cmp] [LawfulEqCmp cmp]
    {f : (a : α) → β a → γ a} {k : α} [Inhabited (γ k)] (h : t.WF) :
    (t.map f).get! k = ((t.get? k).map (f k)).get! :=
  Impl.get!_map h

@[grind =]
theorem getD_map [TransCmp cmp] [LawfulEqCmp cmp]
    {f : (a : α) → β a → γ a} {k : α} {fallback : γ k} (h : t.WF) :
    (t.map f).getD k fallback = ((t.get? k).map (f k)).getD fallback :=
  Impl.getD_map h

@[simp, grind =]
theorem getKey?_map [TransCmp cmp]
    {f : (a : α) → β a → γ a} {k : α} (h : t.WF) :
    (t.map f).getKey? k = t.getKey? k :=
  Impl.getKey?_map h

@[simp, grind =]
theorem getKey_map [TransCmp cmp]
    {f : (a : α) → β a → γ a} {k : α} {h'} (h : t.WF) :
    (t.map f).getKey k h' = t.getKey k (mem_of_mem_map h h') :=
  Impl.getKey_map h

@[simp, grind =]
theorem getKey!_map [TransCmp cmp] [Inhabited α]
    {f : (a : α) → β a → γ a} {k : α} (h : t.WF) :
    (t.map f).getKey! k = t.getKey! k :=
  Impl.getKey!_map h

@[simp, grind =]
theorem getKeyD_map [TransCmp cmp]
    {f : (a : α) → β a → γ a} {k fallback : α} (h : t.WF) :
    (t.map f).getKeyD k fallback = t.getKeyD k fallback :=
  Impl.getKeyD_map h

namespace Const

variable {β : Type v} {γ : Type w} {t : Raw α (fun _ => β) cmp}

/-- Variant of `get?_map` that holds without `LawfulEqCmp`. -/
@[simp (low)]
theorem get?_map' [TransCmp cmp]
    {f : α → β → γ} {k : α} (h : t.WF) :
    Const.get? (t.map f) k = (Const.get? t k).pmap (fun v h' => f (t.getKey k h') v)
      (fun _ h' => (mem_iff_isSome_get? h).mpr (Option.isSome_of_eq_some h')) :=
  Impl.Const.get?_map' h

@[simp, grind =]
theorem get?_map [TransCmp cmp] [LawfulEqCmp cmp]
    {f : α → β → γ} {k : α} (h : t.WF) :
    Const.get? (t.map f) k = (Const.get? t k).map (f k) := by
  simp [get?_map' h, getKey_eq h]

theorem get?_map_of_getKey?_eq_some [TransCmp cmp]
    {f : α → β → γ} {k k' : α} (h : t.WF) :
    t.getKey? k = some k' → Const.get? (t.map f) k = (Const.get? t k).map (f k') :=
  Impl.Const.get?_map_of_getKey?_eq_some h

/-- Variant of `get_map` that holds without `LawfulEqCmp`. -/
@[simp (low)]
theorem get_map' [TransCmp cmp]
    {f : α → β → γ} {k : α} {h'} (h : t.WF) :
    Const.get (t.map f) k h' =
      (f (t.getKey k (mem_of_mem_map h h'))
        (Const.get t k (mem_of_mem_map h h'))) :=
  Impl.Const.get_map' h

@[simp, grind =]
theorem get_map [TransCmp cmp] [LawfulEqCmp cmp]
    {f : α → β → γ} {k : α} (h : t.WF) {h'} :
    Const.get (t.map f) k h' = f k (Const.get t k (mem_of_mem_map h h')) := by
  simp [get_map' h, getKey_eq h]

/-- Variant of `get!_map` that holds without `LawfulEqCmp`. -/
theorem get!_map' [TransCmp cmp] [Inhabited γ]
    {f : α → β → γ} {k : α} (h : t.WF) :
    Const.get! (t.map f) k =
      ((get? t k).pmap (fun v h => f (t.getKey k h) v)
        (fun _ h' => (mem_iff_isSome_get? h).mpr (Option.isSome_of_eq_some h'))).get! :=
  Impl.Const.get!_map' h

@[grind =]
theorem get!_map [TransCmp cmp] [LawfulEqCmp cmp] [Inhabited γ]
    {f : α → β → γ} {k : α} (h : t.WF) :
    Const.get! (t.map f) k = ((Const.get? t k).map (f k)).get! := by
  simp [get!_map' h, getKey_eq h]

theorem get!_map_of_getKey?_eq_some [TransCmp cmp] [Inhabited γ]
    {f : α → β → γ} {k k' : α} (h : t.WF) :
    t.getKey? k = some k' → Const.get! (t.map f) k = ((Const.get? t k).map (f k')).get! :=
  Impl.Const.get!_map_of_getKey?_eq_some h

/-- Variant of `getD_map` that holds without `LawfulEqCmp`. -/
theorem getD_map' [TransCmp cmp]
    {f : α → β → γ} {k : α} {fallback : γ} (h : t.WF) :
    Const.getD (t.map f) k fallback =
      ((get? t k).pmap (fun v h => f (t.getKey k h) v)
        (fun _ h' => (mem_iff_isSome_get? h).mpr (Option.isSome_of_eq_some h'))).getD fallback :=
  Impl.Const.getD_map' h

@[grind =]
theorem getD_map [TransCmp cmp] [LawfulEqCmp cmp]
    {f : α → β → γ} {k : α} {fallback : γ} (h : t.WF) :
    Const.getD (t.map f) k fallback = ((Const.get? t k).map (f k)).getD fallback := by
  simp [getD_map' h, getKey_eq h]

theorem getD_map_of_getKey?_eq_some [TransCmp cmp]
    {f : α → β → γ} {k k' : α} {fallback : γ} (h : t.WF) :
    t.getKey? k = some k' → Const.getD (t.map f) k fallback = ((Const.get? t k).map (f k')).getD fallback :=
  Impl.Const.getD_map_of_getKey?_eq_some h

theorem toList_map {f : α → β → γ} :
    Const.toList (t.map f) =
      (Const.toList t).map (fun p => (p.1, f p.1 p.2)) :=
  Impl.Const.toList_map

end Const

end map

end Std.DTreeMap.Raw<|MERGE_RESOLUTION|>--- conflicted
+++ resolved
@@ -3044,7 +3044,6 @@
 
 end Const
 
-<<<<<<< HEAD
 section BEq
 variable {m₁ m₂ : Raw α β cmp} [∀ k, BEq (β k)] [LawfulEqCmp cmp] [TransCmp cmp]
 
@@ -3074,7 +3073,7 @@
   fun w1 w2 => Impl.Const.Equiv.beq_congr h₁ h₂ h₃ h₄ w1.1 w2.1
 
 end
-=======
+
 section Diff
 
 variable {t₁ t₂ : Raw α β cmp}
@@ -3442,7 +3441,6 @@
   exact Impl.Const.get!_diff!_of_contains_eq_false_left h₁ h₂ h
 
 end Const
->>>>>>> f8866dcc
 
 section Alter
 

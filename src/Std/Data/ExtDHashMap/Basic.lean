/-
Copyright (c) 2025 Robin Arnez. All rights reserved.
Released under Apache 2.0 license as described in the file LICENSE.
Authors: Robin Arnez
-/
module

prelude
public import Std.Data.DHashMap.Lemmas
import all Std.Data.DHashMap.Lemmas

public section

/-!
# Extensional dependent hash maps

This file develops the type `Std.ExtDHashMap` of extensional dependent hash maps.

Lemmas about the operations on `Std.ExtDHashMap` are available in the
module `Std.Data.ExtDHashMap.Lemmas`.
-/

set_option linter.missingDocs true
set_option autoImplicit false

attribute [local instance] Std.DHashMap.isSetoid

universe u v w

variable {α : Type u} {β : α → Type v} {γ : α → Type w}

variable {_ : BEq α} {_ : Hashable α}

open scoped Std.DHashMap

namespace Std

/--
Extensional dependent hash maps.

This is a simple separate-chaining hash table. The data of the hash map consists of a cached size
and an array of buckets, where each bucket is a linked list of key-value pairs. The number of buckets
is always a power of two. The hash map doubles its size upon inserting an element such that the
number of elements is more than 75% of the number of buckets.

The hash table is backed by an `Array`. Users should make sure that the hash map is used linearly to
avoid expensive copies.

The hash map uses `==` (provided by the `BEq` typeclass) to compare keys and `hash` (provided by
the `Hashable` typeclass) to hash them. To ensure that the operations behave as expected, `==`
must be an equivalence relation and `a == b` must imply `hash a = hash b` (see also the
`EquivBEq` and `LawfulHashable` typeclasses). Both of these conditions are automatic if the BEq
instance is lawful, i.e., if `a == b` implies `a = b`.

In contrast to regular dependent hash maps, `Std.ExtDHashMap` offers several extensionality lemmas
and therefore has more lemmas about equality of hash maps. This however also makes it lose the
ability to iterate freely over the hash map.

These hash maps contain a bundled well-formedness invariant, which means that they cannot
be used in nested inductive types. For these use cases, `Std.DHashMap.Raw` and
`Std.DHashMap.Raw.WF` unbundle the invariant from the hash map. When in doubt, prefer
`DHashMap` over `DHashMap.Raw`.
-/
structure ExtDHashMap (α : Type u) (β : α → Type v) [BEq α] [Hashable α] where
  /-- Internal implementation detail of the hash map. -/
  mk' ::
  /-- Internal implementation detail of the hash map. -/
  inner : Quotient (DHashMap.isSetoid α β)

namespace ExtDHashMap

/-- Internal implementation detail of the hash map. -/
abbrev mk (m : DHashMap α β) : ExtDHashMap α β :=
  mk' (.mk _ m)

/-- Internal implementation detail of the hash map. -/
def lift {γ : Sort w} (f : DHashMap α β → γ) (h : ∀ a b, a ~m b → f a = f b) (m : ExtDHashMap α β) : γ :=
  m.1.lift f h

/-- Internal implementation detail of the hash map. -/
def lift₂ {γ : Sort w} (f : DHashMap α β → DHashMap α β → γ) (h : ∀ a b c d, a ~m c → b ~m d → f a b = f c d) (m₁ m₂ : ExtDHashMap α β) : γ :=
  Quotient.lift₂ f h m₁.inner m₂.inner

/-- Internal implementation detail of the hash map. -/
def pliftOn {γ : Sort w} (m : ExtDHashMap α β) (f : (a : DHashMap α β) → m = mk a → γ)
    (h : ∀ a b h₁ h₂, a ~m b → f a h₁ = f b h₂) : γ :=
  m.1.pliftOn (fun a ha => f a (by cases m; cases ha; rfl)) (fun _ _ _ _ h' => h _ _ _ _ h')

@[induction_eliminator, cases_eliminator, elab_as_elim]
theorem inductionOn {motive : ExtDHashMap α β → Prop} (m : ExtDHashMap α β)
    (mk : (a : DHashMap α β) → motive (mk a)) : motive m :=
  (m.1.inductionOn fun _ => mk _ : motive ⟨m.1⟩)

@[elab_as_elim]
theorem inductionOn₂ {motive : ExtDHashMap α β → ExtDHashMap α β → Prop}
    (m₁ m₂ : ExtDHashMap α β) (mk : (a b : DHashMap α β) → motive (mk a) (mk b)) : motive m₁ m₂ :=
  m₁.inductionOn fun _ => m₂.inductionOn fun _ => mk _ _

theorem sound {m₁ m₂ : DHashMap α β} (h : m₁ ~m m₂) : mk m₁ = mk m₂ :=
  congrArg mk' (Quotient.sound h)

theorem exact {m₁ m₂ : DHashMap α β} (h : mk m₁ = mk m₂) : m₁ ~m m₂ :=
  Quotient.exact (congrArg inner h)

@[inline, inherit_doc DHashMap.emptyWithCapacity]
def emptyWithCapacity [BEq α] [Hashable α]
    (capacity := 8) : ExtDHashMap α β :=
  mk (DHashMap.emptyWithCapacity capacity)

instance [BEq α] [Hashable α] : EmptyCollection (ExtDHashMap α β) where
  emptyCollection := emptyWithCapacity

instance [BEq α] [Hashable α] : Inhabited (ExtDHashMap α β) where
  default := ∅

@[inline, inherit_doc DHashMap.insert]
def insert [EquivBEq α] [LawfulHashable α] (m : ExtDHashMap α β) (a : α)
    (b : β a) : ExtDHashMap α β :=
  m.lift (fun m => mk (m.insert a b))
    (fun m m' (h : m ~m m') => sound (h.insert a b))

instance [EquivBEq α] [LawfulHashable α] : Singleton ((a : α) × β a) (ExtDHashMap α β) where
  singleton | ⟨a, b⟩ => (∅ : ExtDHashMap α β).insert a b

instance [EquivBEq α] [LawfulHashable α] : Insert ((a : α) × β a) (ExtDHashMap α β) where
  insert | ⟨a, b⟩, s => s.insert a b

instance [EquivBEq α] [LawfulHashable α] : LawfulSingleton ((a : α) × β a) (ExtDHashMap α β) :=
  ⟨fun _ => rfl⟩

@[inline, inherit_doc DHashMap.insertIfNew]
def insertIfNew [EquivBEq α] [LawfulHashable α] (m : ExtDHashMap α β)
    (a : α) (b : β a) : ExtDHashMap α β :=
  m.lift (fun m => mk (m.insertIfNew a b))
    (fun m m' (h : m ~m m') => sound (h.insertIfNew a b))

@[inline, inherit_doc DHashMap.containsThenInsert]
def containsThenInsert [EquivBEq α] [LawfulHashable α]
    (m : ExtDHashMap α β) (a : α) (b : β a) : Bool × ExtDHashMap α β :=
  m.lift (fun m => let m' := m.containsThenInsert a b; ⟨m'.1, mk m'.2⟩)
    (fun m m' (h : m ~m m') =>
      Prod.ext
        (m.containsThenInsert_fst.symm ▸ m'.containsThenInsert_fst.symm ▸ h.contains_eq)
        (sound <|
          m.containsThenInsert_snd.symm ▸ m'.containsThenInsert_snd.symm ▸ h.insert a b))

@[inline, inherit_doc DHashMap.containsThenInsertIfNew]
def containsThenInsertIfNew [EquivBEq α] [LawfulHashable α]
    (m : ExtDHashMap α β) (a : α) (b : β a) : Bool × ExtDHashMap α β :=
  m.lift (fun m => let m' := m.containsThenInsertIfNew a b; ⟨m'.1, mk m'.2⟩)
    (fun m m' (h : m ~m m') =>
      Prod.ext
        (m.containsThenInsertIfNew_fst.symm ▸ m'.containsThenInsertIfNew_fst.symm ▸ h.contains_eq)
        (sound <|
          m.containsThenInsertIfNew_snd.symm ▸ m'.containsThenInsertIfNew_snd.symm ▸ h.insertIfNew a b))

@[inline, inherit_doc DHashMap.getThenInsertIfNew?]
def getThenInsertIfNew? [LawfulBEq α]
    (m : ExtDHashMap α β) (a : α) (b : β a) : Option (β a) × ExtDHashMap α β :=
  m.lift (fun m => let m' := m.getThenInsertIfNew? a b; ⟨m'.1, mk m'.2⟩)
    (fun m m' (h : m ~m m') =>
      Prod.ext
        (m.getThenInsertIfNew?_fst.symm ▸ m'.getThenInsertIfNew?_fst.symm ▸ h.get?_eq)
        (sound <|
          m.getThenInsertIfNew?_snd.symm ▸ m'.getThenInsertIfNew?_snd.symm ▸ h.insertIfNew a b))

@[inline, inherit_doc DHashMap.get?]
def get? [LawfulBEq α] (m : ExtDHashMap α β)
    (a : α) : Option (β a) :=
  m.lift (fun m => m.get? a) (fun m m' (h : m ~m m') => h.get?_eq)

@[inline, inherit_doc DHashMap.contains]
def contains [EquivBEq α] [LawfulHashable α] (m : ExtDHashMap α β) (a : α) :
    Bool :=
  m.lift (fun m => m.contains a) (fun m m' (h : m ~m m') => h.contains_eq)

instance [EquivBEq α] [LawfulHashable α] : Membership α (ExtDHashMap α β) where
  mem m a := m.contains a

instance [EquivBEq α] [LawfulHashable α] {m : ExtDHashMap α β} {a : α} : Decidable (a ∈ m) :=
  inferInstanceAs <| Decidable (m.contains a)

@[inline, inherit_doc DHashMap.get]
def get [LawfulBEq α] (m : ExtDHashMap α β) (a : α)
    (h : a ∈ m) : β a :=
  m.pliftOn (fun m h' => m.get a (h' ▸ h :))
    (fun m m' _ _ (h : m ~m m') => h.get_eq _)

@[inline, inherit_doc DHashMap.get!]
def get! [LawfulBEq α] (m : ExtDHashMap α β)
    (a : α) [Inhabited (β a)] : β a :=
  m.lift (fun m => m.get! a) (fun m m' (h : m ~m m') => h.get!_eq)

@[inline, inherit_doc DHashMap.getD]
def getD [LawfulBEq α] (m : ExtDHashMap α β)
    (a : α) (fallback : β a) : β a :=
  m.lift (fun m => m.getD a fallback) (fun m m' (h : m ~m m') => h.getD_eq)

@[inline, inherit_doc DHashMap.erase]
def erase [EquivBEq α] [LawfulHashable α] (m : ExtDHashMap α β) (a : α) :
    ExtDHashMap α β :=
  m.lift (fun m => mk (m.erase a))
    (fun m m' (h : m ~m m') => sound (h.erase a))

namespace Const

variable {β : Type v}

@[inline, inherit_doc DHashMap.Const.get?]
def get? [EquivBEq α] [LawfulHashable α]
    (m : ExtDHashMap α (fun _ => β)) (a : α) : Option β :=
  m.lift (fun m => DHashMap.Const.get? m a)
    (fun m m' (h : m ~m m') => h.constGet?_eq)

@[inline, inherit_doc DHashMap.Const.get]
def get [EquivBEq α] [LawfulHashable α]
    (m : ExtDHashMap α (fun _ => β)) (a : α) (h : a ∈ m) : β :=
  m.pliftOn (fun m h' => DHashMap.Const.get m a (h' ▸ h :))
    (fun m m' _ _ (h : m ~m m') => h.constGet_eq _)

@[inline, inherit_doc DHashMap.Const.getD]
def getD [EquivBEq α] [LawfulHashable α]
    (m : ExtDHashMap α (fun _ => β)) (a : α) (fallback : β) : β :=
  m.lift (fun m => DHashMap.Const.getD m a fallback)
    (fun m m' (h : m ~m m') => h.constGetD_eq)

@[inline, inherit_doc DHashMap.Const.get!]
def get! [EquivBEq α] [LawfulHashable α] [Inhabited β]
    (m : ExtDHashMap α (fun _ => β)) (a : α) : β :=
  m.lift (fun m => DHashMap.Const.get! m a)
    (fun m m' (h : m ~m m') => h.constGet!_eq)

@[inline, inherit_doc DHashMap.Const.getThenInsertIfNew?]
def getThenInsertIfNew? [EquivBEq α] [LawfulHashable α]
    (m : ExtDHashMap α (fun _ => β)) (a : α) (b : β) :
    Option β × ExtDHashMap α (fun _ => β) :=
  m.lift (fun m =>
      let m' := DHashMap.Const.getThenInsertIfNew? m a b
      ⟨m'.1, mk m'.2⟩)
    (fun m m' (h : m ~m m') =>
      Prod.ext
        (DHashMap.Const.getThenInsertIfNew?_fst.symm ▸
          DHashMap.Const.getThenInsertIfNew?_fst.symm ▸ h.constGet?_eq)
        (sound <|
          DHashMap.Const.getThenInsertIfNew?_snd.symm ▸
          DHashMap.Const.getThenInsertIfNew?_snd.symm ▸ h.insertIfNew a b))

end Const

@[inline, inherit_doc DHashMap.getKey?]
def getKey? [EquivBEq α] [LawfulHashable α] (m : ExtDHashMap α β) (a : α) : Option α :=
  m.lift (fun m => m.getKey? a) (fun m m' (h : m ~m m') => h.getKey?_eq)

@[inline, inherit_doc DHashMap.getKey]
def getKey [EquivBEq α] [LawfulHashable α] (m : ExtDHashMap α β) (a : α) (h : a ∈ m) : α :=
  m.pliftOn (fun m h' => m.getKey a (h' ▸ h :))
    (fun m m' _ _ (h : m ~m m') => h.getKey_eq _)

@[inline, inherit_doc DHashMap.getKey!]
def getKey! [EquivBEq α] [LawfulHashable α] [Inhabited α] (m : ExtDHashMap α β) (a : α) : α :=
  m.lift (fun m => m.getKey! a) (fun m m' (h : m ~m m') => h.getKey!_eq)

@[inline, inherit_doc DHashMap.getKeyD]
def getKeyD [EquivBEq α] [LawfulHashable α] (m : ExtDHashMap α β) (a : α) (fallback : α) : α :=
  m.lift (fun m => m.getKeyD a fallback)
    (fun m m' (h : m ~m m') => h.getKeyD_eq)

@[inline, inherit_doc DHashMap.size]
def size [EquivBEq α] [LawfulHashable α] (m : ExtDHashMap α β) : Nat :=
  m.lift (fun m => m.size) (fun m m' (h : m ~m m') => h.size_eq)

@[inline, inherit_doc DHashMap.isEmpty]
def isEmpty [EquivBEq α] [LawfulHashable α] (m : ExtDHashMap α β) : Bool :=
  m.lift (fun m => m.isEmpty) (fun m m' (h : m ~m m') => h.isEmpty_eq)

-- TODO: add fold similar to `Finset.fold`

@[inline, inherit_doc DHashMap.filter]
def filter [EquivBEq α] [LawfulHashable α] (f : (a : α) → β a → Bool)
    (m : ExtDHashMap α β) : ExtDHashMap α β :=
  m.lift (fun m => mk (m.filter f))
    (fun m m' (h : m ~m m') => sound (h.filter f))

@[inline, inherit_doc DHashMap.map]
def map [EquivBEq α] [LawfulHashable α] (f : (a : α) → β a → γ a)
    (m : ExtDHashMap α β) : ExtDHashMap α γ :=
  m.lift (fun m => mk (m.map f))
    (fun m m' (h : m ~m m') => sound (h.map f))

@[inline, inherit_doc DHashMap.filterMap]
def filterMap [EquivBEq α] [LawfulHashable α] (f : (a : α) → β a → Option (γ a))
    (m : ExtDHashMap α β) : ExtDHashMap α γ :=
  m.lift (fun m => mk (m.filterMap f))
    (fun m m' (h : m ~m m') => sound (h.filterMap f))

@[inline, inherit_doc DHashMap.modify]
def modify [LawfulBEq α] (m : ExtDHashMap α β)
    (a : α) (f : β a → β a) : ExtDHashMap α β :=
  m.lift (fun m => mk (m.modify a f))
    (fun m m' (h : m ~m m') => sound (h.modify a f))

@[inline, inherit_doc DHashMap.Const.modify]
def Const.modify [EquivBEq α] [LawfulHashable α] {β : Type v} (m : ExtDHashMap α (fun _ => β))
    (a : α) (f : β → β) : ExtDHashMap α (fun _ => β) :=
  m.lift (fun m => mk (DHashMap.Const.modify m a f))
    (fun m m' (h : m ~m m') => sound (h.constModify a f))

@[inline, inherit_doc DHashMap.alter]
def alter [LawfulBEq α] (m : ExtDHashMap α β)
    (a : α) (f : Option (β a) → Option (β a)) : ExtDHashMap α β :=
  m.lift (fun m => mk (m.alter a f))
    (fun m m' (h : m ~m m') => sound (h.alter a f))

@[inline, inherit_doc DHashMap.Const.alter]
def Const.alter [EquivBEq α] [LawfulHashable α] {β : Type v} (m : ExtDHashMap α (fun _ => β))
    (a : α) (f : Option β → Option β) : ExtDHashMap α (fun _ => β) :=
  m.lift (fun m => mk (DHashMap.Const.alter m a f))
    (fun m m' (h : m ~m m') => sound (h.constAlter a f))

/-
Note: We can't use the existing functions because weird (noncomputable) `ForIn` instances
can break congruence. The subtype is still used to provide the `insertMany_ind` theorem.
-/

@[inline, inherit_doc DHashMap.insertMany]
def insertMany [EquivBEq α] [LawfulHashable α] {ρ : Type w}
    [ForIn Id ρ ((a : α) × β a)] (m : ExtDHashMap α β) (l : ρ) : ExtDHashMap α β := Id.run do
  let mut m : { x // ∀ P : ExtDHashMap α β → Prop,
    P m → (∀ {m a b}, P m → P (m.insert a b)) → P x } := ⟨m, fun _ h _ => h⟩
  for ⟨a, b⟩ in l do
    m := ⟨m.1.insert a b, fun _ init step => step (m.2 _ init step)⟩
  return m.1

@[inline, inherit_doc DHashMap.Const.insertMany]
def Const.insertMany [EquivBEq α] [LawfulHashable α] {β : Type v} {ρ : Type w}
    [ForIn Id ρ (α × β)] (m : ExtDHashMap α (fun _ => β))
    (l : ρ) : ExtDHashMap α (fun _ => β) := Id.run do
  let mut m : { x // ∀ P : ExtDHashMap α (fun _ => β) → Prop,
    P m → (∀ {m a b}, P m → P (m.insert a b)) → P x } := ⟨m, fun _ h _ => h⟩
  for (a, b) in l do
    m := ⟨m.1.insert a b, fun _ init step => step (m.2 _ init step)⟩
  return m.1

@[inline, inherit_doc DHashMap.Const.insertManyIfNewUnit]
def Const.insertManyIfNewUnit [EquivBEq α] [LawfulHashable α] {ρ : Type w}
    [ForIn Id ρ α] (m : ExtDHashMap α (fun _ => Unit))
    (l : ρ) : ExtDHashMap α (fun _ => Unit) := Id.run do
  let mut m : { x // ∀ P : ExtDHashMap α (fun _ => Unit) → Prop,
    P m → (∀ {m a}, P m → P (m.insertIfNew a ())) → P x } := ⟨m, fun _ h _ => h⟩
  for a in l do
    m := ⟨m.1.insertIfNew a (), fun _ init step => step (m.2 _ init step)⟩
  return m.1

@[inline, inherit_doc DHashMap.union]
def union [EquivBEq α] [LawfulHashable α] (m₁ m₂ : ExtDHashMap α β) : ExtDHashMap α β := lift₂ (fun x y : DHashMap α β => mk (x.union y))
  (fun a b c d equiv₁ equiv₂ => by
    simp only [DHashMap.union_eq, mk'.injEq]
    apply Quotient.sound
    apply DHashMap.Equiv.union_congr
    . exact equiv₁
    . exact equiv₂) m₁ m₂

instance [EquivBEq α] [LawfulHashable α] : Union (ExtDHashMap α β) := ⟨union⟩

instance [LawfulBEq α] [∀ k, BEq (β k)] : BEq (ExtDHashMap α β) where
  beq m₁ m₂ := lift₂ (fun x y : DHashMap α β => x.beq y) (fun _ _ _ _ => DHashMap.Equiv.beq_congr) m₁ m₂

instance [LawfulBEq α] [∀ k, BEq (β k)] [∀ k, ReflBEq (β k)] : ReflBEq (ExtDHashMap α β) where
  rfl {a} := a.inductionOn fun x => DHashMap.Equiv.beq <| DHashMap.Equiv.refl x

instance [LawfulBEq α] [∀ k, BEq (β k)] [∀ k, LawfulBEq (β k)] : LawfulBEq (ExtDHashMap α β) where
  eq_of_beq {m₁} {m₂} := m₁.inductionOn₂ m₂ fun _ _ hyp => sound <| DHashMap.equiv_of_beq hyp

<<<<<<< HEAD
instance {α : Type u} {β : α → Type v} [DecidableEq α] [Hashable α] [∀ k, DecidableEq (β k)] : DecidableEq (ExtDHashMap α β) :=
  fun _ _ => decidable_of_iff _ beq_iff_eq

=======
>>>>>>> 18248651
namespace Const

variable {β : Type v}

@[inline, inherit_doc DHashMap.beq]
def beq [EquivBEq α] [LawfulHashable α] [BEq β] (m₁ m₂ : ExtDHashMap α fun _ => β) : Bool :=
  lift₂ (fun x y : DHashMap α fun _ => β => DHashMap.Const.beq x y) (fun _ _ _ _ => DHashMap.Const.Equiv.beq_congr) m₁ m₂

theorem beq_of_eq [EquivBEq α] [LawfulHashable α] [BEq β] [ReflBEq β] (m₁ m₂ : ExtDHashMap α fun _ => β) : m₁ = m₂ → Const.beq m₁ m₂ :=
  m₁.inductionOn₂ m₂ fun _ _ h => DHashMap.Const.Equiv.beq <| exact h

theorem eq_of_beq [LawfulBEq α] [BEq β] [LawfulBEq β] (m₁ m₂ : ExtDHashMap α fun _ => β) : Const.beq m₁ m₂ → m₁ = m₂ :=
  m₁.inductionOn₂ m₂ fun _ _ h => sound <| DHashMap.Const.equiv_of_beq h

end Const

@[inline, inherit_doc DHashMap.inter]
def inter [EquivBEq α] [LawfulHashable α] (m₁ m₂ : ExtDHashMap α β) : ExtDHashMap α β := lift₂ (fun x y : DHashMap α β => mk (x.inter y))
  (fun a b c d equiv₁ equiv₂ => by
    simp only [DHashMap.inter_eq, mk'.injEq]
    apply Quotient.sound
    apply DHashMap.Equiv.inter_congr
    · exact equiv₁
    · exact equiv₂) m₁ m₂

instance [EquivBEq α] [LawfulHashable α] : Inter (ExtDHashMap α β) := ⟨inter⟩

@[inline, inherit_doc DHashMap.diff]
def diff [EquivBEq α] [LawfulHashable α] (m₁ m₂ : ExtDHashMap α β) : ExtDHashMap α β := lift₂ (fun x y : DHashMap α β => mk (x.diff y))
  (fun a b c d equiv₁ equiv₂ => by
    simp only [DHashMap.diff_eq, mk'.injEq]
    apply Quotient.sound
    apply DHashMap.Equiv.diff_congr
    · exact equiv₁
    · exact equiv₂) m₁ m₂

instance [EquivBEq α] [LawfulHashable α] : SDiff (ExtDHashMap α β) := ⟨diff⟩

@[inline, inherit_doc DHashMap.Const.unitOfArray]
def Const.unitOfArray [BEq α] [Hashable α] (l : Array α) :
    ExtDHashMap α (fun _ => Unit) :=
  mk (DHashMap.Const.unitOfArray l)

@[inline, inherit_doc DHashMap.ofList]
def ofList [BEq α] [Hashable α] (l : List ((a : α) × β a)) :
    ExtDHashMap α β :=
  mk (DHashMap.ofList l)

@[inline, inherit_doc DHashMap.Const.ofList]
def Const.ofList {β : Type v} [BEq α] [Hashable α] (l : List (α × β)) :
    ExtDHashMap α (fun _ => β) :=
  mk (DHashMap.Const.ofList l)

@[inline, inherit_doc DHashMap.Const.unitOfList]
def Const.unitOfList [BEq α] [Hashable α] (l : List α) :
    ExtDHashMap α (fun _ => Unit) :=
  mk (DHashMap.Const.unitOfList l)

end ExtDHashMap

end Std<|MERGE_RESOLUTION|>--- conflicted
+++ resolved
@@ -371,12 +371,9 @@
 instance [LawfulBEq α] [∀ k, BEq (β k)] [∀ k, LawfulBEq (β k)] : LawfulBEq (ExtDHashMap α β) where
   eq_of_beq {m₁} {m₂} := m₁.inductionOn₂ m₂ fun _ _ hyp => sound <| DHashMap.equiv_of_beq hyp
 
-<<<<<<< HEAD
 instance {α : Type u} {β : α → Type v} [DecidableEq α] [Hashable α] [∀ k, DecidableEq (β k)] : DecidableEq (ExtDHashMap α β) :=
   fun _ _ => decidable_of_iff _ beq_iff_eq
 
-=======
->>>>>>> 18248651
 namespace Const
 
 variable {β : Type v}

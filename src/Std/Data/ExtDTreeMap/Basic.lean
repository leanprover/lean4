/-
Copyright (c) 2025 Robin Arnez. All rights reserved.
Released under Apache 2.0 license as described in the file LICENSE.
Authors: Robin Arnez, Markus Himmel, Paul Reichert
-/
module

prelude
public import Std.Data.DTreeMap.Lemmas

@[expose] public section

/-!
# Extensional dependent tree maps

This file develops the type `Std.ExtDTreeMap` of extensional dependent tree maps.

Lemmas about the operations on `Std.ExtDTreeMap` will be available in the
module `Std.Data.ExtDTreeMap.Lemmas`.

See the module `Std.Data.DTreeMap.Raw.Basic` for a variant of this type which is safe to use in
nested inductive types.
-/

set_option autoImplicit false
set_option linter.missingDocs true

universe u v w w₂

variable {α : Type u} {β : α → Type v} {γ : α → Type w} {cmp : α → α → Ordering}

attribute [local instance] Std.DTreeMap.isSetoid

open scoped Std.DTreeMap

namespace Std

/--
Extensional dependent tree maps.

A tree map stores an assignment of keys to values. It depends on a comparator function that
defines an ordering on the keys and provides efficient order-dependent queries, such as retrieval
of the minimum or maximum.

To ensure that the operations behave as expected, the comparator function `cmp` should satisfy
certain laws that ensure a consistent ordering:

* If `a` is less than (or equal) to `b`, then `b` is greater than (or equal) to `a`
and vice versa (see the `OrientedCmp` typeclass).
* If `a` is less than or equal to `b` and `b` is, in turn, less than or equal to `c`, then `a`
is less than or equal to `c` (see the `TransCmp` typeclass).

Keys for which `cmp a b = Ordering.eq` are considered the same, i.e., there can be only one entry
with key either `a` or `b` in a tree map. Looking up either `a` or `b` always yields the same entry,
if any is present. The `get` operations of the _dependent_ tree map additionally require a
`LawfulEqCmp` instance to ensure that `cmp a b = .eq` always implies `a = b`, so that their
respective value types are equal.

To avoid expensive copies, users should make sure that the tree map is used linearly.

Internally, the tree maps are represented as size-bounded trees, a type of self-balancing binary
search tree with efficient order statistic lookups.

In contrast to regular dependent tree maps, `Std.ExtDTreeMap` offers several extensionality lemmas
and therefore has more lemmas about equality of tree maps. This doesn't affect the amount of
supported functions though: `Std.ExtDTreeMap` supports all operations from `Std.DTreeMap`.

In order to use most functions, a `TransCmp` instance is required. This is necessary to make sure
that the functions are congruent, i.e. equivalent tree maps as parameters produce equivalent return
values.

These tree maps contain a bundled well-formedness invariant, which means that they cannot
be used in nested inductive types. For these use cases, `Std.DTreeMap.Raw` and
`Std.DTreeMap.Raw.WF` unbundle the invariant from the tree map. When in doubt, prefer
`ExtDTreeMap` over `DTreeMap.Raw`.
-/
structure ExtDTreeMap (α : Type u) (β : α → Type v) (cmp : α → α → Ordering := by exact compare) where
  /-- Implementation detail of the tree map -/
  mk' ::
  /-- Implementation detail of the tree map -/
  inner : Quotient (DTreeMap.isSetoid α β cmp)

/-- Implementation detail of the tree map -/
abbrev ExtDTreeMap.mk (t : DTreeMap α β cmp) : ExtDTreeMap α β cmp :=
  .mk' (Quotient.mk _ t)

/-- Implementation detail of the tree map -/
abbrev ExtDTreeMap.lift {γ : Sort w} (f : DTreeMap α β cmp → γ) (h : ∀ a b, a ~m b → f a = f b)
    (t : ExtDTreeMap α β cmp) : γ :=
  t.1.lift f h

/-- Implementation detail of the tree map -/
def ExtDTreeMap.lift₂ {γ : Sort w}  (f : DTreeMap α β cmp → DTreeMap α β cmp → γ) (h : ∀ a b c d, a ~m c → b ~m d → f a b = f c d) (m₁ m₂ : ExtDTreeMap α β cmp) : γ :=
  Quotient.lift₂ f h m₁.inner m₂.inner

/-- Implementation detail of the tree map -/
abbrev ExtDTreeMap.liftOn₂ {γ : Sort w} (t₁ t₂ : ExtDTreeMap α β cmp)
    (f : DTreeMap α β cmp → DTreeMap α β cmp → γ) (h : ∀ a b c d, a ~m c → b ~m d → f a b = f c d) : γ :=
  t₁.1.liftOn₂ t₂.1 f h

/-- Implementation detail of the tree map -/
abbrev ExtDTreeMap.pliftOn {γ : Sort w} (t : ExtDTreeMap α β cmp)
    (f : (x : DTreeMap α β cmp) → t = mk x → γ) (h : ∀ a b h₁ h₂, a ~m b → f a h₁ = f b h₂) : γ :=
  t.1.pliftOn (fun x hx => f x (by cases t; cases hx; rfl)) (fun a b _ _ h' => h a b _ _ h')

theorem ExtDTreeMap.sound {t₁ t₂ : DTreeMap α β cmp} (h : t₁ ~m t₂) : mk t₁ = mk t₂ :=
  congrArg mk' (Quotient.sound h)

theorem ExtDTreeMap.exact {t₁ t₂ : DTreeMap α β cmp} (h : mk t₁ = mk t₂) : t₁ ~m t₂ :=
  Quotient.exact (congrArg inner h)

@[cases_eliminator, induction_eliminator, elab_as_elim]
theorem ExtDTreeMap.inductionOn {motive : ExtDTreeMap α β cmp → Prop}
    (t : ExtDTreeMap α β cmp) (mk : ∀ a, motive (mk a)) : motive t :=
  (t.1.inductionOn fun _ => mk _ : motive ⟨t.1⟩)

@[elab_as_elim]
theorem ExtDTreeMap.inductionOn₂ {motive : ExtDTreeMap α β cmp → ExtDTreeMap α β cmp → Prop}
    (t₁ t₂ : ExtDTreeMap α β cmp) (mk : ∀ a b, motive (mk a) (mk b)) : motive t₁ t₂ :=
  t₁.inductionOn fun _ => t₂.inductionOn fun _ => mk _ _

namespace ExtDTreeMap
local instance : Coe (Type v) (α → Type v) where coe γ := fun _ => γ

@[inline, inherit_doc DTreeMap.empty]
def empty : ExtDTreeMap α β cmp :=
  mk .empty

instance : EmptyCollection (ExtDTreeMap α β cmp) where
  emptyCollection := empty

instance : Inhabited (ExtDTreeMap α β cmp) where
  default := ∅

@[simp, grind =]
theorem empty_eq_emptyc : (empty : ExtDTreeMap α β cmp) = ∅ :=
  rfl

@[inline, inherit_doc DTreeMap.insert]
def insert [TransCmp cmp] (t : ExtDTreeMap α β cmp) (a : α) (b : β a) : ExtDTreeMap α β cmp :=
  t.lift (fun m => mk (m.insert a b)) (fun _ _ h => sound (h.insert a b))

instance [TransCmp cmp] : Singleton ((a : α) × β a) (ExtDTreeMap α β cmp) where
  singleton e := (∅ : ExtDTreeMap α β cmp).insert e.1 e.2

instance [TransCmp cmp] : Insert ((a : α) × β a) (ExtDTreeMap α β cmp) where
  insert e s := s.insert e.1 e.2

instance [TransCmp cmp] : LawfulSingleton ((a : α) × β a) (ExtDTreeMap α β cmp) where
  insert_empty_eq _ := rfl

@[inline, inherit_doc DTreeMap.insertIfNew]
def insertIfNew [TransCmp cmp] (t : ExtDTreeMap α β cmp) (a : α) (b : β a) : ExtDTreeMap α β cmp :=
  t.lift (fun m => mk (m.insertIfNew a b)) (fun _ _ h => sound (h.insertIfNew a b))

@[inline, inherit_doc DTreeMap.containsThenInsert]
def containsThenInsert [TransCmp cmp] (t : ExtDTreeMap α β cmp) (a : α) (b : β a) : Bool × ExtDTreeMap α β cmp :=
  t.lift (fun m => let m' := m.containsThenInsert a b; (m'.1, mk m'.2))
    (fun m m' h =>
      Prod.ext
        (m.containsThenInsert_fst.symm ▸ m'.containsThenInsert_fst.symm ▸ h.contains_eq)
        (sound <|
          m.containsThenInsert_snd.symm ▸ m'.containsThenInsert_snd.symm ▸ h.insert a b))

@[inline, inherit_doc DTreeMap.containsThenInsertIfNew]
def containsThenInsertIfNew [TransCmp cmp] (t : ExtDTreeMap α β cmp) (a : α) (b : β a) :
    Bool × ExtDTreeMap α β cmp :=
  t.lift (fun m => let m' := m.containsThenInsertIfNew a b; (m'.1, mk m'.2))
    (fun m m' h =>
      Prod.ext
        (m.containsThenInsertIfNew_fst.symm ▸ m'.containsThenInsertIfNew_fst.symm ▸ h.contains_eq)
        (sound <|
          m.containsThenInsertIfNew_snd.symm ▸ m'.containsThenInsertIfNew_snd.symm ▸ h.insertIfNew a b))

@[inline, inherit_doc DTreeMap.getThenInsertIfNew?]
def getThenInsertIfNew? [TransCmp cmp] [LawfulEqCmp cmp] (t : ExtDTreeMap α β cmp) (a : α) (b : β a) :
    Option (β a) × ExtDTreeMap α β cmp :=
  t.lift (fun m => let m' := m.getThenInsertIfNew? a b; (m'.1, mk m'.2))
    (fun m m' h =>
      Prod.ext
        (m.getThenInsertIfNew?_fst.symm ▸ m'.getThenInsertIfNew?_fst.symm ▸ h.get?_eq)
        (sound <|
          m.getThenInsertIfNew?_snd.symm ▸ m'.getThenInsertIfNew?_snd.symm ▸ h.insertIfNew a b))

@[inline, inherit_doc DTreeMap.contains]
def contains [TransCmp cmp] (t : ExtDTreeMap α β cmp) (a : α) : Bool :=
  t.lift (fun m => m.contains a) (fun _ _ h => h.contains_eq)

instance [TransCmp cmp] : Membership α (ExtDTreeMap α β cmp) where
  mem m a := m.contains a

instance [TransCmp cmp] {m : ExtDTreeMap α β cmp} {a : α} : Decidable (a ∈ m) :=
  inferInstanceAs <| Decidable (m.contains a)

@[inline, inherit_doc DTreeMap.size]
def size (t : ExtDTreeMap α β cmp) : Nat :=
  t.lift (fun m => m.size) (fun _ _ h => h.size_eq)

@[inline, inherit_doc DTreeMap.isEmpty]
def isEmpty (t : ExtDTreeMap α β cmp) : Bool :=
  t.lift (fun m => m.isEmpty) (fun _ _ h => h.isEmpty_eq)

@[simp, grind =]
theorem isEmpty_iff {t : ExtDTreeMap α β cmp} [TransCmp cmp] : t.isEmpty ↔ t = ∅ := by
  rcases t with ⟨⟨t⟩⟩
  refine t.equiv_empty_iff_isEmpty.symm.trans ?_
  exact ⟨fun h => sound h, exact⟩

@[simp]
theorem isEmpty_eq_false_iff {t : ExtDTreeMap α β cmp} [TransCmp cmp] : t.isEmpty = false ↔ ¬t = ∅ :=
  (Bool.not_eq_true _).symm.to_iff.trans (not_congr isEmpty_iff)

@[inline, inherit_doc DTreeMap.erase]
def erase [TransCmp cmp] (t : ExtDTreeMap α β cmp) (a : α) : ExtDTreeMap α β cmp :=
  t.lift (fun m => mk (m.erase a))
    (fun _ _ h => sound (h.erase a))

@[inline, inherit_doc DTreeMap.get?]
def get? [TransCmp cmp] [LawfulEqCmp cmp] (t : ExtDTreeMap α β cmp) (a : α) : Option (β a) :=
  t.lift (fun m => m.get? a) (fun _ _ h => h.get?_eq)

@[inline, inherit_doc DTreeMap.get]
def get [TransCmp cmp] [LawfulEqCmp cmp] (t : ExtDTreeMap α β cmp) (a : α) (h : a ∈ t) : β a :=
  t.pliftOn (fun m h' => m.get a (h' ▸ h :))
    (fun _ _ _ _ h => h.get_eq)

@[inline, inherit_doc DTreeMap.get!]
def get! [TransCmp cmp] [LawfulEqCmp cmp] (t : ExtDTreeMap α β cmp) (a : α) [Inhabited (β a)] : β a :=
  t.lift (fun m => m.get! a) (fun _ _ h => h.get!_eq)

@[inline, inherit_doc DTreeMap.getD]
def getD [TransCmp cmp] [LawfulEqCmp cmp] (t : ExtDTreeMap α β cmp) (a : α) (fallback : β a) : β a :=
  t.lift (fun m => m.getD a fallback) (fun _ _ h => h.getD_eq)

@[inline, inherit_doc DTreeMap.getKey?]
def getKey? [TransCmp cmp] (t : ExtDTreeMap α β cmp) (a : α) : Option α :=
  t.lift (fun m => m.getKey? a) (fun _ _ h => h.getKey?_eq)

@[inline, inherit_doc DTreeMap.getKey]
def getKey [TransCmp cmp] (t : ExtDTreeMap α β cmp) (a : α) (h : a ∈ t) : α :=
  t.pliftOn (fun m h' => m.getKey a (h' ▸ h :))
    (fun _ _ _ _ h => h.getKey_eq)

@[inline, inherit_doc DTreeMap.getKey!]
def getKey! [TransCmp cmp] [Inhabited α] (t : ExtDTreeMap α β cmp) (a : α) : α :=
  t.lift (fun m => m.getKey! a) (fun _ _ h => h.getKey!_eq)

@[inline, inherit_doc DTreeMap.getKeyD]
def getKeyD [TransCmp cmp] (t : ExtDTreeMap α β cmp) (a : α) (fallback : α) : α :=
  t.lift (fun m => m.getKeyD a fallback) (fun _ _ h => h.getKeyD_eq)

@[inline, inherit_doc DTreeMap.minEntry?]
def minEntry? [TransCmp cmp] (t : ExtDTreeMap α β cmp) : Option ((a : α) × β a) :=
  t.lift (fun m => m.minEntry?) (fun _ _ h => h.minEntry?_eq)

@[inline, inherit_doc DTreeMap.minEntry]
def minEntry [TransCmp cmp] (t : ExtDTreeMap α β cmp) (h : t ≠ ∅) : (a : α) × β a :=
  t.pliftOn (fun m h' => m.minEntry (h' ▸ isEmpty_eq_false_iff.mpr h :))
    (fun _ _ _ _ h => h.minEntry_eq)

@[inline, inherit_doc DTreeMap.minEntry!]
def minEntry! [TransCmp cmp] [Inhabited ((a : α) × β a)] (t : ExtDTreeMap α β cmp) : (a : α) × β a :=
  t.lift (fun m => m.minEntry!) (fun _ _ h => h.minEntry!_eq)

@[inline, inherit_doc DTreeMap.minEntryD]
def minEntryD [TransCmp cmp] (t : ExtDTreeMap α β cmp) (fallback : (a : α) × β a) : (a : α) × β a :=
  t.lift (fun m => m.minEntryD fallback) (fun _ _ h => h.minEntryD_eq)

@[inline, inherit_doc DTreeMap.maxEntry?]
def maxEntry? [TransCmp cmp] (t : ExtDTreeMap α β cmp) : Option ((a : α) × β a) :=
  t.lift (fun m => m.maxEntry?) (fun _ _ h => h.maxEntry?_eq)

@[inline, inherit_doc DTreeMap.maxEntry]
def maxEntry [TransCmp cmp] (t : ExtDTreeMap α β cmp) (h : t ≠ ∅) : (a : α) × β a :=
  t.pliftOn (fun m h' => m.maxEntry (h' ▸ isEmpty_eq_false_iff.mpr h :))
    (fun _ _ _ _ h => h.maxEntry_eq)

@[inline, inherit_doc DTreeMap.maxEntry!]
def maxEntry! [TransCmp cmp] [Inhabited ((a : α) × β a)] (t : ExtDTreeMap α β cmp) : (a : α) × β a :=
  t.lift (fun m => m.maxEntry!) (fun _ _ h => h.maxEntry!_eq)

@[inline, inherit_doc DTreeMap.maxEntryD]
def maxEntryD [TransCmp cmp] (t : ExtDTreeMap α β cmp) (fallback : (a : α) × β a) : (a : α) × β a :=
  t.lift (fun m => m.maxEntryD fallback) (fun _ _ h => h.maxEntryD_eq)

@[inline, inherit_doc DTreeMap.minKey?]
def minKey? [TransCmp cmp] (t : ExtDTreeMap α β cmp) : Option α :=
  t.lift (fun m => m.minKey?) (fun _ _ h => h.minKey?_eq)

@[inline, inherit_doc DTreeMap.minKey]
def minKey [TransCmp cmp] (t : ExtDTreeMap α β cmp) (h : t ≠ ∅) : α :=
  t.pliftOn (fun m h' => m.minKey (h' ▸ isEmpty_eq_false_iff.mpr h :))
    (fun _ _ _ _ h => h.minKey_eq)

@[inline, inherit_doc DTreeMap.minKey!]
def minKey! [TransCmp cmp] [Inhabited α] (t : ExtDTreeMap α β cmp) : α :=
  t.lift (fun m => m.minKey!) (fun _ _ h => h.minKey!_eq)

@[inline, inherit_doc DTreeMap.minKeyD]
def minKeyD [TransCmp cmp] (t : ExtDTreeMap α β cmp) (fallback : α) : α :=
  t.lift (fun m => m.minKeyD fallback) (fun _ _ h => h.minKeyD_eq)

@[inline, inherit_doc DTreeMap.maxKey?]
def maxKey? [TransCmp cmp] (t : ExtDTreeMap α β cmp) : Option α :=
  t.lift (fun m => m.maxKey?) (fun _ _ h => h.maxKey?_eq)

@[inline, inherit_doc DTreeMap.maxKey]
def maxKey [TransCmp cmp] (t : ExtDTreeMap α β cmp) (h : t ≠ ∅) : α :=
  t.pliftOn (fun m h' => m.maxKey (h' ▸ isEmpty_eq_false_iff.mpr h :))
    (fun _ _ _ _ h => h.maxKey_eq)

@[inline, inherit_doc DTreeMap.maxKey!]
def maxKey! [TransCmp cmp] [Inhabited α] (t : ExtDTreeMap α β cmp) : α :=
  t.lift (fun m => m.maxKey!) (fun _ _ h => h.maxKey!_eq)

@[inline, inherit_doc DTreeMap.maxKeyD]
def maxKeyD [TransCmp cmp] (t : ExtDTreeMap α β cmp) (fallback : α) : α :=
  t.lift (fun m => m.maxKeyD fallback) (fun _ _ h => h.maxKeyD_eq)

@[inline, inherit_doc DTreeMap.entryAtIdx?]
def entryAtIdx? [TransCmp cmp] (t : ExtDTreeMap α β cmp) (n : Nat) : Option ((a : α) × β a) :=
  t.lift (fun m => m.entryAtIdx? n) (fun _ _ h => h.entryAtIdx?_eq)

@[inline, inherit_doc DTreeMap.entryAtIdx]
def entryAtIdx [TransCmp cmp] (t : ExtDTreeMap α β cmp) (n : Nat) (h : n < t.size) : (a : α) × β a :=
  t.pliftOn (fun m h' => m.entryAtIdx n (h' ▸ h :))
    (fun _ _ _ _ h => h.entryAtIdx_eq)

@[inline, inherit_doc DTreeMap.entryAtIdx!]
def entryAtIdx! [TransCmp cmp] [Inhabited ((a : α) × β a)] (t : ExtDTreeMap α β cmp) (n : Nat) : (a : α) × β a :=
  t.lift (fun m => m.entryAtIdx! n) (fun _ _ h => h.entryAtIdx!_eq)

@[inline, inherit_doc DTreeMap.entryAtIdxD]
def entryAtIdxD [TransCmp cmp] (t : ExtDTreeMap α β cmp) (n : Nat)
    (fallback : (a : α) × β a) : (a : α) × β a :=
  t.lift (fun m => m.entryAtIdxD n fallback) (fun _ _ h => h.entryAtIdxD_eq)

@[inline, inherit_doc DTreeMap.keyAtIdx?]
def keyAtIdx? [TransCmp cmp] (t : ExtDTreeMap α β cmp) (n : Nat) : Option α :=
  t.lift (fun m => m.keyAtIdx? n) (fun _ _ h => h.keyAtIdx?_eq)

@[inline, inherit_doc DTreeMap.keyAtIdx]
def keyAtIdx [TransCmp cmp] (t : ExtDTreeMap α β cmp) (n : Nat) (h : n < t.size) : α :=
  t.pliftOn (fun m h' => m.keyAtIdx n (h' ▸ h :))
    (fun _ _ _ _ h => h.keyAtIdx_eq)

@[inline, inherit_doc DTreeMap.keyAtIdx!]
def keyAtIdx! [TransCmp cmp] [Inhabited α] (t : ExtDTreeMap α β cmp) (n : Nat) : α :=
  t.lift (fun m => m.keyAtIdx! n) (fun _ _ h => h.keyAtIdx!_eq)

@[inline, inherit_doc DTreeMap.keyAtIdxD]
def keyAtIdxD [TransCmp cmp] (t : ExtDTreeMap α β cmp) (n : Nat) (fallback : α) : α :=
  t.lift (fun m => m.keyAtIdxD n fallback) (fun _ _ h => h.keyAtIdxD_eq)

@[inline, inherit_doc DTreeMap.getEntryGE?]
def getEntryGE? [TransCmp cmp] (t : ExtDTreeMap α β cmp) (k : α) : Option ((a : α) × β a) :=
  t.lift (fun m => m.getEntryGE? k) (fun _ _ h => h.getEntryGE?_eq)

@[inline, inherit_doc DTreeMap.getEntryGT?]
def getEntryGT? [TransCmp cmp] (t : ExtDTreeMap α β cmp) (k : α) : Option ((a : α) × β a) :=
  t.lift (fun m => m.getEntryGT? k) (fun _ _ h => h.getEntryGT?_eq)

@[inline, inherit_doc DTreeMap.getEntryLE?]
def getEntryLE? [TransCmp cmp] (t : ExtDTreeMap α β cmp) (k : α) : Option ((a : α) × β a) :=
  t.lift (fun m => m.getEntryLE? k) (fun _ _ h => h.getEntryLE?_eq)

@[inline, inherit_doc DTreeMap.getEntryLT?]
def getEntryLT? [TransCmp cmp] (t : ExtDTreeMap α β cmp) (k : α) : Option ((a : α) × β a) :=
  t.lift (fun m => m.getEntryLT? k) (fun _ _ h => h.getEntryLT?_eq)

@[inline, inherit_doc DTreeMap.getEntryGE]
def getEntryGE [TransCmp cmp] (t : ExtDTreeMap α β cmp) (k : α) (h : ∃ a ∈ t, (cmp a k).isGE) :
    (a : α) × β a :=
  t.pliftOn (fun m h' => m.getEntryGE k (h' ▸ h :))
    (fun _ _ _ _ h => h.getEntryGE_eq)

@[inline, inherit_doc DTreeMap.getEntryGT]
def getEntryGT [TransCmp cmp] (t : ExtDTreeMap α β cmp) (k : α) (h : ∃ a ∈ t, cmp a k = .gt) :
    (a : α) × β a :=
  t.pliftOn (fun m h' => m.getEntryGT k (h' ▸ h :))
    (fun _ _ _ _ h => h.getEntryGT_eq)

@[inline, inherit_doc DTreeMap.getEntryLE]
def getEntryLE [TransCmp cmp] (t : ExtDTreeMap α β cmp) (k : α) (h : ∃ a ∈ t, (cmp a k).isLE) :
    (a : α) × β a :=
  t.pliftOn (fun m h' => m.getEntryLE k (h' ▸ h :))
    (fun _ _ _ _ h => h.getEntryLE_eq)

@[inline, inherit_doc DTreeMap.getEntryLT]
def getEntryLT [TransCmp cmp] (t : ExtDTreeMap α β cmp) (k : α) (h : ∃ a ∈ t, cmp a k = .lt) :
    (a : α) × β a :=
  t.pliftOn (fun m h' => m.getEntryLT k (h' ▸ h :))
    (fun _ _ _ _ h => h.getEntryLT_eq)

@[inline, inherit_doc DTreeMap.getEntryGE!]
def getEntryGE! [TransCmp cmp] [Inhabited (Sigma β)] (t : ExtDTreeMap α β cmp) (k : α) : (a : α) × β a :=
  t.lift (fun m => m.getEntryGE! k) (fun _ _ h => h.getEntryGE!_eq)

@[inline, inherit_doc DTreeMap.getEntryGT!]
def getEntryGT! [TransCmp cmp] [Inhabited (Sigma β)] (t : ExtDTreeMap α β cmp) (k : α) : (a : α) × β a :=
  t.lift (fun m => m.getEntryGT! k) (fun _ _ h => h.getEntryGT!_eq)

@[inline, inherit_doc DTreeMap.getEntryLE!]
def getEntryLE! [TransCmp cmp] [Inhabited (Sigma β)] (t : ExtDTreeMap α β cmp) (k : α) : (a : α) × β a :=
  t.lift (fun m => m.getEntryLE! k) (fun _ _ h => h.getEntryLE!_eq)

@[inline, inherit_doc DTreeMap.getEntryLT!]
def getEntryLT! [TransCmp cmp] [Inhabited (Sigma β)] (t : ExtDTreeMap α β cmp) (k : α) : (a : α) × β a :=
  t.lift (fun m => m.getEntryLT! k) (fun _ _ h => h.getEntryLT!_eq)

@[inline, inherit_doc DTreeMap.getEntryGED]
def getEntryGED [TransCmp cmp] (t : ExtDTreeMap α β cmp) (k : α) (fallback : Sigma β) : (a : α) × β a :=
  t.lift (fun m => m.getEntryGED k fallback) (fun _ _ h => h.getEntryGED_eq)

@[inline, inherit_doc DTreeMap.getEntryGTD]
def getEntryGTD [TransCmp cmp] (t : ExtDTreeMap α β cmp) (k : α) (fallback : Sigma β) : (a : α) × β a :=
  t.lift (fun m => m.getEntryGTD k fallback) (fun _ _ h => h.getEntryGTD_eq)

@[inline, inherit_doc DTreeMap.getEntryLED]
def getEntryLED [TransCmp cmp] (t : ExtDTreeMap α β cmp) (k : α) (fallback : Sigma β) : (a : α) × β a :=
  t.lift (fun m => m.getEntryLED k fallback) (fun _ _ h => h.getEntryLED_eq)

@[inline, inherit_doc DTreeMap.getEntryLTD]
def getEntryLTD [TransCmp cmp] (t : ExtDTreeMap α β cmp) (k : α) (fallback : Sigma β) : (a : α) × β a :=
  t.lift (fun m => m.getEntryLTD k fallback) (fun _ _ h => h.getEntryLTD_eq)

@[inline, inherit_doc DTreeMap.getKeyGE?]
def getKeyGE? [TransCmp cmp] (t : ExtDTreeMap α β cmp) (k : α) : Option α :=
  t.lift (fun m => m.getKeyGE? k) (fun _ _ h => h.getKeyGE?_eq)

@[inline, inherit_doc DTreeMap.getKeyGT?]
def getKeyGT? [TransCmp cmp] (t : ExtDTreeMap α β cmp) (k : α) : Option α :=
  t.lift (fun m => m.getKeyGT? k) (fun _ _ h => h.getKeyGT?_eq)

@[inline, inherit_doc DTreeMap.getKeyLE?]
def getKeyLE? [TransCmp cmp] (t : ExtDTreeMap α β cmp) (k : α) : Option α :=
  t.lift (fun m => m.getKeyLE? k) (fun _ _ h => h.getKeyLE?_eq)

@[inline, inherit_doc DTreeMap.getKeyLT?]
def getKeyLT? [TransCmp cmp] (t : ExtDTreeMap α β cmp) (k : α) : Option α :=
  t.lift (fun m => m.getKeyLT? k) (fun _ _ h => h.getKeyLT?_eq)

@[inline, inherit_doc DTreeMap.getKeyGE]
def getKeyGE [TransCmp cmp] (t : ExtDTreeMap α β cmp) (k : α) (h : ∃ a ∈ t, (cmp a k).isGE) : α :=
  t.pliftOn (fun m h' => m.getKeyGE k (h' ▸ h :))
    (fun _ _ _ _ h => h.getKeyGE_eq)

@[inline, inherit_doc DTreeMap.getKeyGT]
def getKeyGT [TransCmp cmp] (t : ExtDTreeMap α β cmp) (k : α) (h : ∃ a ∈ t, cmp a k = .gt) : α :=
  t.pliftOn (fun m h' => m.getKeyGT k (h' ▸ h :))
    (fun _ _ _ _ h => h.getKeyGT_eq)

@[inline, inherit_doc DTreeMap.getKeyLE]
def getKeyLE [TransCmp cmp] (t : ExtDTreeMap α β cmp) (k : α) (h : ∃ a ∈ t, (cmp a k).isLE) : α :=
  t.pliftOn (fun m h' => m.getKeyLE k (h' ▸ h :))
    (fun _ _ _ _ h => h.getKeyLE_eq)

@[inline, inherit_doc DTreeMap.getKeyLT]
def getKeyLT [TransCmp cmp] (t : ExtDTreeMap α β cmp) (k : α) (h : ∃ a ∈ t, cmp a k = .lt) : α :=
  t.pliftOn (fun m h' => m.getKeyLT k (h' ▸ h :))
    (fun _ _ _ _ h => h.getKeyLT_eq)

@[inline, inherit_doc DTreeMap.getKeyGE!]
def getKeyGE! [TransCmp cmp] [Inhabited α] (t : ExtDTreeMap α β cmp) (k : α) : α :=
  t.lift (fun m => m.getKeyGE! k) (fun _ _ h => h.getKeyGE!_eq)

@[inline, inherit_doc DTreeMap.getKeyGT!]
def getKeyGT! [TransCmp cmp] [Inhabited α] (t : ExtDTreeMap α β cmp) (k : α) : α :=
  t.lift (fun m => m.getKeyGT! k) (fun _ _ h => h.getKeyGT!_eq)

@[inline, inherit_doc DTreeMap.getKeyLE!]
def getKeyLE! [TransCmp cmp] [Inhabited α] (t : ExtDTreeMap α β cmp) (k : α) : α :=
  t.lift (fun m => m.getKeyLE! k) (fun _ _ h => h.getKeyLE!_eq)

@[inline, inherit_doc DTreeMap.getKeyLT!]
def getKeyLT! [TransCmp cmp] [Inhabited α] (t : ExtDTreeMap α β cmp) (k : α) : α :=
  t.lift (fun m => m.getKeyLT! k) (fun _ _ h => h.getKeyLT!_eq)

@[inline, inherit_doc DTreeMap.getKeyGED]
def getKeyGED [TransCmp cmp] (t : ExtDTreeMap α β cmp) (k : α) (fallback : α) : α :=
  t.lift (fun m => m.getKeyGED k fallback) (fun _ _ h => h.getKeyGED_eq)

@[inline, inherit_doc DTreeMap.getKeyGTD]
def getKeyGTD [TransCmp cmp] (t : ExtDTreeMap α β cmp) (k : α) (fallback : α) : α :=
  t.lift (fun m => m.getKeyGTD k fallback) (fun _ _ h => h.getKeyGTD_eq)

@[inline, inherit_doc DTreeMap.getKeyLED]
def getKeyLED [TransCmp cmp] (t : ExtDTreeMap α β cmp) (k : α) (fallback : α) : α :=
  t.lift (fun m => m.getKeyLED k fallback) (fun _ _ h => h.getKeyLED_eq)

@[inline, inherit_doc DTreeMap.getKeyLTD]
def getKeyLTD [TransCmp cmp] (t : ExtDTreeMap α β cmp) (k : α) (fallback : α) : α :=
  t.lift (fun m => m.getKeyLTD k fallback) (fun _ _ h => h.getKeyLTD_eq)

namespace Const

variable {β : Type v}

@[inline, inherit_doc ExtDTreeMap.getThenInsertIfNew?]
def getThenInsertIfNew? [TransCmp cmp] (t : ExtDTreeMap α β cmp) (a : α) (b : β) :
    Option β × ExtDTreeMap α β cmp :=
  t.lift (fun m => let m' := DTreeMap.Const.getThenInsertIfNew? m a b; (m'.1, mk m'.2))
    (fun m m' h =>
      Prod.ext
        ((DTreeMap.Const.getThenInsertIfNew?_fst (t := m)).symm ▸
          (DTreeMap.Const.getThenInsertIfNew?_fst (t := m')).symm ▸
          h.constGet?_eq)
        (sound <|
          (DTreeMap.Const.getThenInsertIfNew?_snd (t := m)).symm ▸
          (DTreeMap.Const.getThenInsertIfNew?_snd (t := m')).symm ▸
          h.insertIfNew a b))

@[inline, inherit_doc ExtDTreeMap.get?]
def get? [TransCmp cmp] (t : ExtDTreeMap α β cmp) (a : α) : Option β :=
  t.lift (fun m => DTreeMap.Const.get? m a)
    (fun _ _ h => h.constGet?_eq)

@[inline, inherit_doc ExtDTreeMap.get]
def get [TransCmp cmp] (t : ExtDTreeMap α β cmp) (a : α) (h : a ∈ t) : β :=
  t.pliftOn (fun m h' => DTreeMap.Const.get m a (h' ▸ h :))
    (fun _ _ _ _ h => h.constGet_eq)

@[inline, inherit_doc ExtDTreeMap.get!]
def get! [TransCmp cmp] [Inhabited β] (t : ExtDTreeMap α β cmp) (a : α) : β :=
  t.lift (fun m => DTreeMap.Const.get! m a)
    (fun _ _ h => h.constGet!_eq)

@[inline, inherit_doc ExtDTreeMap.getD]
def getD [TransCmp cmp] (t : ExtDTreeMap α β cmp) (a : α) (fallback : β) : β :=
  t.lift (fun m => DTreeMap.Const.getD m a fallback)
    (fun _ _ h => h.constGetD_eq)

@[inline, inherit_doc ExtDTreeMap.minEntry?]
def minEntry? [TransCmp cmp] (t : ExtDTreeMap α β cmp) : Option (α × β) :=
  t.lift (fun m => DTreeMap.Const.minEntry? m)
    (fun _ _ h => h.constMinEntry?_eq)

@[inline, inherit_doc ExtDTreeMap.minEntry]
def minEntry [TransCmp cmp] (t : ExtDTreeMap α β cmp) (h : t ≠ ∅) : α × β :=
  t.pliftOn (fun m h' => DTreeMap.Const.minEntry m (h' ▸ isEmpty_eq_false_iff.mpr h :))
    (fun _ _ _ _ h => h.constMinEntry_eq)

@[inline, inherit_doc ExtDTreeMap.minEntry!]
def minEntry! [TransCmp cmp] [Inhabited (α × β)] (t : ExtDTreeMap α β cmp) : α × β :=
  t.lift (fun m => DTreeMap.Const.minEntry! m)
    (fun _ _ h => h.constMinEntry!_eq)

@[inline, inherit_doc ExtDTreeMap.minEntryD]
def minEntryD [TransCmp cmp] (t : ExtDTreeMap α β cmp) (fallback : α × β) : α × β :=
  t.lift (fun m => DTreeMap.Const.minEntryD m fallback)
    (fun _ _ h => h.constMinEntryD_eq)

@[inline, inherit_doc ExtDTreeMap.maxEntry?]
def maxEntry? [TransCmp cmp] (t : ExtDTreeMap α β cmp) : Option (α × β) :=
  t.lift (fun m => DTreeMap.Const.maxEntry? m)
    (fun _ _ h => h.constMaxEntry?_eq)

@[inline, inherit_doc ExtDTreeMap.maxEntry]
def maxEntry [TransCmp cmp] (t : ExtDTreeMap α β cmp) (h : t ≠ ∅) : α × β :=
  t.pliftOn (fun m h' => DTreeMap.Const.maxEntry m (h' ▸ isEmpty_eq_false_iff.mpr h :))
    (fun _ _ _ _ h => h.constMaxEntry_eq)

@[inline, inherit_doc ExtDTreeMap.maxEntry!]
def maxEntry! [TransCmp cmp] [Inhabited (α × β)] (t : ExtDTreeMap α β cmp) : α × β :=
  t.lift (fun m => DTreeMap.Const.maxEntry! m)
    (fun _ _ h => h.constMaxEntry!_eq)

@[inline, inherit_doc ExtDTreeMap.maxEntryD]
def maxEntryD [TransCmp cmp] (t : ExtDTreeMap α β cmp) (fallback : α × β) : α × β :=
  t.lift (fun m => DTreeMap.Const.maxEntryD m fallback)
    (fun _ _ h => h.constMaxEntryD_eq)

@[inline, inherit_doc ExtDTreeMap.entryAtIdx?]
def entryAtIdx? [TransCmp cmp] (t : ExtDTreeMap α β cmp) (n : Nat) : Option (α × β) :=
  t.lift (fun m => DTreeMap.Const.entryAtIdx? m n)
    (fun _ _ h => h.constEntryAtIdx?_eq)

@[inline, inherit_doc ExtDTreeMap.entryAtIdx]
def entryAtIdx [TransCmp cmp] (t : ExtDTreeMap α β cmp) (n : Nat) (h : n < t.size) : α × β :=
  t.pliftOn (fun m h' => DTreeMap.Const.entryAtIdx m n (h' ▸ h :))
    (fun _ _ _ _ h => h.constEntryAtIdx_eq)

@[inline, inherit_doc ExtDTreeMap.entryAtIdx!]
def entryAtIdx! [TransCmp cmp] [Inhabited (α × β)] (t : ExtDTreeMap α β cmp) (n : Nat) : α × β :=
  t.lift (fun m => DTreeMap.Const.entryAtIdx! m n)
    (fun _ _ h => h.constEntryAtIdx!_eq)

@[inline, inherit_doc ExtDTreeMap.entryAtIdxD]
def entryAtIdxD [TransCmp cmp] (t : ExtDTreeMap α β cmp) (n : Nat)
    (fallback : α × β) : α × β :=
  t.lift (fun m => DTreeMap.Const.entryAtIdxD m n fallback)
    (fun _ _ h => h.constEntryAtIdxD_eq)

@[inline, inherit_doc ExtDTreeMap.getEntryGE?]
def getEntryGE? [TransCmp cmp] (t : ExtDTreeMap α β cmp) (k : α) : Option (α × β) :=
  t.lift (fun m => DTreeMap.Const.getEntryGE? m k)
    (fun _ _ h => h.constGetEntryGE?_eq)

@[inline, inherit_doc ExtDTreeMap.getEntryGT?]
def getEntryGT? [TransCmp cmp] (t : ExtDTreeMap α β cmp) (k : α) : Option (α × β) :=
  t.lift (fun m => DTreeMap.Const.getEntryGT? m k)
    (fun _ _ h => h.constGetEntryGT?_eq)

@[inline, inherit_doc ExtDTreeMap.getEntryLE?]
def getEntryLE? [TransCmp cmp] (t : ExtDTreeMap α β cmp) (k : α) : Option (α × β) :=
  t.lift (fun m => DTreeMap.Const.getEntryLE? m k)
    (fun _ _ h => h.constGetEntryLE?_eq)

@[inline, inherit_doc ExtDTreeMap.getEntryLT?]
def getEntryLT? [TransCmp cmp] (t : ExtDTreeMap α β cmp) (k : α) : Option (α × β) :=
  t.lift (fun m => DTreeMap.Const.getEntryLT? m k)
    (fun _ _ h => h.constGetEntryLT?_eq)

@[inline, inherit_doc ExtDTreeMap.getEntryGE]
def getEntryGE [TransCmp cmp] (t : ExtDTreeMap α β cmp) (k : α) (h : ∃ a ∈ t, (cmp a k).isGE) :
    α × β :=
  t.pliftOn (fun m h' => DTreeMap.Const.getEntryGE m k (h' ▸ h :))
    (fun _ _ _ _ h => h.constGetEntryGE_eq)

@[inline, inherit_doc ExtDTreeMap.getEntryGT]
def getEntryGT [TransCmp cmp] (t : ExtDTreeMap α β cmp) (k : α) (h : ∃ a ∈ t, cmp a k = .gt) :
    α × β :=
  t.pliftOn (fun m h' => DTreeMap.Const.getEntryGT m k (h' ▸ h :))
    (fun _ _ _ _ h => h.constGetEntryGT_eq)

@[inline, inherit_doc ExtDTreeMap.getEntryLE]
def getEntryLE [TransCmp cmp] (t : ExtDTreeMap α β cmp) (k : α) (h : ∃ a ∈ t, (cmp a k).isLE) :
    α × β :=
  t.pliftOn (fun m h' => DTreeMap.Const.getEntryLE m k (h' ▸ h :))
    (fun _ _ _ _ h => h.constGetEntryLE_eq)

@[inline, inherit_doc ExtDTreeMap.getEntryLT]
def getEntryLT [TransCmp cmp] (t : ExtDTreeMap α β cmp) (k : α) (h : ∃ a ∈ t, cmp a k = .lt) :
    α × β :=
  t.pliftOn (fun m h' => DTreeMap.Const.getEntryLT m k (h' ▸ h :))
    (fun _ _ _ _ h => h.constGetEntryLT_eq)

@[inline, inherit_doc ExtDTreeMap.getEntryGE!]
def getEntryGE! [TransCmp cmp] [Inhabited (α × β)] (t : ExtDTreeMap α β cmp) (k : α) : (α × β) :=
  t.lift (fun m => DTreeMap.Const.getEntryGE! m k)
    (fun _ _ h => h.constGetEntryGE!_eq)

@[inline, inherit_doc ExtDTreeMap.getEntryGT!]
def getEntryGT! [TransCmp cmp] [Inhabited (α × β)] (t : ExtDTreeMap α β cmp) (k : α) : (α × β) :=
  t.lift (fun m => DTreeMap.Const.getEntryGT! m k)
    (fun _ _ h => h.constGetEntryGT!_eq)

@[inline, inherit_doc ExtDTreeMap.getEntryLE!]
def getEntryLE! [TransCmp cmp] [Inhabited (α × β)] (t : ExtDTreeMap α β cmp) (k : α) : (α × β) :=
  t.lift (fun m => DTreeMap.Const.getEntryLE! m k)
    (fun _ _ h => h.constGetEntryLE!_eq)

@[inline, inherit_doc ExtDTreeMap.getEntryLT!]
def getEntryLT! [TransCmp cmp] [Inhabited (α × β)] (t : ExtDTreeMap α β cmp) (k : α) : (α × β) :=
  t.lift (fun m => DTreeMap.Const.getEntryLT! m k)
    (fun _ _ h => h.constGetEntryLT!_eq)

@[inline, inherit_doc ExtDTreeMap.getEntryGED]
def getEntryGED [TransCmp cmp] (t : ExtDTreeMap α β cmp) (k : α) (fallback : α × β) : (α × β) :=
  t.lift (fun m => DTreeMap.Const.getEntryGED m k fallback)
    (fun _ _ h => h.constGetEntryGED_eq)

@[inline, inherit_doc ExtDTreeMap.getEntryGTD]
def getEntryGTD [TransCmp cmp] (t : ExtDTreeMap α β cmp) (k : α) (fallback : α × β) : (α × β) :=
  t.lift (fun m => DTreeMap.Const.getEntryGTD m k fallback)
    (fun _ _ h => h.constGetEntryGTD_eq)

@[inline, inherit_doc ExtDTreeMap.getEntryLED]
def getEntryLED [TransCmp cmp] (t : ExtDTreeMap α β cmp) (k : α) (fallback : α × β) : (α × β) :=
  t.lift (fun m => DTreeMap.Const.getEntryLED m k fallback)
    (fun _ _ h => h.constGetEntryLED_eq)

@[inline, inherit_doc ExtDTreeMap.getEntryLTD]
def getEntryLTD [TransCmp cmp] (t : ExtDTreeMap α β cmp) (k : α) (fallback : α × β) : (α × β) :=
  t.lift (fun m => DTreeMap.Const.getEntryLTD m k fallback)
    (fun _ _ h => h.constGetEntryLTD_eq)

end Const

variable {δ : Type w} {m : Type w → Type w₂} [Monad m] [LawfulMonad m]

@[inline, inherit_doc DTreeMap.filter]
def filter (f : (a : α) → β a → Bool) (t : ExtDTreeMap α β cmp) : ExtDTreeMap α β cmp :=
  t.lift (fun m => mk (m.filter f))
    (fun _ _ h => sound (h.filter f))

@[inline, inherit_doc DTreeMap.filterMap]
def filterMap (f : (a : α) → β a → Option (γ a)) (t : ExtDTreeMap α β cmp) : ExtDTreeMap α γ cmp :=
  t.lift (fun m => mk (m.filterMap f))
    (fun _ _ h => sound (h.filterMap f))

@[inline, inherit_doc DTreeMap.map]
def map (f : (a : α) → β a → γ a) (t : ExtDTreeMap α β cmp) : ExtDTreeMap α γ cmp :=
  t.lift (fun m => mk (m.map f))
    (fun _ _ h => sound (h.map f))

@[inline, inherit_doc DTreeMap.foldlM]
def foldlM [TransCmp cmp] (f : δ → (a : α) → β a → m δ) (init : δ) (t : ExtDTreeMap α β cmp) : m δ :=
  t.lift (fun m => m.foldlM f init) (fun _ _ h => h.foldlM_eq)

@[inline, inherit_doc DTreeMap.foldl]
def foldl [TransCmp cmp] (f : δ → (a : α) → β a → δ) (init : δ) (t : ExtDTreeMap α β cmp) : δ :=
  t.lift (fun m => m.foldl f init) (fun _ _ h => h.foldl_eq)

@[inline, inherit_doc DTreeMap.foldrM]
def foldrM [TransCmp cmp] (f : (a : α) → β a → δ → m δ) (init : δ) (t : ExtDTreeMap α β cmp) : m δ :=
  t.lift (fun m => m.foldrM f init) (fun _ _ h => h.foldrM_eq)

@[inline, inherit_doc DTreeMap.foldr]
def foldr [TransCmp cmp] (f : (a : α) → β a → δ → δ) (init : δ) (t : ExtDTreeMap α β cmp) : δ :=
  t.lift (fun m => m.foldr f init) (fun _ _ h => h.foldr_eq)

@[inline, inherit_doc DTreeMap.partition]
def partition [TransCmp cmp] (f : (a : α) → β a → Bool)
    (t : ExtDTreeMap α β cmp) : ExtDTreeMap α β cmp × ExtDTreeMap α β cmp :=
  t.foldl (init := (∅, ∅)) fun ⟨l, r⟩ a b =>
    if f a b then
      (l.insert a b, r)
    else
      (l, r.insert a b)

@[inline, inherit_doc DTreeMap.forM]
def forM [TransCmp cmp] (f : (a : α) → β a → m PUnit) (t : ExtDTreeMap α β cmp) : m PUnit :=
  t.lift (fun m => m.forM f) (fun _ _ h => h.forM_eq (f := fun x => f x.1 x.2))

@[inline, inherit_doc DTreeMap.forIn]
def forIn [TransCmp cmp] (f : (a : α) → β a → δ → m (ForInStep δ)) (init : δ) (t : ExtDTreeMap α β cmp) : m δ :=
  t.lift (fun m => m.forIn f init) (fun _ _ h => h.forIn_eq (f := fun x => f x.1 x.2))

instance [TransCmp cmp] [Monad m] [LawfulMonad m] : ForM m (ExtDTreeMap α β cmp) ((a : α) × β a) where
  forM t f := forM (fun a b => f ⟨a, b⟩) t

instance [TransCmp cmp] [Monad m] [LawfulMonad m] : ForIn m (ExtDTreeMap α β cmp) ((a : α) × β a) where
  forIn m init f := forIn (fun a b acc => f ⟨a, b⟩ acc) init m

namespace Const

variable {β : Type v}

/-!
We do not define `ForM` and `ForIn` instances that are specialized to constant `β`. Instead, we
define uncurried versions of `forM` and `forIn` that will be used in the `Const` lemmas and to
define the `ForM` and `ForIn` instances for `ExtDTreeMap`.
-/

@[inline, inherit_doc ExtDTreeMap.forM]
def forMUncurried [TransCmp cmp] (f : α × β → m PUnit) (t : ExtDTreeMap α β cmp) : m PUnit :=
  t.forM fun a b => f ⟨a, b⟩

@[inline, inherit_doc ExtDTreeMap.forIn]
def forInUncurried [TransCmp cmp] (f : α × β → δ → m (ForInStep δ)) (init : δ) (t : ExtDTreeMap α β cmp) : m δ :=
  t.forIn (fun a b acc => f ⟨a, b⟩ acc) init

end Const

@[inline, inherit_doc DTreeMap.any]
def any [TransCmp cmp] (t : ExtDTreeMap α β cmp) (p : (a : α) → β a → Bool) : Bool :=
  t.lift (fun m => m.any p) (fun _ _ h => h.any_eq)

@[inline, inherit_doc DTreeMap.all]
def all [TransCmp cmp] (t : ExtDTreeMap α β cmp) (p : (a : α) → β a → Bool) : Bool :=
  t.lift (fun m => m.all p) (fun _ _ h => h.all_eq)

@[inline, inherit_doc DTreeMap.keys]
def keys [TransCmp cmp] (t : ExtDTreeMap α β cmp) : List α :=
  t.lift (fun m => m.keys) (fun _ _ h => h.keys_eq)

@[inline, inherit_doc DTreeMap.keysArray]
def keysArray [TransCmp cmp] (t : ExtDTreeMap α β cmp) : Array α :=
  t.lift (fun m => m.keysArray) (fun _ _ h => h.keysArray_eq)

@[inline, inherit_doc DTreeMap.values]
def values [TransCmp cmp] {β : Type v} (t : ExtDTreeMap α β cmp) : List β :=
  t.lift (fun m => m.values) (fun _ _ h => h.values_eq)

@[inline, inherit_doc DTreeMap.valuesArray]
def valuesArray [TransCmp cmp] {β : Type v} (t : ExtDTreeMap α β cmp) : Array β :=
  t.lift (fun m => m.valuesArray) (fun _ _ h => h.valuesArray_eq)

@[inline, inherit_doc DTreeMap.toList]
def toList [TransCmp cmp] (t : ExtDTreeMap α β cmp) : List ((a : α) × β a) :=
  t.lift (fun m => m.toList) (fun _ _ h => h.toList_eq)

@[inline, inherit_doc DTreeMap.ofList]
def ofList (l : List ((a : α) × β a)) (cmp : α → α → Ordering := by exact compare) :
    ExtDTreeMap α β cmp :=
  mk (.ofList l cmp)

@[inline, inherit_doc DTreeMap.toArray]
def toArray [TransCmp cmp] (t : ExtDTreeMap α β cmp) : Array ((a : α) × β a) :=
  t.lift (fun m => m.toArray) (fun _ _ h => h.toArray_eq)

@[inline, inherit_doc DTreeMap.ofArray]
def ofArray (a : Array ((a : α) × β a)) (cmp : α → α → Ordering := by exact compare) :
    ExtDTreeMap α β cmp :=
  mk (.ofArray a cmp)

@[inline, inherit_doc DTreeMap.modify]
def modify [TransCmp cmp] [LawfulEqCmp cmp] (t : ExtDTreeMap α β cmp) (a : α) (f : β a → β a) :
    ExtDTreeMap α β cmp :=
  t.lift (fun m => mk (m.modify a f))
    (fun _ _ h => sound (h.modify a f))

@[inline, inherit_doc DTreeMap.alter]
def alter [TransCmp cmp] [LawfulEqCmp cmp] (t : ExtDTreeMap α β cmp) (a : α) (f : Option (β a) → Option (β a)) :
    ExtDTreeMap α β cmp :=
  t.lift (fun m => mk (m.alter a f))
    (fun _ _ h => sound (h.alter a f))

@[inline, inherit_doc DTreeMap.mergeWith]
def mergeWith [TransCmp cmp] [LawfulEqCmp cmp] (mergeFn : (a : α) → β a → β a → β a) (t₁ t₂ : ExtDTreeMap α β cmp) :
    ExtDTreeMap α β cmp :=
  t₁.liftOn₂ t₂ (fun m₁ m₂ => mk (m₁.mergeWith mergeFn m₂))
    (fun _ _ _ _ h₁ h₂ => sound (h₁.mergeWith mergeFn h₂))

namespace Const

variable {β : Type v}

@[inline, inherit_doc ExtDTreeMap.toList]
def toList [TransCmp cmp] (t : ExtDTreeMap α β cmp) : List (α × β) :=
  t.lift (fun m => DTreeMap.Const.toList m)
    (fun _ _ h => h.constToList_eq)

@[inline, inherit_doc ExtDTreeMap.ofList]
def ofList (l : List (α × β)) (cmp : α → α → Ordering := by exact compare) : ExtDTreeMap α β cmp :=
  mk (DTreeMap.Const.ofList l cmp)

@[inline, inherit_doc ExtDTreeMap.toArray]
def toArray [TransCmp cmp] (t : ExtDTreeMap α β cmp) : Array (α × β) :=
  t.lift (fun m => DTreeMap.Const.toArray m)
    (fun _ _ h => h.constToArray_eq)

@[inline, inherit_doc ExtDTreeMap.ofList]
def ofArray (a : Array (α × β)) (cmp : α → α → Ordering := by exact compare) : ExtDTreeMap α β cmp :=
  mk (DTreeMap.Const.ofArray a cmp)

@[inline, inherit_doc DTreeMap.Const.unitOfList]
def unitOfList (l : List α) (cmp : α → α → Ordering := by exact compare) : ExtDTreeMap α Unit cmp :=
  mk (DTreeMap.Const.unitOfList l cmp)

@[inline, inherit_doc DTreeMap.Const.unitOfArray]
def unitOfArray (a : Array α) (cmp : α → α → Ordering := by exact compare) : ExtDTreeMap α Unit cmp :=
  mk (DTreeMap.Const.unitOfArray a cmp)

@[inline, inherit_doc ExtDTreeMap.modify]
def modify [TransCmp cmp] (t : ExtDTreeMap α β cmp) (a : α) (f : β → β) : ExtDTreeMap α β cmp :=
  t.lift (fun m => mk (DTreeMap.Const.modify m a f))
    (fun _ _ h => sound (h.constModify a f))

@[inline, inherit_doc ExtDTreeMap.alter]
def alter [TransCmp cmp] (t : ExtDTreeMap α β cmp) (a : α) (f : Option β → Option β) : ExtDTreeMap α β cmp :=
  t.lift (fun m => mk (DTreeMap.Const.alter m a f))
    (fun _ _ h => sound (h.constAlter a f))

@[inline, inherit_doc ExtDTreeMap.mergeWith]
def mergeWith [TransCmp cmp] (mergeFn : α → β → β → β) (t₁ t₂ : ExtDTreeMap α β cmp) : ExtDTreeMap α β cmp :=
  t₁.liftOn₂ t₂ (fun m₁ m₂ => mk (DTreeMap.Const.mergeWith mergeFn m₁ m₂))
    (fun _ _ _ _ h₁ h₂ => sound (h₁.constMergeWith mergeFn h₂))

end Const

@[inline, inherit_doc DTreeMap.insertMany]
def insertMany [TransCmp cmp] {ρ} [ForIn Id ρ ((a : α) × β a)] (t : ExtDTreeMap α β cmp) (l : ρ) :
    ExtDTreeMap α β cmp := Id.run do
  let mut acc : { a // ∀ P : _ → Prop, P t → (∀ t a b, P t → P (t.insert a b)) → P a } :=
    ⟨t, fun _ h _ => h⟩
  for ⟨a, b⟩ in l do
    acc := ⟨acc.1.insert a b, fun P h h' => h' acc.1 a b (acc.2 P h h')⟩
  return acc.1

@[inline, inherit_doc DTreeMap.eraseMany]
def eraseMany [TransCmp cmp] {ρ} [ForIn Id ρ α] (t : ExtDTreeMap α β cmp) (l : ρ) :
    ExtDTreeMap α β cmp := Id.run do
  let mut acc : { a // ∀ P : _ → Prop, P t → (∀ t a, P t → P (t.erase a)) → P a } :=
    ⟨t, fun _ h _ => h⟩
  for a in l do
    acc := ⟨acc.1.erase a, fun P h h' => h' acc.1 a (acc.2 P h h')⟩
  return acc.1

namespace Const

variable {β : Type v}

@[inline, inherit_doc ExtDTreeMap.insertMany]
def insertMany [TransCmp cmp] {ρ} [ForIn Id ρ (α × β)] (t : ExtDTreeMap α β cmp) (l : ρ) :
    ExtDTreeMap α β cmp := Id.run do
  let mut acc : { a // ∀ P : _ → Prop, P t → (∀ t a b, P t → P (t.insert a b)) → P a } :=
    ⟨t, fun _ h _ => h⟩
  for ⟨a, b⟩ in l do
    acc := ⟨acc.1.insert a b, fun P h h' => h' acc.1 a b (acc.2 P h h')⟩
  return acc.1

@[inline, inherit_doc DTreeMap.Const.insertManyIfNewUnit]
def insertManyIfNewUnit [TransCmp cmp] {ρ} [ForIn Id ρ α] (t : ExtDTreeMap α Unit cmp) (l : ρ) :
    ExtDTreeMap α Unit cmp := Id.run do
  let mut acc : { a // ∀ P : _ → Prop, P t → (∀ t a, P t → P (t.insertIfNew a ())) → P a } :=
    ⟨t, fun _ h _ => h⟩
  for a in l do
    acc := ⟨acc.1.insertIfNew a (), fun P h h' => h' acc.1 a (acc.2 P h h')⟩
  return acc.1

end Const

@[inline, inherit_doc DTreeMap.union]
def union [TransCmp cmp] (m₁ m₂ : ExtDTreeMap α β cmp) : ExtDTreeMap α β cmp := lift₂ (fun x y : DTreeMap α β cmp => mk (x.union y))
  (fun a b c d equiv₁ equiv₂ => by
    simp only [DTreeMap.union_eq, mk'.injEq]
    apply Quotient.sound
    apply DTreeMap.Equiv.union_congr
    . exact equiv₁
    . exact equiv₂) m₁ m₂

instance [TransCmp cmp] : Union (ExtDTreeMap α β cmp) := ⟨union⟩

@[inline, inherit_doc DTreeMap.union]
def inter [TransCmp cmp] (m₁ m₂ : ExtDTreeMap α β cmp) : ExtDTreeMap α β cmp := lift₂ (fun x y : DTreeMap α β cmp => mk (x.inter y))
  (fun a b c d equiv₁ equiv₂ => by
    simp only [DTreeMap.inter_eq, mk'.injEq]
    apply Quotient.sound
    apply DTreeMap.Equiv.inter_congr
    . exact equiv₁
    . exact equiv₂) m₁ m₂

instance [TransCmp cmp] : Inter (ExtDTreeMap α β cmp) := ⟨inter⟩

<<<<<<< HEAD
instance [LawfulEqCmp cmp] [TransCmp cmp] [∀ k, BEq (β k)] : BEq (ExtDTreeMap α β cmp) where
  beq := lift₂ (fun x y : DTreeMap α β cmp => x.beq y) fun _ _ _ _ => DTreeMap.Equiv.beq_congr

instance [LawfulEqCmp cmp] [TransCmp cmp] [∀ k, BEq (β k)] [∀ k, ReflBEq (β k)] : ReflBEq (ExtDTreeMap α β cmp) where
  rfl {a} := a.inductionOn fun _ => DTreeMap.Equiv.beq <| DTreeMap.Equiv.rfl

instance [LawfulEqCmp cmp] [TransCmp cmp] [∀ k, BEq (β k)] [∀ k, LawfulBEq (β k)] : LawfulBEq (ExtDTreeMap α β cmp) where
  eq_of_beq {a} {b} := a.inductionOn₂ b fun _ _ h => sound <| DTreeMap.equiv_of_beq h

namespace Const

variable {β : Type v}

@[inline, inherit_doc DTreeMap.beq]
def beq [TransCmp cmp] [BEq β] (m₁ m₂ : ExtDTreeMap α (fun _ => β) cmp) : Bool := lift₂ (fun x y : DTreeMap α (fun _ => β) cmp => DTreeMap.Const.beq x y)
  (fun _ _ _ _ => DTreeMap.Const.Equiv.beq_congr) m₁ m₂

theorem beq_of_eq [TransCmp cmp] [BEq β] [ReflBEq β] (m₁ m₂ : ExtDTreeMap α (fun _ => β) cmp) : m₁ = m₂ → Const.beq m₁ m₂ :=
  m₁.inductionOn₂ m₂ fun _ _ h => DTreeMap.Const.Equiv.beq <| exact h

theorem eq_of_beq [TransCmp cmp] [LawfulEqCmp cmp] [BEq β] [LawfulBEq β] (m₁ m₂ : ExtDTreeMap α (fun _ => β) cmp) : Const.beq m₁ m₂ → m₁ = m₂ :=
  m₁.inductionOn₂ m₂ fun _ _ h => sound <| DTreeMap.Const.equiv_of_beq h

end Const
=======
@[inline, inherit_doc DTreeMap.diff]
def diff [TransCmp cmp] (m₁ m₂ : ExtDTreeMap α β cmp) : ExtDTreeMap α β cmp := lift₂ (fun x y : DTreeMap α β cmp => mk (x.diff y))
  (fun a b c d equiv₁ equiv₂ => by
    simp only [DTreeMap.diff_eq, mk'.injEq]
    apply Quotient.sound
    apply DTreeMap.Equiv.diff_congr
    . exact equiv₁
    . exact equiv₂) m₁ m₂

instance [TransCmp cmp] : SDiff (ExtDTreeMap α β cmp) := ⟨diff⟩
>>>>>>> 18248651

instance [TransCmp cmp] [Repr α] [(a : α) → Repr (β a)] : Repr (ExtDTreeMap α β cmp) where
  reprPrec m prec := Repr.addAppParen ("Std.ExtDTreeMap.ofList " ++ repr m.toList) prec

end ExtDTreeMap

end Std<|MERGE_RESOLUTION|>--- conflicted
+++ resolved
@@ -924,7 +924,6 @@
 
 instance [TransCmp cmp] : Inter (ExtDTreeMap α β cmp) := ⟨inter⟩
 
-<<<<<<< HEAD
 instance [LawfulEqCmp cmp] [TransCmp cmp] [∀ k, BEq (β k)] : BEq (ExtDTreeMap α β cmp) where
   beq := lift₂ (fun x y : DTreeMap α β cmp => x.beq y) fun _ _ _ _ => DTreeMap.Equiv.beq_congr
 
@@ -949,7 +948,6 @@
   m₁.inductionOn₂ m₂ fun _ _ h => sound <| DTreeMap.Const.equiv_of_beq h
 
 end Const
-=======
 @[inline, inherit_doc DTreeMap.diff]
 def diff [TransCmp cmp] (m₁ m₂ : ExtDTreeMap α β cmp) : ExtDTreeMap α β cmp := lift₂ (fun x y : DTreeMap α β cmp => mk (x.diff y))
   (fun a b c d equiv₁ equiv₂ => by
@@ -960,7 +958,6 @@
     . exact equiv₂) m₁ m₂
 
 instance [TransCmp cmp] : SDiff (ExtDTreeMap α β cmp) := ⟨diff⟩
->>>>>>> 18248651
 
 instance [TransCmp cmp] [Repr α] [(a : α) → Repr (β a)] : Repr (ExtDTreeMap α β cmp) where
   reprPrec m prec := Repr.addAppParen ("Std.ExtDTreeMap.ofList " ++ repr m.toList) prec

/-
Copyright (c) 2025 Robin Arnez. All rights reserved.
Released under Apache 2.0 license as described in the file LICENSE.
Authors: Robin Arnez, Markus Himmel, Paul Reichert
-/
module

prelude
public import Std.Data.ExtDTreeMap.Basic

@[expose] public section

/-!
# Extensional tree maps

This file develops the type `Std.ExtTreeMap` of tree maps.

Lemmas about the operations on `Std.ExtTreeMap` will be available in the
module `Std.Data.ExtTreeMap.Lemmas`.

See the module `Std.Data.TreeMap.Raw.Basic` for a variant of this type which is safe to use in
nested inductive types.
-/

set_option autoImplicit false
set_option linter.missingDocs true

universe u v w w₂

variable {α : Type u} {β : Type v} {γ : Type w} {cmp : α → α → Ordering}

namespace Std

/--
Extensional tree maps.

A tree map stores an assignment of keys to values. It depends on a comparator function that
defines an ordering on the keys and provides efficient order-dependent queries, such as retrieval
of the minimum or maximum.

To ensure that the operations behave as expected, the comparator function `cmp` should satisfy
certain laws that ensure a consistent ordering:

* If `a` is less than (or equal) to `b`, then `b` is greater than (or equal) to `a`
and vice versa (see the `OrientedCmp` typeclass).
* If `a` is less than or equal to `b` and `b` is, in turn, less than or equal to `c`, then `a`
is less than or equal to `c` (see the `TransCmp` typeclass).

Keys for which `cmp a b = Ordering.eq` are considered the same, i.e., there can be only one entry
with key either `a` or `b` in a tree map. Looking up either `a` or `b` always yields the same entry,
if any is present.

To avoid expensive copies, users should make sure that the tree map is used linearly.

Internally, the tree maps are represented as size-bounded trees, a type of self-balancing binary
search tree with efficient order statistic lookups.

In contrast to regular tree maps, `Std.ExtTreeMap` offers several extensionality lemmas
and therefore has more lemmas about equality of tree maps. This doesn't affect the amount of
supported functions though: `Std.ExtTreeMap` supports all operations from `Std.TreeMap`.

In order to use most functions, a `TransCmp` instance is required. This is necessary to make sure
that the functions are congruent, i.e. equivalent tree maps as parameters produce equivalent return
values.

These tree maps contain a bundled well-formedness invariant, which means that they cannot
be used in nested inductive types. For these use cases, `Std.TreeMap.Raw` and
`Std.TreeMap.Raw.WF` unbundle the invariant from the tree map. When in doubt, prefer
`ExtTreeMap` over `TreeMap.Raw`.
-/
structure ExtTreeMap (α : Type u) (β : Type v) (cmp : α → α → Ordering := by exact compare) where
  /-- Internal implementation detail of the tree map. -/
  inner : ExtDTreeMap α (fun _ => β) cmp

namespace ExtTreeMap

@[inline, inherit_doc ExtDTreeMap.empty]
def empty : ExtTreeMap α β cmp :=
  ⟨ExtDTreeMap.empty⟩

instance : EmptyCollection (ExtTreeMap α β cmp) where
  emptyCollection := empty

instance : Inhabited (ExtTreeMap α β cmp) := ⟨∅⟩

@[simp, grind =]
theorem empty_eq_emptyc : (empty : ExtTreeMap α β cmp) = ∅ :=
  rfl

@[inline, inherit_doc ExtDTreeMap.insert]
def insert [TransCmp cmp] (l : ExtTreeMap α β cmp) (a : α) (b : β) : ExtTreeMap α β cmp :=
  ⟨l.inner.insert a b⟩

instance [TransCmp cmp] : Singleton (α × β) (ExtTreeMap α β cmp) where
  singleton e := (∅ : ExtTreeMap α β cmp).insert e.1 e.2

instance [TransCmp cmp] : Insert (α × β) (ExtTreeMap α β cmp) where
  insert e s := s.insert e.1 e.2

instance [TransCmp cmp] : LawfulSingleton (α × β) (ExtTreeMap α β cmp) where
  insert_empty_eq _ := rfl

@[inline, inherit_doc ExtDTreeMap.insertIfNew]
def insertIfNew [TransCmp cmp] (t : ExtTreeMap α β cmp) (a : α) (b : β) : ExtTreeMap α β cmp :=
  ⟨t.inner.insertIfNew a b⟩

@[inline, inherit_doc ExtDTreeMap.containsThenInsert]
def containsThenInsert [TransCmp cmp] (t : ExtTreeMap α β cmp) (a : α) (b : β) : Bool × ExtTreeMap α β cmp :=
  let p := t.inner.containsThenInsert a b
  (p.1, ⟨p.2⟩)

@[inline, inherit_doc ExtDTreeMap.containsThenInsertIfNew]
def containsThenInsertIfNew [TransCmp cmp] (t : ExtTreeMap α β cmp) (a : α) (b : β) :
    Bool × ExtTreeMap α β cmp :=
  let p := t.inner.containsThenInsertIfNew a b
  (p.1, ⟨p.2⟩)

@[inline, inherit_doc ExtDTreeMap.getThenInsertIfNew?]
def getThenInsertIfNew? [TransCmp cmp] (t : ExtTreeMap α β cmp) (a : α) (b : β) : Option β × ExtTreeMap α β cmp :=
  letI : Ord α := ⟨cmp⟩
  let p := ExtDTreeMap.Const.getThenInsertIfNew? t.inner a b
  (p.1, ⟨p.2⟩)

@[inline, inherit_doc ExtDTreeMap.contains]
def contains [TransCmp cmp] (l : ExtTreeMap α β cmp) (a : α) : Bool :=
  l.inner.contains a

instance [TransCmp cmp] : Membership α (ExtTreeMap α β cmp) where
  mem m a := m.contains a

instance [TransCmp cmp] {m : ExtTreeMap α β cmp} {a : α} : Decidable (a ∈ m) :=
  inferInstanceAs <| Decidable (m.contains a)

@[inline, inherit_doc ExtDTreeMap.size]
def size (t : ExtTreeMap α β cmp) : Nat :=
  t.inner.size

@[inline, inherit_doc ExtDTreeMap.isEmpty]
def isEmpty (t : ExtTreeMap α β cmp) : Bool :=
  t.inner.isEmpty

@[inline, inherit_doc ExtDTreeMap.erase]
def erase [TransCmp cmp] (t : ExtTreeMap α β cmp) (a : α) : ExtTreeMap α β cmp :=
  ⟨t.inner.erase a⟩

@[inline, inherit_doc ExtDTreeMap.Const.get?]
def get? [TransCmp cmp] (t : ExtTreeMap α β cmp) (a : α) : Option β :=
  ExtDTreeMap.Const.get? t.inner a

@[inline, inherit_doc ExtDTreeMap.Const.get]
def get [TransCmp cmp] (t : ExtTreeMap α β cmp) (a : α) (h : a ∈ t) : β :=
  ExtDTreeMap.Const.get t.inner a h

@[inline, inherit_doc ExtDTreeMap.Const.get!]
def get! [TransCmp cmp] [Inhabited β] (t : ExtTreeMap α β cmp) (a : α) : β :=
  ExtDTreeMap.Const.get! t.inner a

@[inline, inherit_doc ExtDTreeMap.Const.getD]
def getD [TransCmp cmp] (t : ExtTreeMap α β cmp) (a : α) (fallback : β) : β :=
  ExtDTreeMap.Const.getD t.inner a fallback

instance [TransCmp cmp] : GetElem? (ExtTreeMap α β cmp) α β (fun m a => a ∈ m) where
  getElem m a h := m.get a h
  getElem? m a := m.get? a
  getElem! m a := m.get! a

@[inline, inherit_doc ExtDTreeMap.getKey?]
def getKey? [TransCmp cmp] (t : ExtTreeMap α β cmp) (a : α) : Option α :=
  t.inner.getKey? a

@[inline, inherit_doc ExtDTreeMap.getKey]
def getKey [TransCmp cmp] (t : ExtTreeMap α β cmp) (a : α) (h : a ∈ t) : α :=
  t.inner.getKey a h

@[inline, inherit_doc ExtDTreeMap.getKey!]
def getKey! [TransCmp cmp] [Inhabited α] (t : ExtTreeMap α β cmp) (a : α) : α :=
  t.inner.getKey! a

@[inline, inherit_doc ExtDTreeMap.getKeyD]
def getKeyD [TransCmp cmp] (t : ExtTreeMap α β cmp) (a : α) (fallback : α) : α :=
  t.inner.getKeyD a fallback

@[inline, inherit_doc ExtDTreeMap.Const.minEntry?]
def minEntry? [TransCmp cmp] (t : ExtTreeMap α β cmp) : Option (α × β) :=
  ExtDTreeMap.Const.minEntry? t.inner

@[inline, inherit_doc ExtDTreeMap.Const.minEntry]
def minEntry [TransCmp cmp] (t : ExtTreeMap α β cmp) (h : t ≠ ∅) : α × β :=
  ExtDTreeMap.Const.minEntry t.inner (fun _ => nomatch t)

@[inline, inherit_doc ExtDTreeMap.Const.minEntry!]
def minEntry! [TransCmp cmp] [Inhabited (α × β)] (t : ExtTreeMap α β cmp) : α × β :=
  ExtDTreeMap.Const.minEntry! t.inner

@[inline, inherit_doc ExtDTreeMap.Const.minEntryD]
def minEntryD [TransCmp cmp] (t : ExtTreeMap α β cmp) (fallback : α × β) : α × β :=
  ExtDTreeMap.Const.minEntryD t.inner fallback

@[inline, inherit_doc ExtDTreeMap.Const.maxEntry?]
def maxEntry? [TransCmp cmp] (t : ExtTreeMap α β cmp) : Option (α × β) :=
  ExtDTreeMap.Const.maxEntry? t.inner

@[inline, inherit_doc ExtDTreeMap.Const.maxEntry]
def maxEntry [TransCmp cmp] (t : ExtTreeMap α β cmp) (h : t ≠ ∅) : α × β :=
  ExtDTreeMap.Const.maxEntry t.inner (fun _ => nomatch t)

@[inline, inherit_doc ExtDTreeMap.Const.maxEntry!]
def maxEntry! [TransCmp cmp] [Inhabited (α × β)] (t : ExtTreeMap α β cmp) : α × β :=
  ExtDTreeMap.Const.maxEntry! t.inner

@[inline, inherit_doc ExtDTreeMap.Const.maxEntryD]
def maxEntryD [TransCmp cmp] (t : ExtTreeMap α β cmp) (fallback : α × β) : α × β :=
  ExtDTreeMap.Const.maxEntryD t.inner fallback

@[inline, inherit_doc ExtDTreeMap.minKey?]
def minKey? [TransCmp cmp] (t : ExtTreeMap α β cmp) : Option α :=
  ExtDTreeMap.minKey? t.inner

@[inline, inherit_doc ExtDTreeMap.minKey]
def minKey [TransCmp cmp] (t : ExtTreeMap α β cmp) (h : t ≠ ∅) : α :=
  ExtDTreeMap.minKey t.inner (fun _ => nomatch t)

@[inline, inherit_doc ExtDTreeMap.minKey!]
def minKey! [TransCmp cmp] [Inhabited α] (t : ExtTreeMap α β cmp) : α :=
  ExtDTreeMap.minKey! t.inner

@[inline, inherit_doc ExtDTreeMap.minKeyD]
def minKeyD [TransCmp cmp] (t : ExtTreeMap α β cmp) (fallback : α) : α :=
  ExtDTreeMap.minKeyD t.inner fallback

@[inline, inherit_doc ExtDTreeMap.maxKey?]
def maxKey? [TransCmp cmp] (t : ExtTreeMap α β cmp) : Option α :=
  ExtDTreeMap.maxKey? t.inner

@[inline, inherit_doc ExtDTreeMap.maxKey]
def maxKey [TransCmp cmp] (t : ExtTreeMap α β cmp) (h : t ≠ ∅) : α :=
  ExtDTreeMap.maxKey t.inner (fun _ => nomatch t)

@[inline, inherit_doc ExtDTreeMap.maxKey!]
def maxKey! [TransCmp cmp] [Inhabited α] (t : ExtTreeMap α β cmp) : α :=
  ExtDTreeMap.maxKey! t.inner

@[inline, inherit_doc ExtDTreeMap.maxKeyD]
def maxKeyD [TransCmp cmp] (t : ExtTreeMap α β cmp) (fallback : α) : α :=
  ExtDTreeMap.maxKeyD t.inner fallback

@[inline, inherit_doc ExtDTreeMap.Const.entryAtIdx?]
def entryAtIdx? [TransCmp cmp] (t : ExtTreeMap α β cmp) (n : Nat) : Option (α × β) :=
  ExtDTreeMap.Const.entryAtIdx? t.inner n

@[inline, inherit_doc ExtDTreeMap.Const.entryAtIdx]
def entryAtIdx [TransCmp cmp] (t : ExtTreeMap α β cmp) (n : Nat) (h : n < t.size) : α × β :=
  ExtDTreeMap.Const.entryAtIdx t.inner n h

@[inline, inherit_doc ExtDTreeMap.Const.entryAtIdx!]
def entryAtIdx! [TransCmp cmp] [Inhabited (α × β)] (t : ExtTreeMap α β cmp) (n : Nat) : α × β :=
  ExtDTreeMap.Const.entryAtIdx! t.inner n

@[inline, inherit_doc ExtDTreeMap.Const.entryAtIdxD]
def entryAtIdxD [TransCmp cmp] (t : ExtTreeMap α β cmp) (n : Nat) (fallback : α × β) : α × β :=
  ExtDTreeMap.Const.entryAtIdxD t.inner n fallback

@[inline, inherit_doc ExtDTreeMap.keyAtIdx?]
def keyAtIdx? [TransCmp cmp] (t : ExtTreeMap α β cmp) (n : Nat) : Option α :=
  ExtDTreeMap.keyAtIdx? t.inner n

@[inline, inherit_doc ExtDTreeMap.keyAtIdx]
def keyAtIdx [TransCmp cmp] (t : ExtTreeMap α β cmp) (n : Nat) (h : n < t.size) : α :=
  ExtDTreeMap.keyAtIdx t.inner n h

@[inline, inherit_doc ExtDTreeMap.keyAtIdx!]
def keyAtIdx! [TransCmp cmp] [Inhabited α] (t : ExtTreeMap α β cmp) (n : Nat) : α :=
  ExtDTreeMap.keyAtIdx! t.inner n

@[inline, inherit_doc ExtDTreeMap.keyAtIdxD]
def keyAtIdxD [TransCmp cmp] (t : ExtTreeMap α β cmp) (n : Nat) (fallback : α) : α :=
  ExtDTreeMap.keyAtIdxD t.inner n fallback

@[inline, inherit_doc ExtDTreeMap.Const.getEntryGE?]
def getEntryGE? [TransCmp cmp] (t : ExtTreeMap α β cmp) (k : α) : Option (α × β) :=
  ExtDTreeMap.Const.getEntryGE? t.inner k

@[inline, inherit_doc ExtDTreeMap.Const.getEntryGT?]
def getEntryGT? [TransCmp cmp] (t : ExtTreeMap α β cmp) (k : α) : Option (α × β) :=
  ExtDTreeMap.Const.getEntryGT? t.inner k

@[inline, inherit_doc ExtDTreeMap.Const.getEntryLE?]
def getEntryLE? [TransCmp cmp] (t : ExtTreeMap α β cmp) (k : α) : Option (α × β) :=
  ExtDTreeMap.Const.getEntryLE? t.inner k

@[inline, inherit_doc ExtDTreeMap.Const.getEntryLT?]
def getEntryLT? [TransCmp cmp] (t : ExtTreeMap α β cmp) (k : α) : Option (α × β) :=
  ExtDTreeMap.Const.getEntryLT? t.inner k

@[inline, inherit_doc ExtDTreeMap.Const.getEntryGE]
def getEntryGE [TransCmp cmp] (t : ExtTreeMap α β cmp) (k : α) (h : ∃ a ∈ t, (cmp a k).isGE) :
    α × β :=
  ExtDTreeMap.Const.getEntryGE t.inner k h

@[inline, inherit_doc DTreeMap.Const.getEntryGT]
def getEntryGT [TransCmp cmp] (t : ExtTreeMap α β cmp) (k : α) (h : ∃ a ∈ t, cmp a k = .gt) :
    α × β :=
  ExtDTreeMap.Const.getEntryGT t.inner k h

@[inline, inherit_doc DTreeMap.Const.getEntryLE]
def getEntryLE [TransCmp cmp] (t : ExtTreeMap α β cmp) (k : α) (h : ∃ a ∈ t, (cmp a k).isLE) :
    α × β :=
  ExtDTreeMap.Const.getEntryLE t.inner k h

@[inline, inherit_doc DTreeMap.Const.getEntryLT]
def getEntryLT [TransCmp cmp] (t : ExtTreeMap α β cmp) (k : α) (h : ∃ a ∈ t, cmp a k = .lt) :
    α × β :=
  ExtDTreeMap.Const.getEntryLT t.inner k h

@[inline, inherit_doc ExtDTreeMap.Const.getEntryGE!]
def getEntryGE! [TransCmp cmp] [Inhabited (α × β)] (t : ExtTreeMap α β cmp) (k : α) : (α × β) :=
  ExtDTreeMap.Const.getEntryGE! t.inner k

@[inline, inherit_doc ExtDTreeMap.Const.getEntryGT!]
def getEntryGT! [TransCmp cmp] [Inhabited (α × β)] (t : ExtTreeMap α β cmp) (k : α) : (α × β) :=
  ExtDTreeMap.Const.getEntryGT! t.inner k

@[inline, inherit_doc ExtDTreeMap.Const.getEntryLE!]
def getEntryLE! [TransCmp cmp] [Inhabited (α × β)] (t : ExtTreeMap α β cmp) (k : α) : (α × β) :=
  ExtDTreeMap.Const.getEntryLE! t.inner k

@[inline, inherit_doc ExtDTreeMap.Const.getEntryLT!]
def getEntryLT! [TransCmp cmp] [Inhabited (α × β)] (t : ExtTreeMap α β cmp) (k : α) : (α × β) :=
  ExtDTreeMap.Const.getEntryLT! t.inner k

@[inline, inherit_doc ExtDTreeMap.Const.getEntryGED]
def getEntryGED [TransCmp cmp] (t : ExtTreeMap α β cmp) (k : α) (fallback : α × β) : (α × β) :=
  ExtDTreeMap.Const.getEntryGED t.inner k fallback

@[inline, inherit_doc ExtDTreeMap.Const.getEntryGTD]
def getEntryGTD [TransCmp cmp] (t : ExtTreeMap α β cmp) (k : α) (fallback : α × β) : (α × β) :=
  ExtDTreeMap.Const.getEntryGTD t.inner k fallback

@[inline, inherit_doc ExtDTreeMap.Const.getEntryLED]
def getEntryLED [TransCmp cmp] (t : ExtTreeMap α β cmp) (k : α) (fallback : α × β) : (α × β) :=
  ExtDTreeMap.Const.getEntryLED t.inner k fallback

@[inline, inherit_doc ExtDTreeMap.Const.getEntryLTD]
def getEntryLTD [TransCmp cmp] (t : ExtTreeMap α β cmp) (k : α) (fallback : α × β) : (α × β) :=
  ExtDTreeMap.Const.getEntryLTD t.inner k fallback

@[inline, inherit_doc ExtDTreeMap.getKeyGE?]
def getKeyGE? [TransCmp cmp] (t : ExtTreeMap α β cmp) (k : α) : Option α :=
  ExtDTreeMap.getKeyGE? t.inner k

@[inline, inherit_doc ExtDTreeMap.getKeyGT?]
def getKeyGT? [TransCmp cmp] (t : ExtTreeMap α β cmp) (k : α) : Option α :=
  ExtDTreeMap.getKeyGT? t.inner k

@[inline, inherit_doc ExtDTreeMap.getKeyLE?]
def getKeyLE? [TransCmp cmp] (t : ExtTreeMap α β cmp) (k : α) : Option α :=
  ExtDTreeMap.getKeyLE? t.inner k

@[inline, inherit_doc ExtDTreeMap.getKeyLT?]
def getKeyLT? [TransCmp cmp] (t : ExtTreeMap α β cmp) (k : α) : Option α :=
  ExtDTreeMap.getKeyLT? t.inner k

@[inline, inherit_doc ExtDTreeMap.getKeyGE]
def getKeyGE [TransCmp cmp] (t : ExtTreeMap α β cmp) (k : α) (h : ∃ a ∈ t, (cmp a k).isGE) : α :=
  ExtDTreeMap.getKeyGE t.inner k h

@[inline, inherit_doc ExtDTreeMap.getKeyGT]
def getKeyGT [TransCmp cmp] (t : ExtTreeMap α β cmp) (k : α) (h : ∃ a ∈ t, cmp a k = .gt) : α :=
  ExtDTreeMap.getKeyGT t.inner k h

@[inline, inherit_doc ExtDTreeMap.getKeyLE]
def getKeyLE [TransCmp cmp] (t : ExtTreeMap α β cmp) (k : α) (h : ∃ a ∈ t, (cmp a k).isLE) : α :=
  ExtDTreeMap.getKeyLE t.inner k h

@[inline, inherit_doc ExtDTreeMap.getKeyLT]
def getKeyLT [TransCmp cmp] (t : ExtTreeMap α β cmp) (k : α) (h : ∃ a ∈ t, cmp a k = .lt) : α :=
  ExtDTreeMap.getKeyLT t.inner k h

@[inline, inherit_doc ExtDTreeMap.getKeyGE!]
def getKeyGE! [TransCmp cmp] [Inhabited α] (t : ExtTreeMap α β cmp) (k : α) : α :=
  ExtDTreeMap.getKeyGE! t.inner k

@[inline, inherit_doc ExtDTreeMap.getKeyGT!]
def getKeyGT! [TransCmp cmp] [Inhabited α] (t : ExtTreeMap α β cmp) (k : α) : α :=
  ExtDTreeMap.getKeyGT! t.inner k

@[inline, inherit_doc ExtDTreeMap.getKeyLE!]
def getKeyLE! [TransCmp cmp] [Inhabited α] (t : ExtTreeMap α β cmp) (k : α) : α :=
  ExtDTreeMap.getKeyLE! t.inner k

@[inline, inherit_doc ExtDTreeMap.getKeyLT!]
def getKeyLT! [TransCmp cmp] [Inhabited α] (t : ExtTreeMap α β cmp) (k : α) : α :=
  ExtDTreeMap.getKeyLT! t.inner k

@[inline, inherit_doc ExtDTreeMap.getKeyGED]
def getKeyGED [TransCmp cmp] (t : ExtTreeMap α β cmp) (k : α) (fallback : α) : α :=
  ExtDTreeMap.getKeyGED t.inner k fallback

@[inline, inherit_doc ExtDTreeMap.getKeyGTD]
def getKeyGTD [TransCmp cmp] (t : ExtTreeMap α β cmp) (k : α) (fallback : α) : α :=
  ExtDTreeMap.getKeyGTD t.inner k fallback

@[inline, inherit_doc ExtDTreeMap.getKeyLED]
def getKeyLED [TransCmp cmp] (t : ExtTreeMap α β cmp) (k : α) (fallback : α) : α :=
  ExtDTreeMap.getKeyLED t.inner k fallback

@[inline, inherit_doc ExtDTreeMap.getKeyLTD]
def getKeyLTD [TransCmp cmp] (t : ExtTreeMap α β cmp) (k : α) (fallback : α) : α :=
  ExtDTreeMap.getKeyLTD t.inner k fallback

variable {δ : Type w} {m : Type w → Type w₂} [Monad m] [LawfulMonad m]

@[inline, inherit_doc ExtDTreeMap.filter]
def filter (f : α → β → Bool) (m : ExtTreeMap α β cmp) : ExtTreeMap α β cmp :=
  ⟨m.inner.filter f⟩

@[inline, inherit_doc ExtDTreeMap.filterMap]
def filterMap (f : (a : α) → β → Option γ) (m : ExtTreeMap α β cmp) : ExtTreeMap α γ cmp :=
  ⟨m.inner.filterMap f⟩

@[inline, inherit_doc ExtDTreeMap.map]
def map (f : α → β → γ) (t : ExtTreeMap α β cmp) : ExtTreeMap α γ cmp :=
  ⟨t.inner.map f⟩

@[inline, inherit_doc ExtDTreeMap.foldlM]
def foldlM [TransCmp cmp] (f : δ → (a : α) → β → m δ) (init : δ) (t : ExtTreeMap α β cmp) : m δ :=
  t.inner.foldlM f init

@[inline, inherit_doc ExtDTreeMap.foldl]
def foldl [TransCmp cmp] (f : δ → (a : α) → β → δ) (init : δ) (t : ExtTreeMap α β cmp) : δ :=
  t.inner.foldl f init

@[inline, inherit_doc ExtDTreeMap.foldrM]
def foldrM [TransCmp cmp] (f : (a : α) → β → δ → m δ) (init : δ) (t : ExtTreeMap α β cmp) : m δ :=
  t.inner.foldrM f init

@[inline, inherit_doc ExtDTreeMap.foldr]
def foldr [TransCmp cmp] (f : (a : α) → β → δ → δ) (init : δ) (t : ExtTreeMap α β cmp) : δ :=
  t.inner.foldr f init

@[inline, inherit_doc ExtDTreeMap.partition]
def partition [TransCmp cmp] (f : (a : α) → β → Bool) (t : ExtTreeMap α β cmp) :
    ExtTreeMap α β cmp × ExtTreeMap α β cmp :=
  let p := t.inner.partition f; (⟨p.1⟩, ⟨p.2⟩)

@[inline, inherit_doc ExtDTreeMap.forM]
def forM [TransCmp cmp] (f : α → β → m PUnit) (t : ExtTreeMap α β cmp) : m PUnit :=
  t.inner.forM f

@[inline, inherit_doc ExtDTreeMap.forIn]
def forIn [TransCmp cmp] (f : α → β → δ → m (ForInStep δ)) (init : δ) (t : ExtTreeMap α β cmp) : m δ :=
  t.inner.forIn (fun a b c => f a b c) init

instance [TransCmp cmp] [Monad m] [LawfulMonad m] : ForM m (ExtTreeMap α β cmp) (α × β) where
  forM t f := forM (fun a b => f ⟨a, b⟩) t

instance [TransCmp cmp] [Monad m] [LawfulMonad m] : ForIn m (ExtTreeMap α β cmp) (α × β) where
  forIn m init f := forIn (fun a b acc => f ⟨a, b⟩ acc) init m

@[inline, inherit_doc ExtDTreeMap.any]
def any [TransCmp cmp] (t : ExtTreeMap α β cmp) (p : α → β → Bool) : Bool :=
  t.inner.any p

@[inline, inherit_doc ExtDTreeMap.all]
def all [TransCmp cmp] (t : ExtTreeMap α β cmp) (p : α → β → Bool) : Bool :=
  t.inner.all p

@[inline, inherit_doc ExtDTreeMap.keys]
def keys [TransCmp cmp] (t : ExtTreeMap α β cmp) : List α :=
  t.inner.keys

@[inline, inherit_doc ExtDTreeMap.keysArray]
def keysArray [TransCmp cmp] (t : ExtTreeMap α β cmp) : Array α :=
  t.inner.keysArray

@[inline, inherit_doc ExtDTreeMap.values]
def values [TransCmp cmp] (t : ExtTreeMap α β cmp) : List β :=
  t.inner.values

@[inline, inherit_doc ExtDTreeMap.valuesArray]
def valuesArray [TransCmp cmp] (t : ExtTreeMap α β cmp) : Array β :=
  t.inner.valuesArray

@[inline, inherit_doc ExtDTreeMap.Const.toList]
def toList [TransCmp cmp] (t : ExtTreeMap α β cmp) : List (α × β) :=
  ExtDTreeMap.Const.toList t.inner

@[inline, inherit_doc ExtDTreeMap.Const.ofList]
def ofList (l : List (α × β)) (cmp : α → α → Ordering := by exact compare) : ExtTreeMap α β cmp :=
  ⟨ExtDTreeMap.Const.ofList l cmp⟩

@[inline, inherit_doc ExtDTreeMap.Const.unitOfList]
def unitOfList (l : List α) (cmp : α → α → Ordering := by exact compare) : ExtTreeMap α Unit cmp :=
  ⟨ExtDTreeMap.Const.unitOfList l cmp⟩

@[inline, inherit_doc ExtDTreeMap.Const.toArray]
def toArray [TransCmp cmp] (t : ExtTreeMap α β cmp) : Array (α × β) :=
  ExtDTreeMap.Const.toArray t.inner

@[inline, inherit_doc ExtDTreeMap.Const.ofArray]
def ofArray (a : Array (α × β)) (cmp : α → α → Ordering := by exact compare) : ExtTreeMap α β cmp :=
  ⟨ExtDTreeMap.Const.ofArray a cmp⟩

@[inline, inherit_doc ExtDTreeMap.Const.unitOfArray]
def unitOfArray (a : Array α) (cmp : α → α → Ordering := by exact compare) : ExtTreeMap α Unit cmp :=
  ⟨ExtDTreeMap.Const.unitOfArray a cmp⟩

@[inline, inherit_doc ExtDTreeMap.Const.modify]
def modify [TransCmp cmp] (t : ExtTreeMap α β cmp) (a : α) (f : β → β) : ExtTreeMap α β cmp :=
  ⟨ExtDTreeMap.Const.modify t.inner a f⟩

@[inline, inherit_doc ExtDTreeMap.Const.alter]
def alter [TransCmp cmp] (t : ExtTreeMap α β cmp) (a : α) (f : Option β → Option β) : ExtTreeMap α β cmp :=
  ⟨ExtDTreeMap.Const.alter t.inner a f⟩

@[inline, inherit_doc ExtDTreeMap.Const.mergeWith]
def mergeWith [TransCmp cmp] (mergeFn : α → β → β → β) (t₁ t₂ : ExtTreeMap α β cmp) : ExtTreeMap α β cmp :=
  ⟨ExtDTreeMap.Const.mergeWith mergeFn t₁.inner t₂.inner⟩

@[inline, inherit_doc ExtDTreeMap.Const.insertMany]
def insertMany [TransCmp cmp] {ρ} [ForIn Id ρ (α × β)] (t : ExtTreeMap α β cmp) (l : ρ) : ExtTreeMap α β cmp :=
  ⟨ExtDTreeMap.Const.insertMany t.inner l⟩

@[inline, inherit_doc ExtDTreeMap.Const.insertManyIfNewUnit]
def insertManyIfNewUnit [TransCmp cmp] {ρ} [ForIn Id ρ α] (t : ExtTreeMap α Unit cmp) (l : ρ) : ExtTreeMap α Unit cmp :=
  ⟨ExtDTreeMap.Const.insertManyIfNewUnit t.inner l⟩

@[inline, inherit_doc ExtDTreeMap.union]
def union [TransCmp cmp] (t₁ t₂ : ExtTreeMap α β cmp) : ExtTreeMap α β cmp := ⟨ExtDTreeMap.union t₁.inner t₂.inner⟩

instance [TransCmp cmp] : Union (ExtTreeMap α β cmp) := ⟨union⟩

@[inline, inherit_doc ExtDTreeMap.inter]
def inter [TransCmp cmp] (t₁ t₂ : ExtTreeMap α β cmp) : ExtTreeMap α β cmp := ⟨ExtDTreeMap.inter t₁.inner t₂.inner⟩

instance [TransCmp cmp] : Inter (ExtTreeMap α β cmp) := ⟨inter⟩

<<<<<<< HEAD
instance [TransCmp cmp] [BEq β] : BEq (ExtTreeMap α β cmp) where
  beq m₁ m₂ := ExtDTreeMap.Const.beq m₁.inner m₂.inner

instance [TransCmp cmp] [BEq β] [ReflBEq β] : ReflBEq (ExtTreeMap α β cmp) where
  rfl := ExtDTreeMap.Const.beq_of_eq _ _ rfl

instance [TransCmp cmp] [LawfulEqCmp cmp] [BEq β] [LawfulBEq β] : LawfulBEq (ExtTreeMap α β cmp) where
  eq_of_beq {a} {b} hyp := by
    have ⟨_⟩ := a
    have ⟨_⟩ := b
    simp only [mk.injEq]
    exact ExtDTreeMap.Const.eq_of_beq _ _ hyp
=======
@[inline, inherit_doc ExtDTreeMap.diff]
def diff [TransCmp cmp] (t₁ t₂ : ExtTreeMap α β cmp) : ExtTreeMap α β cmp := ⟨ExtDTreeMap.diff t₁.inner t₂.inner⟩

instance [TransCmp cmp] : SDiff (ExtTreeMap α β cmp) := ⟨diff⟩
>>>>>>> 18248651

@[inline, inherit_doc ExtDTreeMap.eraseMany]
def eraseMany [TransCmp cmp] {ρ} [ForIn Id ρ α] (t : ExtTreeMap α β cmp) (l : ρ) : ExtTreeMap α β cmp :=
  ⟨t.inner.eraseMany l⟩

instance [TransCmp cmp] [Repr α] [Repr β] : Repr (ExtTreeMap α β cmp) where
  reprPrec m prec := Repr.addAppParen ("Std.ExtTreeMap.ofList " ++ repr m.toList) prec

end ExtTreeMap

end Std<|MERGE_RESOLUTION|>--- conflicted
+++ resolved
@@ -535,7 +535,6 @@
 
 instance [TransCmp cmp] : Inter (ExtTreeMap α β cmp) := ⟨inter⟩
 
-<<<<<<< HEAD
 instance [TransCmp cmp] [BEq β] : BEq (ExtTreeMap α β cmp) where
   beq m₁ m₂ := ExtDTreeMap.Const.beq m₁.inner m₂.inner
 
@@ -548,12 +547,11 @@
     have ⟨_⟩ := b
     simp only [mk.injEq]
     exact ExtDTreeMap.Const.eq_of_beq _ _ hyp
-=======
+    
 @[inline, inherit_doc ExtDTreeMap.diff]
 def diff [TransCmp cmp] (t₁ t₂ : ExtTreeMap α β cmp) : ExtTreeMap α β cmp := ⟨ExtDTreeMap.diff t₁.inner t₂.inner⟩
 
 instance [TransCmp cmp] : SDiff (ExtTreeMap α β cmp) := ⟨diff⟩
->>>>>>> 18248651
 
 @[inline, inherit_doc ExtDTreeMap.eraseMany]
 def eraseMany [TransCmp cmp] {ρ} [ForIn Id ρ α] (t : ExtTreeMap α β cmp) (l : ρ) : ExtTreeMap α β cmp :=

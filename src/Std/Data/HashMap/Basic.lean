--- conflicted
+++ resolved
@@ -278,18 +278,16 @@
 
 instance [BEq α] [Hashable α] : Inter (HashMap α β) := ⟨inter⟩
 
-<<<<<<< HEAD
 /-- Internal implementation detail of the hash map. -/
 def beq {β : Type v} [BEq α] [BEq β] (m₁ m₂ : HashMap α β) : Bool :=
   DHashMap.Const.beq m₁.inner m₂.inner
 
 instance [BEq α] [BEq β] : BEq (HashMap α β) := ⟨beq⟩
-=======
+
 @[inherit_doc DHashMap.inter, inline] def diff [BEq α] [Hashable α] (m₁ m₂ : HashMap α β) : HashMap α β :=
   ⟨DHashMap.diff m₁.inner m₂.inner⟩
 
 instance [BEq α] [Hashable α] : SDiff (HashMap α β) := ⟨diff⟩
->>>>>>> 799d5944
 
 section Unverified
 

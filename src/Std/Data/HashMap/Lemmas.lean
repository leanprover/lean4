/-
Copyright (c) 2024 Lean FRO, LLC. All rights reserved.
Released under Apache 2.0 license as described in the file LICENSE.
Authors: Markus Himmel
-/
prelude
import Std.Data.DHashMap.Lemmas
import Std.Data.HashMap.Basic
import Std.Data.HashMap.AdditionalOperations

/-!
# Hash map lemmas

This module contains lemmas about `Std.Data.HashMap`. Most of the lemmas require
`EquivBEq α` and `LawfulHashable α` for the key type `α`. The easiest way to obtain these instances
is to provide an instance of `LawfulBEq α`.
-/

set_option linter.missingDocs true
set_option autoImplicit false

set_option trace.grind.ematch.pattern true

universe u v w w'

variable {α : Type u} {β : Type v} {γ : Type w} {δ : Type w'} {_ : BEq α} {_ : Hashable α}

namespace Std.HashMap

section

variable {m : HashMap α β}

private theorem ext {m m' : HashMap α β} : m.inner = m'.inner → m = m' := by
  cases m; cases m'; rintro rfl; rfl

@[simp, grind]
theorem isEmpty_emptyWithCapacity {c} : (emptyWithCapacity c : HashMap α β).isEmpty :=
  DHashMap.isEmpty_emptyWithCapacity

@[simp, grind]
theorem isEmpty_empty : (∅ : HashMap α β).isEmpty :=
  DHashMap.isEmpty_empty

set_option linter.missingDocs false in
@[deprecated isEmpty_empty (since := "2025-03-12")]
abbrev isEmpty_emptyc := @isEmpty_empty

@[simp, grind]
theorem isEmpty_insert [EquivBEq α] [LawfulHashable α] {k : α} {v : β} :
    (m.insert k v).isEmpty = false :=
  DHashMap.isEmpty_insert

theorem mem_iff_contains {a : α} : a ∈ m ↔ m.contains a :=
  DHashMap.mem_iff_contains

@[simp]
theorem contains_iff_mem {a : α} : m.contains a ↔ a ∈ m :=
  DHashMap.contains_iff_mem

theorem contains_congr [EquivBEq α] [LawfulHashable α] {a b : α} (hab : a == b) :
    m.contains a = m.contains b :=
  DHashMap.contains_congr hab

theorem mem_congr [EquivBEq α] [LawfulHashable α] {a b : α} (hab : a == b) :
    a ∈ m ↔ b ∈ m :=
  DHashMap.mem_congr hab

@[simp, grind]
theorem contains_emptyWithCapacity {a : α} {c} : (emptyWithCapacity c : HashMap α β).contains a = false :=
  DHashMap.contains_emptyWithCapacity

@[simp, grind] theorem not_mem_emptyWithCapacity {a : α} {c} : ¬a ∈ (emptyWithCapacity c : HashMap α β) :=
  DHashMap.not_mem_emptyWithCapacity

@[simp, grind] theorem contains_empty {a : α} : (∅ : HashMap α β).contains a = false :=
  DHashMap.contains_empty

set_option linter.missingDocs false in
@[deprecated contains_empty (since := "2025-03-12")]
abbrev contains_emptyc := @contains_empty

-- `grind` can't use this lemma, unfortunately, because it can't work out `β`
@[simp] theorem not_mem_empty {a : α} : ¬a ∈ (∅ : HashMap α β) :=
  DHashMap.not_mem_empty

set_option linter.missingDocs false in
@[deprecated not_mem_empty (since := "2025-03-12")]
abbrev not_mem_emptyc := @not_mem_empty

theorem contains_of_isEmpty [EquivBEq α] [LawfulHashable α] {a : α} :
    m.isEmpty → m.contains a = false :=
  DHashMap.contains_of_isEmpty

theorem not_mem_of_isEmpty [EquivBEq α] [LawfulHashable α] {a : α} :
    m.isEmpty → ¬a ∈ m :=
  DHashMap.not_mem_of_isEmpty

theorem isEmpty_eq_false_iff_exists_contains_eq_true [EquivBEq α] [LawfulHashable α] :
    m.isEmpty = false ↔ ∃ a, m.contains a = true :=
  DHashMap.isEmpty_eq_false_iff_exists_contains_eq_true

theorem isEmpty_eq_false_iff_exists_mem [EquivBEq α] [LawfulHashable α] :
    m.isEmpty = false ↔ ∃ a, a ∈ m :=
  DHashMap.isEmpty_eq_false_iff_exists_mem

theorem isEmpty_iff_forall_contains [EquivBEq α] [LawfulHashable α] :
    m.isEmpty = true ↔ ∀ a, m.contains a = false :=
  DHashMap.isEmpty_iff_forall_contains

theorem isEmpty_iff_forall_not_mem [EquivBEq α] [LawfulHashable α] :
    m.isEmpty = true ↔ ∀ a, ¬a ∈ m :=
  DHashMap.isEmpty_iff_forall_not_mem

@[simp] theorem insert_eq_insert {p : α × β} : Insert.insert p m = m.insert p.1 p.2 := rfl

@[simp] theorem singleton_eq_insert {p : α × β} :
    Singleton.singleton p = (∅ : HashMap α β).insert p.1 p.2 :=
  rfl

@[simp, grind]
theorem contains_insert [EquivBEq α] [LawfulHashable α] {k a : α} {v : β} :
    (m.insert k v).contains a = (k == a || m.contains a) :=
  DHashMap.contains_insert

@[simp, grind]
theorem mem_insert [EquivBEq α] [LawfulHashable α] {k a : α} {v : β} :
    a ∈ m.insert k v ↔ k == a ∨ a ∈ m :=
  DHashMap.mem_insert

theorem contains_of_contains_insert [EquivBEq α] [LawfulHashable α] {k a : α} {v : β} :
    (m.insert k v).contains a → (k == a) = false → m.contains a :=
  DHashMap.contains_of_contains_insert

theorem mem_of_mem_insert [EquivBEq α] [LawfulHashable α] {k a : α} {v : β} :
    a ∈ m.insert k v → (k == a) = false → a ∈ m :=
  DHashMap.mem_of_mem_insert

theorem contains_insert_self [EquivBEq α] [LawfulHashable α] {k : α} {v : β} :
    (m.insert k v).contains k := by simp

theorem mem_insert_self [EquivBEq α] [LawfulHashable α] {k : α} {v : β} : k ∈ m.insert k v := by
  simp

@[simp, grind]
theorem size_emptyWithCapacity {c} : (emptyWithCapacity c : HashMap α β).size = 0 :=
  DHashMap.size_emptyWithCapacity

@[simp, grind]
theorem size_empty : (∅ : HashMap α β).size = 0 :=
  DHashMap.size_empty

set_option linter.missingDocs false in
@[deprecated size_empty (since := "2025-03-12")]
abbrev size_emptyc := @size_empty

theorem isEmpty_eq_size_eq_zero : m.isEmpty = (m.size == 0) :=
  DHashMap.isEmpty_eq_size_eq_zero

@[grind] theorem size_insert [EquivBEq α] [LawfulHashable α] {k : α} {v : β} :
    (m.insert k v).size = if k ∈ m then m.size else m.size + 1 :=
  DHashMap.size_insert

theorem size_le_size_insert [EquivBEq α] [LawfulHashable α] {k : α} {v : β} :
    m.size ≤ (m.insert k v).size :=
  DHashMap.size_le_size_insert

theorem size_insert_le [EquivBEq α] [LawfulHashable α] {k : α} {v : β} :
    (m.insert k v).size ≤ m.size + 1 :=
  DHashMap.size_insert_le

@[simp, grind]
theorem erase_emptyWithCapacity {a : α} {c : Nat} : (emptyWithCapacity c : HashMap α β).erase a = emptyWithCapacity c :=
  ext DHashMap.erase_emptyWithCapacity

@[simp, grind]
theorem erase_empty {a : α} : (∅ : HashMap α β).erase a = ∅ :=
  ext DHashMap.erase_empty

set_option linter.missingDocs false in
@[deprecated erase_empty (since := "2025-03-12")]
abbrev erase_emptyc := @erase_empty

@[simp, grind]
theorem isEmpty_erase [EquivBEq α] [LawfulHashable α] {k : α} :
    (m.erase k).isEmpty = (m.isEmpty || (m.size == 1 && m.contains k)) :=
  DHashMap.isEmpty_erase

@[simp, grind]
theorem contains_erase [EquivBEq α] [LawfulHashable α] {k a : α} :
    (m.erase k).contains a = (!(k == a) && m.contains a) :=
  DHashMap.contains_erase

@[simp, grind]
theorem mem_erase [EquivBEq α] [LawfulHashable α] {k a : α} :
    a ∈ m.erase k ↔ (k == a) = false ∧ a ∈ m :=
  DHashMap.mem_erase

theorem contains_of_contains_erase [EquivBEq α] [LawfulHashable α] {k a : α} :
    (m.erase k).contains a → m.contains a :=
  DHashMap.contains_of_contains_erase

theorem mem_of_mem_erase [EquivBEq α] [LawfulHashable α] {k a : α} : a ∈ m.erase k → a ∈ m :=
  DHashMap.mem_of_mem_erase

@[grind] theorem size_erase [EquivBEq α] [LawfulHashable α] {k : α} :
    (m.erase k).size = if k ∈ m then m.size - 1 else m.size :=
  DHashMap.size_erase

theorem size_erase_le [EquivBEq α] [LawfulHashable α] {k : α} : (m.erase k).size ≤ m.size :=
  DHashMap.size_erase_le

theorem size_le_size_erase [EquivBEq α] [LawfulHashable α] {k : α} :
    m.size ≤ (m.erase k).size + 1 :=
  DHashMap.size_le_size_erase

@[simp, grind]
theorem containsThenInsert_fst {k : α} {v : β} : (m.containsThenInsert k v).1 = m.contains k :=
  DHashMap.containsThenInsert_fst

@[simp, grind]
theorem containsThenInsert_snd {k : α} {v : β} : (m.containsThenInsert k v).2 = m.insert k v :=
  ext (DHashMap.containsThenInsert_snd)

@[simp, grind]
theorem containsThenInsertIfNew_fst {k : α} {v : β} :
    (m.containsThenInsertIfNew k v).1 = m.contains k :=
  DHashMap.containsThenInsertIfNew_fst

@[simp, grind]
theorem containsThenInsertIfNew_snd {k : α} {v : β} :
    (m.containsThenInsertIfNew k v).2 = m.insertIfNew k v :=
  ext DHashMap.containsThenInsertIfNew_snd

@[simp, grind] theorem get_eq_getElem {a : α} {h} : get m a h = m[a]'h := rfl
@[simp, grind] theorem get?_eq_getElem? {a : α} : get? m a = m[a]? := rfl
@[simp, grind] theorem get!_eq_getElem! [Inhabited β] {a : α} : get! m a = m[a]! := rfl

@[simp, grind]
theorem getElem?_emptyWithCapacity {a : α} {c} : (emptyWithCapacity c : HashMap α β)[a]? = none :=
  DHashMap.Const.get?_emptyWithCapacity

-- `grind` can not find a usable pattern here
@[simp]
theorem getElem?_empty {a : α} : (∅ : HashMap α β)[a]? = none :=
  DHashMap.Const.get?_empty

set_option linter.missingDocs false in
@[deprecated getElem?_empty (since := "2025-03-12")]
abbrev getElem?_emptyc := @getElem?_empty

theorem getElem?_of_isEmpty [EquivBEq α] [LawfulHashable α] {a : α} :
    m.isEmpty = true → m[a]? = none :=
  DHashMap.Const.get?_of_isEmpty

@[grind] theorem getElem?_insert [EquivBEq α] [LawfulHashable α] {k a : α} {v : β} :
    (m.insert k v)[a]? = if k == a then some v else m[a]? :=
  DHashMap.Const.get?_insert

@[simp]
theorem getElem?_insert_self [EquivBEq α] [LawfulHashable α] {k : α} {v : β} :
    (m.insert k v)[k]? = some v :=
  DHashMap.Const.get?_insert_self

-- TODO: request this is reversed, and made `@[simp, grind]`
theorem contains_eq_isSome_getElem? [EquivBEq α] [LawfulHashable α] {a : α} :
    m.contains a = m[a]?.isSome :=
  DHashMap.Const.contains_eq_isSome_get?

@[simp]
theorem isSome_getElem?_eq_contains [EquivBEq α] [LawfulHashable α] {a : α} :
    m[a]?.isSome = m.contains a :=
  contains_eq_isSome_getElem?.symm

theorem mem_iff_isSome_getElem? [EquivBEq α] [LawfulHashable α] {a : α} :
    a ∈ m ↔ m[a]?.isSome :=
  DHashMap.Const.mem_iff_isSome_get?

@[simp]
theorem isSome_getElem?_iff_mem [EquivBEq α] [LawfulHashable α] {a : α} :
    m[a]?.isSome ↔ a ∈ m :=
  mem_iff_isSome_getElem?.symm

theorem getElem?_eq_none_of_contains_eq_false [EquivBEq α] [LawfulHashable α] {a : α} :
    m.contains a = false → m[a]? = none :=
  DHashMap.Const.get?_eq_none_of_contains_eq_false

theorem getElem?_eq_none [EquivBEq α] [LawfulHashable α] {a : α} : ¬a ∈ m → m[a]? = none :=
  DHashMap.Const.get?_eq_none

@[grind] theorem getElem?_erase [EquivBEq α] [LawfulHashable α] {k a : α} :
    (m.erase k)[a]? = if k == a then none else m[a]? :=
  DHashMap.Const.get?_erase

@[simp]
theorem getElem?_erase_self [EquivBEq α] [LawfulHashable α] {k : α} : (m.erase k)[k]? = none :=
  DHashMap.Const.get?_erase_self

theorem getElem?_congr [EquivBEq α] [LawfulHashable α] {a b : α} (hab : a == b) : m[a]? = m[b]? :=
  DHashMap.Const.get?_congr hab

@[grind] theorem getElem_insert [EquivBEq α] [LawfulHashable α] {k a : α} {v : β} {h₁} :
    (m.insert k v)[a]'h₁ =
      if h₂ : k == a then v else m[a]'(mem_of_mem_insert h₁ (Bool.eq_false_iff.2 h₂)) :=
  DHashMap.Const.get_insert (h₁ := h₁)

@[simp]
theorem getElem_insert_self [EquivBEq α] [LawfulHashable α] {k : α} {v : β} :
    (m.insert k v)[k]'mem_insert_self = v :=
  DHashMap.Const.get_insert_self

@[simp]
theorem getElem_erase [EquivBEq α] [LawfulHashable α] {k a : α} {h'} :
    (m.erase k)[a]'h' = m[a]'(mem_of_mem_erase h') :=
  DHashMap.Const.get_erase (h' := h')

theorem getElem?_eq_some_getElem [EquivBEq α] [LawfulHashable α] {a : α} (h' : a ∈ m) :
    m[a]? = some (m[a]'h') :=
  DHashMap.Const.get?_eq_some_get h'

theorem getElem_eq_get_getElem? [EquivBEq α] [LawfulHashable α] {a : α} {h} :
    m[a]'h = m[a]?.get (mem_iff_isSome_getElem?.mp h) :=
  DHashMap.Const.get_eq_get_get?

@[grind] theorem get_getElem? [EquivBEq α] [LawfulHashable α] {a : α} {h} :
    m[a]?.get h = m[a]'(mem_iff_isSome_getElem?.mpr h) :=
  DHashMap.Const.get_get?

theorem getElem_congr [EquivBEq α] [LawfulHashable α] {a b : α} (hab : a == b) {h'} :
    m[a]'h' = m[b]'((mem_congr hab).1 h') :=
  DHashMap.Const.get_congr hab (h' := h')

@[simp, grind]
theorem getElem!_emptyWithCapacity [Inhabited β] {a : α} {c} : (emptyWithCapacity c : HashMap α β)[a]! = default :=
  DHashMap.Const.get!_emptyWithCapacity

@[simp]
theorem getElem!_empty [Inhabited β] {a : α} : (∅ : HashMap α β)[a]! = default :=
  DHashMap.Const.get!_empty

set_option linter.missingDocs false in
@[deprecated getElem!_empty (since := "2025-03-12")]
abbrev getElem!_emptyc := @getElem!_empty

theorem getElem!_of_isEmpty [EquivBEq α] [LawfulHashable α] [Inhabited β] {a : α} :
    m.isEmpty = true → m[a]! = default :=
  DHashMap.Const.get!_of_isEmpty

@[grind] theorem getElem!_insert [EquivBEq α] [LawfulHashable α] [Inhabited β] {k a : α} {v : β} :
    (m.insert k v)[a]! = if k == a then v else m[a]! :=
  DHashMap.Const.get!_insert

@[simp]
theorem getElem!_insert_self [EquivBEq α] [LawfulHashable α] [Inhabited β] {k : α} {v : β} :
    (m.insert k v)[k]! = v :=
  DHashMap.Const.get!_insert_self

theorem getElem!_eq_default_of_contains_eq_false [EquivBEq α] [LawfulHashable α] [Inhabited β]
    {a : α} : m.contains a = false → m[a]! = default :=
  DHashMap.Const.get!_eq_default_of_contains_eq_false

theorem getElem!_eq_default [EquivBEq α] [LawfulHashable α] [Inhabited β] {a : α} :
    ¬a ∈ m → m[a]! = default :=
  DHashMap.Const.get!_eq_default

@[grind] theorem getElem!_erase [EquivBEq α] [LawfulHashable α] [Inhabited β] {k a : α} :
    (m.erase k)[a]! = if k == a then default else m[a]! :=
  DHashMap.Const.get!_erase

@[simp]
theorem getElem!_erase_self [EquivBEq α] [LawfulHashable α] [Inhabited β] {k : α} :
    (m.erase k)[k]! = default :=
  DHashMap.Const.get!_erase_self

theorem getElem?_eq_some_getElem!_of_contains [EquivBEq α] [LawfulHashable α] [Inhabited β]
    {a : α} : m.contains a = true → m[a]? = some m[a]! :=
  DHashMap.Const.get?_eq_some_get!_of_contains

theorem getElem?_eq_some_getElem! [EquivBEq α] [LawfulHashable α] [Inhabited β] {a : α} :
    a ∈ m → m[a]? = some m[a]! :=
  DHashMap.Const.get?_eq_some_get!

theorem getElem!_eq_get!_getElem? [EquivBEq α] [LawfulHashable α] [Inhabited β] {a : α} :
    m[a]! = m[a]?.get! :=
  DHashMap.Const.get!_eq_get!_get?

theorem getElem_eq_getElem! [EquivBEq α] [LawfulHashable α] [Inhabited β] {a : α} {h'} :
    m[a]'h' = m[a]! :=
  @DHashMap.Const.get_eq_get! _ _ _ _ _ _ _ _ _ h'

theorem getElem!_congr [EquivBEq α] [LawfulHashable α] [Inhabited β] {a b : α} (hab : a == b) :
    m[a]! = m[b]! :=
  DHashMap.Const.get!_congr hab

@[simp, grind]
theorem getD_emptyWithCapacity {a : α} {fallback : β} {c} :
    (emptyWithCapacity c : HashMap α β).getD a fallback = fallback :=
  DHashMap.Const.getD_emptyWithCapacity

@[simp, grind]
theorem getD_empty {a : α} {fallback : β} : (∅ : HashMap α β).getD a fallback = fallback :=
  DHashMap.Const.getD_empty

set_option linter.missingDocs false in
@[deprecated getD_empty (since := "2025-03-12")]
abbrev getD_emptyc := @getD_empty

theorem getD_of_isEmpty [EquivBEq α] [LawfulHashable α] {a : α} {fallback : β} :
    m.isEmpty = true → m.getD a fallback = fallback :=
  DHashMap.Const.getD_of_isEmpty

@[grind] theorem getD_insert [EquivBEq α] [LawfulHashable α] {k a : α} {fallback v : β} :
    (m.insert k v).getD a fallback = if k == a then v else m.getD a fallback :=
  DHashMap.Const.getD_insert

@[simp]
theorem getD_insert_self [EquivBEq α] [LawfulHashable α] {k : α} {fallback v : β} :
   (m.insert k v).getD k fallback = v :=
  DHashMap.Const.getD_insert_self

theorem getD_eq_fallback_of_contains_eq_false [EquivBEq α] [LawfulHashable α] {a : α}
    {fallback : β} : m.contains a = false → m.getD a fallback = fallback :=
  DHashMap.Const.getD_eq_fallback_of_contains_eq_false

theorem getD_eq_fallback [EquivBEq α] [LawfulHashable α] {a : α} {fallback : β} :
    ¬a ∈ m → m.getD a fallback = fallback :=
  DHashMap.Const.getD_eq_fallback

@[grind] theorem getD_erase [EquivBEq α] [LawfulHashable α] {k a : α} {fallback : β} :
    (m.erase k).getD a fallback = if k == a then fallback else m.getD a fallback :=
  DHashMap.Const.getD_erase

@[simp]
theorem getD_erase_self [EquivBEq α] [LawfulHashable α] {k : α} {fallback : β} :
    (m.erase k).getD k fallback = fallback :=
  DHashMap.Const.getD_erase_self

theorem getElem?_eq_some_getD_of_contains [EquivBEq α] [LawfulHashable α] {a : α} {fallback : β} :
    m.contains a = true → m[a]? = some (m.getD a fallback) :=
  DHashMap.Const.get?_eq_some_getD_of_contains

theorem getElem?_eq_some_getD [EquivBEq α] [LawfulHashable α] {a : α} {fallback : β} :
    a ∈ m → m[a]? = some (m.getD a fallback) :=
  DHashMap.Const.get?_eq_some_getD

theorem getD_eq_getD_getElem? [EquivBEq α] [LawfulHashable α] {a : α} {fallback : β} :
    m.getD a fallback = m[a]?.getD fallback :=
  DHashMap.Const.getD_eq_getD_get?

theorem getElem_eq_getD [EquivBEq α] [LawfulHashable α] {a : α} {fallback : β} {h'} :
    m[a]'h' = m.getD a fallback :=
  @DHashMap.Const.get_eq_getD _ _ _ _ _ _ _ _ _ h'

theorem getElem!_eq_getD_default [EquivBEq α] [LawfulHashable α] [Inhabited β] {a : α} :
    m[a]! = m.getD a default :=
  DHashMap.Const.get!_eq_getD_default

theorem getD_congr [EquivBEq α] [LawfulHashable α] {a b : α} {fallback : β} (hab : a == b) :
    m.getD a fallback = m.getD b fallback :=
  DHashMap.Const.getD_congr hab

@[simp, grind]
theorem getKey?_emptyWithCapacity {a : α} {c} : (emptyWithCapacity c : HashMap α β).getKey? a = none :=
  DHashMap.getKey?_emptyWithCapacity

@[simp, grind]
theorem getKey?_empty {a : α} : (∅ : HashMap α β).getKey? a = none :=
  DHashMap.getKey?_empty

set_option linter.missingDocs false in
@[deprecated getKey?_empty (since := "2025-03-12")]
abbrev getKey?_emptyc := @getKey?_empty

theorem getKey?_of_isEmpty [EquivBEq α] [LawfulHashable α] {a : α} :
    m.isEmpty = true → m.getKey? a = none :=
  DHashMap.getKey?_of_isEmpty

@[grind] theorem getKey?_insert [EquivBEq α] [LawfulHashable α] {k a : α} {v : β} :
    (m.insert k v).getKey? a = if k == a then some k else m.getKey? a :=
  DHashMap.getKey?_insert

@[simp]
theorem getKey?_insert_self [EquivBEq α] [LawfulHashable α] {k : α} {v : β} :
    (m.insert k v).getKey? k = some k :=
  DHashMap.getKey?_insert_self

theorem contains_eq_isSome_getKey? [EquivBEq α] [LawfulHashable α] {a : α} :
    m.contains a = (m.getKey? a).isSome :=
  DHashMap.contains_eq_isSome_getKey?

@[simp]
theorem isSome_getKey?_eq_contains [EquivBEq α] [LawfulHashable α] {a : α} :
    (m.getKey? a).isSome = m.contains a :=
  contains_eq_isSome_getKey?.symm

theorem mem_iff_isSome_getKey? [EquivBEq α] [LawfulHashable α] {a : α} :
    a ∈ m ↔ (m.getKey? a).isSome :=
  DHashMap.mem_iff_isSome_getKey?

@[simp]
theorem isSome_getKey?_iff_mem [EquivBEq α] [LawfulHashable α] {a : α} :
    (m.getKey? a).isSome ↔ a ∈ m :=
  mem_iff_isSome_getKey?.symm

theorem mem_of_getKey?_eq_some [EquivBEq α] [LawfulHashable α] {k k' : α}
    (h : m.getKey? k = some k') : k' ∈ m :=
  DHashMap.mem_of_getKey?_eq_some h

theorem getKey?_eq_none_of_contains_eq_false [EquivBEq α] [LawfulHashable α] {a : α} :
    m.contains a = false → m.getKey? a = none :=
  DHashMap.getKey?_eq_none_of_contains_eq_false

theorem getKey?_eq_none [EquivBEq α] [LawfulHashable α] {a : α} : ¬a ∈ m → m.getKey? a = none :=
  DHashMap.getKey?_eq_none

@[grind] theorem getKey?_erase [EquivBEq α] [LawfulHashable α] {k a : α} :
    (m.erase k).getKey? a = if k == a then none else m.getKey? a :=
  DHashMap.getKey?_erase

@[simp]
theorem getKey?_erase_self [EquivBEq α] [LawfulHashable α] {k : α} : (m.erase k).getKey? k = none :=
  DHashMap.getKey?_erase_self

theorem getKey?_beq [EquivBEq α] [LawfulHashable α] {k : α} : (m.getKey? k).all (· == k) :=
  DHashMap.getKey?_beq

theorem getKey?_congr [EquivBEq α] [LawfulHashable α] {k k' : α} (h : k == k') :
    m.getKey? k = m.getKey? k' :=
  DHashMap.getKey?_congr h

theorem getKey?_eq_some_of_contains [LawfulBEq α] {k : α} (h : m.contains k) :
    m.getKey? k = some k :=
  DHashMap.getKey?_eq_some h

theorem getKey?_eq_some [LawfulBEq α] {k : α} (h : k ∈ m) : m.getKey? k = some k := by
  simpa only [mem_iff_contains] using getKey?_eq_some_of_contains h

theorem getKey_insert [EquivBEq α] [LawfulHashable α] {k a : α} {v : β} {h₁} :
    (m.insert k v).getKey a h₁ =
      if h₂ : k == a then k else m.getKey a (mem_of_mem_insert h₁ (by simpa using h₂)) :=
  DHashMap.getKey_insert (h₁ := h₁)

@[simp]
theorem getKey_insert_self [EquivBEq α] [LawfulHashable α] {k : α} {v : β} :
    (m.insert k v).getKey k mem_insert_self = k :=
  DHashMap.getKey_insert_self

@[simp, grind]
theorem getKey_erase [EquivBEq α] [LawfulHashable α] {k a : α} {h'} :
    (m.erase k).getKey a h' = m.getKey a (mem_of_mem_erase h') :=
  DHashMap.getKey_erase (h' := h')

theorem getKey?_eq_some_getKey [EquivBEq α] [LawfulHashable α] {a : α} (h : a ∈ m) :
    m.getKey? a = some (m.getKey a h) :=
  DHashMap.getKey?_eq_some_getKey h

theorem getKey_eq_get_getKey? [EquivBEq α] [LawfulHashable α] {a : α} {h} :
    m.getKey a h = (m.getKey? a).get (mem_iff_isSome_getKey?.mp h) :=
  DHashMap.getKey_eq_get_getKey?

<<<<<<< HEAD
@[grind] theorem get_getKey? [EquivBEq α] [LawfulHashable α] {a : α} {h} :
=======
@[simp]
theorem get_getKey? [EquivBEq α] [LawfulHashable α] {a : α} {h} :
>>>>>>> afab3743
    (m.getKey? a).get h = m.getKey a (mem_iff_isSome_getKey?.mpr h) :=
  DHashMap.get_getKey?

theorem getKey_beq [EquivBEq α] [LawfulHashable α] {k : α} (h : k ∈ m) : m.getKey k h == k :=
  DHashMap.getKey_beq h

theorem getKey_congr [EquivBEq α] [LawfulHashable α] {k₁ k₂ : α} (h : k₁ == k₂)
    (h₁ : k₁ ∈ m) : m.getKey k₁ h₁ = m.getKey k₂ ((mem_congr h).mp h₁) :=
  DHashMap.getKey_congr h h₁

@[grind] theorem getKey_eq [LawfulBEq α] {k : α} (h : k ∈ m) : m.getKey k h = k :=
  DHashMap.getKey_eq h

@[simp, grind]
theorem getKey!_emptyWithCapacity [Inhabited α] {a : α} {c} : (emptyWithCapacity c : HashMap α β).getKey! a = default :=
  DHashMap.getKey!_emptyWithCapacity

@[simp, grind]
theorem getKey!_empty [Inhabited α] {a : α} : (∅ : HashMap α β).getKey! a = default :=
  DHashMap.getKey!_empty

set_option linter.missingDocs false in
@[deprecated getKey!_empty (since := "2025-03-12")]
abbrev getKey!_emptyc := @getKey!_empty

theorem getKey!_of_isEmpty [EquivBEq α] [LawfulHashable α] [Inhabited α] {a : α} :
    m.isEmpty = true → m.getKey! a = default :=
  DHashMap.getKey!_of_isEmpty

@[grind] theorem getKey!_insert [EquivBEq α] [LawfulHashable α] [Inhabited α] {k a : α} {v : β} :
    (m.insert k v).getKey! a = if k == a then k else m.getKey! a :=
  DHashMap.getKey!_insert

@[simp]
theorem getKey!_insert_self [EquivBEq α] [LawfulHashable α] [Inhabited α] {k : α} {v : β} :
    (m.insert k v).getKey! k = k :=
  DHashMap.getKey!_insert_self

theorem getKey!_eq_default_of_contains_eq_false [EquivBEq α] [LawfulHashable α] [Inhabited α]
    {a : α} : m.contains a = false → m.getKey! a = default :=
  DHashMap.getKey!_eq_default_of_contains_eq_false

theorem getKey!_eq_default [EquivBEq α] [LawfulHashable α] [Inhabited α] {a : α} :
    ¬a ∈ m → m.getKey! a = default :=
  DHashMap.getKey!_eq_default

@[grind] theorem getKey!_erase [EquivBEq α] [LawfulHashable α] [Inhabited α] {k a : α} :
    (m.erase k).getKey! a = if k == a then default else m.getKey! a :=
  DHashMap.getKey!_erase

@[simp]
theorem getKey!_erase_self [EquivBEq α] [LawfulHashable α] [Inhabited α] {k : α} :
    (m.erase k).getKey! k = default :=
  DHashMap.getKey!_erase_self

theorem getKey?_eq_some_getKey!_of_contains [EquivBEq α] [LawfulHashable α] [Inhabited α]
    {a : α} : m.contains a = true → m.getKey? a = some (m.getKey! a) :=
  DHashMap.getKey?_eq_some_getKey!_of_contains

theorem getKey?_eq_some_getKey! [EquivBEq α] [LawfulHashable α] [Inhabited α] {a : α} :
    a ∈ m → m.getKey? a = some (m.getKey! a) :=
  DHashMap.getKey?_eq_some_getKey!

theorem getKey!_eq_get!_getKey? [EquivBEq α] [LawfulHashable α] [Inhabited α] {a : α} :
    m.getKey! a = (m.getKey? a).get! :=
  DHashMap.getKey!_eq_get!_getKey?

theorem getKey_eq_getKey! [EquivBEq α] [LawfulHashable α] [Inhabited α] {a : α} {h'} :
    m.getKey a h' = m.getKey! a :=
  @DHashMap.getKey_eq_getKey! _ _ _ _ _ _ _ _ _ h'

theorem getKey!_congr [EquivBEq α] [LawfulHashable α] [Inhabited α] {k k' : α} (h : k == k') :
    m.getKey! k = m.getKey! k' :=
  DHashMap.getKey!_congr h

theorem getKey!_eq_of_contains [LawfulBEq α] [Inhabited α] {k : α} (h : m.contains k) :
    m.getKey! k = k :=
  DHashMap.getKey!_eq_of_contains h

theorem getKey!_eq_of_mem [LawfulBEq α] [Inhabited α] {k : α} (h : k ∈ m) : m.getKey! k = k :=
  DHashMap.getKey!_eq_of_mem h

@[simp, grind]
theorem getKeyD_emptyWithCapacity {a : α} {fallback : α} {c} :
    (emptyWithCapacity c : HashMap α β).getKeyD a fallback = fallback :=
  DHashMap.getKeyD_emptyWithCapacity

@[simp, grind]
theorem getKeyD_empty {a : α} {fallback : α} : (∅ : HashMap α β).getKeyD a fallback = fallback :=
  DHashMap.getKeyD_empty

set_option linter.missingDocs false in
@[deprecated getKeyD_empty (since := "2025-03-12")]
abbrev getKeyD_emptyc := @getKeyD_empty

theorem getKeyD_of_isEmpty [EquivBEq α] [LawfulHashable α] {a : α} {fallback : α} :
    m.isEmpty = true → m.getKeyD a fallback = fallback :=
  DHashMap.getKeyD_of_isEmpty

@[grind] theorem getKeyD_insert [EquivBEq α] [LawfulHashable α] {k a fallback : α} {v : β} :
    (m.insert k v).getKeyD a fallback = if k == a then k else m.getKeyD a fallback :=
  DHashMap.getKeyD_insert

@[simp]
theorem getKeyD_insert_self [EquivBEq α] [LawfulHashable α] {k fallback : α} {v : β} :
   (m.insert k v).getKeyD k fallback = k :=
  DHashMap.getKeyD_insert_self

theorem getKeyD_eq_fallback_of_contains_eq_false [EquivBEq α] [LawfulHashable α] {a : α}
    {fallback : α} : m.contains a = false → m.getKeyD a fallback = fallback :=
  DHashMap.getKeyD_eq_fallback_of_contains_eq_false

theorem getKeyD_eq_fallback [EquivBEq α] [LawfulHashable α] {a : α} {fallback : α} :
    ¬a ∈ m → m.getKeyD a fallback = fallback :=
  DHashMap.getKeyD_eq_fallback

@[grind] theorem getKeyD_erase [EquivBEq α] [LawfulHashable α] {k a : α} {fallback : α} :
    (m.erase k).getKeyD a fallback = if k == a then fallback else m.getKeyD a fallback :=
  DHashMap.getKeyD_erase

@[simp]
theorem getKeyD_erase_self [EquivBEq α] [LawfulHashable α] {k : α} {fallback : α} :
    (m.erase k).getKeyD k fallback = fallback :=
  DHashMap.getKeyD_erase_self

theorem getKey?_eq_some_getKeyD_of_contains [EquivBEq α] [LawfulHashable α] {a : α} {fallback : α} :
    m.contains a = true → m.getKey? a = some (m.getKeyD a fallback) :=
  DHashMap.getKey?_eq_some_getKeyD_of_contains

theorem getKey?_eq_some_getKeyD [EquivBEq α] [LawfulHashable α] {a : α} {fallback : α} :
    a ∈ m → m.getKey? a = some (m.getKeyD a fallback) :=
  DHashMap.getKey?_eq_some_getKeyD

theorem getKeyD_eq_getD_getKey? [EquivBEq α] [LawfulHashable α] {a : α} {fallback : α} :
    m.getKeyD a fallback = (m.getKey? a).getD fallback :=
  DHashMap.getKeyD_eq_getD_getKey?

theorem getKey_eq_getKeyD [EquivBEq α] [LawfulHashable α] {a : α} {fallback : α} {h'} :
    m.getKey a h' = m.getKeyD a fallback :=
  @DHashMap.getKey_eq_getKeyD _ _ _ _ _ _ _ _ _ h'

theorem getKey!_eq_getKeyD_default [EquivBEq α] [LawfulHashable α] [Inhabited α] {a : α} :
    m.getKey! a = m.getKeyD a default :=
  DHashMap.getKey!_eq_getKeyD_default

theorem getKeyD_congr [EquivBEq α] [LawfulHashable α] {k k' fallback : α}
    (h : k == k') : m.getKeyD k fallback = m.getKeyD k' fallback :=
  DHashMap.getKeyD_congr h

theorem getKeyD_eq_of_contains [LawfulBEq α] {k fallback : α} (h : m.contains k) :
    m.getKeyD k fallback = k :=
  DHashMap.getKeyD_eq_of_contains h

theorem getKeyD_eq_of_mem [LawfulBEq α] {k fallback : α} (h : k ∈ m) :
    m.getKeyD k fallback = k :=
  DHashMap.getKeyD_eq_of_mem h

@[simp, grind]
theorem isEmpty_insertIfNew [EquivBEq α] [LawfulHashable α] {k : α} {v : β} :
    (m.insertIfNew k v).isEmpty = false :=
  DHashMap.isEmpty_insertIfNew

@[simp, grind]
theorem contains_insertIfNew [EquivBEq α] [LawfulHashable α] {k a : α} {v : β} :
    (m.insertIfNew k v).contains a = (k == a || m.contains a) :=
  DHashMap.contains_insertIfNew

@[simp, grind]
theorem mem_insertIfNew [EquivBEq α] [LawfulHashable α] {k a : α} {v : β} :
    a ∈ m.insertIfNew k v ↔ k == a ∨ a ∈ m :=
  DHashMap.mem_insertIfNew

theorem contains_insertIfNew_self [EquivBEq α] [LawfulHashable α] {k : α} {v : β} :
    (m.insertIfNew k v).contains k :=
  DHashMap.contains_insertIfNew_self

theorem mem_insertIfNew_self [EquivBEq α] [LawfulHashable α] {k : α} {v : β} :
    k ∈ m.insertIfNew k v :=
  DHashMap.mem_insertIfNew_self

theorem contains_of_contains_insertIfNew [EquivBEq α] [LawfulHashable α] {k a : α} {v : β} :
    (m.insertIfNew k v).contains a → (k == a) = false → m.contains a :=
  DHashMap.contains_of_contains_insertIfNew

theorem mem_of_mem_insertIfNew [EquivBEq α] [LawfulHashable α] {k a : α} {v : β} :
    a ∈ m.insertIfNew k v → (k == a) = false → a ∈ m :=
  DHashMap.mem_of_mem_insertIfNew

/-- This is a restatement of `contains_of_contains_insertIfNew` that is written to exactly match the proof
obligation in the statement of `getElem_insertIfNew`. -/
theorem contains_of_contains_insertIfNew' [EquivBEq α] [LawfulHashable α] {k a : α} {v : β} :
    (m.insertIfNew k v).contains a → ¬((k == a) ∧ m.contains k = false) → m.contains a :=
  DHashMap.contains_of_contains_insertIfNew'

/-- This is a restatement of `mem_of_mem_insertIfNew` that is written to exactly match the proof obligation
in the statement of `getElem_insertIfNew`. -/
theorem mem_of_mem_insertIfNew' [EquivBEq α] [LawfulHashable α] {k a : α} {v : β} :
    a ∈ m.insertIfNew k v → ¬((k == a) ∧ ¬k ∈ m) → a ∈ m :=
  DHashMap.mem_of_mem_insertIfNew'

@[grind] theorem size_insertIfNew [EquivBEq α] [LawfulHashable α] {k : α} {v : β} :
    (m.insertIfNew k v).size = if k ∈ m then m.size else m.size + 1 :=
  DHashMap.size_insertIfNew

theorem size_le_size_insertIfNew [EquivBEq α] [LawfulHashable α] {k : α} {v : β} :
    m.size ≤ (m.insertIfNew k v).size :=
  DHashMap.size_le_size_insertIfNew

theorem size_insertIfNew_le [EquivBEq α] [LawfulHashable α] {k : α} {v : β} :
    (m.insertIfNew k v).size ≤ m.size + 1 :=
  DHashMap.size_insertIfNew_le

@[grind] theorem getElem?_insertIfNew [EquivBEq α] [LawfulHashable α] {k a : α} {v : β} :
    (m.insertIfNew k v)[a]? = if k == a ∧ ¬k ∈ m then some v else m[a]? :=
  DHashMap.Const.get?_insertIfNew

@[grind] theorem getElem_insertIfNew [EquivBEq α] [LawfulHashable α] {k a : α} {v : β} {h₁} :
    (m.insertIfNew k v)[a]'h₁ =
      if h₂ : k == a ∧ ¬k ∈ m then v else m[a]'(mem_of_mem_insertIfNew' h₁ h₂) :=
  DHashMap.Const.get_insertIfNew (h₁ := h₁)

@[grind] theorem getElem!_insertIfNew [EquivBEq α] [LawfulHashable α] [Inhabited β] {k a : α} {v : β} :
    (m.insertIfNew k v)[a]! = if k == a ∧ ¬k ∈ m then v else m[a]! :=
  DHashMap.Const.get!_insertIfNew

@[grind] theorem getD_insertIfNew [EquivBEq α] [LawfulHashable α] {k a : α} {fallback v : β} :
    (m.insertIfNew k v).getD a fallback =
      if k == a ∧ ¬k ∈ m then v else m.getD a fallback :=
  DHashMap.Const.getD_insertIfNew

@[grind] theorem getKey?_insertIfNew [EquivBEq α] [LawfulHashable α] {k a : α} {v : β} :
    getKey? (m.insertIfNew k v) a = if k == a ∧ ¬k ∈ m then some k else getKey? m a :=
  DHashMap.getKey?_insertIfNew

@[grind] theorem getKey_insertIfNew [EquivBEq α] [LawfulHashable α] {k a : α} {v : β} {h₁} :
    getKey (m.insertIfNew k v) a h₁ =
      if h₂ : k == a ∧ ¬k ∈ m then k else getKey m a (mem_of_mem_insertIfNew' h₁ h₂) :=
  DHashMap.getKey_insertIfNew

@[grind] theorem getKey!_insertIfNew [EquivBEq α] [LawfulHashable α] [Inhabited α] {k a : α} {v : β} :
    getKey! (m.insertIfNew k v) a = if k == a ∧ ¬k ∈ m then k else getKey! m a :=
  DHashMap.getKey!_insertIfNew

@[grind] theorem getKeyD_insertIfNew [EquivBEq α] [LawfulHashable α] {k a fallback : α} {v : β} :
    getKeyD (m.insertIfNew k v) a fallback = if k == a ∧ ¬k ∈ m then k else getKeyD m a fallback :=
  DHashMap.getKeyD_insertIfNew

@[simp, grind]
theorem getThenInsertIfNew?_fst {k : α} {v : β} : (getThenInsertIfNew? m k v).1 = get? m k :=
  DHashMap.Const.getThenInsertIfNew?_fst

@[simp, grind]
theorem getThenInsertIfNew?_snd {k : α} {v : β} :
    (getThenInsertIfNew? m k v).2 = m.insertIfNew k v :=
  ext (DHashMap.Const.getThenInsertIfNew?_snd)

instance [EquivBEq α] [LawfulHashable α] : LawfulGetElem (HashMap α β) α β (fun m a => a ∈ m) where
  getElem?_def m a _ := by
    split
    · exact getElem?_eq_some_getElem ‹_›
    · exact getElem?_eq_none ‹_›
  getElem!_def m a := by
    rw [getElem!_eq_get!_getElem?]
    split <;> simp_all

@[simp, grind]
theorem length_keys [EquivBEq α] [LawfulHashable α] :
    m.keys.length = m.size :=
  DHashMap.length_keys

@[simp, grind]
theorem isEmpty_keys [EquivBEq α] [LawfulHashable α]:
    m.keys.isEmpty = m.isEmpty :=
  DHashMap.isEmpty_keys

@[simp, grind]
theorem contains_keys [EquivBEq α] [LawfulHashable α] {k : α} :
    m.keys.contains k = m.contains k :=
  DHashMap.contains_keys

@[simp, grind]
theorem mem_keys [LawfulBEq α] [LawfulHashable α] {k : α} :
    k ∈ m.keys ↔ k ∈ m :=
  DHashMap.mem_keys

theorem mem_of_mem_keys [EquivBEq α] [LawfulHashable α] {k : α} (h : k ∈ m.keys) : k ∈ m :=
  DHashMap.mem_of_mem_keys h

theorem distinct_keys [EquivBEq α] [LawfulHashable α] :
    m.keys.Pairwise (fun a b => (a == b) = false) :=
  DHashMap.distinct_keys

@[simp, grind]
theorem map_fst_toList_eq_keys [EquivBEq α] [LawfulHashable α] :
    m.toList.map Prod.fst = m.keys :=
  DHashMap.Const.map_fst_toList_eq_keys

@[deprecated map_fst_toList_eq_keys (since := "2025-02-28")]
theorem map_prod_fst_toList_eq_keys [EquivBEq α] [LawfulHashable α] :
    m.toList.map Prod.fst = m.keys :=
  DHashMap.Const.map_fst_toList_eq_keys

@[simp, grind]
theorem length_toList [EquivBEq α] [LawfulHashable α] :
    m.toList.length = m.size :=
  DHashMap.Const.length_toList

@[simp, grind]
theorem isEmpty_toList [EquivBEq α] [LawfulHashable α] :
    m.toList.isEmpty = m.isEmpty :=
  DHashMap.Const.isEmpty_toList

@[simp, grind]
theorem mem_toList_iff_getElem?_eq_some [LawfulBEq α]
    {k : α} {v : β} :
    (k, v) ∈ m.toList ↔ m[k]? = some v :=
  DHashMap.Const.mem_toList_iff_get?_eq_some

@[simp]
theorem mem_toList_iff_getKey?_eq_some_and_getElem?_eq_some [EquivBEq α] [LawfulHashable α]
    {k : α} {v : β} :
    (k, v) ∈ m.toList ↔ m.getKey? k = some k ∧ m[k]? = some v :=
  DHashMap.Const.mem_toList_iff_getKey?_eq_some_and_get?_eq_some

theorem getElem?_eq_some_iff_exists_beq_and_mem_toList [EquivBEq α] [LawfulHashable α]
    {k : α} {v : β} :
    m[k]? = some v ↔ ∃ (k' : α), k == k' ∧ (k', v) ∈ m.toList :=
  DHashMap.Const.get?_eq_some_iff_exists_beq_and_mem_toList

set_option linter.missingDocs false in
@[deprecated getElem?_eq_some_iff_exists_beq_and_mem_toList (since := "2025-04-13")]
abbrev get?_eq_some_iff_exists_beq_and_mem_toList := @getElem?_eq_some_iff_exists_beq_and_mem_toList

theorem find?_toList_eq_some_iff_getKey?_eq_some_and_getElem?_eq_some
    [EquivBEq α] [LawfulHashable α] {k k' : α} {v : β} :
    m.toList.find? (fun a => a.1 == k) = some ⟨k', v⟩ ↔
      m.getKey? k = some k' ∧ m[k]? = some v :=
  DHashMap.Const.find?_toList_eq_some_iff_getKey?_eq_some_and_get?_eq_some

theorem find?_toList_eq_none_iff_contains_eq_false [EquivBEq α] [LawfulHashable α]
    {k : α} :
    m.toList.find? (·.1 == k) = none ↔ m.contains k = false :=
  DHashMap.Const.find?_toList_eq_none_iff_contains_eq_false

@[simp]
theorem find?_toList_eq_none_iff_not_mem [EquivBEq α] [LawfulHashable α]
    {k : α} :
    m.toList.find? (·.1 == k) = none ↔ ¬ k ∈ m :=
  DHashMap.Const.find?_toList_eq_none_iff_not_mem

theorem distinct_keys_toList [EquivBEq α] [LawfulHashable α] :
    m.toList.Pairwise (fun a b => (a.1 == b.1) = false) :=
  DHashMap.Const.distinct_keys_toList

section monadic

variable {m : HashMap α β} {δ : Type w} {m' : Type w → Type w}

theorem foldM_eq_foldlM_toList [Monad m'] [LawfulMonad m']
    {f : δ → (a : α) → β → m' δ} {init : δ} :
    m.foldM f init = m.toList.foldlM (fun a b => f a b.1 b.2) init :=
  DHashMap.Const.foldM_eq_foldlM_toList

theorem fold_eq_foldl_toList {f : δ → (a : α) → β → δ} {init : δ} :
    m.fold f init = m.toList.foldl (fun a b => f a b.1 b.2) init :=
  DHashMap.Const.fold_eq_foldl_toList

@[simp]
theorem forM_eq_forM [Monad m'] [LawfulMonad m'] {f : (a : α) → β → m' PUnit} :
    m.forM f = ForM.forM m (fun a => f a.1 a.2) := rfl

theorem forM_eq_forM_toList [Monad m'] [LawfulMonad m'] {f : α × β → m' PUnit} :
    ForM.forM m f = ForM.forM m.toList f :=
  DHashMap.Const.forMUncurried_eq_forM_toList

@[simp]
theorem forIn_eq_forIn [Monad m'] [LawfulMonad m']
    {f : (a : α) → β → δ → m' (ForInStep δ)} {init : δ} :
    m.forIn f init = ForIn.forIn m init (fun a d => f a.1 a.2 d) := rfl

theorem forIn_eq_forIn_toList [Monad m'] [LawfulMonad m']
    {f : α × β → δ → m' (ForInStep δ)} {init : δ} :
    ForIn.forIn m init f = ForIn.forIn m.toList init f :=
  DHashMap.Const.forInUncurried_eq_forIn_toList

theorem foldM_eq_foldlM_keys [Monad m'] [LawfulMonad m']
    {f : δ → α → m' δ} {init : δ} :
    m.foldM (fun d a _ => f d a) init = m.keys.foldlM f init :=
  DHashMap.foldM_eq_foldlM_keys

theorem fold_eq_foldl_keys {f : δ → α → δ} {init : δ} :
    m.fold (fun d a _ => f d a) init = m.keys.foldl f init :=
  DHashMap.fold_eq_foldl_keys

theorem forM_eq_forM_keys [Monad m'] [LawfulMonad m'] {f : α → m' PUnit} :
    ForM.forM m (fun a => f a.1) = m.keys.forM f :=
  DHashMap.forM_eq_forM_keys

theorem forIn_eq_forIn_keys [Monad m'] [LawfulMonad m']
    {f : α → δ → m' (ForInStep δ)} {init : δ} :
    ForIn.forIn m init (fun a d => f a.1 d) = ForIn.forIn m.keys init f :=
  DHashMap.forIn_eq_forIn_keys

end monadic

<<<<<<< HEAD
@[simp, grind]
=======
variable {ρ : Type w} [ForIn Id ρ (α × β)]

@[simp]
>>>>>>> afab3743
theorem insertMany_nil :
    insertMany m [] = m :=
  ext DHashMap.Const.insertMany_nil

@[simp, grind]
theorem insertMany_list_singleton {k : α} {v : β} :
    insertMany m [⟨k, v⟩] = m.insert k v :=
  ext DHashMap.Const.insertMany_list_singleton

@[grind _=_]
theorem insertMany_cons {l : List (α × β)} {k : α} {v : β} :
    insertMany m (⟨k, v⟩ :: l) = insertMany (m.insert k v) l :=
  ext DHashMap.Const.insertMany_cons

<<<<<<< HEAD
@[simp, grind]
=======
theorem insertMany_append {l₁ l₂ : List (α × β)} :
    insertMany m (l₁ ++ l₂) = insertMany (insertMany m l₁) l₂ := by
  induction l₁ generalizing m with
  | nil => simp
  | cons hd tl ih =>
    rw [List.cons_append, insertMany_cons, insertMany_cons, ih]

@[elab_as_elim]
theorem insertMany_ind {motive : HashMap α β → Prop} (m : HashMap α β) {l : ρ}
    (init : motive m) (insert : ∀ m a b, motive m → motive (m.insert a b)) :
    motive (m.insertMany l) :=
  show motive ⟨DHashMap.Const.insertMany m.1 l⟩ from
    DHashMap.Const.insertMany_ind m.inner l init fun m => insert ⟨m⟩

@[simp]
>>>>>>> afab3743
theorem contains_insertMany_list [EquivBEq α] [LawfulHashable α]
    {l : List (α × β)} {k : α} :
    (insertMany m l).contains k = (m.contains k || (l.map Prod.fst).contains k) :=
  DHashMap.Const.contains_insertMany_list

@[simp, grind]
theorem mem_insertMany_list [EquivBEq α] [LawfulHashable α]
    {l : List (α × β)} {k : α} :
    k ∈ insertMany m l ↔ k ∈ m ∨ (l.map Prod.fst).contains k :=
  DHashMap.Const.mem_insertMany_list

theorem mem_of_mem_insertMany_list [EquivBEq α] [LawfulHashable α]
    {l : List (α × β)} {k : α} (mem : k ∈ insertMany m l)
    (contains_eq_false : (l.map Prod.fst).contains k = false) :
    k ∈ m :=
  DHashMap.Const.mem_of_mem_insertMany_list mem contains_eq_false

theorem mem_insertMany_of_mem [EquivBEq α] [LawfulHashable α]
    {l : ρ} {k : α} : k ∈ m → k ∈ m.insertMany l :=
  DHashMap.Const.mem_insertMany_of_mem

theorem getElem?_insertMany_list_of_contains_eq_false [EquivBEq α] [LawfulHashable α]
    {l : List (α × β)} {k : α}
    (contains_eq_false : (l.map Prod.fst).contains k = false) :
    (insertMany m l)[k]? = m[k]? :=
  DHashMap.Const.get?_insertMany_list_of_contains_eq_false contains_eq_false

theorem getElem?_insertMany_list_of_mem [EquivBEq α] [LawfulHashable α]
    {l : List (α × β)} {k k' : α} (k_beq : k == k') {v : β}
    (distinct : l.Pairwise (fun a b => (a.1 == b.1) = false)) (mem : ⟨k, v⟩ ∈ l) :
    (insertMany m l)[k']? = some v :=
  DHashMap.Const.get?_insertMany_list_of_mem k_beq distinct mem

theorem getElem?_insertMany_list [EquivBEq α] [LawfulHashable α]
    {l : List (α × β)} {k : α} :
    (insertMany m l)[k]? = (l.findSomeRev? (fun ⟨a, b⟩ => if a == k then some b else none)).or m[k]? :=
  DHashMap.Const.get?_insertMany_list

theorem getElem_insertMany_list_of_contains_eq_false [EquivBEq α] [LawfulHashable α]
    {l : List (α × β)} {k : α}
    (contains_eq_false : (l.map Prod.fst).contains k = false)
    {h} :
    (insertMany m l)[k] = m[k]'(mem_of_mem_insertMany_list h contains_eq_false) :=
  DHashMap.Const.get_insertMany_list_of_contains_eq_false contains_eq_false

theorem getElem_insertMany_list_of_mem [EquivBEq α] [LawfulHashable α]
    {l : List (α × β)} {k k' : α} (k_beq : k == k') {v : β}
    (distinct : l.Pairwise (fun a b => (a.1 == b.1) = false)) (mem : ⟨k, v⟩ ∈ l) {h} :
    (insertMany m l)[k'] = v :=
  DHashMap.Const.get_insertMany_list_of_mem k_beq distinct mem

theorem getElem!_insertMany_list_of_contains_eq_false [EquivBEq α] [LawfulHashable α]
    [Inhabited β] {l : List (α × β)} {k : α}
    (contains_eq_false : (l.map Prod.fst).contains k = false) :
    (insertMany m l)[k]! = m[k]! :=
  DHashMap.Const.get!_insertMany_list_of_contains_eq_false contains_eq_false

theorem getElem!_insertMany_list_of_mem [EquivBEq α] [LawfulHashable α] [Inhabited β]
    {l : List (α × β)} {k k' : α} (k_beq : k == k') {v : β}
    (distinct : l.Pairwise (fun a b => (a.1 == b.1) = false)) (mem : ⟨k, v⟩ ∈ l) :
    (insertMany m l)[k']! = v :=
  DHashMap.Const.get!_insertMany_list_of_mem k_beq distinct mem

theorem getD_insertMany_list_of_contains_eq_false [EquivBEq α] [LawfulHashable α]
    {l : List (α × β)} {k : α} {fallback : β}
    (contains_eq_false : (l.map Prod.fst).contains k = false) :
    getD (insertMany m l) k fallback = getD m k fallback :=
  DHashMap.Const.getD_insertMany_list_of_contains_eq_false contains_eq_false

theorem getD_insertMany_list_of_mem [EquivBEq α] [LawfulHashable α]
    {l : List (α × β)} {k k' : α} (k_beq : k == k') {v fallback : β}
    (distinct : l.Pairwise (fun a b => (a.1 == b.1) = false)) (mem : ⟨k, v⟩ ∈ l) :
    getD (insertMany m l) k' fallback = v :=
  DHashMap.Const.getD_insertMany_list_of_mem k_beq distinct mem

theorem getKey?_insertMany_list_of_contains_eq_false [EquivBEq α] [LawfulHashable α]
    {l : List (α × β)} {k : α}
    (contains_eq_false : (l.map Prod.fst).contains k = false) :
    (insertMany m l).getKey? k = m.getKey? k :=
  DHashMap.Const.getKey?_insertMany_list_of_contains_eq_false contains_eq_false

theorem getKey?_insertMany_list_of_mem [EquivBEq α] [LawfulHashable α]
    {l : List (α × β)}
    {k k' : α} (k_beq : k == k')
    (distinct : l.Pairwise (fun a b => (a.1 == b.1) = false))
    (mem : k ∈ l.map Prod.fst) :
    (insertMany m l).getKey? k' = some k :=
  DHashMap.Const.getKey?_insertMany_list_of_mem k_beq distinct mem

theorem getKey_insertMany_list_of_contains_eq_false [EquivBEq α] [LawfulHashable α]
    {l : List (α × β)} {k : α}
    (contains_eq_false : (l.map Prod.fst).contains k = false)
    {h} :
    (insertMany m l).getKey k h =
      m.getKey k (mem_of_mem_insertMany_list h contains_eq_false) :=
  DHashMap.Const.getKey_insertMany_list_of_contains_eq_false contains_eq_false

theorem getKey_insertMany_list_of_mem [EquivBEq α] [LawfulHashable α]
    {l : List (α × β)}
    {k k' : α} (k_beq : k == k')
    (distinct : l.Pairwise (fun a b => (a.1 == b.1) = false))
    (mem : k ∈ l.map Prod.fst)
    {h} :
    (insertMany m l).getKey k' h = k :=
  DHashMap.Const.getKey_insertMany_list_of_mem k_beq distinct mem

theorem getKey!_insertMany_list_of_contains_eq_false [EquivBEq α] [LawfulHashable α] [Inhabited α]
    {l : List (α × β)} {k : α}
    (contains_eq_false : (l.map Prod.fst).contains k = false) :
    (insertMany m l).getKey! k = m.getKey! k :=
  DHashMap.Const.getKey!_insertMany_list_of_contains_eq_false contains_eq_false

theorem getKey!_insertMany_list_of_mem [EquivBEq α] [LawfulHashable α] [Inhabited α]
    {l : List (α × β)}
    {k k' : α} (k_beq : k == k')
    (distinct : l.Pairwise (fun a b => (a.1 == b.1) = false))
    (mem : k ∈ l.map Prod.fst) :
    (insertMany m l).getKey! k' = k :=
  DHashMap.Const.getKey!_insertMany_list_of_mem k_beq distinct mem

theorem getKeyD_insertMany_list_of_contains_eq_false [EquivBEq α] [LawfulHashable α]
    {l : List (α × β)} {k fallback : α}
    (contains_eq_false : (l.map Prod.fst).contains k = false) :
    (insertMany m l).getKeyD k fallback = m.getKeyD k fallback :=
  DHashMap.Const.getKeyD_insertMany_list_of_contains_eq_false contains_eq_false

theorem getKeyD_insertMany_list_of_mem [EquivBEq α] [LawfulHashable α]
    {l : List (α × β)}
    {k k' fallback : α} (k_beq : k == k')
    (distinct : l.Pairwise (fun a b => (a.1 == b.1) = false))
    (mem : k ∈ l.map Prod.fst) :
    (insertMany m l).getKeyD k' fallback = k :=
  DHashMap.Const.getKeyD_insertMany_list_of_mem k_beq distinct mem

theorem size_insertMany_list [EquivBEq α] [LawfulHashable α]
    {l : List (α × β)}
    (distinct : l.Pairwise (fun a b => (a.1 == b.1) = false)) :
    (∀ (a : α), a ∈ m → (l.map Prod.fst).contains a = false) →
      (insertMany m l).size = m.size + l.length :=
  DHashMap.Const.size_insertMany_list distinct

theorem size_le_size_insertMany_list [EquivBEq α] [LawfulHashable α]
    {l : List (α × β)} :
    m.size ≤ (insertMany m l).size :=
  DHashMap.Const.size_le_size_insertMany_list

<<<<<<< HEAD
grind_pattern size_le_size_insertMany_list => (insertMany m l).size
=======
theorem size_le_size_insertMany [EquivBEq α] [LawfulHashable α]
    {l : ρ} : m.size ≤ (insertMany m l).size :=
  DHashMap.Const.size_le_size_insertMany
>>>>>>> afab3743

theorem size_insertMany_list_le [EquivBEq α] [LawfulHashable α]
    {l : List (α × β)} :
    (insertMany m l).size ≤ m.size + l.length :=
  DHashMap.Const.size_insertMany_list_le

grind_pattern size_insertMany_list_le => (insertMany m l).size

@[simp, grind]
theorem isEmpty_insertMany_list [EquivBEq α] [LawfulHashable α]
    {l : List (α × β)} :
    (insertMany m l).isEmpty = (m.isEmpty && l.isEmpty) :=
  DHashMap.Const.isEmpty_insertMany_list

<<<<<<< HEAD
-- As `insertManyIfNewUnit` is really an implementation detail for `HashSet.insertMany`,
-- we do not add `@[grind]` annotations to any of its lemmas.
=======
theorem isEmpty_of_isEmpty_insertMany [EquivBEq α] [LawfulHashable α]
    {l : ρ} : (insertMany m l).isEmpty → m.isEmpty :=
  DHashMap.Const.isEmpty_of_isEmpty_insertMany

>>>>>>> afab3743
variable {m : HashMap α Unit}
variable {ρ : Type w} [ForIn Id ρ α]

@[simp]
theorem insertManyIfNewUnit_nil :
    insertManyIfNewUnit m [] = m :=
  ext DHashMap.Const.insertManyIfNewUnit_nil

@[simp]
theorem insertManyIfNewUnit_list_singleton {k : α} :
    insertManyIfNewUnit m [k] = m.insertIfNew k () :=
  ext DHashMap.Const.insertManyIfNewUnit_list_singleton

theorem insertManyIfNewUnit_cons {l : List α} {k : α} :
    insertManyIfNewUnit m (k :: l) = insertManyIfNewUnit (m.insertIfNew k ()) l :=
  ext DHashMap.Const.insertManyIfNewUnit_cons

@[elab_as_elim]
theorem insertManyIfNewUnit_ind {motive : HashMap α Unit → Prop} (m : HashMap α Unit) (l : ρ)
    (init : motive m) (insert : ∀ m a, motive m → motive (m.insertIfNew a ())) :
    motive (insertManyIfNewUnit m l) :=
  show motive ⟨DHashMap.Const.insertManyIfNewUnit m.1 l⟩ from
    DHashMap.Const.insertManyIfNewUnit_ind m.inner l init fun m => insert ⟨m⟩

@[simp]
theorem contains_insertManyIfNewUnit_list [EquivBEq α] [LawfulHashable α]
    {l : List α} {k : α} :
    (insertManyIfNewUnit m l).contains k = (m.contains k || l.contains k) :=
  DHashMap.Const.contains_insertManyIfNewUnit_list

@[simp]
theorem mem_insertManyIfNewUnit_list [EquivBEq α] [LawfulHashable α]
    {l : List α} {k : α} :
    k ∈ insertManyIfNewUnit m l ↔ k ∈ m ∨ l.contains k :=
  DHashMap.Const.mem_insertManyIfNewUnit_list

theorem mem_of_mem_insertManyIfNewUnit_list [EquivBEq α] [LawfulHashable α]
    {l : List α} {k : α} (contains_eq_false : l.contains k = false) :
    k ∈ insertManyIfNewUnit m l → k ∈ m :=
  DHashMap.Const.mem_of_mem_insertManyIfNewUnit_list contains_eq_false

theorem mem_insertManyIfNewUnit_of_mem [EquivBEq α] [LawfulHashable α]
    {l : ρ} {k : α} : k ∈ m → k ∈ insertManyIfNewUnit m l :=
  DHashMap.Const.mem_insertManyIfNewUnit_of_mem

theorem getElem?_insertManyIfNewUnit_list [EquivBEq α] [LawfulHashable α]
    {l : List α} {k : α} :
    (insertManyIfNewUnit m l)[k]? =
      if k ∈ m ∨ l.contains k then some () else none :=
  DHashMap.Const.get?_insertManyIfNewUnit_list

theorem getElem_insertManyIfNewUnit_list
    {l : List α} {k : α} {h} :
    (insertManyIfNewUnit m l)[k] = () :=
  DHashMap.Const.get_insertManyIfNewUnit_list

theorem getElem!_insertManyIfNewUnit_list
    {l : List α} {k : α} :
    (insertManyIfNewUnit m l)[k]! = () :=
  DHashMap.Const.get!_insertManyIfNewUnit_list

theorem getD_insertManyIfNewUnit_list
    {l : List α} {k : α} {fallback : Unit} :
    getD (insertManyIfNewUnit m l) k fallback = () := by
  simp

theorem getKey?_insertManyIfNewUnit_list_of_not_mem_of_contains_eq_false
    [EquivBEq α] [LawfulHashable α] {l : List α} {k : α}
    (not_mem : ¬ k ∈ m) (contains_eq_false : l.contains k = false) :
    getKey? (insertManyIfNewUnit m l) k = none :=
  DHashMap.Const.getKey?_insertManyIfNewUnit_list_of_not_mem_of_contains_eq_false
    not_mem contains_eq_false

theorem getKey?_insertManyIfNewUnit_list_of_not_mem_of_mem [EquivBEq α] [LawfulHashable α]
    {l : List α} {k k' : α} (k_beq : k == k') (not_mem : ¬ k ∈ m)
    (distinct : l.Pairwise (fun a b => (a == b) = false)) (mem : k ∈ l) :
    getKey? (insertManyIfNewUnit m l) k' = some k :=
  DHashMap.Const.getKey?_insertManyIfNewUnit_list_of_not_mem_of_mem
    k_beq not_mem distinct mem

theorem getKey?_insertManyIfNewUnit_list_of_mem [EquivBEq α] [LawfulHashable α]
    {l : List α} {k : α} (mem : k ∈ m) :
    getKey? (insertManyIfNewUnit m l) k = getKey? m k :=
  DHashMap.Const.getKey?_insertManyIfNewUnit_list_of_mem mem

theorem getKey_insertManyIfNewUnit_list_of_not_mem_of_mem [EquivBEq α] [LawfulHashable α]
    {l : List α} {k k' : α} (k_beq : k == k') (not_mem : ¬ k ∈ m)
    (distinct : l.Pairwise (fun a b => (a == b) = false)) (mem : k ∈ l) {h} :
    getKey (insertManyIfNewUnit m l) k' h = k :=
  DHashMap.Const.getKey_insertManyIfNewUnit_list_of_not_mem_of_mem
    k_beq not_mem distinct mem

theorem getKey_insertManyIfNewUnit_list_of_mem [EquivBEq α] [LawfulHashable α]
    {l : List α} {k : α} (mem : k ∈ m) {h} :
    getKey (insertManyIfNewUnit m l) k h = getKey m k mem :=
  DHashMap.Const.getKey_insertManyIfNewUnit_list_of_mem mem

theorem getKey!_insertManyIfNewUnit_list_of_not_mem_of_contains_eq_false
    [EquivBEq α] [LawfulHashable α] [Inhabited α] {l : List α} {k : α}
    (not_mem : ¬ k ∈ m) (contains_eq_false : l.contains k = false) :
    getKey! (insertManyIfNewUnit m l) k = default :=
  DHashMap.Const.getKey!_insertManyIfNewUnit_list_of_not_mem_of_contains_eq_false
    not_mem contains_eq_false

theorem getKey!_insertManyIfNewUnit_list_of_not_mem_of_mem [EquivBEq α] [LawfulHashable α]
    [Inhabited α] {l : List α} {k k' : α} (k_beq : k == k')
    (not_mem : ¬ k ∈ m)
    (distinct : l.Pairwise (fun a b => (a == b) = false)) (mem : k ∈ l) :
    getKey! (insertManyIfNewUnit m l) k' = k :=
  DHashMap.Const.getKey!_insertManyIfNewUnit_list_of_not_mem_of_mem
    k_beq not_mem distinct mem

theorem getKey!_insertManyIfNewUnit_list_of_mem [EquivBEq α] [LawfulHashable α]
    [Inhabited α] {l : List α} {k : α} (mem : k ∈ m) :
    getKey! (insertManyIfNewUnit m l) k = getKey! m k :=
  DHashMap.Const.getKey!_insertManyIfNewUnit_list_of_mem mem

theorem getKeyD_insertManyIfNewUnit_list_of_not_mem_of_contains_eq_false
    [EquivBEq α] [LawfulHashable α] {l : List α} {k fallback : α}
    (not_mem : ¬ k ∈ m) (contains_eq_false : l.contains k = false) :
    getKeyD (insertManyIfNewUnit m l) k fallback = fallback :=
  DHashMap.Const.getKeyD_insertManyIfNewUnit_list_of_not_mem_of_contains_eq_false
    not_mem contains_eq_false

theorem getKeyD_insertManyIfNewUnit_list_of_not_mem_of_mem [EquivBEq α] [LawfulHashable α]
    {l : List α} {k k' fallback : α} (k_beq : k == k')
    (not_mem : ¬ k ∈ m)
    (distinct : l.Pairwise (fun a b => (a == b) = false)) (mem : k ∈ l ) :
    getKeyD (insertManyIfNewUnit m l) k' fallback = k :=
  DHashMap.Const.getKeyD_insertManyIfNewUnit_list_of_not_mem_of_mem
    k_beq not_mem distinct mem

theorem getKeyD_insertManyIfNewUnit_list_of_mem [EquivBEq α] [LawfulHashable α]
    {l : List α} {k fallback : α} (mem : k ∈ m) :
    getKeyD (insertManyIfNewUnit m l) k fallback = getKeyD m k fallback :=
  DHashMap.Const.getKeyD_insertManyIfNewUnit_list_of_mem mem

theorem size_insertManyIfNewUnit_list [EquivBEq α] [LawfulHashable α]
    {l : List α}
    (distinct : l.Pairwise (fun a b => (a == b) = false)) :
    (∀ (a : α), a ∈ m → l.contains a = false) →
      (insertManyIfNewUnit m l).size = m.size + l.length :=
  DHashMap.Const.size_insertManyIfNewUnit_list distinct

theorem size_le_size_insertManyIfNewUnit_list [EquivBEq α] [LawfulHashable α]
    {l : List α} :
    m.size ≤ (insertManyIfNewUnit m l).size :=
  DHashMap.Const.size_le_size_insertManyIfNewUnit_list

theorem size_le_size_insertManyIfNewUnit [EquivBEq α] [LawfulHashable α]
    {l : ρ} : m.size ≤ (insertManyIfNewUnit m l).size :=
  DHashMap.Const.size_le_size_insertManyIfNewUnit

theorem size_insertManyIfNewUnit_list_le [EquivBEq α] [LawfulHashable α]
    {l : List α} :
    (insertManyIfNewUnit m l).size ≤ m.size + l.length :=
  DHashMap.Const.size_insertManyIfNewUnit_list_le

@[simp]
theorem isEmpty_insertManyIfNewUnit_list [EquivBEq α] [LawfulHashable α]
    {l : List α} :
    (insertManyIfNewUnit m l).isEmpty = (m.isEmpty && l.isEmpty) :=
  DHashMap.Const.isEmpty_insertManyIfNewUnit_list

theorem isEmpty_of_isEmpty_insertManyIfNewUnit [EquivBEq α] [LawfulHashable α]
    {l : ρ} : (m.insertManyIfNewUnit l).isEmpty → m.isEmpty :=
  DHashMap.Const.isEmpty_of_isEmpty_insertManyIfNewUnit

end

section

@[simp, grind]
theorem ofList_nil :
    ofList ([] : List (α × β)) = ∅ :=
  ext DHashMap.Const.ofList_nil

@[simp, grind]
theorem ofList_singleton {k : α} {v : β} :
    ofList [⟨k, v⟩] = (∅ : HashMap α β).insert k v :=
  ext DHashMap.Const.ofList_singleton

@[grind _=_] theorem ofList_cons {k : α} {v : β} {tl : List (α × β)} :
    ofList (⟨k, v⟩ :: tl) = insertMany ((∅ : HashMap α β).insert k v) tl :=
  ext DHashMap.Const.ofList_cons

<<<<<<< HEAD
@[simp, grind]
=======
theorem ofList_eq_insertMany_empty {l : List (α × β)} :
    ofList l = insertMany (∅ : HashMap α β) l :=
  ext DHashMap.Const.ofList_eq_insertMany_empty

@[simp]
>>>>>>> afab3743
theorem contains_ofList [EquivBEq α] [LawfulHashable α]
    {l : List (α × β)} {k : α} :
    (ofList l).contains k = (l.map Prod.fst).contains k :=
  DHashMap.Const.contains_ofList

@[simp, grind]
theorem mem_ofList [EquivBEq α] [LawfulHashable α]
    {l : List (α × β)} {k : α} :
    k ∈ ofList l ↔ (l.map Prod.fst).contains k :=
  DHashMap.Const.mem_ofList

theorem getElem?_ofList_of_contains_eq_false [EquivBEq α] [LawfulHashable α]
    {l : List (α × β)} {k : α}
    (contains_eq_false : (l.map Prod.fst).contains k = false) :
    (ofList l)[k]? = none :=
  DHashMap.Const.get?_ofList_of_contains_eq_false contains_eq_false

theorem getElem?_ofList_of_mem [EquivBEq α] [LawfulHashable α]
    {l : List (α × β)} {k k' : α} (k_beq : k == k') {v : β}
    (distinct : l.Pairwise (fun a b => (a.1 == b.1) = false))
    (mem : ⟨k, v⟩ ∈ l) :
    (ofList l)[k']? = some v :=
  DHashMap.Const.get?_ofList_of_mem k_beq distinct mem

theorem getElem_ofList_of_mem [EquivBEq α] [LawfulHashable α]
    {l : List (α × β)} {k k' : α} (k_beq : k == k') {v : β}
    (distinct : l.Pairwise (fun a b => (a.1 == b.1) = false))
    (mem : ⟨k, v⟩ ∈ l)
    {h} :
    (ofList l)[k'] = v :=
  DHashMap.Const.get_ofList_of_mem k_beq distinct mem

theorem getElem!_ofList_of_contains_eq_false [EquivBEq α] [LawfulHashable α]
    {l : List (α × β)} {k : α} [Inhabited β]
    (contains_eq_false : (l.map Prod.fst).contains k = false) :
    (ofList l)[k]! = (default : β) :=
  DHashMap.Const.get!_ofList_of_contains_eq_false contains_eq_false

theorem getElem!_ofList_of_mem [EquivBEq α] [LawfulHashable α]
    {l : List (α × β)} {k k' : α} (k_beq : k == k') {v : β} [Inhabited β]
    (distinct : l.Pairwise (fun a b => (a.1 == b.1) = false))
    (mem : ⟨k, v⟩ ∈ l) :
    (ofList l)[k']! = v :=
  DHashMap.Const.get!_ofList_of_mem k_beq distinct mem

theorem getD_ofList_of_contains_eq_false [EquivBEq α] [LawfulHashable α]
    {l : List (α × β)} {k : α} {fallback : β}
    (contains_eq_false : (l.map Prod.fst).contains k = false) :
    getD (ofList l) k fallback = fallback :=
  DHashMap.Const.getD_ofList_of_contains_eq_false contains_eq_false

theorem getD_ofList_of_mem [EquivBEq α] [LawfulHashable α]
    {l : List (α × β)} {k k' : α} (k_beq : k == k') {v : β} {fallback : β}
    (distinct : l.Pairwise (fun a b => (a.1 == b.1) = false))
    (mem : ⟨k, v⟩ ∈ l) :
    getD (ofList l) k' fallback = v :=
  DHashMap.Const.getD_ofList_of_mem k_beq distinct mem

theorem getKey?_ofList_of_contains_eq_false [EquivBEq α] [LawfulHashable α]
    {l : List (α × β)} {k : α}
    (contains_eq_false : (l.map Prod.fst).contains k = false) :
    (ofList l).getKey? k = none :=
  DHashMap.Const.getKey?_ofList_of_contains_eq_false contains_eq_false

theorem getKey?_ofList_of_mem [EquivBEq α] [LawfulHashable α]
    {l : List (α × β)}
    {k k' : α} (k_beq : k == k')
    (distinct : l.Pairwise (fun a b => (a.1 == b.1) = false))
    (mem : k ∈ l.map Prod.fst) :
    (ofList l).getKey? k' = some k :=
  DHashMap.Const.getKey?_ofList_of_mem k_beq distinct mem

theorem getKey_ofList_of_mem [EquivBEq α] [LawfulHashable α]
    {l : List (α × β)}
    {k k' : α} (k_beq : k == k')
    (distinct : l.Pairwise (fun a b => (a.1 == b.1) = false))
    (mem : k ∈ l.map Prod.fst)
    {h} :
    (ofList l).getKey k' h = k :=
  DHashMap.Const.getKey_ofList_of_mem k_beq distinct mem

theorem getKey!_ofList_of_contains_eq_false [EquivBEq α] [LawfulHashable α]
    [Inhabited α] {l : List (α × β)} {k : α}
    (contains_eq_false : (l.map Prod.fst).contains k = false) :
    (ofList l).getKey! k = default :=
  DHashMap.Const.getKey!_ofList_of_contains_eq_false contains_eq_false

theorem getKey!_ofList_of_mem [EquivBEq α] [LawfulHashable α] [Inhabited α]
    {l : List (α × β)}
    {k k' : α} (k_beq : k == k')
    (distinct : l.Pairwise (fun a b => (a.1 == b.1) = false))
    (mem : k ∈ l.map Prod.fst) :
    (ofList l).getKey! k' = k :=
  DHashMap.Const.getKey!_ofList_of_mem k_beq distinct mem

theorem getKeyD_ofList_of_contains_eq_false [EquivBEq α] [LawfulHashable α]
    {l : List (α × β)} {k fallback : α}
    (contains_eq_false : (l.map Prod.fst).contains k = false) :
    (ofList l).getKeyD k fallback = fallback :=
  DHashMap.Const.getKeyD_ofList_of_contains_eq_false contains_eq_false

theorem getKeyD_ofList_of_mem [EquivBEq α] [LawfulHashable α]
    {l : List (α × β)}
    {k k' fallback : α} (k_beq : k == k')
    (distinct : l.Pairwise (fun a b => (a.1 == b.1) = false))
    (mem : k ∈ l.map Prod.fst) :
    (ofList l).getKeyD k' fallback = k :=
  DHashMap.Const.getKeyD_ofList_of_mem k_beq distinct mem

theorem size_ofList [EquivBEq α] [LawfulHashable α]
    {l : List (α × β)} (distinct : l.Pairwise (fun a b => (a.1 == b.1) = false)) :
    (ofList l).size = l.length :=
  DHashMap.Const.size_ofList distinct

theorem size_ofList_le [EquivBEq α] [LawfulHashable α]
    {l : List (α × β)} :
    (ofList l).size ≤ l.length :=
  DHashMap.Const.size_ofList_le

grind_pattern size_ofList_le => (ofList l).size

@[simp, grind]
theorem isEmpty_ofList [EquivBEq α] [LawfulHashable α]
    {l : List (α × β)} :
    (ofList l).isEmpty = l.isEmpty :=
  DHashMap.Const.isEmpty_ofList

-- As `unitOfList` is an implementation detail for `HashSet.ofList`,
-- we don't add `@[grind]` annotations.

@[simp]
theorem unitOfList_nil :
    unitOfList ([] : List α) = ∅ :=
  ext DHashMap.Const.unitOfList_nil

@[simp]
theorem unitOfList_singleton {k : α} :
    unitOfList [k] = (∅ : HashMap α Unit).insertIfNew k () :=
  ext DHashMap.Const.unitOfList_singleton

theorem unitOfList_cons {hd : α} {tl : List α} :
    unitOfList (hd :: tl) =
      insertManyIfNewUnit ((∅ : HashMap α Unit).insertIfNew hd ()) tl :=
  ext DHashMap.Const.unitOfList_cons

@[simp]
theorem contains_unitOfList [EquivBEq α] [LawfulHashable α]
    {l : List α} {k : α} :
    (unitOfList l).contains k = l.contains k :=
  DHashMap.Const.contains_unitOfList

@[simp]
theorem mem_unitOfList [EquivBEq α] [LawfulHashable α]
    {l : List α} {k : α} :
    k ∈ unitOfList l ↔ l.contains k :=
  DHashMap.Const.mem_unitOfList

@[simp]
theorem getElem?_unitOfList [EquivBEq α] [LawfulHashable α]
    {l : List α} {k : α} :
    (unitOfList l)[k]? =
    if l.contains k then some () else none :=
  DHashMap.Const.get?_unitOfList

@[simp]
theorem getElem_unitOfList
    {l : List α} {k : α} {h} :
    (unitOfList l)[k] = () :=
  DHashMap.Const.get_unitOfList

@[simp]
theorem getElem!_unitOfList
    {l : List α} {k : α} :
    (unitOfList l)[k]! = () :=
  DHashMap.Const.get!_unitOfList

@[simp]
theorem getD_unitOfList
    {l : List α} {k : α} {fallback : Unit} :
    getD (unitOfList l) k fallback = () := by
  simp

theorem getKey?_unitOfList_of_contains_eq_false [EquivBEq α] [LawfulHashable α]
    {l : List α} {k : α} (contains_eq_false : l.contains k = false) :
    getKey? (unitOfList l) k = none :=
  DHashMap.Const.getKey?_unitOfList_of_contains_eq_false contains_eq_false

theorem getKey?_unitOfList_of_mem [EquivBEq α] [LawfulHashable α]
    {l : List α} {k k' : α} (k_beq : k == k')
    (distinct : l.Pairwise (fun a b => (a == b) = false)) (mem : k ∈ l) :
    getKey? (unitOfList l) k' = some k :=
  DHashMap.Const.getKey?_unitOfList_of_mem k_beq distinct mem

theorem getKey_unitOfList_of_mem [EquivBEq α] [LawfulHashable α]
    {l : List α}
    {k k' : α} (k_beq : k == k')
    (distinct : l.Pairwise (fun a b => (a == b) = false))
    (mem : k ∈ l) {h} :
    getKey (unitOfList l) k' h = k :=
  DHashMap.Const.getKey_unitOfList_of_mem k_beq distinct mem

theorem getKey!_unitOfList_of_contains_eq_false [EquivBEq α] [LawfulHashable α]
    [Inhabited α] {l : List α} {k : α}
    (contains_eq_false : l.contains k = false) :
    getKey! (unitOfList l) k = default :=
  DHashMap.Const.getKey!_unitOfList_of_contains_eq_false contains_eq_false

theorem getKey!_unitOfList_of_mem [EquivBEq α] [LawfulHashable α]
    [Inhabited α] {l : List α} {k k' : α} (k_beq : k == k')
    (distinct : l.Pairwise (fun a b => (a == b) = false))
    (mem : k ∈ l) :
    getKey! (unitOfList l) k' = k :=
  DHashMap.Const.getKey!_unitOfList_of_mem k_beq distinct mem

theorem getKeyD_unitOfList_of_contains_eq_false [EquivBEq α] [LawfulHashable α]
    {l : List α} {k fallback : α}
    (contains_eq_false : l.contains k = false) :
    getKeyD (unitOfList l) k fallback = fallback :=
  DHashMap.Const.getKeyD_unitOfList_of_contains_eq_false contains_eq_false

theorem getKeyD_unitOfList_of_mem [EquivBEq α] [LawfulHashable α]
    {l : List α} {k k' fallback : α} (k_beq : k == k')
    (distinct : l.Pairwise (fun a b => (a == b) = false))
    (mem : k ∈ l) :
    getKeyD (unitOfList l) k' fallback = k :=
  DHashMap.Const.getKeyD_unitOfList_of_mem k_beq distinct mem

theorem size_unitOfList [EquivBEq α] [LawfulHashable α]
    {l : List α}
    (distinct : l.Pairwise (fun a b => (a == b) = false)) :
    (unitOfList l).size = l.length :=
  DHashMap.Const.size_unitOfList distinct

theorem size_unitOfList_le [EquivBEq α] [LawfulHashable α]
    {l : List α} :
    (unitOfList l).size ≤ l.length :=
  DHashMap.Const.size_unitOfList_le

@[simp]
theorem isEmpty_unitOfList [EquivBEq α] [LawfulHashable α]
    {l : List α} :
    (unitOfList l).isEmpty = l.isEmpty :=
  DHashMap.Const.isEmpty_unitOfList

end

section Alter

variable {m : HashMap α β}

theorem isEmpty_alter_eq_isEmpty_erase [EquivBEq α] [LawfulHashable α] {k : α}
    {f : Option β → Option β} :
    (alter m k f).isEmpty = ((m.erase k).isEmpty && (f m[k]?).isNone) :=
  DHashMap.Const.isEmpty_alter_eq_isEmpty_erase

@[simp, grind]
theorem isEmpty_alter [EquivBEq α] [LawfulHashable α] {k : α} {f : Option β → Option β} :
    (alter m k f).isEmpty = ((m.isEmpty || (m.size == 1 && m.contains k)) && (f m[k]?).isNone) :=
  DHashMap.Const.isEmpty_alter

@[grind]
theorem contains_alter [EquivBEq α] [LawfulHashable α] {k k': α} {f : Option β → Option β} :
    (alter m k f).contains k' = if k == k' then (f m[k]?).isSome else m.contains k' :=
  DHashMap.Const.contains_alter

@[grind]
theorem mem_alter [EquivBEq α] [LawfulHashable α] {k k': α} {f : Option β → Option β} :
    k' ∈ alter m k f ↔ if k == k' then (f m[k]?).isSome = true else k' ∈ m :=
  DHashMap.Const.mem_alter

theorem mem_alter_of_beq [EquivBEq α] [LawfulHashable α] {k k': α} {f : Option β → Option β}
    (h : k == k') : k' ∈ alter m k f ↔ (f m[k]?).isSome :=
  DHashMap.Const.mem_alter_of_beq h

@[simp]
theorem contains_alter_self [EquivBEq α] [LawfulHashable α] {k : α} {f : Option β → Option β} :
    (alter m k f).contains k = (f m[k]?).isSome :=
  DHashMap.Const.contains_alter_self

@[simp]
theorem mem_alter_self [EquivBEq α] [LawfulHashable α] {k : α} {f : Option β → Option β} :
    k ∈ alter m k f ↔ (f m[k]?).isSome :=
  DHashMap.Const.mem_alter_self

theorem contains_alter_of_beq_eq_false [EquivBEq α] [LawfulHashable α] {k k' : α}
    {f : Option β → Option β} (h : (k == k') = false) :
    (alter m k f).contains k' = m.contains k' :=
  DHashMap.Const.contains_alter_of_beq_eq_false h

theorem mem_alter_of_beq_eq_false [EquivBEq α] [LawfulHashable α] {k k' : α}
    {f : Option β → Option β} (h : (k == k') = false) : k' ∈ alter m k f ↔ k' ∈ m :=
  DHashMap.Const.mem_alter_of_beq_eq_false h

@[grind]
theorem size_alter [EquivBEq α] [LawfulHashable α] {k : α} {f : Option β → Option β} :
    (m.alter k f).size =
      if k ∈ m ∧ (f m[k]?).isNone then
        m.size - 1
      else if k ∉ m ∧ (f m[k]?).isSome then
        m.size + 1
      else
        m.size :=
  DHashMap.Const.size_alter

theorem size_alter_eq_add_one [EquivBEq α] [LawfulHashable α] {k : α} {f : Option β → Option β}
    (h : k ∉ m) (h' : (f m[k]?).isSome) :
    (alter m k f).size = m.size + 1 :=
  DHashMap.Const.size_alter_eq_add_one h h'

theorem size_alter_eq_sub_one [EquivBEq α] [LawfulHashable α] {k : α} {f : Option β → Option β}
    (h : k ∈ m) (h' : (f m[k]?).isNone) :
    (alter m k f).size = m.size - 1 :=
  DHashMap.Const.size_alter_eq_sub_one h h'

theorem size_alter_eq_self_of_not_mem [EquivBEq α] [LawfulHashable α] {k : α} {f : Option β → Option β}
    (h : k ∉ m) (h' : (f m[k]?).isNone) :
    (alter m k f).size = m.size :=
  DHashMap.Const.size_alter_eq_self_of_not_mem h h'

theorem size_alter_eq_self_of_mem [EquivBEq α] [LawfulHashable α] {k : α} {f : Option β → Option β}
    (h : k ∈ m) (h' : (f m[k]?).isSome) :
    (alter m k f).size = m.size :=
  DHashMap.Const.size_alter_eq_self_of_mem h h'

theorem size_alter_le_size [EquivBEq α] [LawfulHashable α] {k : α} {f : Option β → Option β} :
    (alter m k f).size ≤ m.size + 1 :=
  DHashMap.Const.size_alter_le_size

theorem size_le_size_alter [EquivBEq α] [LawfulHashable α] {k : α} {f : Option β → Option β} :
    m.size - 1 ≤ (alter m k f).size :=
  DHashMap.Const.size_le_size_alter

@[grind]
theorem getElem?_alter [EquivBEq α] [LawfulHashable α] {k k' : α} {f : Option β → Option β} :
    (alter m k f)[k']? =
      if k == k' then
        f m[k]?
      else
        m[k']? :=
  DHashMap.Const.get?_alter

@[deprecated getElem?_alter (since := "2025-02-09")]
theorem get?_alter [EquivBEq α] [LawfulHashable α] {k k' : α} {f : Option β → Option β} :
    get? (alter m k f) k' =
      if k == k' then
        f (get? m k)
      else
        get? m k' :=
  DHashMap.Const.get?_alter

@[simp]
theorem getElem?_alter_self [EquivBEq α] [LawfulHashable α] {k : α} {f : Option β → Option β} :
    (alter m k f)[k]? = f m[k]? :=
  DHashMap.Const.get?_alter_self

@[deprecated getElem?_alter_self (since := "2025-02-09")]
theorem get?_alter_self [EquivBEq α] [LawfulHashable α] {k : α} {f : Option β → Option β} :
    get? (alter m k f) k = f (get? m k) :=
  DHashMap.Const.get?_alter_self

@[grind]
theorem getElem_alter [EquivBEq α] [LawfulHashable α] {k k' : α} {f : Option β → Option β}
    {h : k' ∈ alter m k f} :
    (alter m k f)[k'] =
      if heq : k == k' then
        haveI h' : (f m[k]?).isSome := mem_alter_of_beq heq |>.mp h
        f m[k]? |>.get h'
      else
        haveI h' : k' ∈ m := mem_alter_of_beq_eq_false (Bool.not_eq_true _ ▸ heq) |>.mp h
        m[(k')]'h' :=
  DHashMap.Const.get_alter

@[deprecated getElem_alter (since := "2025-02-09")]
theorem get_alter [EquivBEq α] [LawfulHashable α] {k k' : α} {f : Option β → Option β}
    {h : k' ∈ alter m k f} :
    get (alter m k f) k' h =
      if heq : k == k' then
        haveI h' : (f (get? m k)).isSome := mem_alter_of_beq heq |>.mp h
        f (get? m k) |>.get h'
      else
        haveI h' : k' ∈ m := mem_alter_of_beq_eq_false (Bool.not_eq_true _ ▸ heq) |>.mp h
        get m k' h' :=
  DHashMap.Const.get_alter

@[simp]
theorem getElem_alter_self [EquivBEq α] [LawfulHashable α] {k : α} {f : Option β → Option β}
    {h : k ∈ alter m k f} :
    haveI h' : (f m[k]?).isSome := mem_alter_self.mp h
    (alter m k f)[k] = (f m[k]?).get h' :=
  DHashMap.Const.get_alter_self

@[deprecated getElem_alter_self (since := "2025-02-09")]
theorem get_alter_self [EquivBEq α] [LawfulHashable α] {k : α} {f : Option β → Option β}
    {h : k ∈ alter m k f} :
    haveI h' : (f (get? m k)).isSome := mem_alter_self.mp h
    get (alter m k f) k h = (f (get? m k)).get h' :=
  DHashMap.Const.get_alter_self

@[grind]
theorem getElem!_alter [EquivBEq α] [LawfulHashable α] {k k' : α} [Inhabited β]
    {f : Option β → Option β} : (alter m k f)[k']! =
      if k == k' then
        f m[k]? |>.get!
      else
        m[k']! :=
  DHashMap.Const.get!_alter

@[deprecated getElem!_alter (since := "2025-02-09")]
theorem get!_alter [EquivBEq α] [LawfulHashable α] {k k' : α} [Inhabited β]
    {f : Option β → Option β} : get! (alter m k f) k' =
      if k == k' then
        f (get? m k) |>.get!
      else
        get! m k' :=
  DHashMap.Const.get!_alter

@[simp]
theorem getElem!_alter_self [EquivBEq α] [LawfulHashable α] {k : α} [Inhabited β]
    {f : Option β → Option β} : (alter m k f)[k]! = (f m[k]?).get! :=
  DHashMap.Const.get!_alter_self

@[deprecated getElem!_alter_self (since := "2025-02-09")]
theorem get!_alter_self [EquivBEq α] [LawfulHashable α] {k : α} [Inhabited β]
    {f : Option β → Option β} : get! (alter m k f) k = (f (get? m k)).get! :=
  DHashMap.Const.get!_alter_self

@[grind]
theorem getD_alter [EquivBEq α] [LawfulHashable α] {k k' : α} {fallback : β}
    {f : Option β → Option β} :
    getD (alter m k f) k' fallback =
      if k == k' then
        f m[k]? |>.getD fallback
      else
        getD m k' fallback :=
  DHashMap.Const.getD_alter

@[simp]
theorem getD_alter_self [EquivBEq α] [LawfulHashable α] {k : α} {fallback : β}
    {f : Option β → Option β} :
    getD (alter m k f) k fallback = (f m[k]?).getD fallback :=
  DHashMap.Const.getD_alter_self

@[grind]
theorem getKey?_alter [EquivBEq α] [LawfulHashable α] {k k' : α} {f : Option β → Option β} :
    (alter m k f).getKey? k' =
      if k == k' then
        if (f m[k]?).isSome then some k else none
      else
        m.getKey? k' :=
  DHashMap.Const.getKey?_alter

theorem getKey?_alter_self [EquivBEq α] [LawfulHashable α] {k : α} {f : Option β → Option β} :
    (alter m k f).getKey? k = if (f m[k]?).isSome then some k else none :=
  DHashMap.Const.getKey?_alter_self

theorem getKey!_alter [EquivBEq α] [LawfulHashable α] [Inhabited α] {k k' : α}
    {f : Option β → Option β} : (alter m k f).getKey! k' =
      if k == k' then
        if (f m[k]?).isSome then k else default
      else
        m.getKey! k' :=
  DHashMap.Const.getKey!_alter

theorem getKey!_alter_self [EquivBEq α] [LawfulHashable α] [Inhabited α] {k : α}
    {f : Option β → Option β} :
    (alter m k f).getKey! k = if (f m[k]?).isSome then k else default :=
  DHashMap.Const.getKey!_alter_self

theorem getKey_alter [EquivBEq α] [LawfulHashable α] [Inhabited α] {k k' : α}
    {f : Option β → Option β} {h : k' ∈ alter m k f} :
    (alter m k f).getKey k' h =
      if heq : k == k' then
        k
      else
        haveI h' : k' ∈ m := mem_alter_of_beq_eq_false (Bool.not_eq_true _ ▸ heq) |>.mp h
        m.getKey k' h' :=
  DHashMap.Const.getKey_alter

@[simp]
theorem getKey_alter_self [EquivBEq α] [LawfulHashable α] [Inhabited α] {k : α}
    {f : Option β → Option β} {h : k ∈ alter m k f} :
    (alter m k f).getKey k h = k :=
  DHashMap.Const.getKey_alter_self

theorem getKeyD_alter [EquivBEq α] [LawfulHashable α] {k k' fallback : α}
    {f : Option β → Option β} :
    (alter m k f).getKeyD k' fallback =
      if k == k' then
        if (f m[k]?).isSome then k else fallback
      else
        m.getKeyD k' fallback :=
  DHashMap.Const.getKeyD_alter

theorem getKeyD_alter_self [EquivBEq α] [LawfulHashable α] [Inhabited α] {k fallback : α}
    {f : Option β → Option β} :
    (alter m k f).getKeyD k fallback = if (f m[k]?).isSome then k else fallback :=
  DHashMap.Const.getKeyD_alter_self

end Alter

section Modify

variable {m : HashMap α β}

@[simp, grind]
theorem isEmpty_modify [EquivBEq α] [LawfulHashable α] {k : α} {f : β → β} :
    (modify m k f).isEmpty = m.isEmpty :=
  DHashMap.Const.isEmpty_modify

@[simp, grind]
theorem contains_modify [EquivBEq α] [LawfulHashable α] {k k': α} {f : β → β} :
    (modify m k f).contains k' = m.contains k' :=
  DHashMap.Const.contains_modify

@[simp, grind]
theorem mem_modify [EquivBEq α] [LawfulHashable α] {k k': α} {f : β → β} :
    k' ∈ modify m k f ↔ k' ∈ m :=
  DHashMap.Const.mem_modify

@[simp, grind]
theorem size_modify [EquivBEq α] [LawfulHashable α] {k : α} {f : β → β} :
    (modify m k f).size = m.size :=
  DHashMap.Const.size_modify

@[grind]
theorem getElem?_modify [EquivBEq α] [LawfulHashable α] {k k' : α} {f : β → β} :
    (modify m k f)[k']? =
      if k == k' then
        m[k]?.map f
      else
        m[k']? :=
  DHashMap.Const.get?_modify

@[deprecated getElem?_modify (since := "2025-02-09")]
theorem get?_modify [EquivBEq α] [LawfulHashable α] {k k' : α} {f : β → β} :
    get? (modify m k f) k' =
      if k == k' then
        get? m k |>.map f
      else
        get? m k' :=
  DHashMap.Const.get?_modify

@[simp]
theorem getElem?_modify_self [EquivBEq α] [LawfulHashable α] {k : α} {f : β → β} :
    (modify m k f)[k]? = m[k]?.map f :=
  DHashMap.Const.get?_modify_self

@[deprecated getElem?_modify_self (since := "2025-02-09")]
theorem get?_modify_self [EquivBEq α] [LawfulHashable α] {k : α} {f : β → β} :
    get? (modify m k f) k = (get? m k).map f :=
  DHashMap.Const.get?_modify_self

@[grind]
theorem getElem_modify [EquivBEq α] [LawfulHashable α] {k k' : α} {f : β → β}
    {h : k' ∈ modify m k f} :
    (modify m k f)[k'] =
      if heq : k == k' then
        haveI h' : k ∈ m := mem_congr heq |>.mpr <| mem_modify.mp h
        f m[k]
      else
        haveI h' : k' ∈ m := mem_modify.mp h
        m[k'] :=
  DHashMap.Const.get_modify

@[deprecated getElem_modify (since := "2025-02-09")]
theorem get_modify [EquivBEq α] [LawfulHashable α] {k k' : α} {f : β → β}
    {h : k' ∈ modify m k f} :
    get (modify m k f) k' h =
      if heq : k == k' then
        haveI h' : k ∈ m := mem_congr heq |>.mpr <| mem_modify.mp h
        f (get m k h')
      else
        haveI h' : k' ∈ m := mem_modify.mp h
        get m k' h' :=
  DHashMap.Const.get_modify

@[simp]
theorem getElem_modify_self [EquivBEq α] [LawfulHashable α] {k : α} {f : β → β}
    {h : k ∈ modify m k f} :
    haveI h' : k ∈ m := mem_modify.mp h
    (modify m k f)[k] = f m[k] :=
  DHashMap.Const.get_modify_self

@[deprecated getElem_modify_self (since := "2025-02-09")]
theorem get_modify_self [EquivBEq α] [LawfulHashable α] {k : α} {f : β → β}
    {h : k ∈ modify m k f} :
    haveI h' : k ∈ m := mem_modify.mp h
    get (modify m k f) k h = f (get m k h') :=
  DHashMap.Const.get_modify_self

@[grind]
theorem getElem!_modify [EquivBEq α] [LawfulHashable α] {k k' : α} [Inhabited β] {f : β → β} :
    (modify m k f)[k']! =
      if k == k' then
        m[k]?.map f |>.get!
      else
        m[k']! :=
  DHashMap.Const.get!_modify

@[deprecated getElem!_modify (since := "2025-02-09")]
theorem get!_modify [EquivBEq α] [LawfulHashable α] {k k' : α} [Inhabited β] {f : β → β} :
    get! (modify m k f) k' =
      if k == k' then
        get? m k |>.map f |>.get!
      else
        get! m k' :=
  DHashMap.Const.get!_modify

@[simp]
theorem getElem!_modify_self [EquivBEq α] [LawfulHashable α] {k : α} [Inhabited β] {f : β → β} :
    (modify m k f)[k]! = (m[k]?.map f).get! :=
  DHashMap.Const.get!_modify_self

@[deprecated getElem!_modify_self (since := "2025-02-09")]
theorem get!_modify_self [EquivBEq α] [LawfulHashable α] {k : α} [Inhabited β] {f : β → β} :
    get! (modify m k f) k = ((get? m k).map f).get! :=
  DHashMap.Const.get!_modify_self

@[grind]
theorem getD_modify [EquivBEq α] [LawfulHashable α] {k k' : α} {fallback : β} {f : β → β} :
    getD (modify m k f) k' fallback =
      if k == k' then
        m[k]?.map f |>.getD fallback
      else
        getD m k' fallback :=
  DHashMap.Const.getD_modify

@[simp]
theorem getD_modify_self [EquivBEq α] [LawfulHashable α] {k : α} {fallback : β} {f : β → β} :
    getD (modify m k f) k fallback = (m[k]?.map f).getD fallback :=
  DHashMap.Const.getD_modify_self

@[grind]
theorem getKey?_modify [EquivBEq α] [LawfulHashable α] {k k' : α} {f : β → β} :
    (modify m k f).getKey? k' =
      if k == k' then
        if k ∈ m then some k else none
      else
        m.getKey? k' :=
  DHashMap.Const.getKey?_modify

theorem getKey?_modify_self [EquivBEq α] [LawfulHashable α] {k : α} {f : β → β} :
    (modify m k f).getKey? k = if k ∈ m then some k else none :=
  DHashMap.Const.getKey?_modify_self

theorem getKey!_modify [EquivBEq α] [LawfulHashable α] [Inhabited α] {k k' : α} {f : β → β} :
    (modify m k f).getKey! k' =
      if k == k' then
        if k ∈ m then k else default
      else
        m.getKey! k' :=
  DHashMap.Const.getKey!_modify

theorem getKey!_modify_self [EquivBEq α] [LawfulHashable α] [Inhabited α] {k : α} {f : β → β} :
    (modify m k f).getKey! k = if k ∈ m then k else default :=
  DHashMap.Const.getKey!_modify_self

theorem getKey_modify [EquivBEq α] [LawfulHashable α] [Inhabited α] {k k' : α} {f : β → β}
    {h : k' ∈ modify m k f} :
    (modify m k f).getKey k' h =
      if k == k' then
        k
      else
        haveI h' : k' ∈ m := mem_modify.mp h
        m.getKey k' h' :=
  DHashMap.Const.getKey_modify

@[simp]
theorem getKey_modify_self [EquivBEq α] [LawfulHashable α] [Inhabited α] {k : α} {f : β → β}
    {h : k ∈ modify m k f} : (modify m k f).getKey k h = k :=
  DHashMap.Const.getKey_modify_self

theorem getKeyD_modify [EquivBEq α] [LawfulHashable α] {k k' fallback : α} {f : β → β} :
    (modify m k f).getKeyD k' fallback =
      if k == k' then
        if k ∈ m then k else fallback
      else
        m.getKeyD k' fallback :=
  DHashMap.Const.getKeyD_modify

theorem getKeyD_modify_self [EquivBEq α] [LawfulHashable α] [Inhabited α] {k fallback : α}
    {f : β → β} : (modify m k f).getKeyD k fallback = if k ∈ m then k else fallback :=
  DHashMap.Const.getKeyD_modify_self

end Modify

namespace Equiv

variable {m m₁ m₂ m₃ : HashMap α β}

@[refl, simp] theorem refl (m : HashMap α β) : m ~m m := ⟨.rfl⟩
theorem rfl : m ~m m := ⟨.rfl⟩
@[symm] theorem symm : m₁ ~m m₂ → m₂ ~m m₁
  | ⟨h⟩ => ⟨h.symm⟩
theorem trans : m₁ ~m m₂ → m₂ ~m m₃ → m₁ ~m m₃
  | ⟨h₁⟩, ⟨h₂⟩ => ⟨h₁.trans h₂⟩

instance instTrans : Trans (α := HashMap α β) Equiv Equiv Equiv := ⟨trans⟩

theorem comm : m₁ ~m m₂ ↔ m₂ ~m m₁ := ⟨symm, symm⟩
theorem congr_left (h : m₁ ~m m₂) : m₁ ~m m₃ ↔ m₂ ~m m₃ := ⟨h.symm.trans, h.trans⟩
theorem congr_right (h : m₁ ~m m₂) : m₃ ~m m₁ ↔ m₃ ~m m₂ :=
  ⟨fun h' => h'.trans h, fun h' => h'.trans h.symm⟩

theorem isEmpty_eq [EquivBEq α] [LawfulHashable α] (h : m₁ ~m m₂) : m₁.isEmpty = m₂.isEmpty :=
  h.1.isEmpty_eq

theorem size_eq [EquivBEq α] [LawfulHashable α] (h : m₁ ~m m₂) : m₁.size = m₂.size :=
  h.1.size_eq

theorem contains_eq [EquivBEq α] [LawfulHashable α] {k : α} (h : m₁ ~m m₂) :
    m₁.contains k = m₂.contains k :=
  h.1.contains_eq

theorem mem_iff [EquivBEq α] [LawfulHashable α] {k : α} (h : m₁ ~m m₂) : k ∈ m₁ ↔ k ∈ m₂ :=
  h.1.mem_iff

theorem toList_perm (h : m₁ ~m m₂) : m₁.toList.Perm m₂.toList :=
  h.1.constToList_perm

theorem of_toList_perm (h : m₁.toList.Perm m₂.toList) : m₁ ~m m₂ :=
  ⟨.of_constToList_perm h⟩

theorem keys_perm (h : m₁ ~m m₂) : m₁.keys.Perm m₂.keys :=
  h.1.keys_perm

theorem of_keys_unit_perm {m₁ m₂ : HashMap α Unit} (h : m₁.keys.Perm m₂.keys) : m₁ ~m m₂ :=
  ⟨.of_keys_unit_perm h⟩

theorem getElem?_eq [EquivBEq α] [LawfulHashable α] {k : α} (h : m₁ ~m m₂) :
    m₁[k]? = m₂[k]? :=
  h.1.constGet?_eq

theorem getElem_eq [EquivBEq α] [LawfulHashable α] {k : α} (hk : k ∈ m₁) (h : m₁ ~m m₂) :
    m₁[k] = m₂[k]'(h.mem_iff.mp hk) :=
  h.1.constGet_eq hk

theorem getElem!_eq [EquivBEq α] [LawfulHashable α] {k : α} [Inhabited β] (h : m₁ ~m m₂) :
    m₁[k]! = m₂[k]! :=
  h.1.constGet!_eq

theorem getD_eq [EquivBEq α] [LawfulHashable α] {k : α} {fallback : β} (h : m₁ ~m m₂) :
    m₁.getD k fallback = m₂.getD k fallback :=
  h.1.constGetD_eq

theorem getKey?_eq [EquivBEq α] [LawfulHashable α] {k : α} (h : m₁ ~m m₂) :
    m₁.getKey? k = m₂.getKey? k :=
  h.1.getKey?_eq

theorem getKey_eq [EquivBEq α] [LawfulHashable α] {k : α} (hk : k ∈ m₁) (h : m₁ ~m m₂) :
    m₁.getKey k hk = m₂.getKey k (h.mem_iff.mp hk) :=
  h.1.getKey_eq hk

theorem getKey!_eq [EquivBEq α] [LawfulHashable α] [Inhabited α] {k : α} (h : m₁ ~m m₂) :
    m₁.getKey! k = m₂.getKey! k :=
  h.1.getKey!_eq

theorem getKeyD_eq [EquivBEq α] [LawfulHashable α] {k fallback : α} (h : m₁ ~m m₂) :
    m₁.getKeyD k fallback = m₂.getKeyD k fallback :=
  h.1.getKeyD_eq

theorem insert [EquivBEq α] [LawfulHashable α] (k : α) (v : β) (h : m₁ ~m m₂) :
    m₁.insert k v ~m m₂.insert k v :=
  ⟨h.1.insert (β := fun _ => β) k v⟩

theorem erase [EquivBEq α] [LawfulHashable α] (k : α) (h : m₁ ~m m₂) :
    m₁.erase k ~m m₂.erase k :=
  ⟨h.1.erase k⟩

theorem insertIfNew [EquivBEq α] [LawfulHashable α] (k : α) (v : β) (h : m₁ ~m m₂) :
    m₁.insertIfNew k v ~m m₂.insertIfNew k v :=
  ⟨h.1.insertIfNew (β := fun _ => β) k v⟩

theorem insertMany_list [EquivBEq α] [LawfulHashable α] (l : List (α × β)) (h : m₁ ~m m₂) :
    m₁.insertMany l ~m m₂.insertMany l :=
  ⟨h.1.constInsertMany_list l⟩

theorem insertManyIfNewUnit_list [EquivBEq α] [LawfulHashable α] {m₁ m₂ : HashMap α Unit}
    (l : List α) (h : m₁ ~m m₂) :
    m₁.insertManyIfNewUnit l ~m m₂.insertManyIfNewUnit l :=
  ⟨h.1.constInsertManyIfNewUnit_list l⟩

theorem alter [EquivBEq α] [LawfulHashable α] (k : α) (f : Option β → Option β) (h : m₁ ~m m₂) :
    m₁.alter k f ~m m₂.alter k f :=
  ⟨h.1.constAlter k f⟩

theorem modify [EquivBEq α] [LawfulHashable α] (k : α) (f : β → β) (h : m₁ ~m m₂) :
    m₁.modify k f ~m m₂.modify k f :=
  ⟨h.1.constModify k f⟩

theorem filter (f : α → β → Bool) (h : m₁ ~m m₂) : m₁.filter f ~m m₂.filter f :=
  ⟨h.1.filter f⟩

theorem map (f : α → β → γ) (h : m₁ ~m m₂) : m₁.map f ~m m₂.map f :=
  ⟨h.1.map f⟩

theorem filterMap (f : α → β → Option γ) (h : m₁ ~m m₂) : m₁.filterMap f ~m m₂.filterMap f :=
  ⟨h.1.filterMap f⟩

theorem of_forall_getKey_eq_of_forall_getElem?_eq [EquivBEq α] [LawfulHashable α]
    (hk : ∀ k hk hk', m₁.getKey k hk = m₂.getKey k hk') (hv : ∀ k : α, m₁[k]? = m₂[k]?) :
    m₁ ~m m₂ :=
  ⟨.of_forall_getKey_eq_of_forall_constGet?_eq hk hv⟩

set_option linter.deprecated false in
@[deprecated of_forall_getKey_eq_of_forall_getElem?_eq (since := "2025-04-25")]
theorem of_forall_getKey?_eq_of_forall_getElem?_eq [EquivBEq α] [LawfulHashable α]
    (hk : ∀ k, m₁.getKey? k = m₂.getKey? k) (hv : ∀ k : α, m₁[k]? = m₂[k]?) :
    m₁ ~m m₂ :=
  ⟨.of_forall_getKey?_eq_of_forall_constGet?_eq hk hv⟩

theorem of_forall_getElem?_eq [LawfulBEq α] (h : ∀ k : α, m₁[k]? = m₂[k]?) : m₁ ~m m₂ :=
  ⟨.of_forall_constGet?_eq h⟩

theorem of_forall_getKey?_unit_eq [EquivBEq α] [LawfulHashable α]
    {m₁ m₂ : HashMap α Unit} (h : ∀ k, m₁.getKey? k = m₂.getKey? k) : m₁ ~m m₂ :=
  ⟨.of_forall_getKey?_unit_eq h⟩

theorem of_forall_contains_unit_eq [LawfulBEq α]
    {m₁ m₂ : HashMap α Unit} (h : ∀ k, m₁.contains k = m₂.contains k) : m₁ ~m m₂ :=
  ⟨.of_forall_contains_unit_eq h⟩

theorem of_forall_mem_unit_iff [LawfulBEq α]
    {m₁ m₂ : HashMap α Unit} (h : ∀ k, k ∈ m₁ ↔ k ∈ m₂) : m₁ ~m m₂ :=
  ⟨.of_forall_mem_unit_iff h⟩

end Equiv

section Equiv

variable {m m₁ m₂ : HashMap α β}

@[simp]
theorem equiv_emptyWithCapacity_iff_isEmpty [EquivBEq α] [LawfulHashable α] {c : Nat} :
    m ~m emptyWithCapacity c ↔ m.isEmpty :=
  ⟨fun ⟨h⟩ => DHashMap.equiv_emptyWithCapacity_iff_isEmpty.mp h,
    fun h => ⟨DHashMap.equiv_emptyWithCapacity_iff_isEmpty.mpr h⟩⟩

@[simp]
theorem equiv_empty_iff_isEmpty [EquivBEq α] [LawfulHashable α] : m ~m ∅ ↔ m.isEmpty :=
  equiv_emptyWithCapacity_iff_isEmpty

set_option linter.missingDocs false in
@[deprecated equiv_empty_iff_isEmpty (since := "2025-03-12")]
abbrev equiv_emptyc_iff_isEmpty := @equiv_empty_iff_isEmpty

@[simp]
theorem emptyWithCapacity_equiv_iff_isEmpty [EquivBEq α] [LawfulHashable α] {c : Nat} :
    emptyWithCapacity c ~m m ↔ m.isEmpty :=
  Equiv.comm.trans equiv_emptyWithCapacity_iff_isEmpty

@[simp]
theorem empty_equiv_iff_isEmpty [EquivBEq α] [LawfulHashable α] : ∅ ~m m ↔ m.isEmpty :=
  emptyWithCapacity_equiv_iff_isEmpty

set_option linter.missingDocs false in
@[deprecated empty_equiv_iff_isEmpty (since := "2025-03-12")]
abbrev emptyc_equiv_iff_isEmpty := @empty_equiv_iff_isEmpty

theorem equiv_iff_toList_perm [EquivBEq α] [LawfulHashable α] :
    m₁ ~m m₂ ↔ m₁.toList.Perm m₂.toList :=
  ⟨Equiv.toList_perm, Equiv.of_toList_perm⟩

theorem equiv_iff_keys_unit_perm {m₁ m₂ : HashMap α Unit} [EquivBEq α] [LawfulHashable α] :
    m₁ ~m m₂ ↔ m₁.keys.Perm m₂.keys :=
  ⟨Equiv.keys_perm, Equiv.of_keys_unit_perm⟩

end Equiv

section filterMap

variable {m : HashMap α β}

theorem toList_filterMap {f : (a : α) → β → Option γ} :
    (m.filterMap f).toList.Perm
      (m.toList.filterMap (fun p => (f p.1 p.2).map (fun x => (p.1, x)))) :=
  DHashMap.Const.toList_filterMap

theorem isEmpty_filterMap_iff [EquivBEq α] [LawfulHashable α]
    {f : α → β → Option γ} :
    (m.filterMap f).isEmpty ↔ ∀ k h, f (m.getKey k h) m[k] = none :=
  DHashMap.Const.isEmpty_filterMap_iff

theorem isEmpty_filterMap_eq_false_iff [EquivBEq α] [LawfulHashable α]
    {f : α → β → Option γ} :
    (m.filterMap f).isEmpty = false ↔ ∃ k h, (f (m.getKey k h) m[k]).isSome :=
  DHashMap.Const.isEmpty_filterMap_eq_false_iff

theorem mem_filterMap [EquivBEq α] [LawfulHashable α]
    {f : α → β → Option γ} {k : α} :
    k ∈ m.filterMap f ↔ ∃ h, (f (m.getKey k h) m[k]).isSome :=
  DHashMap.Const.mem_filterMap

theorem contains_of_contains_filterMap [EquivBEq α] [LawfulHashable α]
    {f : α → β → Option γ} {k : α} :
    (m.filterMap f).contains k = true → m.contains k = true :=
  DHashMap.contains_of_contains_filterMap

theorem mem_of_mem_filterMap [EquivBEq α] [LawfulHashable α]
    {f : α → β → Option γ} {k : α} :
    k ∈ m.filterMap f → k ∈ m :=
  DHashMap.mem_of_mem_filterMap

theorem size_filterMap_le_size [EquivBEq α] [LawfulHashable α]
    {f : α → β → Option γ} :
    (m.filterMap f).size ≤ m.size :=
  DHashMap.size_filterMap_le_size

grind_pattern size_filterMap_le_size => (m.filterMap f).size

theorem size_filterMap_eq_size_iff [EquivBEq α] [LawfulHashable α]
    {f : α → β → Option γ} :
    (m.filterMap f).size = m.size ↔ ∀ k h, (f (m.getKey k h) m[k]).isSome :=
  DHashMap.Const.size_filterMap_eq_size_iff

@[grind]
theorem getElem?_filterMap [EquivBEq α] [LawfulHashable α]
    {f : α → β → Option γ} {k : α} :
    (m.filterMap f)[k]? = m[k]?.pbind (fun x h' =>
      f (m.getKey k (mem_iff_isSome_getElem?.mpr (Option.isSome_of_eq_some h'))) x) :=
  DHashMap.Const.get?_filterMap

theorem getElem?_filterMap_of_getKey?_eq_some [EquivBEq α] [LawfulHashable α]
    {f : α → β → Option γ} {k k' : α} (h : m.getKey? k = some k') :
    (m.filterMap f)[k]? = m[k]?.bind (f k') :=
  DHashMap.Const.get?_filterMap_of_getKey?_eq_some h

theorem isSome_apply_of_mem_filterMap [EquivBEq α] [LawfulHashable α]
    {f : α → β → Option γ} {k : α} :
    ∀ (h : k ∈ m.filterMap f),
      (f (m.getKey k (mem_of_mem_filterMap h))
        (m[k]'(mem_of_mem_filterMap h))).isSome :=
  DHashMap.Const.isSome_apply_of_mem_filterMap

@[simp, grind]
theorem getElem_filterMap [EquivBEq α] [LawfulHashable α]
    {f : α → β → Option γ} {k : α} {h} :
    (m.filterMap f)[k]'h =
      (f (m.getKey k (mem_of_mem_filterMap h))
        (m[k]'(mem_of_mem_filterMap h))).get
          (isSome_apply_of_mem_filterMap h) :=
  DHashMap.Const.get_filterMap

@[grind]
theorem getElem!_filterMap [EquivBEq α] [LawfulHashable α] [Inhabited γ]
    {f : α → β → Option γ} {k : α} :
    (m.filterMap f)[k]! =
      (m[k]?.pbind (fun x h' =>
        f (m.getKey k (mem_iff_isSome_getElem?.mpr (Option.isSome_of_eq_some h'))) x)).get! :=
  DHashMap.Const.get!_filterMap

theorem getElem!_filterMap_of_getKey?_eq_some [EquivBEq α] [LawfulHashable α] [Inhabited γ]
    {f : α → β → Option γ} {k k' : α} (h : m.getKey? k = some k') :
    (m.filterMap f)[k]! = (m[k]?.bind (f k')).get! :=
  DHashMap.Const.get!_filterMap_of_getKey?_eq_some h

@[grind]
theorem getD_filterMap [EquivBEq α] [LawfulHashable α]
    {f : α → β → Option γ} {k : α} {fallback : γ} :
    (m.filterMap f).getD k fallback =
      (m[k]?.pbind (fun x h' =>
      f (m.getKey k (mem_iff_isSome_getElem?.mpr (Option.isSome_of_eq_some h'))) x)).getD fallback :=
  DHashMap.Const.getD_filterMap

theorem getD_filterMap_of_getKey?_eq_some [EquivBEq α] [LawfulHashable α]
    {f : α → β → Option γ} {k k' : α} {fallback : γ} (h : m.getKey? k = some k') :
    (m.filterMap f).getD k fallback = (m[k]?.bind (f k')).getD fallback :=
  DHashMap.Const.getD_filterMap_of_getKey?_eq_some h

@[grind]
theorem getKey?_filterMap [EquivBEq α] [LawfulHashable α]
    {f : α → β → Option γ} {k : α} :
    (m.filterMap f).getKey? k =
    (m.getKey? k).pfilter (fun x h' =>
      (f x (m[x]'(mem_of_getKey?_eq_some h'))).isSome) :=
  DHashMap.Const.getKey?_filterMap

@[simp]
theorem getKey_filterMap [EquivBEq α] [LawfulHashable α]
    {f : α → β → Option γ} {k : α} {h'} :
    (m.filterMap f).getKey k h' = m.getKey k (mem_of_mem_filterMap h') :=
  DHashMap.getKey_filterMap

theorem getKey!_filterMap [EquivBEq α] [LawfulHashable α] [Inhabited α]
    {f : α → β → Option γ} {k : α} :
    (m.filterMap f).getKey! k =
    ((m.getKey? k).pfilter (fun x h' =>
      (f x (m[x]'(mem_of_getKey?_eq_some h'))).isSome)).get! :=
  DHashMap.Const.getKey!_filterMap

theorem getKeyD_filterMap [EquivBEq α] [LawfulHashable α]
    {f : α → β → Option γ} {k fallback : α} :
    (m.filterMap f).getKeyD k fallback =
    ((m.getKey? k).pfilter (fun x h' =>
      (f x (m[x]'(mem_of_getKey?_eq_some h'))).isSome)).getD fallback :=
  DHashMap.Const.getKeyD_filterMap

end filterMap

section filter

variable {m : HashMap α β}

theorem filterMap_equiv_filter {f : α → β → Bool} :
    (m.filterMap (fun k => Option.guard (fun v => f k v))) ~m m.filter f :=
  ⟨DHashMap.filterMap_equiv_filter⟩

theorem toList_filter {f : α → β → Bool} :
    (m.filter f).toList.Perm (m.toList.filter (fun p => f p.1 p.2)) :=
  DHashMap.Const.toList_filter

theorem keys_filter_key {f : α → Bool} :
    (m.filter fun k _ => f k).keys.Perm (m.keys.filter f) :=
  DHashMap.keys_filter_key

theorem isEmpty_filter_iff [EquivBEq α] [LawfulHashable α]
    {f : α → β → Bool} :
    (m.filter f).isEmpty = true ↔
      ∀ (k : α) (h : k ∈ m), f (m.getKey k h) m[k] = false :=
  DHashMap.Const.isEmpty_filter_iff

theorem isEmpty_filter_eq_false_iff [EquivBEq α] [LawfulHashable α]
    {f : α → β → Bool} :
    (m.filter f).isEmpty = false ↔
      ∃ (k : α) (h : k ∈ m), f (m.getKey k h) m[k] = true :=
  DHashMap.Const.isEmpty_filter_eq_false_iff

theorem mem_filter [EquivBEq α] [LawfulHashable α]
    {f : α → β → Bool} {k : α} :
    k ∈ m.filter f ↔ ∃ (h' : k ∈ m), f (m.getKey k h') m[k] :=
  DHashMap.Const.mem_filter

theorem contains_of_contains_filter [EquivBEq α] [LawfulHashable α]
    {f : α → β → Bool} {k : α} :
    (m.filter f).contains k = true → m.contains k = true :=
  DHashMap.contains_of_contains_filter

theorem mem_of_mem_filter [EquivBEq α] [LawfulHashable α]
    {f : α → β → Bool} {k : α} :
    k ∈ m.filter f → k ∈ m :=
  DHashMap.mem_of_mem_filter

theorem size_filter_le_size [EquivBEq α] [LawfulHashable α]
    {f : α → β → Bool} :
    (m.filter f).size ≤ m.size :=
  DHashMap.size_filter_le_size

grind_pattern size_filter_le_size => (m.filter f).size

theorem size_filter_eq_size_iff [EquivBEq α] [LawfulHashable α]
    {f : α → β → Bool} :
    (m.filter f).size = m.size ↔ ∀ k h, f (m.getKey k h) (m.get k h) :=
  DHashMap.Const.size_filter_eq_size_iff

theorem filter_equiv_self_iff [EquivBEq α] [LawfulHashable α]
    {f : α → β → Bool} :
    m.filter f ~m m ↔ ∀ k h, f (m.getKey k h) (m.get k h) :=
  ⟨fun h => DHashMap.Const.filter_equiv_self_iff.mp h.1,
    fun h => ⟨DHashMap.Const.filter_equiv_self_iff.mpr h⟩⟩

@[grind]
theorem getElem?_filter [EquivBEq α] [LawfulHashable α]
    {f : α → β → Bool} {k : α} :
    (m.filter f)[k]? = m[k]?.pfilter (fun x h' =>
      f (m.getKey k (mem_iff_isSome_getElem?.mpr (Option.isSome_of_eq_some h'))) x) :=
  DHashMap.Const.get?_filter

theorem getElem?_filter_of_getKey?_eq_some [EquivBEq α] [LawfulHashable α]
    {f : α → β → Bool} {k k' : α} :
    m.getKey? k = some k' →
      (m.filter f)[k]? = m[k]?.filter (fun x => f k' x) :=
  DHashMap.Const.get?_filter_of_getKey?_eq_some

@[simp, grind]
theorem getElem_filter [EquivBEq α] [LawfulHashable α]
    {f : α → β → Bool} {k : α} {h'} :
    (m.filter f)[k]'(h') = m[k]'(mem_of_mem_filter h') :=
  DHashMap.Const.get_filter

@[grind]
theorem getElem!_filter [EquivBEq α] [LawfulHashable α] [Inhabited β]
    {f : α → β → Bool} {k : α} :
    (m.filter f)[k]! =
      (m[k]?.pfilter (fun x h' =>
      f (m.getKey k (mem_iff_isSome_getElem?.mpr (Option.isSome_of_eq_some h'))) x)).get! :=
  DHashMap.Const.get!_filter

theorem getElem!_filter_of_getKey?_eq_some [EquivBEq α] [LawfulHashable α] [Inhabited β]
    {f : α → β → Bool} {k k' : α} :
    m.getKey? k = some k' →
      (m.filter f)[k]! = (m[k]?.filter (f k')).get! :=
  DHashMap.Const.get!_filter_of_getKey?_eq_some

@[grind]
theorem getD_filter [EquivBEq α] [LawfulHashable α]
    {f : α → β → Bool} {k : α} {fallback : β} :
    (m.filter f).getD k fallback = (m[k]?.pfilter (fun x h' =>
      f (m.getKey k (mem_iff_isSome_getElem?.mpr (Option.isSome_of_eq_some h'))) x)).getD fallback :=
  DHashMap.Const.getD_filter

theorem getD_filter_of_getKey?_eq_some [EquivBEq α] [LawfulHashable α]
    {f : α → β → Bool} {k k' : α} {fallback : β} :
    m.getKey? k = some k' →
      (m.filter f).getD k fallback =
        (m[k]?.filter (fun x => f k' x)).getD fallback :=
  DHashMap.Const.getD_filter_of_getKey?_eq_some

theorem keys_filter [EquivBEq α] [LawfulHashable α] {f : α → β → Bool} :
    (m.filter f).keys.Perm
      (m.keys.attach.filter (fun ⟨x, h'⟩ => f x (get m x (mem_of_mem_keys h')))).unattach :=
  DHashMap.Const.keys_filter

@[grind]
theorem getKey?_filter [EquivBEq α] [LawfulHashable α]
    {f : α → β → Bool} {k : α} :
    (m.filter f).getKey? k =
    (m.getKey? k).pfilter (fun x h' =>
      (f x (m[x]'(mem_of_getKey?_eq_some h')))) :=
  DHashMap.Const.getKey?_filter

theorem getKey?_filter_key [EquivBEq α] [LawfulHashable α]
    {f : α → Bool} {k : α} :
    (m.filter fun k _ => f k).getKey? k = (m.getKey? k).filter f :=
  DHashMap.getKey?_filter_key

@[simp]
theorem getKey_filter [EquivBEq α] [LawfulHashable α]
    {f : α → β → Bool} {k : α} {h'} :
    (m.filter f).getKey k h' = m.getKey k (mem_of_mem_filter h') :=
  DHashMap.getKey_filter

theorem getKey!_filter [EquivBEq α] [LawfulHashable α] [Inhabited α]
    {f : α → β → Bool} {k : α} :
    (m.filter f).getKey! k =
    ((m.getKey? k).pfilter (fun x h' =>
      (f x (m[x]'(mem_of_getKey?_eq_some h'))))).get! :=
  DHashMap.Const.getKey!_filter

theorem getKey!_filter_key [EquivBEq α] [LawfulHashable α] [Inhabited α]
    {f : α → Bool} {k : α} :
    (m.filter fun k _ => f k).getKey! k = ((m.getKey? k).filter f).get! :=
  DHashMap.getKey!_filter_key

theorem getKeyD_filter [EquivBEq α] [LawfulHashable α]
    {f : α → β → Bool} {k fallback : α} :
    (m.filter f).getKeyD k fallback =
    ((m.getKey? k).pfilter (fun x h' =>
      (f x (m[x]'(mem_of_getKey?_eq_some h'))))).getD fallback :=
  DHashMap.Const.getKeyD_filter

theorem getKeyD_filter_key [EquivBEq α] [LawfulHashable α]
    {f : α → Bool} {k fallback : α} :
    (m.filter fun k _ => f k).getKeyD k fallback = ((m.getKey? k).filter f).getD fallback :=
  DHashMap.getKeyD_filter_key

end filter

section map

variable {m : HashMap α β}

theorem map_id_equiv : m.map (fun _ v => v) ~m m :=
  ⟨DHashMap.map_id_equiv⟩

theorem map_map_equiv {f : α → β → γ} {g : α → γ → δ} :
    (m.map f).map g ~m m.map fun k v => g k (f k v) :=
  ⟨DHashMap.map_map_equiv⟩

theorem toList_map {f : α → β → γ} :
    (m.map f).toList.Perm (m.toList.map (fun p => (p.1, f p.1 p.2))) :=
  DHashMap.Const.toList_map

theorem keys_map {f : α → β → γ} : (m.map f).keys.Perm m.keys :=
  DHashMap.keys_map

theorem filterMap_equiv_map [EquivBEq α] [LawfulHashable α]
    {f : α → β → γ} :
    (m.filterMap (fun k v => some (f k v))) ~m m.map f :=
  ⟨DHashMap.filterMap_equiv_map⟩

@[simp, grind]
theorem isEmpty_map [EquivBEq α] [LawfulHashable α]
    {f : α → β → γ} :
    (m.map f).isEmpty = m.isEmpty :=
  DHashMap.isEmpty_map

@[simp, grind]
theorem contains_map [EquivBEq α] [LawfulHashable α]
    {f : α → β → γ} {k : α} :
    (m.map f).contains k = m.contains k :=
  DHashMap.contains_map

theorem contains_of_contains_map [EquivBEq α] [LawfulHashable α]
    {f : α → β → γ} {k : α} :
    (m.map f).contains k = true → m.contains k = true :=
  DHashMap.contains_of_contains_map

@[simp, grind]
theorem mem_map [EquivBEq α] [LawfulHashable α]
    {f : α → β → γ} {k : α} :
    k ∈ m.map f ↔ k ∈ m := by
  simp only [mem_iff_contains, contains_map]

theorem mem_of_mem_map [EquivBEq α] [LawfulHashable α]
    {f : α → β → γ} {k : α} :
    k ∈ m.map f → k ∈ m :=
  DHashMap.contains_of_contains_map

@[simp, grind]
theorem size_map [EquivBEq α] [LawfulHashable α]
    {f : α → β → γ} :
    (m.map f).size = m.size :=
  DHashMap.size_map

<<<<<<< HEAD
@[grind]
theorem getElem?_map [EquivBEq α] [LawfulHashable α]
=======
@[simp]
theorem getElem?_map [LawfulBEq α] [LawfulHashable α]
    {f : α → β → γ} {k : α} :
    (m.map f)[k]? = m[k]?.map (f k) :=
  DHashMap.Const.get?_map

/-- Variant of `getElem?_map` that holds with `EquivBEq` (i.e. without `LawfulBEq`). -/
@[simp (low)]
theorem getElem?_map' [EquivBEq α] [LawfulHashable α]
>>>>>>> afab3743
    {f : α → β → γ} {k : α} :
    (m.map f)[k]? = m[k]?.pmap (fun v h' => f (m.getKey k h') v)
      (fun _ h' => mem_iff_isSome_getElem?.mpr (Option.isSome_of_eq_some h')) :=
  DHashMap.Const.get?_map'

theorem getElem?_map_of_getKey?_eq_some [EquivBEq α] [LawfulHashable α]
    {f : α → β → γ} {k k' : α} (h : m.getKey? k = some k') :
    (m.map f)[k]? = m[k]?.map (f k') :=
  DHashMap.Const.get?_map_of_getKey?_eq_some h

<<<<<<< HEAD
@[simp, grind]
theorem getElem_map [EquivBEq α] [LawfulHashable α]
=======
@[simp]
theorem getElem_map [LawfulBEq α] [LawfulHashable α]
>>>>>>> afab3743
    {f : α → β → γ} {k : α} {h'} :
    (m.map f)[k]'(h') =
      f k (m[k]'(mem_of_mem_map h')) :=
  DHashMap.Const.get_map

<<<<<<< HEAD
@[grind]
theorem getElem!_map [EquivBEq α] [LawfulHashable α] [Inhabited γ]
=======
/-- Variant of `getElem_map` that holds with `EquivBEq` (i.e. without `LawfulBEq`). -/
@[simp (low)]
theorem getElem_map' [EquivBEq α] [LawfulHashable α]
    {f : α → β → γ} {k : α} {h'} :
    (m.map f)[k]'(h') =
      f (m.getKey k (mem_of_mem_map h')) (m[k]'(mem_of_mem_map h')) :=
  DHashMap.Const.get_map'

theorem getElem!_map [LawfulBEq α] [LawfulHashable α] [Inhabited γ]
    {f : α → β → γ} {k : α} :
    (m.map f)[k]! =
      (m[k]?.map (f k)).get! :=
  DHashMap.Const.get!_map

/-- Variant of `getElem!_map` that holds with `EquivBEq` (i.e. without `LawfulBEq`). -/
theorem getElem!_map' [EquivBEq α] [LawfulHashable α] [Inhabited γ]
>>>>>>> afab3743
    {f : α → β → γ} {k : α} :
    (m.map f)[k]! =
      (m[k]?.pmap (fun v h => f (m.getKey k h) v)
        (fun _ h' => mem_iff_isSome_getElem?.mpr (Option.isSome_of_mem h'))).get! :=
  DHashMap.Const.get!_map'

theorem getElem!_map_of_getKey?_eq_some [EquivBEq α] [LawfulHashable α] [Inhabited γ]
    {f : α → β → γ} {k k' : α} (h : m.getKey? k = some k') :
    (m.map f)[k]! = (m[k]?.map (f k')).get! :=
  DHashMap.Const.get!_map_of_getKey?_eq_some h

<<<<<<< HEAD
@[grind]
theorem getD_map [EquivBEq α] [LawfulHashable α]
=======
theorem getD_map [LawfulBEq α] [LawfulHashable α]
    {f : α → β → γ} {k : α} {fallback : γ} :
    (m.map f).getD k fallback =
      (m[k]?.map (f k)).getD fallback :=
  DHashMap.Const.getD_map

/-- Variant of `getD_map` that holds with `EquivBEq` (i.e. without `LawfulBEq`). -/
theorem getD_map' [EquivBEq α] [LawfulHashable α]
>>>>>>> afab3743
    {f : α → β → γ} {k : α} {fallback : γ} :
    (m.map f).getD k fallback =
      (m[k]?.pmap (fun v h => f (m.getKey k h) v)
        (fun _ h' => mem_iff_isSome_getElem?.mpr (Option.isSome_of_eq_some h'))).getD fallback :=
  DHashMap.Const.getD_map'

theorem getD_map_of_getKey?_eq_some [EquivBEq α] [LawfulHashable α] [Inhabited γ]
    {f : α → β → γ} {k k' : α} {fallback : γ} (h : m.getKey? k = some k') :
    (m.map f).getD k fallback = (m[k]?.map (f k')).getD fallback :=
  DHashMap.Const.getD_map_of_getKey?_eq_some h

@[simp, grind]
theorem getKey?_map [EquivBEq α] [LawfulHashable α]
    {f : α → β → γ} {k : α} :
    (m.map f).getKey? k = m.getKey? k :=
  DHashMap.getKey?_map

@[simp]
theorem getKey_map [EquivBEq α] [LawfulHashable α]
    {f : α → β → γ} {k : α} {h'} :
    (m.map f).getKey k h' = m.getKey k (mem_of_mem_map h') :=
  DHashMap.getKey_map

@[simp]
theorem getKey!_map [EquivBEq α] [LawfulHashable α] [Inhabited α]
    {f : α → β → γ} {k : α} :
    (m.map f).getKey! k = m.getKey! k :=
  DHashMap.getKey!_map

@[simp]
theorem getKeyD_map [EquivBEq α] [LawfulHashable α]
    {f : α → β → γ} {k fallback : α} :
    (m.map f).getKeyD k fallback = m.getKeyD k fallback :=
  DHashMap.getKeyD_map

end map

end Std.HashMap<|MERGE_RESOLUTION|>--- conflicted
+++ resolved
@@ -558,12 +558,8 @@
     m.getKey a h = (m.getKey? a).get (mem_iff_isSome_getKey?.mp h) :=
   DHashMap.getKey_eq_get_getKey?
 
-<<<<<<< HEAD
-@[grind] theorem get_getKey? [EquivBEq α] [LawfulHashable α] {a : α} {h} :
-=======
-@[simp]
+@[simp, grind]
 theorem get_getKey? [EquivBEq α] [LawfulHashable α] {a : α} {h} :
->>>>>>> afab3743
     (m.getKey? a).get h = m.getKey a (mem_iff_isSome_getKey?.mpr h) :=
   DHashMap.get_getKey?
 
@@ -969,13 +965,9 @@
 
 end monadic
 
-<<<<<<< HEAD
-@[simp, grind]
-=======
 variable {ρ : Type w} [ForIn Id ρ (α × β)]
 
-@[simp]
->>>>>>> afab3743
+@[simp, grind]
 theorem insertMany_nil :
     insertMany m [] = m :=
   ext DHashMap.Const.insertMany_nil
@@ -990,9 +982,7 @@
     insertMany m (⟨k, v⟩ :: l) = insertMany (m.insert k v) l :=
   ext DHashMap.Const.insertMany_cons
 
-<<<<<<< HEAD
-@[simp, grind]
-=======
+@[grind _=_]
 theorem insertMany_append {l₁ l₂ : List (α × β)} :
     insertMany m (l₁ ++ l₂) = insertMany (insertMany m l₁) l₂ := by
   induction l₁ generalizing m with
@@ -1007,8 +997,7 @@
   show motive ⟨DHashMap.Const.insertMany m.1 l⟩ from
     DHashMap.Const.insertMany_ind m.inner l init fun m => insert ⟨m⟩
 
-@[simp]
->>>>>>> afab3743
+@[simp, grind]
 theorem contains_insertMany_list [EquivBEq α] [LawfulHashable α]
     {l : List (α × β)} {k : α} :
     (insertMany m l).contains k = (m.contains k || (l.map Prod.fst).contains k) :=
@@ -1155,13 +1144,11 @@
     m.size ≤ (insertMany m l).size :=
   DHashMap.Const.size_le_size_insertMany_list
 
-<<<<<<< HEAD
-grind_pattern size_le_size_insertMany_list => (insertMany m l).size
-=======
 theorem size_le_size_insertMany [EquivBEq α] [LawfulHashable α]
     {l : ρ} : m.size ≤ (insertMany m l).size :=
   DHashMap.Const.size_le_size_insertMany
->>>>>>> afab3743
+
+grind_pattern size_le_size_insertMany => (insertMany m l).size
 
 theorem size_insertMany_list_le [EquivBEq α] [LawfulHashable α]
     {l : List (α × β)} :
@@ -1176,15 +1163,13 @@
     (insertMany m l).isEmpty = (m.isEmpty && l.isEmpty) :=
   DHashMap.Const.isEmpty_insertMany_list
 
-<<<<<<< HEAD
--- As `insertManyIfNewUnit` is really an implementation detail for `HashSet.insertMany`,
--- we do not add `@[grind]` annotations to any of its lemmas.
-=======
 theorem isEmpty_of_isEmpty_insertMany [EquivBEq α] [LawfulHashable α]
     {l : ρ} : (insertMany m l).isEmpty → m.isEmpty :=
   DHashMap.Const.isEmpty_of_isEmpty_insertMany
 
->>>>>>> afab3743
+-- As `insertManyIfNewUnit` is really an implementation detail for `HashSet.insertMany`,
+-- we do not add `@[grind]` annotations to any of its lemmas.
+
 variable {m : HashMap α Unit}
 variable {ρ : Type w} [ForIn Id ρ α]
 
@@ -1371,15 +1356,11 @@
     ofList (⟨k, v⟩ :: tl) = insertMany ((∅ : HashMap α β).insert k v) tl :=
   ext DHashMap.Const.ofList_cons
 
-<<<<<<< HEAD
-@[simp, grind]
-=======
 theorem ofList_eq_insertMany_empty {l : List (α × β)} :
     ofList l = insertMany (∅ : HashMap α β) l :=
   ext DHashMap.Const.ofList_eq_insertMany_empty
 
-@[simp]
->>>>>>> afab3743
+@[simp, grind]
 theorem contains_ofList [EquivBEq α] [LawfulHashable α]
     {l : List (α × β)} {k : α} :
     (ofList l).contains k = (l.map Prod.fst).contains k :=
@@ -2594,11 +2575,7 @@
     (m.map f).size = m.size :=
   DHashMap.size_map
 
-<<<<<<< HEAD
-@[grind]
-theorem getElem?_map [EquivBEq α] [LawfulHashable α]
-=======
-@[simp]
+@[simp, grind]
 theorem getElem?_map [LawfulBEq α] [LawfulHashable α]
     {f : α → β → γ} {k : α} :
     (m.map f)[k]? = m[k]?.map (f k) :=
@@ -2607,7 +2584,6 @@
 /-- Variant of `getElem?_map` that holds with `EquivBEq` (i.e. without `LawfulBEq`). -/
 @[simp (low)]
 theorem getElem?_map' [EquivBEq α] [LawfulHashable α]
->>>>>>> afab3743
     {f : α → β → γ} {k : α} :
     (m.map f)[k]? = m[k]?.pmap (fun v h' => f (m.getKey k h') v)
       (fun _ h' => mem_iff_isSome_getElem?.mpr (Option.isSome_of_eq_some h')) :=
@@ -2618,22 +2594,13 @@
     (m.map f)[k]? = m[k]?.map (f k') :=
   DHashMap.Const.get?_map_of_getKey?_eq_some h
 
-<<<<<<< HEAD
-@[simp, grind]
-theorem getElem_map [EquivBEq α] [LawfulHashable α]
-=======
-@[simp]
+@[simp, grind]
 theorem getElem_map [LawfulBEq α] [LawfulHashable α]
->>>>>>> afab3743
     {f : α → β → γ} {k : α} {h'} :
     (m.map f)[k]'(h') =
       f k (m[k]'(mem_of_mem_map h')) :=
   DHashMap.Const.get_map
 
-<<<<<<< HEAD
-@[grind]
-theorem getElem!_map [EquivBEq α] [LawfulHashable α] [Inhabited γ]
-=======
 /-- Variant of `getElem_map` that holds with `EquivBEq` (i.e. without `LawfulBEq`). -/
 @[simp (low)]
 theorem getElem_map' [EquivBEq α] [LawfulHashable α]
@@ -2642,6 +2609,7 @@
       f (m.getKey k (mem_of_mem_map h')) (m[k]'(mem_of_mem_map h')) :=
   DHashMap.Const.get_map'
 
+@[grind]
 theorem getElem!_map [LawfulBEq α] [LawfulHashable α] [Inhabited γ]
     {f : α → β → γ} {k : α} :
     (m.map f)[k]! =
@@ -2650,7 +2618,6 @@
 
 /-- Variant of `getElem!_map` that holds with `EquivBEq` (i.e. without `LawfulBEq`). -/
 theorem getElem!_map' [EquivBEq α] [LawfulHashable α] [Inhabited γ]
->>>>>>> afab3743
     {f : α → β → γ} {k : α} :
     (m.map f)[k]! =
       (m[k]?.pmap (fun v h => f (m.getKey k h) v)
@@ -2662,10 +2629,7 @@
     (m.map f)[k]! = (m[k]?.map (f k')).get! :=
   DHashMap.Const.get!_map_of_getKey?_eq_some h
 
-<<<<<<< HEAD
 @[grind]
-theorem getD_map [EquivBEq α] [LawfulHashable α]
-=======
 theorem getD_map [LawfulBEq α] [LawfulHashable α]
     {f : α → β → γ} {k : α} {fallback : γ} :
     (m.map f).getD k fallback =
@@ -2674,7 +2638,6 @@
 
 /-- Variant of `getD_map` that holds with `EquivBEq` (i.e. without `LawfulBEq`). -/
 theorem getD_map' [EquivBEq α] [LawfulHashable α]
->>>>>>> afab3743
     {f : α → β → γ} {k : α} {fallback : γ} :
     (m.map f).getD k fallback =
       (m[k]?.pmap (fun v h => f (m.getKey k h) v)

--- conflicted
+++ resolved
@@ -248,15 +248,14 @@
 
 instance [BEq α] [Hashable α] : Inter (Raw α β) := ⟨inter⟩
 
-<<<<<<< HEAD
+instance [BEq α] [Hashable α] : SDiff (Raw α β) := ⟨diff⟩
+
 /-- Internal implementation detail of the hash map. -/
 def beq {β : Type v} [BEq α] [Hashable α] [BEq β] (m₁ m₂ : Raw α β) : Bool :=
   DHashMap.Raw.Const.beq m₁.inner m₂.inner
 
 instance [BEq α] [Hashable α] [BEq β] : BEq (Raw α β) := ⟨beq⟩
-=======
-instance [BEq α] [Hashable α] : SDiff (Raw α β) := ⟨diff⟩
->>>>>>> 799d5944
+
 
 section Unverified
 

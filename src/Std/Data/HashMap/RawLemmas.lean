/-
Copyright (c) 2024 Lean FRO, LLC. All rights reserved.
Released under Apache 2.0 license as described in the file LICENSE.
Authors: Markus Himmel
-/
module

prelude
public import Std.Data.DHashMap.RawLemmas
public import Std.Data.HashMap.Raw
import all Std.Data.DHashMap.Raw

@[expose] public section

/-!
# Hash map lemmas

This module contains lemmas about `Std.Data.HashMap.Raw`. Most of the lemmas require
`EquivBEq α` and `LawfulHashable α` for the key type `α`. The easiest way to obtain these instances
is to provide an instance of `LawfulBEq α`.
-/

set_option linter.missingDocs true
set_option autoImplicit false

universe u v w w'

variable {α : Type u} {β : Type v} {γ : Type w} {δ : Type w'}

namespace Std.HashMap

namespace Raw

variable {m : Raw α β}

@[simp, grind =]
theorem size_emptyWithCapacity {c} : (emptyWithCapacity c : Raw α β).size = 0 :=
  DHashMap.Raw.size_emptyWithCapacity

@[simp, grind =]
theorem size_empty : (∅ : Raw α β).size = 0 :=
  DHashMap.Raw.size_empty

theorem isEmpty_eq_size_eq_zero : m.isEmpty = (m.size == 0) :=
  DHashMap.Raw.isEmpty_eq_size_eq_zero

private theorem ext {m m' : Raw α β} : m.inner = m'.inner → m = m' := by
  cases m; cases m'; rintro rfl; rfl

variable [BEq α] [Hashable α]

@[simp, grind =]
theorem isEmpty_emptyWithCapacity {c} : (emptyWithCapacity c : Raw α β).isEmpty :=
  DHashMap.Raw.isEmpty_emptyWithCapacity

@[simp, grind =]
theorem isEmpty_empty : (∅ : Raw α β).isEmpty :=
  DHashMap.Raw.isEmpty_empty

@[simp, grind =]
theorem isEmpty_insert [EquivBEq α] [LawfulHashable α] (h : m.WF) {k : α} {v : β} :
    (m.insert k v).isEmpty = false :=
  DHashMap.Raw.isEmpty_insert h.out

theorem mem_iff_contains {a : α} : a ∈ m ↔ m.contains a :=
  DHashMap.Raw.mem_iff_contains

@[simp, grind _=_]
theorem contains_iff_mem {a : α} : m.contains a ↔ a ∈ m :=
  DHashMap.Raw.contains_iff_mem

theorem contains_eq_false_iff_not_mem {k : α} : m.contains k = false ↔ ¬k ∈ m :=
  DHashMap.Raw.contains_eq_false_iff_not_mem

theorem contains_congr [EquivBEq α] [LawfulHashable α] (h : m.WF) {a b : α} (hab : a == b) :
    m.contains a = m.contains b :=
  DHashMap.Raw.contains_congr h.out hab

theorem mem_congr [EquivBEq α] [LawfulHashable α] (h : m.WF) {a b : α} (hab : a == b) :
    a ∈ m ↔ b ∈ m :=
  DHashMap.Raw.mem_congr h.out hab

@[simp, grind =]
theorem contains_emptyWithCapacity {a : α} {c} : (emptyWithCapacity c : Raw α β).contains a = false :=
  DHashMap.Raw.contains_emptyWithCapacity

@[simp, grind ←] theorem not_mem_emptyWithCapacity {a : α} {c} : ¬a ∈ (emptyWithCapacity c : Raw α β) :=
  DHashMap.Raw.not_mem_emptyWithCapacity

@[simp, grind =] theorem contains_empty {a : α} : (∅ : Raw α β).contains a = false :=
  DHashMap.Raw.contains_empty

@[simp] theorem not_mem_empty {a : α} : ¬a ∈ (∅ : Raw α β) :=
  DHashMap.Raw.not_mem_empty

theorem contains_of_isEmpty [EquivBEq α] [LawfulHashable α] (h : m.WF) {a : α} :
    m.isEmpty → m.contains a = false :=
  DHashMap.Raw.contains_of_isEmpty h.out

theorem not_mem_of_isEmpty [EquivBEq α] [LawfulHashable α] (h : m.WF) {a : α} :
    m.isEmpty → ¬a ∈ m :=
  DHashMap.Raw.not_mem_of_isEmpty h.out

theorem isEmpty_eq_false_iff_exists_contains_eq_true [EquivBEq α] [LawfulHashable α] (h : m.WF) :
    m.isEmpty = false ↔ ∃ a, m.contains a = true :=
  DHashMap.Raw.isEmpty_eq_false_iff_exists_contains_eq_true h.out

theorem isEmpty_eq_false_iff_exists_mem [EquivBEq α] [LawfulHashable α] (h : m.WF) :
    m.isEmpty = false ↔ ∃ a, a ∈ m :=
  DHashMap.Raw.isEmpty_eq_false_iff_exists_mem h.out

theorem isEmpty_iff_forall_contains [EquivBEq α] [LawfulHashable α] (h : m.WF) :
    m.isEmpty = true ↔ ∀ a, m.contains a = false :=
  DHashMap.Raw.isEmpty_iff_forall_contains h.out

theorem isEmpty_iff_forall_not_mem [EquivBEq α] [LawfulHashable α] (h : m.WF) :
    m.isEmpty = true ↔ ∀ a, ¬a ∈ m :=
  DHashMap.Raw.isEmpty_iff_forall_not_mem h.out

@[simp] theorem insert_eq_insert {p : α × β} : Insert.insert p m = m.insert p.1 p.2 := rfl

@[simp] theorem singleton_eq_insert {p : α × β} :
    Singleton.singleton p = (∅ : Raw α β).insert p.1 p.2 :=
  rfl

@[simp, grind =]
theorem contains_insert [EquivBEq α] [LawfulHashable α] (h : m.WF) {k a : α} {v : β} :
    (m.insert k v).contains a = (k == a || m.contains a) :=
  DHashMap.Raw.contains_insert h.out

@[simp, grind =]
theorem mem_insert [EquivBEq α] [LawfulHashable α] (h : m.WF) {k a : α} {v : β} :
    a ∈ m.insert k v ↔ k == a ∨ a ∈ m :=
  DHashMap.Raw.mem_insert h.out

theorem contains_of_contains_insert [EquivBEq α] [LawfulHashable α] (h : m.WF) {k a : α} {v : β} :
    (m.insert k v).contains a → (k == a) = false → m.contains a :=
  DHashMap.Raw.contains_of_contains_insert h.out

theorem mem_of_mem_insert [EquivBEq α] [LawfulHashable α] (h : m.WF) {k a : α} {v : β} :
    a ∈ m.insert k v → (k == a) = false → a ∈ m :=
  DHashMap.Raw.mem_of_mem_insert h.out

@[simp]
theorem contains_insert_self [EquivBEq α] [LawfulHashable α] (h : m.WF) {k : α} {v : β} :
    (m.insert k v).contains k :=
  DHashMap.Raw.contains_insert_self h.out

@[simp]
theorem mem_insert_self [EquivBEq α] [LawfulHashable α] (h : m.WF) {k : α} {v : β} :
    k ∈ m.insert k v :=
  DHashMap.Raw.mem_insert_self h.out

@[grind =] theorem size_insert [EquivBEq α] [LawfulHashable α] (h : m.WF) {k : α} {v : β} :
    (m.insert k v).size = if k ∈ m then m.size else m.size + 1 :=
  DHashMap.Raw.size_insert h.out

theorem size_le_size_insert [EquivBEq α] [LawfulHashable α] (h : m.WF) {k : α} {v : β} :
    m.size ≤ (m.insert k v).size :=
  DHashMap.Raw.size_le_size_insert h.out

theorem size_insert_le [EquivBEq α] [LawfulHashable α] (h : m.WF) {k : α} {v : β} :
    (m.insert k v).size ≤ m.size + 1 :=
  DHashMap.Raw.size_insert_le h.out

@[simp, grind =]
theorem erase_emptyWithCapacity {k : α} {c : Nat} : (emptyWithCapacity c : Raw α β).erase k = emptyWithCapacity c :=
  ext DHashMap.Raw.erase_emptyWithCapacity

@[simp, grind =]
theorem erase_empty {k : α} : (∅ : Raw α β).erase k = ∅ :=
  ext DHashMap.Raw.erase_empty

@[simp, grind =]
theorem isEmpty_erase [EquivBEq α] [LawfulHashable α] (h : m.WF) {k : α} :
    (m.erase k).isEmpty = (m.isEmpty || (m.size == 1 && m.contains k)) :=
  DHashMap.Raw.isEmpty_erase h.out

@[simp, grind =]
theorem contains_erase [EquivBEq α] [LawfulHashable α] (h : m.WF) {k a : α} :
    (m.erase k).contains a = (!(k == a) && m.contains a) :=
  DHashMap.Raw.contains_erase h.out

@[simp, grind =]
theorem mem_erase [EquivBEq α] [LawfulHashable α] (h : m.WF) {k a : α} :
    a ∈ m.erase k ↔ (k == a) = false ∧ a ∈ m :=
  DHashMap.Raw.mem_erase h.out

theorem contains_of_contains_erase [EquivBEq α] [LawfulHashable α] (h : m.WF) {k a : α} :
    (m.erase k).contains a → m.contains a :=
  DHashMap.Raw.contains_of_contains_erase h.out

theorem mem_of_mem_erase [EquivBEq α] [LawfulHashable α] (h : m.WF) {k a : α} :
    a ∈ m.erase k → a ∈ m :=
  DHashMap.Raw.mem_of_mem_erase h.out

@[grind =] theorem size_erase [EquivBEq α] [LawfulHashable α] (h : m.WF) {k : α} :
    (m.erase k).size = if k ∈ m then m.size - 1 else m.size :=
  DHashMap.Raw.size_erase h.out

theorem size_erase_le [EquivBEq α] [LawfulHashable α] (h : m.WF) {k : α} :
    (m.erase k).size ≤ m.size :=
  DHashMap.Raw.size_erase_le h.out

theorem size_le_size_erase [EquivBEq α] [LawfulHashable α] (h : m.WF) {k : α} :
    m.size ≤ (m.erase k).size + 1 :=
  DHashMap.Raw.size_le_size_erase h.out

@[simp, grind =]
theorem containsThenInsert_fst (h : m.WF) {k : α} {v : β} :
    (m.containsThenInsert k v).1 = m.contains k :=
  DHashMap.Raw.containsThenInsert_fst h.out

@[simp, grind =]
theorem containsThenInsert_snd (h : m.WF) {k : α} {v : β} :
    (m.containsThenInsert k v).2 = m.insert k v :=
  ext (DHashMap.Raw.containsThenInsert_snd h.out)

@[simp, grind =]
theorem containsThenInsertIfNew_fst (h : m.WF) {k : α} {v : β} :
    (m.containsThenInsertIfNew k v).1 = m.contains k :=
  DHashMap.Raw.containsThenInsertIfNew_fst h.out

@[simp, grind =]
theorem containsThenInsertIfNew_snd (h : m.WF) {k : α} {v : β} :
    (m.containsThenInsertIfNew k v).2 = m.insertIfNew k v :=
  ext (DHashMap.Raw.containsThenInsertIfNew_snd h.out)

@[simp, grind =] theorem get_eq_getElem {a : α} {h} : get m a h = m[a]'h := rfl
@[simp, grind =] theorem get?_eq_getElem? {a : α} : get? m a = m[a]? := rfl
@[simp, grind =] theorem get!_eq_getElem! [Inhabited β] {a : α} : get! m a = m[a]! := rfl

@[simp, grind =]
theorem getElem?_emptyWithCapacity {a : α} {c} : (emptyWithCapacity c : Raw α β)[a]? = none :=
  DHashMap.Raw.Const.get?_emptyWithCapacity

@[simp]
theorem getElem?_empty {a : α} : (∅ : Raw α β)[a]? = none :=
  DHashMap.Raw.Const.get?_empty

theorem getElem?_of_isEmpty [EquivBEq α] [LawfulHashable α] (h : m.WF) {a : α} :
    m.isEmpty = true → m[a]? = none :=
  DHashMap.Raw.Const.get?_of_isEmpty h.out

@[grind =] theorem getElem?_insert [EquivBEq α] [LawfulHashable α] (h : m.WF) {k a : α} {v : β} :
    (m.insert k v)[a]? = if k == a then some v else m[a]? :=
  DHashMap.Raw.Const.get?_insert h.out

@[simp]
theorem getElem?_insert_self [EquivBEq α] [LawfulHashable α] (h : m.WF) {k : α} {v : β} :
    (m.insert k v)[k]? = some v :=
  DHashMap.Raw.Const.get?_insert_self h.out

theorem contains_eq_isSome_getElem? [EquivBEq α] [LawfulHashable α] (h : m.WF) {a : α} :
    m.contains a = m[a]?.isSome :=
  DHashMap.Raw.Const.contains_eq_isSome_get? h.out

@[simp]
theorem isSome_getElem?_eq_contains [EquivBEq α] [LawfulHashable α] (h : m.WF) {a : α} :
    m[a]?.isSome = m.contains a :=
  (contains_eq_isSome_getElem? h).symm

theorem mem_iff_isSome_getElem? [EquivBEq α] [LawfulHashable α] (h : m.WF) {a : α} :
    a ∈ m ↔ (m[a]?).isSome :=
  DHashMap.Raw.Const.mem_iff_isSome_get? h.out

@[simp]
theorem isSome_getElem?_iff_mem [EquivBEq α] [LawfulHashable α] (h : m.WF) {a : α} :
    (m[a]?).isSome ↔ a ∈ m :=
  (mem_iff_isSome_getElem? h).symm

theorem getElem?_eq_some_iff [EquivBEq α] [LawfulHashable α] (h : m.WF) {k : α} {v : β} :
    m[k]? = some v ↔ ∃ h : k ∈ m, m[k] = v :=
  DHashMap.Raw.Const.get?_eq_some_iff h.out

theorem getElem?_eq_none_of_contains_eq_false [EquivBEq α] [LawfulHashable α] (h : m.WF) {a : α} :
    m.contains a = false → m[a]? = none :=
  DHashMap.Raw.Const.get?_eq_none_of_contains_eq_false h.out

theorem getElem?_eq_none [EquivBEq α] [LawfulHashable α] (h : m.WF) {a : α} :
    ¬a ∈ m → m[a]? = none :=
  DHashMap.Raw.Const.get?_eq_none h.out

@[grind =] theorem getElem?_erase [EquivBEq α] [LawfulHashable α] (h : m.WF) {k a : α} :
    (m.erase k)[a]? = if k == a then none else m[a]? :=
  DHashMap.Raw.Const.get?_erase h.out

@[simp]
theorem getElem?_erase_self [EquivBEq α] [LawfulHashable α] (h : m.WF) {k : α} :
    (m.erase k)[k]? = none :=
  DHashMap.Raw.Const.get?_erase_self h.out

theorem getElem?_congr [EquivBEq α] [LawfulHashable α] (h : m.WF) {a b : α} (hab : a == b) :
    m[a]? = m[b]? :=
  DHashMap.Raw.Const.get?_congr h.out hab

@[grind =] theorem getElem_insert [EquivBEq α] [LawfulHashable α] (h : m.WF) {k a : α} {v : β} {h₁} :
    (m.insert k v)[a]'h₁ =
      if h₂ : k == a then v else m[a]'(mem_of_mem_insert h h₁ (Bool.eq_false_iff.2 h₂)) :=
  DHashMap.Raw.Const.get_insert (h₁ := h₁) h.out

@[simp]
theorem getElem_insert_self [EquivBEq α] [LawfulHashable α] (h : m.WF) {k : α} {v : β} :
    (m.insert k v)[k]'(mem_insert_self h) = v :=
  DHashMap.Raw.Const.get_insert_self h.out

@[simp, grind =]
theorem getElem_erase [EquivBEq α] [LawfulHashable α] (h : m.WF) {k a : α} {h'} :
    (m.erase k)[a]'h' = m[a]'(mem_of_mem_erase h h') :=
  DHashMap.Raw.Const.get_erase (h' := h') h.out

theorem getElem?_eq_some_getElem [EquivBEq α] [LawfulHashable α] (h : m.WF) {a : α} (h' : a ∈ m) :
    m[a]? = some (m[a]'h') :=
  DHashMap.Raw.Const.get?_eq_some_get h.out h'

theorem getElem_eq_get_getElem? [EquivBEq α] [LawfulHashable α] (h : m.WF) {a : α} {h' : a ∈ m} :
    m[a]'(h') = m[a]?.get ((mem_iff_isSome_getElem? h).mp h') :=
  DHashMap.Raw.Const.get_eq_get_get? h.out (h' := h')

@[grind =] theorem get_getElem? [EquivBEq α] [LawfulHashable α] (h : m.WF) {a : α} {h'} :
    m[a]?.get h' = m[a]'((mem_iff_isSome_getElem? h).mpr h') :=
  DHashMap.Raw.Const.get_get? h.out

theorem getElem_congr [EquivBEq α] [LawfulHashable α] (h : m.WF) {a b : α} (hab : a == b) {h'} :
    m[a]'h' = m[b]'((mem_congr h hab).1 h') :=
  DHashMap.Raw.Const.get_congr h.out hab (h' := h')

@[simp, grind =]
theorem getElem!_emptyWithCapacity [Inhabited β] {a : α} {c} : (emptyWithCapacity c : Raw α β)[a]! = default :=
  DHashMap.Raw.Const.get!_emptyWithCapacity

@[simp, grind =]
theorem getElem!_empty [Inhabited β] {a : α} : (∅ : Raw α β)[a]! = default :=
  DHashMap.Raw.Const.get!_empty

theorem getElem!_of_isEmpty [EquivBEq α] [LawfulHashable α] [Inhabited β] (h : m.WF) {a : α} :
    m.isEmpty = true → m[a]! = default :=
  DHashMap.Raw.Const.get!_of_isEmpty h.out

@[grind =] theorem getElem!_insert [EquivBEq α] [LawfulHashable α] [Inhabited β] (h : m.WF) {k a : α} {v : β} :
    (m.insert k v)[a]! = if k == a then v else m[a]! :=
  DHashMap.Raw.Const.get!_insert h.out

@[simp]
theorem getElem!_insert_self [EquivBEq α] [LawfulHashable α] [Inhabited β] (h : m.WF) {k : α}
    {v : β} : (m.insert k v)[k]! = v :=
  DHashMap.Raw.Const.get!_insert_self h.out

theorem getElem!_eq_default_of_contains_eq_false [EquivBEq α] [LawfulHashable α] [Inhabited β]
    (h : m.WF) {a : α} : m.contains a = false → m[a]! = default :=
  DHashMap.Raw.Const.get!_eq_default_of_contains_eq_false h.out

theorem getElem!_eq_default [EquivBEq α] [LawfulHashable α] [Inhabited β] (h : m.WF) {a : α} :
    ¬a ∈ m → m[a]! = default :=
  DHashMap.Raw.Const.get!_eq_default h.out

@[grind =] theorem getElem!_erase [EquivBEq α] [LawfulHashable α] [Inhabited β] (h : m.WF) {k a : α} :
    (m.erase k)[a]! = if k == a then default else m[a]! :=
  DHashMap.Raw.Const.get!_erase h.out

@[simp]
theorem getElem!_erase_self [EquivBEq α] [LawfulHashable α] [Inhabited β] (h : m.WF) {k : α} :
    (m.erase k)[k]! = default :=
  DHashMap.Raw.Const.get!_erase_self h.out

theorem getElem?_eq_some_getElem!_of_contains [EquivBEq α] [LawfulHashable α] [Inhabited β]
    (h : m.WF) {a : α} : m.contains a = true → m[a]? = some m[a]! :=
  DHashMap.Raw.Const.get?_eq_some_get!_of_contains h.out

theorem getElem?_eq_some_getElem! [EquivBEq α] [LawfulHashable α] [Inhabited β] (h : m.WF) {a : α} :
    a ∈ m → m[a]? = some m[a]! :=
  DHashMap.Raw.Const.get?_eq_some_get! h.out

theorem getElem!_eq_get!_getElem? [EquivBEq α] [LawfulHashable α] [Inhabited β] (h : m.WF) {a : α} :
    m[a]! = m[a]?.get! :=
  DHashMap.Raw.Const.get!_eq_get!_get? h.out

theorem getElem_eq_getElem! [EquivBEq α] [LawfulHashable α] [Inhabited β] (h : m.WF) {a : α} {h'} :
    m[a]'h' = m[a]! :=
  @DHashMap.Raw.Const.get_eq_get! _ _ _ _ _ _ _ _ h.out _ h'

theorem getElem!_congr [EquivBEq α] [LawfulHashable α] [Inhabited β] (h : m.WF) {a b : α}
    (hab : a == b) : m[a]! = m[b]! :=
  DHashMap.Raw.Const.get!_congr h.out hab

@[simp, grind =]
theorem getD_emptyWithCapacity {a : α} {fallback : β} {c} : (emptyWithCapacity c : Raw α β).getD a fallback = fallback :=
  DHashMap.Raw.Const.getD_emptyWithCapacity

@[simp, grind =]
theorem getD_empty {a : α} {fallback : β} : (∅ : Raw α β).getD a fallback = fallback :=
  DHashMap.Raw.Const.getD_empty

theorem getD_of_isEmpty [EquivBEq α] [LawfulHashable α] (h : m.WF) {a : α} {fallback : β} :
    m.isEmpty = true → m.getD a fallback = fallback :=
  DHashMap.Raw.Const.getD_of_isEmpty h.out

@[grind =] theorem getD_insert [EquivBEq α] [LawfulHashable α] (h : m.WF) {k a : α} {fallback v : β} :
    (m.insert k v).getD a fallback = if k == a then v else m.getD a fallback :=
  DHashMap.Raw.Const.getD_insert h.out

@[simp]
theorem getD_insert_self [EquivBEq α] [LawfulHashable α] (h : m.WF) {k : α} {fallback v : β} :
   (m.insert k v).getD k fallback = v :=
  DHashMap.Raw.Const.getD_insert_self h.out

theorem getD_eq_fallback_of_contains_eq_false [EquivBEq α] [LawfulHashable α] (h : m.WF) {a : α}
    {fallback : β} : m.contains a = false → m.getD a fallback = fallback :=
  DHashMap.Raw.Const.getD_eq_fallback_of_contains_eq_false h.out

theorem getD_eq_fallback [EquivBEq α] [LawfulHashable α] (h : m.WF) {a : α} {fallback : β} :
    ¬a ∈ m → m.getD a fallback = fallback :=
  DHashMap.Raw.Const.getD_eq_fallback h.out

@[grind =] theorem getD_erase [EquivBEq α] [LawfulHashable α] (h : m.WF) {k a : α} {fallback : β} :
    (m.erase k).getD a fallback = if k == a then fallback else m.getD a fallback :=
  DHashMap.Raw.Const.getD_erase h.out

@[simp]
theorem getD_erase_self [EquivBEq α] [LawfulHashable α] (h : m.WF) {k : α} {fallback : β} :
    (m.erase k).getD k fallback = fallback :=
  DHashMap.Raw.Const.getD_erase_self h.out

theorem getElem?_eq_some_getD_of_contains [EquivBEq α] [LawfulHashable α] (h : m.WF) {a : α}
    {fallback : β} : m.contains a = true → m[a]? = some (m.getD a fallback) :=
  DHashMap.Raw.Const.get?_eq_some_getD_of_contains h.out

theorem getElem?_eq_some_getD [EquivBEq α] [LawfulHashable α] (h : m.WF) {a : α} {fallback : β} :
    a ∈ m → m[a]? = some (m.getD a fallback) :=
  DHashMap.Raw.Const.get?_eq_some_getD h.out

theorem getD_eq_getD_getElem? [EquivBEq α] [LawfulHashable α] (h : m.WF) {a : α} {fallback : β} :
    m.getD a fallback = m[a]?.getD fallback :=
  DHashMap.Raw.Const.getD_eq_getD_get? h.out

theorem getElem_eq_getD [EquivBEq α] [LawfulHashable α] (h : m.WF) {a : α} {fallback : β} {h'} :
    m[a]'h' = m.getD a fallback :=
  @DHashMap.Raw.Const.get_eq_getD _ _ _ _ _ _ _ h.out _ _ h'

theorem getElem!_eq_getD_default [EquivBEq α] [LawfulHashable α] [Inhabited β] (h : m.WF) {a : α} :
    m[a]! = m.getD a default :=
  DHashMap.Raw.Const.get!_eq_getD_default h.out

theorem getD_congr [EquivBEq α] [LawfulHashable α] (h : m.WF) {a b : α} {fallback : β}
    (hab : a == b) : m.getD a fallback = m.getD b fallback :=
  DHashMap.Raw.Const.getD_congr h.out hab

@[simp, grind =]
theorem getKey?_emptyWithCapacity {a : α} {c} : (emptyWithCapacity c : Raw α β).getKey? a = none :=
  DHashMap.Raw.getKey?_emptyWithCapacity

@[simp, grind =]
theorem getKey?_empty {a : α} : (∅ : Raw α β).getKey? a = none :=
  DHashMap.Raw.getKey?_empty

theorem getKey?_of_isEmpty [EquivBEq α] [LawfulHashable α] (h : m.WF) {a : α} :
    m.isEmpty = true → m.getKey? a = none :=
  DHashMap.Raw.getKey?_of_isEmpty h.out

@[grind =] theorem getKey?_insert [EquivBEq α] [LawfulHashable α] (h : m.WF) {k a : α} {v : β} :
    (m.insert k v).getKey? a = if k == a then some k else m.getKey? a :=
  DHashMap.Raw.getKey?_insert h.out

@[simp]
theorem getKey?_insert_self [EquivBEq α] [LawfulHashable α] (h : m.WF) {k : α} {v : β} :
    (m.insert k v).getKey? k = some k :=
  DHashMap.Raw.getKey?_insert_self h.out

theorem contains_eq_isSome_getKey? [EquivBEq α] [LawfulHashable α] (h : m.WF) {a : α} :
    m.contains a = (m.getKey? a).isSome :=
  DHashMap.Raw.contains_eq_isSome_getKey? h.out

@[simp, grind =]
theorem isSome_getKey?_eq_contains [EquivBEq α] [LawfulHashable α] (h : m.WF) {a : α} :
    (m.getKey? a).isSome = m.contains a :=
  (contains_eq_isSome_getKey? h).symm

theorem getKey?_eq_none_of_contains_eq_false [EquivBEq α] [LawfulHashable α] (h : m.WF) {a : α} :
    m.contains a = false → m.getKey? a = none :=
  DHashMap.Raw.getKey?_eq_none_of_contains_eq_false h.out

theorem getKey?_eq_none [EquivBEq α] [LawfulHashable α] (h : m.WF) {a : α} :
    ¬a ∈ m → m.getKey? a = none :=
  DHashMap.Raw.getKey?_eq_none h.out

@[grind =] theorem getKey?_erase [EquivBEq α] [LawfulHashable α] (h : m.WF) {k a : α} :
    (m.erase k).getKey? a = if k == a then none else m.getKey? a :=
  DHashMap.Raw.getKey?_erase h.out

@[simp]
theorem getKey?_erase_self [EquivBEq α] [LawfulHashable α] (h : m.WF) {k : α} :
    (m.erase k).getKey? k = none :=
  DHashMap.Raw.getKey?_erase_self h.out

theorem getKey?_beq [EquivBEq α] [LawfulHashable α] (h : m.WF) {k : α} :
    (m.getKey? k).all (· == k) :=
  DHashMap.Raw.getKey?_beq h.out

theorem getKey?_congr [EquivBEq α] [LawfulHashable α] (h : m.WF) {k k' : α} (h' : k == k') :
    m.getKey? k = m.getKey? k' :=
  DHashMap.Raw.getKey?_congr h.out h'

theorem getKey?_eq_some_of_contains [LawfulBEq α] (h : m.WF) {k : α} (h' : m.contains k) :
    m.getKey? k = some k :=
  DHashMap.Raw.getKey?_eq_some_of_contains h.out h'

theorem getKey?_eq_some [LawfulBEq α] (h : m.WF) {k : α} (h' : k ∈ m) : m.getKey? k = some k :=
  DHashMap.Raw.getKey?_eq_some h.out h'

@[grind =] theorem getKey_insert [EquivBEq α] [LawfulHashable α] (h : m.WF) {k a : α} {v : β} {h₁} :
    (m.insert k v).getKey a h₁ =
      if h₂ : k == a then k else m.getKey a (mem_of_mem_insert h h₁ (Bool.eq_false_iff.2 h₂)) :=
  DHashMap.Raw.getKey_insert (h₁ := h₁) h.out

@[simp]
theorem getKey_insert_self [EquivBEq α] [LawfulHashable α] (h : m.WF) {k : α} {v : β} :
    (m.insert k v).getKey k (mem_insert_self h) = k :=
  DHashMap.Raw.getKey_insert_self h.out

theorem mem_iff_isSome_getKey? [EquivBEq α] [LawfulHashable α] (h : m.WF) {a : α} :
    a ∈ m ↔ (m.getKey? a).isSome :=
  DHashMap.Raw.mem_iff_isSome_getKey? h.out

@[simp]
theorem isSome_getKey?_iff_mem [EquivBEq α] [LawfulHashable α] (h : m.WF) {a : α} :
    (m.getKey? a).isSome ↔ a ∈ m :=
  (mem_iff_isSome_getKey? h).symm

theorem mem_of_getKey?_eq_some [EquivBEq α] [LawfulHashable α] {a a' : α} (h : m.WF) :
    m.getKey? a = some a' → a' ∈ m :=
  DHashMap.Raw.mem_of_getKey?_eq_some h.out

theorem getKey?_eq_some_iff [EquivBEq α] [LawfulHashable α] {k k' : α} (h : m.WF) :
    m.getKey? k = some k' ↔ ∃ h : k ∈ m, m.getKey k h = k' :=
  DHashMap.Raw.getKey?_eq_some_iff h.out

@[simp, grind =]
theorem getKey_erase [EquivBEq α] [LawfulHashable α] (h : m.WF) {k a : α} {h'} :
    (m.erase k).getKey a h' = m.getKey a (mem_of_mem_erase h h') :=
  DHashMap.Raw.getKey_erase (h' := h') h.out

theorem getKey?_eq_some_getKey [EquivBEq α] [LawfulHashable α] (h : m.WF) {a : α} (h' : a ∈ m) :
    m.getKey? a = some (m.getKey a h') :=
  DHashMap.Raw.getKey?_eq_some_getKey h.out h'

theorem getKey_eq_get_getKey? [EquivBEq α] [LawfulHashable α] (h : m.WF) {a : α} {h' : a ∈ m} :
    m.getKey a h' = (m.getKey? a).get ((mem_iff_isSome_getKey? h).mp h') :=
  DHashMap.Raw.getKey_eq_get_getKey? h.out

@[simp, grind =]
theorem get_getKey? [EquivBEq α] [LawfulHashable α] (h : m.WF) {a : α} {h'} :
    (m.getKey? a).get h' = m.getKey a ((mem_iff_isSome_getKey? h).mpr h') :=
  DHashMap.Raw.get_getKey? h.out

theorem getKey_beq [EquivBEq α] [LawfulHashable α] (h : m.WF) {k : α} (h' : k ∈ m) :
    m.getKey k h' == k :=
  DHashMap.Raw.getKey_beq h.out h'

theorem getKey_congr [EquivBEq α] [LawfulHashable α] (h : m.WF) {k₁ k₂ : α}
    (h' : k₁ == k₂) (h₁ : k₁ ∈ m) :
    m.getKey k₁ h₁ = m.getKey k₂ ((mem_congr h h').mp h₁) :=
  DHashMap.Raw.getKey_congr h.out h' h₁

@[simp, grind =]
theorem getKey_eq [LawfulBEq α] (h : m.WF) {k : α} (h' : k ∈ m) :
    m.getKey k h' = k :=
  DHashMap.Raw.getKey_eq h.out h'

@[simp, grind =]
theorem getKey!_emptyWithCapacity [Inhabited α] {a : α} {c} : (emptyWithCapacity c : Raw α β).getKey! a = default :=
  DHashMap.Raw.getKey!_emptyWithCapacity

@[simp, grind =]
theorem getKey!_empty [Inhabited α] {a : α} : (∅ : Raw α β).getKey! a = default :=
  DHashMap.Raw.getKey!_empty

theorem getKey!_of_isEmpty [EquivBEq α] [LawfulHashable α] [Inhabited α] (h : m.WF) {a : α} :
    m.isEmpty = true → m.getKey! a = default :=
  DHashMap.Raw.getKey!_of_isEmpty h.out

@[grind =] theorem getKey!_insert [EquivBEq α] [LawfulHashable α] [Inhabited α] (h : m.WF) {k a : α} {v : β} :
    (m.insert k v).getKey! a = if k == a then k else m.getKey! a :=
  DHashMap.Raw.getKey!_insert h.out

@[simp]
theorem getKey!_insert_self [EquivBEq α] [LawfulHashable α] [Inhabited α] (h : m.WF) {k : α}
    {v : β} : (m.insert k v).getKey! k = k :=
  DHashMap.Raw.getKey!_insert_self h.out

theorem getKey!_eq_default_of_contains_eq_false [EquivBEq α] [LawfulHashable α] [Inhabited α]
    (h : m.WF) {a : α} : m.contains a = false → m.getKey! a = default :=
  DHashMap.Raw.getKey!_eq_default_of_contains_eq_false h.out

theorem getKey!_eq_default [EquivBEq α] [LawfulHashable α] [Inhabited α] (h : m.WF) {a : α} :
    ¬a ∈ m → m.getKey! a = default :=
  DHashMap.Raw.getKey!_eq_default h.out

@[grind =] theorem getKey!_erase [EquivBEq α] [LawfulHashable α] [Inhabited α] (h : m.WF) {k a : α} :
    (m.erase k).getKey! a = if k == a then default else m.getKey! a :=
  DHashMap.Raw.getKey!_erase h.out

@[simp]
theorem getKey!_erase_self [EquivBEq α] [LawfulHashable α] [Inhabited α] (h : m.WF) {k : α} :
    (m.erase k).getKey! k = default :=
  DHashMap.Raw.getKey!_erase_self h.out

theorem getKey?_eq_some_getKey!_of_contains [EquivBEq α] [LawfulHashable α] [Inhabited α]
    (h : m.WF) {a : α} : m.contains a = true → m.getKey? a = some (m.getKey! a) :=
  DHashMap.Raw.getKey?_eq_some_getKey!_of_contains h.out

theorem getKey?_eq_some_getKey! [EquivBEq α] [LawfulHashable α] [Inhabited α] (h : m.WF) {a : α} :
    a ∈ m → m.getKey? a = some (m.getKey! a) :=
  DHashMap.Raw.getKey?_eq_some_getKey! h.out

theorem getKey!_eq_get!_getKey? [EquivBEq α] [LawfulHashable α] [Inhabited α] (h : m.WF) {a : α} :
    m.getKey! a = (m.getKey? a).get! :=
  DHashMap.Raw.getKey!_eq_get!_getKey? h.out

theorem getKey_eq_getKey! [EquivBEq α] [LawfulHashable α] [Inhabited α] (h : m.WF) {a : α} {h'} :
    m.getKey a h' = m.getKey! a :=
  DHashMap.Raw.getKey_eq_getKey! h.out

theorem getKey!_congr [EquivBEq α] [LawfulHashable α] [Inhabited α] (h : m.WF) {k k' : α}
    (h' : k == k') : m.getKey! k = m.getKey! k' :=
  DHashMap.Raw.getKey!_congr h.out h'

theorem getKey!_eq_of_contains [LawfulBEq α] [Inhabited α] (h : m.WF) {k : α} (h' : m.contains k) :
    m.getKey! k = k :=
  DHashMap.Raw.getKey!_eq_of_contains h.out h'

theorem getKey!_eq_of_mem [LawfulBEq α] [Inhabited α] (h : m.WF) {k : α} (h' : k ∈ m) :
    m.getKey! k = k :=
  DHashMap.Raw.getKey!_eq_of_mem h.out h'

@[simp, grind =]
theorem getKeyD_emptyWithCapacity {a fallback : α} {c} :
    (emptyWithCapacity c : Raw α β).getKeyD a fallback = fallback :=
  DHashMap.Raw.getKeyD_emptyWithCapacity

@[simp, grind =]
theorem getKeyD_empty {a fallback : α} : (∅ : Raw α β).getKeyD a fallback = fallback :=
  DHashMap.Raw.getKeyD_empty

theorem getKeyD_of_isEmpty [EquivBEq α] [LawfulHashable α] (h : m.WF) {a fallback : α} :
    m.isEmpty = true → m.getKeyD a fallback = fallback :=
  DHashMap.Raw.getKeyD_of_isEmpty h.out

@[grind =] theorem getKeyD_insert [EquivBEq α] [LawfulHashable α] (h : m.WF) {k a fallback : α} {v : β} :
    (m.insert k v).getKeyD a fallback = if k == a then k else m.getKeyD a fallback :=
  DHashMap.Raw.getKeyD_insert h.out

@[simp]
theorem getKeyD_insert_self [EquivBEq α] [LawfulHashable α] (h : m.WF) {k fallback : α} {v : β} :
   (m.insert k v).getKeyD k fallback = k :=
  DHashMap.Raw.getKeyD_insert_self h.out

theorem getKeyD_eq_fallback_of_contains_eq_false [EquivBEq α] [LawfulHashable α] (h : m.WF)
    {a fallback : α} : m.contains a = false → m.getKeyD a fallback = fallback :=
  DHashMap.Raw.getKeyD_eq_fallback_of_contains_eq_false h.out

theorem getKeyD_eq_fallback [EquivBEq α] [LawfulHashable α] (h : m.WF) {a fallback : α} :
    ¬a ∈ m → m.getKeyD a fallback = fallback :=
  DHashMap.Raw.getKeyD_eq_fallback h.out

@[grind =] theorem getKeyD_erase [EquivBEq α] [LawfulHashable α] (h : m.WF) {k a fallback : α} :
    (m.erase k).getKeyD a fallback = if k == a then fallback else m.getKeyD a fallback :=
  DHashMap.Raw.getKeyD_erase h.out

@[simp]
theorem getKeyD_erase_self [EquivBEq α] [LawfulHashable α] (h : m.WF) {k fallback : α} :
    (m.erase k).getKeyD k fallback = fallback :=
  DHashMap.Raw.getKeyD_erase_self h.out

theorem getKey?_eq_some_getKeyD_of_contains [EquivBEq α] [LawfulHashable α] (h : m.WF)
    {a fallback : α} : m.contains a = true → m.getKey? a = some (m.getKeyD a fallback) :=
  DHashMap.Raw.getKey?_eq_some_getKeyD_of_contains h.out

theorem getKey?_eq_some_getKeyD [EquivBEq α] [LawfulHashable α] (h : m.WF) {a fallback : α} :
    a ∈ m → m.getKey? a = some (m.getKeyD a fallback) :=
  DHashMap.Raw.getKey?_eq_some_getKeyD h.out

theorem getKeyD_eq_getD_getKey? [EquivBEq α] [LawfulHashable α] (h : m.WF) {a fallback : α} :
    m.getKeyD a fallback = (m.getKey? a).getD fallback :=
  DHashMap.Raw.getKeyD_eq_getD_getKey? h.out

theorem getKey_eq_getKeyD [EquivBEq α] [LawfulHashable α] (h : m.WF) {a fallback : α} {h'} :
    m.getKey a h' = m.getKeyD a fallback :=
  @DHashMap.Raw.getKey_eq_getKeyD _ _ _ _ _ _ _ h.out _ _ h'

theorem getKey!_eq_getKeyD_default [EquivBEq α] [LawfulHashable α] [Inhabited α] (h : m.WF)
    {a : α} :
    m.getKey! a = m.getKeyD a default :=
  DHashMap.Raw.getKey!_eq_getKeyD_default h.out

theorem getKeyD_congr [EquivBEq α] [LawfulHashable α] (h : m.WF) {k k' fallback : α}
    (h' : k == k') : m.getKeyD k fallback = m.getKeyD k' fallback :=
  DHashMap.Raw.getKeyD_congr h.out h'

theorem getKeyD_eq_of_contains [LawfulBEq α] (h : m.WF) {k fallback : α} (h' : m.contains k) :
    m.getKeyD k fallback = k :=
  DHashMap.Raw.getKeyD_eq_of_contains h.out h'

theorem getKeyD_eq_of_mem [LawfulBEq α] (h : m.WF) {k fallback : α} (h' : k ∈ m) :
    m.getKeyD k fallback = k :=
  DHashMap.Raw.getKeyD_eq_of_mem h.out h'

@[simp, grind =]
theorem isEmpty_insertIfNew [EquivBEq α] [LawfulHashable α] (h : m.WF) {k : α} {v : β} :
    (m.insertIfNew k v).isEmpty = false :=
  DHashMap.Raw.isEmpty_insertIfNew h.out

@[simp, grind =]
theorem contains_insertIfNew [EquivBEq α] [LawfulHashable α] (h : m.WF) {k a : α} {v : β} :
    (m.insertIfNew k v).contains a = (k == a || m.contains a) :=
  DHashMap.Raw.contains_insertIfNew h.out

@[simp, grind =]
theorem mem_insertIfNew [EquivBEq α] [LawfulHashable α] (h : m.WF) {k a : α} {v : β} :
    a ∈ m.insertIfNew k v ↔ k == a ∨ a ∈ m :=
  DHashMap.Raw.mem_insertIfNew h.out

theorem contains_insertIfNew_self [EquivBEq α] [LawfulHashable α] (h : m.WF) {k : α} {v : β} :
    (m.insertIfNew k v).contains k :=
  DHashMap.Raw.contains_insertIfNew_self h.out

theorem mem_insertIfNew_self [EquivBEq α] [LawfulHashable α] (h : m.WF) {k : α} {v : β} :
    k ∈ m.insertIfNew k v :=
  DHashMap.Raw.mem_insertIfNew_self h.out

theorem contains_of_contains_insertIfNew [EquivBEq α] [LawfulHashable α] (h : m.WF) {k a : α}
    {v : β} : (m.insertIfNew k v).contains a → (k == a) = false → m.contains a :=
  DHashMap.Raw.contains_of_contains_insertIfNew h.out

theorem mem_of_mem_insertIfNew [EquivBEq α] [LawfulHashable α] (h : m.WF) {k a : α} {v : β} :
    a ∈ m.insertIfNew k v → (k == a) = false → a ∈ m :=
  DHashMap.Raw.mem_of_mem_insertIfNew h.out

/-- This is a restatement of `contains_of_contains_insertIfNew` that is written to exactly match the proof
obligation in the statement of `getElem_insertIfNew`. -/
theorem contains_of_contains_insertIfNew' [EquivBEq α] [LawfulHashable α] (h : m.WF) {k a : α}
    {v : β} : (m.insertIfNew k v).contains a → ¬((k == a) ∧ m.contains k = false) → m.contains a :=
  DHashMap.Raw.contains_of_contains_insertIfNew' h.out

/-- This is a restatement of `mem_of_mem_insertIfNew` that is written to exactly match the proof obligation
in the statement of `getElem_insertIfNew`. -/
theorem mem_of_mem_insertIfNew' [EquivBEq α] [LawfulHashable α] (h : m.WF) {k a : α} {v : β} :
    a ∈ m.insertIfNew k v → ¬((k == a) ∧ ¬k ∈ m) → a ∈ m :=
  DHashMap.Raw.mem_of_mem_insertIfNew' h.out

@[grind =] theorem size_insertIfNew [EquivBEq α] [LawfulHashable α] (h : m.WF) {k : α} {v : β} :
    (m.insertIfNew k v).size = if k ∈ m then m.size else m.size + 1 :=
  DHashMap.Raw.size_insertIfNew h.out

theorem size_le_size_insertIfNew [EquivBEq α] [LawfulHashable α] (h : m.WF) {k : α} {v : β} :
    m.size ≤ (m.insertIfNew k v).size :=
  DHashMap.Raw.size_le_size_insertIfNew h.out

theorem size_insertIfNew_le [EquivBEq α] [LawfulHashable α] (h : m.WF) {k : α} {v : β} :
    (m.insertIfNew k v).size ≤ m.size + 1 :=
  DHashMap.Raw.size_insertIfNew_le h.out

@[grind =] theorem getElem?_insertIfNew [EquivBEq α] [LawfulHashable α] (h : m.WF) {k a : α} {v : β} :
    (m.insertIfNew k v)[a]? = if k == a ∧ ¬k ∈ m then some v else m[a]? :=
  DHashMap.Raw.Const.get?_insertIfNew h.out

@[grind =] theorem getElem_insertIfNew [EquivBEq α] [LawfulHashable α] (h : m.WF) {k a : α} {v : β} {h₁} :
    (m.insertIfNew k v)[a]'h₁ =
      if h₂ : k == a ∧ ¬k ∈ m then v else m[a]'(mem_of_mem_insertIfNew' h h₁ h₂) :=
  DHashMap.Raw.Const.get_insertIfNew h.out (h₁ := h₁)

@[grind =] theorem getElem!_insertIfNew [EquivBEq α] [LawfulHashable α] [Inhabited β] (h : m.WF) {k a : α}
    {v : β} : (m.insertIfNew k v)[a]! = if k == a ∧ ¬k ∈ m then v else m[a]! :=
  DHashMap.Raw.Const.get!_insertIfNew h.out

@[grind =] theorem getD_insertIfNew [EquivBEq α] [LawfulHashable α] (h : m.WF) {k a : α} {fallback v : β} :
    (m.insertIfNew k v).getD a fallback =
      if k == a ∧ ¬k ∈ m then v else m.getD a fallback :=
  DHashMap.Raw.Const.getD_insertIfNew h.out

@[grind =] theorem getKey?_insertIfNew [EquivBEq α] [LawfulHashable α] (h : m.WF) {k a : α} {v : β} :
    (m.insertIfNew k v).getKey? a = if k == a ∧ ¬k ∈ m then some k else m.getKey? a :=
  DHashMap.Raw.getKey?_insertIfNew h.out

@[grind =] theorem getKey_insertIfNew [EquivBEq α] [LawfulHashable α] (h : m.WF) {k a : α} {v : β} {h₁} :
    (m.insertIfNew k v).getKey a h₁ =
      if h₂ : k == a ∧ ¬k ∈ m then k else m.getKey a (mem_of_mem_insertIfNew' h h₁ h₂) :=
  DHashMap.Raw.getKey_insertIfNew h.out

@[grind =] theorem getKey!_insertIfNew [EquivBEq α] [LawfulHashable α] [Inhabited α] (h : m.WF) {k a : α} {v : β} :
    (m.insertIfNew k v).getKey! a = if k == a ∧ ¬k ∈ m then k else m.getKey! a :=
  DHashMap.Raw.getKey!_insertIfNew h.out

@[grind =] theorem getKeyD_insertIfNew [EquivBEq α] [LawfulHashable α] (h : m.WF) {k a fallback : α} {v : β} :
    (m.insertIfNew k v).getKeyD a fallback = if k == a ∧ ¬k ∈ m then k else m.getKeyD a fallback :=
  DHashMap.Raw.getKeyD_insertIfNew h.out

@[simp, grind =]
theorem getThenInsertIfNew?_fst (h : m.WF) {k : α} {v : β} :
    (getThenInsertIfNew? m k v).1 = get? m k :=
  DHashMap.Raw.Const.getThenInsertIfNew?_fst h.out

@[simp, grind =]
theorem getThenInsertIfNew?_snd (h : m.WF) {k : α} {v : β} :
    (getThenInsertIfNew? m k v).2 = m.insertIfNew k v :=
  ext (DHashMap.Raw.Const.getThenInsertIfNew?_snd h.out)

@[simp, grind =]
theorem length_keys [EquivBEq α] [LawfulHashable α] (h : m.WF) :
    m.keys.length = m.size :=
  DHashMap.Raw.length_keys h.out

@[simp, grind =]
theorem isEmpty_keys [EquivBEq α] [LawfulHashable α] (h : m.WF) :
    m.keys.isEmpty = m.isEmpty :=
  DHashMap.Raw.isEmpty_keys h.out

@[simp, grind =]
theorem contains_keys [EquivBEq α] [LawfulHashable α] (h : m.WF) {k : α} :
    m.keys.contains k = m.contains k :=
  DHashMap.Raw.contains_keys h.out

@[simp, grind =]
theorem mem_keys [LawfulBEq α] (h : m.WF) {k : α} :
    k ∈ m.keys ↔ k ∈ m :=
  DHashMap.Raw.mem_keys h.out

theorem mem_of_mem_keys [EquivBEq α] [LawfulHashable α] (h : m.WF) {k : α} :
    k ∈ m.keys → k ∈ m :=
  DHashMap.Raw.mem_of_mem_keys h.out

theorem distinct_keys [EquivBEq α] [LawfulHashable α] (h : m.WF) :
    m.keys.Pairwise (fun a b => (a == b) = false) :=
  DHashMap.Raw.distinct_keys h.out

theorem nodup_keys [EquivBEq α] [LawfulHashable α] (h : m.WF) :
    m.keys.Nodup :=
  (m.distinct_keys h).imp ne_of_beq_false

@[simp]
theorem toArray_keys (h : m.WF) :
    m.keys.toArray = m.keysArray :=
  DHashMap.Raw.toArray_keys h.out

@[simp]
theorem toList_keysArray (h : m.WF) :
    m.keysArray.toList = m.keys :=
  DHashMap.Raw.toList_keysArray h.out

@[simp]
theorem size_keysArray [EquivBEq α] [LawfulHashable α] (h : m.WF) :
    m.keysArray.size = m.size :=
  DHashMap.Raw.size_keysArray h.out

@[simp]
theorem isEmpty_keysArray [EquivBEq α] [LawfulHashable α] (h : m.WF) :
    m.keysArray.isEmpty = m.isEmpty :=
  DHashMap.Raw.isEmpty_keysArray h.out

@[simp]
theorem contains_keysArray [EquivBEq α] [LawfulHashable α]
    {k : α} (h : m.WF) :
    m.keysArray.contains k = m.contains k :=
  DHashMap.Raw.contains_keysArray h.out

@[simp]
theorem mem_keysArray [LawfulBEq α] {k : α} (h : m.WF) :
    k ∈ m.keysArray ↔ k ∈ m :=
  DHashMap.Raw.mem_keysArray h.out

theorem forall_mem_keysArray_iff_forall_mem_getKey [EquivBEq α] [LawfulHashable α]
    {p : α → Prop} (h : m.WF) :
    (∀ k ∈ m.keysArray, p k) ↔ ∀ (k : α) (h : k ∈ m), p (m.getKey k h) :=
  DHashMap.Raw.forall_mem_keysArray_iff_forall_mem_getKey h.out

theorem contains_of_mem_keysArray [EquivBEq α] [LawfulHashable α] (h : m.WF) {k : α}
    (h' : k ∈ m.keysArray) : m.contains k :=
  DHashMap.Raw.contains_of_mem_keysArray h.out h'

@[simp, grind _=_]
theorem map_fst_toList_eq_keys [EquivBEq α] [LawfulHashable α] (h : m.WF) :
    m.toList.map Prod.fst = m.keys :=
  DHashMap.Raw.Const.map_fst_toList_eq_keys h.out

@[simp, grind =]
theorem length_toList [EquivBEq α] [LawfulHashable α] (h : m.WF) :
    m.toList.length = m.size :=
  DHashMap.Raw.Const.length_toList h.out

@[simp, grind =]
theorem isEmpty_toList [EquivBEq α] [LawfulHashable α] (h : m.WF) :
    m.toList.isEmpty = m.isEmpty :=
  DHashMap.Raw.Const.isEmpty_toList h.out

@[simp, grind =]
theorem mem_toList_iff_getElem?_eq_some [LawfulBEq α] (h : m.WF)
    {k : α} {v : β} :
    (k, v) ∈ m.toList ↔ m[k]? = some v :=
  DHashMap.Raw.Const.mem_toList_iff_get?_eq_some h.out

@[simp]
theorem mem_toList_iff_getKey?_eq_some_and_getElem?_eq_some [EquivBEq α] [LawfulHashable α]
    (h : m.WF) {k : α} {v : β} :
    (k, v) ∈ m.toList ↔ m.getKey? k = some k ∧ m[k]? = some v :=
  DHashMap.Raw.Const.mem_toList_iff_getKey?_eq_some_and_get?_eq_some h.out

theorem getElem?_eq_some_iff_exists_beq_and_mem_toList [EquivBEq α] [LawfulHashable α] (h : m.WF)
    {k : α} {v : β} :
    m[k]? = some v ↔ ∃ (k' : α), k == k' ∧ (k', v) ∈ m.toList :=
  DHashMap.Raw.Const.get?_eq_some_iff_exists_beq_and_mem_toList h.out

theorem find?_toList_eq_some_iff_getKey?_eq_some_and_getElem?_eq_some
    [EquivBEq α] [LawfulHashable α] (h : m.WF) {k k' : α} {v : β} :
    m.toList.find? (fun a => a.1 == k) = some ⟨k', v⟩ ↔
      m.getKey? k = some k' ∧ m[k]? = some v :=
  DHashMap.Raw.Const.find?_toList_eq_some_iff_getKey?_eq_some_and_get?_eq_some h.out

theorem find?_toList_eq_none_iff_contains_eq_false [EquivBEq α] [LawfulHashable α]
    (h : m.WF) {k : α} :
    m.toList.find? (·.1 == k) = none ↔ m.contains k = false :=
  DHashMap.Raw.Const.find?_toList_eq_none_iff_contains_eq_false h.out

@[simp]
theorem find?_toList_eq_none_iff_not_mem [EquivBEq α] [LawfulHashable α]
    (h : m.WF) {k : α} :
    m.toList.find? (·.1 == k) = none ↔ ¬ k ∈ m :=
  DHashMap.Raw.Const.find?_toList_eq_none_iff_not_mem h.out

theorem distinct_keys_toList [EquivBEq α] [LawfulHashable α] (h : m.WF) :
    m.toList.Pairwise (fun a b => (a.1 == b.1) = false) :=
  DHashMap.Raw.Const.distinct_keys_toList h.out

@[simp]
theorem toArray_toList (h : m.WF) :
    m.toList.toArray = m.toArray :=
  DHashMap.Raw.Const.toArray_toList h.out

@[simp]
theorem toList_toArray (h : m.WF) :
    m.toArray.toList = m.toList :=
  DHashMap.Raw.Const.toList_toArray h.out

@[simp]
theorem map_fst_toArray_eq_keysArray [EquivBEq α] [LawfulHashable α] (h : m.WF) :
    m.toArray.map Prod.fst = m.keysArray :=
  DHashMap.Raw.Const.map_fst_toArray_eq_keysArray h.out

@[simp]
theorem size_toArray [EquivBEq α] [LawfulHashable α] (h : m.WF) :
    m.toArray.size = m.size :=
  DHashMap.Raw.Const.size_toArray h.out

@[simp]
theorem isEmpty_toArray [EquivBEq α] [LawfulHashable α] (h : m.WF) :
    m.toArray.isEmpty = m.isEmpty :=
  DHashMap.Raw.Const.isEmpty_toArray h.out

theorem mem_toArray_iff_getElem?_eq_some [LawfulBEq α]
    {k : α} {v : β} (h : m.WF) :
    (k, v) ∈ m.toArray ↔ m[k]? = some v :=
  DHashMap.Raw.Const.mem_toArray_iff_get?_eq_some h.out

theorem get?_eq_some_iff_exists_beq_and_mem_toArray [EquivBEq α] [LawfulHashable α]
    {k : α} {v : β} (h : m.WF) :
    get? m k = some v ↔ ∃ (k' : α), k == k' ∧ (k', v) ∈ m.toArray :=
  DHashMap.Raw.Const.get?_eq_some_iff_exists_beq_and_mem_toArray h.out

theorem find?_toArray_eq_some_iff_getKey?_eq_some_and_getElem?_eq_some
    [EquivBEq α] [LawfulHashable α] (h : m.WF) {k k' : α} {v : β} :
    m.toArray.find? (fun a => a.1 == k) = some ⟨k', v⟩ ↔
      m.getKey? k = some k' ∧ m[k]? = some v :=
  DHashMap.Raw.Const.find?_toArray_eq_some_iff_getKey?_eq_some_and_get?_eq_some h.out

theorem find?_toArray_eq_none_iff_contains_eq_false [EquivBEq α] [LawfulHashable α]
    {k : α} (h : m.WF) :
    m.toArray.find? (·.1 == k) = none ↔ m.contains k = false :=
  DHashMap.Raw.Const.find?_toArray_eq_none_iff_contains_eq_false h.out

theorem mem_toArray_iff_getKey?_eq_some_and_getElem?_eq_some [EquivBEq α] [LawfulHashable α]
    (h : m.WF) {k: α} {v : β} :
    (k, v) ∈ m.toArray ↔ m.getKey? k = some k ∧ m[k]? = some v := by
  simp [← toArray_toList, h, mem_toList_iff_getKey?_eq_some_and_getElem?_eq_some]

section monadic

variable {m : Raw α β} {δ : Type w} {m' : Type w → Type w'}

theorem foldM_eq_foldlM_toList [Monad m'] [LawfulMonad m'] (h : m.WF)
    {f : δ → (a : α) → β → m' δ} {init : δ} :
    m.foldM f init = m.toList.foldlM (fun a b => f a b.1 b.2) init :=
  DHashMap.Raw.Const.foldM_eq_foldlM_toList h.out

theorem fold_eq_foldl_toList (h : m.WF) {f : δ → (a : α) → β → δ} {init : δ} :
    m.fold f init = m.toList.foldl (fun a b => f a b.1 b.2) init :=
  DHashMap.Raw.Const.fold_eq_foldl_toList h.out

omit [BEq α] [Hashable α] in
@[simp, grind =]
theorem forM_eq_forM [Monad m'] [LawfulMonad m'] {f : (a : α) → β → m' PUnit} :
    m.forM f = ForM.forM m (fun a => f a.1 a.2) := rfl

theorem forM_eq_forM_toList [Monad m'] [LawfulMonad m'] (h : m.WF) {f : α × β → m' PUnit} :
    ForM.forM m f = ForM.forM m.toList f :=
  DHashMap.Raw.Const.forMUncurried_eq_forM_toList h.out

omit [BEq α] [Hashable α] in
@[simp, grind =]
theorem forIn_eq_forIn [Monad m'] [LawfulMonad m']
    {f : (a : α) → β → δ → m' (ForInStep δ)} {init : δ} :
    m.forIn f init = ForIn.forIn m init (fun a d => f a.1 a.2 d) := rfl

theorem forIn_eq_forIn_toList [Monad m'] [LawfulMonad m'] (h : m.WF)
    {f : α × β → δ → m' (ForInStep δ)} {init : δ} :
    ForIn.forIn m init f = ForIn.forIn m.toList init f :=
  DHashMap.Raw.Const.forInUncurried_eq_forIn_toList h.out

theorem foldM_eq_foldlM_keys [Monad m'] [LawfulMonad m'] (h : m.WF)
    {f : δ → α → m' δ} {init : δ} :
    m.foldM (fun d a _ => f d a) init = m.keys.foldlM f init :=
  DHashMap.Raw.foldM_eq_foldlM_keys h.out

theorem fold_eq_foldl_keys (h : m.WF) {f : δ → α → δ} {init : δ} :
    m.fold (fun d a _ => f d a) init = m.keys.foldl f init :=
  DHashMap.Raw.fold_eq_foldl_keys h.out

theorem forM_eq_forM_keys [Monad m'] [LawfulMonad m'] (h : m.WF) {f : α → m' PUnit} :
    ForM.forM m (fun a => f a.1) = m.keys.forM f :=
  DHashMap.Raw.forM_eq_forM_keys h.out

theorem forIn_eq_forIn_keys [Monad m'] [LawfulMonad m'] (h : m.WF)
    {f : α → δ → m' (ForInStep δ)} {init : δ} :
    ForIn.forIn m init (fun a d => f a.1 d) = ForIn.forIn m.keys init f :=
  DHashMap.Raw.forIn_eq_forIn_keys h.out

theorem foldM_eq_foldlM_keysArray [Monad m'] [LawfulMonad m']
    {f : δ → α → m' δ} {init : δ} (h : m.WF) :
    m.foldM (fun d a _ => f d a) init = m.keysArray.foldlM f init :=
  DHashMap.Raw.foldM_eq_foldlM_keysArray h.out

theorem fold_eq_foldl_keysArray {f : δ → α → δ} {init : δ} (h : m.WF) :
    m.fold (fun d a _ => f d a) init = m.keysArray.foldl f init :=
  DHashMap.Raw.fold_eq_foldl_keysArray h.out

theorem forM_eq_forM_keysArray [Monad m'] [LawfulMonad m'] {f : α → m' PUnit} (h : m.WF) :
    m.forM (fun a _ => f a) = m.keysArray.forM f :=
  DHashMap.Raw.forM_eq_forM_keysArray h.out

theorem forIn_eq_forIn_keysArray [Monad m'] [LawfulMonad m']
    {f : α → δ → m' (ForInStep δ)} {init : δ} (h : m.WF) :
    m.forIn (fun a _ d => f a d) init = ForIn.forIn m.keysArray init f :=
  DHashMap.Raw.forIn_eq_forIn_keysArray h.out

theorem foldM_eq_foldlM_toArray [Monad m'] [LawfulMonad m']
    {f : δ → α → β → m' δ} {init : δ} (h : m.WF) :
    m.foldM f init = m.toArray.foldlM (fun a b => f a b.1 b.2) init :=
  DHashMap.Raw.Const.foldM_eq_foldlM_toArray h.out

theorem fold_eq_foldl_toArray {f : δ → α → β → δ} {init : δ} (h : m.WF) :
    m.fold f init = m.toArray.foldl (fun a b => f a b.1 b.2) init :=
  DHashMap.Raw.Const.fold_eq_foldl_toArray h.out

theorem forM_eq_forM_toArray [Monad m'] [LawfulMonad m'] {f : α → β → m' PUnit} (h : m.WF) :
    m.forM f = m.toArray.forM (fun a => f a.1 a.2) :=
  DHashMap.Raw.Const.forM_eq_forM_toArray h.out

theorem forIn_eq_forIn_toArray [Monad m'] [LawfulMonad m']
    {f : α → β → δ → m' (ForInStep δ)} {init : δ} (h : m.WF) :
    m.forIn f init = ForIn.forIn m.toArray init (fun a b => f a.1 a.2 b) :=
  DHashMap.Raw.Const.forIn_eq_forIn_toArray h.out

end monadic

variable {ρ : Type w} [ForIn Id ρ (α × β)]

@[simp, grind =]
theorem insertMany_nil (h : m.WF) :
    insertMany m [] = m :=
  ext (DHashMap.Raw.Const.insertMany_nil h.out)

@[simp, grind =]
theorem insertMany_list_singleton (h : m.WF)
    {k : α} {v : β} :
    insertMany m [⟨k, v⟩] = m.insert k v :=
  ext (DHashMap.Raw.Const.insertMany_list_singleton h.out)

@[grind _=_]
theorem insertMany_cons (h : m.WF) {l : List (α × β)}
    {k : α} {v : β} :
    insertMany m (⟨k, v⟩ :: l) = insertMany (m.insert k v) l :=
  ext (DHashMap.Raw.Const.insertMany_cons h.out)

@[grind _=_]
theorem insertMany_append (h : m.WF) {l₁ l₂ : List (α × β)} :
    insertMany m (l₁ ++ l₂) = insertMany (insertMany m l₁) l₂ := by
  induction l₁ generalizing m with
  | nil => simp [h]
  | cons hd tl ih =>
    rw [List.cons_append, insertMany_cons h, insertMany_cons h, ih h.insert]

@[elab_as_elim]
theorem insertMany_ind {motive : Raw α β → Prop} (m : Raw α β) {l : ρ}
    (init : motive m) (insert : ∀ m a b, motive m → motive (m.insert a b)) :
    motive (m.insertMany l) :=
  show motive ⟨DHashMap.Raw.Const.insertMany m.1 l⟩ from
    DHashMap.Raw.Const.insertMany_ind m.inner l init fun m => insert ⟨m⟩

@[simp, grind =]
theorem contains_insertMany_list [EquivBEq α] [LawfulHashable α] (h : m.WF)
    {l : List (α × β)} {k : α} :
    (insertMany m l).contains k = (m.contains k || (l.map Prod.fst).contains k) :=
  DHashMap.Raw.Const.contains_insertMany_list h.out

@[simp, grind =]
theorem mem_insertMany_list [EquivBEq α] [LawfulHashable α] (h : m.WF)
    {l : List (α × β)} {k : α} :
    k ∈ insertMany m l ↔ k ∈ m ∨ (l.map Prod.fst).contains k :=
  DHashMap.Raw.Const.mem_insertMany_list h.out

theorem mem_of_mem_insertMany_list [EquivBEq α] [LawfulHashable α] (h : m.WF)
    {l : List (α × β)} {k : α} :
    k ∈ insertMany m l → (l.map Prod.fst).contains k = false → k ∈ m :=
  DHashMap.Raw.Const.mem_of_mem_insertMany_list h.out

theorem mem_insertMany_of_mem [EquivBEq α] [LawfulHashable α] (h : m.WF)
    {l : ρ} {k : α} : k ∈ m → k ∈ m.insertMany l :=
  DHashMap.Raw.Const.mem_insertMany_of_mem h.out

theorem getKey?_insertMany_list_of_contains_eq_false [EquivBEq α] [LawfulHashable α]
    (h : m.WF) {l : List (α × β)} {k : α}
    (contains_eq_false : (l.map Prod.fst).contains k = false) :
    (insertMany m l).getKey? k = m.getKey? k :=
  DHashMap.Raw.Const.getKey?_insertMany_list_of_contains_eq_false h.out contains_eq_false

theorem getKey?_insertMany_list_of_mem [EquivBEq α] [LawfulHashable α]
    (h : m.WF) {l : List (α × β)}
    {k k' : α} (k_beq : k == k')
    (distinct : l.Pairwise (fun a b => (a.1 == b.1) = false))
    (mem : k ∈ l.map Prod.fst) :
    (insertMany m l).getKey? k' = some k :=
  DHashMap.Raw.Const.getKey?_insertMany_list_of_mem h.out k_beq distinct mem

theorem getKey_insertMany_list_of_contains_eq_false [EquivBEq α] [LawfulHashable α]
    (h : m.WF) {l : List (α × β)} {k : α}
    (contains_eq_false : (l.map Prod.fst).contains k = false)
    {h'} :
    (insertMany m l).getKey k h' =
      m.getKey k (mem_of_mem_insertMany_list h h' contains_eq_false) :=
  DHashMap.Raw.Const.getKey_insertMany_list_of_contains_eq_false h.out contains_eq_false

theorem getKey_insertMany_list_of_mem [EquivBEq α] [LawfulHashable α]
    (h : m.WF) {l : List (α × β)}
    {k k' : α} (k_beq : k == k')
    (distinct : l.Pairwise (fun a b => (a.1 == b.1) = false))
    (mem : k ∈ l.map Prod.fst)
    {h'} :
    (insertMany m l).getKey k' h' = k :=
  DHashMap.Raw.Const.getKey_insertMany_list_of_mem h.out k_beq distinct mem

theorem getKey!_insertMany_list_of_contains_eq_false [EquivBEq α] [LawfulHashable α] [Inhabited α]
    (h : m.WF) {l : List (α × β)} {k : α}
    (contains_eq_false : (l.map Prod.fst).contains k = false) :
    (insertMany m l).getKey! k = m.getKey! k :=
  DHashMap.Raw.Const.getKey!_insertMany_list_of_contains_eq_false h.out contains_eq_false

theorem getKey!_insertMany_list_of_mem [EquivBEq α] [LawfulHashable α] [Inhabited α]
    (h : m.WF) {l : List (α × β)}
    {k k' : α} (k_beq : k == k')
    (distinct : l.Pairwise (fun a b => (a.1 == b.1) = false))
    (mem : k ∈ l.map Prod.fst) :
    (insertMany m l).getKey! k' = k :=
  DHashMap.Raw.Const.getKey!_insertMany_list_of_mem h.out k_beq distinct mem

theorem getKeyD_insertMany_list_of_contains_eq_false [EquivBEq α] [LawfulHashable α]
    (h : m.WF) {l : List (α × β)} {k fallback : α}
    (contains_eq_false : (l.map Prod.fst).contains k = false) :
    (insertMany m l).getKeyD k fallback = m.getKeyD k fallback :=
  DHashMap.Raw.Const.getKeyD_insertMany_list_of_contains_eq_false h.out contains_eq_false

theorem getKeyD_insertMany_list_of_mem [EquivBEq α] [LawfulHashable α]
    (h : m.WF) {l : List (α × β)}
    {k k' fallback : α} (k_beq : k == k')
    (distinct : l.Pairwise (fun a b => (a.1 == b.1) = false))
    (mem : k ∈ l.map Prod.fst) :
    (insertMany m l).getKeyD k' fallback = k :=
  DHashMap.Raw.Const.getKeyD_insertMany_list_of_mem h.out k_beq distinct mem

theorem size_insertMany_list [EquivBEq α] [LawfulHashable α]
    (h : m.WF) {l : List (α × β)}
    (distinct : l.Pairwise (fun a b => (a.1 == b.1) = false)) :
    (∀ (a : α), a ∈ m → (l.map Prod.fst).contains a = false) →
      (insertMany m l).size = m.size + l.length :=
  DHashMap.Raw.Const.size_insertMany_list h.out distinct

theorem size_le_size_insertMany_list [EquivBEq α] [LawfulHashable α]
    (h : m.WF) {l : List (α × β)} :
    m.size ≤ (insertMany m l).size :=
  DHashMap.Raw.Const.size_le_size_insertMany_list h.out

theorem size_le_size_insertMany [EquivBEq α] [LawfulHashable α] (h : m.WF)
    {l : ρ} : m.size ≤ (insertMany m l).size :=
  DHashMap.Raw.Const.size_le_size_insertMany h.out

grind_pattern size_le_size_insertMany => (insertMany m l).size

theorem size_insertMany_list_le [EquivBEq α] [LawfulHashable α]
    (h : m.WF) {l : List (α × β)} :
    (insertMany m l).size ≤ m.size + l.length :=
  DHashMap.Raw.Const.size_insertMany_list_le h.out

grind_pattern size_insertMany_list_le => (insertMany m l).size

@[simp, grind =]
theorem isEmpty_insertMany_list [EquivBEq α] [LawfulHashable α]
    (h : m.WF) {l : List (α × β)} :
    (insertMany m l).isEmpty = (m.isEmpty && l.isEmpty) :=
  DHashMap.Raw.Const.isEmpty_insertMany_list h.out

theorem isEmpty_of_isEmpty_insertMany [EquivBEq α] [LawfulHashable α] (h : m.WF)
    {l : ρ} : (insertMany m l).isEmpty → m.isEmpty :=
  DHashMap.Raw.Const.isEmpty_of_isEmpty_insertMany h.out

section Union

variable {β : Type v}

variable (m₁ m₂ : Raw α β)

variable {m₁ m₂}

@[simp]
theorem union_eq : m₁.union m₂ = m₁ ∪ m₂ := by
  simp only [Union.union]

/- contains -/
@[simp]
theorem contains_union [EquivBEq α] [LawfulHashable α] (h₁ : m₁.WF)
    (h₂ : m₂.WF) {k : α} :
    (m₁ ∪ m₂).contains k = (m₁.contains k || m₂.contains k) :=
  @DHashMap.Raw.contains_union _ _ _ _ m₁.inner m₂.inner _ _ h₁.out h₂.out k

/- mem -/
theorem mem_union_of_left [EquivBEq α] [LawfulHashable α] (h₁ : m₁.WF)
    (h₂ : m₂.WF) {k : α} :
    k ∈ m₁ → k ∈ m₁ ∪ m₂ :=
  @DHashMap.Raw.mem_union_of_left _ _ _ _ m₁.inner m₂.inner _ _ h₁.out h₂.out k

theorem mem_union_of_right [EquivBEq α] [LawfulHashable α] (h₁ : m₁.WF)
    (h₂ : m₂.WF) {k : α} :
    k ∈ m₂ → k ∈ m₁ ∪ m₂ :=
  @DHashMap.Raw.mem_union_of_right _ _ _ _ m₁.inner m₂.inner _ _ h₁.out h₂.out k

@[simp]
theorem mem_union_iff [EquivBEq α] [LawfulHashable α] (h₁ : m₁.WF)
    (h₂ : m₂.WF) {k : α} :
    k ∈ m₁ ∪ m₂ ↔ k ∈ m₁ ∨ k ∈ m₂ :=
  @DHashMap.Raw.mem_union_iff _ _ _ _ m₁.inner m₂.inner _ _ h₁.out h₂.out k

theorem mem_of_mem_union_of_not_mem_right [EquivBEq α]
    [LawfulHashable α] (h₁ : m₁.WF) (h₂ : m₂.WF) {k : α} :
    k ∈ m₁ ∪ m₂ → ¬k ∈ m₂ → k ∈ m₁ :=
  @DHashMap.Raw.mem_of_mem_union_of_not_mem_right _ _ _ _ m₁.inner m₂.inner _ _ h₁.out h₂.out k

theorem mem_of_mem_union_of_not_mem_left [EquivBEq α]
    [LawfulHashable α] (h₁ : m₁.WF) (h₂ : m₂.WF) {k : α} :
    k ∈ m₁ ∪ m₂ → ¬k ∈ m₁ → k ∈ m₂ :=
  @DHashMap.Raw.mem_of_mem_union_of_not_mem_left _ _ _ _ m₁.inner m₂.inner _ _ h₁.out h₂.out k

/- Equiv -/
<<<<<<< HEAD
theorem union_equiv_congr_left {m₃ : Raw α β} [EquivBEq α] [LawfulHashable α] (h₁ : m₁.WF) (h₂ : m₂.WF) (h₃ : m₃.WF)
    (equiv : m₁ ~m m₂) :
    (m₁ ∪ m₃) ~m (m₂ ∪ m₃) :=
  ⟨@DHashMap.Raw.union_equiv_congr_left _ _ _ _ m₁.inner m₂.inner m₃.inner _ _ h₁.out h₂.out h₃.out equiv.1⟩

theorem union_equiv_congr_right {m₃ : Raw α β} [EquivBEq α] [LawfulHashable α] (h₁ : m₁.WF) (h₂ : m₂.WF) (h₃ : m₃.WF)
    (equiv : m₂ ~m m₃) :
    (m₁ ∪ m₂) ~m (m₁ ∪ m₃) :=
  ⟨@DHashMap.Raw.union_equiv_congr_right _ _ _ _ m₁.inner m₂.inner m₃.inner _ _ h₁.out h₂.out h₃.out equiv.1⟩

=======
theorem union_insert_right_equiv_insert_union [EquivBEq α] [LawfulHashable α] {p : α × β}
    (h₁ : m₁.WF) (h₂ : m₂.WF) :
    (m₁ ∪ (m₂.insert p.fst p.snd)).Equiv ((m₁ ∪ m₂).insert p.fst p.snd) :=
  ⟨@DHashMap.Raw.union_insert_right_equiv_insert_union _ _ _ _ m₁.inner m₂.inner _ _ ⟨p.fst, p.snd⟩ h₁.out h₂.out⟩

@[deprecated union_insert_right_equiv_insert_union (since := "2025-11-03")]
>>>>>>> 00e29075
theorem union_insert_right_equiv_union_insert [EquivBEq α] [LawfulHashable α] {p : α × β}
    (h₁ : m₁.WF) (h₂ : m₂.WF) :
    (m₁ ∪ (m₂.insert p.fst p.snd)).Equiv ((m₁ ∪ m₂).insert p.fst p.snd) :=
  union_insert_right_equiv_insert_union h₁ h₂

theorem get?_union [EquivBEq α] [LawfulHashable α] (h₁ : m₁.WF) (h₂ : m₂.WF) {k : α} :
    get? (m₁ ∪ m₂) k = (get? m₂ k).or (get? m₁ k) :=
  @DHashMap.Raw.Const.get?_union _ _ _ _ m₁.inner m₂.inner _ _ h₁.out h₂.out k

theorem get?_union_of_not_mem_left [EquivBEq α] [LawfulHashable α] (h₁ : m₁.WF) (h₂ : m₂.WF)
    {k : α} (not_mem : ¬k ∈ m₁) :
    get? (m₁ ∪ m₂) k = get? m₂ k :=
  @DHashMap.Raw.Const.get?_union_of_not_mem_left _ _ _ _ m₁.inner m₂.inner _ _ h₁.out h₂.out k not_mem

theorem get?_union_of_not_mem_right [EquivBEq α] [LawfulHashable α] (h₁ : m₁.WF) (h₂ : m₂.WF)
    {k : α} (not_mem : ¬k ∈ m₂) :
    get? (m₁ ∪ m₂) k = get? m₁ k :=
  @DHashMap.Raw.Const.get?_union_of_not_mem_right _ _ _ _ m₁.inner m₂.inner _ _ h₁.out h₂.out k not_mem

/- get -/
theorem get_union_of_mem_right [EquivBEq α] [LawfulHashable α] (h₁ : m₁.WF) (h₂ : m₂.WF)
    {k : α} (mem : k ∈ m₂) :
    get (m₁ ∪ m₂) k (mem_union_of_right h₁ h₂ mem) = get m₂ k mem :=
  @DHashMap.Raw.Const.get_union_of_mem_right _ _ _ _ m₁.inner m₂.inner _ _ h₁.out h₂.out k mem

theorem get_union_of_not_mem_left [EquivBEq α] [LawfulHashable α] (h₁ : m₁.WF) (h₂ : m₂.WF)
    {k : α} (not_mem : ¬k ∈ m₁) {h'} :
    get (m₁ ∪ m₂) k h' = get m₂ k (mem_of_mem_union_of_not_mem_left h₁ h₂ h' not_mem) :=
  @DHashMap.Raw.Const.get_union_of_not_mem_left _ _ _ _ m₁.inner m₂.inner _ _ h₁.out h₂.out k not_mem h'

theorem get_union_of_not_mem_right [EquivBEq α] [LawfulHashable α] (h₁ : m₁.WF) (h₂ : m₂.WF)
    {k : α} (not_mem : ¬k ∈ m₂) {h'} :
    get (m₁ ∪ m₂) k h' = get m₁ k (mem_of_mem_union_of_not_mem_right h₁ h₂ h' not_mem) :=
  @DHashMap.Raw.Const.get_union_of_not_mem_right _ _ _ _ m₁.inner m₂.inner _ _ h₁.out h₂.out k not_mem h'

/- getD -/
theorem getD_union [EquivBEq α] [LawfulHashable α] (h₁ : m₁.WF) (h₂ : m₂.WF) {k : α} {fallback : β} :
    getD (m₁ ∪ m₂) k fallback = getD m₂ k (getD m₁ k fallback) :=
  @DHashMap.Raw.Const.getD_union _ _ _ _ m₁.inner m₂.inner _ _ h₁.out h₂.out k fallback

theorem getD_union_of_not_mem_left [EquivBEq α] [LawfulHashable α] (h₁ : m₁.WF) (h₂ : m₂.WF)
    {k : α} {fallback : β} (not_mem : ¬k ∈ m₁) :
    getD (m₁ ∪ m₂) k fallback = getD m₂ k fallback :=
  @DHashMap.Raw.Const.getD_union_of_not_mem_left _ _ _ _ m₁.inner m₂.inner _ _ h₁.out h₂.out k fallback not_mem

theorem getD_union_of_not_mem_right [EquivBEq α] [LawfulHashable α] (h₁ : m₁.WF) (h₂ : m₂.WF)
    {k : α} {fallback : β} (not_mem : ¬k ∈ m₂) :
    getD (m₁ ∪ m₂) k fallback = getD m₁ k fallback :=
  @DHashMap.Raw.Const.getD_union_of_not_mem_right _ _ _ _ m₁.inner m₂.inner _ _ h₁.out h₂.out k fallback not_mem

/- get! -/
theorem get!_union [EquivBEq α] [LawfulHashable α] [Inhabited β] (h₁ : m₁.WF) (h₂ : m₂.WF) {k : α} :
    get! (m₁ ∪ m₂) k = getD m₂ k (get! m₁ k) :=
  @DHashMap.Raw.Const.get!_union _ _ _ _ m₁.inner m₂.inner _ _ _ h₁.out h₂.out k

theorem get!_union_of_not_mem_left [EquivBEq α] [LawfulHashable α] [Inhabited β] (h₁ : m₁.WF) (h₂ : m₂.WF)
    {k : α} (not_mem : ¬k ∈ m₁) :
    get! (m₁ ∪ m₂) k = get! m₂ k :=
  @DHashMap.Raw.Const.get!_union_of_not_mem_left _ _ _ _ m₁.inner m₂.inner _ _ _ h₁.out h₂.out k not_mem

theorem get!_union_of_not_mem_right [EquivBEq α] [LawfulHashable α] [Inhabited β] (h₁ : m₁.WF) (h₂ : m₂.WF)
    {k : α} (not_mem : ¬k ∈ m₂) :
    get! (m₁ ∪ m₂) k = get! m₁ k :=
  @DHashMap.Raw.Const.get!_union_of_not_mem_right _ _ _ _ m₁.inner m₂.inner _ _ _ h₁.out h₂.out k not_mem

/- getKey? -/
theorem getKey?_union [EquivBEq α] [LawfulHashable α]
    (h₁ : m₁.WF) (h₂ : m₂.WF)
    {k : α} :
    (m₁ ∪ m₂).getKey? k = (m₂.getKey? k).or (m₁.getKey? k) :=
  @DHashMap.Raw.getKey?_union _ _ _ _ m₁.inner m₂.inner _ _ h₁.out h₂.out k

theorem getKey?_union_of_not_mem_left [EquivBEq α] [LawfulHashable α]
    (h₁ : m₁.WF) (h₂ : m₂.WF)
    {k : α} (not_mem : ¬k ∈ m₁) :
    (m₁ ∪ m₂).getKey? k = m₂.getKey? k :=
  @DHashMap.Raw.getKey?_union_of_not_mem_left _ _ _ _ m₁.inner m₂.inner _ _ h₁.out h₂.out k not_mem

theorem getKey?_union_of_not_mem_right [EquivBEq α] [LawfulHashable α]
    (h₁ : m₁.WF) (h₂ : m₂.WF)
    {k : α} (not_mem : ¬k ∈ m₂) :
    (m₁ ∪ m₂).getKey? k = m₁.getKey? k :=
  @DHashMap.Raw.getKey?_union_of_not_mem_right _ _ _ _ m₁.inner m₂.inner _ _ h₁.out h₂.out k not_mem

/- getKey -/
theorem getKey_union_of_mem_right [EquivBEq α] [LawfulHashable α] (h₁ : m₁.WF) (h₂ : m₂.WF)
    {k : α} (mem : k ∈ m₂) :
    (m₁ ∪ m₂).getKey k (mem_union_of_right h₁ h₂ mem) = m₂.getKey k mem :=
  @DHashMap.Raw.getKey_union_of_mem_right _ _ _ _ m₁.inner m₂.inner _ _ h₁.out h₂.out k mem

theorem getKey_union_of_not_mem_left [EquivBEq α] [LawfulHashable α] (h₁ : m₁.WF) (h₂ : m₂.WF)
    {k : α} (not_mem : ¬k ∈ m₁) {h'} :
    (m₁ ∪ m₂).getKey k h' = m₂.getKey k (mem_of_mem_union_of_not_mem_left h₁ h₂ h' not_mem) :=
  @DHashMap.Raw.getKey_union_of_not_mem_left _ _ _ _ m₁.inner m₂.inner _ _ h₁.out h₂.out k not_mem h'

theorem getKey_union_of_not_mem_right [EquivBEq α] [LawfulHashable α] (h₁ : m₁.WF) (h₂ : m₂.WF)
    {k : α} (not_mem : ¬k ∈ m₂) {h'} :
    (m₁ ∪ m₂).getKey k h' = m₁.getKey k (mem_of_mem_union_of_not_mem_right h₁ h₂ h' not_mem) :=
  @DHashMap.Raw.getKey_union_of_not_mem_right _ _ _ _ m₁.inner m₂.inner _ _ h₁.out h₂.out k not_mem h'

/- getKeyD -/
theorem getKeyD_union [EquivBEq α]
    [LawfulHashable α] (h₁ : m₁.WF)
    (h₂ : m₂.WF) {k fallback : α} :
    (m₁ ∪ m₂).getKeyD k fallback = m₂.getKeyD k (m₁.getKeyD k fallback) :=
  @DHashMap.Raw.getKeyD_union _ _ _ _ m₁.inner m₂.inner _ _ h₁.out h₂.out k fallback

theorem getKeyD_union_of_not_mem_left [EquivBEq α] [LawfulHashable α] (h₁ : m₁.WF)
    (h₂ : m₂.WF) {k fallback : α} (not_mem : ¬k ∈ m₁) :
    (m₁ ∪ m₂).getKeyD k fallback = m₂.getKeyD k fallback :=
  @DHashMap.Raw.getKeyD_union_of_not_mem_left _ _ _ _ m₁.inner m₂.inner _ _ h₁.out h₂.out k fallback not_mem

theorem getKeyD_union_of_not_mem_right [EquivBEq α] [LawfulHashable α] (h₁ : m₁.WF)
    (h₂ : m₂.WF) {k fallback : α} (not_mem : ¬k ∈ m₂) :
    (m₁ ∪ m₂).getKeyD k fallback = m₁.getKeyD k fallback :=
  @DHashMap.Raw.getKeyD_union_of_not_mem_right _ _ _ _ m₁.inner m₂.inner _ _ h₁.out h₂.out k fallback not_mem

/- getKey! -/
theorem getKey!_union [EquivBEq α] [LawfulHashable α] [Inhabited α]
    (h₁ : m₁.WF)
    (h₂ : m₂.WF) {k : α} :
    (m₁ ∪ m₂).getKey! k = m₂.getKeyD k (m₁.getKey! k) :=
  @DHashMap.Raw.getKey!_union _ _ _ _ m₁.inner m₂.inner _ _ _ h₁.out h₂.out k

theorem getKey!_union_of_not_mem_left [Inhabited α]
    [EquivBEq α] [LawfulHashable α] (h₁ : m₁.WF) (h₂ : m₂.WF) {k : α}
    (not_mem : ¬k ∈ m₁) :
    (m₁ ∪ m₂).getKey! k = m₂.getKey! k :=
   @DHashMap.Raw.getKey!_union_of_not_mem_left _ _ _ _ m₁.inner m₂.inner _ _ _ h₁.out h₂.out k not_mem

theorem getKey!_union_of_not_mem_right [Inhabited α]
    [EquivBEq α] [LawfulHashable α] (h₁ : m₁.WF) (h₂ : m₂.WF) {k : α}
    (not_mem : ¬k ∈ m₂) :
    (m₁ ∪ m₂).getKey! k = m₁.getKey! k :=
   @DHashMap.Raw.getKey!_union_of_not_mem_right _ _ _ _ m₁.inner m₂.inner _ _ _ h₁.out h₂.out k not_mem

/- size -/
theorem size_union_of_not_mem [EquivBEq α] [LawfulHashable α] (h₁ : m₁.WF)
    (h₂ : m₂.WF) : (∀ (a : α), a ∈ m₁ → ¬a ∈ m₂) →
    (m₁ ∪ m₂).size = m₁.size + m₂.size :=
  @DHashMap.Raw.size_union_of_not_mem _ _ _ _ m₁.inner m₂.inner _ _ h₁.out h₂.out

theorem size_left_le_size_union [EquivBEq α] [LawfulHashable α] (h₁ : m₁.WF)
    (h₂ : m₂.WF) : m₁.size ≤ (m₁ ∪ m₂).size :=
  @DHashMap.Raw.size_left_le_size_union _ _ _ _ m₁.inner m₂.inner _ _ h₁.out h₂.out

theorem size_right_le_size_union [EquivBEq α] [LawfulHashable α] (h₁ : m₁.WF)
    (h₂ : m₂.WF) : m₂.size ≤ (m₁ ∪ m₂).size :=
  @DHashMap.Raw.size_right_le_size_union _ _ _ _ m₁.inner m₂.inner _ _ h₁.out h₂.out

theorem size_union_le_size_add_size [EquivBEq α] [LawfulHashable α]
    (h₁ : m₁.WF) (h₂ : m₂.WF) :
    (m₁ ∪ m₂).size ≤ m₁.size + m₂.size :=
  @DHashMap.Raw.size_union_le_size_add_size _ _ _ _ m₁.inner m₂.inner _ _ h₁.out h₂.out

/- isEmpty -/
@[simp]
theorem isEmpty_union [EquivBEq α] [LawfulHashable α] (h₁ : m₁.WF) (h₂ : m₂.WF) :
    (m₁ ∪ m₂).isEmpty = (m₁.isEmpty && m₂.isEmpty) :=
  @DHashMap.Raw.isEmpty_union _ _ _ _ m₁.inner m₂.inner _ _ h₁.out h₂.out

end Union

theorem getElem?_insertMany_list_of_contains_eq_false [EquivBEq α] [LawfulHashable α]
    (h : m.WF) {l : List (α × β)} {k : α}
    (contains_eq_false : (l.map Prod.fst).contains k = false) :
    (insertMany m l)[k]? = m[k]? :=
  DHashMap.Raw.Const.get?_insertMany_list_of_contains_eq_false h.out contains_eq_false

theorem getElem?_insertMany_list_of_mem [EquivBEq α] [LawfulHashable α]
    (h : m.WF) {l : List (α × β)} {k k' : α} (k_beq : k == k') {v : β}
    (distinct : l.Pairwise (fun a b => (a.1 == b.1) = false)) (mem : ⟨k, v⟩ ∈ l) :
    (insertMany m l)[k']? = some v :=
  DHashMap.Raw.Const.get?_insertMany_list_of_mem h.out k_beq distinct mem

@[grind =]
theorem getElem?_insertMany_list [EquivBEq α] [LawfulHashable α]
    (h : m.WF) {l : List (α × β)} {k : α} :
    (insertMany m l)[k]? = (l.findSomeRev? (fun ⟨a, b⟩ => if a == k then some b else none)).or m[k]? :=
  DHashMap.Raw.Const.get?_insertMany_list h.out

theorem getElem_insertMany_list_of_contains_eq_false [EquivBEq α] [LawfulHashable α]
    (h : m.WF) {l : List (α × β)} {k : α}
    (contains_eq_false : (l.map Prod.fst).contains k = false)
    {h'} :
    (insertMany m l)[k] =
      m[k]'(mem_of_mem_insertMany_list h h' contains_eq_false) :=
  DHashMap.Raw.Const.get_insertMany_list_of_contains_eq_false h.out contains_eq_false (h':= h')

theorem getElem_insertMany_list_of_mem [EquivBEq α] [LawfulHashable α]
    (h : m.WF) {l : List (α × β)} {k k' : α} (k_beq : k == k') {v : β}
    (distinct : l.Pairwise (fun a b => (a.1 == b.1) = false)) (mem : ⟨k, v⟩ ∈ l) {h'} :
    (insertMany m l)[k'] = v :=
  DHashMap.Raw.Const.get_insertMany_list_of_mem h.out k_beq distinct mem (h' := h')

theorem getElem!_insertMany_list_of_contains_eq_false [EquivBEq α] [LawfulHashable α]
    [Inhabited β] (h : m.WF) {l : List (α × β)} {k : α}
    (contains_eq_false : (l.map Prod.fst).contains k = false) :
    (insertMany m l)[k]! = m[k]! :=
  DHashMap.Raw.Const.get!_insertMany_list_of_contains_eq_false h.out contains_eq_false

theorem getElem!_insertMany_list_of_mem [EquivBEq α] [LawfulHashable α] [Inhabited β]
    (h : m.WF) {l : List (α × β)} {k k' : α} (k_beq : k == k') {v : β}
    (distinct : l.Pairwise (fun a b => (a.1 == b.1) = false)) (mem : ⟨k, v⟩ ∈ l) :
    (insertMany m l)[k']! = v :=
  DHashMap.Raw.Const.get!_insertMany_list_of_mem h.out k_beq distinct mem

theorem getD_insertMany_list_of_contains_eq_false [EquivBEq α] [LawfulHashable α]
    (h : m.WF) {l : List (α × β)} {k : α} {fallback : β}
    (contains_eq_false : (l.map Prod.fst).contains k = false) :
    getD (insertMany m l) k fallback = getD m k fallback :=
  DHashMap.Raw.Const.getD_insertMany_list_of_contains_eq_false h.out contains_eq_false

theorem getD_insertMany_list_of_mem [EquivBEq α] [LawfulHashable α]
    (h : m.WF) {l : List (α × β)} {k k' : α} (k_beq : k == k') {v fallback : β}
    (distinct : l.Pairwise (fun a b => (a.1 == b.1) = false)) (mem : ⟨k, v⟩ ∈ l) :
    getD (insertMany m l) k' fallback = v :=
  DHashMap.Raw.Const.getD_insertMany_list_of_mem h.out k_beq distinct mem

variable {m : Raw α Unit}
variable {ρ : Type w} [ForIn Id ρ α]

@[simp]
theorem insertManyIfNewUnit_nil (h : m.WF) :
    insertManyIfNewUnit m [] = m :=
  ext (DHashMap.Raw.Const.insertManyIfNewUnit_nil h.out)

@[simp]
theorem insertManyIfNewUnit_list_singleton (h : m.WF) {k : α} :
    insertManyIfNewUnit m [k] = m.insertIfNew k () :=
  ext (DHashMap.Raw.Const.insertManyIfNewUnit_list_singleton h.out)

theorem insertManyIfNewUnit_cons (h : m.WF) {l : List α} {k : α} :
    insertManyIfNewUnit m (k :: l) = insertManyIfNewUnit (m.insertIfNew k ()) l :=
  ext (DHashMap.Raw.Const.insertManyIfNewUnit_cons h.out)

@[elab_as_elim]
theorem insertManyIfNewUnit_ind {motive : Raw α Unit → Prop} (m : Raw α Unit) (l : ρ)
    (init : motive m) (insert : ∀ m a, motive m → motive (m.insertIfNew a ())) :
    motive (insertManyIfNewUnit m l) :=
  show motive ⟨DHashMap.Raw.Const.insertManyIfNewUnit m.1 l⟩ from
    DHashMap.Raw.Const.insertManyIfNewUnit_ind m.inner l init fun m => insert ⟨m⟩

@[simp]
theorem contains_insertManyIfNewUnit_list [EquivBEq α] [LawfulHashable α] (h : m.WF)
    {l : List α} {k : α} :
    (insertManyIfNewUnit m l).contains k = (m.contains k || l.contains k) :=
  DHashMap.Raw.Const.contains_insertManyIfNewUnit_list h.out

@[simp]
theorem mem_insertManyIfNewUnit_list [EquivBEq α] [LawfulHashable α] (h : m.WF)
    {l : List α} {k : α} :
    k ∈ insertManyIfNewUnit m l ↔ k ∈ m ∨ l.contains k :=
  DHashMap.Raw.Const.mem_insertManyIfNewUnit_list h.out

theorem mem_of_mem_insertManyIfNewUnit_list [EquivBEq α] [LawfulHashable α] (h : m.WF)
    {l : List α} {k : α} (contains_eq_false : l.contains k = false) :
    k ∈ insertManyIfNewUnit m l → k ∈ m :=
  DHashMap.Raw.Const.mem_of_mem_insertManyIfNewUnit_list h.out contains_eq_false

theorem mem_insertManyIfNewUnit_of_mem [EquivBEq α] [LawfulHashable α] (h : m.WF)
    {l : ρ} {k : α} : k ∈ m → k ∈ insertManyIfNewUnit m l :=
  DHashMap.Raw.Const.mem_insertManyIfNewUnit_of_mem h.out

theorem getKey?_insertManyIfNewUnit_list_of_not_mem_of_contains_eq_false
    [EquivBEq α] [LawfulHashable α] (h : m.WF) {l : List α} {k : α}
    (not_mem : ¬ k ∈ m) (contains_eq_false : l.contains k = false) :
    getKey? (insertManyIfNewUnit m l) k = none :=
  DHashMap.Raw.Const.getKey?_insertManyIfNewUnit_list_of_not_mem_of_contains_eq_false
    h.out not_mem contains_eq_false

theorem getKey?_insertManyIfNewUnit_list_of_not_mem_of_mem [EquivBEq α] [LawfulHashable α]
    (h : m.WF) {l : List α} {k k' : α} (k_beq : k == k')
    (not_mem : ¬ k ∈ m)
    (distinct : l.Pairwise (fun a b => (a == b) = false)) (mem : k ∈ l) :
    getKey? (insertManyIfNewUnit m l) k' = some k :=
  DHashMap.Raw.Const.getKey?_insertManyIfNewUnit_list_of_not_mem_of_mem
    h.out k_beq not_mem distinct mem

theorem getKey?_insertManyIfNewUnit_list_of_mem [EquivBEq α] [LawfulHashable α]
    (h : m.WF) {l : List α} {k : α} (mem : k ∈ m) :
    getKey? (insertManyIfNewUnit m l) k = getKey? m k :=
  DHashMap.Raw.Const.getKey?_insertManyIfNewUnit_list_of_mem h.out mem

theorem getKey_insertManyIfNewUnit_list_of_not_mem_of_mem [EquivBEq α] [LawfulHashable α]
    (h : m.WF) {l : List α}
    {k k' : α} (k_beq : k == k')
    (not_mem : ¬ k ∈ m)
    (distinct : l.Pairwise (fun a b => (a == b) = false)) (mem : k ∈ l) {h'} :
    getKey (insertManyIfNewUnit m l) k' h' = k :=
  DHashMap.Raw.Const.getKey_insertManyIfNewUnit_list_of_not_mem_of_mem
    h.out k_beq not_mem distinct mem

theorem getKey_insertManyIfNewUnit_list_of_mem [EquivBEq α] [LawfulHashable α]
    (h : m.WF) {l : List α} {k : α} (mem: k ∈ m) {h₃} :
    getKey (insertManyIfNewUnit m l) k h₃ = getKey m k mem :=
  DHashMap.Raw.Const.getKey_insertManyIfNewUnit_list_of_mem h.out mem

theorem getKey!_insertManyIfNewUnit_list_of_not_mem_of_contains_eq_false
    [EquivBEq α] [LawfulHashable α] [Inhabited α] (h : m.WF) {l : List α} {k : α}
    (not_mem : ¬ k ∈ m) (contains_eq_false : l.contains k = false) :
    getKey! (insertManyIfNewUnit m l) k = default :=
  DHashMap.Raw.Const.getKey!_insertManyIfNewUnit_list_of_not_mem_of_contains_eq_false
    h.out not_mem contains_eq_false

theorem getKey!_insertManyIfNewUnit_list_of_not_mem_of_mem [EquivBEq α] [LawfulHashable α]
    [Inhabited α] (h : m.WF) {l : List α} {k k' : α} (k_beq : k == k')
    (not_mem : ¬ k ∈ m)
    (distinct : l.Pairwise (fun a b => (a == b) = false)) (mem : k ∈ l) :
    getKey! (insertManyIfNewUnit m l) k' = k :=
  DHashMap.Raw.Const.getKey!_insertManyIfNewUnit_list_of_not_mem_of_mem
    h.out k_beq not_mem distinct mem

theorem getKey!_insertManyIfNewUnit_list_of_mem [EquivBEq α] [LawfulHashable α]
    [Inhabited α] (h : m.WF) {l : List α} {k : α} (mem : k ∈ m) :
    getKey! (insertManyIfNewUnit m l) k = getKey! m k :=
  DHashMap.Raw.Const.getKey!_insertManyIfNewUnit_list_of_mem h.out mem

theorem getKeyD_insertManyIfNewUnit_list_of_not_mem_of_contains_eq_false
    [EquivBEq α] [LawfulHashable α] (h : m.WF) {l : List α} {k fallback : α}
    (not_mem : ¬ k ∈ m) (contains_eq_false : l.contains k = false) :
    getKeyD (insertManyIfNewUnit m l) k fallback = fallback :=
  DHashMap.Raw.Const.getKeyD_insertManyIfNewUnit_list_of_not_mem_of_contains_eq_false
    h.out not_mem contains_eq_false

theorem getKeyD_insertManyIfNewUnit_list_of_not_mem_of_mem [EquivBEq α] [LawfulHashable α]
    (h : m.WF) {l : List α} {k k' fallback : α} (k_beq : k == k')
    (not_mem : ¬ k ∈ m)
    (distinct : l.Pairwise (fun a b => (a == b) = false)) (mem : k ∈ l) :
    getKeyD (insertManyIfNewUnit m l) k' fallback = k :=
  DHashMap.Raw.Const.getKeyD_insertManyIfNewUnit_list_of_not_mem_of_mem
    h.out k_beq not_mem distinct mem

theorem getKeyD_insertManyIfNewUnit_list_of_mem [EquivBEq α] [LawfulHashable α]
    (h : m.WF) {l : List α} {k fallback : α} (mem : k ∈ m) :
    getKeyD (insertManyIfNewUnit m l) k fallback = getKeyD m k fallback :=
  DHashMap.Raw.Const.getKeyD_insertManyIfNewUnit_list_of_mem h.out mem

theorem size_insertManyIfNewUnit_list [EquivBEq α] [LawfulHashable α] (h : m.WF)
    {l : List α}
    (distinct : l.Pairwise (fun a b => (a == b) = false)) :
    (∀ (a : α), a ∈ m → l.contains a = false) →
      (insertManyIfNewUnit m l).size = m.size + l.length :=
  DHashMap.Raw.Const.size_insertManyIfNewUnit_list h.out distinct

theorem size_le_size_insertManyIfNewUnit_list [EquivBEq α] [LawfulHashable α] (h : m.WF)
    {l : List α} :
    m.size ≤ (insertManyIfNewUnit m l).size :=
  DHashMap.Raw.Const.size_le_size_insertManyIfNewUnit_list h.out

theorem size_le_size_insertManyIfNewUnit [EquivBEq α] [LawfulHashable α] (h : m.WF)
    {l : ρ} : m.size ≤ (insertManyIfNewUnit m l).size :=
  DHashMap.Raw.Const.size_le_size_insertManyIfNewUnit h.out

theorem size_insertManyIfNewUnit_list_le [EquivBEq α] [LawfulHashable α] (h : m.WF)
    {l : List α} :
    (insertManyIfNewUnit m l).size ≤ m.size + l.length :=
  DHashMap.Raw.Const.size_insertManyIfNewUnit_list_le h.out

@[simp]
theorem isEmpty_insertManyIfNewUnit_list [EquivBEq α] [LawfulHashable α] (h : m.WF)
    {l : List α} :
    (insertManyIfNewUnit m l).isEmpty = (m.isEmpty && l.isEmpty) :=
  DHashMap.Raw.Const.isEmpty_insertManyIfNewUnit_list h.out

theorem isEmpty_of_isEmpty_insertManyIfNewUnit [EquivBEq α] [LawfulHashable α] (h : m.WF)
    {l : ρ} : (m.insertManyIfNewUnit l).isEmpty → m.isEmpty :=
  DHashMap.Raw.Const.isEmpty_of_isEmpty_insertManyIfNewUnit h.out

@[simp]
theorem getElem?_insertManyIfNewUnit_list [EquivBEq α] [LawfulHashable α] (h : m.WF)
    {l : List α} {k : α} :
    (insertManyIfNewUnit m l)[k]? =
      if k ∈ m ∨ l.contains k then some () else none :=
  DHashMap.Raw.Const.get?_insertManyIfNewUnit_list h.out

@[simp]
theorem getElem_insertManyIfNewUnit_list
    {l : List α} {k : α} {h} :
    (insertManyIfNewUnit m l)[k] = () :=
  DHashMap.Raw.Const.get_insertManyIfNewUnit_list (h:=h)

@[simp]
theorem getElem!_insertManyIfNewUnit_list
    {l : List α} {k : α} :
    (insertManyIfNewUnit m l)[k]! = () :=
  DHashMap.Raw.Const.get!_insertManyIfNewUnit_list

@[simp]
theorem getD_insertManyIfNewUnit_list
    {l : List α} {k : α} {fallback : Unit} :
    getD (insertManyIfNewUnit m l) k fallback = () := by
  simp

end Raw

namespace Raw

variable [BEq α] [Hashable α]

@[simp, grind =]
theorem ofList_nil :
    ofList ([] : List (α × β)) = ∅ :=
  ext DHashMap.Raw.Const.ofList_nil

@[simp, grind =]
theorem ofList_singleton {k : α} {v : β} :
    ofList [⟨k, v⟩] = (∅ : Raw α β).insert k v :=
  ext DHashMap.Raw.Const.ofList_singleton

@[grind _=_]
theorem ofList_cons {k : α} {v : β} {tl : List (α × β)} :
    ofList (⟨k, v⟩ :: tl) = insertMany ((∅ : Raw α β).insert k v) tl :=
  ext DHashMap.Raw.Const.ofList_cons

theorem ofList_eq_insertMany_empty {l : List (α × β)} :
    ofList l = insertMany (∅ : Raw α β) l :=
  ext DHashMap.Raw.Const.ofList_eq_insertMany_empty

@[simp, grind =]
theorem contains_ofList [EquivBEq α] [LawfulHashable α]
    {l : List (α × β)} {k : α} :
    (ofList l).contains k = (l.map Prod.fst).contains k :=
  DHashMap.Raw.Const.contains_ofList

@[simp, grind =]
theorem mem_ofList [EquivBEq α] [LawfulHashable α]
    {l : List (α × β)} {k : α} :
    k ∈ (ofList l) ↔ (l.map Prod.fst).contains k :=
  DHashMap.Raw.Const.mem_ofList

theorem getElem?_ofList_of_contains_eq_false [EquivBEq α] [LawfulHashable α]
    {l : List (α × β)} {k : α}
    (contains_eq_false : (l.map Prod.fst).contains k = false) :
    (ofList l)[k]? = none :=
  DHashMap.Raw.Const.get?_ofList_of_contains_eq_false contains_eq_false

theorem getElem?_ofList_of_mem [EquivBEq α] [LawfulHashable α]
    {l : List (α × β)} {k k' : α} (k_beq : k == k') {v : β}
    (distinct : l.Pairwise (fun a b => (a.1 == b.1) = false))
    (mem : ⟨k, v⟩ ∈ l) :
    (ofList l)[k']? = some v :=
  DHashMap.Raw.Const.get?_ofList_of_mem k_beq distinct mem

theorem getElem_ofList_of_mem [EquivBEq α] [LawfulHashable α]
    {l : List (α × β)} {k k' : α} (k_beq : k == k') {v : β}
    (distinct : l.Pairwise (fun a b => (a.1 == b.1) = false))
    (mem : ⟨k, v⟩ ∈ l)
    {h} :
    (ofList l)[k'] = v :=
  DHashMap.Raw.Const.get_ofList_of_mem k_beq distinct mem (h:=h)

theorem getElem!_ofList_of_contains_eq_false [EquivBEq α] [LawfulHashable α]
    {l : List (α × β)} {k : α} [Inhabited β]
    (contains_eq_false : (l.map Prod.fst).contains k = false) :
    (ofList l)[k]! = default :=
  DHashMap.Raw.Const.get!_ofList_of_contains_eq_false contains_eq_false

theorem getElem!_ofList_of_mem [EquivBEq α] [LawfulHashable α]
    {l : List (α × β)} {k k' : α} (k_beq : k == k') {v : β} [Inhabited β]
    (distinct : l.Pairwise (fun a b => (a.1 == b.1) = false))
    (mem : ⟨k, v⟩ ∈ l) :
    (ofList l)[k']! = v :=
  DHashMap.Raw.Const.get!_ofList_of_mem k_beq distinct mem

theorem getD_ofList_of_contains_eq_false [EquivBEq α] [LawfulHashable α]
    {l : List (α × β)} {k : α} {fallback : β}
    (contains_eq_false : (l.map Prod.fst).contains k = false) :
    getD (ofList l) k fallback = fallback :=
  DHashMap.Raw.Const.getD_ofList_of_contains_eq_false contains_eq_false

theorem getD_ofList_of_mem [EquivBEq α] [LawfulHashable α]
    {l : List (α × β)} {k k' : α} (k_beq : k == k') {v : β} {fallback : β}
    (distinct : l.Pairwise (fun a b => (a.1 == b.1) = false))
    (mem : ⟨k, v⟩ ∈ l) :
    getD (ofList l) k' fallback = v :=
  DHashMap.Raw.Const.getD_ofList_of_mem k_beq distinct mem

theorem getKey?_ofList_of_contains_eq_false [EquivBEq α] [LawfulHashable α]
    {l : List (α × β)} {k : α}
    (contains_eq_false : (l.map Prod.fst).contains k = false) :
    (ofList l).getKey? k = none :=
  DHashMap.Raw.Const.getKey?_ofList_of_contains_eq_false contains_eq_false

theorem getKey?_ofList_of_mem [EquivBEq α] [LawfulHashable α]
    {l : List (α × β)}
    {k k' : α} (k_beq : k == k')
    (distinct : l.Pairwise (fun a b => (a.1 == b.1) = false))
    (mem : k ∈ l.map Prod.fst) :
    (ofList l).getKey? k' = some k :=
  DHashMap.Raw.Const.getKey?_ofList_of_mem k_beq distinct mem

theorem getKey_ofList_of_mem [EquivBEq α] [LawfulHashable α]
    {l : List (α × β)}
    {k k' : α} (k_beq : k == k')
    (distinct : l.Pairwise (fun a b => (a.1 == b.1) = false))
    (mem : k ∈ l.map Prod.fst)
    {h'} :
    (ofList l).getKey k' h' = k :=
  DHashMap.Raw.Const.getKey_ofList_of_mem k_beq distinct mem

theorem getKey!_ofList_of_contains_eq_false [EquivBEq α] [LawfulHashable α] [Inhabited α]
    {l : List (α × β)} {k : α}
    (contains_eq_false : (l.map Prod.fst).contains k = false) :
    (ofList l).getKey! k = default :=
  DHashMap.Raw.Const.getKey!_ofList_of_contains_eq_false contains_eq_false

theorem getKey!_ofList_of_mem [EquivBEq α] [LawfulHashable α] [Inhabited α]
    {l : List (α × β)}
    {k k' : α} (k_beq : k == k')
    (distinct : l.Pairwise (fun a b => (a.1 == b.1) = false))
    (mem : k ∈ l.map Prod.fst) :
    (ofList l).getKey! k' = k :=
  DHashMap.Raw.Const.getKey!_ofList_of_mem k_beq distinct mem

theorem getKeyD_ofList_of_contains_eq_false [EquivBEq α] [LawfulHashable α]
    {l : List (α × β)} {k fallback : α}
    (contains_eq_false : (l.map Prod.fst).contains k = false) :
    (ofList l).getKeyD k fallback = fallback :=
  DHashMap.Raw.Const.getKeyD_ofList_of_contains_eq_false contains_eq_false

theorem getKeyD_ofList_of_mem [EquivBEq α] [LawfulHashable α]
    {l : List (α × β)}
    {k k' fallback : α} (k_beq : k == k')
    (distinct : l.Pairwise (fun a b => (a.1 == b.1) = false))
    (mem : k ∈ l.map Prod.fst) :
    (ofList l).getKeyD k' fallback = k :=
  DHashMap.Raw.Const.getKeyD_ofList_of_mem k_beq distinct mem

theorem size_ofList [EquivBEq α] [LawfulHashable α]
    {l : List (α × β)} (distinct : l.Pairwise (fun a b => (a.1 == b.1) = false)) :
    (ofList l).size = l.length :=
  DHashMap.Raw.Const.size_ofList distinct

theorem size_ofList_le [EquivBEq α] [LawfulHashable α]
    {l : List (α × β)} :
    (ofList l).size ≤ l.length :=
  DHashMap.Raw.Const.size_ofList_le

grind_pattern size_ofList_le => (ofList l).size

@[simp, grind =]
theorem isEmpty_ofList [EquivBEq α] [LawfulHashable α]
    {l : List (α × β)} :
    (ofList l).isEmpty = l.isEmpty :=
  DHashMap.Raw.Const.isEmpty_ofList

@[simp]
theorem unitOfList_nil :
    unitOfList ([] : List α) = ∅ :=
  ext DHashMap.Raw.Const.unitOfList_nil

@[simp]
theorem unitOfList_singleton {k : α} :
    unitOfList [k] = (∅ : Raw α Unit).insertIfNew k () :=
  ext DHashMap.Raw.Const.unitOfList_singleton

theorem unitOfList_cons {hd : α} {tl : List α} :
    unitOfList (hd :: tl) = insertManyIfNewUnit ((∅ : Raw α Unit).insertIfNew hd ()) tl :=
  ext DHashMap.Raw.Const.unitOfList_cons

@[simp]
theorem contains_unitOfList [EquivBEq α] [LawfulHashable α]
    {l : List α} {k : α} :
    (unitOfList l).contains k = l.contains k :=
  DHashMap.Raw.Const.contains_unitOfList

@[simp]
theorem mem_unitOfList [EquivBEq α] [LawfulHashable α]
    {l : List α} {k : α} :
    k ∈ unitOfList l ↔ l.contains k :=
  DHashMap.Raw.Const.mem_unitOfList

theorem getKey?_unitOfList_of_contains_eq_false [EquivBEq α] [LawfulHashable α]
    {l : List α} {k : α} (contains_eq_false : l.contains k = false) :
    getKey? (unitOfList l) k = none :=
  DHashMap.Raw.Const.getKey?_unitOfList_of_contains_eq_false contains_eq_false

theorem getKey?_unitOfList_of_mem [EquivBEq α] [LawfulHashable α]
    {l : List α} {k k' : α} (k_beq : k == k')
    (distinct : l.Pairwise (fun a b => (a == b) = false)) (mem : k ∈ l) :
    getKey? (unitOfList l) k' = some k :=
  DHashMap.Raw.Const.getKey?_unitOfList_of_mem k_beq distinct mem

theorem getKey_unitOfList_of_mem [EquivBEq α] [LawfulHashable α]
    {l : List α}
    {k k' : α} (k_beq : k == k')
    (distinct : l.Pairwise (fun a b => (a == b) = false))
    (mem : k ∈ l) {h'} :
    getKey (unitOfList l) k' h' = k :=
  DHashMap.Raw.Const.getKey_unitOfList_of_mem k_beq distinct mem

theorem getKey!_unitOfList_of_contains_eq_false [EquivBEq α] [LawfulHashable α]
    [Inhabited α] {l : List α} {k : α}
    (contains_eq_false : l.contains k = false) :
    getKey! (unitOfList l) k = default :=
  DHashMap.Raw.Const.getKey!_unitOfList_of_contains_eq_false contains_eq_false

theorem getKey!_unitOfList_of_mem [EquivBEq α] [LawfulHashable α]
    [Inhabited α] {l : List α} {k k' : α} (k_beq : k == k')
    (distinct : l.Pairwise (fun a b => (a == b) = false))
    (mem : k ∈ l) :
    getKey! (unitOfList l) k' = k :=
  DHashMap.Raw.Const.getKey!_unitOfList_of_mem k_beq distinct mem

theorem getKeyD_unitOfList_of_contains_eq_false [EquivBEq α] [LawfulHashable α]
    {l : List α} {k fallback : α}
    (contains_eq_false : l.contains k = false) :
    getKeyD (unitOfList l) k fallback = fallback :=
  DHashMap.Raw.Const.getKeyD_unitOfList_of_contains_eq_false contains_eq_false

theorem getKeyD_unitOfList_of_mem [EquivBEq α] [LawfulHashable α]
    {l : List α} {k k' fallback : α} (k_beq : k == k')
    (distinct : l.Pairwise (fun a b => (a == b) = false))
    (mem : k ∈ l) :
    getKeyD (unitOfList l) k' fallback = k :=
  DHashMap.Raw.Const.getKeyD_unitOfList_of_mem k_beq distinct mem

theorem size_unitOfList [EquivBEq α] [LawfulHashable α]
    {l : List α}
    (distinct : l.Pairwise (fun a b => (a == b) = false)) :
    (unitOfList l).size = l.length :=
  DHashMap.Raw.Const.size_unitOfList distinct

theorem size_unitOfList_le [EquivBEq α] [LawfulHashable α]
    {l : List α} :
    (unitOfList l).size ≤ l.length :=
  DHashMap.Raw.Const.size_unitOfList_le

@[simp]
theorem isEmpty_unitOfList [EquivBEq α] [LawfulHashable α]
    {l : List α} :
    (unitOfList l).isEmpty = l.isEmpty :=
  DHashMap.Raw.Const.isEmpty_unitOfList

@[simp]
theorem getElem?_unitOfList [EquivBEq α] [LawfulHashable α]
    {l : List α} {k : α} :
    (unitOfList l)[k]? =
    if l.contains k then some () else none :=
  DHashMap.Raw.Const.get?_unitOfList

@[simp]
theorem getElem_unitOfList
    {l : List α} {k : α} {h} :
    (unitOfList l)[k] = () :=
  DHashMap.Raw.Const.get_unitOfList (h:=h)

@[simp]
theorem getElem!_unitOfList
    {l : List α} {k : α} :
    (unitOfList l)[k]! = () :=
  DHashMap.Raw.Const.get!_unitOfList

@[simp]
theorem getD_unitOfList
    {l : List α} {k : α} {fallback : Unit} :
    getD (unitOfList l) k fallback = () := by
  simp

end Raw

namespace Raw

variable [BEq α] [Hashable α] {m : Raw α β}

section Alter

theorem isEmpty_alter_eq_isEmpty_erase [EquivBEq α] [LawfulHashable α] {k : α}
    {f : Option β → Option β} (h : m.WF) :
    (alter m k f).isEmpty = ((m.erase k).isEmpty && (f m[k]?).isNone) :=
  DHashMap.Raw.Const.isEmpty_alter_eq_isEmpty_erase h.out

@[simp, grind =]
theorem isEmpty_alter [EquivBEq α] [LawfulHashable α] {k : α} {f : Option β → Option β} (h : m.WF) :
    (alter m k f).isEmpty = ((m.isEmpty || (m.size == 1 && m.contains k)) && (f m[k]?).isNone) :=
  DHashMap.Raw.Const.isEmpty_alter h.out

@[grind =]
theorem contains_alter [EquivBEq α] [LawfulHashable α] {k k': α} {f : Option β → Option β}
    (h : m.WF) : (alter m k f).contains k' =
      if k == k' then (f m[k]?).isSome else m.contains k' :=
  DHashMap.Raw.Const.contains_alter h.out

@[grind =]
theorem mem_alter [EquivBEq α] [LawfulHashable α] {k k': α} {f : Option β → Option β} (h : m.WF) :
    k' ∈ alter m k f ↔ if k == k' then (f m[k]?).isSome = true else k' ∈ m :=
  DHashMap.Raw.Const.mem_alter h.out

theorem mem_alter_of_beq [EquivBEq α] [LawfulHashable α] {k k': α} {f : Option β → Option β}
    (h : m.WF) (he : k == k') : k' ∈ alter m k f ↔ (f m[k]?).isSome :=
  DHashMap.Raw.Const.mem_alter_of_beq h.out he

@[simp]
theorem contains_alter_self [EquivBEq α] [LawfulHashable α] {k : α} {f : Option β → Option β}
    (h : m.WF) : (alter m k f).contains k = (f m[k]?).isSome :=
  DHashMap.Raw.Const.contains_alter_self h.out

@[simp]
theorem mem_alter_self [EquivBEq α] [LawfulHashable α] {k : α} {f : Option β → Option β}
    (h : m.WF) : k ∈ alter m k f ↔ (f m[k]?).isSome :=
  DHashMap.Raw.Const.mem_alter_self h.out

theorem contains_alter_of_beq_eq_false [EquivBEq α] [LawfulHashable α] {k k' : α}
    {f : Option β → Option β} (h : m.WF) (he : (k == k') = false) :
    (alter m k f).contains k' = m.contains k' :=
  DHashMap.Raw.Const.contains_alter_of_beq_eq_false h.out he

theorem mem_alter_of_beq_eq_false [EquivBEq α] [LawfulHashable α] {k k' : α}
    {f : Option β → Option β} (h : m.WF) (he : (k == k') = false) : k' ∈ alter m k f ↔ k' ∈ m :=
  DHashMap.Raw.Const.mem_alter_of_beq_eq_false h.out he

@[grind =]
theorem size_alter [LawfulBEq α] {k : α} {f : Option β → Option β} (h : m.WF) :
    (alter m k f).size =
      if k ∈ m ∧ (f m[k]?).isNone then
        m.size - 1
      else if k ∉ m ∧ (f m[k]?).isSome then
        m.size + 1
      else
        m.size :=
  DHashMap.Raw.Const.size_alter h.out

theorem size_alter_eq_add_one [LawfulBEq α] {k : α} {f : Option β → Option β} (h : m.WF)
    (h₁ : k ∉ m) (h₂ : (f m[k]?).isSome) :
    (alter m k f).size = m.size + 1 :=
  DHashMap.Raw.Const.size_alter_eq_add_one h.out h₁ h₂

theorem size_alter_eq_sub_one [LawfulBEq α] {k : α} {f : Option β → Option β} (h : m.WF)
    (h₁ : k ∈ m) (h₂ : (f m[k]?).isNone) :
    (alter m k f).size = m.size - 1 :=
  DHashMap.Raw.Const.size_alter_eq_sub_one h.out h₁ h₂

theorem size_alter_eq_self_of_not_mem [LawfulBEq α] {k : α} {f : Option β → Option β} (h : m.WF)
    (h₁ : k ∉ m) (h₂ : (f m[k]?).isNone) : (alter m k f).size = m.size :=
  DHashMap.Raw.Const.size_alter_eq_self_of_not_mem h.out h₁ h₂

theorem size_alter_eq_self_of_mem [LawfulBEq α] {k : α} {f : Option β → Option β} (h : m.WF)
    (h₁ : k ∈ m) (h₂ : (f m[k]?).isSome) : (alter m k f).size = m.size :=
  DHashMap.Raw.Const.size_alter_eq_self_of_mem h.out h₁ h₂

theorem size_alter_le_size [LawfulBEq α] {k : α} {f : Option β → Option β} (h : m.WF) :
    (alter m k f).size ≤ m.size + 1 :=
  DHashMap.Raw.Const.size_alter_le_size h.out

theorem size_le_size_alter [LawfulBEq α] {k : α} {f : Option β → Option β} (h : m.WF) :
    m.size - 1 ≤ (alter m k f).size :=
  DHashMap.Raw.Const.size_le_size_alter h.out

@[grind =]
theorem getElem?_alter [EquivBEq α] [LawfulHashable α] {k k' : α} {f : Option β → Option β} (h : m.WF) :
    (alter m k f)[k']? =
      if k == k' then
        f m[k]?
      else
        m[k']? :=
  DHashMap.Raw.Const.get?_alter h.out

@[simp]
theorem getElem?_alter_self [EquivBEq α] [LawfulHashable α] {k : α} {f : Option β → Option β}
    (h : m.WF) : (alter m k f)[k]? = f m[k]? :=
  DHashMap.Raw.Const.get?_alter_self h.out

@[grind =]
theorem getElem_alter [EquivBEq α] [LawfulHashable α] {k k' : α} {f : Option β → Option β}
    (h : m.WF) {hc : k' ∈ alter m k f} :
    (alter m k f)[k'] =
      if heq : k == k' then
        haveI h' : (f m[k]?).isSome := mem_alter_of_beq h heq |>.mp hc
        f m[k]? |>.get h'
      else
        haveI h' : k' ∈ m := mem_alter_of_beq_eq_false h (Bool.not_eq_true _ ▸ heq) |>.mp hc
        m[k']'h' :=
  DHashMap.Raw.Const.get_alter h.out (hc := hc)

@[simp]
theorem getElem_alter_self [EquivBEq α] [LawfulHashable α] {k : α} {f : Option β → Option β}
    (h : m.WF) {hc : k ∈ alter m k f} :
    haveI h' : (f m[k]?).isSome := mem_alter_self h |>.mp hc
    (alter m k f)[k] = (f m[k]?).get h' :=
  DHashMap.Raw.Const.get_alter_self h.out (hc := hc)

@[grind =]
theorem getElem!_alter [EquivBEq α] [LawfulHashable α] {k k' : α} [Inhabited β]
    {f : Option β → Option β} (h : m.WF) : (alter m k f)[k']! =
      if k == k' then
        f m[k]? |>.get!
      else
        m[k']! :=
  DHashMap.Raw.Const.get!_alter h.out

@[simp]
theorem getElem!_alter_self [EquivBEq α] [LawfulHashable α] {k : α} [Inhabited β]
    {f : Option β → Option β} (h : m.WF) : (alter m k f)[k]! = (f m[k]?).get! :=
  DHashMap.Raw.Const.get!_alter_self h.out

@[grind =]
theorem getD_alter [EquivBEq α] [LawfulHashable α] {k k' : α} {fallback : β}
    {f : Option β → Option β} (h : m.WF) : getD (alter m k f) k' fallback =
      if k == k' then
        f m[k]? |>.getD fallback
      else
        getD m k' fallback :=
  DHashMap.Raw.Const.getD_alter h.out

@[simp]
theorem getD_alter_self [EquivBEq α] [LawfulHashable α] {k : α} {fallback : β}
    {f : Option β → Option β} (h : m.WF) :
    getD (alter m k f) k fallback = (f m[k]?).getD fallback :=
  DHashMap.Raw.Const.getD_alter_self h.out

@[grind =]
theorem getKey?_alter [EquivBEq α] [LawfulHashable α] {k k' : α} {f : Option β → Option β}
    (h : m.WF) : (alter m k f).getKey? k' =
      if k == k' then
        if (f m[k]?).isSome then some k else none
      else
        m.getKey? k' :=
  DHashMap.Raw.Const.getKey?_alter h.out

theorem getKey?_alter_self [EquivBEq α] [LawfulHashable α] {k : α} {f : Option β → Option β}
    (h : m.WF) : (alter m k f).getKey? k = if (f m[k]?).isSome then some k else none :=
  DHashMap.Raw.Const.getKey?_alter_self h.out

@[grind =]
theorem getKey!_alter [EquivBEq α] [LawfulHashable α] [Inhabited α] {k k' : α}
    {f : Option β → Option β} (h : m.WF) : (alter m k f).getKey! k' =
      if k == k' then
        if (f m[k]?).isSome then k else default
      else
        m.getKey! k' :=
  DHashMap.Raw.Const.getKey!_alter h.out

theorem getKey!_alter_self [EquivBEq α] [LawfulHashable α] [Inhabited α] {k : α}
    {f : Option β → Option β} (h : m.WF) :
    (alter m k f).getKey! k = if (f m[k]?).isSome then k else default :=
  DHashMap.Raw.Const.getKey!_alter_self h.out

@[grind =]
theorem getKey_alter [EquivBEq α] [LawfulHashable α] [Inhabited α] {k k' : α}
    {f : Option β → Option β} (h : m.WF) {hc : k' ∈ alter m k f} :
    (alter m k f).getKey k' hc =
      if heq : k == k' then
        k
      else
        haveI h' : k' ∈ m := mem_alter_of_beq_eq_false h (Bool.not_eq_true _ ▸ heq) |>.mp hc
        m.getKey k' h' :=
  DHashMap.Raw.Const.getKey_alter h.out

@[simp]
theorem getKey_alter_self [EquivBEq α] [LawfulHashable α] [Inhabited α] {k : α}
    {f : Option β → Option β} (h : m.WF) {hc : k ∈ alter m k f} :
    (alter m k f).getKey k hc = k :=
  DHashMap.Raw.Const.getKey_alter_self h.out

@[grind =]
theorem getKeyD_alter [EquivBEq α] [LawfulHashable α] {k k' fallback : α} {f : Option β → Option β}
    (h : m.WF) : (alter m k f).getKeyD k' fallback =
      if k == k' then
        if (f m[k]?).isSome then k else fallback
      else
        m.getKeyD k' fallback :=
  DHashMap.Raw.Const.getKeyD_alter h.out

theorem getKeyD_alter_self [EquivBEq α] [LawfulHashable α] [Inhabited α] {k fallback : α}
    {f : Option β → Option β} (h : m.WF) :
    (alter m k f).getKeyD k fallback = if (f m[k]?).isSome then k else fallback :=
  DHashMap.Raw.Const.getKeyD_alter_self h.out

end Alter

section Modify

@[simp, grind =]
theorem isEmpty_modify [EquivBEq α] [LawfulHashable α] {k : α} {f : β → β} (h : m.WF) :
    (modify m k f).isEmpty = m.isEmpty :=
  DHashMap.Raw.Const.isEmpty_modify h.out

@[simp, grind =]
theorem contains_modify [EquivBEq α] [LawfulHashable α] {k k': α} {f : β → β} (h : m.WF) :
    (modify m k f).contains k' = m.contains k' :=
  DHashMap.Raw.Const.contains_modify h.out

@[simp, grind =]
theorem mem_modify [EquivBEq α] [LawfulHashable α] {k k': α} {f : β → β} (h : m.WF) :
    k' ∈ modify m k f ↔ k' ∈ m :=
  DHashMap.Raw.Const.mem_modify h.out

@[simp, grind =]
theorem size_modify [EquivBEq α] [LawfulHashable α] {k : α} {f : β → β} (h : m.WF) :
    (modify m k f).size = m.size :=
  DHashMap.Raw.Const.size_modify h.out

@[grind =]
theorem getElem?_modify [EquivBEq α] [LawfulHashable α] {k k' : α} {f : β → β} (h : m.WF) :
    (modify m k f)[k']? =
      if k == k' then
        m[k]?.map f
      else
        m[k']? :=
  DHashMap.Raw.Const.get?_modify h.out

@[simp]
theorem getElem?_modify_self [EquivBEq α] [LawfulHashable α] {k : α} {f : β → β} (h : m.WF) :
    (modify m k f)[k]? = m[k]?.map f :=
  DHashMap.Raw.Const.get?_modify_self h.out

@[grind =]
theorem getElem_modify [EquivBEq α] [LawfulHashable α] {k k' : α} {f : β → β}
    (h : m.WF) {hc : k' ∈ modify m k f} :
    (modify m k f)[k']'hc =
      if heq : k == k' then
        haveI h' : k ∈ m := mem_congr h heq |>.mpr <| mem_modify h |>.mp hc
        f (m[k]'h')
      else
        haveI h' : k' ∈ m := mem_modify h |>.mp hc
        m[k']'h' := by
  simpa only [← get_eq_getElem] using DHashMap.Raw.Const.get_modify h.out

@[simp]
theorem getElem_modify_self [EquivBEq α] [LawfulHashable α] {k : α} {f : β → β} (h : m.WF)
    {hc : k ∈ modify m k f} :
    haveI h' : k ∈ m := mem_modify h |>.mp hc
    (modify m k f)[k]'hc = f (m[k]'h') := by
  simpa only [← get_eq_getElem] using DHashMap.Raw.Const.get_modify_self h.out

@[grind =]
theorem getElem!_modify [EquivBEq α] [LawfulHashable α] {k k' : α} [Inhabited β] {f : β → β}
    (h : m.WF) : (modify m k f)[k']! =
      if k == k' then
        m[k]?.map f |>.get!
      else
        m[k']! :=
  DHashMap.Raw.Const.get!_modify h.out

@[simp]
theorem getElem!_modify_self [EquivBEq α] [LawfulHashable α] {k : α} [Inhabited β] {f : β → β}
    (h : m.WF) : (modify m k f)[k]! = (m[k]?.map f).get! :=
  DHashMap.Raw.Const.get!_modify_self h.out

@[grind =]
theorem getD_modify [EquivBEq α] [LawfulHashable α] {k k' : α} {fallback : β} {f : β → β} (h : m.WF) :
    getD (modify m k f) k' fallback =
      if k == k' then
        m[k]?.map f |>.getD fallback
      else
        getD m k' fallback :=
  DHashMap.Raw.Const.getD_modify h.out

@[simp]
theorem getD_modify_self [EquivBEq α] [LawfulHashable α] {k : α} {fallback : β} {f : β → β} (h : m.WF) :
    getD (modify m k f) k fallback = (m[k]?.map f).getD fallback :=
  DHashMap.Raw.Const.getD_modify_self h.out

@[grind =]
theorem getKey?_modify [EquivBEq α] [LawfulHashable α] {k k' : α} {f : β → β} (h : m.WF) :
    (modify m k f).getKey? k' =
      if k == k' then
        if k ∈ m then some k else none
      else
        m.getKey? k' :=
  DHashMap.Raw.Const.getKey?_modify h.out

theorem getKey?_modify_self [EquivBEq α] [LawfulHashable α] {k : α} {f : β → β} (h : m.WF) :
    (modify m k f).getKey? k = if k ∈ m then some k else none :=
  DHashMap.Raw.Const.getKey?_modify_self h.out

@[grind =]
theorem getKey!_modify [EquivBEq α] [LawfulHashable α] [Inhabited α] {k k' : α} {f : β → β}
    (h : m.WF) : (modify m k f).getKey! k' =
      if k == k' then
        if k ∈ m then k else default
      else
        m.getKey! k' :=
  DHashMap.Raw.Const.getKey!_modify h.out

theorem getKey!_modify_self [EquivBEq α] [LawfulHashable α] [Inhabited α] {k : α} {f : β → β}
    (h : m.WF) : (modify m k f).getKey! k = if k ∈ m then k else default :=
  DHashMap.Raw.Const.getKey!_modify_self h.out

@[grind =]
theorem getKey_modify [EquivBEq α] [LawfulHashable α] [Inhabited α] {k k' : α} {f : β → β}
    (h : m.WF) {hc : k' ∈ modify m k f} :
    (modify m k f).getKey k' hc =
      if k == k' then
        k
      else
        haveI h' : k' ∈ m := mem_modify h |>.mp hc
        m.getKey k' h' :=
  DHashMap.Raw.Const.getKey_modify h.out

@[simp]
theorem getKey_modify_self [EquivBEq α] [LawfulHashable α] [Inhabited α] {k : α} {f : β → β}
    (h : m.WF) {hc : k ∈ modify m k f} : (modify m k f).getKey k hc = k :=
  DHashMap.Raw.Const.getKey_modify_self h.out

@[grind =]
theorem getKeyD_modify [EquivBEq α] [LawfulHashable α] {k k' fallback : α} {f : β → β} (h : m.WF) :
    (modify m k f).getKeyD k' fallback =
      if k == k' then
        if k ∈ m then k else fallback
      else
        m.getKeyD k' fallback :=
  DHashMap.Raw.Const.getKeyD_modify h.out

theorem getKeyD_modify_self [EquivBEq α] [LawfulHashable α] [Inhabited α] {k fallback : α}
    {f : β → β} (h : m.WF) : (modify m k f).getKeyD k fallback = if k ∈ m then k else fallback :=
  DHashMap.Raw.Const.getKeyD_modify_self h.out

end Modify

namespace Equiv

section Raw

variable {α : Type u} {β : Type v} {m m₁ m₂ m₃ : Raw α β}

@[refl, simp] theorem refl (m : Raw α β) : m ~m m := ⟨.rfl⟩
theorem rfl : m ~m m := ⟨.rfl⟩
@[symm] theorem symm : m₁ ~m m₂ → m₂ ~m m₁
  | ⟨h⟩ => ⟨h.symm⟩
theorem trans : m₁ ~m m₂ → m₂ ~m m₃ → m₁ ~m m₃
  | ⟨h₁⟩, ⟨h₂⟩ => ⟨h₁.trans h₂⟩

instance instTrans : Trans (α := Raw α β) Equiv Equiv Equiv := ⟨trans⟩

theorem comm : m₁ ~m m₂ ↔ m₂ ~m m₁ := ⟨symm, symm⟩
theorem congr_left (h : m₁ ~m m₂) : m₁ ~m m₃ ↔ m₂ ~m m₃ := ⟨h.symm.trans, h.trans⟩
theorem congr_right (h : m₁ ~m m₂) : m₃ ~m m₁ ↔ m₃ ~m m₂ :=
  ⟨fun h' => h'.trans h, fun h' => h'.trans h.symm⟩

theorem toList_perm (h : m₁ ~m m₂) : m₁.toList.Perm m₂.toList :=
  h.1.constToList_perm

theorem of_toList_perm (h : m₁.toList.Perm m₂.toList) : m₁ ~m m₂ :=
  ⟨.of_constToList_perm h⟩

theorem keys_perm (h : m₁ ~m m₂) : m₁.keys.Perm m₂.keys :=
  h.1.keys_perm

theorem of_keys_unit_perm {m₁ m₂ : Raw α Unit} (h : m₁.keys.Perm m₂.keys) : m₁ ~m m₂ :=
  ⟨.of_keys_unit_perm h⟩

end Raw

variable {m₁ m₂ : Raw α β}

theorem isEmpty_eq [EquivBEq α] [LawfulHashable α] (h₁ : m₁.WF) (h₂ : m₂.WF)
    (h : m₁ ~m m₂) : m₁.isEmpty = m₂.isEmpty :=
  h.1.isEmpty_eq h₁.1 h₂.1

theorem size_eq [EquivBEq α] [LawfulHashable α] (h₁ : m₁.WF) (h₂ : m₂.WF)
    (h : m₁ ~m m₂) : m₁.size = m₂.size :=
  h.1.size_eq h₁.1 h₂.1

theorem contains_eq [EquivBEq α] [LawfulHashable α] {k : α} (h₁ : m₁.WF) (h₂ : m₂.WF)
    (h : m₁ ~m m₂) : m₁.contains k = m₂.contains k :=
  h.1.contains_eq h₁.1 h₂.1

theorem mem_iff [EquivBEq α] [LawfulHashable α] {k : α} (h₁ : m₁.WF) (h₂ : m₂.WF)
    (h : m₁ ~m m₂) : k ∈ m₁ ↔ k ∈ m₂ :=
  h.1.mem_iff h₁.1 h₂.1

theorem getElem?_eq [EquivBEq α] [LawfulHashable α] {k : α} (h₁ : m₁.WF) (h₂ : m₂.WF)
    (h : m₁ ~m m₂) : m₁[k]? = m₂[k]? :=
  h.1.constGet?_eq h₁.1 h₂.1

theorem getElem_eq [EquivBEq α] [LawfulHashable α] {k : α} (h₁ : m₁.WF) (h₂ : m₂.WF)
    (hk : k ∈ m₁) (h : m₁ ~m m₂) : m₁[k] = m₂[k]'((h.mem_iff h₁ h₂).mp hk) :=
  h.1.constGet_eq h₁.1 h₂.1 hk

theorem getElem!_eq [EquivBEq α] [LawfulHashable α] {k : α} [Inhabited β] (h₁ : m₁.WF) (h₂ : m₂.WF)
    (h : m₁ ~m m₂) : m₁[k]! = m₂[k]! :=
  h.1.constGet!_eq h₁.1 h₂.1

theorem getD_eq [EquivBEq α] [LawfulHashable α] {k : α} {fallback : β} (h₁ : m₁.WF) (h₂ : m₂.WF)
    (h : m₁ ~m m₂) : m₁.getD k fallback = m₂.getD k fallback :=
  h.1.constGetD_eq h₁.1 h₂.1

theorem getKey?_eq [EquivBEq α] [LawfulHashable α] {k : α} (h₁ : m₁.WF) (h₂ : m₂.WF)
    (h : m₁ ~m m₂) : m₁.getKey? k = m₂.getKey? k :=
  h.1.getKey?_eq h₁.1 h₂.1

theorem getKey_eq [EquivBEq α] [LawfulHashable α] {k : α} (h₁ : m₁.WF) (h₂ : m₂.WF)
    (hk : k ∈ m₁) (h : m₁ ~m m₂) : m₁.getKey k hk = m₂.getKey k ((h.mem_iff h₁ h₂).mp hk) :=
  h.1.getKey_eq h₁.1 h₂.1 hk

theorem getKey!_eq [EquivBEq α] [LawfulHashable α] [Inhabited α] {k : α} (h₁ : m₁.WF) (h₂ : m₂.WF)
    (h : m₁ ~m m₂) : m₁.getKey! k = m₂.getKey! k :=
  h.1.getKey!_eq h₁.1 h₂.1

theorem getKeyD_eq [EquivBEq α] [LawfulHashable α] {k fallback : α} (h₁ : m₁.WF) (h₂ : m₂.WF)
    (h : m₁ ~m m₂) : m₁.getKeyD k fallback = m₂.getKeyD k fallback :=
  h.1.getKeyD_eq h₁.1 h₂.1

theorem insert [EquivBEq α] [LawfulHashable α] (h₁ : m₁.WF) (h₂ : m₂.WF) (k : α) (v : β)
    (h : m₁ ~m m₂) : m₁.insert k v ~m m₂.insert k v :=
  ⟨h.1.insert h₁.1 h₂.1 k v⟩

theorem erase [EquivBEq α] [LawfulHashable α] (h₁ : m₁.WF) (h₂ : m₂.WF) (k : α)
    (h : m₁ ~m m₂) : m₁.erase k ~m m₂.erase k :=
  ⟨h.1.erase h₁.1 h₂.1 k⟩

theorem insertIfNew [EquivBEq α] [LawfulHashable α] (h₁ : m₁.WF) (h₂ : m₂.WF) (k : α) (v : β)
    (h : m₁ ~m m₂) : m₁.insertIfNew k v ~m m₂.insertIfNew k v :=
  ⟨h.1.insertIfNew h₁.1 h₂.1 k v⟩

theorem insertMany_list [EquivBEq α] [LawfulHashable α] (h₁ : m₁.WF) (h₂ : m₂.WF)
    (l : List (α × β)) (h : m₁ ~m m₂) : m₁.insertMany l ~m m₂.insertMany l :=
  ⟨h.1.constInsertMany_list h₁.1 h₂.1 l⟩

theorem insertManyIfNewUnit_list [EquivBEq α] [LawfulHashable α] {m₁ m₂ : Raw α Unit}
    (h₁ : m₁.WF) (h₂ : m₂.WF) (l : List α) (h : m₁ ~m m₂) :
    m₁.insertManyIfNewUnit l ~m m₂.insertManyIfNewUnit l :=
  ⟨h.1.constInsertManyIfNewUnit_list h₁.1 h₂.1 l⟩

theorem alter [EquivBEq α] [LawfulHashable α] (h₁ : m₁.WF) (h₂ : m₂.WF)
    (k : α) (f : Option β → Option β)
    (h : m₁ ~m m₂) : m₁.alter k f ~m m₂.alter k f :=
  ⟨h.1.constAlter h₁.1 h₂.1 k f⟩

theorem modify [EquivBEq α] [LawfulHashable α] (h₁ : m₁.WF) (h₂ : m₂.WF)
    (k : α) (f : β → β)
    (h : m₁ ~m m₂) : m₁.modify k f ~m m₂.modify k f :=
  ⟨h.1.constModify h₁.1 h₂.1 k f⟩

theorem filter (h₁ : m₁.WF) (h₂ : m₂.WF) (f : α → β → Bool) (h : m₁ ~m m₂) :
    m₁.filter f ~m m₂.filter f :=
  ⟨h.1.filter h₁.1 h₂.1 f⟩

theorem map (h₁ : m₁.WF) (h₂ : m₂.WF) (f : α → β → γ) (h : m₁ ~m m₂) : m₁.map f ~m m₂.map f :=
  ⟨h.1.map h₁.1 h₂.1 f⟩

theorem filterMap (h₁ : m₁.WF) (h₂ : m₂.WF) (f : α → β → Option γ) (h : m₁ ~m m₂) :
    m₁.filterMap f ~m m₂.filterMap f :=
  ⟨h.1.filterMap h₁.1 h₂.1 f⟩

theorem of_forall_getKey_eq_of_forall_getElem?_eq [EquivBEq α] [LawfulHashable α]
    (h₁ : m₁.WF) (h₂ : m₂.WF) (hk : ∀ k hk hk', m₁.getKey k hk = m₂.getKey k hk')
    (hv : ∀ k : α, m₁[k]? = m₂[k]?) : m₁ ~m m₂ :=
  ⟨.of_forall_getKey_eq_of_forall_constGet?_eq h₁.1 h₂.1 hk hv⟩

theorem of_forall_getElem?_eq [LawfulBEq α] (h₁ : m₁.WF) (h₂ : m₂.WF)
    (h : ∀ k : α, m₁[k]? = m₂[k]?) : m₁ ~m m₂ :=
  ⟨.of_forall_constGet?_eq h₁.1 h₂.1 h⟩

theorem of_forall_getKey?_unit_eq [EquivBEq α] [LawfulHashable α]
    {m₁ m₂ : HashMap.Raw α Unit} (h₁ : m₁.WF) (h₂ : m₂.WF)
    (h : ∀ k, m₁.getKey? k = m₂.getKey? k) : m₁ ~m m₂ :=
  ⟨.of_forall_getKey?_unit_eq h₁.1 h₂.1 h⟩

theorem of_forall_contains_unit_eq [LawfulBEq α]
    {m₁ m₂ : HashMap.Raw α Unit} (h₁ : m₁.WF) (h₂ : m₂.WF)
    (h : ∀ k, m₁.contains k = m₂.contains k) : m₁ ~m m₂ :=
  ⟨.of_forall_contains_unit_eq h₁.1 h₂.1 h⟩

theorem of_forall_mem_unit_iff [LawfulBEq α]
    {m₁ m₂ : HashMap.Raw α Unit} (h₁ : m₁.WF) (h₂ : m₂.WF)
    (h : ∀ k, k ∈ m₁ ↔ k ∈ m₂) : m₁ ~m m₂ :=
  ⟨.of_forall_mem_unit_iff h₁.1 h₂.1 h⟩

end Equiv

theorem equiv_emptyWithCapacity_iff_isEmpty [EquivBEq α] [LawfulHashable α] {c : Nat} (h : m.WF) :
    m ~m emptyWithCapacity c ↔ m.isEmpty :=
  ⟨fun ⟨h'⟩ => (DHashMap.Raw.equiv_emptyWithCapacity_iff_isEmpty h.1).mp h',
    fun h' => ⟨(DHashMap.Raw.equiv_emptyWithCapacity_iff_isEmpty h.1).mpr h'⟩⟩

theorem equiv_empty_iff_isEmpty [EquivBEq α] [LawfulHashable α] (h : m.WF) :
    m ~m ∅ ↔ m.isEmpty :=
  equiv_emptyWithCapacity_iff_isEmpty h

theorem emptyWithCapacity_equiv_iff_isEmpty [EquivBEq α] [LawfulHashable α] {c : Nat} (h : m.WF) :
    emptyWithCapacity c ~m m ↔ m.isEmpty :=
  Equiv.comm.trans (equiv_emptyWithCapacity_iff_isEmpty h)

theorem empty_equiv_iff_isEmpty [EquivBEq α] [LawfulHashable α] (h : m.WF) :
    ∅ ~m m ↔ m.isEmpty :=
  Equiv.comm.trans (equiv_empty_iff_isEmpty h)

theorem equiv_iff_toList_perm {m₁ m₂ : Raw α β} [EquivBEq α] [LawfulHashable α] :
    m₁ ~m m₂ ↔ m₁.toList.Perm m₂.toList :=
  ⟨Equiv.toList_perm, Equiv.of_toList_perm⟩

theorem equiv_iff_keys_unit_perm [EquivBEq α] [LawfulHashable α] {m₁ m₂ : Raw α Unit} :
    m₁ ~m m₂ ↔ m₁.keys.Perm m₂.keys :=
  ⟨Equiv.keys_perm, Equiv.of_keys_unit_perm⟩

section filterMap

theorem toList_filterMap {f : α → β → Option γ} (h : m.WF) :
    (m.filterMap f).toList.Perm
      (m.toList.filterMap (fun p => (f p.1 p.2).map (fun x => ⟨p.1, x⟩))) :=
  DHashMap.Raw.Const.toList_filterMap h.out

@[grind =]
theorem isEmpty_filterMap_iff [EquivBEq α] [LawfulHashable α]
    {f : α → β → Option γ} (h : m.WF) :
    (m.filterMap f).isEmpty = true ↔
      ∀ (k : α) (h : k ∈ m), f (m.getKey k h) (m[k]'h) = none :=
  DHashMap.Raw.Const.isEmpty_filterMap_iff h.out

theorem isEmpty_filterMap_eq_false_iff [EquivBEq α] [LawfulHashable α]
    {f : α → β → Option γ} (h : m.WF) :
    (m.filterMap f).isEmpty = false ↔
      ∃ (k : α) (h : k ∈ m), (f (m.getKey k h) (m[k]'h)).isSome :=
  DHashMap.Raw.Const.isEmpty_filterMap_eq_false_iff h.out

-- TODO: `contains_filterMap` is missing

@[grind =]
theorem mem_filterMap [EquivBEq α] [LawfulHashable α]
    {f : α → β → Option γ} {k : α} (h : m.WF) :
    k ∈ (m.filterMap f) ↔ ∃ (g : k ∈ m),
      (f (m.getKey k g) (m[k]'g)).isSome :=
  DHashMap.Raw.Const.mem_filterMap h.out

theorem mem_of_mem_filterMap [EquivBEq α] [LawfulHashable α]
    {f : α → β → Option γ} {k : α} (h : m.WF) (h' : k ∈ (m.filterMap f)) :
    k ∈ m :=
  DHashMap.Raw.mem_of_mem_filterMap h.out h'

theorem size_filterMap_le_size [EquivBEq α] [LawfulHashable α]
    {f : α → β → Option γ} (h : m.WF) :
    (m.filterMap f).size ≤ m.size :=
  DHashMap.Raw.size_filterMap_le_size h.out

grind_pattern size_filterMap_le_size => (m.filterMap f).size
theorem size_filterMap_eq_size_iff [EquivBEq α] [LawfulHashable α]
    {f : α → β → Option γ} (h : m.WF) :
    (m.filterMap f).size = m.size ↔ ∀ (a : α) (h : a ∈ m),
      (f (m.getKey a h) (m[a]'h)).isSome :=
  DHashMap.Raw.Const.size_filterMap_eq_size_iff h.out

@[simp]
theorem getElem?_filterMap [EquivBEq α] [LawfulHashable α]
    {f : α → β → Option γ} {k : α} (h : m.WF) :
    (m.filterMap f)[k]? = m[k]?.pbind (fun x h' =>
      f (m.getKey k ((mem_iff_isSome_getElem? h).mpr (Option.isSome_of_eq_some h'))) x) :=
  DHashMap.Raw.Const.get?_filterMap h.out

/-- Simpler variant of `getElem?_filterMap` when `LawfulBEq` is available. -/
@[grind =]
theorem getElem?_filterMap' [LawfulBEq α]
    {f : α → β → Option γ} {k : α} (h : m.WF) :
    (m.filterMap f)[k]? = m[k]?.bind fun x => f k x := by
  simp [getElem?_filterMap, h]

theorem getElem?_filterMap_of_getKey?_eq_some [EquivBEq α] [LawfulHashable α]
    {f : α → β → Option γ} {k k' : α} (h : m.WF) :
    m.getKey? k = some k' → (m.filterMap f)[k]? = m[k]?.bind
      fun x => f k' x :=
  DHashMap.Raw.Const.get?_filterMap_of_getKey?_eq_some h.out

theorem isSome_apply_of_mem_filterMap [EquivBEq α] [LawfulHashable α]
    {f : α → β → Option γ} {k : α} (h : m.WF) :
    ∀ (h' : k ∈ m.filterMap f),
      (f (m.getKey k (mem_of_mem_filterMap h h'))
        (m[k]'(mem_of_mem_filterMap h h'))).isSome :=
  DHashMap.Raw.Const.isSome_apply_of_mem_filterMap h.out

@[simp]
theorem getElem_filterMap [EquivBEq α] [LawfulHashable α]
    {f : α → β → Option γ} {k : α} {g} (h : m.WF) :
    (m.filterMap f)[k]'g =
      (f (m.getKey k (mem_of_mem_filterMap h g))
        (m[k]'(mem_of_mem_filterMap h g))).get
          (isSome_apply_of_mem_filterMap h g) :=
  DHashMap.Raw.Const.get_filterMap h.out (h':= g)

/-- Simpler variant of `getElem_filterMap` when `LawfulBEq` is available. -/
@[grind =]
theorem getElem_filterMap' [LawfulBEq α]
    {f : α → β → Option γ} {k : α} {g} (h : m.WF) :
    (m.filterMap f)[k]'g =
      (f k (m[k]'(mem_of_mem_filterMap h g))).get (by simpa [h] using isSome_apply_of_mem_filterMap h g) := by
  simp [getElem_filterMap, h]

theorem getElem!_filterMap [EquivBEq α] [LawfulHashable α] [Inhabited γ]
    {f : α → β → Option γ} {k : α} (h : m.WF) :
    (m.filterMap f)[k]! =
      (m[k]?.pbind (fun x h' =>
      f (m.getKey k ((mem_iff_isSome_getElem? h).mpr (Option.isSome_of_eq_some h')))
          x)).get! :=
  DHashMap.Raw.Const.get!_filterMap h.out

/-- Simpler variant of `getElem!_filterMap` when `LawfulBEq` is available. -/
@[grind =]
theorem getElem!_filterMap' [LawfulBEq α] [Inhabited γ]
    {f : α → β → Option γ} {k : α} (h : m.WF) :
    (m.filterMap f)[k]! = (m[k]?.bind (f k)).get! := by
  simp [getElem!_filterMap, h]

theorem getElem!_filterMap_of_getKey?_eq_some [EquivBEq α] [LawfulHashable α] [Inhabited γ]
    {f : α → β → Option γ} {k k' : α} (h : m.WF) :
    m.getKey? k = some k' → (m.filterMap f)[k]! = (m[k]?.bind
      fun x => f k' x).get! :=
  DHashMap.Raw.Const.get!_filterMap_of_getKey?_eq_some h.out

theorem getD_filterMap [EquivBEq α] [LawfulHashable α]
    {f : α → β → Option γ} {k : α} {fallback : γ} (h : m.WF) :
    getD (m.filterMap f) k fallback =
      (m[k]?.pbind (fun x h' =>
      f (m.getKey k ((mem_iff_isSome_getElem? h).mpr (Option.isSome_of_eq_some h'))) x)).getD fallback :=
  DHashMap.Raw.Const.getD_filterMap h.out

/-- Simpler variant of `getD_filterMap` when `LawfulBEq` is available. -/
@[grind =]
theorem getD_filterMap' [LawfulBEq α]
    {f : α → β → Option γ} {k : α} {fallback : γ} (h : m.WF) :
    getD (m.filterMap f) k fallback = (m[k]?.bind (f k)).getD fallback := by
  simp [getD_filterMap, h]

theorem getD_filterMap_of_getKey?_eq_some [EquivBEq α] [LawfulHashable α]
    {f : α → β → Option γ} {k k' : α} {fallback : γ} (h : m.WF) :
    m.getKey? k = some k' → getD (m.filterMap f) k fallback = (m[k]?.bind
      fun x => f k' x).getD fallback :=
  DHashMap.Raw.Const.getD_filterMap_of_getKey?_eq_some h.out

@[grind =]
theorem getKey?_filterMap [EquivBEq α] [LawfulHashable α]
    {f : α → β → Option γ} {k : α} (h : m.WF) :
    (m.filterMap f).getKey? k =
    (m.getKey? k).pfilter (fun x h' =>
      (f x (m[x]'(mem_of_getKey?_eq_some h h'))).isSome) :=
  DHashMap.Raw.Const.getKey?_filterMap h.out

@[simp]
theorem getKey_filterMap [EquivBEq α] [LawfulHashable α]
    {f : (a : α) → β → Option γ} {k : α} {h'} (h : m.WF) :
    (m.filterMap f).getKey k h' = m.getKey k (mem_of_mem_filterMap h h') :=
  DHashMap.Raw.getKey_filterMap h.out

@[grind =]
theorem getKey!_filterMap [EquivBEq α] [LawfulHashable α] [Inhabited α]
    {f : α → β → Option γ} {k : α} (h : m.WF) :
    (m.filterMap f).getKey! k =
    ((m.getKey? k).pfilter (fun x h' =>
      (f x (m[x]'(mem_of_getKey?_eq_some h h'))).isSome)).get! :=
  DHashMap.Raw.Const.getKey!_filterMap h.out

@[grind =]
theorem getKeyD_filterMap [EquivBEq α] [LawfulHashable α]
    {f : α → β → Option γ} {k fallback : α} (h : m.WF) :
    (m.filterMap f).getKeyD k fallback =
    ((m.getKey? k).pfilter (fun x h' =>
      (f x (m[x]'(mem_of_getKey?_eq_some h h'))).isSome)).getD fallback :=
  DHashMap.Raw.Const.getKeyD_filterMap h.out

end filterMap

section filter

theorem filterMap_equiv_filter {f : α → β → Bool} (h : m.WF) :
    (m.filterMap (fun k => Option.guard (fun v => f k v))) ~m (m.filter f) :=
  ⟨DHashMap.Raw.filterMap_equiv_filter h.out⟩

theorem toList_filter
    {f : (a : α) → β → Bool} (h : m.WF) :
    (m.filter f).toList.Perm (m.toList.filter (fun p => f p.1 p.2)) :=
  DHashMap.Raw.Const.toList_filter h.out

theorem keys_filter_key {f : α → Bool} (h : m.WF) :
    (m.filter fun k _ => f k).keys.Perm (m.keys.filter f) :=
  DHashMap.Raw.keys_filter_key h.out

@[grind =]
theorem isEmpty_filter_iff [EquivBEq α] [LawfulHashable α]
    {f : α → β → Bool} (h : m.WF) :
    (m.filter f).isEmpty = true ↔
      ∀ (k : α) (h : k ∈ m), f (m.getKey k h) (m[k]' h) = false :=
  DHashMap.Raw.Const.isEmpty_filter_iff h.out

theorem isEmpty_filter_eq_false_iff [EquivBEq α] [LawfulHashable α]
    {f : α → β → Bool} (h : m.WF) :
    (m.filter f).isEmpty = false ↔
      ∃ (k : α) (h : k ∈ m), f (m.getKey k h) (m[k]'h) :=
  DHashMap.Raw.Const.isEmpty_filter_eq_false_iff h.out

-- TODO: `contains_filter` is missing

@[grind =]
theorem mem_filter [EquivBEq α] [LawfulHashable α]
    {f : α → β → Bool} {k : α} (h : m.WF) :
    k ∈ m.filter f ↔ ∃ (h' : k ∈ m),
      f (m.getKey k h') (m[k]' h') :=
  DHashMap.Raw.Const.mem_filter h.out

theorem mem_of_mem_filter [EquivBEq α] [LawfulHashable α]
    {f : α → β → Bool} {k : α} (h : m.WF) :
    k ∈ m.filter f → k ∈ m :=
  DHashMap.Raw.mem_of_mem_filter h.out

theorem size_filter_le_size [EquivBEq α] [LawfulHashable α]
    {f : α → β → Bool} (h : m.WF) :
    (m.filter f).size ≤ m.size :=
  DHashMap.Raw.size_filter_le_size h.out

grind_pattern size_filter_le_size => (m.filter f).size

theorem size_filter_eq_size_iff [EquivBEq α] [LawfulHashable α]
    {f : α → β → Bool} (h : m.WF) :
    (m.filter f).size = m.size ↔ ∀ (a : α) (h : a ∈ m),
      f (m.getKey a h) m[a] :=
  DHashMap.Raw.Const.size_filter_eq_size_iff h.out

theorem filter_equiv_self_iff [EquivBEq α] [LawfulHashable α]
    {f : α → β → Bool} (h : m.WF) :
    (m.filter f) ~m m ↔ ∀ (a : α) (h : a ∈ m),
      f (m.getKey a h) m[a] :=
  ⟨fun h' => (DHashMap.Raw.Const.filter_equiv_self_iff h.out).mp h'.1,
    fun h' => ⟨(DHashMap.Raw.Const.filter_equiv_self_iff h.out).mpr h'⟩⟩

@[simp]
theorem getElem?_filter [EquivBEq α] [LawfulHashable α]
    {f : α → β → Bool} {k : α} (h : m.WF) :
    (m.filter f)[k]? = m[k]?.pfilter (fun x h' =>
      f (m.getKey k ((mem_iff_isSome_getElem? h).mpr (Option.isSome_of_eq_some h'))) x) :=
  DHashMap.Raw.Const.get?_filter h.out

/-- Simpler variant of `getElem?_filter` when `LawfulBEq` is available. -/
@[grind =]
theorem getElem?_filter' [LawfulBEq α]
    {f : α → β → Bool} {k : α} (h : m.WF) :
    (m.filter f)[k]? = m[k]?.filter (f k) := by
  simp [getElem?_filter, h]

theorem getElem?_filter_of_getKey?_eq_some [EquivBEq α] [LawfulHashable α]
    {f : α → β → Bool} {k k' : α} (h : m.WF) :
    m.getKey? k = some k' →
      (m.filter f)[k]? = m[k]?.filter (f k') :=
  DHashMap.Raw.Const.get?_filter_of_getKey?_eq_some h.out

@[simp, grind =]
theorem getElem_filter [EquivBEq α] [LawfulHashable α]
    {f : α → β → Bool} {k : α} {h'} (h : m.WF) :
    (m.filter f)[k]' h' = m[k]' (mem_of_mem_filter h h') :=
  DHashMap.Raw.Const.get_filter h.out (h' := h')

theorem getElem!_filter [EquivBEq α] [LawfulHashable α] [Inhabited β]
    {f : α → β → Bool} {k : α} (h : m.WF) :
    (m.filter f)[k]! =
      (m[k]?.pfilter (fun x h' =>
      f (m.getKey k ((mem_iff_isSome_getElem? h).mpr (Option.isSome_of_eq_some h'))) x)).get! :=
  DHashMap.Raw.Const.get!_filter h.out

/-- Simpler variant of `getElem!_filter` when `LawfulBEq` is available. -/
@[grind =]
theorem getElem!_filter' [LawfulBEq α] [Inhabited β]
    {f : α → β → Bool} {k : α} (h : m.WF) :
    (m.filter f)[k]! = (m[k]?.filter (f k)).get! := by
  simp [getElem!_filter, h]

theorem getElem!_filter_of_getKey?_eq_some [EquivBEq α] [LawfulHashable α] [Inhabited β]
    {f : α → β → Bool} {k k' : α} (h : m.WF) :
    m.getKey? k = some k' →
      (m.filter f)[k]! = (m[k]?.filter (fun x => f k' x)).get! :=
  DHashMap.Raw.Const.get!_filter_of_getKey?_eq_some h.out

theorem getD_filter [EquivBEq α] [LawfulHashable α]
    {f : α → β → Bool} {k : α} {fallback : β} (h : m.WF) :
    getD (m.filter f) k fallback = (m[k]?.pfilter (fun x h' =>
      f (m.getKey k ((mem_iff_isSome_getElem? h).mpr (Option.isSome_of_eq_some h'))) x)).getD fallback :=
  DHashMap.Raw.Const.getD_filter h.out

/-- Simpler variant of `getD_filter` when `LawfulBEq` is available. -/
@[grind =]
theorem getD_filter' [LawfulBEq α]
    {f : α → β → Bool} {k : α} {fallback : β} (h : m.WF) :
    getD (m.filter f) k fallback = (m[k]?.filter (f k)).getD fallback := by
  simp [getD_filter, h]

theorem getD_filter_of_getKey?_eq_some [EquivBEq α] [LawfulHashable α]
    {f : α → β → Bool} {k k' : α} {fallback : β} (h : m.WF) :
    m.getKey? k = some k' →
      getD (m.filter f) k fallback =
        (m[k]?.filter (fun x => f k' x)).getD fallback :=
  DHashMap.Raw.Const.getD_filter_of_getKey?_eq_some h.out

theorem keys_filter [EquivBEq α] [LawfulHashable α] {f : α → β → Bool} (h : m.WF) :
    (m.filter f).keys.Perm
      (m.keys.attach.filter (fun ⟨x, h'⟩ => f x (m[x]' (mem_of_mem_keys h h')))).unattach :=
  DHashMap.Raw.Const.keys_filter h.out

@[grind =]
theorem getKey?_filter [EquivBEq α] [LawfulHashable α]
    {f : α → β → Bool} {k : α} (h : m.WF) :
    (m.filter f).getKey? k =
    (m.getKey? k).pfilter (fun x h' =>
      (f x (m[x]' (mem_of_getKey?_eq_some h h')))) :=
  DHashMap.Raw.Const.getKey?_filter h.out

theorem getKey?_filter_key [EquivBEq α] [LawfulHashable α]
    {f : α → Bool} {k : α} (h : m.WF) :
    (m.filter fun k _ => f k).getKey? k = (m.getKey? k).filter f :=
  DHashMap.Raw.getKey?_filter_key h.out

@[simp, grind =]
theorem getKey_filter [EquivBEq α] [LawfulHashable α]
    {f : α → β → Bool} {k : α} (h : m.WF) {h'} :
    (m.filter f).getKey k h' = m.getKey k (mem_of_mem_filter h h') :=
  DHashMap.Raw.getKey_filter h.out

@[grind =]
theorem getKey!_filter [EquivBEq α] [LawfulHashable α] [Inhabited α]
    {f : α → β → Bool} {k : α} (h : m.WF) :
    (m.filter f).getKey! k =
    ((m.getKey? k).pfilter (fun x h' =>
      (f x (m[x]' (mem_of_getKey?_eq_some h h'))))).get! :=
  DHashMap.Raw.Const.getKey!_filter h.out

theorem getKey!_filter_key [EquivBEq α] [LawfulHashable α] [Inhabited α]
    {f : α → Bool} {k : α} (h : m.WF) :
    (m.filter fun k _ => f k).getKey! k = ((m.getKey? k).filter f).get! :=
  DHashMap.Raw.getKey!_filter_key h.out

@[grind =]
theorem getKeyD_filter [EquivBEq α] [LawfulHashable α]
    {f : α → β → Bool} {k fallback : α} (h : m.WF) :
    (m.filter f).getKeyD k fallback =
    ((m.getKey? k).pfilter (fun x h' =>
      (f x (m[x]' (mem_of_getKey?_eq_some h h'))))).getD fallback :=
  DHashMap.Raw.Const.getKeyD_filter h.out

theorem getKeyD_filter_key [EquivBEq α] [LawfulHashable α]
    {f : α → Bool} {k fallback : α} (h : m.WF) :
    (m.filter fun k _ => f k).getKeyD k fallback = ((m.getKey? k).filter f).getD fallback :=
  DHashMap.Raw.getKeyD_filter_key h.out

end filter

section map

theorem map_id_equiv (h : m.WF) : (m.map fun _ v => v) ~m m :=
  ⟨DHashMap.Raw.map_id_equiv h.out⟩

theorem map_map_equiv {f : α → β → γ} {g : α → γ → δ} (h : m.WF) :
    ((m.map f).map g) ~m (m.map fun k v => g k (f k v)) :=
  ⟨DHashMap.Raw.map_map_equiv h.out⟩

theorem toList_map {f : (a : α) → β → γ} (h : m.WF) :
    (m.map f).toList.Perm (m.toList.map (fun p => ⟨p.1, f p.1 p.2⟩)) :=
  DHashMap.Raw.Const.toList_map h.out

theorem keys_map {f : α → β → γ} (h : m.WF) : (m.map f).keys.Perm m.keys :=
  DHashMap.Raw.keys_map h.out

theorem filterMap_equiv_map [EquivBEq α] [LawfulHashable α]
    {f : α → β → γ} (h : m.WF) :
    (m.filterMap (fun k v => Option.some (f k v))) ~m (m.map f) :=
  ⟨DHashMap.Raw.filterMap_equiv_map h.out⟩

@[simp, grind =]
theorem isEmpty_map [EquivBEq α] [LawfulHashable α]
    {f : α → β → γ} (h : m.WF) :
    (m.map f).isEmpty = m.isEmpty :=
  DHashMap.Raw.isEmpty_map h.out

@[simp, grind =]
theorem contains_map [EquivBEq α] [LawfulHashable α]
    {f : α → β → γ} {k : α} (h : m.WF) :
    (m.map f).contains k = m.contains k :=
  DHashMap.Raw.contains_map h.out

theorem contains_of_contains_map [EquivBEq α] [LawfulHashable α]
    {f : α → β → γ} {k : α} (h : m.WF) :
    (m.map f).contains k = true → m.contains k = true :=
  DHashMap.Raw.contains_of_contains_map h.out

@[simp, grind =]
theorem mem_map [EquivBEq α] [LawfulHashable α]
    {f : (a : α) → β → γ} {k : α} (h : m.WF) :
    k ∈ (m.map f) ↔ k ∈ m :=
  DHashMap.Raw.mem_map h.out

theorem mem_of_mem_map [EquivBEq α] [LawfulHashable α]
    {f : α → β → γ} {k : α} (h : m.WF) :
    k ∈ (m.map f) → k ∈ m :=
  DHashMap.Raw.mem_of_mem_map h.out

@[simp, grind =]
theorem size_map [EquivBEq α] [LawfulHashable α]
    {f : α → β → γ} (h : m.WF) :
    (m.map f).size = m.size :=
  DHashMap.Raw.size_map h.out

@[simp, grind =]
theorem getKey?_map [EquivBEq α] [LawfulHashable α]
    {f : α → β → γ} {k : α} (h : m.WF) :
    (m.map f).getKey? k = m.getKey? k :=
  DHashMap.Raw.getKey?_map h.out

@[simp, grind =]
theorem getKey_map [EquivBEq α] [LawfulHashable α]
    {f : α → β → γ} {k : α} {h'} (h : m.WF) :
    (m.map f).getKey k h' = m.getKey k (mem_of_mem_map h h') :=
  DHashMap.Raw.getKey_map h.out

@[simp, grind =]
theorem getKey!_map [EquivBEq α] [LawfulHashable α] [Inhabited α]
    {f : α → β → γ} {k : α} (h : m.WF) :
    (m.map f).getKey! k = m.getKey! k :=
  DHashMap.Raw.getKey!_map h.out

@[simp, grind =]
theorem getKeyD_map [EquivBEq α] [LawfulHashable α]
    {f : α → β → γ} {k fallback : α} (h : m.WF) :
    (m.map f).getKeyD k fallback = m.getKeyD k fallback :=
  DHashMap.Raw.getKeyD_map h.out

@[simp, grind =]
theorem getElem?_map [LawfulBEq α]
    {f : α → β → γ} {k : α} (h : m.WF) :
    (m.map f)[k]? = m[k]?.map (f k) :=
  DHashMap.Raw.Const.get?_map h.out

/-- Variant of `getElem?_map` that holds with `EquivBEq` (i.e. without `LawfulBEq`). -/
@[simp (low)]
theorem getElem?_map' [EquivBEq α] [LawfulHashable α]
    {f : α → β → γ} {k : α} (h : m.WF) :
    (m.map f)[k]? = m[k]?.pmap (fun v h' => f (m.getKey k h') v)
      (fun _ h' => (mem_iff_isSome_getElem? h).mpr (Option.isSome_of_eq_some h')) :=
  DHashMap.Raw.Const.get?_map' h.out

theorem getElem?_map_of_getKey?_eq_some [EquivBEq α] [LawfulHashable α]
    {f : α → β → γ} {k k' : α} (h : m.WF) (h' : m.getKey? k = some k') :
    (m.map f)[k]? = m[k]?.map (f k') :=
  DHashMap.Raw.Const.get?_map_of_getKey?_eq_some h.out h'

@[simp, grind =]
theorem getElem_map [LawfulBEq α]
    {f : α → β → γ} {k : α} {h'} (h : m.WF) :
    (m.map f)[k]' h' =
      (f k (m[k]' (mem_of_mem_map h h'))) :=
  DHashMap.Raw.Const.get_map h.out (h':= h')

/-- Variant of `getElem_map` that holds with `EquivBEq` (i.e. without `LawfulBEq`). -/
@[simp (low)]
theorem getElem_map' [EquivBEq α] [LawfulHashable α]
    {f : α → β → γ} {k : α} {h'} (h : m.WF) :
    (m.map f)[k]' h' =
      (f (m.getKey k (mem_of_mem_map h h'))
        (m[k]' (mem_of_mem_map h h'))) :=
  DHashMap.Raw.Const.get_map' h.out (h':= h')

@[grind =]
theorem getElem!_map [LawfulBEq α] [Inhabited γ]
    {f : α → β → γ} {k : α} (h : m.WF) :
    (m.map f)[k]! =
      (m[k]?.map (f k)).get! :=
  DHashMap.Raw.Const.get!_map h.out

/-- Variant of `getElem!_map` that holds with `EquivBEq` (i.e. without `LawfulBEq`). -/
theorem getElem!_map' [EquivBEq α] [LawfulHashable α] [Inhabited γ]
    {f : α → β → γ} {k : α} (h : m.WF) :
    (m.map f)[k]! =
      ((get? m k).pmap (fun v h => f (m.getKey k h) v)
        (fun _ h' => (mem_iff_isSome_getElem? h).mpr (Option.isSome_of_eq_some h'))).get! :=
  DHashMap.Raw.Const.get!_map' h.out

theorem getElem!_map_of_getKey?_eq_some [EquivBEq α] [LawfulHashable α] [Inhabited γ]
    {f : α → β → γ} {k k' : α} (h : m.WF) (h' : m.getKey? k = some k') :
    (m.map f)[k]! = (m[k]?.map (f k')).get! :=
  DHashMap.Raw.Const.get!_map_of_getKey?_eq_some h.out h'

@[grind =]
theorem getD_map [LawfulBEq α]
    {f : α → β → γ} {k : α} {fallback : γ} (h : m.WF) :
    (m.map f).getD k fallback =
      (m[k]?.map (f k)).getD fallback :=
  DHashMap.Raw.Const.getD_map h.out

/-- Variant of `getD_map` that holds with `EquivBEq` (i.e. without `LawfulBEq`). -/
theorem getD_map' [EquivBEq α] [LawfulHashable α]
    {f : α → β → γ} {k : α} {fallback : γ} (h : m.WF) :
    getD (m.map f) k fallback =
      ((get? m k).pmap (fun v h => f (m.getKey k h) v)
        (fun _ h' => (mem_iff_isSome_getElem? h).mpr (Option.isSome_of_eq_some h'))).getD fallback :=
  DHashMap.Raw.Const.getD_map' h.out

theorem getD_map_of_getKey?_eq_some [EquivBEq α] [LawfulHashable α]
    {f : α → β → γ} {k k' : α} {fallback : γ} (h : m.WF) (h' : m.getKey? k = some k') :
    (m.map f).getD k fallback = (m[k]?.map (f k')).getD fallback :=
  DHashMap.Raw.Const.getD_map_of_getKey?_eq_some h.out h'

end map
attribute [simp] contains_eq_false_iff_not_mem
end Raw

end Std.HashMap<|MERGE_RESOLUTION|>--- conflicted
+++ resolved
@@ -1265,7 +1265,6 @@
   @DHashMap.Raw.mem_of_mem_union_of_not_mem_left _ _ _ _ m₁.inner m₂.inner _ _ h₁.out h₂.out k
 
 /- Equiv -/
-<<<<<<< HEAD
 theorem union_equiv_congr_left {m₃ : Raw α β} [EquivBEq α] [LawfulHashable α] (h₁ : m₁.WF) (h₂ : m₂.WF) (h₃ : m₃.WF)
     (equiv : m₁ ~m m₂) :
     (m₁ ∪ m₃) ~m (m₂ ∪ m₃) :=
@@ -1276,14 +1275,12 @@
     (m₁ ∪ m₂) ~m (m₁ ∪ m₃) :=
   ⟨@DHashMap.Raw.union_equiv_congr_right _ _ _ _ m₁.inner m₂.inner m₃.inner _ _ h₁.out h₂.out h₃.out equiv.1⟩
 
-=======
 theorem union_insert_right_equiv_insert_union [EquivBEq α] [LawfulHashable α] {p : α × β}
     (h₁ : m₁.WF) (h₂ : m₂.WF) :
     (m₁ ∪ (m₂.insert p.fst p.snd)).Equiv ((m₁ ∪ m₂).insert p.fst p.snd) :=
   ⟨@DHashMap.Raw.union_insert_right_equiv_insert_union _ _ _ _ m₁.inner m₂.inner _ _ ⟨p.fst, p.snd⟩ h₁.out h₂.out⟩
 
 @[deprecated union_insert_right_equiv_insert_union (since := "2025-11-03")]
->>>>>>> 00e29075
 theorem union_insert_right_equiv_union_insert [EquivBEq α] [LawfulHashable α] {p : α × β}
     (h₁ : m₁.WF) (h₂ : m₂.WF) :
     (m₁ ∪ (m₂.insert p.fst p.snd)).Equiv ((m₁ ∪ m₂).insert p.fst p.snd) :=

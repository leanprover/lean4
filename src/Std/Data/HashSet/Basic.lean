/-
Copyright (c) 2024 Lean FRO, LLC. All rights reserved.
Released under Apache 2.0 license as described in the file LICENSE.
Authors: Markus Himmel
-/
module

prelude
public import Std.Data.HashMap.Basic

@[expose] public section

/-!
# Hash sets

This module develops the type `Std.HashSet` of hash sets.

Lemmas about the operations on `Std.HashSet` are available in the
module `Std.Data.HashSet.Lemmas`.

See the module `Std.Data.HashSet.Raw` for a variant of this type which is safe to use in
nested inductive types.
-/

set_option linter.missingDocs true
set_option autoImplicit false

universe u v w

variable {α : Type u} {_ : BEq α} {_ : Hashable α}

namespace Std

/--
Hash sets.

This is a simple separate-chaining hash table. The data of the hash set consists of a cached size
and an array of buckets, where each bucket is a linked list of keys. The number of buckets
is always a power of two. The hash set doubles its size upon inserting an element such that the
number of elements is more than 75% of the number of buckets.

The hash table is backed by an `Array`. Users should make sure that the hash set is used linearly to
avoid expensive copies.

The hash set uses `==` (provided by the `BEq` typeclass) to compare elements and `hash` (provided by
the `Hashable` typeclass) to hash them. To ensure that the operations behave as expected, `==`
should be an equivalence relation and `a == b` should imply `hash a = hash b` (see also the
`EquivBEq` and `LawfulHashable` typeclasses). Both of these conditions are automatic if the BEq
instance is lawful, i.e., if `a == b` implies `a = b`.

These hash sets contain a bundled well-formedness invariant, which means that they cannot
be used in nested inductive types. For these use cases, `Std.Data.HashSet.Raw` and
`Std.Data.HashSet.Raw.WF` unbundle the invariant from the hash set. When in doubt, prefer
`HashSet` over `HashSet.Raw`.
-/
structure HashSet (α : Type u) [BEq α] [Hashable α] where
  /-- Internal implementation detail of the hash set. -/
  inner : HashMap α Unit

namespace HashSet

/--
Creates a new empty hash set. The optional parameter `capacity` can be supplied to presize the
set so that it can hold the given number of elements without reallocating. It is also possible to
use the empty collection notations `∅` and `{}` to create an empty hash set with the default
capacity.
-/
@[inline] def emptyWithCapacity [BEq α] [Hashable α] (capacity := 8) : HashSet α :=
  ⟨HashMap.emptyWithCapacity capacity⟩

@[deprecated emptyWithCapacity (since := "2025-03-12"), inherit_doc emptyWithCapacity]
abbrev empty := @emptyWithCapacity

instance [BEq α] [Hashable α] : EmptyCollection (HashSet α) where
  emptyCollection := emptyWithCapacity

instance [BEq α] [Hashable α] : Inhabited (HashSet α) where
  default := ∅

/--
Two hash sets are equivalent in the sense of `Equiv` iff all their values are equal.
-/
structure Equiv (m₁ m₂ : HashSet α) where
  /-- Internal implementation detail of the hash map -/
  inner : m₁.1.Equiv m₂.1

@[inherit_doc] scoped infixl:50 " ~m " => Equiv

/--
Inserts the given element into the set. If the hash set already contains an element that is
equal (with regard to `==`) to the given element, then the hash set is returned unchanged.

Note: this non-replacement behavior is true for `HashSet` and `HashSet.Raw`.
The `insert` function on `HashMap`, `DHashMap`, `HashMap.Raw` and `DHashMap.Raw` behaves
differently: it will overwrite an existing mapping.
-/
@[inline] def insert (m : HashSet α) (a : α) : HashSet α :=
  ⟨m.inner.insertIfNew a ()⟩

instance : Singleton α (HashSet α) := ⟨fun a => (∅ : HashSet α).insert a⟩

instance : Insert α (HashSet α) := ⟨fun a s => s.insert a⟩

/--
Checks whether an element is present in a set and inserts the element if it was not found.
If the hash set already contains an element that is equal (with regard to `==`) to the given
element, then the hash set is returned unchanged.

Equivalent to (but potentially faster than) calling `contains` followed by `insert`.
-/
@[inline] def containsThenInsert (m : HashSet α) (a : α) : Bool × HashSet α :=
  let ⟨replaced, r⟩ := m.inner.containsThenInsertIfNew a ()
  ⟨replaced, ⟨r⟩⟩

/--
Returns `true` if the given key is present in the set. There is also a `Prop`-valued version of
this: `a ∈ m` is equivalent to `m.contains a = true`.

Observe that this is different behavior than for lists: for lists, `∈` uses `=` and `contains` use
`==` for comparisons, while for hash sets, both use `==`.
-/
@[inline] def contains (m : HashSet α) (a : α) : Bool :=
  m.inner.contains a

instance [BEq α] [Hashable α] : Membership α (HashSet α) where
  mem m a := a ∈ m.inner

instance [BEq α] [Hashable α] {m : HashSet α} {a : α} : Decidable (a ∈ m) :=
  inferInstanceAs (Decidable (a ∈ m.inner))

/-- Removes the element if it exists. -/
@[inline] def erase (m : HashSet α) (a : α) : HashSet α :=
  ⟨m.inner.erase a⟩

/-- The number of elements present in the set -/
@[inline] def size (m : HashSet α) : Nat :=
  m.inner.size

/--
Checks if given key is contained and returns the key if it is, otherwise `none`.
The result in the `some` case is guaranteed to be pointer equal to the key in the set.
-/
@[inline] def get? (m : HashSet α) (a : α) : Option α :=
  m.inner.getKey? a

/--
Retrieves the key from the set that matches `a`. Ensures that such a key exists by requiring a proof
of `a ∈ m`. The result is guaranteed to be pointer equal to the key in the set.
-/
@[inline] def get [BEq α] [Hashable α] (m : HashSet α) (a : α) (h : a ∈ m) : α :=
  m.inner.getKey a h

/--
Checks if given key is contained and returns the key if it is, otherwise `fallback`.
If they key is contained the result is guaranteed to be pointer equal to the key in the set.
-/
@[inline] def getD [BEq α] [Hashable α] (m : HashSet α) (a : α) (fallback : α) : α :=
  m.inner.getKeyD a fallback

/--
Checks if given key is contained and returns the key if it is, otherwise panics.
If no panic occurs the result is guaranteed to be pointer equal to the key in the set.
-/
@[inline] def get! [BEq α] [Hashable α] [Inhabited α] (m : HashSet α) (a : α) : α :=
  m.inner.getKey! a

/--
Returns `true` if the hash set contains no elements.

Note that if your `BEq` instance is not reflexive or your `Hashable` instance is not
lawful, then it is possible that this function returns `false` even though `m.contains a = false`
for all `a`.
-/
@[inline] def isEmpty (m : HashSet α) : Bool :=
  m.inner.isEmpty

/-- Transforms the hash set into a list of elements in some order. -/
@[inline] def toList (m : HashSet α) : List α :=
  m.inner.keys

/--
Creates a hash set from a list of elements. Note that unlike repeatedly calling `insert`, if the
collection contains multiple elements that are equal (with regard to `==`), then the last element
in the collection will be present in the returned hash set.
-/
@[inline] def ofList [BEq α] [Hashable α] (l : List α) : HashSet α :=
  ⟨HashMap.unitOfList l⟩

/--
Monadically computes a value by folding the given function over the elements in the hash set in some
order.
-/
@[inline] def foldM {m : Type v → Type w} [Monad m] {β : Type v}
    (f : β → α → m β) (init : β) (b : HashSet α) : m β :=
  b.inner.foldM (fun b a _ => f b a) init

/-- Folds the given function over the elements of the hash set in some order. -/
@[inline] def fold {β : Type v} (f : β → α → β) (init : β) (m : HashSet α) :
    β :=
  m.inner.fold (fun b a _ => f b a) init

/-- Carries out a monadic action on each element in the hash set in some order. -/
@[inline] def forM {m : Type v → Type w} [Monad m] (f : α → m PUnit)
    (b : HashSet α) : m PUnit :=
  b.inner.forM (fun a _ => f a)

/-- Support for the `for` loop construct in `do` blocks. -/
@[inline] def forIn {m : Type v → Type w} [Monad m] {β : Type v}
    (f : α → β → m (ForInStep β)) (init : β) (b : HashSet α) : m β :=
  b.inner.forIn (fun a _ acc => f a acc) init

instance [BEq α] [Hashable α] {m : Type v → Type w} : ForM m (HashSet α) α where
  forM m f := m.forM f

instance [BEq α] [Hashable α] {m : Type v → Type w} : ForIn m (HashSet α) α where
  forIn m init f := m.forIn f init

/-- Removes all elements from the hash set for which the given function returns `false`. -/
@[inline] def filter (f : α → Bool) (m : HashSet α) : HashSet α :=
  ⟨m.inner.filter fun a _ => f a⟩

/--
Inserts multiple mappings into the hash set by iterating over the given collection and calling
`insert`. If the same key appears multiple times, the first occurrence takes precedence.

Note: this precedence behavior is true for `HashSet` and `HashSet.Raw`. The `insertMany` function on
`HashMap`, `DHashMap`, `HashMap.Raw` and `DHashMap.Raw` behaves differently: it will prefer the last
appearance.
-/
@[inline] def insertMany {ρ : Type v} [ForIn Id ρ α] (m : HashSet α) (l : ρ) :
    HashSet α :=
  ⟨m.inner.insertManyIfNewUnit l⟩

/-- Transforms the hash set into an array of elements in some order. -/
@[inline] def toArray (m : HashSet α) : Array α :=
  m.inner.keysArray

<<<<<<< HEAD
/-- Check if all elements satisfy the predicate, short-circuiting if a predicate fails. -/
@[inline] def all (m : HashSet α) (p : α → Bool) : Bool := m.inner.all (fun x _ => p x)

/-- Check if any element satisfies the predicate, short-circuiting if a predicate succeeds. -/
@[inline] def any (m : HashSet α) (p : α → Bool) : Bool := m.inner.any (fun x _ => p x)
=======
/--
Computes the union of the given hash sets.

This function always merges the smaller set into the larger set, so the expected runtime is
`O(min(m₁.size, m₂.size))`.
-/
@[inline] def union [BEq α] [Hashable α] (m₁ m₂ : HashSet α) : HashSet α :=
  ⟨HashMap.union m₁.inner m₂.inner⟩

instance [BEq α] [Hashable α] : Union (HashSet α) := ⟨union⟩
>>>>>>> 59573646

section Unverified

/-! We currently do not provide lemmas for the functions below. -/

/-- Partition a hashset into two hashsets based on a predicate. -/
@[inline] def partition (f : α → Bool) (m : HashSet α) : HashSet α × HashSet α :=
  let ⟨l, r⟩ := m.inner.partition fun a _ => f a
  ⟨⟨l⟩, ⟨r⟩⟩

/--
Creates a hash set from an array of elements. Note that unlike repeatedly calling `insert`, if the
collection contains multiple elements that are equal (with regard to `==`), then the last element
in the collection will be present in the returned hash set.
-/
@[inline] def ofArray [BEq α] [Hashable α] (l : Array α) : HashSet α :=
  ⟨HashMap.unitOfArray l⟩

/--
Returns the number of buckets in the internal representation of the hash set. This function may
be useful for things like monitoring system health, but it should be considered an internal
implementation detail.
-/
def Internal.numBuckets (m : HashSet α) : Nat :=
  HashMap.Internal.numBuckets m.inner

instance [BEq α] [Hashable α] [Repr α] : Repr (HashSet α) where
  reprPrec m prec := Repr.addAppParen ("Std.HashSet.ofList " ++ reprArg m.toList) prec

end Unverified

end HashSet

end Std<|MERGE_RESOLUTION|>--- conflicted
+++ resolved
@@ -235,13 +235,11 @@
 @[inline] def toArray (m : HashSet α) : Array α :=
   m.inner.keysArray
 
-<<<<<<< HEAD
 /-- Check if all elements satisfy the predicate, short-circuiting if a predicate fails. -/
 @[inline] def all (m : HashSet α) (p : α → Bool) : Bool := m.inner.all (fun x _ => p x)
 
 /-- Check if any element satisfies the predicate, short-circuiting if a predicate succeeds. -/
 @[inline] def any (m : HashSet α) (p : α → Bool) : Bool := m.inner.any (fun x _ => p x)
-=======
 /--
 Computes the union of the given hash sets.
 
@@ -252,7 +250,6 @@
   ⟨HashMap.union m₁.inner m₂.inner⟩
 
 instance [BEq α] [Hashable α] : Union (HashSet α) := ⟨union⟩
->>>>>>> 59573646
 
 section Unverified
 

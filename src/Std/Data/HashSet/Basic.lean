--- conflicted
+++ resolved
@@ -257,11 +257,9 @@
 
 instance [BEq α] [Hashable α] : Inter (HashSet α) := ⟨inter⟩
 
-<<<<<<< HEAD
 @[inline, inherit_doc HashMap.partition] def partition (f : α → Bool) (m : HashSet α) : HashSet α × HashSet α :=
   let ⟨l, r⟩ := m.inner.partition fun a _ => f a
   ⟨⟨l⟩, ⟨r⟩⟩
-=======
 /--
 Computes the difference of the given hash sets.
 
@@ -272,7 +270,6 @@
   ⟨HashMap.diff m₁.inner m₂.inner⟩
 
 instance [BEq α] [Hashable α] : SDiff (HashSet α) := ⟨diff⟩
->>>>>>> 54fbe931
 
 section Unverified
 

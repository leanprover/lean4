--- conflicted
+++ resolved
@@ -337,17 +337,15 @@
   ⟨HashMap.Raw.WF.unitOfList⟩
 
 theorem WF.union [BEq α] [Hashable α] {m₁ m₂ : Raw α} (h₁ : m₁.WF) (h₂ : m₂.WF) : (m₁ ∪ m₂).WF :=
+theorem WF.union [BEq α] [Hashable α] {m₁ m₂ : Raw α} (h₁ : m₁.WF) (h₂ : m₂.WF) : (m₁ ∪ m₂).WF :=
   ⟨HashMap.Raw.WF.union h₁.out h₂.out⟩
 
 theorem WF.inter [BEq α] [Hashable α] {m₁ m₂ : Raw α} (h₁ : m₁.WF) (h₂ : m₂.WF) : (m₁ ∩ m₂).WF :=
   ⟨HashMap.Raw.WF.inter h₁.out h₂.out⟩
 
-<<<<<<< HEAD
 theorem WF.diff [BEq α] [Hashable α] {m₁ m₂ : Raw α} (h₁ : m₁.WF) (h₂ : m₂.WF) : (m₁ \ m₂).WF :=
   ⟨HashMap.Raw.WF.diff h₁.out h₂.out⟩
 
-=======
->>>>>>> 51b67385
 end Raw
 
 end HashSet

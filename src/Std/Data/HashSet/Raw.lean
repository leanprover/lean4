/-
Copyright (c) 2024 Lean FRO, LLC. All rights reserved.
Released under Apache 2.0 license as described in the file LICENSE.
Authors: Markus Himmel
-/
module

prelude
public import Std.Data.HashMap.Raw

@[expose] public section

/-!
# Hash sets with unbundled well-formedness invariant

This module develops the type `Std.HashSet.Raw` of hash sets with
unbundled well-formedness invariant.

This version is safe to use in nested inductive types. The well-formedness predicate is
available as `Std.HashSet.Raw.WF` and we prove in this file that all operations preserve
well-formedness. When in doubt, prefer `HashSet` over `HashSet.Raw`.

Lemmas about the operations on `Std.HashSet.Raw` are available in the module
`Std.Data.HashSet.RawLemmas`.
-/

set_option linter.missingDocs true
set_option autoImplicit false

universe u v w

variable {α : Type u}

namespace Std

namespace HashSet

/--
Hash sets without a bundled well-formedness invariant, suitable for use in nested
inductive types. The well-formedness invariant is called `Raw.WF`. When in doubt, prefer `HashSet`
over `HashSet.Raw`. Lemmas about the operations on `Std.Data.HashSet.Raw` are available in the
module `Std.Data.HashSet.RawLemmas`.

This is a simple separate-chaining hash table. The data of the hash set consists of a cached size
and an array of buckets, where each bucket is a linked list of keys. The number of buckets
is always a power of two. The hash set doubles its size upon inserting an element such that the
number of elements is more than 75% of the number of buckets.

The hash table is backed by an `Array`. Users should make sure that the hash set is used linearly to
avoid expensive copies.

The hash set uses `==` (provided by the `BEq` typeclass) to compare elements and `hash` (provided by
the `Hashable` typeclass) to hash them. To ensure that the operations behave as expected, `==`
should be an equivalence relation and `a == b` should imply `hash a = hash b` (see also the
`EquivBEq` and `LawfulHashable` typeclasses). Both of these conditions are automatic if the BEq
instance is lawful, i.e., if `a == b` implies `a = b`.
-/
structure Raw (α : Type u) where
  /-- Internal implementation detail of the hash set. -/
  inner : HashMap.Raw α Unit

namespace Raw

/--
Creates a new empty hash set. The optional parameter `capacity` can be supplied to presize the set
so that it can hold the given number of elements without reallocating. It is also possible to use
the empty collection notations `∅` and `{}` to create an empty hash set with the default capacity.
-/
@[inline] def emptyWithCapacity (capacity := 8) : Raw α :=
  ⟨HashMap.Raw.emptyWithCapacity capacity⟩

instance : EmptyCollection (Raw α) where
  emptyCollection := emptyWithCapacity

instance : Inhabited (Raw α) where
  default := ∅

/--
Two hash sets are equivalent in the sense of `Equiv` iff all their values are equal.
-/
structure Equiv (m₁ m₂ : Raw α) where
  /-- Internal implementation detail of the hash map -/
  inner : m₁.1.Equiv m₂.1

@[inherit_doc] scoped infixl:50 " ~m " => Equiv

/--
Inserts the given element into the set. If the hash set already contains an element that is
equal (with regard to `==`) to the given element, then the hash set is returned unchanged.

Note: this non-replacement behavior is true for `HashSet` and `HashSet.Raw`.
The `insert` function on `HashMap`, `DHashMap`, `HashMap.Raw` and `DHashMap.Raw` behaves
differently: it will overwrite an existing mapping.
-/
@[inline] def insert [BEq α] [Hashable α] (m : Raw α) (a : α) : Raw α :=
  ⟨m.inner.insertIfNew a ()⟩

instance [BEq α] [Hashable α] : Singleton α (Raw α) := ⟨fun a => (∅ : Raw α).insert a⟩

instance [BEq α] [Hashable α] : Insert α (Raw α) := ⟨fun a s => s.insert a⟩

instance [BEq α] [Hashable α] : LawfulSingleton α (Raw α) := ⟨fun _ => rfl⟩

/--
Checks whether an element is present in a set and inserts the element if it was not found.
If the hash set already contains an element that is equal (with regard to `==`) to the given
element, then the hash set is returned unchanged.

Equivalent to (but potentially faster than) calling `contains` followed by `insert`.
-/
@[inline] def containsThenInsert [BEq α] [Hashable α] (m : Raw α) (a : α) : Bool × Raw α :=
  let ⟨replaced, r⟩ := m.inner.containsThenInsertIfNew a ()
  ⟨replaced, ⟨r⟩⟩

/--
Returns `true` if the given element is present in the set. There is also a `Prop`-valued version
of this: `a ∈ m` is equivalent to `m.contains a = true`.

Observe that this is different behavior than for lists: for lists, `∈` uses `=` and `contains` use
`==` for comparisons, while for hash sets, both use `==`.
-/
@[inline] def contains [BEq α] [Hashable α] (m : Raw α) (a : α) : Bool :=
  m.inner.contains a

instance [BEq α] [Hashable α] : Membership α (Raw α) where
  mem m a := a ∈ m.inner

instance [BEq α] [Hashable α] {m : Raw α} {a : α} : Decidable (a ∈ m) :=
  inferInstanceAs (Decidable (a ∈ m.inner))

/-- Removes the element if it exists. -/
@[inline] def erase [BEq α] [Hashable α] (m : Raw α) (a : α) : Raw α :=
  ⟨m.inner.erase a⟩

/-- The number of elements present in the set -/
@[inline] def size (m : Raw α) : Nat :=
  m.inner.size

/--
Checks if given key is contained and returns the key if it is, otherwise `none`.
The result in the `some` case is guaranteed to be pointer equal to the key in the map.
-/
@[inline] def get? [BEq α] [Hashable α] (m : Raw α) (a : α) : Option α :=
  m.inner.getKey? a

/--
Retrieves the key from the set that matches `a`. Ensures that such a key exists by requiring a proof
of `a ∈ m`. The result is guaranteed to be pointer equal to the key in the set.
-/
@[inline] def get [BEq α] [Hashable α] (m : Raw α) (a : α) (h : a ∈ m) : α :=
  m.inner.getKey a h

/--
Checks if given key is contained and returns the key if it is, otherwise `fallback`.
If they key is contained the result is guaranteed to be pointer equal to the key in the set.
-/
@[inline] def getD [BEq α] [Hashable α] (m : Raw α) (a : α) (fallback : α) : α :=
  m.inner.getKeyD a fallback

/--
Checks if given key is contained and returns the key if it is, otherwise panics.
If no panic occurs the result is guaranteed to be pointer equal to the key in the set.
-/
@[inline] def get! [BEq α] [Hashable α] [Inhabited α] (m : Raw α) (a : α) : α :=
  m.inner.getKey! a

/--
Returns `true` if the hash set contains no elements.

Note that if your `BEq` instance is not reflexive or your `Hashable` instance is not
lawful, then it is possible that this function returns `false` even though `m.contains a = false`
for all `a`.
-/
@[inline] def isEmpty (m : Raw α) : Bool :=
  m.inner.isEmpty

/-- Transforms the hash set into a list of elements in some order. -/
@[inline] def toList (m : Raw α) : List α :=
  m.inner.keys

/--
Creates a hash set from a list of elements. Note that unlike repeatedly calling `insert`, if the
collection contains multiple elements that are equal (with regard to `==`), then the last element
in the collection will be present in the returned hash set.
-/
@[inline] def ofList [BEq α] [Hashable α] (l : List α) : Raw α :=
  ⟨HashMap.Raw.unitOfList l⟩

/--
Monadically computes a value by folding the given function over the elements in the hash set in some
order.
-/
@[inline] def foldM {m : Type v → Type w} [Monad m] {β : Type v} (f : β → α → m β) (init : β)
    (b : Raw α) : m β :=
  b.inner.foldM (fun b a _ => f b a) init

/-- Folds the given function over the elements of the hash set in some order. -/
@[inline] def fold {β : Type v} (f : β → α → β) (init : β) (m : Raw α) : β :=
  m.inner.fold (fun b a _ => f b a) init

/-- Carries out a monadic action on each element in the hash set in some order. -/
@[inline] def forM {m : Type v → Type w} [Monad m] (f : α → m PUnit) (b : Raw α) : m PUnit :=
  b.inner.forM (fun a _ => f a)

/-- Support for the `for` loop construct in `do` blocks. -/
@[inline] def forIn {m : Type v → Type w} [Monad m] {β : Type v} (f : α → β → m (ForInStep β))
    (init : β) (b : Raw α) : m β :=
  b.inner.forIn (fun a _ acc => f a acc) init

instance {m : Type v → Type w} : ForM m (Raw α) α where
  forM m f := m.forM f

instance {m : Type v → Type w} : ForIn m (Raw α) α where
  forIn m init f := m.forIn f init

/-- Removes all elements from the hash set for which the given function returns `false`. -/
@[inline] def filter [BEq α] [Hashable α] (f : α → Bool) (m : Raw α) : Raw α :=
  ⟨m.inner.filter fun a _ => f a⟩

/-- Transforms the hash set into an array of elements in some order. -/
@[inline] def toArray (m : Raw α) : Array α :=
  m.inner.keysArray

/--
Computes the union of the given hash sets.

This function always merges the smaller set into the larger set, so the expected runtime is
`O(min(m₁.size, m₂.size))`.
-/
@[inline] def union [BEq α] [Hashable α] (m₁ m₂ : Raw α) : Raw α :=
  ⟨HashMap.Raw.union m₁.inner m₂.inner⟩

instance [BEq α] [Hashable α] : Union (Raw α) := ⟨union⟩

<<<<<<< HEAD
/--
Computes the intersection of the given hash sets. The result will only contain entries from the first map.

This function always merges the smaller set into the larger set, so the expected runtime is
`O(min(m₁.size, m₂.size))`.
-/
@[inline] def inter [BEq α] [Hashable α] (m₁ m₂ : Raw α) : Raw α :=
  ⟨HashMap.Raw.inter m₁.inner m₂.inner⟩

instance [BEq α] [Hashable α] : Inter (Raw α) := ⟨inter⟩

section Unverified

/-! We currently do not provide lemmas for the functions below. -/

=======
>>>>>>> bef8574b
/-- Check if all elements satisfy the predicate, short-circuiting if a predicate fails. -/
@[inline] def all (m : Raw α) (p : α → Bool) : Bool := m.inner.all (fun x _ => p x)

/-- Check if any element satisfies the predicate, short-circuiting if a predicate succeeds. -/
@[inline] def any (m : Raw α) (p : α → Bool) : Bool := m.inner.any (fun x _ => p x)

section Unverified

/-! We currently do not provide lemmas for the functions below. -/

/--
Inserts multiple mappings into the hash set by iterating over the given collection and calling
`insert`. If the same key appears multiple times, the first occurrence takes precedence.

Note: this precedence behavior is true for `HashSet` and `HashSet.Raw`. The `insertMany` function on
`HashMap`, `DHashMap`, `HashMap.Raw` and `DHashMap.Raw` behaves differently: it will prefer the last
appearance.
-/
@[inline] def insertMany [BEq α] [Hashable α] {ρ : Type v} [ForIn Id ρ α] (m : Raw α) (l : ρ) :
    Raw α :=
  ⟨m.inner.insertManyIfNewUnit l⟩

/--
Creates a hash set from an array of elements. Note that unlike repeatedly calling `insert`, if the
collection contains multiple elements that are equal (with regard to `==`), then the last element
in the collection will be present in the returned hash set.
-/
@[inline] def ofArray [BEq α] [Hashable α] (l : Array α) : Raw α :=
  ⟨HashMap.Raw.unitOfArray l⟩

/--
Returns the number of buckets in the internal representation of the hash set. This function may
be useful for things like monitoring system health, but it should be considered an internal
implementation detail.
-/
def Internal.numBuckets (m : Raw α) : Nat :=
  HashMap.Raw.Internal.numBuckets m.inner

instance [Repr α] : Repr (Raw α) where
  reprPrec m prec := Repr.addAppParen ("Std.HashSet.Raw.ofList " ++ reprArg m.toList) prec

end Unverified

/--
Well-formedness predicate for hash sets. Users of `HashSet` will not need to interact with this.
Users of `HashSet.Raw` will need to provide proofs of `WF` to lemmas and should use lemmas like
`WF.empty` and `WF.insert` (which are always named exactly like the operations they are about) to
show that set operations preserve well-formedness.
-/
structure WF [BEq α] [Hashable α] (m : Raw α) : Prop where
  /-- Internal implementation detail of the hash set -/
  out : m.inner.WF

theorem WF.emptyWithCapacity [BEq α] [Hashable α] {c} : (emptyWithCapacity c : Raw α).WF :=
  ⟨HashMap.Raw.WF.emptyWithCapacity⟩

theorem WF.empty [BEq α] [Hashable α] : (∅ : Raw α).WF :=
  WF.emptyWithCapacity

theorem WF.insert [BEq α] [Hashable α] {m : Raw α} {a : α} (h : m.WF) : (m.insert a).WF :=
  ⟨HashMap.Raw.WF.insertIfNew h.out⟩

theorem WF.containsThenInsert [BEq α] [Hashable α] {m : Raw α} {a : α} (h : m.WF) :
    (m.containsThenInsert a).2.WF :=
  ⟨HashMap.Raw.WF.containsThenInsertIfNew h.out⟩

theorem WF.erase [BEq α] [Hashable α] {m : Raw α} {a : α} (h : m.WF) : (m.erase a).WF :=
  ⟨HashMap.Raw.WF.erase h.out⟩

theorem WF.filter [BEq α] [Hashable α] {m : Raw α} {f : α → Bool} (h : m.WF) : (m.filter f).WF :=
  ⟨HashMap.Raw.WF.filter h.out⟩

theorem WF.insertMany [BEq α] [Hashable α] {ρ : Type v} [ForIn Id ρ α] {m : Raw α} {l : ρ}
    (h : m.WF) : (m.insertMany l).WF :=
  ⟨HashMap.Raw.WF.insertManyIfNewUnit h.out⟩

theorem WF.ofList [BEq α] [Hashable α] {l : List α} :
    (ofList l : Raw α).WF :=
  ⟨HashMap.Raw.WF.unitOfList⟩

theorem WF.union [BEq α] [Hashable α] {m₁ m₂ : Raw α} (h₁ : m₁.WF) (h₂ : m₂.WF) : (m₁.union m₂).WF :=
  ⟨HashMap.Raw.WF.union h₁.out h₂.out⟩

end Raw

end HashSet

end Std<|MERGE_RESOLUTION|>--- conflicted
+++ resolved
@@ -232,7 +232,6 @@
 
 instance [BEq α] [Hashable α] : Union (Raw α) := ⟨union⟩
 
-<<<<<<< HEAD
 /--
 Computes the intersection of the given hash sets. The result will only contain entries from the first map.
 
@@ -248,8 +247,6 @@
 
 /-! We currently do not provide lemmas for the functions below. -/
 
-=======
->>>>>>> bef8574b
 /-- Check if all elements satisfy the predicate, short-circuiting if a predicate fails. -/
 @[inline] def all (m : Raw α) (p : α → Bool) : Bool := m.inner.all (fun x _ => p x)
 

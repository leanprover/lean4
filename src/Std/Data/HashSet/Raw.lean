--- conflicted
+++ resolved
@@ -224,8 +224,6 @@
 @[inline] def toArray (m : Raw α) : Array α :=
   m.inner.keysArray
 
-<<<<<<< HEAD
-=======
 /--
 Computes the union of the given hash sets.
 
@@ -241,7 +239,6 @@
 
 /-! We currently do not provide lemmas for the functions below. -/
 
->>>>>>> 59573646
 /-- Check if all elements satisfy the predicate, short-circuiting if a predicate fails. -/
 @[inline] def all (m : Raw α) (p : α → Bool) : Bool := m.inner.all (fun x _ => p x)
 

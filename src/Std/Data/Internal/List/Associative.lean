/-
Copyright (c) 2024 Lean FRO, LLC. All rights reserved.
Released under Apache 2.0 license as described in the file LICENSE.
Authors: Markus Himmel
-/
module

prelude
public import Init.Data.Option.Attach
public import Init.Data.List.Perm
public import Init.Data.List.Monadic
public import Std.Data.Internal.List.Defs
import all Std.Data.Internal.List.Defs
public import Init.Data.Order.Ord
import Init.Data.Subtype.Order

public section

/-!
This is an internal implementation file of the hash map. Users of the hash map should not rely on
the contents of this file.

File contents: Verification of associative lists
-/

set_option linter.missingDocs true
set_option autoImplicit false

universe u v w w'

variable {α : Type u} {β : α → Type v} {γ : α → Type w}

open List (Perm Sublist pairwise_cons erase_sublist filter_sublist)

namespace Std.Internal.List

attribute [-simp] List.isEmpty_eq_false_iff

@[elab_as_elim]
theorem assoc_induction {motive : List ((a : α) × β a) → Prop} (nil : motive [])
    (cons : (k : α) → (v : β k) → (tail : List ((a : α) × β a)) →
        motive tail → motive (⟨k, v⟩ :: tail)) :
    (t : List ((a : α) × β a)) → motive t
  | [] => nil
  | ⟨_, _⟩ :: _ => cons _ _ _ (assoc_induction nil cons _)

/-- Internal implementation detail of the hash map -/
def getEntry? [BEq α] (a : α) : List ((a : α) × β a) → Option ((a : α) × β a)
  | [] => none
  | ⟨k, v⟩ :: l => bif k == a then some ⟨k, v⟩ else getEntry? a l

/-- Internal implementation detail of the hash map -/
def getEntryD [BEq α] (a : α) (fallback : (a : α) × β a) : List ((a : α) × β a) → (a : α) × β a
  | [] => fallback
  | ⟨k, v⟩ :: l => bif k == a then ⟨k, v⟩ else getEntryD a fallback l

/-- Internal implementation detail of the hash map -/
def getEntry! [BEq α] (a : α) [Inhabited ((a : α) × β a)] : List ((a : α) × β a) → (a : α) × β a
  | [] => panic! "key is not present in associative list"
  | ⟨k, v⟩ :: l => bif k == a then ⟨k, v⟩ else getEntry! a l

@[simp] theorem getEntry?_nil [BEq α] {a : α} :
    getEntry? a ([] : List ((a : α) × β a)) = none := (rfl)

@[simp] theorem getEntryD_nil [BEq α] {a : α} (fallback : (a : α) × β a) :
    getEntryD a fallback ([] : List ((a : α) × β a)) = fallback := (rfl)

@[simp] theorem getEntry!_nil [BEq α] {a : α} [Inhabited ((a : α) × β a)] :
    getEntry! a ([] : List ((a : α) × β a)) = default := (rfl)

theorem getEntry?_cons [BEq α] {l : List ((a : α) × β a)} {k a : α} {v : β k} :
    getEntry? a (⟨k, v⟩ :: l) = bif k == a then some ⟨k, v⟩ else getEntry? a l := (rfl)

theorem getEntry?_eq_find [BEq α] {k : α} {l : List ((a : α) × β a)} :
    getEntry? k l = l.find? (·.1 == k) := by
  induction l using assoc_induction with
  | nil => simp
  | cons k' v t ih => cases h : k' == k <;> simp_all [getEntry?_cons]

theorem getEntry?_cons_of_true [BEq α] {l : List ((a : α) × β a)} {k a : α} {v : β k} (h : k == a) :
    getEntry? a (⟨k, v⟩ :: l) = some ⟨k, v⟩ := by
  simp [getEntry?, h]

theorem getEntry?_cons_of_false [BEq α] {l : List ((a : α) × β a)} {k a : α} {v : β k}
    (h : (k == a) = false) : getEntry? a (⟨k, v⟩ :: l) = getEntry? a l := by
  simp [getEntry?, h]

@[simp]
theorem getEntry?_cons_self [BEq α] [ReflBEq α] {l : List ((a : α) × β a)} {k : α} {v : β k} :
    getEntry? k (⟨k, v⟩ :: l) = some ⟨k, v⟩ :=
  getEntry?_cons_of_true BEq.rfl

theorem getEntryD_cons [BEq α] {l : List ((a : α) × β a)} {k a : α} {v : β k} {fallback : (a : α) × β a} :
    getEntryD a fallback (⟨k, v⟩ :: l) = bif k == a then ⟨k, v⟩ else getEntryD a fallback l := (rfl)

theorem getEntryD_cons_of_true [BEq α] {l : List ((a : α) × β a)} {k a : α} {v : β k} {fallback : (a : α) × β a}
    (h : k == a) : getEntryD a fallback (⟨k, v⟩ :: l) = ⟨k, v⟩ := by
  simp [getEntryD, h]

theorem getEntryD_cons_of_false [BEq α] {l : List ((a : α) × β a)} {k a : α} {v : β k} {fallback : (a : α) × β a}
    (h : (k == a) = false) : getEntryD a fallback (⟨k, v⟩ :: l) = getEntryD a fallback l := by
  simp [getEntryD, h]

@[simp]
theorem getEntryD_cons_self [BEq α] [ReflBEq α] {l : List ((a : α) × β a)} {k : α} {v : β k} {fallback : (a : α) × β a} :
    getEntryD k fallback (⟨k, v⟩ :: l) = ⟨k, v⟩ :=
  getEntryD_cons_of_true BEq.rfl

theorem getEntry!_cons [BEq α] {l : List ((a : α) × β a)} {k a : α} {v : β k} [Inhabited ((a : α) × β a)] :
    getEntry! a (⟨k, v⟩ :: l) = bif k == a then ⟨k, v⟩ else getEntry! a l := (rfl)

theorem getEntry!_cons_of_true [BEq α] {l : List ((a : α) × β a)} {k a : α} {v : β k} [Inhabited ((a : α) × β a)]
    (h : k == a) : getEntry! a (⟨k, v⟩ :: l) = ⟨k, v⟩ := by
  simp [getEntry!, h]

theorem getEntry!_cons_of_false [BEq α] {l : List ((a : α) × β a)} {k a : α} {v : β k} [Inhabited ((a : α) × β a)]
    (h : (k == a) = false) : getEntry! a (⟨k, v⟩ :: l) = getEntry! a l := by
  simp [getEntry!, h]

@[simp]
theorem getEntry!_cons_self [BEq α] [ReflBEq α] {l : List ((a : α) × β a)} {k : α} {v : β k} [Inhabited ((a : α) × β a)] :
    getEntry! k (⟨k, v⟩ :: l) = ⟨k, v⟩ :=
  getEntry!_cons_of_true BEq.rfl

theorem beq_of_getEntry?_eq_some [BEq α] {l : List ((a : α) × β a)} {a : α} {p : (a : α) × β a}
    (h : getEntry? a l = some p) : p.1 == a := by
  induction l using assoc_induction
  · simp at h
  next k' v' t ih =>
    cases h' : k' == a
    · rw [getEntry?_cons_of_false h'] at h
      exact ih h
    · rw [getEntry?_cons_of_true h', Option.some.injEq] at h
      obtain rfl := congrArg Sigma.fst h
      exact h'

theorem getEntry?_congr [BEq α] [PartialEquivBEq α] {l : List ((a : α) × β a)} {a b : α}
    (h : a == b) : getEntry? a l = getEntry? b l := by
  induction l using assoc_induction
  · simp
  next k v l ih =>
    cases h' : k == a
    · have h₂ : (k == b) = false := BEq.neq_of_neq_of_beq h' h
      rw [getEntry?_cons_of_false h', getEntry?_cons_of_false h₂, ih]
    · rw [getEntry?_cons_of_true h', getEntry?_cons_of_true (BEq.trans h' h)]

theorem getEntryD_eq_getEntry? [BEq α] {l : List ((a : α) × β a)} {a : α} {fallback : (a : α) × β a} :
    getEntryD a fallback l = (getEntry? a l).getD fallback := by
  induction l using assoc_induction with
  | nil => simp [getEntryD, getEntry?]
  | cons k v t ih => cases h : k == a <;> simp_all [getEntryD, getEntry?]

theorem getEntry!_eq_getEntry? [BEq α] {l : List ((a : α) × β a)} {a : α} [Inhabited ((a : α) × β a)] :
    getEntry! a l = (getEntry? a l).get! := by
  induction l using assoc_induction with
  | nil => rfl
  | cons k v t ih => cases h : k == a <;> simp_all [getEntry!, getEntry?]

theorem keys_eq_map {l : List ((a : α) × β a)} :
    keys l = l.map (·.1) := by
  induction l with
  | nil => rfl
  | cons => simp [keys, *]

theorem values_eq_map {β : Type v} {l : List ((_ : α) × β)} :
    values l = l.map (·.2) := by
  induction l with
  | nil => rfl
  | cons => simp [values, *]

theorem getEntry?_eq_some_iff [BEq α] [EquivBEq α] {l : List ((a : α) × β a)} {e} {k}
    (hd : DistinctKeys l) :
    getEntry? k l = some e ↔ k == e.1 ∧ e ∈ l := by
  replace hd := hd.distinct
  induction l using assoc_induction with
  | nil => simp
  | cons lk lv tail ih =>
    simp only [getEntry?_cons, cond_eq_ite, List.mem_cons]
    split
    · rename_i hlkk
      simp only [Option.some.injEq]
      replace hd := pairwise_cons.mp hd
      refine ⟨fun heq => ⟨(congrArg (Sigma.fst) heq.symm) ▸ BEq.symm hlkk, Or.inl heq.symm⟩, ?_⟩
      rintro ⟨hbeq, ⟨rfl|h⟩⟩
      · rfl
      · exfalso
        rename_i h
        have := hd.1 _ <| keys_eq_map ▸ List.mem_map_of_mem h
        simp_all [BEq.trans hlkk hbeq]
    · rename_i h
      replace h := h.imp BEq.symm
      simp only [ih hd.tail, Sigma.ext_iff, and_congr_right_iff, iff_or_self, and_imp]
      intros; simp_all

theorem mem_iff_getEntry?_eq_some [BEq α] [EquivBEq α] {l : List ((a : α) × β a)}
    {p : (a : α) × β a} (h : DistinctKeys l) : p ∈ l ↔ getEntry? p.1 l = some p := by
  simp [getEntry?_eq_some_iff h]

theorem isEmpty_eq_false_iff_exists_isSome_getEntry? [BEq α] [ReflBEq α] :
    {l : List ((a : α) × β a)} → l.isEmpty = false ↔ ∃ a, (getEntry? a l).isSome
  | [] => by simp
  | (⟨k, v⟩::l) => by simpa using ⟨k, by simp⟩

theorem isEmpty_iff_forall_isSome_getEntry? [BEq α] [ReflBEq α] :
    {l : List ((a : α) × β a)} → l.isEmpty ↔ ∀ a, (getEntry? a l).isSome = false
  | [] => by simp
  | (⟨k, v⟩::l) => ⟨by simp, fun h => have := h k; by simp at this⟩

section

variable {β : Type v}

/-- Internal implementation detail of the hash map -/
@[expose] def getValue? [BEq α] (a : α) : List ((_ : α) × β) → Option β
  | [] => none
  | ⟨k, v⟩ :: l => bif k == a then some v else getValue? a l

@[simp] theorem getValue?_nil [BEq α] {a : α} : getValue? a ([] : List ((_ : α) × β)) = none := rfl
theorem getValue?_cons [BEq α] {l : List ((_ : α) × β)} {k a : α} {v : β} :
    getValue? a (⟨k, v⟩ :: l) = bif k == a then some v else getValue? a l := rfl

theorem getValue?_cons_of_true [BEq α] {l : List ((_ : α) × β)} {k a : α} {v : β} (h : k == a) :
    getValue? a (⟨k, v⟩ :: l) = some v := by
  simp [getValue?, h]

theorem getValue?_cons_of_false [BEq α] {l : List ((_ : α) × β)} {k a : α} {v : β}
    (h : (k == a) = false) : getValue? a (⟨k, v⟩ :: l) = getValue? a l := by
  simp [getValue?, h]

@[simp]
theorem getValue?_cons_self [BEq α] [ReflBEq α] {l : List ((_ : α) × β)} {k : α} {v : β} :
    getValue? k (⟨k, v⟩ :: l) = some v :=
  getValue?_cons_of_true BEq.rfl

theorem getValue?_eq_getEntry? [BEq α] {l : List ((_ : α) × β)} {a : α} :
    getValue? a l = (getEntry? a l).map (·.2) := by
  induction l using assoc_induction
  · simp
  next k v l ih =>
    cases h : k == a
    · rw [getEntry?_cons_of_false h, getValue?_cons_of_false h, ih]
    · rw [getEntry?_cons_of_true h, getValue?_cons_of_true h, Option.map_some]

theorem getValue?_congr [BEq α] [PartialEquivBEq α] {l : List ((_ : α) × β)} {a b : α}
    (h : a == b) : getValue? a l = getValue? b l := by
  simp [getValue?_eq_getEntry?, getEntry?_congr h]

theorem isEmpty_eq_false_iff_exists_isSome_getValue? [BEq α] [ReflBEq α] {l : List ((_ : α) × β)} :
    l.isEmpty = false ↔ ∃ a, (getValue? a l).isSome := by
  simp [isEmpty_eq_false_iff_exists_isSome_getEntry?, getValue?_eq_getEntry?]

end

/-- Internal implementation detail of the hash map -/
@[expose] def getValueCast? [BEq α] [LawfulBEq α] (a : α) : List ((a : α) × β a) → Option (β a)
  | [] => none
  | ⟨k, v⟩ :: l => if h : k == a then some (cast (congrArg β (eq_of_beq h)) v)
      else getValueCast? a l

@[simp] theorem getValueCast?_nil [BEq α] [LawfulBEq α] {a : α} :
    getValueCast? a ([] : List ((a : α) × β a)) = none := rfl
theorem getValueCast?_cons [BEq α] [LawfulBEq α] {l : List ((a : α) × β a)} {k a : α} {v : β k} :
    getValueCast? a (⟨k, v⟩ :: l) = if h : k == a then some (cast (congrArg β (eq_of_beq h)) v)
      else getValueCast? a l := rfl

theorem getValueCast?_cons_of_true [BEq α] [LawfulBEq α] {l : List ((a : α) × β a)} {k a : α}
    {v : β k} (h : k == a) :
    getValueCast? a (⟨k, v⟩ :: l) = some (cast (congrArg β (eq_of_beq h)) v) := by
  simp [getValueCast?, h]

theorem getValueCast?_cons_of_false [BEq α] [LawfulBEq α] {l : List ((a : α) × β a)} {k a : α}
    {v : β k} (h : (k == a) = false) : getValueCast? a (⟨k, v⟩ :: l) = getValueCast? a l := by
  simp [getValueCast?, h]

@[simp]
theorem getValueCast?_cons_self [BEq α] [LawfulBEq α] {l : List ((a : α) × β a)} {k : α} {v : β k} :
    getValueCast? k (⟨k, v⟩ :: l) = some v := by
  rw [getValueCast?_cons_of_true BEq.rfl, cast_eq]

theorem getValue?_eq_getValueCast? [BEq α] [LawfulBEq α] {β : Type v} {l : List ((_ : α) × β)}
    {a : α} : getValue? a l = getValueCast? a l := by
  induction l using assoc_induction <;> simp_all [getValueCast?_cons, getValue?_cons]

section

variable {β : Type v}

/-- This is a strange dependent version of `Option.map` in which the mapping function is allowed to
"know" about the option that is being mapped. This happens to be useful in this file (see
`getValueCast_eq_getEntry?`), but we do not want it to leak out of the file. -/
private def Option.dmap : (o : Option α) → (f : (a : α) → (o = some a) → β) → Option β
  | none, _ => none
  | some a, f => some (f a rfl)

@[simp] private theorem Option.dmap_none (f : (a : α) → (none = some a) → β) :
    Option.dmap none f = none := rfl

@[simp] private theorem Option.dmap_some (a : α) (f : (a' : α) → (some a = some a') → β) :
    Option.dmap (some a) f = some (f a rfl) := rfl

@[congr] private theorem Option.dmap_congr {o o' : Option α} (ho : o = o')
    {f : (a : α) → o = some a → β} {f' : (a : α) → o' = some a → β}
    (hf : ∀ a h, f a (ho.trans h) = f' a h) :
    Option.dmap o f = Option.dmap o' f' := by
  cases ho
  cases o <;> simp only [hf, Option.dmap]

@[simp]
private theorem Option.isSome_dmap {o : Option α} {f : (a : α) → (o = some a) → β} :
    (Option.dmap o f).isSome = o.isSome := by
  cases o <;> rfl

private theorem Option.dmap_eq_some {o : Option α} {f : (a : α) → (o = some a) → β} (b : β) :
    (Option.dmap o f) = some b ↔ ∃ (a : α) (h : o = some a), f a h = b := by
  cases o with
  | none => simp
  | some a =>
    simp only [dmap_some, Option.some.injEq]
    exact ⟨by rintro rfl; exact ⟨a, rfl, rfl⟩, by rintro ⟨_, rfl, h⟩; exact h⟩

end

private theorem getValueCast?_eq_getEntry? [BEq α] [LawfulBEq α] {l : List ((a : α) × β a)} {a : α} :
    getValueCast? a l = Option.dmap (getEntry? a l)
      (fun p h => cast (congrArg β (eq_of_beq (beq_of_getEntry?_eq_some h))) p.2) := by
  induction l using assoc_induction
  · simp
  next k v t ih =>
    cases h : k == a
    · simp only [getValueCast?_cons_of_false h, ih, getEntry?_cons_of_false h]
    · simp only [getValueCast?_cons_of_true h, getEntry?_cons_of_true h, Option.dmap_some]

theorem isSome_getValueCast?_eq_isSome_getEntry? [BEq α] [LawfulBEq α] {l : List ((a : α) × β a)}
    {a : α} : (getValueCast? a l).isSome = (getEntry? a l).isSome := by
  rw [getValueCast?_eq_getEntry?, Option.isSome_dmap]

theorem isEmpty_eq_false_iff_exists_isSome_getValueCast? [BEq α] [LawfulBEq α]
    {l : List ((a : α) × β a)} : l.isEmpty = false ↔ ∃ a, (getValueCast? a l).isSome := by
  simp [isEmpty_eq_false_iff_exists_isSome_getEntry?, isSome_getValueCast?_eq_isSome_getEntry?]

/-- Internal implementation detail of the hash map -/
def containsKey [BEq α] (a : α) : List ((a : α) × β a) → Bool
  | [] => false
  | ⟨k, _⟩ :: l => k == a || containsKey a l

@[simp] theorem containsKey_nil [BEq α] {a : α} :
    containsKey a ([] : List ((a : α) × β a)) = false := (rfl)
@[simp] theorem containsKey_cons [BEq α] {l : List ((a : α) × β a)} {k a : α} {v : β k} :
    containsKey a (⟨k, v⟩ :: l) = (k == a || containsKey a l) := (rfl)

theorem containsKey_cons_eq_false [BEq α] {l : List ((a : α) × β a)} {k a : α} {v : β k} :
    (containsKey a (⟨k, v⟩ :: l) = false) ↔ ((k == a) = false) ∧ (containsKey a l = false) := by
  simp [containsKey_cons]

theorem containsKey_cons_eq_true [BEq α] {l : List ((a : α) × β a)} {k a : α} {v : β k} :
    (containsKey a (⟨k, v⟩ :: l)) ↔ (k == a) ∨ (containsKey a l) := by
  simp [containsKey_cons]

theorem containsKey_cons_of_beq [BEq α] {l : List ((a : α) × β a)} {k a : α} {v : β k}
    (h : k == a) : containsKey a (⟨k, v⟩ :: l) := containsKey_cons_eq_true.2 <| Or.inl h

@[simp]
theorem containsKey_cons_self [BEq α] [ReflBEq α] {l : List ((a : α) × β a)} {k : α} {v : β k} :
    containsKey k (⟨k, v⟩ :: l) := containsKey_cons_of_beq BEq.rfl

theorem containsKey_cons_of_containsKey [BEq α] {l : List ((a : α) × β a)} {k a : α} {v : β k}
    (h : containsKey a l) : containsKey a (⟨k, v⟩ :: l) := containsKey_cons_eq_true.2 <| Or.inr h

theorem containsKey_of_containsKey_cons [BEq α] {l : List ((a : α) × β a)} {k a : α} {v : β k}
    (h₁ : containsKey a (⟨k, v⟩ :: l)) (h₂ : (k == a) = false) : containsKey a l := by
  rcases (containsKey_cons_eq_true.1 h₁) with (h|h)
  · exact False.elim (Bool.eq_false_iff.1 h₂ h)
  · exact h

theorem containsKey_eq_isSome_getEntry? [BEq α] {l : List ((a : α) × β a)} {a : α} :
    containsKey a l = (getEntry? a l).isSome := by
  induction l using assoc_induction
  · simp
  next k v l ih =>
    cases h : k == a
    · simp [getEntry?_cons_of_false h, h, ih]
    · simp [getEntry?_cons_of_true h, h]

theorem containsKey_eq_true_iff_exists_mem [BEq α] {l : List ((a : α) × β a)} {a : α} :
    containsKey a l = true ↔ ∃ p ∈ l, p.1 == a := by
  induction l using assoc_induction <;> simp_all

theorem containsKey_of_mem [BEq α] [ReflBEq α] {l : List ((a : α) × β a)} {p : (a : α) × β a}
    (hp : p ∈ l) : containsKey p.1 l :=
  containsKey_eq_true_iff_exists_mem.2 ⟨p, ⟨hp, BEq.rfl⟩⟩

theorem containsKey_eq_contains_map_fst [BEq α] [PartialEquivBEq α] {l : List ((a : α) × β a)}
    {k : α} : containsKey k l = (l.map Sigma.fst).contains k := by
  induction l with
  | nil => simp
  | cons hd tl ih =>
    rw [containsKey_cons, ih]
    simp only [List.map_cons, List.contains_cons]
    rw [BEq.comm]

@[simp] theorem keys_nil : keys ([] : List ((a : α) × β a)) = [] := (rfl)
@[simp] theorem values_nil {β : Type v} : values ([] : List ((_ : α) × β )) = [] := (rfl)
@[simp] theorem keys_cons {l : List ((a : α) × β a)} {k : α} {v : β k} :
    keys (⟨k, v⟩ :: l) = k :: keys l := (rfl)

theorem length_keys_eq_length (l : List ((a : α) × β a)) : (keys l).length = l.length := by
  induction l using assoc_induction <;> simp_all

theorem isEmpty_keys_eq_isEmpty (l : List ((a : α) × β a)) : (keys l).isEmpty = l.isEmpty := by
  induction l using assoc_induction <;> simp_all

theorem containsKey_eq_keys_contains [BEq α] [PartialEquivBEq α] {l : List ((a : α) × β a)}
    {a : α} : containsKey a l = (keys l).contains a := by
  induction l using assoc_induction
  · rfl
  next k _ l ih => simp [ih, BEq.comm]

theorem containsKey_of_mem_keys [BEq α] [EquivBEq α] {l : List ((a : α) × β a)}
    {a : α} (h : a ∈ keys l) : containsKey a l :=
  containsKey_eq_keys_contains.trans (List.elem_eq_true_of_mem h)

@[simp]
theorem DistinctKeys.nil [BEq α] : DistinctKeys ([] : List ((a : α) × β a)) :=
  ⟨by simp⟩

theorem DistinctKeys.def [BEq α] {l : List ((a : α) × β a)} :
    DistinctKeys l ↔ l.Pairwise (fun a b => (a.1 == b.1) = false) :=
  ⟨fun h => by simpa [keys_eq_map, List.pairwise_map] using h.distinct,
   fun h => ⟨by simpa [keys_eq_map, List.pairwise_map] using h⟩⟩

open List

theorem DistinctKeys.perm_keys [BEq α] [PartialEquivBEq α] {l l' : List ((a : α) × β a)}
    (h : Perm (keys l') (keys l)) : DistinctKeys l → DistinctKeys l'
  | ⟨h'⟩ => ⟨h'.perm h.symm BEq.symm_false⟩

theorem DistinctKeys.perm [BEq α] [PartialEquivBEq α] {l l' : List ((a : α) × β a)}
    (h : Perm l' l) : DistinctKeys l → DistinctKeys l' :=
  DistinctKeys.perm_keys (by simpa only [keys_eq_map] using h.map _)

theorem DistinctKeys.congr [BEq α] [PartialEquivBEq α] {l l' : List ((a : α) × β a)}
    (h : Perm l l') : DistinctKeys l ↔ DistinctKeys l' :=
  ⟨fun h' => h'.perm h.symm, fun h' => h'.perm h⟩

theorem distinctKeys_of_sublist_keys [BEq α] {l : List ((a : α) × β a)} {l' : List ((a : α) × γ a)}
    (h : Sublist (keys l') (keys l)) : DistinctKeys l → DistinctKeys l' :=
  fun ⟨h'⟩ => ⟨h'.sublist h⟩

theorem distinctKeys_of_sublist [BEq α] {l l' : List ((a : α) × β a)} (h : Sublist l' l) :
    DistinctKeys l → DistinctKeys l' :=
  distinctKeys_of_sublist_keys (by simpa only [keys_eq_map] using h.map _)

theorem DistinctKeys.of_keys_eq [BEq α] {l : List ((a : α) × β a)} {l' : List ((a : α) × γ a)}
    (h : keys l = keys l') : DistinctKeys l → DistinctKeys l' :=
  distinctKeys_of_sublist_keys (h ▸ Sublist.refl _)

theorem containsKey_iff_exists [BEq α] [PartialEquivBEq α] {l : List ((a : α) × β a)} {a : α} :
    containsKey a l ↔ ∃ a' ∈ keys l, a == a' := by
  rw [containsKey_eq_keys_contains, List.contains_iff_exists_mem_beq]

theorem containsKey_eq_false_iff_forall_mem_keys [BEq α] [PartialEquivBEq α]
    {l : List ((a : α) × β a)} {a : α} :
    (containsKey a l) = false ↔ ∀ a' ∈ keys l, (a == a') = false := by
  simp only [Bool.eq_false_iff, ne_eq, containsKey_iff_exists, not_exists, not_and]

theorem containsKey_eq_false_iff [BEq α] [PartialEquivBEq α] {l : List ((a : α) × β a)} {a : α} :
    containsKey a l = false ↔ ∀ (b : ((a : α) × β a)), b ∈ l → (a == b.fst) = false := by
  simp [containsKey_eq_false_iff_forall_mem_keys, keys_eq_map]

@[simp]
theorem distinctKeys_cons_iff [BEq α] [PartialEquivBEq α] {l : List ((a : α) × β a)} {k : α}
    {v : β k} : DistinctKeys (⟨k, v⟩ :: l) ↔ DistinctKeys l ∧ (containsKey k l) = false := by
  refine ⟨fun ⟨h⟩ => ?_, fun ⟨⟨h₁⟩, h₂⟩ => ⟨?_⟩⟩
  · rw [keys_cons, pairwise_cons] at h
    exact ⟨⟨h.2⟩, containsKey_eq_false_iff_forall_mem_keys.2 h.1⟩
  · rw [keys_cons, pairwise_cons, ← containsKey_eq_false_iff_forall_mem_keys]
    exact ⟨h₂, h₁⟩

theorem DistinctKeys.tail [BEq α] [PartialEquivBEq α] {l : List ((a : α) × β a)} {k : α} {v : β k} :
    DistinctKeys (⟨k, v⟩ :: l) → DistinctKeys l :=
  fun h => (distinctKeys_cons_iff.mp h).1

theorem DistinctKeys.containsKey_eq_false [BEq α] [PartialEquivBEq α] {l : List ((a : α) × β a)}
    {k : α} {v : β k} : DistinctKeys (⟨k, v⟩ :: l) → containsKey k l = false :=
  fun h => (distinctKeys_cons_iff.mp h).2

theorem DistinctKeys.cons [BEq α] [PartialEquivBEq α] {l : List ((a : α) × β a)} {k : α} {v : β k}
    (h : containsKey k l = false) : DistinctKeys l → DistinctKeys (⟨k, v⟩ :: l) :=
  fun h' => distinctKeys_cons_iff.mpr ⟨h', h⟩

theorem isEmpty_eq_false_of_containsKey [BEq α] {l : List ((a : α) × β a)} {a : α}
    (h : containsKey a l = true) : l.isEmpty = false := by
  cases l <;> simp_all

theorem isEmpty_eq_false_iff_exists_containsKey [BEq α] [ReflBEq α] {l : List ((a : α) × β a)} :
    l.isEmpty = false ↔ ∃ a, containsKey a l := by
  simp [isEmpty_eq_false_iff_exists_isSome_getEntry?, containsKey_eq_isSome_getEntry?]

theorem isEmpty_iff_forall_containsKey [BEq α] [ReflBEq α] {l : List ((a : α) × β a)} :
    l.isEmpty ↔ ∀ a, containsKey a l = false := by
  simp only [isEmpty_iff_forall_isSome_getEntry?, containsKey_eq_isSome_getEntry?]

@[simp]
theorem getEntry?_eq_none [BEq α] {l : List ((a : α) × β a)} {a : α} :
    getEntry? a l = none ↔ containsKey a l = false := by
  rw [← Option.not_isSome_iff_eq_none, Bool.not_eq_true, ← containsKey_eq_isSome_getEntry?]

@[simp]
theorem getValue?_eq_none {β : Type v} [BEq α] {l : List ((_ : α) × β)} {a : α} :
    getValue? a l = none ↔ containsKey a l = false := by
  rw [getValue?_eq_getEntry?, Option.map_eq_none_iff, getEntry?_eq_none]

theorem containsKey_eq_isSome_getValue? {β : Type v} [BEq α] {l : List ((_ : α) × β)} {a : α} :
    containsKey a l = (getValue? a l).isSome := by
  simp [containsKey_eq_isSome_getEntry?, getValue?_eq_getEntry?]

theorem containsKey_eq_isSome_getValueCast? [BEq α] [LawfulBEq α] {l : List ((a : α) × β a)}
    {a : α} : containsKey a l = (getValueCast? a l).isSome := by
  simp [containsKey_eq_isSome_getEntry?, getValueCast?_eq_getEntry?]

theorem containsKey_of_getValueCast?_eq_some [BEq α] [LawfulBEq α]
    {l : List ((a : α) × β a)} {a : α} {b : β a} (h : getValueCast? a l = some b) :
    containsKey a l = true := by
  simp [containsKey_eq_isSome_getValueCast?, h]

theorem containsKey_of_getValue_eq_some [BEq α] [LawfulBEq α] {β : Type v}
    {l : List ((_ : α) × β)} {a : α} {b : β} (h : getValue? a l = some b) :
    containsKey a l = true := by
    simp [containsKey_eq_isSome_getValue?, h]

theorem getValueCast?_eq_none [BEq α] [LawfulBEq α] {l : List ((a : α) × β a)} {a : α}
    (h : containsKey a l = false) : getValueCast? a l = none := by
  rwa [← Option.not_isSome_iff_eq_none, ← containsKey_eq_isSome_getValueCast?, Bool.not_eq_true]

theorem containsKey_congr [BEq α] [PartialEquivBEq α] {l : List ((a : α) × β a)} {a b : α}
    (h : a == b) : containsKey a l = containsKey b l := by
  simp [containsKey_eq_isSome_getEntry?, getEntry?_congr h]

theorem containsKey_of_beq [BEq α] [PartialEquivBEq α] {l : List ((a : α) × β a)} {a b : α}
    (hla : containsKey a l) (hab : a == b) : containsKey b l := by
  rwa [← containsKey_congr hab]

/-- Internal implementation detail of the hash map -/
def getEntry [BEq α] (a : α) (l : List ((a : α) × β a)) (h : containsKey a l) : (a : α) × β a :=
  (getEntry? a l).get <| containsKey_eq_isSome_getEntry?.symm.trans h

theorem getEntry?_eq_some_getEntry [BEq α] {l : List ((a : α) × β a)} {a : α}
    (h : containsKey a l) : getEntry? a l = some (getEntry a l h) := by
  simp [getEntry]

theorem getEntry_eq_of_getEntry?_eq_some [BEq α] {l : List ((a : α) × β a)} {k a : α} {v : β k}
    (h : getEntry? a l = some ⟨k, v⟩) {h'} : getEntry a l h' = ⟨k, v⟩ := by
  simp [getEntry, h]

theorem getEntry_cons [BEq α] {l : List ((a : α) × β a)} {k a : α} {v : β k}
    (h : containsKey a (⟨k, v⟩ :: l)) :
    getEntry a (⟨k, v⟩ :: l) h =
      if h' : k == a then
        ⟨k, v⟩
      else
        getEntry a l (containsKey_of_containsKey_cons (k := k) h (Bool.eq_false_iff.2 h')) := by
  rw [getEntry, Option.get_congr getEntry?_cons]
  split
  case _ =>
    rename_i h
    simp [h]
  case _ =>
    rename_i h
    simp [h]
    rw [getEntry]

theorem getEntry_congr [BEq α] [PartialEquivBEq α] {l : List ((a : α) × β a)} {a b : α}
    (h : a == b) {h₁ h₂} : getEntry a l h₁ = getEntry b l h₂ := by
  suffices some (getEntry a l h₁) = some (getEntry b l h₂) by
    injections
  simp only [← getEntry?_eq_some_getEntry]
  apply getEntry?_congr h

theorem getEntry_cons_of_beq [BEq α] {l : List ((a : α) × β a)} {k a : α} {v : β k} (h : k == a) :
    getEntry a (⟨k, v⟩ :: l) (containsKey_cons_of_beq (v := v) h) = ⟨k, v⟩ := by
  simp [getEntry, getEntry?_cons_of_true h]

@[simp]
theorem getEntry_cons_self [BEq α] [ReflBEq α] {l : List ((a : α) × β a)} {k : α} {v : β k} :
    getEntry k (⟨k, v⟩ :: l) containsKey_cons_self = ⟨k, v⟩ :=
  getEntry_cons_of_beq BEq.rfl

theorem getEntry_cons_of_false [BEq α] {l : List ((a : α) × β a)} {k a : α} {v : β k}
    {h₁ : containsKey a (⟨k, v⟩ :: l)} (h₂ : (k == a) = false) : getEntry a (⟨k, v⟩ :: l) h₁ =
      getEntry a l (containsKey_of_containsKey_cons (v := v) h₁ h₂) := by
  simp [getEntry, getEntry?_cons_of_false h₂]

theorem getEntry_mem [BEq α] {l : List ((a : α) × β a)} {k : α} {h} :
    getEntry k l h ∈ l := by
  simp only [getEntry]
  have h' := containsKey_eq_isSome_getEntry?.symm.trans h
  change (getEntry? k l).get h' ∈ l
  clear h
  induction l using assoc_induction with
  | nil => contradiction
  | cons k v l ih =>
    simp only [getEntry?_cons, cond_eq_ite]
    split
    · exact List.mem_cons_self
    · simp only [List.mem_cons]
      exact .inr (ih _)

theorem getEntry_of_mem [BEq α] [EquivBEq α] {l : List ((a : α) × β a)} {x : (a : α) × β a}
    (h : x ∈ l) (hl : DistinctKeys l) :
    getEntry x.fst l (containsKey_of_mem h) = x := by
  induction h with
  | head => simp [getEntry, getEntry?]
  | @tail y l hm ih =>
    rw [distinctKeys_cons_iff] at hl
    have : (x.fst == y.fst) = false := by
      false_or_by_contra
      rename_i h
      simp only [Bool.not_eq_false] at h
      have := containsKey_of_mem hm
      rw [containsKey_congr h] at this
      simp [this] at hl
    rw [getEntry_cons_of_false (BEq.symm_false this)]
    apply ih (And.left hl)

section

variable {β : Type v}

/-- Internal implementation detail of the hash map -/
def getValue [BEq α] (a : α) (l : List ((_ : α) × β)) (h : containsKey a l) : β :=
  (getValue? a l).get <| containsKey_eq_isSome_getValue?.symm.trans h

theorem getValue?_eq_some_getValue [BEq α] {l : List ((_ : α) × β)} {a : α} (h : containsKey a l) :
    getValue? a l = some (getValue a l h) := by
  simp [getValue]

theorem getValue?_eq_some_iff [BEq α] {l : List ((_ : α) × β)} {k : α} {v : β} :
    getValue? k l = some v ↔ ∃ h : containsKey k l, getValue k l h = v := by
  by_cases h : containsKey k l
  · simp [h, getValue?_eq_some_getValue]
  · simp [getValue?_eq_none.mpr (Bool.not_eq_true _ ▸ h), h]

theorem getValue_cons_of_beq [BEq α] {l : List ((_ : α) × β)} {k a : α} {v : β} (h : k == a) :
    getValue a (⟨k, v⟩ :: l) (containsKey_cons_of_beq h) = v := by
  simp [getValue, getValue?_cons_of_true h]

@[simp]
theorem getValue_cons_self [BEq α] [ReflBEq α] {l : List ((_ : α) × β)} {k : α} {v : β} :
    getValue k (⟨k, v⟩ :: l) containsKey_cons_self = v :=
  getValue_cons_of_beq BEq.rfl

theorem getValue_cons_of_false [BEq α] {l : List ((_ : α) × β)} {k a : α} {v : β}
    {h₁ : containsKey a (⟨k, v⟩ :: l)} (h₂ : (k == a) = false) : getValue a (⟨k, v⟩ :: l) h₁ =
      getValue a l (containsKey_of_containsKey_cons (k := k) (v := v) h₁ h₂) := by
  simp [getValue, getValue?_cons_of_false h₂]

theorem getValue_cons [BEq α] {l : List ((_ : α) × β)} {k a : α} {v : β} {h} :
    getValue a (⟨k, v⟩ :: l) h = if h' : k == a then v
      else getValue a l (containsKey_of_containsKey_cons (k := k) h (Bool.eq_false_iff.2 h')) := by
  rw [← Option.some_inj, ← getValue?_eq_some_getValue, getValue?_cons, apply_dite Option.some,
    cond_eq_ite]
  split
  · rfl
  · exact getValue?_eq_some_getValue _

theorem getValue_congr [BEq α] [PartialEquivBEq α] {l : List ((_ : α) × β)} {a b : α} (hab : a == b)
    {h} : getValue a l h = getValue b l ((containsKey_congr hab).symm.trans h) := by
  rw [← Option.some_inj, ← getValue?_eq_some_getValue, ← getValue?_eq_some_getValue,
    getValue?_congr hab]

theorem getValue_of_mem [BEq α] [EquivBEq α] {l : List ((_ : α) × β)} {x : (_ : α) × β}
    (h : x ∈ l) {h'} (distinct : DistinctKeys l) :
    getValue x.1 l h' = x.2 := by
  induction h with
  | head => rw [getValue_cons_of_beq]; simp
  | @tail y l hmem ih =>
    obtain (h|h) := containsKey_cons_eq_true.1 h'
    · have := containsKey_of_mem hmem ▸ containsKey_congr h ▸ distinct.containsKey_eq_false
      simp at this
    · rw [getValue_cons_of_false, ih distinct.tail]
      refine Bool.not_eq_true _ ▸ (fun hb => ?_)
      simp [← containsKey_congr hb, distinct.containsKey_eq_false] at h

theorem getValue_eq_getEntry_snd [BEq α] [EquivBEq α] {l : List ((_ : α) × β)} {k : α} {h'} :
    getValue k l h' = (getEntry k l h').snd := by
  simp [getValue, getValue?_eq_getEntry?, getEntry, Option.get_map]

end

/-- Internal implementation detail of the hash map -/
def getValueCast [BEq α] [LawfulBEq α] (a : α) (l : List ((a : α) × β a)) (h : containsKey a l) :
    β a :=
  (getValueCast? a l).get <| containsKey_eq_isSome_getValueCast?.symm.trans h

theorem getValueCast?_eq_some_getValueCast [BEq α] [LawfulBEq α] {l : List ((a : α) × β a)} {a : α}
    (h : containsKey a l) : getValueCast? a l = some (getValueCast a l h) := by
  simp [getValueCast]

theorem getValueCast?_eq_some_iff [BEq α] [LawfulBEq α] {l : List ((a : α) × β a)} {k : α} {v : β k} :
    getValueCast? k l = some v ↔ ∃ h : containsKey k l, getValueCast k l h = v := by
  by_cases h : containsKey k l
  · simp [h, getValueCast?_eq_some_getValueCast]
  · simp [getValueCast?_eq_none (Bool.not_eq_true _ ▸ h), h]

theorem getValueCast_cons [BEq α] [LawfulBEq α] {l : List ((a : α) × β a)} {k a : α} {v : β k}
    (h : containsKey a (⟨k, v⟩ :: l)) :
    getValueCast a (⟨k, v⟩ :: l) h =
      if h' : k == a then
        cast (congrArg β (eq_of_beq h')) v
      else
        getValueCast a l (containsKey_of_containsKey_cons (k := k) h (Bool.eq_false_iff.2 h')) := by
  rw [getValueCast, Option.get_congr getValueCast?_cons]
  split <;> simp [getValueCast]

theorem getValueCast_mem [BEq α] [LawfulBEq α]
    {l : List ((a : α) × β a)} {a : α} (h : containsKey a l = true) :
    ⟨a, getValueCast a l h⟩ ∈ l := by
  induction l with
  | nil => simp at h
  | cons hd tl ih =>
    by_cases hd_a : hd.1 == a
    · simp [getValueCast, getValueCast?, Sigma.ext_iff, LawfulBEq.eq_of_beq hd_a]
    · rw [containsKey_cons] at h
      simp only [hd_a, Bool.false_or] at h
      simp only [getValueCast, getValueCast?, hd_a, Bool.false_eq_true, ↓reduceDIte, List.mem_cons]
      exact Or.inr (ih h)

theorem getValueCast_of_mem [BEq α] [LawfulBEq α] {l : List ((a : α) × β a)} {x : (a : α) × β a}
    (h : x ∈ l) (distinct : DistinctKeys l) :
    getValueCast x.1 l (containsKey_of_mem h) = x.2 := by
  induction h with
  | head => simp [getValueCast, getValueCast?]
  | @tail y l hmem ih =>
    obtain (h|h) := containsKey_cons_eq_true.1
      (@containsKey_of_mem α β _ _ (y :: l) x (List.mem_of_mem_tail hmem))
    · have := containsKey_of_mem hmem ▸ containsKey_congr h ▸ distinct.containsKey_eq_false
      simp at this
    · rw [getValueCast_cons]
      split
      · rename_i hxy
        rw [distinctKeys_cons_iff] at distinct
        simp [containsKey_congr hxy, h] at distinct
      · simp [ih distinct.tail]

theorem getValue_eq_getValueCast {β : Type v} [BEq α] [LawfulBEq α] {l : List ((_ : α) × β)} {a : α}
    {h} : getValue a l h = getValueCast a l h := by
  induction l using assoc_induction
  · simp at h
  · simp_all [getValue_cons, getValueCast_cons]

/-- Internal implementation detail of the hash map -/
@[expose] def getValueCastD [BEq α] [LawfulBEq α] (a : α) (l : List ((a : α) × β a)) (fallback : β a) : β a :=
  (getValueCast? a l).getD fallback

@[simp]
theorem getValueCastD_nil [BEq α] [LawfulBEq α] {a : α} {fallback : β a} :
  getValueCastD a ([] : List ((a : α) × β a)) fallback = fallback := (rfl)

theorem getValueCastD_eq_getValueCast? [BEq α] [LawfulBEq α] {l : List ((a : α) × β a)} {a : α}
    {fallback : β a} : getValueCastD a l fallback = (getValueCast? a l).getD fallback := (rfl)

theorem getValueCastD_eq_fallback [BEq α] [LawfulBEq α] {l : List ((a : α) × β a)} {a : α}
    {fallback : β a} (h : containsKey a l = false) : getValueCastD a l fallback = fallback := by
  rw [containsKey_eq_isSome_getValueCast?, Bool.eq_false_iff, ne_eq,
    Option.not_isSome_iff_eq_none] at h
  rw [getValueCastD_eq_getValueCast?, h, Option.getD_none]

theorem getValueCast_eq_getValueCastD [BEq α] [LawfulBEq α] {l : List ((a : α) × β a)} {a : α}
    {fallback : β a} (h : containsKey a l = true) :
    getValueCast a l h = getValueCastD a l fallback := by
  rw [getValueCastD_eq_getValueCast?, getValueCast, Option.get_eq_getD]

theorem getValueCast?_eq_some_getValueCastD [BEq α] [LawfulBEq α] {l : List ((a : α) × β a)} {a : α}
    {fallback : β a} (h : containsKey a l = true) :
    getValueCast? a l = some (getValueCastD a l fallback) := by
  rw [getValueCast?_eq_some_getValueCast h, getValueCast_eq_getValueCastD]

/-- Internal implementation detail of the hash map -/
@[expose] def getValueCast! [BEq α] [LawfulBEq α] (a : α) [Inhabited (β a)] (l : List ((a : α) × β a)) :
    β a :=
  (getValueCast? a l).get!

@[simp]
theorem getValueCast!_nil [BEq α] [LawfulBEq α] {a : α} [Inhabited (β a)] :
    getValueCast! a ([] : List ((a : α) × β a)) = default := (rfl)

theorem getValueCast!_eq_getValueCast? [BEq α] [LawfulBEq α] {l : List ((a : α) × β a)} {a : α}
    [Inhabited (β a)] : getValueCast! a l = (getValueCast? a l).get! := (rfl)

theorem getValueCast!_eq_default [BEq α] [LawfulBEq α] {l : List ((a : α) × β a)} {a : α}
    [Inhabited (β a)] (h : containsKey a l = false) : getValueCast! a l = default := by
  rw [containsKey_eq_isSome_getValueCast?, Bool.eq_false_iff, ne_eq,
    Option.not_isSome_iff_eq_none] at h
  rw [getValueCast!_eq_getValueCast?, h, Option.get!_none]

theorem getValueCast_eq_getValueCast! [BEq α] [LawfulBEq α] {l : List ((a : α) × β a)} {a : α}
    [Inhabited (β a)] (h : containsKey a l = true) : getValueCast a l h = getValueCast! a l := by
  rw [getValueCast!_eq_getValueCast?, getValueCast, Option.get_eq_get!]

theorem getValueCast?_eq_some_getValueCast! [BEq α] [LawfulBEq α] {l : List ((a : α) × β a)} {a : α}
    [Inhabited (β a)] (h : containsKey a l = true) :
    getValueCast? a l = some (getValueCast! a l) := by
  rw [getValueCast?_eq_some_getValueCast h, getValueCast_eq_getValueCast!]

theorem getValueCast!_eq_getValueCastD_default [BEq α] [LawfulBEq α] {l : List ((a : α) × β a)}
    {a : α} [Inhabited (β a)] : getValueCast! a l = getValueCastD a l default := (rfl)

section

variable {β : Type v}

/-- Internal implementation detail of the hash map -/
@[expose] def getValueD [BEq α] (a : α) (l : List ((_ : α) × β)) (fallback : β) : β :=
  (getValue? a l).getD fallback

@[simp]
theorem getValueD_nil [BEq α] {a : α} {fallback : β} :
    getValueD a ([] : List ((_ : α) × β)) fallback = fallback := (rfl)

theorem getValueD_eq_getValue? [BEq α] {l : List ((_ : α) × β)} {a : α} {fallback : β} :
    getValueD a l fallback = (getValue? a l).getD fallback := (rfl)

theorem getValueD_eq_fallback [BEq α] {l : List ((_ : α) × β)} {a : α} {fallback : β}
    (h : containsKey a l = false) : getValueD a l fallback = fallback := by
  rw [containsKey_eq_isSome_getValue?, Bool.eq_false_iff, ne_eq, Option.not_isSome_iff_eq_none] at h
  rw [getValueD_eq_getValue?, h, Option.getD_none]

theorem getValue_eq_getValueD [BEq α] {l : List ((_ : α) × β)} {a : α} {fallback : β}
    (h : containsKey a l = true) : getValue a l h = getValueD a l fallback := by
  rw [getValueD_eq_getValue?, getValue, Option.get_eq_getD]

theorem getValue?_eq_some_getValueD [BEq α] {l : List ((_ : α) × β)} {a : α} {fallback : β}
    (h : containsKey a l = true) : getValue? a l = some (getValueD a l fallback) := by
  rw [getValue?_eq_some_getValue h, getValue_eq_getValueD]

theorem getValueD_eq_getValueCastD [BEq α] [LawfulBEq α] {l : List ((_ : α) × β)} {a : α}
    {fallback : β} : getValueD a l fallback = getValueCastD a l fallback := by
  simp only [getValueD_eq_getValue?, getValueCastD_eq_getValueCast?, getValue?_eq_getValueCast?]

theorem getValueD_congr [BEq α] [PartialEquivBEq α] {l : List ((_ : α) × β)} {a b : α}
    {fallback : β} (hab : a == b) : getValueD a l fallback = getValueD b l fallback := by
  simp only [getValueD_eq_getValue?, getValue?_congr hab]

/-- Internal implementation detail of the hash map -/
@[expose] def getValue! [BEq α] [Inhabited β] (a : α) (l : List ((_ : α) × β)) : β :=
  (getValue? a l).get!

@[simp]
theorem getValue!_nil [BEq α] [Inhabited β] {a : α} :
    getValue! a ([] : List ((_ : α) × β)) = default := (rfl)

theorem getValue!_eq_getValue? [BEq α] [Inhabited β] {l : List ((_ : α) × β)} {a : α} :
    getValue! a l = (getValue? a l).get! := (rfl)

theorem getValue!_eq_default [BEq α] [Inhabited β] {l : List ((_ : α) × β)} {a : α}
    (h : containsKey a l = false) : getValue! a l = default := by
  rw [containsKey_eq_isSome_getValue?, Bool.eq_false_iff, ne_eq, Option.not_isSome_iff_eq_none] at h
  rw [getValue!_eq_getValue?, h, Option.get!_none]

theorem getValue_eq_getValue! [BEq α] [Inhabited β] {l : List ((_ : α) × β)} {a : α}
    (h : containsKey a l = true) : getValue a l h = getValue! a l := by
  rw [getValue!_eq_getValue?, getValue, Option.get_eq_get!]

theorem getValue?_eq_some_getValue! [BEq α] [Inhabited β] {l : List ((_ : α) × β)} {a : α}
    (h : containsKey a l = true) : getValue? a l = some (getValue! a l) := by
  rw [getValue?_eq_some_getValue h, getValue_eq_getValue!]

theorem getValue!_eq_getValueCast! [BEq α] [LawfulBEq α] [Inhabited β] {l : List ((_ : α) × β)}
    {a : α} : getValue! a l = getValueCast! a l := by
  simp only [getValue!_eq_getValue?, getValueCast!_eq_getValueCast?, getValue?_eq_getValueCast?]

theorem getValue!_congr [BEq α] [PartialEquivBEq α] [Inhabited β] {l : List ((_ : α) × β)} {a b : α}
    (hab : a == b) : getValue! a l = getValue! b l := by
  simp only [getValue!_eq_getValue?, getValue?_congr hab]

theorem getValue!_eq_getValueD_default [BEq α] [Inhabited β] {l : List ((_ : α) × β)} {a : α} :
    getValue! a l = getValueD a l default := (rfl)

end

/-- Internal implementation detail of the hash map -/
def getKey? [BEq α] (a : α) : List ((a : α) × β a) → Option α
  | [] => none
  | ⟨k, _⟩ :: l => bif k == a then some k else getKey? a l

@[simp] theorem getKey?_nil [BEq α] {a : α} :
    getKey? a ([] : List ((a : α) × β a)) = none := (rfl)

@[simp] theorem getKey?_cons [BEq α] {l : List ((a : α) × β a)} {k a : α} {v : β k} :
    getKey? a (⟨k, v⟩ :: l) = bif k == a then some k else getKey? a l := (rfl)

theorem getKey?_cons_of_true [BEq α] {l : List ((a : α) × β a)} {k a : α} {v : β k} (h : k == a) :
    getKey? a (⟨k, v⟩ :: l) = some k := by
  simp [h]

theorem getKey?_cons_of_false [BEq α] {l : List ((a : α) × β a)} {k a : α} {v : β k}
    (h : (k == a) = false) : getKey? a (⟨k, v⟩ :: l) = getKey? a l := by
  simp [h]

theorem getKey?_eq_getEntry? [BEq α] {l : List ((a : α) × β a)} {a : α} :
    getKey? a l = (getEntry? a l).map (·.1) := by
  induction l using assoc_induction
  · simp
  next k v l ih =>
    cases h : k == a
    · rw [getEntry?_cons_of_false h, getKey?_cons_of_false h, ih]
    · rw [getEntry?_cons_of_true h, getKey?_cons_of_true h, Option.map_some]

theorem fst_mem_keys_of_mem [BEq α] [EquivBEq α] {a : (a : α) × β a} {l : List ((a : α) × β a)}
    (hm : a ∈ l) : a.1 ∈ keys l :=
  keys_eq_map ▸ List.mem_map_of_mem hm

theorem getKey?_eq_some_iff [BEq α] [EquivBEq α] {l : List ((a : α) × β a)} {k k'}
    (hd : DistinctKeys l) :
    getKey? k l = some k' ↔ k == k' ∧ k' ∈ keys l := by
  simp [getKey?_eq_getEntry?, getEntry?_eq_some_iff hd]
  apply Iff.intro
  · rintro ⟨a, ⟨hbeq, hm⟩, rfl⟩
    exact ⟨hbeq, fst_mem_keys_of_mem hm⟩
  · rintro ⟨hbeq, hm⟩
    simp only [keys_eq_map, List.mem_map] at hm
    obtain ⟨a, hm, rfl⟩ := hm
    refine ⟨a, ⟨hbeq, hm⟩, rfl⟩

theorem getKey?_beq [BEq α] {l : List ((a : α) × β a)} {a : α} :
    (getKey? a l).all (· == a) := by
  induction l using assoc_induction with
  | nil => rfl
  | cons k v l ih =>
    rw [getKey?_cons, cond_eq_ite]
    split <;> assumption

theorem getKey?_congr [BEq α] [EquivBEq α] {l : List ((a : α) × β a)}
    {k k' : α} (h : k == k') : getKey? k l = getKey? k' l := by
  induction l with
  | nil => rfl
  | cons x l ih =>
    rw [getKey?_cons, getKey?_cons, BEq.congr_right h, ih]

theorem containsKey_eq_isSome_getKey? [BEq α] {l : List ((a : α) × β a)} {a : α} :
    containsKey a l = (getKey? a l).isSome := by
  simp [containsKey_eq_isSome_getEntry?, getKey?_eq_getEntry?]

theorem getEntry?_eq_some_iff_getKey?_eq_some_getValue?_eq_some [BEq α] {β : Type v}
    {l : List ((_ : α) × β)} {k k' : α} {v : β} :
    getEntry? k l = some ⟨k', v⟩ ↔ getKey? k l = some k' ∧ getValue? k l = some v := by
  induction l with
  | nil => simp
  | cons hd tl ih =>
    simp [getEntry?, getKey?, getValue?, cond_eq_ite]
    split
    · rename_i h
      simp [Sigma.ext_iff]
    · rw [ih]

theorem containsKey_of_getKey?_eq_some [BEq α] [EquivBEq α] {l : List ((a : α) × β a)} {a a' : α}
    (h : getKey? a l = some a') :
    containsKey a' l = true := by
  have := @getKey?_beq _  _ _ l a
  simp only [h, Option.all_some] at this
  rw [← getKey?_congr this] at h
  simp [containsKey_eq_isSome_getKey?, h]

/-- Internal implementation detail of the hash map -/
def getKey [BEq α] (a : α) (l : List ((a : α) × β a)) (h : containsKey a l) : α :=
  (getKey? a l).get <| containsKey_eq_isSome_getKey?.symm.trans h

theorem getKey?_eq_some_getKey [BEq α] {l : List ((a : α) × β a)} {a : α} (h : containsKey a l) :
    getKey? a l = some (getKey a l h) := by
  simp [getKey]

theorem getKey_cons [BEq α] {l : List ((a : α) × β a)} {k a : α} {v : β k} {h} :
    getKey a (⟨k, v⟩ :: l) h = if h' : k == a then k
      else getKey a l (containsKey_of_containsKey_cons (k := k) h (Bool.eq_false_iff.2 h')) := by
  rw [← Option.some_inj, ← getKey?_eq_some_getKey, getKey?_cons, apply_dite Option.some,
    cond_eq_ite]
  split
  · rfl
  · exact getKey?_eq_some_getKey _

theorem getKey?_eq_some_iff' [BEq α] [EquivBEq α] {l : List ((a : α) × β a)} {k k'} :
    getKey? k l = some k' ↔ ∃ h, getKey k l h = k' := by
  by_cases h : containsKey k l
  · simp [h, getKey?_eq_some_getKey]
  · simp only [h]
    simp only [containsKey_eq_isSome_getKey?, Bool.not_eq_true, Option.isSome_eq_false_iff,
      Option.isNone_iff_eq_none] at h
    simp [h]

theorem getKey_beq [BEq α] {l : List ((a : α) × β a)} {a : α} (h : containsKey a l) :
    getKey a l h == a := by
  simpa only [getKey?_eq_some_getKey h] using getKey?_beq (l := l) (a := a)

@[simp]
theorem getKey_eq [BEq α] [LawfulBEq α] {l : List ((a : α) × β a)} {a : α} (h : containsKey a l) :
    getKey a l h = a := by
  simpa only [beq_iff_eq] using getKey_beq h

theorem getKey?_eq_some [BEq α] [LawfulBEq α] {l : List ((a : α) × β a)} {a : α}
    (h : containsKey a l) : getKey? a l = some a := by
  simp only [getKey?_eq_some_getKey h, getKey_eq]

theorem getKey_congr [BEq α] [EquivBEq α] {l : List ((a : α) × β a)}
    {k k' : α} (h : k == k') {h'} {h''} : getKey k l h' = getKey k' l h'' := by
  simpa only [getKey?_eq_some_getKey, h', h'', Option.some.injEq] using getKey?_congr (l := l) h

theorem getKey_of_mem [BEq α] [EquivBEq α] {l : List ((a : α) × β a)} {x : (a : α) × β a} (h : x ∈ l)
    (distinct : DistinctKeys l) {h'} :
    getKey x.fst l h' = x.fst := by
  induction l with
  | nil => simp at h
  | cons hd tl ih =>
    rw [containsKey_cons] at h'
    by_cases hd_x : hd.1 == x.1
    · have : x = hd := by
        simp only [List.mem_cons] at h
        cases h with
        | inl h => exact h
        | inr h =>
          rw [distinctKeys_cons_iff] at distinct
          rw [containsKey_eq_false_iff] at distinct
          have := And.right distinct
          specialize this x h
          simp [this] at hd_x
      simp only [← this]
      rw [getKey_cons]
      simp
    · rw [getKey_cons]
      rw [distinctKeys_cons_iff] at distinct
      simp only [hd_x, Bool.false_eq_true, ↓reduceDIte]
      simp only [Bool.not_eq_true] at hd_x
      have hd_x' : ¬ x = hd := by
        false_or_by_contra
        rename_i h'
        simp [h'] at hd_x
      simp only [List.mem_cons, hd_x', false_or] at h
      apply ih h (And.left distinct)

theorem getKey_eq_getEntry_fst [BEq α] {l : List ((a : α) × β a)} {a : α}
    {h : containsKey a l} : getKey a l h = (getEntry a l h).fst := by
  simp [getKey, getKey?_eq_getEntry?, Option.get_map, getEntry]

theorem forall_mem_keys_iff_forall_containsKey_getKey [BEq α] [EquivBEq α] {l : List ((a : α) × β a)}
    {p : α → Prop} (hl : DistinctKeys l) :
    (∀ k ∈ List.keys l, p k) ↔ ∀ (k : α) (h : containsKey k l), p (getKey k l h) := by
  induction l using assoc_induction with
  | nil => simp
  | cons k' v tl ih =>
    rw [distinctKeys_cons_iff] at hl
    specialize ih (And.left hl)
    simp only [keys_cons, List.mem_cons, forall_eq_or_imp, containsKey_cons, Bool.or_eq_true]
    constructor
    · intro h k h'
      cases h' with
      | inl h' =>
        simp [getKey, h', h]
      | inr h' =>
        simp only [getKey_cons]
        split
        · rename_i k_k'
          rw [containsKey_congr k_k'] at hl
          simp [And.right hl] at h'
        · rw [ih] at h
          apply And.right h
    · intro h
      constructor
      · specialize h k'
        simp only [BEq.rfl, true_or, getKey_cons, ↓reduceDIte, forall_const] at h
        exact h
      · rw [ih]
        intro k hk
        specialize h k (Or.inr hk)
        simp only [getKey_cons] at h
        split at h
        · rename_i hk'
          rw [containsKey_congr hk'] at hl
          simp [hk] at hl
        · exact h

/-- Internal implementation detail of the hash map -/
@[expose] def getKeyD [BEq α] (a : α) (l : List ((a : α) × β a)) (fallback : α) : α :=
  (getKey? a l).getD fallback

@[simp]
theorem getKeyD_nil [BEq α] {a fallback : α} :
  getKeyD a ([] : List ((a : α) × β a)) fallback = fallback := (rfl)

theorem getKeyD_eq_getKey? [BEq α] {l : List ((a : α) × β a)} {a fallback : α} :
  getKeyD a l fallback = (getKey? a l).getD fallback := (rfl)

theorem getKeyD_eq_fallback [BEq α] [EquivBEq α] {l : List ((a : α) × β a)} {a fallback : α}
    (h : containsKey a l = false) : getKeyD a l fallback = fallback := by
  rw [containsKey_eq_isSome_getKey?, Bool.eq_false_iff, ne_eq,
    Option.not_isSome_iff_eq_none] at h
  rw [getKeyD_eq_getKey?, h, Option.getD_none]

theorem getKey_eq_getKeyD [BEq α] [EquivBEq α] {l : List ((a : α) × β a)} {a fallback : α}
    (h : containsKey a l = true) :
    getKey a l h = getKeyD a l fallback := by
  rw [getKeyD_eq_getKey?, getKey, Option.get_eq_getD]

theorem getKeyD_congr [BEq α] [EquivBEq α] {l : List ((a : α) × β a)}
    {k k' fallback : α} (h : k == k') : getKeyD k l fallback = getKeyD k' l fallback := by
  simp only [getKeyD_eq_getKey?, getKey?_congr h]

theorem getKeyD_eq_of_containsKey [BEq α] [LawfulBEq α]
    {l : List ((a : α) × β a)} {k fallback : α} (h : containsKey k l) :
    getKeyD k l fallback = k := by
  simp only [← getKey_eq_getKeyD h, getKey_eq]

theorem getKey?_eq_some_getKeyD [BEq α] [EquivBEq α] {l : List ((a : α) × β a)} {a fallback : α}
    (h : containsKey a l = true) :
    getKey? a l = some (getKeyD a l fallback) := by
  rw [getKey?_eq_some_getKey h, getKey_eq_getKeyD]

/-- Internal implementation detail of the hash map -/
@[expose] def getKey! [BEq α] [Inhabited α] (a : α) (l : List ((a : α) × β a)) : α :=
  (getKey? a l).get!

@[simp]
theorem getKey!_nil [BEq α] [Inhabited α] {a : α} :
    getKey! a ([] : List ((a : α) × β a)) = default := (rfl)

theorem getKey!_eq_getKey? [BEq α] [Inhabited α] {l : List ((a : α) × β a)} {a : α} :
    getKey! a l = (getKey? a l).get! := (rfl)

theorem getKey!_eq_default [BEq α] [Inhabited α] {l : List ((a : α) × β a)} {a : α}
    (h : containsKey a l = false) : getKey! a l = default := by
  rw [containsKey_eq_isSome_getKey?, Bool.eq_false_iff, ne_eq,
    Option.not_isSome_iff_eq_none] at h
  rw [getKey!_eq_getKey?, h, Option.get!_none]

theorem getKey_eq_getKey! [BEq α] [Inhabited α] {l : List ((a : α) × β a)} {a : α}
    (h : containsKey a l = true) : getKey a l h = getKey! a l := by
  rw [getKey!_eq_getKey?, getKey, Option.get_eq_get!]

theorem getKey!_congr [BEq α] [EquivBEq α] [Inhabited α] {l : List ((a : α) × β a)}
    {k k' : α} (h : k == k') : getKey! k l = getKey! k' l := by
  simp only [getKey!_eq_getKey?, getKey?_congr h]

theorem getKey!_eq_of_containsKey [BEq α] [LawfulBEq α] [Inhabited α]
    {l : List ((a : α) × β a)} {k : α} (h : containsKey k l) :
    getKey! k l = k := by
  simp only [← getKey_eq_getKey! h, getKey_eq]

theorem getKey?_eq_some_getKey! [BEq α] [Inhabited α] {l : List ((a : α) × β a)} {a : α}
    (h : containsKey a l = true) :
    getKey? a l = some (getKey! a l) := by
  rw [getKey?_eq_some_getKey h, getKey_eq_getKey!]

theorem getKey!_eq_getKeyD_default [BEq α] [EquivBEq α] [Inhabited α] {l : List ((a : α) × β a)}
    {a : α} : getKey! a l = getKeyD a l default := (rfl)

theorem getEntry?_eq_getValueCast? [BEq α] [LawfulBEq α] {l : List ((a : α) × β a)}
    {a : α} : getEntry? a l = (getValueCast? a l).map (fun v => ⟨a, v⟩) := by
  induction l using assoc_induction with
  | nil => rfl
  | cons k v l ih =>
    simp only [getEntry?_cons, getValueCast?_cons, cond_eq_ite]
    split
    · rename_i h
      simp only [beq_iff_eq] at h
      subst h
      rfl
    · exact ih

theorem getEntry_eq_getKey_getValue [BEq α] {β : Type v} {l : List ((_ : α) × β)}
    {a : α} (h : containsKey a l) : getEntry a l h = ⟨getKey a l h, getValue a l h⟩ := by
  induction l using assoc_induction with
  | nil => contradiction
  | cons k v l ih =>
    match h' : k == a with
    | true =>
      simp only [getEntry_cons_of_beq, getKey_cons, getValue_cons_of_beq, h', reduceDIte]
    | false =>
      simp only [getEntry_cons_of_false, getKey_cons, getValue_cons_of_false, h',
        Bool.false_eq_true, reduceDIte]
      apply ih

/-- Internal implementation detail of the hash map -/
def replaceEntry [BEq α] (k : α) (v : β k) : List ((a : α) × β a) → List ((a : α) × β a)
  | [] => []
  | ⟨k', v'⟩ :: l => bif k' == k then ⟨k, v⟩ :: l else ⟨k', v'⟩ :: replaceEntry k v l

@[simp] theorem replaceEntry_nil [BEq α] {k : α} {v : β k} : replaceEntry k v [] = [] := (rfl)
theorem replaceEntry_cons [BEq α] {l : List ((a : α) × β a)} {k k' : α} {v : β k} {v' : β k'} :
    replaceEntry k v (⟨k', v'⟩ :: l) =
      bif k' == k then ⟨k, v⟩ :: l else ⟨k', v'⟩ :: replaceEntry k v l := (rfl)

theorem replaceEntry_cons_of_true [BEq α] {l : List ((a : α) × β a)} {k k' : α} {v : β k}
    {v' : β k'} (h : k' == k) : replaceEntry k v (⟨k', v'⟩ :: l) = ⟨k, v⟩ :: l := by
  simp [replaceEntry, h]

theorem replaceEntry_cons_of_false [BEq α] {l : List ((a : α) × β a)} {k k' : α} {v : β k}
    {v' : β k'} (h : (k' == k) = false) :
    replaceEntry k v (⟨k', v'⟩ :: l) = ⟨k', v'⟩ :: replaceEntry k v l := by
  simp [replaceEntry, h]

theorem replaceEntry_of_containsKey_eq_false [BEq α] {l : List ((a : α) × β a)} {k : α} {v : β k}
    (h : containsKey k l = false) : replaceEntry k v l = l := by
  induction l
  · simp
  next k v l ih =>
    rw [containsKey_cons_eq_false] at h
    rw [replaceEntry_cons_of_false h.1, ih h.2]

@[simp]
theorem isEmpty_replaceEntry [BEq α] {l : List ((a : α) × β a)} {k : α} {v : β k} :
    (replaceEntry k v l).isEmpty = l.isEmpty := by
  induction l using assoc_induction
  · simp
  · simp only [replaceEntry_cons, cond_eq_ite, List.isEmpty_cons]
    split <;> simp

theorem mem_replaceEntry_of_beq_eq_false [BEq α] [EquivBEq α] {a : α} {b : β a}
    {l : List ((a : α) × β a)} (p : (a : α) × β a) (hne : (p.1 == a) = false) :
    p ∈ replaceEntry a b l ↔ p ∈ l := by
  induction l
  · simp only [replaceEntry_nil]
  next ih =>
    simp only [replaceEntry, cond_eq_ite]
    split
    next h =>
      simp only [List.mem_cons, Sigma.ext_iff]
      apply Iff.intro <;> exact fun
      | Or.inr y => Or.inr y
      | Or.inl y => by simp_all only [BEq.rfl, Bool.true_eq_false]
    · simp only [List.mem_cons, ih]

theorem mem_replaceEntry_of_key_ne [BEq α] [LawfulBEq α] {a : α} {b : β a}
    {l : List ((a : α) × β a)} (p : (a : α) × β a) (hne : p.1 ≠ a) :
    p ∈ replaceEntry a b l ↔ p ∈ l :=
  mem_replaceEntry_of_beq_eq_false p <| beq_false_of_ne hne

theorem getEntry?_replaceEntry_of_containsKey_eq_false [BEq α] {l : List ((a : α) × β a)} {a k : α}
    {v : β k} (hl : containsKey k l = false) :
    getEntry? a (replaceEntry k v l) = getEntry? a l := by
  rw [replaceEntry_of_containsKey_eq_false hl]

theorem getEntry?_replaceEntry_of_false [BEq α] [PartialEquivBEq α] {l : List ((a : α) × β a)}
    {a k : α} {v : β k} (h : (k == a) = false) :
    getEntry? a (replaceEntry k v l) = getEntry? a l := by
  induction l using assoc_induction
  · simp
  next k' v' l ih =>
    cases h' : k' == k
    · rw [replaceEntry_cons_of_false h', getEntry?_cons, getEntry?_cons, ih]
    · rw [replaceEntry_cons_of_true h']
      have hk : (k' == a) = false := BEq.neq_of_beq_of_neq h' h
      simp only [getEntry?_cons_of_false h, getEntry?_cons_of_false hk]

theorem getEntry?_replaceEntry_of_true [BEq α] [PartialEquivBEq α] {l : List ((a : α) × β a)}
    {a k : α} {v : β k} (hl : containsKey k l = true) (h : k == a) :
    getEntry? a (replaceEntry k v l) = some ⟨k, v⟩ := by
  induction l using assoc_induction
  · simp at hl
  next k' v' l ih =>
    cases hk'a : k' == k
    · rw [replaceEntry_cons_of_false hk'a]
      have hk'k : (k' == a) = false := BEq.neq_of_neq_of_beq hk'a h
      rw [getEntry?_cons_of_false hk'k]
      exact ih (containsKey_of_containsKey_cons hl hk'a)
    · rw [replaceEntry_cons_of_true hk'a, getEntry?_cons_of_true h]

theorem getEntry?_replaceEntry [BEq α] [PartialEquivBEq α] {l : List ((a : α) × β a)} {a k : α}
    {v : β k} :
    getEntry? a (replaceEntry k v l) = if containsKey k l ∧ k == a then some ⟨k, v⟩ else
      getEntry? a l := by
  cases hl : containsKey k l
  · simp [getEntry?_replaceEntry_of_containsKey_eq_false hl]
  · cases h : k == a
    · simp [getEntry?_replaceEntry_of_false h]
    · simp [getEntry?_replaceEntry_of_true hl h]

@[simp]
theorem containsKey_replaceEntry [BEq α] [PartialEquivBEq α] {l : List ((a : α) × β a)} {a k : α}
    {v : β k} : containsKey a (replaceEntry k v l) = containsKey a l := by
  by_cases h : (getEntry? k l).isSome ∧ k == a
  · simp only [containsKey_eq_isSome_getEntry?, getEntry?_replaceEntry, h, and_self, ↓reduceIte,
      Option.isSome_some, Bool.true_eq]
    rw [← getEntry?_congr h.2, h.1]
  · simp [containsKey_eq_isSome_getEntry?, getEntry?_replaceEntry, h]

theorem getEntry_replaceEntry_of_true [BEq α] [PartialEquivBEq α] {l : List ((a : α) × β a)}
    {a k : α} {v : β k} (hl) (h : k == a) :
    getEntry a (replaceEntry k v l) hl = ⟨k, v⟩ := by
  rw [containsKey_replaceEntry] at hl
  simp only [getEntry, getEntry?_replaceEntry]
  simp_all [containsKey_congr h]

@[deprecated getEntry_mem (since := "2025-10-29")]
theorem mem_getEntry [BEq α] {l : List ((a : α) × β a)} {k : α} (hl : containsKey k l) :
    getEntry k l hl ∈ l := by
  induction l using assoc_induction
  · simp at hl
  next k' v' l ih =>
    simp [getEntry, getEntry?_cons, cond_eq_ite]
    split
    · simp
    · simp only [containsKey_cons, Bool.or_eq_true] at hl
      simp_all [getEntry]

theorem mem_replaceEntry_of_true [BEq α] [PartialEquivBEq α] {l : List ((a : α) × β a)}
    {k : α} {v : β k} (hl : containsKey k l = true) :
    ⟨k, v⟩ ∈ replaceEntry k v l := by
  induction l using assoc_induction
  · simp at hl
  next k' v' l ih =>
    cases h : k' == k <;> simp_all [replaceEntry_cons]

@[simp]
theorem length_replaceEntry [BEq α] {l : List ((a : α) × β a)} {k : α} {v : β k} :
    (replaceEntry k v l).length = l.length := by
  induction l using assoc_induction <;> simp_all [replaceEntry_cons, Bool.apply_cond List.length]

section

variable {β : Type v}

theorem getValue?_replaceEntry_of_containsKey_eq_false [BEq α] {l : List ((_ : α) × β)} {k a : α}
    {v : β} (hl : containsKey k l = false) : getValue? a (replaceEntry k v l) = getValue? a l := by
  simp [getValue?_eq_getEntry?, getEntry?_replaceEntry_of_containsKey_eq_false hl]

theorem getValue?_replaceEntry_of_false [BEq α] [PartialEquivBEq α] {l : List ((_ : α) × β)}
    {k a : α} {v : β} (h : (k == a) = false) :
    getValue? a (replaceEntry k v l) = getValue? a l := by
  simp [getValue?_eq_getEntry?, getEntry?_replaceEntry_of_false h]

theorem getValue?_replaceEntry_of_true [BEq α] [PartialEquivBEq α] {l : List ((_ : α) × β)}
    {k a : α} {v : β} (hl : containsKey k l = true) (h : k == a) :
    getValue? a (replaceEntry k v l) = some v := by
  simp [getValue?_eq_getEntry?, getEntry?_replaceEntry_of_true hl h]

end

theorem getValueCast?_replaceEntry [BEq α] [LawfulBEq α] {l : List ((a : α) × β a)} {a k : α}
    {v : β k} : getValueCast? a (replaceEntry k v l) =
      if h : containsKey k l ∧ k == a then some (cast (congrArg β (eq_of_beq h.2)) v)
        else getValueCast? a l := by
  rw [getValueCast?_eq_getEntry?]
  split
  next h =>
    simp only [getEntry?_replaceEntry_of_true h.1 h.2, Option.dmap_some]
  next h =>
    simp only [Decidable.not_and_iff_not_or_not] at h
    rcases h with h|h
    · simp only [getEntry?_replaceEntry_of_containsKey_eq_false (Bool.eq_false_iff.2 h),
        getValueCast?_eq_getEntry?]
    · simp only [getEntry?_replaceEntry_of_false (Bool.eq_false_iff.2 h),
        getValueCast?_eq_getEntry?]

theorem getKey?_replaceEntry [BEq α] [PartialEquivBEq α] {l : List ((a : α) × β a)} {a k : α}
    {v : β k} : getKey? a (replaceEntry k v l) =
      if containsKey k l ∧ k == a then some k else getKey? a l := by
  rw [getKey?_eq_getEntry?]
  split
  next h => simp [getEntry?_replaceEntry_of_true h.1 h.2]
  next h =>
    simp only [Decidable.not_and_iff_not_or_not] at h
    rcases h with h|h
    · rw [getEntry?_replaceEntry_of_containsKey_eq_false (Bool.eq_false_iff.2 h), getKey?_eq_getEntry?]
    · rw [getEntry?_replaceEntry_of_false (Bool.eq_false_iff.2 h), getKey?_eq_getEntry?]

/-- Internal implementation detail of the hash map -/
def eraseKey [BEq α] (k : α) : List ((a : α) × β a) → List ((a : α) × β a)
  | [] => []
  | ⟨k', v'⟩ :: l => bif k' == k then l else ⟨k', v'⟩ :: eraseKey k l

@[simp] theorem eraseKey_nil [BEq α] {k : α} : eraseKey k ([] : List ((a : α) × β a)) = [] := (rfl)

theorem eraseKey_cons [BEq α] {l : List ((a : α) × β a)} {k k' : α} {v' : β k'} :
    eraseKey k (⟨k', v'⟩ :: l) = bif k' == k then l else ⟨k', v'⟩ :: eraseKey k l := (rfl)

theorem eraseKey_cons_of_beq [BEq α] {l : List ((a : α) × β a)} {k k' : α} {v' : β k'}
    (h : k' == k) : eraseKey k (⟨k', v'⟩ :: l) = l :=
  by simp [eraseKey_cons, h]

@[simp]
theorem eraseKey_cons_self [BEq α] [ReflBEq α] {l : List ((a : α) × β a)} {k : α} {v : β k} :
    eraseKey k (⟨k, v⟩ :: l) = l :=
  eraseKey_cons_of_beq BEq.rfl

theorem eraseKey_cons_of_false [BEq α] {l : List ((a : α) × β a)} {k k' : α} {v' : β k'}
    (h : (k' == k) = false) : eraseKey k (⟨k', v'⟩ :: l) = ⟨k', v'⟩ :: eraseKey k l := by
  simp [eraseKey_cons, h]

theorem eraseKey_of_containsKey_eq_false [BEq α] {l : List ((a : α) × β a)} {k : α}
    (h : containsKey k l = false) : eraseKey k l = l := by
  induction l using assoc_induction
  · simp
  next k' v' t ih =>
    simp only [containsKey_cons, Bool.or_eq_false_iff] at h
    rw [eraseKey_cons_of_false h.1, ih h.2]

theorem mem_eraseKey_of_key_beq_eq_false [BEq α] {a : α}
    {l : List ((a : α) × β a)} (p : (a : α) × β a) (hne : (p.1 == a) = false) :
    p ∈ eraseKey a l ↔ p ∈ l := by
  induction l
  · simp only [eraseKey_nil]
  next ih =>
    simp only [eraseKey, List.mem_cons]
    rw [cond_eq_ite]
    split
    next h =>
      rw [iff_or_self, Sigma.ext_iff]
      intro ⟨h₁, h₂⟩
      rw [h₁, h] at hne
      contradiction
    next h =>
      simp only [List.mem_cons, ih]

theorem mem_eraseKey_of_key_ne [BEq α] [LawfulBEq α] {a : α}
    {l : List ((a : α) × β a)} (p : (a : α) × β a) (hne : p.1 ≠ a) : p ∈ eraseKey a l ↔ p ∈ l :=
  mem_eraseKey_of_key_beq_eq_false p <| beq_false_of_ne hne

theorem sublist_eraseKey [BEq α] {l : List ((a : α) × β a)} {k : α} :
    Sublist (eraseKey k l) l := by
  induction l using assoc_induction
  · simp
  next k' v' t ih =>
    rw [eraseKey_cons]
    cases k' == k
    · simpa
    · simp

theorem length_eraseKey [BEq α] {l : List ((a : α) × β a)} {k : α} :
    (eraseKey k l).length = if containsKey k l then l.length - 1 else l.length := by
  induction l using assoc_induction
  · simp
  next k' v' t ih =>
    rw [eraseKey_cons, containsKey_cons]
    cases k' == k
    · rw [cond_false, Bool.false_or, List.length_cons, ih]
      cases h : containsKey k t
      · simp
      · simp only [List.length_cons, Nat.add_sub_cancel, if_true]
        rw [Nat.sub_add_cancel]
        cases t
        · simp at h
        · simp
    · simp

theorem length_eraseKey_le [BEq α] {l : List ((a : α) × β a)} {k : α} :
    (eraseKey k l).length ≤ l.length :=
  sublist_eraseKey.length_le

theorem length_le_length_eraseKey [BEq α] {l : List ((a : α) × β a)} {k : α} :
    l.length ≤ (eraseKey k l).length + 1 := by
  rw [length_eraseKey]
  split <;> omega

theorem isEmpty_eraseKey [BEq α] {l : List ((a : α) × β a)} {k : α} :
    (eraseKey k l).isEmpty = (l.isEmpty || (l.length == 1 && containsKey k l)) := by
  rw [Bool.eq_iff_iff]
  simp only [Bool.or_eq_true, Bool.and_eq_true, beq_iff_eq]
  rw [List.isEmpty_iff_length_eq_zero, length_eraseKey, List.isEmpty_iff_length_eq_zero]
  cases containsKey k l <;> cases l <;> simp

theorem DistinctKeys.replaceEntry [BEq α] [PartialEquivBEq α] {l : List ((a : α) × β a)} {k : α}
    {v : β k} (h : DistinctKeys l) : DistinctKeys (replaceEntry k v l) := by
  induction l using assoc_induction
  · simp
  next k' v' l ih =>
    rw [distinctKeys_cons_iff] at h
    cases hk'k : k' == k
    · rw [replaceEntry_cons_of_false hk'k, distinctKeys_cons_iff]
      refine ⟨ih h.1, ?_⟩
      simpa using h.2
    · rw [replaceEntry_cons_of_true hk'k, distinctKeys_cons_iff]
      refine ⟨h.1, ?_⟩
      simpa [containsKey_congr (BEq.symm hk'k)] using h.2

theorem getEntry?_of_mem [BEq α] [PartialEquivBEq α]
    {l : List ((a : α) × β a)} (hl : DistinctKeys l)
    {k k' : α} (hk : k == k') {v : β k} (hkv : ⟨k, v⟩ ∈ l) :
    getEntry? k' l = some ⟨k, v⟩ := by
  induction l using assoc_induction with
  | nil => simp at hkv
  | cons k₁ v₁ t ih =>
    obtain ⟨⟨⟩⟩|hkv := List.mem_cons.1 hkv
    · rw [getEntry?_cons_of_true hk]
    · rw [getEntry?_cons_of_false, ih hl.tail hkv]
      exact BEq.neq_of_neq_of_beq (containsKey_eq_false_iff.1 hl.containsKey_eq_false _ hkv) hk

/-- Internal implementation detail of the hash map -/
def insertEntry [BEq α]  (k : α) (v : β k) (l : List ((a : α) × β a)) : List ((a : α) × β a) :=
  bif containsKey k l then replaceEntry k v l else ⟨k, v⟩ :: l

@[simp]
theorem insertEntry_nil [BEq α] {k : α} {v : β k} :
    insertEntry k v ([] : List ((a : α) × β a)) = [⟨k, v⟩] :=
  by simp [insertEntry]

theorem insertEntry_cons_of_false [BEq α] {l : List ((a : α) × β a)} {k k' : α} {v : β k}
    {v' : β k'} (h : (k' == k) = false) :
    Perm (insertEntry k v (⟨k', v'⟩ :: l)) (⟨k', v'⟩ :: insertEntry k v l) := by
  simp only [insertEntry, containsKey_cons, h, Bool.false_or, cond_eq_ite]
  split
  · rw [replaceEntry_cons_of_false h]
  · apply Perm.swap

theorem insertEntry_cons_of_beq [BEq α] {l : List ((a : α) × β a)} {k k' : α} {v : β k} {v' : β k'}
    (h : k' == k) : insertEntry k v (⟨k', v'⟩ :: l) = ⟨k, v⟩ :: l := by
  simp_all only [insertEntry, containsKey_cons, Bool.true_or, cond_true, replaceEntry_cons_of_true]

@[simp]
theorem insertEntry_cons_self [BEq α] [ReflBEq α] {l : List ((a : α) × β a)} {k : α} {v : β k} :
    insertEntry k v (⟨k, v⟩ :: l) = ⟨k, v⟩ :: l :=
  insertEntry_cons_of_beq BEq.rfl

theorem insertEntry_of_containsKey [BEq α] {l : List ((a : α) × β a)} {k : α} {v : β k}
    (h : containsKey k l) : insertEntry k v l = replaceEntry k v l := by
  simp [insertEntry, h]

theorem insertEntry_of_containsKey_eq_false [BEq α] {l : List ((a : α) × β a)} {k : α} {v : β k}
    (h : containsKey k l = false) : insertEntry k v l = ⟨k, v⟩ :: l := by
  simp [insertEntry, h]

theorem mem_insertEntry_of_key_beq_eq_false [BEq α] [EquivBEq α] {a : α} {b : β a}
    {l : List ((a : α) × β a)} (p : (a : α) × β a)
    (hne : (p.1 == a) = false) : p ∈ insertEntry a b l ↔ p ∈ l := by
  simp only [insertEntry, cond_eq_ite]
  split
  · exact mem_replaceEntry_of_beq_eq_false p hne
  · simp only [List.mem_cons, or_iff_right_iff_imp, Sigma.ext_iff]
    rw [← Bool.not_eq_true] at hne
    exact fun x => hne (beq_of_eq x.1) |> False.elim

theorem mem_insertEntry_of_key_ne [BEq α] [LawfulBEq α] {a : α} {b : β a}
    {l : List ((a : α) × β a)} (p : (a : α) × β a)
    (hne : p.1 ≠ a) : p ∈ insertEntry a b l ↔ p ∈ l :=
  mem_insertEntry_of_key_beq_eq_false p <| beq_false_of_ne hne

theorem DistinctKeys.insertEntry [BEq α] [PartialEquivBEq α] {l : List ((a : α) × β a)} {k : α}
    {v : β k} (h : DistinctKeys l) : DistinctKeys (insertEntry k v l) := by
  cases h' : containsKey k l
  · rw [insertEntry_of_containsKey_eq_false h', distinctKeys_cons_iff]
    exact ⟨h, h'⟩
  · rw [insertEntry_of_containsKey h']
    exact h.replaceEntry

@[simp]
theorem isEmpty_insertEntry [BEq α] {l : List ((a : α) × β a)} {k : α} {v : β k} :
    (insertEntry k v l).isEmpty = false := by
  cases h : containsKey k l
  · simp [insertEntry_of_containsKey_eq_false h]
  · rw [insertEntry_of_containsKey h, isEmpty_replaceEntry, isEmpty_eq_false_of_containsKey h]

theorem length_insertEntry [BEq α] {l : List ((a : α) × β a)} {k : α} {v : β k} :
    (insertEntry k v l).length = if containsKey k l then l.length else l.length + 1 := by
  simp [insertEntry, Bool.apply_cond List.length]

theorem length_le_length_insertEntry [BEq α] {l : List ((a : α) × β a)} {k : α} {v : β k} :
    l.length ≤ (insertEntry k v l).length := by
  rw [length_insertEntry]
  split <;> omega

theorem length_insertEntry_le [BEq α] {l : List ((a : α) × β a)} {k : α} {v : β k} :
    (insertEntry k v l).length ≤ l.length + 1 := by
  rw [length_insertEntry]
  split <;> omega

section

variable {β : Type v}

theorem getValue?_insertEntry_of_beq [BEq α] [PartialEquivBEq α] {l : List ((_ : α) × β)} {k a : α}
    {v : β} (h : k == a) : getValue? a (insertEntry k v l) = some v := by
  cases h' : containsKey k l
  · rw [insertEntry_of_containsKey_eq_false h', getValue?_cons_of_true h]
  · rw [insertEntry_of_containsKey h', getValue?_replaceEntry_of_true h' h]

theorem getValue?_insertEntry_of_false [BEq α] [PartialEquivBEq α] {l : List ((_ : α) × β)}
    {k a : α} {v : β} (h : (k == a) = false) : getValue? a (insertEntry k v l) = getValue? a l := by
  cases h' : containsKey k l
  · rw [insertEntry_of_containsKey_eq_false h', getValue?_cons_of_false h]
  · rw [insertEntry_of_containsKey h', getValue?_replaceEntry_of_false h]

theorem getValue?_insertEntry [BEq α] [PartialEquivBEq α] {l : List ((_ : α) × β)} {k a : α}
    {v : β} : getValue? a (insertEntry k v l) = if k == a then some v else getValue? a l := by
  cases h : k == a
  · simp [getValue?_insertEntry_of_false h]
  · simp [getValue?_insertEntry_of_beq h]

theorem getValue?_insertEntry_self [BEq α] [EquivBEq α] {l : List ((_ : α) × β)} {k : α} {v : β} :
    getValue? k (insertEntry k v l) = some v := by
  simp [getValue?_insertEntry]

end

theorem getEntry?_insertEntry [BEq α] [PartialEquivBEq α] {l : List ((a : α) × β a)} {k a : α}
    {v : β k} :
    getEntry? a (insertEntry k v l) = if k == a then some ⟨k, v⟩ else getEntry? a l := by
  cases hl : containsKey k l
  · rw [insertEntry_of_containsKey_eq_false hl, getEntry?_cons, cond_eq_ite]
  · simp [insertEntry_of_containsKey hl, getEntry?_replaceEntry, hl]

theorem getValueCast?_insertEntry [BEq α] [LawfulBEq α] {l : List ((a : α) × β a)} {k a : α}
    {v : β k} : getValueCast? a (insertEntry k v l) =
      if h : k == a then some (cast (congrArg β (eq_of_beq h)) v) else getValueCast? a l := by
  cases hl : containsKey k l
  · rw [insertEntry_of_containsKey_eq_false hl, getValueCast?_cons]
  · rw [insertEntry_of_containsKey hl, getValueCast?_replaceEntry, hl]
    split <;> simp_all

theorem getValueCast?_insertEntry_self [BEq α] [LawfulBEq α] {l : List ((a : α) × β a)} {k : α}
    {v : β k} : getValueCast? k (insertEntry k v l) = some v := by
  rw [getValueCast?_insertEntry, dif_pos BEq.rfl, cast_eq]

theorem getValueCast!_insertEntry [BEq α] [LawfulBEq α] {l : List ((a : α) × β a)} {k a : α}
    [Inhabited (β a)] {v : β k} : getValueCast! a (insertEntry k v l) =
      if h : k == a then cast (congrArg β (eq_of_beq h)) v else getValueCast! a l := by
  simp [getValueCast!_eq_getValueCast?, getValueCast?_insertEntry, apply_dite Option.get!]

theorem getValueCast!_insertEntry_self [BEq α] [LawfulBEq α] {l : List ((a : α) × β a)} {k : α}
    [Inhabited (β k)] {v : β k} : getValueCast! k (insertEntry k v l) = v := by
  rw [getValueCast!_insertEntry, dif_pos BEq.rfl, cast_eq]

theorem getValueCastD_insertEntry [BEq α] [LawfulBEq α] {l : List ((a : α) × β a)} {k a : α}
    {fallback : β a} {v : β k} : getValueCastD a (insertEntry k v l) fallback =
      if h : k == a then cast (congrArg β (eq_of_beq h)) v
      else getValueCastD a l fallback := by
  simp [getValueCastD_eq_getValueCast?, getValueCast?_insertEntry,
    apply_dite (fun x => Option.getD x fallback)]

theorem getValueCastD_insertEntry_self [BEq α] [LawfulBEq α] {l : List ((a : α) × β a)} {k : α}
    {fallback : β k} {v : β k} : getValueCastD k (insertEntry k v l) fallback = v := by
  rw [getValueCastD_insertEntry, dif_pos BEq.rfl, cast_eq]

theorem getValue!_insertEntry {β : Type v} [BEq α] [PartialEquivBEq α] [Inhabited β]
    {l : List ((_ : α) × β)} {k a : α} {v : β} :
    getValue! a (insertEntry k v l) = if k == a then v else getValue! a l := by
  simp [getValue!_eq_getValue?, getValue?_insertEntry, apply_ite Option.get!]

theorem getValue!_insertEntry_self {β : Type v} [BEq α] [EquivBEq α] [Inhabited β]
    {l : List ((_ : α) × β)} {k : α} {v : β} : getValue! k (insertEntry k v l) = v := by
  simp [getValue!_insertEntry, BEq.rfl]

theorem getValueD_insertEntry {β : Type v} [BEq α] [PartialEquivBEq α] {l : List ((_ : α) × β)}
    {k a : α} {fallback v : β} : getValueD a (insertEntry k v l) fallback =
      if k == a then v else getValueD a l fallback := by
  simp [getValueD_eq_getValue?, getValue?_insertEntry, apply_ite (fun x => Option.getD x fallback)]

theorem getValueD_insertEntry_self {β : Type v} [BEq α] [EquivBEq α] {l : List ((_ : α) × β)}
    {k : α} {fallback v : β} : getValueD k (insertEntry k v l) fallback = v := by
  simp [getValueD_insertEntry, BEq.rfl]

theorem getKey?_insertEntry [BEq α] [PartialEquivBEq α] {l : List ((a : α) × β a)} {k a : α}
    {v : β k} : getKey? a (insertEntry k v l) = if k == a then some k else getKey? a l := by
  cases hl : containsKey k l
  · simp [insertEntry_of_containsKey_eq_false hl]
  · rw [insertEntry_of_containsKey hl, getKey?_replaceEntry, hl]
    split <;> simp_all

theorem getKey?_insertEntry_self [BEq α] [EquivBEq α] {l : List ((a : α) × β a)} {k : α}
    {v : β k} : getKey? k (insertEntry k v l) = some k := by
  simp [getKey?_insertEntry]

theorem getKey?_eq_none [BEq α] [PartialEquivBEq α] {l : List ((a : α) × β a)} {a : α}
    (h : containsKey a l = false) : getKey? a l = none := by
  rwa [← Option.not_isSome_iff_eq_none, ← containsKey_eq_isSome_getKey?, Bool.not_eq_true]

theorem getKey!_insertEntry [BEq α] [EquivBEq α] [Inhabited α]  {l : List ((a : α) × β a)}
    {k a : α} {v : β k} : getKey! a (insertEntry k v l) =
      if k == a then k else getKey! a l := by
  simp [getKey!_eq_getKey?, getKey?_insertEntry, apply_ite Option.get!]

theorem getKey!_insertEntry_self [BEq α] [EquivBEq α] [Inhabited α] {l : List ((a : α) × β a)}
    {k : α} {v : β k} : getKey! k (insertEntry k v l) = k := by
  rw [getKey!_insertEntry, if_pos BEq.rfl]

theorem getKeyD_insertEntry [BEq α] [EquivBEq α] {l : List ((a : α) × β a)} {k a fallback : α}
    {v : β k} : getKeyD a (insertEntry k v l) fallback =
      if k == a then k else getKeyD a l fallback := by
  simp [getKeyD_eq_getKey?, getKey?_insertEntry, apply_ite (fun x => Option.getD x fallback)]

theorem getKeyD_insertEntry_self [BEq α] [EquivBEq α] {l : List ((a : α) × β a)} {k fallback : α}
    {v : β k} : getKeyD k (insertEntry k v l) fallback = k := by
  rw [getKeyD_insertEntry, if_pos BEq.rfl]

@[local simp]
theorem containsKey_insertEntry [BEq α] [PartialEquivBEq α] {l : List ((a : α) × β a)} {k a : α}
    {v : β k} : containsKey a (insertEntry k v l) = ((k == a) || containsKey a l) := by
  rw [containsKey_eq_isSome_getEntry?, containsKey_eq_isSome_getEntry?, getEntry?_insertEntry]
  cases k == a <;> simp

theorem containsKey_insertEntry_of_beq [BEq α] [PartialEquivBEq α] {l : List ((a : α) × β a)}
    {k a : α} {v : β k} (h : k == a) : containsKey a (insertEntry k v l) := by
  simp [h]

theorem containsKey_insertEntry_self [BEq α] [EquivBEq α] {l : List ((a : α) × β a)} {k : α}
    {v : β k} : containsKey k (insertEntry k v l) :=
  containsKey_insertEntry_of_beq BEq.rfl

theorem containsKey_of_containsKey_insertEntry [BEq α] [PartialEquivBEq α]
    {l : List ((a : α) × β a)} {k a : α} {v : β k} (h₁ : containsKey a (insertEntry k v l))
    (h₂ : (k == a) = false) : containsKey a l := by
  rwa [containsKey_insertEntry, h₂, Bool.false_or] at h₁

theorem getValueCast_insertEntry [BEq α] [LawfulBEq α] {l : List ((a : α) × β a)} {k a : α}
    {v : β k} {h} : getValueCast a (insertEntry k v l) h =
    if h' : k == a then cast (congrArg β (eq_of_beq h')) v
    else getValueCast a l (containsKey_of_containsKey_insertEntry h (Bool.eq_false_iff.2 h')) := by
  rw [← Option.some_inj, ← getValueCast?_eq_some_getValueCast, apply_dite Option.some,
    getValueCast?_insertEntry]
  simp only [← getValueCast?_eq_some_getValueCast]

theorem getEntry_insertEntry [BEq α] [PartialEquivBEq α] {l : List ((a : α) × β a)} {k a : α}
    {v : β k} {h} :
    getEntry a (insertEntry k v l) h = if h' : k == a then ⟨k, v⟩ else getEntry a l (containsKey_of_containsKey_insertEntry h (Bool.eq_false_iff.2 h')) := by
  suffices some (getEntry a (insertEntry k v l) h) = if h' : (k == a) = true then some ⟨k, v⟩ else some (getEntry a l (containsKey_of_containsKey_insertEntry h (Bool.eq_false_iff.2 h'))) by
    split <;> (rename_i h; simpa [h] using this)
  simp only [← getEntry?_eq_some_getEntry]
  apply getEntry?_insertEntry

theorem beq_of_getEntry_eq [BEq α] [PartialEquivBEq α] {l : List ((a : α) × β a)} {p : ((a : α) × β a)}
    {k : α} {h₁} (h : getEntry k l h₁ = p) : p.fst == k := by
  have heq1 : some (getEntry k l h₁) = some p := by simp only [h]
  rw [← getEntry?_eq_some_getEntry] at heq1
  exact @beq_of_getEntry?_eq_some α β _ l k p heq1

theorem getValueCast_insertEntry_self [BEq α] [LawfulBEq α] {l : List ((a : α) × β a)} {k : α}
    {v : β k} : getValueCast k (insertEntry k v l) containsKey_insertEntry_self = v := by
  simp [getValueCast_insertEntry]

theorem getValue_insertEntry {β : Type v} [BEq α] [PartialEquivBEq α] {l : List ((_ : α) × β)}
    {k a : α} {v : β} {h} : getValue a (insertEntry k v l) h =
      if h' : k == a then v
      else getValue a l (containsKey_of_containsKey_insertEntry h (Bool.eq_false_iff.2 h')) := by
  rw [← Option.some_inj, ← getValue?_eq_some_getValue, apply_dite Option.some,
    getValue?_insertEntry, ← dite_eq_ite]
  simp only [← getValue?_eq_some_getValue]

theorem getValue_insertEntry_self {β : Type v} [BEq α] [EquivBEq α] {l : List ((_ : α) × β)} {k : α}
    {v : β} : getValue k (insertEntry k v l) containsKey_insertEntry_self = v := by
  simp [getValue_insertEntry]

theorem getKey_insertEntry [BEq α] [EquivBEq α] {l : List ((a : α) × β a)} {k a : α}
    {v : β k} {h} : getKey a (insertEntry k v l) h =
    if h' : k == a then k
    else getKey a l (containsKey_of_containsKey_insertEntry h (Bool.eq_false_iff.2 h')) := by
  rw [← Option.some_inj, ← getKey?_eq_some_getKey, apply_dite Option.some, getKey?_insertEntry]
  simp only [← getKey?_eq_some_getKey, dite_eq_ite]

theorem getKey_insertEntry_self [BEq α] [EquivBEq α] {l : List ((a : α) × β a)} {k : α}
    {v : β k} : getKey k (insertEntry k v l) containsKey_insertEntry_self = k := by
  simp [getKey_insertEntry]

/-- Internal implementation detail of the hash map -/
def insertEntryIfNew [BEq α] (k : α) (v : β k) (l : List ((a : α) × β a)) : List ((a : α) × β a) :=
  bif containsKey k l then l else ⟨k, v⟩ :: l

theorem insertEntryIfNew_of_containsKey [BEq α] {l : List ((a : α) × β a)} {k : α} {v : β k}
    (h : containsKey k l) : insertEntryIfNew k v l = l := by
  simp_all [insertEntryIfNew]

theorem insertEntryIfNew_of_containsKey_eq_false [BEq α] {l : List ((a : α) × β a)} {k : α}
    {v : β k} (h : containsKey k l = false) : insertEntryIfNew k v l = ⟨k, v⟩ :: l := by
  simp_all [insertEntryIfNew]

theorem DistinctKeys.insertEntryIfNew [BEq α] [PartialEquivBEq α] {k : α} {v : β k}
    {l : List ((a : α) × β a)} (h : DistinctKeys l) :
    DistinctKeys (insertEntryIfNew k v l) := by
  simp only [Std.Internal.List.insertEntryIfNew, cond_eq_ite]
  split
  · exact h
  · rw [distinctKeys_cons_iff]
    rename_i h'
    simp [h, h']

@[simp]
theorem isEmpty_insertEntryIfNew [BEq α] {l : List ((a : α) × β a)} {k : α} {v : β k} :
    (insertEntryIfNew k v l).isEmpty = false := by
  cases h : containsKey k l
  · simp [insertEntryIfNew_of_containsKey_eq_false h]
  · rw [insertEntryIfNew_of_containsKey h]
    exact isEmpty_eq_false_of_containsKey h

theorem getEntry?_insertEntryIfNew [BEq α] [PartialEquivBEq α] {l : List ((a : α) × β a)} {k a : α}
    {v : β k} : getEntry? a (insertEntryIfNew k v l) =
      if k == a && !containsKey k l then some ⟨k, v⟩ else getEntry? a l := by
  cases h : containsKey k l
  · simp [insertEntryIfNew_of_containsKey_eq_false h, getEntry?_cons]
  · simp [insertEntryIfNew_of_containsKey h]

theorem getValueCast?_insertEntryIfNew [BEq α] [LawfulBEq α] {l : List ((a : α) × β a)} {k a : α}
    {v : β k} : getValueCast? a (insertEntryIfNew k v l) =
      if h : k == a ∧ containsKey k l = false then some (cast (congrArg β (eq_of_beq h.1)) v)
      else getValueCast? a l := by
  cases h : containsKey k l
  · rw [insertEntryIfNew_of_containsKey_eq_false h, getValueCast?_cons]
    split <;> simp_all
  · simp [insertEntryIfNew_of_containsKey h]

theorem getValue?_insertEntryIfNew {β : Type v} [BEq α] [PartialEquivBEq α] {l : List ((_ : α) × β)}
    {k a : α} {v : β} : getValue? a (insertEntryIfNew k v l) =
      if k == a ∧ containsKey k l = false then some v else getValue? a l := by
  simp [getValue?_eq_getEntry?, getEntry?_insertEntryIfNew,
      apply_ite (Option.map (fun (y : ((_ : α) × β)) => y.2))]

theorem containsKey_insertEntryIfNew [BEq α] [PartialEquivBEq α] {l : List ((a : α) × β a)}
    {k a : α} {v : β k} :
    containsKey a (insertEntryIfNew k v l) = ((k == a) || containsKey a l) := by
  simp only [containsKey_eq_isSome_getEntry?, getEntry?_insertEntryIfNew, apply_ite Option.isSome,
    Option.isSome_some]
  simp only [Bool.and_eq_true, Option.not_isSome, Option.isNone_iff_eq_none,
    getEntry?_eq_none, Bool.if_true_left, Bool.decide_and, Bool.decide_eq_true,
    Bool.decide_eq_false]
  cases h : k == a
  · simp
  · rw [containsKey_eq_isSome_getEntry?, getEntry?_congr h]
    simp [-Option.not_isSome]

theorem containsKey_insertEntryIfNew_self [BEq α] [EquivBEq α] {l : List ((a : α) × β a)} {k : α}
    {v : β k} : containsKey k (insertEntryIfNew k v l) := by
  rw [containsKey_insertEntryIfNew, BEq.rfl, Bool.true_or]

theorem containsKey_of_containsKey_insertEntryIfNew [BEq α] [PartialEquivBEq α]
    {l : List ((a : α) × β a)} {k a : α} {v : β k} (h₁ : containsKey a (insertEntryIfNew k v l))
    (h₂ : (k == a) = false) : containsKey a l := by
  rwa [containsKey_insertEntryIfNew, h₂, Bool.false_or] at h₁

/--
This is a restatement of `containsKey_insertEntryIfNew` that is written to exactly match the proof
obligation in the statement of `getValueCast_insertEntryIfNew`.
-/
theorem containsKey_of_containsKey_insertEntryIfNew' [BEq α] [PartialEquivBEq α]
    {l : List ((a : α) × β a)} {k a : α} {v : β k} (h₁ : containsKey a (insertEntryIfNew k v l))
    (h₂ : ¬((k == a) ∧ containsKey k l = false)) : containsKey a l := by
  rw [Decidable.not_and_iff_or_not, Bool.not_eq_true, Bool.not_eq_false] at h₂
  rcases h₂ with h₂|h₂
  · rwa [containsKey_insertEntryIfNew, h₂, Bool.false_or] at h₁
  · rwa [insertEntryIfNew_of_containsKey h₂] at h₁

theorem getValueCast_insertEntryIfNew [BEq α] [LawfulBEq α] {l : List ((a : α) × β a)} {k a : α}
    {v : β k} {h} : getValueCast a (insertEntryIfNew k v l) h =
    if h' : k == a ∧ containsKey k l = false then
      cast (congrArg β (eq_of_beq h'.1)) v
    else
      getValueCast a l (containsKey_of_containsKey_insertEntryIfNew' h h') := by
  rw [← Option.some_inj, ← getValueCast?_eq_some_getValueCast, apply_dite Option.some,
    getValueCast?_insertEntryIfNew]
  simp only [← getValueCast?_eq_some_getValueCast]

theorem getValue_insertEntryIfNew {β : Type v} [BEq α] [PartialEquivBEq α] {l : List ((_ : α) × β)}
    {k a : α} {v : β} {h} : getValue a (insertEntryIfNew k v l) h =
    if h' : k == a ∧ containsKey k l = false then v
    else getValue a l (containsKey_of_containsKey_insertEntryIfNew' h h') := by
  rw [← Option.some_inj, ← getValue?_eq_some_getValue, apply_dite Option.some,
    getValue?_insertEntryIfNew, ← dite_eq_ite]
  simp [← getValue?_eq_some_getValue]

theorem getValueCast!_insertEntryIfNew [BEq α] [LawfulBEq α] {l : List ((a : α) × β a)} {k a : α}
    {v : β k} [Inhabited (β a)] : getValueCast! a (insertEntryIfNew k v l) =
      if h : k == a ∧ containsKey k l = false then cast (congrArg β (eq_of_beq h.1)) v
      else getValueCast! a l := by
  simp [getValueCast!_eq_getValueCast?, getValueCast?_insertEntryIfNew, apply_dite Option.get!]

theorem getValue!_insertEntryIfNew {β : Type v} [BEq α] [PartialEquivBEq α] [Inhabited β]
    {l : List ((_ : α) × β)} {k a : α} {v : β} : getValue! a (insertEntryIfNew k v l) =
      if k == a ∧ containsKey k l = false then v else getValue! a l := by
  simp [getValue!_eq_getValue?, getValue?_insertEntryIfNew, apply_ite Option.get!]

theorem getValueCastD_insertEntryIfNew [BEq α] [LawfulBEq α] {l : List ((a : α) × β a)} {k a : α}
    {v : β k} {fallback : β a} : getValueCastD a (insertEntryIfNew k v l) fallback =
      if h : k == a ∧ containsKey k l = false then cast (congrArg β (eq_of_beq h.1)) v
      else getValueCastD a l fallback := by
  simp [getValueCastD_eq_getValueCast?, getValueCast?_insertEntryIfNew,
    apply_dite (fun x => Option.getD x fallback)]

theorem getValueD_insertEntryIfNew {β : Type v} [BEq α] [PartialEquivBEq α] {l : List ((_ : α) × β)}
    {k a : α} {fallback v : β} : getValueD a (insertEntryIfNew k v l) fallback =
      if k == a ∧ containsKey k l = false then v else getValueD a l fallback := by
  simp [getValueD_eq_getValue?, getValue?_insertEntryIfNew,
    apply_ite (fun x => Option.getD x fallback)]

theorem getKey?_insertEntryIfNew [BEq α] [PartialEquivBEq α] {l : List ((a : α) × β a)} {k a : α}
    {v : β k} : getKey? a (insertEntryIfNew k v l) =
      if k == a ∧ containsKey k l = false then some k else getKey? a l := by
  cases h : containsKey k l
  · rw [insertEntryIfNew_of_containsKey_eq_false h]
    split <;> simp_all
  · simp [insertEntryIfNew_of_containsKey h]

theorem getKey_insertEntryIfNew [BEq α] [PartialEquivBEq α] {l : List ((a : α) × β a)}
    {k a : α} {v : β k} {h} : getKey a (insertEntryIfNew k v l) h =
    if h' : k == a ∧ containsKey k l = false then k
    else getKey a l (containsKey_of_containsKey_insertEntryIfNew' h h') := by
  rw [← Option.some_inj, ← getKey?_eq_some_getKey, apply_dite Option.some,
    getKey?_insertEntryIfNew, ← dite_eq_ite]
  simp [← getKey?_eq_some_getKey]

theorem getKey!_insertEntryIfNew [BEq α] [PartialEquivBEq α] [Inhabited α]
    {l : List ((a : α) × β a)} {k a : α} {v : β k} : getKey! a (insertEntryIfNew k v l) =
      if k == a ∧ containsKey k l = false then k else getKey! a l := by
  simp [getKey!_eq_getKey?, getKey?_insertEntryIfNew, apply_ite Option.get!]

theorem getKeyD_insertEntryIfNew [BEq α] [PartialEquivBEq α] {l : List ((a : α) × β a)}
    {k a fallback : α} {v : β k} : getKeyD a (insertEntryIfNew k v l) fallback =
      if k == a ∧ containsKey k l = false then k else getKeyD a l fallback := by
  simp [getKeyD_eq_getKey?, getKey?_insertEntryIfNew, apply_ite (fun x => Option.getD x fallback)]

theorem length_insertEntryIfNew [BEq α] {l : List ((a : α) × β a)} {k : α} {v : β k} :
    (insertEntryIfNew k v l).length = if containsKey k l then l.length else l.length + 1 := by
  simp [insertEntryIfNew, Bool.apply_cond List.length]

theorem length_le_length_insertEntryIfNew [BEq α] {l : List ((a : α) × β a)} {k : α} {v : β k} :
    l.length ≤ (insertEntryIfNew k v l).length := by
  rw [length_insertEntryIfNew]
  split <;> omega

theorem length_insertEntryIfNew_le [BEq α] {l : List ((a : α) × β a)} {k : α} {v : β k} :
    (insertEntryIfNew k v l).length ≤ l.length + 1 := by
  rw [length_insertEntryIfNew]
  split <;> omega

@[simp]
theorem keys_eraseKey [BEq α] [PartialEquivBEq α] {l : List ((a : α) × β a)} {k : α} :
    keys (eraseKey k l) = (keys l).erase k := by
  induction l using assoc_induction
  · rfl
  next k' v' l ih =>
    simp only [eraseKey_cons, keys_cons, List.erase_cons]
    rw [BEq.comm]
    cases k == k' <;> simp [ih]

theorem DistinctKeys.eraseKey [BEq α] [PartialEquivBEq α] {l : List ((a : α) × β a)} {k : α} :
    DistinctKeys l → DistinctKeys (eraseKey k l) := by
  apply distinctKeys_of_sublist_keys (by simpa using erase_sublist)

theorem getEntry?_eraseKey_self [BEq α] [PartialEquivBEq α] {l : List ((a : α) × β a)} {k : α}
    (h : DistinctKeys l) : getEntry? k (eraseKey k l) = none := by
  induction l using assoc_induction
  · simp
  next k' v' t ih =>
    cases h' : k' == k
    · rw [eraseKey_cons_of_false h', getEntry?_cons_of_false h']
      exact ih h.tail
    · rw [eraseKey_cons_of_beq h', ← Option.not_isSome_iff_eq_none, Bool.not_eq_true,
        ← containsKey_eq_isSome_getEntry?, ← containsKey_congr h']
      exact h.containsKey_eq_false

theorem getEntry?_eraseKey_of_beq [BEq α] [PartialEquivBEq α] {l : List ((a : α) × β a)} {k a : α}
    (hl : DistinctKeys l) (hka : k == a) : getEntry? a (eraseKey k l) = none := by
  rw [← getEntry?_congr hka, getEntry?_eraseKey_self hl]

theorem getEntry?_eraseKey_of_false [BEq α] [PartialEquivBEq α] {l : List ((a : α) × β a)}
    {k a : α} (hka : (k == a) = false) : getEntry? a (eraseKey k l) = getEntry? a l := by
  induction l using assoc_induction
  · simp
  next k' v' t ih =>
    cases h' : k' == k
    · rw [eraseKey_cons_of_false h']
      cases h'' : k' == a
      · rw [getEntry?_cons_of_false h'', ih, getEntry?_cons_of_false h'']
      · rw [getEntry?_cons_of_true h'', getEntry?_cons_of_true h'']
    · rw [eraseKey_cons_of_beq h']
      have hx : (k' == a) = false := BEq.neq_of_beq_of_neq h' hka
      rw [getEntry?_cons_of_false hx]

theorem getEntry?_eraseKey [BEq α] [PartialEquivBEq α] {l : List ((a : α) × β a)} {k a : α}
    (hl : DistinctKeys l) :
    getEntry? a (eraseKey k l) = if k == a then none else getEntry? a l := by
  cases h : k == a
  · simp [getEntry?_eraseKey_of_false h]
  · simp [getEntry?_eraseKey_of_beq hl h]

theorem keys_filterMap' {l : List ((a : α) × β a)} {f : (a : α) → β a → Option (γ a)} :
    keys (l.filterMap fun p => (f p.1 p.2).map (⟨p.1, ·⟩)) =
      keys (l.filter fun p => (f p.1 p.2).isSome) := by
  induction l using assoc_induction
  · simp
  next k v t ih =>
    simp only [List.filterMap_cons, List.filter_cons]
    cases f k v <;> simp [ih]

theorem mem_keys_iff_contains [BEq α] [LawfulBEq α] {l : List ((a : α) × β a)} {k : α} :
    k ∈ keys l ↔ containsKey k l = true := by
  induction l using assoc_induction
  · simp
  next k' v t ih =>
    simp only [keys_cons, List.mem_cons, containsKey_cons, Bool.or_eq_true, beq_iff_eq]
    rw [ih, Eq.comm]

theorem keys_filter [BEq α] [LawfulBEq α] {l : List ((a : α) × β a)} {f : (a : α) → β a → Bool}
    (hl : DistinctKeys l) :
    (keys (l.filter (fun x => f x.1 x.2))) =
      (List.filter (fun x => f x.1 (getValueCast x.1 l (mem_keys_iff_contains.mp x.2)))
        (keys l).attach).unattach := by
  induction l using assoc_induction with
  | nil => simp [keys]
  | cons k v tl ih =>
    rw [List.filter_cons]
    specialize ih hl.tail
    replace hl := hl.containsKey_eq_false
    simp only [keys, List.attach_cons, getValueCast_cons, ↓reduceDIte, cast_eq,
      List.filter_cons, BEq.rfl, List.filter_map, Function.comp_def]
    have (x : { x // x ∈ keys tl }) : (k == x.val) = False := eq_false <| by
      intro h
      rw [containsKey_congr h, mem_keys_iff_contains.mp x.2] at hl
      contradiction
    simp only [this, ↓reduceDIte]
    split
    · simp only [keys_cons, ih, List.unattach, List.map_cons, List.map_map, Function.comp_def]
    · simp only [ih, List.unattach, List.map_map, Function.comp_def]

theorem Const.keys_filter [BEq α] [EquivBEq α] {β : Type v}
    {l : List ((_ : α) × β)} {f : α → β → Bool} (hl : DistinctKeys l) :
    (keys (l.filter (fun x => f x.1 x.2))) =
      (List.filter (fun x => f x.1 (getValue x.1 l (containsKey_of_mem_keys x.2)))
        (keys l).attach).unattach := by
  induction l using assoc_induction with
  | nil => simp [keys]
  | cons k v tl ih =>
    rw [List.filter_cons]
    specialize ih hl.tail
    replace hl := hl.containsKey_eq_false
    simp only [keys, List.attach_cons, getValue_cons, ↓reduceDIte,
      List.filter_cons, BEq.rfl, List.filter_map, Function.comp_def]
    have (x : { x // x ∈ keys tl }) : (k == x.val) = False := eq_false <| by
      intro h
      rw [containsKey_congr h, containsKey_of_mem_keys x.2] at hl
      contradiction
    simp only [this, ↓reduceDIte]
    split
    · simp only [keys_cons, ih, List.unattach, List.map_cons, List.map_map, Function.comp_def]
    · simp only [ih, List.unattach, List.map_map, Function.comp_def]

@[simp]
theorem keys_map {l : List ((a : α) × β a)} {f : (a : α) → β a → γ a} :
    keys (l.map fun p => ⟨p.1, f p.1 p.2⟩) = keys l := by
  induction l using assoc_induction <;> simp_all

theorem DistinctKeys.filterMap [BEq α] [PartialEquivBEq α] {l : List ((a : α) × β a)}
    {f : (a : α) → β a → Option (γ a)} :
    DistinctKeys l → DistinctKeys (l.filterMap fun p => (f p.1 p.2).map (⟨p.1, ·⟩)) := by
  apply distinctKeys_of_sublist_keys
  rw [keys_filterMap', keys_eq_map, keys_eq_map]
  apply Sublist.map
  exact filter_sublist

theorem DistinctKeys.map [BEq α] {l : List ((a : α) × β a)} {f : (a : α) → β a → γ a}
    (h : DistinctKeys l) : DistinctKeys (l.map fun p => ⟨p.1, f p.1 p.2⟩) :=
  h.of_keys_eq keys_map.symm

theorem DistinctKeys.filter [BEq α] {l : List ((a : α) × β a)} {f : (a : α) → β a → Bool}
    (h : DistinctKeys l) : DistinctKeys (l.filter fun p => f p.1 p.2) :=
  distinctKeys_of_sublist filter_sublist h

section

variable {β : Type v}

theorem getValue?_eraseKey_self [BEq α] [PartialEquivBEq α] {l : List ((_ : α) × β)} {k : α}
    (h : DistinctKeys l) : getValue? k (eraseKey k l) = none := by
  simp [getValue?_eq_getEntry?, getEntry?_eraseKey_self h]

theorem getValue?_eraseKey_of_beq [BEq α] [PartialEquivBEq α] {l : List ((_ : α) × β)} {k a : α}
    (hl : DistinctKeys l) (hka : k == a) : getValue? a (eraseKey k l) = none := by
  simp [getValue?_eq_getEntry?, getEntry?_eraseKey_of_beq hl hka]

theorem getValue?_eraseKey_of_false [BEq α] [PartialEquivBEq α] {l : List ((_ : α) × β)} {k a : α}
    (hka : (k == a) = false) : getValue? a (eraseKey k l) = getValue? a l := by
  simp [getValue?_eq_getEntry?, getEntry?_eraseKey_of_false hka]

theorem getValue?_eraseKey [BEq α] [PartialEquivBEq α] {l : List ((_ : α) × β)} {k a : α}
    (hl : DistinctKeys l) :
    getValue? a (eraseKey k l) = if k == a then none else getValue? a l := by
  simp [getValue?_eq_getEntry?, getEntry?_eraseKey hl, apply_ite (Option.map _)]

end

theorem getKey?_eraseKey [BEq α] [PartialEquivBEq α] {l : List ((a : α) × β a)} {k a : α}
    (hl : DistinctKeys l) :
    getKey? a (eraseKey k l) = if k == a then none else getKey? a l := by
  rw [getKey?_eq_getEntry?, getEntry?_eraseKey hl]
  by_cases h : k == a
  . simp [h]
  . simp [h, getKey?_eq_getEntry?]

theorem getKey?_eraseKey_self [BEq α] [PartialEquivBEq α] {l : List ((a : α) × β a)} {k : α}
    (hl : DistinctKeys l) : getKey? k (eraseKey k l) = none := by
  simp [getKey?_eq_getEntry?, getEntry?_eraseKey_self hl]

theorem getKey!_eraseKey [BEq α] [PartialEquivBEq α] [Inhabited α] {l : List ((a : α) × β a)}
    {k a : α} (hl : DistinctKeys l) :
    getKey! a (eraseKey k l) = if k == a then default else getKey! a l := by
  simp [getKey!_eq_getKey?, getKey?_eraseKey hl, apply_ite Option.get!]

theorem getKey!_eraseKey_self [BEq α] [PartialEquivBEq α] [Inhabited α]  {l : List ((a : α) × β a)}
    {k : α} (hl : DistinctKeys l) : getKey! k (eraseKey k l) = default := by
  simp [getKey!_eq_getKey?, getKey?_eraseKey_self hl]

theorem getKeyD_eraseKey [BEq α] [PartialEquivBEq α] {l : List ((a : α) × β a)} {k a fallback : α}
    (hl : DistinctKeys l) :
    getKeyD a (eraseKey k l) fallback = if k == a then fallback else getKeyD a l fallback := by
  simp [getKeyD_eq_getKey?, getKey?_eraseKey hl, apply_ite (fun x => Option.getD x fallback)]

theorem getKeyD_eraseKey_self [BEq α] [PartialEquivBEq α] {l : List ((a : α) × β a)}
    {k fallback : α} (hl : DistinctKeys l) : getKeyD k (eraseKey k l) fallback = fallback := by
  simp [getKeyD_eq_getKey?, getKey?_eraseKey_self hl]

theorem containsKey_eraseKey_self [BEq α] [PartialEquivBEq α] {l : List ((a : α) × β a)} {k : α}
    (h : DistinctKeys l) : containsKey k (eraseKey k l) = false := by
  simp [containsKey_eq_isSome_getEntry?, getEntry?_eraseKey_self h]

theorem containsKey_eraseKey_of_beq [BEq α] [PartialEquivBEq α] {l : List ((a : α) × β a)}
    {k a : α} (hl : DistinctKeys l) (hka : a == k) : containsKey a (eraseKey k l) = false := by
  rw [containsKey_congr hka, containsKey_eraseKey_self hl]

theorem containsKey_eraseKey_of_false [BEq α] [PartialEquivBEq α] {l : List ((a : α) × β a)}
    {k a : α} (hka : (k == a) = false) : containsKey a (eraseKey k l) = containsKey a l := by
  simp [containsKey_eq_isSome_getEntry?, getEntry?_eraseKey_of_false hka]

theorem containsKey_eraseKey [BEq α] [PartialEquivBEq α] {l : List ((a : α) × β a)} {k a : α}
    (hl : DistinctKeys l) : containsKey a (eraseKey k l) = (!(k == a) && containsKey a l) := by
  simp [containsKey_eq_isSome_getEntry?, getEntry?_eraseKey hl, apply_ite]

theorem isEmpty_eq_isEmpty_eraseKey_and_not_containsKey [Ord α] [TransOrd α] [BEq α] [LawfulBEqOrd α]
    {l : List ((a : α) × β a)} (hd : DistinctKeys l) (k : α) :
    l.isEmpty = ((eraseKey k l).isEmpty && !(containsKey k l)) := by
  rw [Bool.eq_iff_iff, Bool.and_eq_true, Bool.not_eq_true']
  simp only [isEmpty_iff_forall_containsKey, containsKey_eraseKey hd, Bool.and_eq_false_iff,
    Bool.not_eq_false']
  constructor
  · exact fun h => ⟨fun a => Or.inr (h a), h k⟩
  · rintro ⟨h₁, h₂⟩ a
    specialize h₁ a
    cases hbeq : k == a
    · simp_all
    · simp only [hbeq, true_or] at h₁
      exact containsKey_congr hbeq ▸ h₂

theorem isEmpty_eq_false_of_isEmpty_eraseKey_eq_false [Ord α] [TransOrd α] [BEq α] [LawfulBEqOrd α]
    {l : List ((a : α) × β a)} (hd : DistinctKeys l) {k : α}
    (he : (eraseKey k l).isEmpty = false) :
    l.isEmpty = false := by
  simp_all [isEmpty_eq_isEmpty_eraseKey_and_not_containsKey hd k]

theorem getValueCast?_eraseKey [BEq α] [LawfulBEq α] {l : List ((a : α) × β a)} {k a : α}
    (hl : DistinctKeys l) :
    getValueCast? a (eraseKey k l) = if k == a then none else getValueCast? a l := by
  simp only [getValueCast?_eq_getEntry?, getEntry?_eraseKey hl]
  by_cases h : k == a
  · simp only [if_pos h, Option.dmap_none]
  · simp only [if_neg h]

theorem getValueCast?_eraseKey_self [BEq α] [LawfulBEq α] {l : List ((a : α) × β a)} {k : α}
    (hl : DistinctKeys l) : getValueCast? k (eraseKey k l) = none := by
  rw [getValueCast?_eraseKey hl, if_pos BEq.rfl]

theorem getValueCast!_eraseKey [BEq α] [LawfulBEq α] {l : List ((a : α) × β a)} {k a : α}
    [Inhabited (β a)] (hl : DistinctKeys l) :
    getValueCast! a (eraseKey k l) = if k == a then default else getValueCast! a l := by
  simp [getValueCast!_eq_getValueCast?, getValueCast?_eraseKey hl, apply_ite Option.get!]

theorem getValueCast!_eraseKey_self [BEq α] [LawfulBEq α] {l : List ((a : α) × β a)} {k : α}
    [Inhabited (β k)] (hl : DistinctKeys l) : getValueCast! k (eraseKey k l) = default := by
  simp [getValueCast!_eq_getValueCast?, getValueCast?_eraseKey_self hl]

theorem getValueCastD_eraseKey [BEq α] [LawfulBEq α] {l : List ((a : α) × β a)} {k a : α}
    {fallback : β a} (hl : DistinctKeys l) : getValueCastD a (eraseKey k l) fallback =
      if k == a then fallback else getValueCastD a l fallback := by
  simp [getValueCastD_eq_getValueCast?, getValueCast?_eraseKey hl,
    apply_ite (fun x => Option.getD x fallback)]

theorem getValueCastD_eraseKey_self [BEq α] [LawfulBEq α] {l : List ((a : α) × β a)} {k : α}
    {fallback : β k} (hl : DistinctKeys l) :
    getValueCastD k (eraseKey k l) fallback = fallback := by
  simp [getValueCastD_eq_getValueCast?, getValueCast?_eraseKey_self hl]

theorem getValue!_eraseKey {β : Type v} [BEq α] [PartialEquivBEq α] [Inhabited β]
    {l : List ((_ : α) × β)} {k a : α} (hl : DistinctKeys l) :
    getValue! a (eraseKey k l) = if k == a then default else getValue! a l := by
  simp [getValue!_eq_getValue?, getValue?_eraseKey hl, apply_ite Option.get!]

theorem getValue!_eraseKey_self {β : Type v} [BEq α] [PartialEquivBEq α] [Inhabited β]
    {l : List ((_ : α) × β)} {k : α} (hl : DistinctKeys l) :
    getValue! k (eraseKey k l) = default := by
  simp [getValue!_eq_getValue?, getValue?_eraseKey_self hl]

theorem getValueD_eraseKey {β : Type v} [BEq α] [PartialEquivBEq α] {l : List ((_ : α) × β)}
    {k a : α} {fallback : β} (hl : DistinctKeys l) : getValueD a (eraseKey k l) fallback =
      if k == a then fallback else getValueD a l fallback := by
  simp [getValueD_eq_getValue?, getValue?_eraseKey hl, apply_ite (fun x => Option.getD x fallback)]

theorem getValueD_eraseKey_self {β : Type v} [BEq α] [PartialEquivBEq α] {l : List ((_ : α) × β)}
    {k : α} {fallback : β} (hl : DistinctKeys l) :
    getValueD k (eraseKey k l) fallback = fallback := by
  simp [getValueD_eq_getValue?, getValue?_eraseKey_self hl]

theorem containsKey_of_containsKey_eraseKey [BEq α] [PartialEquivBEq α] {l : List ((a : α) × β a)}
    {k a : α} (hl : DistinctKeys l) : containsKey a (eraseKey k l) → containsKey a l := by
  simp [containsKey_eraseKey hl]

theorem getValueCast_eraseKey [BEq α] [LawfulBEq α] {l : List ((a : α) × β a)} {k a : α} {h}
    (hl : DistinctKeys l) : getValueCast a (eraseKey k l) h =
      getValueCast a l (containsKey_of_containsKey_eraseKey hl h) := by
  rw [containsKey_eraseKey hl, Bool.and_eq_true, Bool.not_eq_true'] at h
  rw [← Option.some_inj, ← getValueCast?_eq_some_getValueCast, getValueCast?_eraseKey hl, h.1]
  simp [← getValueCast?_eq_some_getValueCast]

theorem getValue_eraseKey {β : Type v} [BEq α] [PartialEquivBEq α] {l : List ((_ : α) × β)}
    {k a : α} {h} (hl : DistinctKeys l) :
    getValue a (eraseKey k l) h = getValue a l (containsKey_of_containsKey_eraseKey hl h) := by
  rw [containsKey_eraseKey hl, Bool.and_eq_true, Bool.not_eq_true'] at h
  rw [← Option.some_inj, ← getValue?_eq_some_getValue, getValue?_eraseKey hl, h.1]
  simp [← getValue?_eq_some_getValue]

theorem getKey_eraseKey [BEq α] [EquivBEq α] {l : List ((a : α) × β a)} {k a : α} {h}
    (hl : DistinctKeys l) : getKey a (eraseKey k l) h =
      getKey a l (containsKey_of_containsKey_eraseKey hl h) := by
  rw [containsKey_eraseKey hl, Bool.and_eq_true, Bool.not_eq_true'] at h
  rw [← Option.some_inj, ← getKey?_eq_some_getKey, getKey?_eraseKey hl, h.1]
  simp [← getKey?_eq_some_getKey]

theorem getEntry?_of_perm [BEq α] [PartialEquivBEq α] {l l' : List ((a : α) × β a)} {a : α}
    (hl : DistinctKeys l) (h : Perm l l') : getEntry? a l = getEntry? a l' := by
  induction h
  · simp
  next p t₁ t₂ _ ih₂ =>
    rcases p with ⟨k', v'⟩
    simp only [getEntry?_cons, ih₂ hl.tail]
  next p p' _ =>
    rcases p with ⟨k₁, v₁⟩
    rcases p' with ⟨k₂, v₂⟩
    simp only [getEntry?_cons]
    cases h₂ : k₂ == a <;> cases h₁ : k₁ == a <;> try simp; done
    simp only [distinctKeys_cons_iff, containsKey_cons, Bool.or_eq_false_iff] at hl
    exact ((Bool.eq_false_iff.1 hl.2.1).elim (BEq.trans h₁ (BEq.symm h₂))).elim
  next l₁ l₂ l₃ hl₁₂ _ ih₁ ih₂ => exact (ih₁ hl).trans (ih₂ (hl.perm (hl₁₂.symm)))

theorem getEntryD_of_perm [BEq α] [PartialEquivBEq α] {l l' : List ((a : α) × β a)} {a : α} {fallback : (a : α) × β a}
    (hl : DistinctKeys l) (h : Perm l l') : getEntryD a fallback l = getEntryD a fallback l' := by
  rw [getEntryD_eq_getEntry?, getEntryD_eq_getEntry?, getEntry?_of_perm hl h]

theorem getEntry!_of_perm [BEq α] [PartialEquivBEq α] {l l' : List ((a : α) × β a)} {a : α} [Inhabited ((a : α) × β a)]
    (hl : DistinctKeys l) (h : Perm l l') : getEntry! a l = getEntry! a l' := by
  rw [getEntry!_eq_getEntry?, getEntry!_eq_getEntry?, getEntry?_of_perm hl h]

theorem containsKey_of_perm [BEq α] [PartialEquivBEq α] {l l' : List ((a : α) × β a)} {k : α}
    (h : Perm l l') : containsKey k l = containsKey k l' := by
  induction h
  · simp
  next p t₁ t₂ _ ih₂ => rw [containsKey_cons, containsKey_cons, ih₂]
  next p p' _ =>
    rw [containsKey_cons, containsKey_cons, containsKey_cons, containsKey_cons]
    simp only [← Bool.or_assoc, Bool.or_comm]
  next _ _ _ _ _ ih₁ ih₂ => exact ih₁.trans ih₂

theorem getValueCast?_of_perm [BEq α] [LawfulBEq α] {l l' : List ((a : α) × β a)} {a : α}
    (hl : DistinctKeys l) (h : Perm l l') : getValueCast? a l = getValueCast? a l' := by
  simp only [getValueCast?_eq_getEntry?, getEntry?_of_perm hl h]

theorem getValueCast_of_perm [BEq α] [LawfulBEq α] {l l' : List ((a : α) × β a)} {a : α} {h'}
    (hl : DistinctKeys l) (h : Perm l l') :
    getValueCast a l h' = getValueCast a l' ((containsKey_of_perm h).symm.trans h') := by
  rw [← Option.some_inj, ← getValueCast?_eq_some_getValueCast, ← getValueCast?_eq_some_getValueCast,
    getValueCast?_of_perm hl h]

theorem getEntry_of_perm [BEq α] [PartialEquivBEq α] {l l' : List ((a : α) × β a)} {a : α} {h'} (hl : DistinctKeys l) (h : Perm l l') : getEntry a l h' = getEntry a l' ((containsKey_of_perm h).symm.trans h') := by
  suffices some (getEntry a l h') = some (getEntry a l' ((containsKey_of_perm h).symm.trans h')) by injections
  rw [← getEntry?_eq_some_getEntry, ← getEntry?_eq_some_getEntry]
  apply getEntry?_of_perm hl h


theorem getValueCast!_of_perm [BEq α] [LawfulBEq α] {l l' : List ((a : α) × β a)} {a : α}
    [Inhabited (β a)] (hl : DistinctKeys l) (h : Perm l l') :
    getValueCast! a l = getValueCast! a l' := by
  simp only [getValueCast!_eq_getValueCast?, getValueCast?_of_perm hl h]

theorem getValueCastD_of_perm [BEq α] [LawfulBEq α] {l l' : List ((a : α) × β a)} {a : α}
    {fallback : β a} (hl : DistinctKeys l) (h : Perm l l') :
    getValueCastD a l fallback = getValueCastD a l' fallback := by
  simp only [getValueCastD_eq_getValueCast?, getValueCast?_of_perm hl h]

section

variable {β : Type v}

theorem getValue?_of_perm [BEq α] [PartialEquivBEq α] {l l' : List ((_ : α) × β)} {a : α}
    (hl : DistinctKeys l) (h : Perm l l') : getValue? a l = getValue? a l' := by
  simp only [getValue?_eq_getEntry?, getEntry?_of_perm hl h]

theorem getValue_of_perm [BEq α] [PartialEquivBEq α] {l l' : List ((_ : α) × β)} {a : α} {h'}
    (hl : DistinctKeys l) (h : Perm l l') :
    getValue a l h' = getValue a l' ((containsKey_of_perm h).symm.trans h') := by
  rw [← Option.some_inj, ← getValue?_eq_some_getValue, ← getValue?_eq_some_getValue,
    getValue?_of_perm hl h]

theorem getValue!_of_perm [BEq α] [PartialEquivBEq α] [Inhabited β] {l l' : List ((_ : α) × β)}
    {a : α} (hl : DistinctKeys l) (h : Perm l l') : getValue! a l = getValue! a l' := by
  simp only [getValue!_eq_getValue?, getValue?_of_perm hl h]

theorem getValueD_of_perm [BEq α] [PartialEquivBEq α] {l l' : List ((_ : α) × β)} {a : α}
    {fallback : β} (hl : DistinctKeys l) (h : Perm l l') :
    getValueD a l fallback = getValueD a l' fallback := by
  simp only [getValueD_eq_getValue?, getValue?_of_perm hl h]

end

theorem getKey?_of_perm [BEq α] [PartialEquivBEq α] {l l' : List ((a : α) × β a)} {a : α}
    (hl : DistinctKeys l) (h : Perm l l') : getKey? a l = getKey? a l' := by
  rw [getKey?_eq_getEntry?, getKey?_eq_getEntry?, getEntry?_of_perm hl h]

theorem getKey_of_perm [BEq α] [PartialEquivBEq α] {l l' : List ((a : α) × β a)} {a : α} {h'}
    (hl : DistinctKeys l) (h : Perm l l') :
    getKey a l h' = getKey a l' ((containsKey_of_perm h).symm.trans h') := by
  rw [← Option.some_inj, ← getKey?_eq_some_getKey, ← getKey?_eq_some_getKey,
    getKey?_of_perm hl h]

theorem getKey!_of_perm [BEq α] [PartialEquivBEq α] [Inhabited α] {l l' : List ((a : α) × β a)}
    {a : α} (hl : DistinctKeys l) (h : Perm l l') :
    getKey! a l = getKey! a l' := by
  simp only [getKey!_eq_getKey?, getKey?_of_perm hl h]

theorem getKeyD_of_perm [BEq α] [PartialEquivBEq α] {l l' : List ((a : α) × β a)} {a fallback : α}
    (hl : DistinctKeys l) (h : Perm l l') :
    getKeyD a l fallback = getKeyD a l' fallback := by
  simp only [getKeyD_eq_getKey?, getKey?_of_perm hl h]

theorem perm_cons_getEntry [BEq α] {l : List ((a : α) × β a)} {a : α} (h : containsKey a l) :
    ∃ l', Perm l (getEntry a l h :: l') := by
  induction l using assoc_induction
  · simp at h
  next k' v' t ih =>
    simp only [containsKey_cons, Bool.or_eq_true] at h
    cases hk : k' == a
    · obtain ⟨l', hl'⟩ := ih (h.resolve_left (Bool.not_eq_true _ ▸ hk))
      rw [getEntry_cons_of_false hk]
      exact ⟨⟨k', v'⟩ :: l', (hl'.cons _).trans (Perm.swap' _ _ (Perm.refl _))⟩
    · exact ⟨t, by rw [getEntry_cons_of_beq hk]⟩

-- Note: this theorem becomes false if you don't assume that BEq is reflexive on α.
theorem getEntry?_ext [BEq α] [EquivBEq α] {l l' : List ((a : α) × β a)} (hl : DistinctKeys l)
    (hl' : DistinctKeys l') (h : ∀ a, getEntry? a l = getEntry? a l') : Perm l l' := by
  induction l using assoc_induction generalizing l'
  · induction l' using assoc_induction
    · exact Perm.refl _
    next k _ _ _ => simpa using h k
  next k v t ih =>
    have hl'k₁ : getEntry? k l' = some ⟨k, v⟩ := by rw [← h, getEntry?_cons_self]
    have hl'k₂ : containsKey k l' := by
      rw [containsKey_eq_isSome_getEntry?, hl'k₁, Option.isSome_some]
    obtain ⟨l'', hl''⟩ := perm_cons_getEntry hl'k₂
    rw [getEntry_eq_of_getEntry?_eq_some hl'k₁] at hl''
    suffices Perm t l'' from (this.cons _).trans hl''.symm
    apply ih hl.tail (hl'.perm hl''.symm).tail
    intro k'
    cases hk' : k == k'
    · simpa only [getEntry?_of_perm hl' hl'', getEntry?_cons_of_false hk'] using h k'
    · rw [← getEntry?_congr hk', ← getEntry?_congr hk', getEntry?_eq_none.2 hl.containsKey_eq_false,
          getEntry?_eq_none.2 (hl'.perm hl''.symm).containsKey_eq_false]

theorem getValueCast?_ext [BEq α] [LawfulBEq α] {l l' : List ((a : α) × β a)} (hl : DistinctKeys l)
    (hl' : DistinctKeys l') (h : ∀ a, getValueCast? a l = getValueCast? a l') : Perm l l' := by
  apply getEntry?_ext hl hl'
  intro a
  simp only [getEntry?_eq_getValueCast?, h]

theorem getKey_getValue?_ext [BEq α] [EquivBEq α] {β : Type v}
    {l l' : List ((_ : α) × β)} (hl : DistinctKeys l) (hl' : DistinctKeys l')
    (hk : ∀ a h h', getKey a l h = getKey a l' h') (hv : ∀ a, getValue? a l = getValue? a l') :
    Perm l l' := by
  apply getEntry?_ext hl hl'
  intro a
  specialize hk a; specialize hv a
  by_cases h' : containsKey a l'
  · simp only [getValue?_eq_some_getValue h'] at hv
    have h'' := containsKey_eq_isSome_getValue?.trans (hv ▸ rfl : (getValue? a l).isSome = true)
    specialize hk h'' h'
    simp only [getEntry?_eq_some_getEntry, h', h'', getEntry_eq_getKey_getValue]
    simp only [getValue?_eq_some_getValue h'', Option.some.injEq] at hv
    rw [hk, hv]
  · simp only [getValue?_eq_none.mpr, h'] at hv
    have h'' := containsKey_eq_isSome_getValue?.trans (hv ▸ rfl : (getValue? a l).isSome = false)
    simp only [getEntry?_eq_none.mpr, h', h'']

theorem getKey?_getValue?_ext [BEq α] [EquivBEq α] {β : Type v}
    {l l' : List ((_ : α) × β)} (hl : DistinctKeys l) (hl' : DistinctKeys l')
    (hk : ∀ a, getKey? a l = getKey? a l') (hv : ∀ a, getValue? a l = getValue? a l') :
    Perm l l' := by
  refine getKey_getValue?_ext hl hl' ?_ hv
  intro a ha ha'
  simp only [getKey, hk]

theorem getKey?_ext [BEq α] [EquivBEq α]
    {l l' : List ((_ : α) × Unit)} (hl : DistinctKeys l) (hl' : DistinctKeys l')
    (h : ∀ a, getKey? a l = getKey? a l') : Perm l l' := by
  apply getKey?_getValue?_ext hl hl' h
  intro a
  specialize h a
  by_cases h' : containsKey a l'
  · rw [getKey?_eq_some_getKey h'] at h
    have h'' := containsKey_eq_isSome_getKey?.trans (h ▸ Option.isSome_some)
    simp only [getValue?_eq_some_getValue, h', h'']
  · rw [getKey?_eq_none ((Bool.not_eq_true _).mp h')] at h
    have h'' := containsKey_eq_isSome_getKey?.trans (h ▸ Option.isSome_none)
    simp only [getValue?_eq_none.mpr, h', h'']

theorem containsKey_ext [BEq α] [LawfulBEq α]
    {l l' : List ((_ : α) × Unit)} (hl : DistinctKeys l) (hl' : DistinctKeys l')
    (h : ∀ a, containsKey a l = containsKey a l') : Perm l l' := by
  apply getKey?_ext hl hl'
  intro a
  by_cases h' : containsKey a l'
  · simp only [getKey?_eq_some, h', (h a).trans h']
  · simp only [getKey?_eq_none, h', (h a).trans ((Bool.not_eq_true _).mp h')]

theorem replaceEntry_of_perm [BEq α] [EquivBEq α] {l l' : List ((a : α) × β a)} {k : α} {v : β k}
    (hl : DistinctKeys l) (h : Perm l l') : Perm (replaceEntry k v l) (replaceEntry k v l') := by
  apply getEntry?_ext hl.replaceEntry (hl.perm h.symm).replaceEntry
  simp [getEntry?_replaceEntry, getEntry?_of_perm hl h, containsKey_of_perm h]

theorem insertEntry_of_perm [BEq α] [EquivBEq α] {l l' : List ((a : α) × β a)} {k : α} {v : β k}
    (hl : DistinctKeys l) (h : Perm l l') : Perm (insertEntry k v l) (insertEntry k v l') := by
  apply getEntry?_ext hl.insertEntry (hl.perm h.symm).insertEntry
  simp [getEntry?_insertEntry, getEntry?_of_perm hl h]

theorem insertEntryIfNew_of_perm [BEq α] [EquivBEq α] {l l' : List ((a : α) × β a)}
    {k : α} {v : β k} (hl : DistinctKeys l) (h : Perm l l') :
    Perm (insertEntryIfNew k v l) (insertEntryIfNew k v l') := by
  apply getEntry?_ext hl.insertEntryIfNew (hl.perm h.symm).insertEntryIfNew
  simp [getEntry?_insertEntryIfNew, getEntry?_of_perm hl h, containsKey_of_perm h]

theorem eraseKey_of_perm [BEq α] [EquivBEq α] {l l' : List ((a : α) × β a)} {k : α}
    (hl : DistinctKeys l) (h : Perm l l') : Perm (eraseKey k l) (eraseKey k l') := by
  apply getEntry?_ext hl.eraseKey (hl.perm h.symm).eraseKey
  simp [getEntry?_eraseKey hl, getEntry?_eraseKey (hl.perm h.symm), getEntry?_of_perm hl h]

@[simp]
theorem getEntry?_append [BEq α] {l l' : List ((a : α) × β a)} {a : α} :
    getEntry? a (l ++ l') = (getEntry? a l).or (getEntry? a l') := by
  induction l using assoc_induction
  · simp
  next k' v' t ih => cases h : k' == a <;> simp_all [getEntry?_cons]

theorem getEntry?_append_of_containsKey_eq_false [BEq α] {l l' : List ((a : α) × β a)} {a : α}
    (h : containsKey a l' = false) : getEntry? a (l ++ l') = getEntry? a l := by
  rw [getEntry?_append, getEntry?_eq_none.2 h, Option.or_none]

theorem getEntryD_append_of_containsKey_eq_false [BEq α] {l l' : List ((a : α) × β a)} {a : α} {fallback : (a : α) × β a}
    (h : containsKey a l' = false) : getEntryD a fallback (l ++ l') = getEntryD a fallback l := by
  simp [getEntryD_eq_getEntry?, getEntry?_append_of_containsKey_eq_false h]

theorem getEntry!_append_of_containsKey_eq_false [BEq α] {l l' : List ((a : α) × β a)} {a : α} [Inhabited ((a : α) × β a)]
    (h : containsKey a l' = false) : getEntry! a (l ++ l') = getEntry! a l := by
  simp [getEntry!_eq_getEntry?, getEntry?_append_of_containsKey_eq_false h]

@[simp]
theorem containsKey_append [BEq α] {l l' : List ((a : α) × β a)} {a : α} :
    containsKey a (l ++ l') = (containsKey a l || containsKey a l') := by
  simp [containsKey_eq_isSome_getEntry?]

theorem containsKey_flatMap_eq_false [BEq α] {γ : Type w} {l : List γ} {f : γ → List ((a : α) × β a)}
    {a : α} (h : ∀ (i : Nat) (h : i < l.length), containsKey a (f l[i]) = false) :
    containsKey a (l.flatMap f) = false := by
  induction l
  · simp
  next g t ih =>
    simp only [List.flatMap_cons, containsKey_append, Bool.or_eq_false_iff]
    refine ⟨?_, ?_⟩
    · simpa using h 0 (by simp)
    · refine ih ?_
      intro i hi
      simpa using h (i + 1) (by simp only [List.length_cons]; omega)

theorem containsKey_append_of_not_contains_right [BEq α] {l l' : List ((a : α) × β a)} {a : α}
    (hl' : containsKey a l' = false) : containsKey a (l ++ l') = containsKey a l := by
  simp [hl']

@[simp]
theorem getValue?_append {β : Type v} [BEq α] {l l' : List ((_ : α) × β)} {a : α} :
    getValue? a (l ++ l') = (getValue? a l).or (getValue? a l') := by
  simp [getValue?_eq_getEntry?, Option.map_or]

theorem getValue?_append_of_containsKey_eq_false {β : Type v} [BEq α] {l l' : List ((_ : α) × β)}
    {a : α} (h : containsKey a l' = false) : getValue? a (l ++ l') = getValue? a l := by
  rw [getValue?_append, getValue?_eq_none.2 h, Option.or_none]

theorem getValue_append_of_containsKey_eq_false {β : Type v} [BEq α] {l l' : List ((_ : α) × β)}
    {a : α} {h'} (h : containsKey a l' = false) : getValue a (l ++ l') h' =
      getValue a l ((containsKey_append_of_not_contains_right h).symm.trans h') := by
  rw [← Option.some_inj, ← getValue?_eq_some_getValue, ← getValue?_eq_some_getValue,
    getValue?_append_of_containsKey_eq_false h]

theorem getValueCast?_append_of_containsKey_eq_false [BEq α] [LawfulBEq α]
    {l l' : List ((a : α) × β a)} {a : α} (hl' : containsKey a l' = false) :
    getValueCast? a (l ++ l') = getValueCast? a l := by
  simp only [getValueCast?_eq_getEntry?, getEntry?_append, getEntry?_eq_none.2 hl', Option.or_none]

theorem getValueCast_append_of_containsKey_eq_false [BEq α] [LawfulBEq α]
    {l l' : List ((a : α) × β a)} {a : α} {h} (hl' : containsKey a l' = false) :
    getValueCast a (l ++ l') h =
      getValueCast a l ((containsKey_append_of_not_contains_right hl').symm.trans h) := by
  rw [← Option.some_inj, ← getValueCast?_eq_some_getValueCast, ← getValueCast?_eq_some_getValueCast,
    getValueCast?_append_of_containsKey_eq_false hl']

theorem getEntry_append_of_containsKey_eq_false [BEq α] {l l' : List ((a : α) × β a)} {a : α} {h} (hl' : containsKey a l' = false) : getEntry a (l ++ l') h = getEntry a l ((containsKey_append_of_not_contains_right hl').symm.trans h) := by
  suffices some (getEntry a (l ++ l') h) = some (getEntry a l ((containsKey_append_of_not_contains_right hl').symm.trans h)) by
    injections
  simp only [← getEntry?_eq_some_getEntry]
  apply getEntry?_append_of_containsKey_eq_false hl'

theorem getKey?_append_of_containsKey_eq_false [BEq α] [PartialEquivBEq α]
    {l l' : List ((a : α) × β a)} {a : α} (hl' : containsKey a l' = false) :
    getKey? a (l ++ l') = getKey? a l := by
  simp [getKey?_eq_getEntry?, getEntry?_eq_none.2 hl']

theorem getKey_append_of_containsKey_eq_false [BEq α] [PartialEquivBEq α]
    {l l' : List ((a : α) × β a)} {a : α} {h} (hl' : containsKey a l' = false) :
    getKey a (l ++ l') h =
      getKey a l ((containsKey_append_of_not_contains_right hl').symm.trans h) := by
  rw [← Option.some_inj, ← getKey?_eq_some_getKey, ← getKey?_eq_some_getKey,
    getKey?_append_of_containsKey_eq_false hl']

theorem replaceEntry_append_of_containsKey_left [BEq α] {l l' : List ((a : α) × β a)} {k : α}
    {v : β k} (h : containsKey k l) : replaceEntry k v (l ++ l') = replaceEntry k v l ++ l' := by
  induction l using assoc_induction
  · simp at h
  next k' v' t ih =>
    simp only [containsKey_cons, Bool.or_eq_true] at h
    cases h' : k' == k
    · simpa [replaceEntry_cons, h'] using ih (h.resolve_left (Bool.not_eq_true _ ▸ h'))
    · simp [replaceEntry_cons, h']

theorem replaceEntry_append_of_containsKey_left_eq_false [BEq α] {l l' : List ((a : α) × β a)}
    {k : α} {v : β k} (h : containsKey k l = false) :
    replaceEntry k v (l ++ l') = l ++ replaceEntry k v l' := by
  induction l using assoc_induction
  · simp
  next k' v' t ih =>
    simp only [containsKey_cons, Bool.or_eq_false_iff] at h
    simpa [replaceEntry_cons, h.1] using ih h.2

theorem replaceEntry_append_of_containsKey_right_eq_false [BEq α] {l l' : List ((a : α) × β a)}
    {k : α} {v : β k} (h : containsKey k l' = false) :
    replaceEntry k v (l ++ l') = replaceEntry k v l ++ l' := by
  cases h' : containsKey k l
  · rw [replaceEntry_of_containsKey_eq_false, replaceEntry_of_containsKey_eq_false h']
    simpa using ⟨h', h⟩
  · rw [replaceEntry_append_of_containsKey_left h']

theorem insertEntry_append_of_not_contains_right [BEq α] {l l' : List ((a : α) × β a)}
    {k : α} {v : β k} (h' : containsKey k l' = false) :
    insertEntry k v (l ++ l') = insertEntry k v l ++ l' := by
  cases h : containsKey k l
  · simp [insertEntry, containsKey_append, h, h']
  · simp [insertEntry, containsKey_append, h, h', replaceEntry_append_of_containsKey_left h]

theorem eraseKey_append_of_containsKey_right_eq_false [BEq α] {l l' : List ((a : α) × β a)} {k : α}
    (h : containsKey k l' = false) : eraseKey k (l ++ l') = eraseKey k l ++ l' := by
  induction l using assoc_induction
  · simp [eraseKey_of_containsKey_eq_false h]
  next k' v' t ih =>
    rw [List.cons_append, eraseKey_cons, eraseKey_cons]
    cases k' == k
    · rw [cond_false, cond_false, ih, List.cons_append]
    · rw [cond_true, cond_true]

theorem mem_iff_getValueCast?_eq_some [BEq α] [LawfulBEq α] {k : α} {v : β k}
    {l : List ((a : α) × β a)} (h : DistinctKeys l) :
    ⟨k, v⟩ ∈ l ↔ getValueCast? k l = some v := by
  rw [mem_iff_getEntry?_eq_some h, getValueCast?_eq_getEntry?, Option.dmap_eq_some]
  refine ⟨?_, ?_⟩
  · intro hkv
    refine ⟨⟨k, v⟩, hkv, by simp⟩
  · rintro ⟨⟨k', v'⟩, hkv, hkv'⟩
    obtain rfl := beq_iff_eq.1 (beq_of_getEntry?_eq_some hkv)
    simpa [hkv]

theorem find?_eq_some_iff_getValueCast?_eq_some [BEq α] [LawfulBEq α]
    {l : List ((a : α) × β a)} {k : α} {v : β k} (h : DistinctKeys l) :
    List.find? (fun x => x.fst == k) l = some ⟨k, v⟩ ↔ getValueCast? k l = some v := by
  rw [← getEntry?_eq_find, ← mem_iff_getEntry?_eq_some (p := ⟨k, v⟩) h,
    ← mem_iff_getValueCast?_eq_some h]

theorem find?_eq_none_iff_containsKey_eq_false [BEq α] [PartialEquivBEq α]
    {l : List ((a : α) × β a)} {k : α} :
    List.find? (fun x => x.fst == k) l = none ↔ containsKey k l = false := by
  simp [List.find?_eq_none, containsKey_eq_false_iff, BEq.comm]

theorem pairwise_fst_eq_false [BEq α] {l : List ((a : α) × β a)} (h : DistinctKeys l) :
    List.Pairwise (fun a b => (a.fst == b.fst) = false) l := by
  rw [DistinctKeys.def] at h
  assumption

theorem map_fst_map_toProd_eq_keys {β : Type v} {l : List ((_ : α) × β)} :
    List.map Prod.fst (List.map (fun x => (x.fst, x.snd)) l) = List.keys l := by
  induction l with
  | nil => simp
  | cons hd tl ih =>
    simp only [List.map_cons, keys]
    congr

theorem find?_map_eq_none_iff_containsKey_eq_false [BEq α] [PartialEquivBEq α]
    {β : Type v} {l : List ((_ : α) × β)} {k : α} :
    List.find? (fun x => x.fst == k) (l.map (fun x => (x.fst, x.snd))) = none ↔
      containsKey k l = false := by
  simp [List.find?_eq_none, containsKey_eq_false_iff, BEq.comm]

theorem mem_map_toProd_iff_mem {β : Type v} {k : α} {v : β} {l : List ((_ : α) × β)} :
    ⟨k, v⟩ ∈ l ↔ (k, v) ∈ l.map (fun x => (x.fst, x.snd)) := by
  simp only [List.mem_map, Prod.mk.injEq]
  constructor
  · intro h
    exists ⟨k, v⟩
  · intro h
    rcases h with ⟨a, a_l, a_k, a_v⟩
    simp [← a_k, ← a_v, a_l]

theorem mem_iff_getValue?_eq_some [BEq α] [LawfulBEq α] {β : Type v} {k : α} {v : β}
    {l : List ((_ : α) × β)} (h : DistinctKeys l) :
    ⟨k, v⟩ ∈ l ↔ getValue? k l = some v := by
  simp only [mem_iff_getEntry?_eq_some h, getValue?_eq_getEntry?, Option.map_eq_some_iff]
  constructor
  · intro h
    exists ⟨k, v⟩
  · intro h
    rcases h with ⟨a, h, a_v⟩
    simp [h, ← a_v, Sigma.ext_iff]
    apply LawfulBEq.eq_of_beq (beq_of_getEntry?_eq_some h)

theorem mem_map_toProd_iff_getValue?_eq_some [BEq α] [LawfulBEq α] {β : Type v} {k : α} {v : β}
    {l : List ((_ : α) × β)} (h : DistinctKeys l) :
    ⟨k, v⟩ ∈ l.map (fun x => (x.fst, x.snd)) ↔ getValue? k l = some v := by
  rw [← mem_map_toProd_iff_mem]
  exact mem_iff_getValue?_eq_some h

theorem find?_map_toProd_eq_some_iff_getKey?_eq_some_and_getValue?_eq_some [BEq α] [EquivBEq α]
    {β : Type v} {k k': α} {v : β} {l : List ((_ : α) × β)} :
    (l.map (fun x => (x.fst, x.snd))).find? (fun a => a.1 == k) = some (k', v) ↔
      getKey? k l = some k' ∧ getValue? k l = some v := by
  induction l with
  | nil => simp
  | cons hd tl ih =>
    simp only [List.map_cons, List.find?_cons_eq_some, Prod.mk.injEq, Bool.not_eq_eq_eq_not,
      Bool.not_true, getKey?, cond_eq_ite, getValue?]
    by_cases hdfst_k: hd.fst == k
    · simp only [hdfst_k, true_and, Bool.true_eq_false, false_and, or_false, ↓reduceIte,
      Option.some.injEq]
    · simp only [hdfst_k, Bool.false_eq_true, false_and, true_and, false_or, ↓reduceIte]
      rw [ih]

theorem mem_iff_getKey?_eq_some_and_getValue?_eq_some [BEq α] [EquivBEq α]
    {β : Type v} {k: α} {v : β} {l : List ((_ : α) × β)} (h : DistinctKeys l) :
    ⟨k, v⟩ ∈ l ↔ getKey? k l = some k ∧ getValue? k l = some v := by
  rw [mem_iff_getEntry?_eq_some h, getEntry?_eq_some_iff_getKey?_eq_some_getValue?_eq_some]

theorem getValue?_eq_some_iff_exists_beq_and_mem_toList {β : Type v} [BEq α] [EquivBEq α]
    {l : List ((_ : α) × β)} {k: α} {v : β} (h : DistinctKeys l) :
    getValue? k l = some v ↔ ∃ k', (k == k') = true ∧ (k', v) ∈ l.map (fun x => (x.fst, x.snd)) := by
  simp only [getValue?_eq_getEntry?, Option.map_eq_some_iff, ← mem_map_toProd_iff_mem,
    mem_iff_getEntry?_eq_some h]
  constructor
  · intro h'
    rcases h' with ⟨a, h', a_v⟩
    exists a.1
    have k_afst : a.fst == k := beq_of_getEntry?_eq_some h'
    simp [k_afst, getEntry?_congr k_afst, ← a_v, h', BEq.symm]
  · intro h'
    rcases h' with ⟨k', k_k', h'⟩
    exists ⟨k', v⟩
    simp only [and_true, getEntry?_congr k_k', h']


theorem mem_map_toProd_iff_getKey?_eq_some_and_getValue?_eq_some [BEq α] [EquivBEq α]
    {β : Type v} {k: α} {v : β} {l : List ((_ : α) × β)} (h : DistinctKeys l) :
    (k, v) ∈ l.map (fun x => (x.fst, x.snd)) ↔ getKey? k l = some k ∧ getValue? k l = some v := by
  rw [← mem_map_toProd_iff_mem]
  exact mem_iff_getKey?_eq_some_and_getValue?_eq_some h

theorem pairwise_fst_eq_false_map_toProd [BEq α] {β : Type v}
    {l : List ((_ : α) × β)} (h : DistinctKeys l) :
    List.Pairwise (fun a b => (a.fst == b.fst) = false) (List.map (fun x => (x.fst, x.snd)) l) := by
  rw [DistinctKeys.def] at h
  simp [List.pairwise_map]
  assumption

theorem foldlM_eq_foldlM_toProd {β : Type v} {δ : Type w} {m' : Type w → Type w'} [Monad m']
    [LawfulMonad m'] {l : List ((_ : α) × β)} {f : δ → (a : α) → β → m' δ} {init : δ} :
    l.foldlM (fun a b => f a b.fst b.snd) init =
      (l.map fun x => (x.1, x.2)).foldlM (fun a b => f a b.fst b.snd) init := by
  induction l generalizing init with
  | nil => simp
  | cons hd tl ih => simp [ih]

theorem foldl_eq_foldl_toProd {β : Type v} {δ : Type w}
    {l : List ((_ : α) × β)} {f : δ → (a : α) → β → δ} {init : δ} :
    l.foldl (fun a b => f a b.fst b.snd) init =
      (l.map fun x => (x.1, x.2)).foldl (fun a b => f a b.fst b.snd) init := by
  induction l generalizing init with
  | nil => simp
  | cons hd tl ih => simp [ih]

theorem foldrM_eq_foldrM_toProd {β : Type v} {δ : Type w} {m' : Type w → Type w'} [Monad m']
    [LawfulMonad m'] {l : List ((_ : α) × β)} {f : (a : α) → β → δ → m' δ} {init : δ} :
    l.foldrM (fun a b => f a.1 a.2 b) init =
      (l.map fun x => (x.1, x.2)).foldrM (fun a b => f a.1 a.2 b) init := by
  induction l generalizing init with
  | nil => simp
  | cons hd tl ih => simp [ih]

theorem foldrM_eq_foldrM_toProd' {β : Type v} {δ : Type w} {m' : Type w → Type w'} [Monad m']
    [LawfulMonad m'] {l : List ((_ : α) × β)} {f : δ → (a : α) → β → m' δ} {init : δ} :
    l.foldrM (fun a b => f b a.1 a.2) init =
      (l.map fun x => (x.1, x.2)).foldrM (fun a b => f b a.1 a.2) init := by
  induction l generalizing init with
  | nil => simp
  | cons hd tl ih => simp [ih]

theorem foldr_eq_foldr_toProd {β : Type v} {δ : Type w}
    {l : List ((_ : α) × β)} {f : (a : α) → β → δ → δ} {init : δ} :
    l.foldr (fun a b => f a.1 a.2 b) init =
      (l.map fun x => (x.1, x.2)).foldr (fun a b => f a.1 a.2 b) init := by
  induction l generalizing init with
  | nil => simp
  | cons hd tl ih => simp [ih]

theorem foldr_eq_foldr_toProd' {β : Type v} {δ : Type w}
    {l : List ((_ : α) × β)} {f : δ → (a : α) → β → δ} {init : δ} :
    l.foldr (fun a b => f b a.1 a.2) init =
      (l.map fun x => (x.1, x.2)).foldr (fun a b => f b a.1 a.2) init := by
  induction l generalizing init with
  | nil => simp
  | cons hd tl ih => simp [ih]

theorem forM_eq_forM_toProd {β : Type v} {m' : Type w → Type w'} [Monad m']
    [LawfulMonad m'] {l : List ((_ : α) × β)} {f : (a : α) → β → m' PUnit} :
    forM l (fun a => f a.1 a.2) = forM (l.map (fun x => (x.1, x.2))) fun a => f a.1 a.2 := by
  cases l with
  | nil => simp
  | cons hd tl => simp

theorem forIn_eq_forIn_toProd {β : Type v} {δ : Type w} {m' : Type w → Type w'} [Monad m']
    [LawfulMonad m'] {l : List ((_ : α) × β)} {f : (a : α) → β → δ → m' (ForInStep δ)} {init : δ} :
    ForIn.forIn l init (fun a d => f a.1 a.2 d) =
      ForIn.forIn (l.map (fun x => (x.1, x.2))) init fun a d => f a.1 a.2 d := by
  cases l  with
  | nil => simp
  | cons hd tl => simp

theorem foldlM_eq_foldlM_keys {δ : Type w} {m' : Type w → Type w'} [Monad m'] [LawfulMonad m']
    {l : List ((a : α) × β a)} {f : δ → α → m' δ} {init : δ} :
    l.foldlM (fun a b => f a b.1) init = (keys l).foldlM f init := by
  induction l generalizing init with
  | nil => simp
  | cons hd tl ih =>
    simp only [List.foldlM_cons, keys]
    congr
    simp [ih]

theorem foldl_eq_foldl_keys {δ : Type w}
    {l : List ((a : α) × β a)} {f : δ → α → δ} {init : δ} :
    l.foldl (fun a b => f a b.1) init = (keys l).foldl f init := by
  induction l generalizing init with
  | nil => simp
  | cons hd tl ih => simp [keys, ih]

theorem foldrM_eq_foldrM_keys {δ : Type w} {m' : Type w → Type w'} [Monad m'] [LawfulMonad m']
    {l : List ((a : α) × β a)} {f : α → δ → m' δ} {init : δ} :
    l.foldrM (fun a b => f a.1 b) init = (keys l).foldrM f init := by
  induction l generalizing init with
  | nil => simp
  | cons hd tl ih =>
    simp [keys, ih]

theorem foldrM_eq_foldrM_keys' {δ : Type w} {m' : Type w → Type w'} [Monad m'] [LawfulMonad m']
    {l : List ((a : α) × β a)} {f : δ → α → m' δ} {init : δ} :
    l.foldrM (fun a b => f b a.1) init = (keys l).foldrM (fun a b => f b a) init := by
  induction l generalizing init with
  | nil => simp
  | cons hd tl ih =>
    simp [keys, ih]

theorem foldr_eq_foldr_keys {δ : Type w}
    {l : List ((a : α) × β a)} {f : α → δ → δ} {init : δ} :
    l.foldr (fun a b => f a.1 b) init = (keys l).foldr f init := by
  induction l generalizing init with
  | nil => simp
  | cons hd tl ih => simp [keys, ih]

theorem foldr_eq_foldr_keys' {δ : Type w}
    {l : List ((a : α) × β a)} {f : δ → α → δ} {init : δ} :
    l.foldr (fun a b => f b a.1) init = (keys l).foldr (fun a b => f b a) init := by
  induction l generalizing init with
  | nil => simp
  | cons hd tl ih => simp [keys, ih]

theorem forM_eq_forM_keys {m' : Type w → Type w'} [Monad m'] [LawfulMonad m']
    {l : List ((a : α) × β a)} {f : α → m' PUnit} :
    l.forM (fun a => f a.1) = (keys l).forM f := by
  induction l with
  | nil => simp
  | cons hd tl ih =>
    simp only [List.forM_eq_forM, List.forM_cons, keys]
    congr
    funext x
    apply ih

theorem forIn_eq_forIn_keys {δ : Type w} {m' : Type w → Type w'} [Monad m'] [LawfulMonad m']
    {f : α → δ → m' (ForInStep δ)} {init : δ} {l : List ((a : α) × β a)} :
    ForIn.forIn l init (fun a d => f a.fst d) = ForIn.forIn (keys l) init f := by
  induction l generalizing init with
  | nil => simp
  | cons hd tl ih =>
    simp [keys]
    congr
    funext x
    cases x <;> simp[ih]

/-- Internal implementation detail of the hash map -/
def insertList [BEq α] (l toInsert : List ((a : α) × β a)) : List ((a : α) × β a) :=
  match toInsert with
  | .nil => l
  | .cons ⟨k, v⟩ toInsert => insertList (insertEntry k v l) toInsert

theorem DistinctKeys.insertList [BEq α] [PartialEquivBEq α] {l₁ l₂ : List ((a : α) × β a)}
    (h : DistinctKeys l₁) :
    DistinctKeys (insertList l₁ l₂) := by
  induction l₂ using assoc_induction generalizing l₁
  · simpa [insertList]
  · rename_i k v t ih
    rw [insertList.eq_def]
    exact ih h.insertEntry

theorem insertList_perm_of_perm_first [BEq α] [EquivBEq α] {l1 l2 toInsert : List ((a : α) × β a)}
    (h : Perm l1 l2) (distinct : DistinctKeys l1) :
    Perm (insertList l1 toInsert) (insertList l2 toInsert) := by
  induction toInsert generalizing l1 l2 with
  | nil => simp [insertList, h]
  | cons hd tl ih =>
    simp only [insertList]
    apply ih (insertEntry_of_perm distinct h) (DistinctKeys.insertEntry distinct)

theorem insertList_cons_perm [BEq α] [EquivBEq α] {l₁ l₂ : List ((a : α) × β a)}
    {p : (a : α) × β a} (hl₁ : DistinctKeys l₁) (hl₂ : DistinctKeys (p :: l₂)) :
    (insertList l₁ (p :: l₂)).Perm (insertEntry p.1 p.2 (insertList l₁ l₂)) := by
  induction l₂ generalizing p l₁
  · simp [insertList]
  · rename_i h t ih
    rw [insertList]
    refine (ih hl₁.insertEntry hl₂.tail).trans
      ((insertEntry_of_perm hl₁.insertList
        (ih hl₁ (distinctKeys_of_sublist (by simp) hl₂))).trans
      (List.Perm.trans ?_ (insertEntry_of_perm hl₁.insertList.insertEntry
        (ih hl₁ (distinctKeys_of_sublist (by simp) hl₂)).symm)))
    apply getEntry?_ext hl₁.insertList.insertEntry.insertEntry
      hl₁.insertList.insertEntry.insertEntry (fun k => ?_)
    simp only [getEntry?_insertEntry]
    split <;> rename_i hp <;> split <;> rename_i hh <;> try rfl
    rw [DistinctKeys.def] at hl₂
    have := List.rel_of_pairwise_cons hl₂ List.mem_cons_self
    simp [BEq.trans hh (BEq.symm hp)] at this

theorem getEntry?_insertList [BEq α] [EquivBEq α]
    {l toInsert : List ((a : α) × β a)}
    (distinct_l : DistinctKeys l)
    (distinct_toInsert : toInsert.Pairwise (fun a b => (a.1 == b.1) = false)) (k : α) :
    getEntry? k (insertList l toInsert) = (getEntry? k toInsert).or (getEntry? k l) := by
  induction toInsert generalizing l with
  | nil => simp [insertList]
  | cons h t ih =>
    rw [getEntry?_of_perm distinct_l.insertList
      (insertList_cons_perm distinct_l (DistinctKeys.def.2 distinct_toInsert)),
      getEntry?_insertEntry]
    cases hk : h.1 == k
    · simp only [Bool.false_eq_true, ↓reduceIte]
      rw [ih distinct_l distinct_toInsert.tail, getEntry?_cons_of_false hk]
    · simp only [↓reduceIte]
      rw [getEntry?_cons_of_true hk, Option.some_or]

theorem getEntry?_insertList_of_contains_eq_false [BEq α] [PartialEquivBEq α]
    {l toInsert : List ((a : α) × β a)} {k : α}
    (not_contains : containsKey k toInsert = false) :
    getEntry? k (insertList l toInsert) = getEntry? k l := by
  induction toInsert generalizing l with
  | nil => simp [insertList]
  | cons h t ih =>
    unfold insertList
    rw [containsKey_cons_eq_false] at not_contains
    rw [ih not_contains.right, getEntry?_insertEntry]
    simp [not_contains]

theorem getEntry?_insertList_of_contains_eq_true [BEq α] [EquivBEq α]
    {l toInsert : List ((a : α) × β a)} {k : α}
    (distinct_l : DistinctKeys l)
    (distinct_toInsert : toInsert.Pairwise (fun a b => (a.1 == b.1) = false))
    (contains : containsKey k toInsert = true) :
    getEntry? k (insertList l toInsert) = getEntry? k toInsert := by
  rw [getEntry?_insertList distinct_l distinct_toInsert]
  rw [containsKey_eq_isSome_getEntry?] at contains
  exact Option.or_of_isSome contains

theorem containsKey_insertList [BEq α] [PartialEquivBEq α] {l toInsert : List ((a : α) × β a)}
    {k : α} : containsKey k (List.insertList l toInsert) =
    (containsKey k l || (toInsert.map Sigma.fst).contains k) := by
  induction toInsert generalizing l with
  | nil =>  simp only [insertList, List.map_nil, List.elem_nil, Bool.or_false]
  | cons hd tl ih =>
    unfold insertList
    rw [ih]
    rw [containsKey_insertEntry]
    simp only [List.map_cons, List.contains_cons]
    rw [BEq.comm]
    conv => left; left; rw [Bool.or_comm]
    rw [Bool.or_assoc]

theorem containsKey_insertList_disj_of_containsKey [BEq α] [PartialEquivBEq α] {l toInsert : List ((a : α) × β a)}
    {k : α} : containsKey k (List.insertList l toInsert) =
    (containsKey k l || containsKey k toInsert) := by
  rw [@containsKey_eq_contains_map_fst α β _ _ toInsert k]
  simp only [containsKey_insertList, List.contains_map]

theorem containsKey_of_containsKey_insertList [BEq α] [PartialEquivBEq α]
    {l toInsert : List ((a : α) × β a)} {k : α} (h₁ : containsKey k (insertList l toInsert))
    (h₂ : (toInsert.map Sigma.fst).contains k = false) : containsKey k l := by
  rw [containsKey_insertList, h₂] at h₁; simp at h₁; exact h₁

theorem getValueCast?_insertList_of_contains_eq_false [BEq α] [LawfulBEq α]
    {l toInsert : List ((a : α) × β a)} {k : α}
    (not_contains : (toInsert.map Sigma.fst).contains k = false) :
    getValueCast? k (insertList l toInsert) = getValueCast? k l := by
  rw [← containsKey_eq_contains_map_fst] at not_contains
  rw [getValueCast?_eq_getEntry?, getValueCast?_eq_getEntry?]
  simp only [getEntry?_insertList_of_contains_eq_false not_contains]

theorem getValueCast?_insertList_of_mem [BEq α] [LawfulBEq α]
    {l toInsert : List ((a : α) × β a)}
    (distinct_l : DistinctKeys l)
    {k k' : α} (k_beq : k == k') {v : β k}
    (distinct_toInsert : toInsert.Pairwise (fun a b => (a.1 == b.1) = false))
    (mem : ⟨k, v⟩ ∈ toInsert) :
    getValueCast? k' (insertList l toInsert) =
    some (cast (by congr; exact LawfulBEq.eq_of_beq k_beq) v) := by
  rw [getValueCast?_eq_getEntry?]
  have : getEntry? k' (insertList l toInsert) = getEntry? k' toInsert := by
    apply getEntry?_insertList_of_contains_eq_true distinct_l distinct_toInsert
    apply containsKey_of_beq _ k_beq
    exact containsKey_of_mem mem
  rw [← DistinctKeys.def] at distinct_toInsert
  rw [getEntry?_of_mem distinct_toInsert k_beq mem] at this
  simp only [this, Option.dmap_some]

theorem getValueCast_insertList_of_mem [BEq α] [LawfulBEq α]
    {l toInsert : List ((a : α) × β a)}
    (distinct_l : DistinctKeys l)
    {k k' : α} (k_beq : k == k') (v : β k)
    (distinct_toInsert : toInsert.Pairwise (fun a b => (a.1 == b.1) = false))
    (mem : ⟨k, v⟩ ∈ toInsert)
    {h} :
    getValueCast k' (insertList l toInsert) h =
    cast (by congr; exact LawfulBEq.eq_of_beq k_beq) v := by
  rw [← Option.some_inj, ← getValueCast?_eq_some_getValueCast,
    getValueCast?_insertList_of_mem distinct_l k_beq distinct_toInsert mem]

theorem getValueCast!_insertList_of_contains_eq_false [BEq α] [LawfulBEq α]
    {l toInsert : List ((a : α) × β a)} {k : α} [Inhabited (β k)]
    (not_contains : (toInsert.map Sigma.fst).contains k = false) :
    getValueCast! k (insertList l toInsert) = getValueCast! k l := by
  rw [getValueCast!_eq_getValueCast?, getValueCast!_eq_getValueCast?,
    getValueCast?_insertList_of_contains_eq_false not_contains]

theorem getValueCast!_insertList_of_mem [BEq α] [LawfulBEq α]
    {l toInsert : List ((a : α) × β a)}
    (distinct_l : DistinctKeys l)
    {k k' : α} (k_beq : k == k') (v : β k) [Inhabited (β k')]
    (distinct_toInsert : toInsert.Pairwise (fun a b => (a.1 == b.1) = false))
    (mem : ⟨k, v⟩ ∈ toInsert) :
    getValueCast! k' (insertList l toInsert) =
    cast (by congr; exact LawfulBEq.eq_of_beq k_beq) v := by
  rw [getValueCast!_eq_getValueCast?,
    getValueCast?_insertList_of_mem distinct_l k_beq distinct_toInsert mem, Option.get!_some]

theorem getValueCastD_insertList_of_contains_eq_false [BEq α] [LawfulBEq α]
    {l toInsert : List ((a : α) × β a)} {k : α} {fallback : β k}
    (not_mem : (toInsert.map Sigma.fst).contains k = false) :
    getValueCastD k (insertList l toInsert) fallback = getValueCastD k l fallback := by
  rw [getValueCastD_eq_getValueCast?, getValueCastD_eq_getValueCast?,
    getValueCast?_insertList_of_contains_eq_false not_mem]

theorem getValueCastD_insertList_of_mem [BEq α] [LawfulBEq α]
    {l toInsert : List ((a : α) × β a)}
    (distinct_l : DistinctKeys l)
    {k k' : α} (k_beq : k == k') {v : β k} {fallback : β k'}
    (distinct_toInsert : toInsert.Pairwise (fun a b => (a.1 == b.1) = false))
    (mem : ⟨k, v⟩ ∈ toInsert) :
    getValueCastD k' (insertList l toInsert) fallback =
    cast (by congr; exact LawfulBEq.eq_of_beq k_beq) v := by
  rw [getValueCastD_eq_getValueCast?,
    getValueCast?_insertList_of_mem distinct_l k_beq distinct_toInsert mem, Option.getD_some]

theorem getKey?_insertList_of_contains_eq_false [BEq α] [EquivBEq α]
    {l toInsert : List ((a : α) × β a)} {k : α}
    (not_contains : (toInsert.map Sigma.fst).contains k = false) :
    getKey? k (insertList l toInsert) = getKey? k l := by
  rw [← containsKey_eq_contains_map_fst] at not_contains
  rw [getKey?_eq_getEntry?, getKey?_eq_getEntry?,
    getEntry?_insertList_of_contains_eq_false not_contains]

theorem getKey?_insertList_of_mem [BEq α] [EquivBEq α]
    {l toInsert : List ((a : α) × β a)}
    (distinct_l : DistinctKeys l)
    {k k' : α} (k_beq : k == k')
    (distinct_toInsert : toInsert.Pairwise (fun a b => (a.1 == b.1) = false))
    (mem : k ∈ toInsert.map Sigma.fst) :
    getKey? k' (insertList l toInsert) = some k := by
  rcases List.mem_map.1 mem with ⟨⟨k, v⟩, pair_mem, rfl⟩
  rw [getKey?_eq_getEntry?, getEntry?_insertList distinct_l distinct_toInsert,
    getEntry?_of_mem (DistinctKeys.def.2 distinct_toInsert) k_beq pair_mem, Option.some_or,
    Option.map_some]

theorem getKey_insertList_of_contains_eq_false [BEq α] [EquivBEq α]
    {l toInsert : List ((a : α) × β a)} {k : α}
    (not_contains : (toInsert.map Sigma.fst).contains k = false)
    {h} :
    getKey k (insertList l toInsert) h =
      getKey k l (containsKey_of_containsKey_insertList h not_contains) := by
  rw [← Option.some_inj, ← getKey?_eq_some_getKey,
    getKey?_insertList_of_contains_eq_false not_contains, getKey?_eq_some_getKey]

theorem getKey_insertList_of_mem [BEq α] [EquivBEq α]
    {l toInsert : List ((a : α) × β a)}
    (distinct_l : DistinctKeys l)
    {k k' : α} (k_beq : k == k')
    (distinct_toInsert : toInsert.Pairwise (fun a b => (a.1 == b.1) = false))
    (mem : k ∈ toInsert.map Sigma.fst)
    {h} :
    getKey k' (insertList l toInsert) h = k := by
  rw [← Option.some_inj, ← getKey?_eq_some_getKey,
    getKey?_insertList_of_mem distinct_l k_beq distinct_toInsert mem]

theorem getKey!_insertList_of_contains_eq_false [BEq α] [EquivBEq α] [Inhabited α]
    {l toInsert : List ((a : α) × β a)} {k : α}
    (contains_false : (toInsert.map Sigma.fst).contains k = false) :
    getKey! k (insertList l toInsert) = getKey! k l := by
  rw [getKey!_eq_getKey?, getKey?_insertList_of_contains_eq_false contains_false, getKey!_eq_getKey?]

theorem getKey!_insertList_of_mem [BEq α] [EquivBEq α] [Inhabited α]
    {l toInsert : List ((a : α) × β a)}
    (distinct_l : DistinctKeys l)
    {k k' : α} (k_beq : k == k')
    (distinct_toInsert : toInsert.Pairwise (fun a b => (a.1 == b.1) = false))
    (mem : k ∈ toInsert.map Sigma.fst) :
    getKey! k' (insertList l toInsert) = k := by
  rw [getKey!_eq_getKey?, getKey?_insertList_of_mem distinct_l k_beq distinct_toInsert mem,
    Option.get!_some]

theorem getKeyD_insertList_of_contains_eq_false [BEq α] [EquivBEq α]
    {l toInsert : List ((a : α) × β a)} {k fallback : α}
    (not_contains : (toInsert.map Sigma.fst).contains k = false) :
    getKeyD k (insertList l toInsert) fallback = getKeyD k l fallback := by
  rw [getKeyD_eq_getKey?, getKey?_insertList_of_contains_eq_false not_contains, getKeyD_eq_getKey?]

theorem getKeyD_insertList_of_mem [BEq α] [EquivBEq α]
    {l toInsert : List ((a : α) × β a)}
    (distinct_l : DistinctKeys l)
    {k k' fallback : α} (k_beq : k == k')
    (distinct_toInsert : toInsert.Pairwise (fun a b => (a.1 == b.1) = false))
    (mem : k ∈ toInsert.map Sigma.fst) :
    getKeyD k' (insertList l toInsert) fallback = k := by
  rw [getKeyD_eq_getKey?, getKey?_insertList_of_mem distinct_l k_beq distinct_toInsert mem,
    Option.getD_some]

theorem perm_insertList [BEq α] [EquivBEq α]
    {l toInsert : List ((a : α) × β a)}
    (distinct_l : DistinctKeys l)
    (distinct_toInsert : toInsert.Pairwise (fun a b => (a.1 == b.1) = false))
    (distinct_both : ∀ (a : α), containsKey a l → (toInsert.map Sigma.fst).contains a = false) :
    Perm (insertList l toInsert) (l ++ toInsert) := by
  rw [← DistinctKeys.def] at distinct_toInsert
  induction toInsert generalizing l with
  | nil => simp only [insertList, List.append_nil, Perm.refl]
  | cons hd tl ih =>
    simp only [List.map_cons, List.contains_cons, Bool.or_eq_false_iff] at distinct_both
    refine (insertList_cons_perm distinct_l distinct_toInsert).trans ?_
    rw [insertEntry_of_containsKey_eq_false]
    · refine (Perm.cons _ (ih distinct_l (distinct_toInsert).tail ?_)).trans List.perm_middle.symm
      exact fun a ha => (distinct_both a ha).2
    · simp only [containsKey_insertList, Bool.or_eq_false_iff, ← containsKey_eq_contains_map_fst]
      refine ⟨Bool.not_eq_true _ ▸ fun h => ?_, distinct_toInsert.containsKey_eq_false⟩
      simpa using (distinct_both _ h).1

theorem length_insertList [BEq α] [EquivBEq α]
    {l toInsert : List ((a : α) × β a)}
    (distinct_l : DistinctKeys l)
    (distinct_toInsert : toInsert.Pairwise (fun a b => (a.1 == b.1) = false))
    (distinct_both : ∀ (a : α), containsKey a l → (toInsert.map Sigma.fst).contains a = false) :
    (insertList l toInsert).length = l.length + toInsert.length := by
  simpa using (perm_insertList distinct_l distinct_toInsert distinct_both).length_eq

theorem length_le_length_insertList [BEq α]
    {l toInsert : List ((a : α) × β a)} :
    l.length ≤ (insertList l toInsert).length := by
  induction toInsert generalizing l with
  | nil => apply Nat.le_refl
  | cons hd tl ih => exact Nat.le_trans length_le_length_insertEntry ih

theorem length_insertList_le [BEq α]
    {l toInsert : List ((a : α) × β a)} :
    (insertList l toInsert).length ≤ l.length + toInsert.length := by
  induction toInsert generalizing l with
  | nil => simp only [insertList, List.length_nil, Nat.add_zero, Nat.le_refl]
  | cons hd tl ih =>
    simp only [insertList, List.length_cons]
    apply Nat.le_trans ih
    rw [Nat.add_comm tl.length 1, ← Nat.add_assoc]
    apply Nat.add_le_add length_insertEntry_le (Nat.le_refl _)

theorem isEmpty_insertList [BEq α]
    {l toInsert : List ((a : α) × β a)} :
    (List.insertList l toInsert).isEmpty = (l.isEmpty && toInsert.isEmpty) := by
  induction toInsert generalizing l with
  | nil => simp [insertList]
  | cons hd tl ih =>
    rw [insertList, List.isEmpty_cons, ih, isEmpty_insertEntry]
    simp

/-- Internal implementation detail of the hash map -/
def insertListIfNew [BEq α] (l : List ((a : α) × β a)) (toInsert : List ((a : α) × β a)) :
    List ((a : α) × β a) :=
  match toInsert with
  | .nil => l
  | .cons ⟨k, v⟩ tl => insertListIfNew (insertEntryIfNew k v l) tl

theorem DistinctKeys.insertListIfNew [BEq α] [PartialEquivBEq α] {l₁ l₂ : List ((a : α) × β a)}
    (h : DistinctKeys l₁) :
    DistinctKeys (insertListIfNew l₁ l₂) := by
  induction l₂ using assoc_induction generalizing l₁
  · simpa [insertListIfNew]
  · rename_i k v t ih
    rw [insertListIfNew.eq_def]
    exact ih h.insertEntryIfNew

theorem insertListIfNew_perm_of_perm_first [BEq α] [EquivBEq α] {l1 l2 toInsert : List ((a : α) × β a)}
    (h : Perm l1 l2) (distinct : DistinctKeys l1) :
    Perm (insertListIfNew l1 toInsert) (insertListIfNew l2 toInsert) := by
  induction toInsert generalizing l1 l2 with
  | nil => simp [insertListIfNew, h]
  | cons hd tl ih =>
    simp only [insertListIfNew]
    apply ih (insertEntryIfNew_of_perm distinct h) (DistinctKeys.insertEntryIfNew distinct)

theorem containsKey_insertListIfNew [BEq α] [PartialEquivBEq α] {l toInsert : List ((a : α) × β a)}
    {k : α} : containsKey k (List.insertListIfNew l toInsert) =
    (containsKey k l || (toInsert.map Sigma.fst).contains k) := by
  induction toInsert generalizing l with
  | nil =>  simp only [insertListIfNew, List.map_nil, List.elem_nil, Bool.or_false]
  | cons hd tl ih =>
    unfold insertListIfNew
    rw [ih]
    rw [containsKey_insertEntryIfNew]
    simp only [List.map_cons, List.contains_cons]
    rw [BEq.comm]
    conv => left; left; rw [Bool.or_comm]
    rw [Bool.or_assoc]

/-- Internal implementation detail of the hash map -/
def insertSmallerList [BEq α] (l₁ l₂ : List ((a : α) × β a)) : List ((a : α) × β a) :=
  if l₁.length ≤ l₂.length then insertListIfNew l₂ l₁ else insertList l₁ l₂

theorem contains_insertList_iff [BEq α] [EquivBEq α] {l toInsert : List ((a : α) × β a)} {k : α} :
    containsKey k (insertList l toInsert) = true ↔ containsKey k l = true ∨ containsKey k toInsert = true := by
  simp only [containsKey_insertList, Bool.or_eq_true]
  simp only [containsKey_eq_contains_map_fst, List.contains_map, List.any_eq_true]

theorem contains_of_contains_insertList_of_contains_eq_false_right [BEq α] [EquivBEq α] {l toInsert : List ((a : α) × β a)} {k : α}
   (h₁ : containsKey k (insertList l toInsert) = true)
   (h₂ : containsKey k toInsert = false) : containsKey k l = true := by
    have := contains_insertList_iff.1 h₁
    simp only [h₂, Bool.false_eq_true, or_false] at this
    exact this

theorem contains_of_contains_insertList_of_contains_eq_false_left [BEq α] [EquivBEq α] {l toInsert : List ((a : α) × β a)} {k : α}
   (h₁ : containsKey k (insertList l toInsert) = true)
   (h₂ : containsKey k l = false) : containsKey k toInsert = true := by
    have := contains_insertList_iff.1 h₁
    simpa only [h₂, Bool.false_eq_true, false_or]

theorem contains_insertList_of_left [BEq α] [EquivBEq α] {l toInsert : List ((a : α) × β a)} {k : α}
   (contains : containsKey k l = true) : containsKey k (insertList l toInsert) = true := by
    rw [containsKey_insertList, ← containsKey_eq_contains_map_fst]
    simp only [contains, Bool.true_or]

theorem contains_insertList_of_right [BEq α] [EquivBEq α] {l toInsert : List ((a : α) × β a)} {k : α}
   (contains : containsKey k toInsert = true) : containsKey k (insertList l toInsert) = true := by
    rw [containsKey_insertList, ← containsKey_eq_contains_map_fst]
    simp only [contains, Bool.or_true]


theorem DistinctKeys_impl_Pairwise_distinct [BEq α] [EquivBEq α] {l : List ((a : α) × β a)} (distinct_l : DistinctKeys l) :
    List.Pairwise (fun a b => (a.fst == b.fst) = false) l := by
  cases distinct_l
  case mk distinct_l =>
    simp only [keys_eq_map] at distinct_l
    apply List.Pairwise.of_map
    case p => exact distinct_l
    simp only [imp_self, implies_true]

theorem insertList_perm_of_perm_second [BEq α] [EquivBEq α] {l1 l2 l : List ((a : α) × β a)}
    (h : Perm l1 l2) (distinct_l : DistinctKeys l) (distinct : DistinctKeys l1) :
    Perm (insertList l l1) (insertList l l2) := by
  apply getEntry?_ext
  . apply DistinctKeys.insertList distinct_l
  . apply DistinctKeys.insertList distinct_l
  intro k
  rw [@getEntry?_insertList α β _ _ l l1 distinct_l (DistinctKeys_impl_Pairwise_distinct distinct) k]
  have distinct' := (DistinctKeys.perm (Perm.symm h) distinct)
  rw [@getEntry?_insertList α β _ _ l l2 distinct_l (DistinctKeys_impl_Pairwise_distinct distinct') k]
  rw [@getEntry?_of_perm α β _ _ l1 l2 k distinct h]

theorem getEntry?_insertList_of_contains_left_eq_false [BEq α] [EquivBEq α]
    {l toInsert : List ((a : α) × β a)} {k : α}
    (distinct_l : DistinctKeys l)
    (distinct_toInsert : List.Pairwise (fun a b => (a.fst == b.fst) = false) toInsert)
    (not_contains : containsKey k l = false) :
    getEntry? k (insertList l toInsert) = getEntry? k toInsert := by
  have subgoal : getEntry? k l = none := by
    rwa [containsKey_eq_isSome_getEntry?, ← Bool.not_eq_true, Option.not_isSome_iff_eq_none] at not_contains
  rw [getEntry?_insertList]
  simp only [subgoal, Option.or_none]
  . exact distinct_l
  . exact distinct_toInsert

theorem getKey?_insertList [BEq α] [EquivBEq α]
    {l toInsert : List ((a : α) × β a)} {k : α}
    (distinct_l : DistinctKeys l)
    (distinct_toInsert : DistinctKeys toInsert) :
    getKey? k (insertList l toInsert) = (getKey? k toInsert).or (getKey? k l) := by
    simp only [getKey?_eq_getEntry?]
    rw [getEntry?_insertList]
    . simp only [Option.map_or]
    . exact distinct_l
    . exact DistinctKeys_impl_Pairwise_distinct distinct_toInsert

theorem getKey_insertList_of_contains_right [BEq α] [EquivBEq α]
    {l toInsert : List ((a : α) × β a)} {k : α}
    (distinct_l : DistinctKeys l)
    (distinct_toInsert : DistinctKeys toInsert)
    {m} : (contains : containsKey k toInsert = true) →
    getKey k (insertList l toInsert) m = getKey k toInsert contains := by
  intro contains
  unfold getKey
  have get_is_some : (getKey? k (insertList l toInsert)).isSome = true := by
    simp only [getKey?_eq_getEntry?, Option.isSome_map]
    simp only [←@containsKey_eq_isSome_getEntry? α β _ (insertList l toInsert) k, m]
  apply Option.get_congr
  . rw [@getKey?_insertList α β _ _ l toInsert k distinct_l distinct_toInsert]
    apply Option.or_of_isSome
    . simp only [getKey?_eq_getEntry?, Option.isSome_map]
      simp only [←@containsKey_eq_isSome_getEntry? α β _ toInsert k, contains]

theorem getKeyD_insertList_of_contains_right [BEq α] [EquivBEq α]
    {l toInsert : List ((a : α) × β a)} {k fallback : α}
    (distinct_l : DistinctKeys l)
    (distinct_toInsert : DistinctKeys toInsert) :
    containsKey k toInsert →
    getKeyD k (insertList l toInsert) fallback = getKeyD k toInsert fallback := by
  intro contains
  simp only [getKeyD_eq_getKey?]
  rw [@getKey?_insertList _ _ _ _ l toInsert k distinct_l distinct_toInsert]
  rw [@getKey?_eq_some_getKey _ _ _ toInsert k contains]
  simp only [Option.some_or, Option.getD_some]

theorem getKey!_insertList_of_contains_right_eq_false [Inhabited α] [BEq α] [EquivBEq α]
    {l toInsert : List ((a : α) × β a)}  {k : α}
    (not_contains: containsKey k toInsert = false) :
    getKey! k (insertList l toInsert) = getKey! k l := by
  simp only [getKey!_eq_getKey?]
  congr 1
  simp only [getKey?_eq_getEntry?]
  congr 1
  simp [getEntry?_insertList_of_contains_eq_false not_contains]

theorem getKey?_insertList_of_contains_eq_false_right [BEq α] [EquivBEq α]
    {l toInsert : List ((a : α) × β a)} {k : α}
    (not_contains : containsKey k toInsert = false) :
    List.getKey? k (insertList l toInsert) =
      List.getKey? k l := by
  rw [getKey?_eq_getEntry?, getKey?_eq_getEntry?]
  congr 1
  apply getEntry?_insertList_of_contains_eq_false not_contains

theorem getKey?_insertList_of_contains_eq_false_left [BEq α] [EquivBEq α]
    {l toInsert : List ((a : α) × β a)} {k : α}
    (distinct_l : DistinctKeys l)
    (distinct_toInsert : DistinctKeys toInsert)
    (not_contains : containsKey k l = false) :
    List.getKey? k (insertList l toInsert) =
      List.getKey? k toInsert := by
  rw [getKey?_eq_getEntry?, getKey?_eq_getEntry?]
  congr 1
  apply getEntry?_insertList_of_contains_left_eq_false distinct_l (DistinctKeys_impl_Pairwise_distinct distinct_toInsert) not_contains

theorem getKey_insertList_of_contains_left_of_contains_right_eq_false [BEq α] [EquivBEq α]
    {l toInsert : List ((a : α) × β a)} {k : α} {m}
    (distinct_l : DistinctKeys l)
    (distinct_toInsert : DistinctKeys toInsert) :
    (mem : containsKey k l) →
    (∃ (mem₂ : containsKey k toInsert), getKey k (insertList l toInsert) m = getKey k toInsert mem₂)
    ∨ getKey k (insertList l toInsert) m = getKey k l mem := by
  intro mem
  apply Or.elim <| Classical.em <| containsKey k toInsert = true
  case left =>
    intro toInsert_contains_k
    apply Or.inl
    refine ⟨toInsert_contains_k, ?_⟩
    apply getKey_insertList_of_contains_right
    . exact distinct_l
    . exact distinct_toInsert
  case right =>
    intro toInsert_not_contains_k
    apply Or.inr
    suffices some (getKey k (insertList l toInsert) m) = some (getKey k l mem) from by
      injection this
    simp only [← getKey?_eq_some_getKey]
    rw [@List.getKey?_insertList_of_contains_eq_false_right α β _ _ l toInsert k (by simp only [toInsert_not_contains_k])]

theorem getKeyD_insertList [BEq α] [EquivBEq α]
    {l toInsert : List ((a : α) × β a)} {k fallback : α}
    (distinct_l : DistinctKeys l)
    (distinct_toInsert : DistinctKeys toInsert) :
    getKeyD k (insertList l toInsert) fallback = getKeyD k toInsert (getKeyD k l fallback) := by
  simp only [getKeyD_eq_getKey?]
  rw [@getKey?_insertList α β _ _ l toInsert k distinct_l distinct_toInsert]
  simp only [Option.getD_or]

theorem getKeyD_insertList_of_contains_eq_false_right [BEq α] [EquivBEq α]
    {l toInsert : List ((a : α) × β a)}  {k fallback : α}
    (not_contains: containsKey k toInsert = false) :
    List.getKeyD k (insertList l toInsert) fallback = List.getKeyD k l fallback := by
  simp only [getKeyD_eq_getKey?]
  congr 1
  simp only [getKey?_eq_getEntry?]
  congr 1
  apply getEntry?_insertList_of_contains_eq_false
  . exact not_contains

theorem getKeyD_insertList_of_contains_eq_false_left [BEq α] [EquivBEq α]
    {l toInsert : List ((a : α) × β a)}  {k fallback : α}
    (distinct_l : DistinctKeys l)
    (distinct_toInsert : DistinctKeys toInsert)
    (not_contains: containsKey k l = false) :
    List.getKeyD k (insertList l toInsert) fallback = List.getKeyD k toInsert fallback := by
  simp only [getKeyD_eq_getKey?]
  congr 1
  simp only [getKey?_eq_getEntry?]
  congr 1
  apply getEntry?_insertList_of_contains_left_eq_false
  . exact distinct_l
  . exact DistinctKeys_impl_Pairwise_distinct distinct_toInsert
  . exact not_contains

theorem getKey!_insertList_of_contains_left_eq_false [BEq α] [EquivBEq α] [Inhabited α]
    {l toInsert : List ((a : α) × β a)} {k : α}
    (distinct_l : DistinctKeys l)
    (distinct_toInsert : DistinctKeys toInsert) :
    (containsKey k l = false) →
    getKey! k (insertList l toInsert) = getKey! k toInsert := by
  have distinct_toInsert_equiv : List.Pairwise (fun a b => (a.fst == b.fst) = false) toInsert := by
    cases distinct_toInsert
    case mk distinct_toInsert =>
      simp only [keys_eq_map] at distinct_toInsert
      apply List.Pairwise.of_map
      case p => exact distinct_toInsert
      simp only [imp_self, implies_true]
  intro not_contains
  simp only [getKey!_eq_getKey?]
  congr 1
  simp only [getKey?_eq_getEntry?]
  congr 1
  apply getEntry?_insertList_of_contains_left_eq_false
  . exact distinct_l
  . exact distinct_toInsert_equiv
  . exact not_contains

theorem getValueCast?_insertList_of_contains_eq_false_left [BEq α] [LawfulBEq α] {l toInsert : List ((a : α) × β a)} {k : α}
  (distinct_l : DistinctKeys l)
  (distinct_toInsert: DistinctKeys toInsert) : (containsKey k l = false) →
    getValueCast? k (insertList l toInsert) = getValueCast? k toInsert := by
  intro not_contains
  rw [getValueCast?_eq_getEntry?, getValueCast?_eq_getEntry?]
  have := @getEntry?_insertList_of_contains_left_eq_false α β _ _ l toInsert k distinct_l (DistinctKeys_impl_Pairwise_distinct distinct_toInsert) not_contains
  simp only [this]

theorem getValueCast?_of_insertList [BEq α] [LawfulBEq α]
    {l toInsert : List ((a : α) × β a)} {k : α}
    (distinct_l : DistinctKeys l)
    (distinct_toInsert: DistinctKeys toInsert) :
    getValueCast? k (insertList l toInsert) = (getValueCast? k toInsert).or (getValueCast? k l) := by
  apply Or.elim <| Classical.em <| (containsKey k toInsert)
  case left =>
    intro contains
    rw [@getValueCast?_eq_some_getValueCast α β _ _ toInsert k contains]
    rw [Option.some_or]
    simp [← getValueCast?_eq_some_getValueCast]
    simp [getValueCast?_eq_getEntry?]
    apply Option.dmap_congr
    . simp only [implies_true]
    . rw [@getEntry?_insertList α β _ _ l toInsert distinct_l (DistinctKeys_impl_Pairwise_distinct distinct_toInsert) k]
      rw [containsKey_eq_isSome_getEntry?] at contains
      rw [Option.eq_some_of_isSome contains]
      simp only [Option.some_or]
  case right =>
    intro not_contains
    simp only [Bool.not_eq_true] at not_contains
    rw [@List.getValueCast?_eq_none α β _ _ toInsert k not_contains, Option.none_or]
    apply getValueCast?_insertList_of_contains_eq_false
    . rw [← containsKey_eq_contains_map_fst]
      exact not_contains

theorem getValueCastD_of_insertList [BEq α] [LawfulBEq α]
    {l toInsert : List ((a : α) × β a)} {k : α} {fallback : β k}
    (distinct_l : DistinctKeys l)
    (distinct_toInsert: DistinctKeys toInsert) :
    getValueCastD k (insertList l toInsert) fallback = getValueCastD k toInsert (getValueCastD k l fallback) := by
  rw [getValueCastD_eq_getValueCast?]
  have getOr := @getValueCast?_of_insertList α β _ _ l toInsert k distinct_l distinct_toInsert
  rw [getOr]
  simp only [Option.getD_or, getValueCastD_eq_getValueCast?]

theorem getValueCast_insertList_of_contains_eq_false_left [BEq α] [LawfulBEq α] {l toInsert : List ((a : α) × β a)} {k : α}
  (distinct_l : DistinctKeys l)
  (distinct_toInsert: DistinctKeys toInsert)
  (contains : containsKey k (insertList l toInsert))
  (not_contains: containsKey k l = false) :
    getValueCast k (insertList l toInsert) contains = getValueCast k toInsert (contains_of_contains_insertList_of_contains_eq_false_left contains not_contains) := by
  suffices h : some (getValueCast k (insertList l toInsert) contains) = some (getValueCast k toInsert (contains_of_contains_insertList_of_contains_eq_false_left contains not_contains)) from by
    injection h
  rw [← getValueCast?_eq_some_getValueCast, ← getValueCast?_eq_some_getValueCast]
  exact getValueCast?_insertList_of_contains_eq_false_left distinct_l distinct_toInsert not_contains

theorem getKey_insertList_of_contains_eq_false_left [BEq α] [EquivBEq α] {l toInsert : List ((a : α) × β a)} {k : α}
  (distinct_l : DistinctKeys l)
  (distinct_toInsert: DistinctKeys toInsert)
  (contains : containsKey k (insertList l toInsert))
  (not_contains: containsKey k l = false) :
    getKey k (insertList l toInsert) contains = getKey k toInsert (contains_of_contains_insertList_of_contains_eq_false_left contains not_contains) := by
  suffices h : some (getKey k (insertList l toInsert) contains) = some (getKey k toInsert (contains_of_contains_insertList_of_contains_eq_false_left contains not_contains)) from by
    injection h
  simp only [← getKey?_eq_some_getKey]
  exact getKey?_insertList_of_contains_eq_false_left distinct_l distinct_toInsert not_contains

theorem getValueCast_insertList_of_contains_right [BEq α] [LawfulBEq α] {l toInsert : List ((a : α) × β a)} {k : α}
  (distinct_l : DistinctKeys l)
  (distinct_toInsert: DistinctKeys toInsert)
  (contains : containsKey k toInsert) {h} :
    getValueCast k (insertList l toInsert) h = getValueCast k toInsert contains := by
  suffices h : some (getValueCast k (insertList l toInsert) h) = some (getValueCast k toInsert contains) from by
    injection h
  simp only [← getValueCast?_eq_some_getValueCast]
  simp only [getValueCast?_eq_getEntry?]
  suffices getEntry? k (insertList l toInsert) = getEntry? k toInsert from by simp [this]
  rw [@getEntry?_insertList α β _ _ l toInsert distinct_l (DistinctKeys_impl_Pairwise_distinct distinct_toInsert) k]
  rw [containsKey_eq_isSome_getEntry?] at contains
  rw [@Option.or_of_isSome _ (getEntry? k toInsert) (getEntry? k l) contains]

theorem getValueCastD_insertList_of_contains_eq_false_left [BEq α] [LawfulBEq α] {l toInsert : List ((a : α) × β a)} {k : α} {fallback : β k}
  (distinct_l : DistinctKeys l)
  (distinct_toInsert: DistinctKeys toInsert)
  (not_contains: containsKey k l = false) :
    getValueCastD k (insertList l toInsert) fallback = getValueCastD k toInsert fallback := by
  simp only [getValueCastD_eq_getValueCast?]
  congr 1
  exact getValueCast?_insertList_of_contains_eq_false_left distinct_l distinct_toInsert not_contains

theorem length_insertList_distinct [BEq α] [EquivBEq α]
    {l toInsert : List ((a : α) × β a)}
    (distinct_l : DistinctKeys l)
    (distinct_toInsert : DistinctKeys toInsert) :
    (∀ (a : α), containsKey a l → containsKey a toInsert = false) →
    (insertList l toInsert).length = l.length + toInsert.length := by
    replace distinct_toInsert := DistinctKeys_impl_Pairwise_distinct distinct_toInsert
    intro distinct_keys
    have subgoal2 : ∀ (a : α), containsKey a l = true → (List.map Sigma.fst toInsert).contains a = false := by
      intro a h_contains
      specialize distinct_keys a h_contains
      rwa [containsKey_eq_contains_map_fst] at distinct_keys
    apply length_insertList distinct_l distinct_toInsert subgoal2

theorem getKey?_insertList_of_mem_of_not_mem [BEq α] [LawfulBEq α]
    {l toInsert : List ((a : α) × β a)} {k : α}
    (contains : containsKey k l)
    (not_contains : containsKey k toInsert = false) :
    List.getKey? k (insertList l toInsert) = some k := by
  simp only [List.getKey?_insertList_of_contains_eq_false_right not_contains, getKey?_eq_some contains]

theorem _root_.Option.or_eq_left_of_isSome {o o' : Option α} : o.isSome = true → o.or o' = o := by
  cases o <;> simp

theorem insertListIfNew_perm_insertList [BEq α] [EquivBEq α] {l₁ l₂ : List ((a : α) × β a)}
    (hd₁ : DistinctKeys l₁) (hd₂ : DistinctKeys l₂) :
    List.Perm (insertListIfNew l₁ l₂) (insertList l₂ l₁) := by
  induction l₂ using assoc_induction generalizing l₁ with
  | nil =>
    simp only [insertListIfNew]
    exact Perm.trans (by simp) (perm_insertList hd₂ (pairwise_fst_eq_false hd₁) (by simp)).symm
  | cons k v l ih =>
    simp only [insertListIfNew]
    refine Perm.trans (ih hd₁.insertEntryIfNew hd₂.tail) ?_
    refine getEntry?_ext hd₂.tail.insertList hd₂.insertList (fun k' => ?_)
    rw [getEntry?_insertList hd₂.tail (pairwise_fst_eq_false hd₁.insertEntryIfNew),
      getEntry?_insertList hd₂ (pairwise_fst_eq_false hd₁), getEntry?_insertEntryIfNew]
    simp only [Bool.and_eq_true, Bool.not_eq_eq_eq_not, Bool.not_true]
    split
    · rename_i h
      rw [Option.some_or, Option.or_eq_right_of_none, getEntry?_cons_of_true h.1]
      rw [← getEntry?_congr h.1, getEntry?_eq_none, h.2]
    · rename_i h
      rw [getEntry?_cons]
      by_cases hk : k == k'
      · simp only [hk, true_and, Bool.not_eq_false] at h
        suffices (getEntry? k' l₁).isSome by simp [Option.or_eq_left_of_isSome this]
        rwa [← containsKey_eq_isSome_getEntry?, ← containsKey_congr hk]
      · simp [hk]

theorem insertList_perm_insertSmallerList [BEq α] [EquivBEq α]
    {l toInsert : List ((a : α) × β a)}
    (distinct_l : DistinctKeys l)
    (distinct_toInsert : DistinctKeys toInsert) :
    (insertList l toInsert).Perm
    (insertSmallerList l toInsert) := by
  unfold insertSmallerList
  split
  . apply Perm.symm
    . apply insertListIfNew_perm_insertList distinct_toInsert distinct_l
  . apply Perm.refl

theorem length_left_le_length_insertListIfNew [BEq α] [EquivBEq α]
   {l toInsert : List ((a : α) × β a)} :
    l.length ≤ (insertListIfNew l toInsert).length := by
  induction toInsert generalizing l with
  | nil => apply Nat.le_refl
  | cons hd tl ih => exact Nat.le_trans length_le_length_insertEntryIfNew ih

theorem length_right_le_length_insertList [BEq α] [EquivBEq α]
    {l toInsert : List ((a : α) × β a)}
    (distinct_l : DistinctKeys l)
    (distinct_toInsert : DistinctKeys toInsert) :
    toInsert.length ≤ (List.insertList l toInsert).length := by
  apply Nat.le_trans
  case m => exact (insertListIfNew toInsert l).length
  . apply length_left_le_length_insertListIfNew
  . apply Nat.le_of_eq
    . apply Perm.length_eq
      . exact @insertListIfNew_perm_insertList α β _ _ toInsert l distinct_toInsert distinct_l

theorem insertList_insertEntry_right_equiv_insertEntry_insertList [BEq α] [EquivBEq α]
    {l toInsert : List ((a : α) × β a)} (p : (a : α) × β a)
    (distinct_l : DistinctKeys l)
    (distinct_toInsert : DistinctKeys toInsert) :
    (insertList l (insertEntry p.fst p.snd toInsert)).Perm
    (insertEntry p.fst p.snd (insertList l toInsert)) := by
  apply getEntry?_ext (DistinctKeys.insertList distinct_l)
    <| DistinctKeys.insertEntry
      <| DistinctKeys.insertList distinct_l
  intro a
  have distinct_toInsert_pairwise := DistinctKeys_impl_Pairwise_distinct <| @DistinctKeys.insertEntry α β  _ _ toInsert p.fst p.snd distinct_toInsert
  simp only [@getEntry?_insertList α β _ _ l (insertEntry p.fst p.snd toInsert) distinct_l distinct_toInsert_pairwise a,
    getEntry?_insertEntry]
  split
  . simp only [Option.some_or]
  . rw [@getEntry?_insertList α β _ _ l toInsert distinct_l (DistinctKeys_impl_Pairwise_distinct distinct_toInsert) a]

section

variable {β : Type v}

/-- Internal implementation detail of the hash map -/
def Prod.toSigma (p : α × β) : ((_ : α) × β) := ⟨p.fst, p.snd⟩

@[simp]
theorem Prod.fst_comp_toSigma :
    Sigma.fst ∘ Prod.toSigma = @Prod.fst α β := by
  apply funext
  simp [Prod.toSigma]

/-- Internal implementation detail of the hash map -/
def insertListConst [BEq α] (l : List ((_ : α) × β)) (toInsert : List (α × β)) : List ((_ : α) × β) :=
  insertList l (toInsert.map Prod.toSigma)

theorem containsKey_insertListConst [BEq α] [PartialEquivBEq α]
    {l : List ((_ : α) × β)} {toInsert : List (α × β)} {k : α} :
    containsKey k (insertListConst l toInsert) =
    (containsKey k l || (toInsert.map Prod.fst).contains k) := by
  unfold insertListConst
  rw [containsKey_insertList]
  simp

theorem containsKey_of_containsKey_insertListConst [BEq α] [PartialEquivBEq α]
    {l : List ((_ : α) × β)} {toInsert : List (α × β)} {k : α}
    (h₁ : containsKey k (insertListConst l toInsert))
    (h₂ : (toInsert.map Prod.fst).contains k = false) : containsKey k l := by
  unfold insertListConst at h₁
  apply containsKey_of_containsKey_insertList h₁
  simpa using h₂

theorem getKey?_insertListConst_of_contains_eq_false [BEq α] [EquivBEq α]
    {l : List ((_ : α) × β)} {toInsert : List (α × β)} {k : α}
    (not_contains : (toInsert.map Prod.fst).contains k = false) :
    getKey? k (insertListConst l toInsert) = getKey? k l := by
  unfold insertListConst
  apply getKey?_insertList_of_contains_eq_false
  simpa using not_contains

theorem getKey?_insertListConst_of_mem [BEq α] [EquivBEq α]
    {l : List ((_ : α) × β)} {toInsert : List (α × β)}
    (distinct_l : DistinctKeys l)
    {k k' : α} (k_beq : k == k')
    (distinct_toInsert : toInsert.Pairwise (fun a b => (a.1 == b.1) = false))
    (mem : k ∈ toInsert.map Prod.fst) :
    getKey? k' (insertListConst l toInsert) = some k := by
  unfold insertListConst
  apply getKey?_insertList_of_mem distinct_l k_beq
  · simpa [List.pairwise_map]
  · simp only [List.map_map, Prod.fst_comp_toSigma]
    exact mem

theorem getKey_insertListConst_of_contains_eq_false [BEq α] [EquivBEq α]
    {l : List ((_ : α) × β)} {toInsert : List (α × β)} {k : α}
    (not_contains : (toInsert.map Prod.fst).contains k = false)
    {h} :
    getKey k (insertListConst l toInsert) h =
      getKey k l (containsKey_of_containsKey_insertListConst h not_contains) := by
  rw [← Option.some_inj, ← getKey?_eq_some_getKey,
    getKey?_insertListConst_of_contains_eq_false not_contains, getKey?_eq_some_getKey]

theorem getKey_insertListConst_of_mem [BEq α] [EquivBEq α]
    {l : List ((_ : α) × β)} {toInsert : List (α × β)}
    (distinct_l : DistinctKeys l)
    {k k' : α} (k_beq : k == k')
    (distinct_toInsert : toInsert.Pairwise (fun a b => (a.1 == b.1) = false))
    (mem : k ∈ toInsert.map Prod.fst)
    {h} :
    getKey k' (insertListConst l toInsert) h = k := by
  rw [← Option.some_inj, ← getKey?_eq_some_getKey,
    getKey?_insertListConst_of_mem distinct_l k_beq distinct_toInsert mem]

theorem getKey!_insertListConst_of_contains_eq_false [BEq α] [EquivBEq α] [Inhabited α]
    {l : List ((_ : α) × β)} {toInsert : List (α × β)} {k : α}
    (not_contains : (toInsert.map Prod.fst).contains k = false) :
    getKey! k (insertListConst l toInsert) = getKey! k l := by
  rw [getKey!_eq_getKey?, getKey?_insertListConst_of_contains_eq_false not_contains,
    getKey!_eq_getKey?]

theorem getKey!_insertListConst_of_mem [BEq α] [EquivBEq α] [Inhabited α]
    {l : List ((_ : α) × β)} {toInsert : List (α × β)}
    (distinct_l : DistinctKeys l)
    {k k' : α} (k_beq : k == k')
    (distinct_toInsert : toInsert.Pairwise (fun a b => (a.1 == b.1) = false))
    (mem : k ∈ toInsert.map Prod.fst) :
    getKey! k' (insertListConst l toInsert) = k := by
  rw [getKey!_eq_getKey?, getKey?_insertListConst_of_mem distinct_l k_beq distinct_toInsert mem,
    Option.get!_some]

theorem getKeyD_insertListConst_of_contains_eq_false [BEq α] [EquivBEq α]
    {l : List ((_ : α) × β)} {toInsert : List (α × β)} {k fallback : α}
    (not_contains : (toInsert.map Prod.fst).contains k = false) :
    getKeyD k (insertListConst l toInsert) fallback = getKeyD k l fallback := by
  rw [getKeyD_eq_getKey?, getKey?_insertListConst_of_contains_eq_false not_contains,
    getKeyD_eq_getKey?]

theorem getKeyD_insertListConst_of_mem [BEq α] [EquivBEq α]
    {l : List ((_ : α) × β)} {toInsert : List (α × β)}
    (distinct_l : DistinctKeys l)
    {k k' fallback : α} (k_beq : k == k')
    (distinct_toInsert : toInsert.Pairwise (fun a b => (a.1 == b.1) = false))
    (mem : k ∈ toInsert.map Prod.fst) :
    getKeyD k' (insertListConst l toInsert) fallback = k := by
  rw [getKeyD_eq_getKey?, getKey?_insertListConst_of_mem distinct_l k_beq distinct_toInsert mem,
    Option.getD_some]

theorem length_insertListConst [BEq α] [EquivBEq α]
    {l : List ((_ : α) × β)} {toInsert : List (α × β)}
    (distinct_l : DistinctKeys l)
    (distinct_toInsert : toInsert.Pairwise (fun a b => (a.1 == b.1) = false))
    (distinct_both : ∀ (a : α), containsKey a l → (toInsert.map Prod.fst).contains a = false) :
    (insertListConst l toInsert).length = l.length + toInsert.length := by
  unfold insertListConst
  rw [length_insertList distinct_l]
  · simp
  · simpa [List.pairwise_map]
  · simpa using distinct_both

theorem length_le_length_insertListConst [BEq α]
    {l : List ((_ : α) × β)} {toInsert : List (α × β)} :
    l.length ≤ (insertListConst l toInsert).length := by
  induction toInsert generalizing l with
  | nil => apply Nat.le_refl
  | cons hd tl ih => exact Nat.le_trans length_le_length_insertEntry ih

theorem length_insertListConst_le [BEq α]
    {l : List ((_ : α) × β)} {toInsert : List (α × β)} :
    (insertListConst l toInsert).length ≤ l.length + toInsert.length := by
  unfold insertListConst
  rw [← List.length_map Prod.toSigma]
  apply length_insertList_le

theorem isEmpty_insertListConst [BEq α]
    {l : List ((_ : α) × β)} {toInsert : List (α × β)} :
    (List.insertListConst l toInsert).isEmpty = (l.isEmpty && toInsert.isEmpty) := by
  unfold insertListConst
  rw [isEmpty_insertList, Bool.eq_iff_iff]
  simp

theorem getValue?_insertListConst_of_contains_eq_false [BEq α] [PartialEquivBEq α]
    {l : List ((_ : α) × β)} {toInsert : List (α × β)} {k : α}
    (not_contains : (toInsert.map Prod.fst).contains k = false) :
    getValue? k (insertListConst l toInsert) = getValue? k l := by
  unfold insertListConst
  rw [getValue?_eq_getEntry?, getValue?_eq_getEntry?, getEntry?_insertList_of_contains_eq_false]
  rw [containsKey_eq_contains_map_fst]
  simpa using not_contains

theorem getValue?_insertList_of_contains_eq_false_right [BEq α] [EquivBEq α]
    {l toInsert : List ((_ : α) × β)} {k : α}
    (not_contains : containsKey k toInsert = false) :
    getValue? k (insertList l toInsert) = getValue? k l := by
  rw [getValue?_eq_getEntry?, getValue?_eq_getEntry?]
  simp only [getEntry?_insertList_of_contains_eq_false not_contains]

theorem getValueD_insertList_of_contains_eq_false_right [BEq α] [EquivBEq α]
    {l toInsert : List ((_ : α) × β)} {k : α} {fallback : β}
    (not_contains : containsKey k toInsert = false) :
    getValueD k (insertList l toInsert) fallback = getValueD k l fallback := by
  simp only [getValueD_eq_getValue?]
  congr 1
  exact getValue?_insertList_of_contains_eq_false_right not_contains

theorem getValue_insertList_of_contains_eq_false_right [BEq α] [EquivBEq α]
    {l toInsert : List ((_ : α) × β)} {k : α}
    (not_contains : containsKey k toInsert = false)
    {p1 : containsKey k (insertList l toInsert) = true}
    {p2 : containsKey k l = true} :
    getValue k (insertList l toInsert) p1 = getValue k l p2 := by
  suffices some (getValue k (insertList l toInsert) p1) = some (getValue k l p2) from by
    injection this
  simp only [← getValue?_eq_some_getValue]
  apply getValue?_insertList_of_contains_eq_false_right not_contains

theorem getValue?_insertList_of_contains_eq_false_left [BEq α] [EquivBEq α] {l toInsert : List ((_ : α) × β)} {k : α}
    (distinct_l : DistinctKeys l)
    (distinct_toInsert: DistinctKeys toInsert) : (containsKey k l = false) →
    getValue? k (insertList l toInsert) = getValue? k toInsert := by
  intro not_contains
  simp only [getValue?_eq_getEntry?]
  congr 1
  exact getEntry?_insertList_of_contains_left_eq_false distinct_l (DistinctKeys_impl_Pairwise_distinct distinct_toInsert) not_contains

theorem getValueD_insertList_of_contains_eq_false_left [BEq α] [EquivBEq α] {l toInsert : List ((_ : α) × β)} {k : α} {fallback : β}
    (distinct_l : DistinctKeys l)
    (distinct_toInsert: DistinctKeys toInsert) : (containsKey k l = false) →
    getValueD k (insertList l toInsert) fallback = getValueD k toInsert fallback := by
  intro not_contains
  simp only [getValueD_eq_getValue?]
  congr 1
  exact getValue?_insertList_of_contains_eq_false_left distinct_l distinct_toInsert not_contains

theorem getValue?_insertList [BEq α] [EquivBEq α]
    {l toInsert : List ((_ : α) × β)} {k : α}
    (distinct_l : DistinctKeys l)
    (distinct_toInsert: DistinctKeys toInsert) :
    getValue? k (insertList l toInsert) = (getValue? k toInsert).or (getValue? k l) := by
  simp only [getValue?_eq_getEntry?]
  simp only [← Option.map_or]
  congr 1
  apply getEntry?_insertList distinct_l (DistinctKeys_impl_Pairwise_distinct distinct_toInsert)

theorem getValueD_insertList [BEq α] [EquivBEq α]
    {l toInsert : List ((_ : α) × β)} {k : α} {fallback : β}
    (distinct_l : DistinctKeys l)
    (distinct_toInsert: DistinctKeys toInsert) :
    getValueD k (insertList l toInsert) fallback = getValueD k toInsert (getValueD k l fallback) := by
  simp only [getValueD_eq_getValue?]
  simp only [← Option.getD_or]
  congr 1
  apply getValue?_insertList distinct_l distinct_toInsert

theorem getValue_insertList_of_contains_eq_false_left [BEq α] [EquivBEq α] {l toInsert : List ((_ : α) × β)} {k : α}
    (distinct_l : DistinctKeys l)
    (distinct_toInsert: DistinctKeys toInsert)
    (contains : containsKey k (insertList l toInsert))
    (not_contains: containsKey k l = false) :
    getValue k (insertList l toInsert) contains = getValue k toInsert (contains_of_contains_insertList_of_contains_eq_false_left contains not_contains) := by
  suffices some (getValue k (insertList l toInsert) contains) = some (getValue k toInsert (contains_of_contains_insertList_of_contains_eq_false_left contains not_contains)) from by
    injection this
  simp only [← getValue?_eq_some_getValue]
  simp only [ getValue?_eq_getEntry? ]
  congr 1
  exact getEntry?_insertList_of_contains_left_eq_false distinct_l (DistinctKeys_impl_Pairwise_distinct distinct_toInsert) not_contains

theorem getValue_insertList_of_contains_right [BEq α] [EquivBEq α] {l toInsert : List ((_ : α) × β)} {k : α}
    (distinct_l : DistinctKeys l)
    (distinct_toInsert: DistinctKeys toInsert)
    (contains : containsKey k toInsert) {h} :
    getValue k (insertList l toInsert) h = getValue k toInsert contains := by
  suffices some (getValue k (insertList l toInsert) h) = some (getValue k toInsert contains) from by
    injection this
  simp only [← getValue?_eq_some_getValue]
  simp only [ getValue?_eq_getEntry? ]
  congr 1
  apply getEntry?_insertList_of_contains_eq_true
  . exact distinct_l
  . exact DistinctKeys_impl_Pairwise_distinct distinct_toInsert
  . exact contains

theorem getValue?_insertListConst_of_mem [BEq α] [EquivBEq α]
    {l : List ((_ : α) × β)} {toInsert : List (α × β)}
    (distinct_l : DistinctKeys l)
    {k k' : α} (k_beq : k == k') {v : β}
    (distinct_toInsert : toInsert.Pairwise (fun a b => (a.1 == b.1) = false))
    (mem : ⟨k, v⟩ ∈ toInsert) :
    getValue? k' (insertListConst l toInsert) = some v := by
  unfold insertListConst
  rw [getValue?_eq_getEntry?]
  have : getEntry? k' (insertList l (toInsert.map Prod.toSigma)) =
      getEntry? k' (toInsert.map Prod.toSigma) := by
    apply getEntry?_insertList_of_contains_eq_true distinct_l (by simpa [List.pairwise_map])
    apply containsKey_of_beq _ k_beq
    rw [containsKey_eq_contains_map_fst, List.map_map, Prod.fst_comp_toSigma,
      List.contains_iff_exists_mem_beq]
    exists k
    rw [List.mem_map]
    constructor
    . exists ⟨k, v⟩
    . simp
  rw [this]
  rw [getEntry?_of_mem _ k_beq _]
  . rfl
  · simpa [DistinctKeys.def, List.pairwise_map]
  . simp only [List.mem_map]
    exists (k, v)

theorem getValue_insertListConst_of_contains_eq_false [BEq α] [PartialEquivBEq α]
    {l : List ((_ : α) × β)} {toInsert : List (α × β)} {k : α}
    {not_contains : (toInsert.map Prod.fst).contains k = false}
    {h} :
    getValue k (insertListConst l toInsert) h =
    getValue k l (containsKey_of_containsKey_insertListConst h not_contains) := by
  rw [← Option.some_inj, ← getValue?_eq_some_getValue, ← getValue?_eq_some_getValue,
    getValue?_insertListConst_of_contains_eq_false not_contains]

theorem getValue_insertListConst_of_mem [BEq α] [EquivBEq α]
    {l : List ((_ : α) × β)} {toInsert : List (α × β)}
    (distinct_l : DistinctKeys l)
    {k k' : α} (k_beq : k == k') {v : β}
    (distinct_toInsert : toInsert.Pairwise (fun a b => (a.1 == b.1) = false))
    (mem : ⟨k, v⟩ ∈ toInsert)
    {h} :
    getValue k' (insertListConst l toInsert) h = v := by
  rw [← Option.some_inj, ← getValue?_eq_some_getValue,
    getValue?_insertListConst_of_mem distinct_l k_beq distinct_toInsert mem]

theorem getValue!_insertListConst_of_contains_eq_false [BEq α] [PartialEquivBEq α] [Inhabited β]
    {l : List ((_ : α) × β)} {toInsert : List (α × β)} {k : α}
    (not_contains : (toInsert.map Prod.fst).contains k = false) :
    getValue! k (insertListConst l toInsert) = getValue! k l := by
  simp only [getValue!_eq_getValue?]
  rw [getValue?_insertListConst_of_contains_eq_false not_contains]

theorem getValue!_insertListConst_of_mem [BEq α] [EquivBEq α] [Inhabited β]
    {l : List ((_ : α) × β)} {toInsert : List (α × β)} {k k' : α} {v: β}
    (distinct_l : DistinctKeys l)
    (k_beq : k == k')
    (distinct_toInsert : toInsert.Pairwise (fun a b => (a.1 == b.1) = false))
    (mem : ⟨k, v⟩ ∈ toInsert) :
    getValue! k' (insertListConst l toInsert) = v := by
  rw [getValue!_eq_getValue?,
    getValue?_insertListConst_of_mem distinct_l k_beq distinct_toInsert mem, Option.get!_some]

theorem getValueD_insertListConst_of_contains_eq_false [BEq α] [PartialEquivBEq α]
    {l : List ((_ : α) × β)} {toInsert : List (α × β)} {k : α} {fallback : β}
    (not_contains : (toInsert.map Prod.fst).contains k = false) :
    getValueD k (insertListConst l toInsert) fallback = getValueD k l fallback := by
  simp only [getValueD_eq_getValue?]
  rw [getValue?_insertListConst_of_contains_eq_false not_contains]

theorem getValueD_insertListConst_of_mem [BEq α] [EquivBEq α]
    {l : List ((_ : α) × β)} {toInsert : List (α × β)} {k k' : α} {v fallback: β}
    (distinct_l : DistinctKeys l)
    (k_beq : k == k')
    (distinct_toInsert : toInsert.Pairwise (fun a b => (a.1 == b.1) = false))
    (mem : ⟨k, v⟩ ∈ toInsert) :
    getValueD k' (insertListConst l toInsert) fallback= v := by
  simp only [getValueD_eq_getValue?]
  rw [getValue?_insertListConst_of_mem distinct_l k_beq distinct_toInsert mem, Option.getD_some]

/-- Internal implementation detail of the hash map -/
def insertListIfNewUnit [BEq α] (l: List ((_ : α) × Unit)) (toInsert: List α) :
    List ((_ : α) × Unit) :=
  match toInsert with
  | .nil => l
  | .cons hd tl => insertListIfNewUnit (insertEntryIfNew hd () l) tl

theorem insertListIfNewUnit_perm_of_perm_first [BEq α] [EquivBEq α] {l1 l2 : List ((_ : α) × Unit)}
    {toInsert : List α } (h : Perm l1 l2) (distinct : DistinctKeys l1) :
    Perm (insertListIfNewUnit l1 toInsert) (insertListIfNewUnit l2 toInsert) := by
  induction toInsert generalizing l1 l2 with
  | nil => simp [insertListIfNewUnit, h]
  | cons hd tl ih =>
    simp only [insertListIfNewUnit]
    apply ih
    · simp only [insertEntryIfNew, cond_eq_ite]
      have contains_eq : containsKey hd l1 = containsKey hd l2 := containsKey_of_perm h
      rw [contains_eq]
      by_cases contains_hd: containsKey hd l2 = true
      · simp only [contains_hd, ↓reduceIte]
        exact h
      · simp only [contains_hd, Bool.false_eq_true, ↓reduceIte, List.perm_cons]
        exact h
    · apply DistinctKeys.insertEntryIfNew distinct

theorem DistinctKeys.insertListIfNewUnit [BEq α] [PartialEquivBEq α] {l : List ((_ : α) × Unit)}
    {toInsert : List α} (distinct: DistinctKeys l) :
    DistinctKeys (insertListIfNewUnit l toInsert) := by
  induction toInsert generalizing l with
  | nil => simp [List.insertListIfNewUnit, distinct]
  | cons hd tl ih =>
    simp only [List.insertListIfNewUnit]
    apply ih (insertEntryIfNew distinct)

theorem getEntry?_insertListIfNewUnit [BEq α] [PartialEquivBEq α] {l : List ((_ : α) × Unit)}
    {toInsert : List α} {k : α} :
    getEntry? k (insertListIfNewUnit l toInsert) =
      (getEntry? k l).or (getEntry? k (toInsert.map (⟨·, ()⟩))) := by
  induction toInsert generalizing l with
  | nil => simp [insertListIfNewUnit]
  | cons hd tl ih =>
    simp only [insertListIfNewUnit, ih, getEntry?_insertEntryIfNew, List.map_cons,
      getEntry?_cons]
    cases hhd : hd == k
    · simp
    · cases hc : containsKey hd l
      · simp only [Bool.not_false, Bool.and_self, ↓reduceIte, Option.some_or, cond_true,
          Option.or_some, Option.some.injEq]
        rw [getEntry?_eq_none.2, Option.getD_none]
        rwa [← containsKey_congr hhd]
      · simp only [Bool.not_true, Bool.and_false, Bool.false_eq_true, ↓reduceIte, cond_true,
          Option.or_some]
        rw [containsKey_congr hhd, containsKey_eq_isSome_getEntry?] at hc
        obtain ⟨v, hv⟩ := Option.isSome_iff_exists.1 hc
        simp [hv]

theorem DistinctKeys.mapUnit [BEq α]
    {l : List α} (distinct: l.Pairwise (fun a b => (a == b) = false)) :
    DistinctKeys (l.map (⟨·, ()⟩)) := by
  rw [DistinctKeys.def]
  refine List.Pairwise.map ?_ ?_ distinct
  simp

theorem getEntry?_insertListIfNewUnit_of_contains_eq_false [BEq α] [PartialEquivBEq α]
    {l : List ((_ : α) × Unit)} {toInsert : List α } {k : α}
    (not_contains : toInsert.contains k = false) :
    getEntry? k (insertListIfNewUnit l toInsert) = getEntry? k l := by
  induction toInsert generalizing l with
  | nil => simp [insertListIfNewUnit]
  | cons h t ih =>
    unfold insertListIfNewUnit
    simp only [List.contains_cons, Bool.or_eq_false_iff] at not_contains
    rw [ih not_contains.right, getEntry?_insertEntryIfNew]
    simp only [Bool.and_eq_true, Bool.not_eq_eq_eq_not, Bool.not_true, ite_eq_right_iff, and_imp]
    intro h'
    rw [BEq.comm, And.left not_contains] at h'
    simp at h'

theorem containsKey_insertListIfNewUnit [BEq α] [PartialEquivBEq α] {l : List ((_ : α) × Unit)}
    {toInsert : List α} {k : α} :
    containsKey k (insertListIfNewUnit l toInsert) = (containsKey k l || toInsert.contains k) := by
  induction toInsert generalizing l with
  | nil => simp [insertListIfNewUnit]
  | cons hd tl ih =>
    simp only [insertListIfNewUnit, List.contains_cons]
    rw [ih, containsKey_insertEntryIfNew]
    rw [Bool.or_comm (hd == k), Bool.or_assoc, BEq.comm (a:=hd)]

theorem containsKey_of_containsKey_insertListIfNewUnit [BEq α] [PartialEquivBEq α]
    {l : List ((_ : α) × Unit)} {toInsert : List α} {k : α}
    (h₂ : toInsert.contains k = false) : containsKey k (insertListIfNewUnit l toInsert) →
    containsKey k l := by
  intro h₁
  rw [containsKey_insertListIfNewUnit, h₂] at h₁; simp at h₁; exact h₁

theorem getKey?_insertListIfNewUnit_of_contains_eq_false_of_contains_eq_false [BEq α] [EquivBEq α]
    {l : List ((_ : α) × Unit)} {toInsert : List α} {k : α}
    (h': containsKey k l = false) (h : toInsert.contains k = false) :
    getKey? k (insertListIfNewUnit l toInsert) = none := by
  rw [getKey?_eq_getEntry?,
    getEntry?_insertListIfNewUnit_of_contains_eq_false h, Option.map_eq_none_iff, getEntry?_eq_none]
  exact h'

theorem getKey?_insertListIfNewUnit_of_contains_eq_false_of_mem [BEq α] [EquivBEq α]
    {l : List ((_ : α) × Unit)} {toInsert : List α}
    {k k' : α} (k_beq : k == k')
    (mem' : containsKey k l = false)
    (distinct : toInsert.Pairwise (fun a b => (a == b) = false)) (mem : k ∈ toInsert) :
    getKey? k' (insertListIfNewUnit l toInsert) = some k := by
  simp only [getKey?_eq_getEntry?, getEntry?_insertListIfNewUnit, Option.map_eq_some_iff,
    Option.or_eq_some_iff, getEntry?_eq_none]
  exists ⟨k, ()⟩
  simp only [and_true]
  right
  constructor
  · rw [containsKey_congr k_beq] at mem'
    exact mem'
  · apply getEntry?_of_mem (DistinctKeys.mapUnit distinct) k_beq
    simp only [List.mem_map]
    exists k

theorem getKey?_insertListIfNewUnit_of_contains [BEq α] [EquivBEq α]
    {l : List ((_ : α) × Unit)} {toInsert : List α}
    {k : α}
    (h : containsKey k l = true) :
    getKey? k (insertListIfNewUnit l toInsert) = getKey? k l := by
  rw [containsKey_eq_isSome_getEntry?] at h
  simp [getKey?_eq_getEntry?, getEntry?_insertListIfNewUnit, Option.or_of_isSome h]

theorem getKey_insertListIfNewUnit_of_contains_eq_false_of_mem [BEq α] [EquivBEq α]
    {l : List ((_ : α) × Unit)} {toInsert : List α}
    {k k' : α} (k_beq : k == k')
    {h} (contains_eq_false : containsKey k l = false)
    (distinct : toInsert.Pairwise (fun a b => (a == b) = false))
    (mem : k ∈ toInsert) :
    getKey k' (insertListIfNewUnit l toInsert) h = k := by
  rw [← Option.some_inj, ← getKey?_eq_some_getKey,
    getKey?_insertListIfNewUnit_of_contains_eq_false_of_mem k_beq contains_eq_false distinct mem]

theorem getKey_insertListIfNewUnit_of_contains [BEq α] [EquivBEq α]
    {l : List ((_ : α) × Unit)} {toInsert : List α}
    {k : α}
    (contains : containsKey k l = true) {h} :
    getKey k (insertListIfNewUnit l toInsert) h = getKey k l contains := by
  rw [← Option.some_inj, ← getKey?_eq_some_getKey, ← getKey?_eq_some_getKey,
    getKey?_insertListIfNewUnit_of_contains contains]

theorem getKey!_insertListIfNewUnit_of_contains_eq_false_of_contains_eq_false [BEq α] [EquivBEq α]
    [Inhabited α] {l : List ((_ : α) × Unit)} {toInsert : List α} {k : α}
    (contains_eq_false : containsKey k l = false)
    (contains_eq_false' : toInsert.contains k = false) :
    getKey! k (insertListIfNewUnit l toInsert) = default := by
  rw [getKey!_eq_getKey?, getKey?_insertListIfNewUnit_of_contains_eq_false_of_contains_eq_false
    contains_eq_false contains_eq_false']
  simp

theorem getKey!_insertListIfNewUnit_of_contains_eq_false_of_mem [BEq α] [EquivBEq α] [Inhabited α]
    {l : List ((_ : α) × Unit)} {toInsert : List α}
    {k k' : α} (k_beq : k == k')
    (h : containsKey k l = false)
    (distinct : toInsert.Pairwise (fun a b => (a == b) = false)) (mem : k ∈ toInsert) :
    getKey! k' (insertListIfNewUnit l toInsert) = k := by
  rw [getKey!_eq_getKey?,
    getKey?_insertListIfNewUnit_of_contains_eq_false_of_mem k_beq h distinct mem, Option.get!_some]

theorem getKey!_insertListIfNewUnit_of_contains [BEq α] [EquivBEq α] [Inhabited α]
    {l : List ((_ : α) × Unit)} {toInsert : List α}
    {k : α}
    (h : containsKey k l = true) :
    getKey! k (insertListIfNewUnit l toInsert) = getKey! k l := by
  rw [getKey!_eq_getKey?, getKey?_insertListIfNewUnit_of_contains h, getKey!_eq_getKey?]

theorem getKeyD_insertListIfNewUnit_of_contains_eq_false_of_contains_eq_false [BEq α] [EquivBEq α]
    {l : List ((_ : α) × Unit)} {toInsert : List α} {k fallback : α}
    (contains_eq_false : containsKey k l = false) (contains_eq_false' : toInsert.contains k = false) :
    getKeyD k (insertListIfNewUnit l toInsert) fallback = fallback := by
  rw [getKeyD_eq_getKey?, getKey?_insertListIfNewUnit_of_contains_eq_false_of_contains_eq_false
    contains_eq_false contains_eq_false']
  simp

theorem getKeyD_insertListIfNewUnit_of_contains_eq_false_of_mem [BEq α] [EquivBEq α]
    {l : List ((_ : α) × Unit)} {toInsert : List α}
    {k k' fallback : α} (k_beq : k == k')
    (h : containsKey k l = false)
    (distinct : toInsert.Pairwise (fun a b => (a == b) = false)) (mem : k ∈ toInsert) :
    getKeyD k' (insertListIfNewUnit l toInsert) fallback = k := by
  rw [getKeyD_eq_getKey?, getKey?_insertListIfNewUnit_of_contains_eq_false_of_mem k_beq h
    distinct mem, Option.getD_some]

theorem getKeyD_insertListIfNewUnit_of_contains [BEq α] [EquivBEq α]
    {l : List ((_ : α) × Unit)} {toInsert : List α}
    {k fallback : α}
    (contains : containsKey k l = true) :
    getKeyD k (insertListIfNewUnit l toInsert) fallback = getKeyD k l fallback := by
  rw [getKeyD_eq_getKey?,
    getKey?_insertListIfNewUnit_of_contains contains, getKeyD_eq_getKey?]

theorem length_insertListIfNewUnit [BEq α] [EquivBEq α]
    {l : List ((_ : α) × Unit)} {toInsert : List α}
    (distinct_l : DistinctKeys l)
    (distinct_toInsert : toInsert.Pairwise (fun a b => (a == b) = false))
    (distinct_both : ∀ (a : α), containsKey a l → toInsert.contains a = false) :
    (insertListIfNewUnit l toInsert).length = l.length + toInsert.length := by
  induction toInsert generalizing l with
  | nil => simp [insertListIfNewUnit]
  | cons hd tl ih =>
    simp only [insertListIfNewUnit, List.length_cons]
    rw [ih]
    · rw [length_insertEntryIfNew]
      specialize distinct_both hd
      simp only [List.contains_cons, BEq.rfl, Bool.true_or,
        ] at distinct_both
      cases eq : containsKey hd l with
      | true => simp [eq] at distinct_both
      | false =>
        simp only [Bool.false_eq_true, ↓reduceIte]
        rw [Nat.add_assoc, Nat.add_comm 1 _]
    · apply DistinctKeys.insertEntryIfNew distinct_l
    · simp only [pairwise_cons] at distinct_toInsert
      apply And.right distinct_toInsert
    · intro a
      simp only [List.contains_cons,
        ] at distinct_both
      rw [containsKey_insertEntryIfNew]
      simp only [Bool.or_eq_true]
      intro h
      cases h with
      | inl h =>
        simp only [pairwise_cons] at distinct_toInsert
        rw [List.contains_eq_any_beq]
        simp only [List.any_eq_false, Bool.not_eq_true]
        intro x x_mem
        rcases distinct_toInsert with ⟨left,_⟩
        specialize left x x_mem
        apply BEq.neq_of_beq_of_neq
        apply BEq.symm h
        exact left
      | inr h =>
        specialize distinct_both a h
        rw [Bool.or_eq_false_iff] at distinct_both
        apply And.right distinct_both

theorem length_le_length_insertListIfNewUnit [BEq α] [EquivBEq α]
    {l : List ((_ : α) × Unit)} {toInsert : List α} :
    l.length ≤ (insertListIfNewUnit l toInsert).length := by
  induction toInsert generalizing l with
  | nil => apply Nat.le_refl
  | cons hd tl ih => exact Nat.le_trans length_le_length_insertEntryIfNew ih

theorem length_insertListIfNewUnit_le [BEq α] [EquivBEq α]
    {l : List ((_ : α) × Unit)} {toInsert : List α} :
    (insertListIfNewUnit l toInsert).length ≤ l.length + toInsert.length := by
  induction toInsert generalizing l with
  | nil => simp only [insertListIfNewUnit, List.length_nil, Nat.add_zero, Nat.le_refl]
  | cons hd tl ih =>
    simp only [insertListIfNewUnit, List.length_cons]
    apply Nat.le_trans ih
    rw [Nat.add_comm tl.length 1, ← Nat.add_assoc]
    apply Nat.add_le_add _ (Nat.le_refl _)
    apply length_insertEntryIfNew_le

theorem isEmpty_insertListIfNewUnit [BEq α]
    {l : List ((_ : α) × Unit)} {toInsert : List α} :
    (List.insertListIfNewUnit l toInsert).isEmpty = (l.isEmpty && toInsert.isEmpty) := by
  induction toInsert generalizing l with
  | nil => simp [insertListIfNewUnit]
  | cons hd tl ih =>
    rw [insertListIfNewUnit, List.isEmpty_cons, ih, isEmpty_insertEntryIfNew]
    simp

theorem getValue?_list_unit [BEq α] {l : List ((_ : α) × Unit)} {k : α} :
    getValue? k l = if containsKey k l = true then some () else none := by
  induction l with
  | nil => simp
  | cons hd tl ih =>
    simp only [getValue?, containsKey, Bool.or_eq_true, Bool.cond_eq_ite_iff]
    by_cases hd_k: (hd.fst == k) = true
    · simp [hd_k]
    · simp [hd_k, ih]

theorem getValue?_insertListIfNewUnit [BEq α] [PartialEquivBEq α]
    {l : List ((_ : α) × Unit)} {toInsert : List α} {k : α} :
    getValue? k (insertListIfNewUnit l toInsert) =
    if containsKey k l ∨ toInsert.contains k then some () else none := by
  simp [containsKey_insertListIfNewUnit, getValue?_list_unit]

end

private theorem Option.map_cast_apply {γ γ' : Type u} (h : γ = γ') (x : Option γ) :
    Option.map (cast h) x = cast (congrArg Option h) x := by
  cases h; cases x <;> simp

private theorem cast_eq_id {α : Type u} : cast (rfl : α = α) = id := by rfl

private theorem function_id_comp {α : Type u} {β : Type v} {f : α → β} :
  id ∘ f = f := rfl

section Alter

section Dependent

variable [BEq α] [LawfulBEq α]

/-- Internal implementation detail of the hash map -/
def alterKey (k : α) (f : Option (β k) → Option (β k))
    (l : List ((a : α) × β a)) : List ((a : α) × β a) :=
  match f (getValueCast? k l) with
  | none => eraseKey k l
  | some v => insertEntry k v l

theorem length_alterKey {k : α} {f : Option (β k) → Option (β k)} {l : List ((a : α) × β a)} :
    (alterKey k f l).length =
      if h : containsKey k l then
        if f (some <| getValueCast k l h) |>.isSome then l.length else l.length - 1
      else
        if f none |>.isSome then l.length + 1 else l.length := by
  rw [alterKey]
  cases h : getValueCast? k l <;> split <;> simp_all [length_eraseKey, length_insertEntry,
    containsKey_eq_isSome_getValueCast?, ← getValueCast?_eq_some_getValueCast]

theorem length_alterKey' {k : α} {f : Option (β k) → Option (β k)} {l : List ((a : α) × β a)} :
    (alterKey k f l).length =
      if containsKey k l ∧ (f (getValueCast? k l)).isNone then
        l.length - 1
      else if containsKey k l = false ∧ (f (getValueCast? k l)).isSome then
        l.length + 1
      else
        l.length := by
  rw [alterKey]
  cases h : containsKey k l <;> split <;> split <;> simp_all [length_eraseKey, length_insertEntry]

theorem alterKey_cons_perm {k : α} {f : Option (β k) → Option (β k)} {k' : α} {v' : β k'}
    {l : List ((a : α) × β a)} : Perm (alterKey k f (⟨k', v'⟩ :: l))
      (if hk : k' == k then
        match f (some (cast (congrArg β (eq_of_beq hk)) v')) with
          | none => l
          | some v => ⟨k, v⟩ :: l
        else
          ⟨k', v'⟩ :: alterKey k f l) := by
  rw [alterKey]
  by_cases hk' : k' == k
  · simp only [hk', ↓reduceDIte]
    rw [getValueCast?_cons_of_true hk', eraseKey_cons_of_beq hk']
    simp only [insertEntry_cons_of_beq hk']
    rfl
  · simp only [hk', Bool.false_eq_true, ↓reduceDIte]
    rw [Bool.not_eq_true] at hk'
    rw [getValueCast?_cons_of_false hk', eraseKey_cons_of_false hk', alterKey]
    split
    · rfl
    · exact insertEntry_cons_of_false hk'

theorem isEmpty_alterKey_eq_isEmpty_eraseKey {k : α} {f : Option (β k) → Option (β k)}
    {l : List ((a : α) × β a)} :
    (alterKey k f l).isEmpty = ((eraseKey k l).isEmpty && (f (getValueCast? k l)).isNone) := by
  rw [alterKey, Bool.eq_iff_iff, Bool.and_eq_true_iff]
  cases f (getValueCast? k l)
  repeat simp [isEmpty_insertEntry]

theorem isEmpty_alterKey {k : α} {f : Option (β k) → Option (β k)} {l : List ((a : α) × β a)} :
    (alterKey k f l).isEmpty = ((l.isEmpty || (l.length == 1 && containsKey k l)) &&
      (f (getValueCast? k l)).isNone) := by
  rw [isEmpty_alterKey_eq_isEmpty_eraseKey, isEmpty_eraseKey]

theorem alterKey_of_perm {a : α} {f : Option (β a) → Option (β a)} {l l' : List ((a : α) × β a)}
    (hl : DistinctKeys l) (hp : Perm l l') : Perm (alterKey a f l) (alterKey a f l') := by
  simp only [alterKey, getValueCast?_of_perm hl hp]
  split
  · exact eraseKey_of_perm hl hp
  · exact insertEntry_of_perm hl hp

theorem alterKey_append_of_containsKey_right_eq_false {a : α} {f : Option (β a) → Option (β a)}
    {l l' : List ((a : α) × β a)} (hc : containsKey a l' = false) :
    alterKey a f (l ++ l') = alterKey a f l ++ l' := by
  simp only [alterKey, getValueCast?_append_of_containsKey_eq_false hc,
    eraseKey_append_of_containsKey_right_eq_false hc, insertEntry_append_of_not_contains_right hc]
  split <;> rfl

@[simp]
theorem alterKey_nil {a : α} {f : Option (β a) → Option (β a)} :
    alterKey a f [] = match f none with
| none => []
| some b => [⟨a, b⟩] := (rfl)

theorem containsKey_alterKey_self {a : α} {f : Option (β a) → Option (β a)}
    {l : List ((a : α) × β a)} (hl : DistinctKeys l) :
    containsKey a (alterKey a f l) = (f (getValueCast? a l)).isSome := by
  match l with
  | [] =>
    simp only [getValueCast?_nil, alterKey_nil]
    cases f none <;> simp
  | x :: xs =>
    simp only [alterKey]
    cases f (getValueCast? a (x :: xs))
    · simp only [hl, Option.isSome_none, containsKey_eraseKey_self]
    · simp only [containsKey_insertEntry, BEq.rfl, Bool.true_or, Option.isSome_some]

theorem containsKey_alterKey {k k' : α} {f : Option (β k) → Option (β k)}
    {l : List ((a : α) × β a)} (hl : DistinctKeys l) :
    containsKey k' (alterKey k f l) =
      if k == k' then
        f (getValueCast? k l) |>.isSome
      else
        containsKey k' l := by
  split
  next h =>
    rw [← containsKey_congr h, containsKey_alterKey_self hl]
  next h =>
    rw [alterKey]
    cases f (getValueCast? k l)
    · simp [containsKey_eraseKey_of_false (Bool.not_eq_true _ ▸ h)]
    · simp_all

theorem DistinctKeys.alterKey {a : α} {f : Option (β a) → Option (β a)}
    {l : List ((a : α) × β a)} (hl : DistinctKeys l) : DistinctKeys (alterKey a f l) := by
  dsimp only [List.alterKey]
  split
  · exact DistinctKeys.eraseKey hl
  · exact DistinctKeys.insertEntry hl

theorem mem_alterKey_of_key_ne {a : α} {f : Option (β a) → Option (β a)}
    {l : List ((a : α) × β a)} (p : (a : α) × β a) (hne : p.1 ≠ a) :
    p ∈ alterKey a f l ↔ p ∈ l := by
  rw [alterKey]
  split <;> simp only [mem_eraseKey_of_key_ne p hne, mem_insertEntry_of_key_ne p hne]

theorem getValueCast?_alterKey (k k' : α) (f : Option (β k) → Option (β k))
    (l : List ((a : α) × β a)) (hl : DistinctKeys l) : getValueCast? k' (alterKey k f l) =
      if h : k == k' then
        cast (congrArg (Option ∘ β) (eq_of_beq h)) (f (getValueCast? k l))
      else
        getValueCast? k' l := by
  split
  next heq =>
    cases eq_of_beq heq
    simp only [Function.comp_apply, cast_eq]
    rw [alterKey]
    split
    next hnone =>
      simp only [getValueCast?_eraseKey_self hl, hnone]
    next hsome =>
      rw [hsome, getValueCast?_insertEntry_self]
  next heq =>
    rw [alterKey]
    split
    next hnone =>
      simp only [heq, hl, getValueCast?_eraseKey, ite_false, Bool.false_eq_true,
        ]
    next hsome =>
      simp only [getValueCast?_insertEntry, dite_false, heq, Bool.false_eq_true]

theorem getValueCast_alterKey (k k' : α) (f : Option (β k) → Option (β k))
    (l : List ((a : α) × β a)) (hl : DistinctKeys l) (hc : containsKey k' (alterKey k f l)) :
    getValueCast k' (alterKey k f l) hc =
      if h : k == k' then
        haveI hc' : (f (getValueCast? k l)).isSome := by
          rwa [containsKey_alterKey hl, if_pos h] at hc
        cast (congrArg β (eq_of_beq h)) <| (f (getValueCast? k l)).get hc'
      else
        haveI hc' : containsKey k' l := by rwa [containsKey_alterKey hl, if_neg h] at hc
        getValueCast k' l hc' := by
  have := getValueCast?_alterKey  k k' f l hl
  rw [getValueCast?_eq_some_getValueCast hc] at this
  split
  next heq =>
    cases eq_of_beq heq
    apply Option.some_inj.mp
    simp_all
  next heq =>
    apply Option.some_inj.mp
    simp_all only [Bool.false_eq_true, Function.comp_apply, dite_false]
    rw [getValueCast?_eq_some_getValueCast]

theorem getValueCast_alterKey_self (k : α) (f : Option (β k) → Option (β k))
    (l : List ((a : α) × β a)) (hl : DistinctKeys l) (hc : containsKey k (alterKey k f l)) :
    haveI hc' : (f (getValueCast? k l)).isSome := by
      rwa [containsKey_alterKey hl, beq_self_eq_true] at hc
    getValueCast k (alterKey k f l) hc = (f (getValueCast? k l)).get hc' := by
  rw [getValueCast_alterKey _ _ _ _ hl]
  simp

theorem getValueCast!_alterKey {k k' : α} [Inhabited (β k')] {f : Option (β k) → Option (β k)}
    (l : List ((a : α) × β a)) (hl : DistinctKeys l) : getValueCast! k' (alterKey k f l) =
      if heq : k == k' then
        (f (getValueCast? k l)).map (cast (congrArg β <| eq_of_beq heq)) |>.get!
      else
        getValueCast! k' l := by
  simp only [hl, getValueCast!_eq_getValueCast?, getValueCast?_alterKey, beq_iff_eq,
    Function.comp_apply]
  split
  next heq =>
    simp only [Option.map_cast_apply]
  · rfl

theorem getValueCastD_alterKey {k k' : α} {fallback : β k'} {f : Option (β k) → Option (β k)}
    (l : List ((a : α) × β a)) (hl : DistinctKeys l) : getValueCastD k' (alterKey k f l) fallback =
      if heq : k == k' then
        f (getValueCast? k l) |>.map (cast (congrArg β <| eq_of_beq heq)) |>.getD fallback
      else
        getValueCastD k' l fallback := by
  simp only [getValueCastD_eq_getValueCast?, hl, getValueCast?_alterKey, beq_iff_eq,
    Function.comp_apply, apply_dite (Option.getD · fallback), Option.map_cast_apply]

theorem getKey?_alterKey {k k' : α} {f : Option (β k) → Option (β k)} (l : List ((a : α) × β a))
    (hl : DistinctKeys l) :
    getKey? k' (alterKey k f l) =
      if k == k' then
        if (f (getValueCast? k l)).isSome then some k else none
      else
        getKey? k' l := by
  rw [alterKey]
  split <;> next heq => simp [hl, heq, getKey?_eraseKey, getKey?_insertEntry]

theorem getKey!_alterKey [Inhabited α] {k k' : α} {f : Option (β k) → Option (β k)}
    (l : List ((a : α) × β a)) (hl : DistinctKeys l) :
    getKey! k' (alterKey k f l) =
      if k == k' then
        if (f (getValueCast? k l)).isSome then k else default
      else
        getKey! k' l := by
  simp only [getKey!_eq_getKey?, hl, getKey?_alterKey, beq_iff_eq]
  split
  next heq =>
    split <;> rfl
  next heq =>
    rfl

theorem getKey_alterKey {k k' : α} {f : Option (β k) → Option (β k)}
    (l : List ((a : α) × β a)) (hl : DistinctKeys l) (hc : containsKey k' (alterKey k f l)) :
    getKey k' (alterKey k f l) hc =
      if heq : k == k' then
        k
      else
        haveI h' : containsKey k' l := by rwa [containsKey_alterKey hl, if_neg heq] at hc
        getKey k' l h' := by
  have := getKey?_alterKey (f := f) (k' := k') _ hl
  rw [getKey?_eq_some_getKey hc] at this
  split
  next heq =>
    cases eq_of_beq heq
    apply Option.some_inj.mp
    simp_all
  next heq =>
    apply Option.some_inj.mp
    simp_all only [Bool.false_eq_true, ite_false]
    rw [getKey?_eq_some_getKey]

theorem getKeyD_alterKey {k k' fallback : α} {f : Option (β k) → Option (β k)}
    (l : List ((a : α) × β a)) (hl : DistinctKeys l) :
    getKeyD k' (alterKey k f l) fallback =
      if k == k' then
        if (f (getValueCast? k l)).isSome then k else fallback
      else
        getKeyD k' l fallback := by
  simp only [hl, getKeyD_eq_getKey?, getKey?_alterKey, beq_iff_eq]
  split
  next heq =>
    split <;> rfl
  · rfl

end Dependent

namespace Const

variable [BEq α]

variable {β : Type v}

/-- Internal implementation detail of the hash map -/
def alterKey [BEq α] (k : α) (f : Option β → Option β)
    (l : List ((_ : α) × β)) : List ((_ : α) × β) :=
  match f (getValue? k l) with
  | none => eraseKey k l
  | some v => insertEntry k v l

theorem length_alterKey {k : α} {f : Option β → Option β} {l : List ((_ : α) × β)} :
    (alterKey k f l).length =
      if h : containsKey k l then
        if f (some (getValue k l h)) |>.isSome then l.length else l.length - 1
      else
        if f none |>.isSome then l.length + 1 else l.length := by
  rw [alterKey]
  cases h : getValue? k l <;> split <;> simp_all [length_eraseKey, length_insertEntry,
    containsKey_eq_isSome_getValue?, ← getValue?_eq_some_getValue, -getValue?_eq_none]

theorem length_alterKey' {k : α} {f : Option β → Option β} {l : List ((_ : α) × β)} :
    (alterKey k f l).length =
      if containsKey k l ∧ (f (getValue? k l)).isNone then
        l.length - 1
      else if containsKey k l = false ∧ (f (getValue? k l)).isSome then
        l.length + 1
      else
        l.length := by
  rw [alterKey]
  cases h : containsKey k l <;> split <;> split <;> simp_all [length_eraseKey, length_insertEntry]

theorem length_alterKey_eq_add_one {k : α} {f : Option β → Option β} {l : List ((_ : α) × β)}
    (h : containsKey k l = false) (h' : (f (getValue? k l)).isSome) :
    (alterKey k f l).length = l.length + 1 := by
  simp [length_alterKey', h, h']

theorem length_alterKey_eq_sub_one {k : α} {f : Option β → Option β} {l : List ((_ : α) × β)}
    (h : containsKey k l) (h' : (f (getValue? k l)).isNone) :
    (alterKey k f l).length = l.length - 1 := by
  simp [length_alterKey', h, h']

theorem length_alterKey_eq_self {k : α} {f : Option β → Option β} {l : List ((_ : α) × β)}
    (h : containsKey k l) (h' : (f (getValue? k l)).isSome) :
    (alterKey k f l).length = l.length := by
  simp [length_alterKey', h, Option.isSome_iff_ne_none.mp h']

theorem length_alterKey_eq_self' {k : α} {f : Option β → Option β} {l : List ((_ : α) × β)}
    (h : containsKey k l = false) (h' : (f (getValue? k l)).isNone) :
    (alterKey k f l).length = l.length := by
  simp [length_alterKey', h, h']

theorem alterKey_cons_perm {k : α} {f : Option β → Option β} {k' : α} {v' : β}
    {l : List ((_ : α) × β)} :
    Perm (alterKey k f (⟨k', v'⟩ :: l))
      (if k' == k then
        match f (some v') with
          | none => l
          | some v => ⟨k, v⟩ :: l
        else
          ⟨k', v'⟩ :: alterKey k f l) := by
  rw [alterKey]
  by_cases hk' : k' == k
  · simp only [hk']
    rw [getValue?_cons_of_true hk', eraseKey_cons_of_beq hk']
    simp only [insertEntry_cons_of_beq hk']
    rfl
  · simp only [hk', Bool.false_eq_true]
    rw [Bool.not_eq_true] at hk'
    rw [getValue?_cons_of_false hk', eraseKey_cons_of_false hk', alterKey]
    split
    · rfl
    · simp [insertEntry_cons_of_false hk']

theorem isEmpty_alterKey_eq_isEmpty_eraseKey {k : α} {f : Option β → Option β}
    {l : List ((_ : α) × β)} :
    (alterKey k f l).isEmpty = ((eraseKey k l).isEmpty && (f (getValue? k l)).isNone) := by
  simp only [alterKey]
  split <;> { next heq => simp [heq] }

theorem isEmpty_alterKey {k : α} {f : Option β → Option β} {l : List ((_ : α) × β)} :
    (alterKey k f l).isEmpty = ((l.isEmpty || (l.length == 1 && containsKey k l)) &&
      (f (getValue? k l)).isNone) := by
  rw [isEmpty_alterKey_eq_isEmpty_eraseKey, isEmpty_eraseKey]

theorem alterKey_of_perm [EquivBEq α] {a : α} {f : Option β → Option β} {l l' : List ((_ : α) × β)}
    (hl : DistinctKeys l) (hp : Perm l l') :
    Perm (alterKey a f l) (alterKey a f l') := by
  simp only [alterKey, getValue?_of_perm hl hp]
  split
  · exact eraseKey_of_perm hl hp
  · exact insertEntry_of_perm hl hp

theorem alterKey_append_of_containsKey_right_eq_false {a : α} {f : Option β → Option β}
    {l l' : List ((_ : α) × β)} (hc : containsKey a l' = false) :
    alterKey a f (l ++ l') = alterKey a f l ++ l' := by
  simp only [alterKey, getValue?_append_of_containsKey_eq_false hc,
    eraseKey_append_of_containsKey_right_eq_false hc, insertEntry_append_of_not_contains_right hc]
  split <;> rfl

@[simp]
theorem alterKey_nil {a : α} {f : Option β → Option β} :
    alterKey a f [] = match f none with
| none => []
| some b => [⟨a, b⟩] := (rfl)

theorem containsKey_alterKey_self [EquivBEq α] {a : α} {f : Option β → Option β}
    {l : List ((_ : α) × β)} (hl : DistinctKeys l) :
    containsKey a (alterKey a f l) = (f (getValue? a l)).isSome := by
  match l with
  | [] =>
    simp only [getValue?_nil, alterKey_nil]
    split <;> { rename_i heq; simp [heq] }
  | x :: xs =>
    simp only [alterKey]
    split
    next heq =>
      simp only [hl, heq, Option.isSome_none, containsKey_eraseKey_self]
    next heq =>
      simp only [containsKey_insertEntry, BEq.rfl, Bool.true_or, heq, Option.isSome_some]

theorem mem_alterKey_of_key_not_beq [EquivBEq α] {β : Type v} {a : α} {f : Option β → Option β}
    {l : List ((_ : α) × β)} (p : (_ : α) × β) (hne : (p.1 == a) = false) :
    p ∈ alterKey a f l ↔ p ∈ l := by
  rw [alterKey]
  split <;> simp only
    [mem_eraseKey_of_key_beq_eq_false p hne, mem_insertEntry_of_key_beq_eq_false p hne]

theorem containsKey_alterKey [EquivBEq α] {k k' : α} {f : Option β → Option β}
    {l : List ((_ : α) × β)} (hl : DistinctKeys l) :
    containsKey k' (alterKey k f l) =
      if k == k' then
        f (getValue? k l) |>.isSome
      else
        containsKey k' l := by
  split
  next h =>
    rw [← containsKey_congr h]
    exact containsKey_alterKey_self hl
  next h =>
    rw [alterKey]
    split
    next heq =>
      simp only [containsKey_eraseKey_of_false (Bool.not_eq_true _ ▸ h)]
    next heq =>
      simp_all only [Bool.not_eq_true, containsKey_insertEntry, Bool.false_or]

theorem getValue?_alterKey [EquivBEq α] (k k' : α) (f : Option β → Option β)
    (l : List ((_ : α) × β)) (hl : DistinctKeys l) : getValue? k' (alterKey k f l) =
      if k == k' then
        f (getValue? k l)
      else
        getValue? k' l := by
  split
  next heq =>
    rw [alterKey]
    split
    next hnone =>
      simp only [getValue?_eraseKey_of_beq hl heq, hnone]
    next hsome =>
      rw [hsome, getValue?_insertEntry_of_beq heq]
  next heq =>
    rw [alterKey]
    split
    next hnone =>
      simp only [heq, hl, getValue?_eraseKey, ite_false, Bool.false_eq_true,
        ]
    next hsome =>
      simp only [getValue?_insertEntry, heq, Bool.false_eq_true, reduceIte]

theorem getValue_alterKey [EquivBEq α] (k k' : α) (f : Option β → Option β) (l : List ((_ : α) × β))
    (hl : DistinctKeys l) (hc : containsKey k' (alterKey k f l)) :
    getValue k' (alterKey k f l) hc =
      if h : k == k' then
        haveI hc' : (f (getValue? k l)).isSome := by rwa [containsKey_alterKey hl, if_pos h] at hc
        (f (getValue? k l)).get hc'
      else
        haveI hc' : containsKey k' l := by rwa [containsKey_alterKey hl, if_neg h] at hc
        getValue k' l hc' := by
  have := getValue?_alterKey  k k' f l hl
  rw [getValue?_eq_some_getValue hc] at this
  split
  next heq =>
    apply Option.some_inj.mp
    simp_all
  next heq =>
    apply Option.some_inj.mp
    simp_all only [Bool.false_eq_true, ite_false]
    rw [getValue?_eq_some_getValue]

theorem getValue_alterKey_self [EquivBEq α] (k : α) (f : Option β → Option β)
    (l : List ((_ : α) × β)) (hl : DistinctKeys l) (hc : containsKey k (alterKey k f l)) :
    haveI hc' : (f (getValue? k l)).isSome := by rwa [containsKey_alterKey hl, BEq.rfl] at hc
    getValue k (alterKey k f l) hc = (f (getValue? k l)).get hc' := by
  rw [getValue_alterKey _ _ _ _ hl]
  simp

theorem getValue!_alterKey [EquivBEq α] {k k' : α} [Inhabited β] {f : Option β → Option β}
    (l : List ((_ : α) × β)) (hl : DistinctKeys l) :
    getValue! k' (alterKey k f l) =
      if k == k' then
        (f (getValue? k l)).get!
      else
        getValue! k' l := by
  simp only [hl, getValue!_eq_getValue?, getValue?_alterKey,
    apply_ite Option.get!]

theorem getValueD_alterKey [EquivBEq α] {k k' : α} {fallback : β} {f : Option β → Option β}
    (l : List ((_ : α) × β)) (hl : DistinctKeys l) :
    getValueD k' (alterKey k f l) fallback =
      if k == k' then
        f (getValue? k l) |>.getD fallback
      else
        getValueD k' l fallback := by
  simp only [hl, getValueD_eq_getValue?, getValue?_alterKey,
    apply_ite (Option.getD · fallback)]

theorem getKey?_alterKey [EquivBEq α] {k k' : α} {f : Option β → Option β} (l : List ((_ : α) × β))
    (hl : DistinctKeys l) :
    getKey? k' (alterKey k f l) =
      if k == k' then
        if (f (getValue? k l)).isSome then some k else none
      else
        getKey? k' l := by
  rw [alterKey]
  split <;> next heq => simp [hl, heq, getKey?_eraseKey, getKey?_insertEntry]

theorem getKey!_alterKey [EquivBEq α] [Inhabited α] {k k' : α} {f : Option β → Option β}
    (l : List ((_ : α) × β)) (hl : DistinctKeys l) :
    getKey! k' (alterKey k f l) =
      if k == k' then
        if (f (getValue? k l)).isSome then k else default
      else
        getKey! k' l := by
  simp [hl, getKey!_eq_getKey?, getKey?_alterKey, apply_ite Option.get!]

theorem getKey_alterKey [EquivBEq α] {k k' : α} {f : Option β → Option β}
    (l : List ((_ : α) × β)) (hl : DistinctKeys l) (hc : containsKey k' (alterKey k f l)) :
    getKey k' (alterKey k f l) hc =
      if heq : k == k' then
        k
      else
        haveI h' : containsKey k' l := by rwa [containsKey_alterKey hl, if_neg heq] at hc
        getKey k' l h' := by
  have := getKey?_alterKey (f := f) (k := k) (k' := k') _ hl
  rw [getKey?_eq_some_getKey hc] at this
  split
  next heq =>
    apply Option.some_inj.mp
    simp_all
  next heq =>
    apply Option.some_inj.mp
    simp_all only [Bool.false_eq_true, ite_false]
    rw [getKey?_eq_some_getKey]

theorem getKeyD_alterKey [EquivBEq α] {k k' fallback : α} {f : Option β → Option β}
    (l : List ((_ : α) × β)) (hl : DistinctKeys l) :
    getKeyD k' (alterKey k f l) fallback =
      if k == k' then
        if (f (getValue? k l)).isSome then k else fallback
      else
        getKeyD k' l fallback := by
  simp only [hl, getKeyD_eq_getKey?, getKey?_alterKey]
  split
  next heq =>
    split <;> rfl
  · rfl

end Const

theorem constAlterKey_eq_alterKey [BEq α] [LawfulBEq α] {β : Type v} {k : α}
    {f : Option β → Option β} {l : List ((_ : α) × β)} : Const.alterKey k f l = alterKey k f l := by
  rw [alterKey, Const.alterKey, getValue?_eq_getValueCast?]
  cases f (getValueCast? k l) <;> rfl

theorem DistinctKeys.constAlterKey [BEq α] [EquivBEq α] {β : Type v} {a : α}
    {f : Option β → Option β} {l : List ((_ : α) × β)} (hl : DistinctKeys l) :
    DistinctKeys (List.Const.alterKey a f l) := by
  dsimp only [List.Const.alterKey]
  split
  · exact DistinctKeys.eraseKey hl
  · exact DistinctKeys.insertEntry hl

end Alter

section Modify

/-- Internal implementation detail of the hash map -/
def modifyKey [BEq α] [LawfulBEq α] (k : α) (f : β k → β k)
    (l : List ((a : α) × β a)) : List ((a : α) × β a) :=
  match getValueCast? k l with
  | none => l
  | some v => replaceEntry k (f v) l

theorem isEmpty_modifyKey [BEq α] [LawfulBEq α] (k : α) (f : β k → β k) (l : List ((a : α) × β a)) :
    (modifyKey k f l).isEmpty = l.isEmpty := by
  match l with
  | [] => simp [modifyKey]
  | a :: as =>
    simp only [modifyKey, replaceEntry, cond_eq_ite]
    repeat' split <;> simp

theorem length_modifyKey [BEq α] [LawfulBEq α] (k : α) (f : β k → β k) (l : List ((a : α) × β a)) :
    (modifyKey k f l).length = l.length := by
  induction l
  · rfl
  next ih =>
    simp only [modifyKey]
    split <;> next h => simp only [length_replaceEntry, List.length_cons]

theorem containsKey_modifyKey [BEq α] [LawfulBEq α] (k k' : α) (f : β k → β k)
    (l : List ((a : α) × β a)) : containsKey k' (modifyKey k f l) = containsKey k' l := by
  induction l
  · simp only [modifyKey, getValueCast?_nil, containsKey_nil]
  · simp only [modifyKey]
    split
    · rfl
    · rw [containsKey_replaceEntry]

theorem modifyKey_eq_alterKey [BEq α] [LawfulBEq α] (k : α) (f : β k → β k)
    (l : List ((a : α) × β a)) : modifyKey k f l = alterKey k (·.map f) l := by
  rw [modifyKey, alterKey, Option.map.eq_def]
  split <;> next h =>
    simp [h, insertEntry, containsKey_eq_isSome_getValueCast?, eraseKey_of_containsKey_eq_false]

theorem DistinctKeys.modifyKey [BEq α] [LawfulBEq α] {a f} {l : List ((a : α) × β a)}
    (hd : DistinctKeys l) : DistinctKeys (modifyKey a f l) := by
  simpa [modifyKey_eq_alterKey] using hd.alterKey

theorem modifyKey_of_perm [BEq α] [LawfulBEq α] {l l' : List ((a : α) × β a)}
    {k : α} {f : β k → β k} (hl : DistinctKeys l) (h : Perm l l') :
    Perm (modifyKey k f l) (modifyKey k f l') := by
  simp only [modifyKey_eq_alterKey, alterKey_of_perm hl h]

theorem getValueCast?_modifyKey [BEq α] [LawfulBEq α] {k k' : α} {f : β k → β k}
    (l : List ((a : α) × β a)) (hl : DistinctKeys l) :
    getValueCast? k' (modifyKey k f l) =
      if h : k == k' then
        (cast (congrArg (Option ∘ β) (eq_of_beq h)) ((getValueCast? k l).map f))
      else
        getValueCast? k' l := by
  simp [modifyKey_eq_alterKey, getValueCast?_alterKey, hl]

@[simp]
theorem getValueCast?_modifyKey_self [BEq α] [LawfulBEq α] {k : α} {f : β k → β k}
    (l : List ((a : α) × β a)) (hl : DistinctKeys l) :
    getValueCast? k (modifyKey k f l) = (getValueCast? k l).map f := by
  simp [getValueCast?_modifyKey, hl]

theorem getValueCast_modifyKey [BEq α] [LawfulBEq α] {k k' : α} {f : β k → β k}
    (l : List ((a : α) × β a)) (hl : DistinctKeys l) (h : containsKey k' (modifyKey k f l)) :
    getValueCast k' (modifyKey k f l) h =
      if heq : k == k' then
        haveI h' : containsKey k l := by rwa [containsKey_modifyKey, ← eq_of_beq heq] at h
        cast (congrArg β (eq_of_beq heq)) <| f (getValueCast k l h')
      else
        haveI h' : containsKey k' l := by rwa [containsKey_modifyKey] at h
        getValueCast k' l h' := by
  simp only [modifyKey_eq_alterKey, getValueCast_alterKey, hl]
  split
  next heq =>
    cases eq_of_beq heq
    haveI h' : containsKey k l := by rwa [containsKey_modifyKey, ← eq_of_beq heq] at h
    simp [getValueCast?_eq_some_getValueCast, h']
  · rfl

@[simp]
theorem getValueCast_modifyKey_self [BEq α] [LawfulBEq α] {k : α} {f : β k → β k}
    (l : List ((a : α) × β a)) (hl : DistinctKeys l) {h : containsKey k (modifyKey k f l)} :
    haveI h' : containsKey k l := by rwa [containsKey_modifyKey] at h
    getValueCast k (modifyKey k f l) h = f (getValueCast k l h') := by
  simp [getValueCast_modifyKey, hl]

theorem getValueCast!_modifyKey [BEq α] [LawfulBEq α] {k k' : α} [hi : Inhabited (β k')]
    {f : β k → β k} (l : List ((a : α) × β a)) (hl : DistinctKeys l) :
    getValueCast! k' (modifyKey k f l) =
      if heq : k == k' then
        getValueCast? k l |>.map f |>.map (cast (congrArg β (eq_of_beq heq))) |>.get!
      else
        getValueCast! k' l := by
  simp only [modifyKey_eq_alterKey, getValueCast!_alterKey, hl]

@[simp]
theorem getValueCast!_modifyKey_self [BEq α] [LawfulBEq α] {k : α} [Inhabited (β k)]
    {f : β k → β k} (l : List ((a : α) × β a)) (hl : DistinctKeys l) :
    getValueCast! k (modifyKey k f l) = ((getValueCast? k l).map f).get! := by
  simp [getValueCast!_modifyKey, hl, List.cast_eq_id]

theorem getValueCastD_modifyKey [BEq α] [LawfulBEq α] {k k' : α} {fallback : β k'} {f : β k → β k}
    (l : List ((a : α) × β a)) (hl : DistinctKeys l) :
    getValueCastD k' (modifyKey k f l) fallback =
      if heq : k == k' then
        getValueCast? k l |>.map f |>.map (cast (congrArg β <| eq_of_beq heq)) |>.getD fallback
      else
        getValueCastD k' l fallback := by
  simp [modifyKey_eq_alterKey, getValueCastD_alterKey, hl]

@[simp]
theorem getValueCastD_modifyKey_self [BEq α] [LawfulBEq α] {k : α} {fallback : β k} {f : β k → β k}
    (l : List ((a : α) × β a)) (hl : DistinctKeys l) :
    getValueCastD k (modifyKey k f l) fallback = ((getValueCast? k l).map f).getD fallback := by
  simp [getValueCastD_modifyKey, hl, List.cast_eq_id]

theorem getKey?_modifyKey [BEq α] [LawfulBEq α] {k k' : α} {f : β k → β k}
    (l : List ((a : α) × β a)) (hl : DistinctKeys l) :
    getKey? k' (modifyKey k f l) =
      if k == k' then
        if containsKey k l then some k else none
      else
        getKey? k' l := by
  simp [modifyKey_eq_alterKey, getKey?_alterKey, containsKey_eq_isSome_getValueCast?, hl]

theorem getKey?_modifyKey_self [BEq α] [LawfulBEq α] {k : α} {f : β k → β k}
    (l : List ((a : α) × β a)) (hl : DistinctKeys l) :
    getKey? k (modifyKey k f l) = if containsKey k l then some k else none := by
  simp [getKey?_modifyKey, hl]

theorem getKey!_modifyKey [BEq α] [LawfulBEq α] [Inhabited α] {k k' : α} {f : β k → β k}
    (l : List ((a : α) × β a)) (hl : DistinctKeys l) :
    getKey! k' (modifyKey k f l) =
      if k == k' then
        if containsKey k l then k else default
      else
        getKey! k' l := by
  simp [modifyKey_eq_alterKey, getKey!_alterKey, containsKey_eq_isSome_getValueCast?, hl]

theorem getKey!_modifyKey_self [BEq α] [LawfulBEq α] [Inhabited α] {k : α} {f : β k → β k}
    (l : List ((a : α) × β a)) (hl : DistinctKeys l) :
    getKey! k (modifyKey k f l) = if containsKey k l then k else default := by
  simp [getKey!_modifyKey, hl]

theorem getKey_modifyKey [BEq α] [LawfulBEq α] {k k' : α} {f : β k → β k}
    (l : List ((a : α) × β a)) (hl : DistinctKeys l) (h : containsKey k' (modifyKey k f l)) :
    getKey k' (modifyKey k f l) h =
      if k == k' then
        k
      else
        haveI h' : containsKey k' l := by rwa [containsKey_modifyKey] at h
        getKey k' l h' := by
  simp only [modifyKey_eq_alterKey, getKey_alterKey, hl, ← dite_eq_ite]

@[simp]
theorem getKey_modifyKey_self [BEq α] [LawfulBEq α] {k : α} {f : β k → β k}
    (l : List ((a : α) × β a)) (_ : DistinctKeys l) (h : containsKey k (modifyKey k f l)) :
    getKey k (modifyKey k f l) h = k := by
  simp only [getKey_eq]

theorem getKeyD_modifyKey [BEq α] [LawfulBEq α] {k k' fallback : α} {f : β k → β k}
    (l : List ((a : α) × β a)) (hl : DistinctKeys l) :
    getKeyD k' (modifyKey k f l) fallback =
      if k == k' then
        if containsKey k l then k else fallback
      else
        getKeyD k' l fallback := by
  simp [modifyKey_eq_alterKey, getKeyD_alterKey, containsKey_eq_isSome_getValueCast?, hl]

theorem getKeyD_modifyKey_self [BEq α] [LawfulBEq α] {k fallback : α} {f : β k → β k}
    (l : List ((a : α) × β a)) (hl : DistinctKeys l) :
    getKeyD k (modifyKey k f l) fallback = if containsKey k l then k else fallback := by
  simp [getKeyD_modifyKey, hl]

namespace Const

variable {β : Type v} [BEq α]

/-- Internal implementation detail of the hash map -/
def modifyKey (k : α) (f : β → β)
    (l : List ((_ : α) × β)) : List ((_ : α) × β) :=
  match getValue? k l with
  | none => l
  | some v => replaceEntry k (f v) l

theorem isEmpty_modifyKey (k : α) (f : β → β) (l : List ((_ : α) × β)) :
    (modifyKey k f l).isEmpty = l.isEmpty := by
  match l with
  | [] => simp [modifyKey]
  | a :: as =>
    simp only [modifyKey, replaceEntry, cond_eq_ite]
    repeat' split <;> simp

theorem modifyKey_eq_alterKey (k : α) (f : β → β) (l : List ((_ : α) × β)) :
    modifyKey k f l = alterKey k (·.map f) l := by
  rw [modifyKey, alterKey, Option.map.eq_def]
  split <;> next h =>
    simp [h, insertEntry, containsKey_eq_isSome_getValue?, eraseKey_of_containsKey_eq_false]

theorem modifyKey_of_perm [EquivBEq α] {l l' : List ((_ : α) × β)} {k : α} {f : β → β}
    (hl : DistinctKeys l) (h : Perm l l') :
    Perm (modifyKey k f l) (modifyKey k f l') := by
  simp only [modifyKey_eq_alterKey, alterKey_of_perm hl h]

theorem length_modifyKey (k : α) (f : β → β) (l : List ((_ : α) × β)) :
    (modifyKey k f l).length = l.length := by
  induction l
  · rfl
  next ih =>
    simp only [modifyKey]
    split <;> next h => simp only [length_replaceEntry, List.length_cons]

theorem containsKey_modifyKey [EquivBEq α] (k k': α) (f : β → β) (l : List ((_ : α) × β)) :
    containsKey k' (modifyKey k f l) = containsKey k' l := by
  induction l
  · simp only [modifyKey, getValue?_nil, containsKey_nil]
  · simp only [modifyKey]
    split
    · rfl
    · rw [containsKey_replaceEntry]

theorem getValue?_modifyKey [EquivBEq α] {k k' : α} {f : β → β} (l : List ((_ : α) × β))
    (hl : DistinctKeys l) :
    getValue? k' (modifyKey k f l) =
      if k == k' then
        (getValue? k l).map f
      else
        getValue? k' l := by
  simp [modifyKey_eq_alterKey, getValue?_alterKey, hl]

@[simp]
theorem getValue?_modifyKey_self [EquivBEq α] {k : α} {f : β → β} (l : List ((_ : α) × β))
    (hl : DistinctKeys l) : getValue? k (modifyKey k f l) = (getValue? k l).map f := by
  simp [getValue?_modifyKey, hl]

theorem getValue_modifyKey [EquivBEq α] {k k' : α} {f : β → β} (l : List ((_ : α) × β))
    (hl : DistinctKeys l) (h : containsKey k' (modifyKey k f l)) :
    getValue k' (modifyKey k f l) h =
      if heq : k == k' then
        haveI h' : containsKey k l := by rwa [containsKey_modifyKey, ← containsKey_congr heq] at h
         f (getValue k l h')
      else
        haveI h' : containsKey k' l := by rwa [containsKey_modifyKey] at h
        getValue k' l h' := by
  simp only [modifyKey_eq_alterKey, getValue_alterKey, hl]
  split
  next heq =>
    haveI h' : containsKey k l := by rwa [containsKey_modifyKey, ← containsKey_congr heq] at h
    simp [getValue?_eq_some_getValue, h']
  · rfl

@[simp]
theorem getValue_modifyKey_self [EquivBEq α] {k : α} {f : β → β} (l : List ((_ : α) × β))
    (hl : DistinctKeys l) {h : containsKey k (modifyKey k f l)} :
    haveI h' : containsKey k l := by rwa [containsKey_modifyKey] at h
    getValue k (modifyKey k f l) h = f (getValue k l h') := by
  simp [getValue_modifyKey, hl]

theorem getValue!_modifyKey [EquivBEq α] {k k' : α} [hi : Inhabited β] {f : β → β}
    (l : List ((_ : α) × β)) (hl : DistinctKeys l) : getValue! k' (modifyKey k f l) =
      if k == k' then
        getValue? k l |>.map f |>.get!
      else
        getValue! k' l := by
  simp [modifyKey_eq_alterKey, getValue!_alterKey, hl]

@[simp]
theorem getValue!_modifyKey_self [EquivBEq α] {k : α} [Inhabited (β)] {f : β → β}
    (l : List ((_ : α) × β)) (hl : DistinctKeys l) :
    getValue! k (modifyKey k f l) = ((getValue? k l).map f).get! := by
  simp [getValue!_modifyKey, hl]

theorem getValueD_modifyKey [EquivBEq α] {k k' : α} {fallback : β} {f : β → β}
    (l : List ((_ : α) × β)) (hl : DistinctKeys l) :
    getValueD k' (modifyKey k f l) fallback =
      if k == k' then
        getValue? k l |>.map f |>.getD fallback
      else
        getValueD k' l fallback := by
  simp [modifyKey_eq_alterKey, getValueD_alterKey, hl]

@[simp]
theorem getValueD_modifyKey_self [EquivBEq α] {k : α} {fallback : β} {f : β → β}
    (l : List ((_ : α) × β)) (hl : DistinctKeys l) :
    getValueD k (modifyKey k f l) fallback = ((getValue? k l).map f).getD fallback := by
  simp [getValueD_modifyKey, hl]

theorem getKey?_modifyKey [EquivBEq α] {k k' : α} {f : β → β} (l : List ((_ : α) × β))
    (hl : DistinctKeys l) :
    getKey? k' (modifyKey k f l) =
      if k == k' then
        if containsKey k l then some k else none
      else
        getKey? k' l := by
  simp [modifyKey_eq_alterKey, getKey?_alterKey, containsKey_eq_isSome_getValue?, hl]

theorem getKey?_modifyKey_self [EquivBEq α] {k : α} {f : β → β} (l : List ((_ : α) × β))
    (hl : DistinctKeys l) :
    getKey? k (modifyKey k f l) = if containsKey k l then some k else none := by
  simp [getKey?_modifyKey, hl]

theorem getKey!_modifyKey [EquivBEq α] [Inhabited α] {k k' : α} {f : β → β}
    (l : List ((_ : α) × β)) (hl : DistinctKeys l) : getKey! k' (modifyKey k f l) =
      if k == k' then
        if containsKey k l then k else default
      else
        getKey! k' l := by
  simp [modifyKey_eq_alterKey, getKey!_alterKey, containsKey_eq_isSome_getValue?, hl]

theorem getKey!_modifyKey_self [EquivBEq α] [Inhabited α] {k : α} {f : β → β}
    (l : List ((_ : α) × β)) (hl : DistinctKeys l) :
    getKey! k (modifyKey k f l) = if containsKey k l then k else default := by
  simp [getKey!_modifyKey, hl]

theorem getKey_modifyKey [EquivBEq α] {k k' : α} {f : β → β} (l : List ((_ : α) × β))
    (hl : DistinctKeys l) (h : containsKey k' (modifyKey k f l)) :
    getKey k' (modifyKey k f l) h =
      if k == k' then
        k
      else
        haveI h' : containsKey k' l := by rwa [containsKey_modifyKey] at h
        getKey k' l h' := by
  simp only [modifyKey_eq_alterKey, getKey_alterKey, hl]
  rfl

@[simp]
theorem getKey_modifyKey_self [EquivBEq α] {k : α} {f : β → β}
    (l : List ((_ : α) × β)) (hl : DistinctKeys l) (h : containsKey k (modifyKey k f l)) :
    getKey k (modifyKey k f l) h = k := by
  simp [getKey_modifyKey, hl]

theorem getKeyD_modifyKey [EquivBEq α] {k k' fallback : α} {f : β → β} (l : List ((_ : α) × β))
    (hl : DistinctKeys l) :
    getKeyD k' (modifyKey k f l) fallback =
      if k == k' then
        if containsKey k l then k else fallback
      else
        getKeyD k' l fallback := by
  simp [modifyKey_eq_alterKey, getKeyD_alterKey, containsKey_eq_isSome_getValue?, hl]

theorem getKeyD_modifyKey_self [EquivBEq α] {k fallback : α} {f : β → β}
    (l : List ((_ : α) × β)) (hl : DistinctKeys l) :
    getKeyD k (modifyKey k f l) fallback = if containsKey k l then k else fallback := by
  simp [getKeyD_modifyKey, hl]

end Const

theorem constModifyKey_eq_modifyKey {β : Type v} [BEq α] [LawfulBEq α] {k : α} {f : β → β}
    {l : List ((_ : α) × β)} :
    Const.modifyKey k f l = modifyKey k f l := by
  rw [modifyKey, Const.modifyKey, getValue?_eq_getValueCast?]
  cases getValueCast? k l <;> rfl

theorem DistinctKeys.constModifyKey {β : Type v} [BEq α] [EquivBEq α] {a f} {l : List ((_ : α) × β)}
    (hd : DistinctKeys l) : DistinctKeys (Const.modifyKey a f l) := by
  simpa [Const.modifyKey_eq_alterKey] using hd.constAlterKey

end Modify

section FilterMap

private theorem Option.dmap_bind {α β γ : Type _} (x : Option α) (f : α → Option β)
    (g : (a : β) → x.bind f = some a → γ) :
    Option.dmap (x.bind f) g =
      x.pbind (fun a h => Option.dmap (f a) (fun b h' => g b (h ▸ h'.symm ▸ rfl))) := by
  cases x <;> rfl

private theorem Option.bind_dmap_left {α β γ : Type _} (x : Option α)
    (f : (a : α) → x = some a → β) (g : β → Option γ) :
    (Option.dmap x f).bind g = x.pbind (fun a h => g (f a h)) := by
  cases x <;> rfl

private theorem Option.dmap_map {α β γ : Type _} (x : Option α) (f : α → β)
    (g : (a : β) → x.map f = some a → γ) :
    Option.dmap (x.map f) g = Option.dmap x (fun a h => g (f a) (h ▸ rfl)) := by
  cases x <;> rfl

private theorem Option.map_dmap {α β γ : Type _} (x : Option α)
    (f : (a : α) → x = some a → β) (g : β → γ) :
    (x.dmap f).map g = Option.dmap x (fun a h => g (f a h)) := by
  cases x <;> rfl

private theorem Option.dmap_id {α : Type _} (x : Option α) : Option.dmap x (fun a _ => a) = x := by
  cases x <;> rfl

private theorem Option.dmap_ite {α β : Type _} (p : Prop) [Decidable p] (t e : Option α)
    (f : (a : α) → (if p then t else e) = some a → β) :
    Option.dmap (if p then t else e) f =
      if h : p then Option.dmap t (fun a h' => f a (if_pos h ▸ h'))
      else Option.dmap e (fun a h' => f a (if_neg h ▸ h')) := by
  split
  · rename_i h
    simp only
  · rename_i h
    simp only

private theorem Option.get_dmap {α β : Type _} {x : Option α} {f : (a : α) → x = some a → β} (h) :
    (Option.dmap x f).get h =
      f (x.get (isSome_dmap.symm.trans h)) (Option.eq_some_of_isSome _) := by
  cases x <;> trivial

theorem guard_eq_map (p : (a : α) × β a → Prop) [DecidablePred p] :
    Option.guard p = fun x => Option.map (fun y => ⟨x.1, y⟩) (if p x then some x.2 else none) := by
  funext x
  simp [Option.guard]

theorem Sigma.snd_congr {x x' : (a : α) × β a} (h : x = x') :
    x.snd = cast (congrArg (β ·.fst) h.symm) x'.snd := by
  cases h; rfl

private theorem Option.pmap_eq_dmap {α β : Type _} {p : α → Prop} {x : Option α}
    {f : (a : α) → p a → β} (h : ∀ a ∈ x, p a) :
    x.pmap f h = Option.dmap x (fun a h' => f a (h a h')) := by
  cases x <;> rfl

private theorem Option.dmap_eq_map {α β : Type _} {x : Option α} {f : α → β} :
    Option.dmap x (fun a _ => f a) = x.map f := by
  cases x <;> rfl

private theorem Option.any_dmap {α β : Type _} {x : Option α}
    {f : (a : α) → x = some a → β} {p : β → Bool} :
    (x.dmap f).any p = x.attach.any (fun ⟨a, h⟩ => p (f a h)) := by
  cases x <;> rfl

theorem getEntry?_filterMap' [BEq α] [EquivBEq α]
    {f : ((a : α) × β a) → Option (((a : α) × γ a))}
    (hf : ∀ p, (f p).all (·.1 == p.1))
    {l : List ((a : α) × β a)} {k : α} (hl : DistinctKeys l) :
    getEntry? k (l.filterMap f) = (getEntry? k l).bind f := by
  induction l using assoc_induction with
  | nil => rfl
  | cons k' v l ih =>
    simp only [getEntry?, cond_eq_ite]
    simp only [distinctKeys_cons_iff] at hl
    specialize ih hl.1
    specialize hf ⟨k', v⟩
    split
    · rename_i h
      simp only [List.filterMap_cons, Option.bind_some]
      simp only [containsKey_congr h] at hl
      split
      · simp only [ih, ‹f _ = _›, Option.bind_none, getEntry?_eq_none.mpr hl.2]
      · rw [‹f _ = _›, Option.all_some, BEq.congr_right h] at hf
        rw [getEntry?_cons, hf, ‹f _ = _›, cond_true]
    · simp only [List.filterMap_cons]
      split
      · exact ih
      · rw [‹f _ = _›, Option.all_some] at hf
        rw [getEntry?_cons, BEq.congr_left hf, (Bool.not_eq_true (_ == _)).mp ‹_›, ih, cond_false]

theorem getEntry?_map' [BEq α] [EquivBEq α]
    {f : ((a : α) × β a) → ((a : α) × γ a)}
    (hf : ∀ p, (f p).1 == p.1)
    {l : List ((a : α) × β a)} {k : α} (hl : DistinctKeys l) :
    getEntry? k (l.map f) = (getEntry? k l).map f := by
  rw [← List.filterMap_eq_map, getEntry?_filterMap' hf hl, ← Option.map_eq_bind]

theorem getEntry?_filter [BEq α] [EquivBEq α]
    {f : ((a : α) × β a) → Bool}
    {l : List ((a : α) × β a)} {k : α} (hl : DistinctKeys l) :
    getEntry? k (l.filter f) = (getEntry? k l).filter f := by
  rw [← List.filterMap_eq_filter, getEntry?_filterMap' _ hl, Option.bind_guard]
  intro p
  simp only [Option.all_guard, BEq.rfl, Bool.or_true]

theorem getValueCast?_filter_containsKey [BEq α] [LawfulBEq α]
    {l₁ l₂ : List ((a : α) × β a)} {k : α}
    (dl₁ : DistinctKeys l₁) :
    getValueCast? k (List.filter (fun p => containsKey p.fst l₂) l₁) =
    if containsKey k l₂ = true then getValueCast? k l₁ else none := by
  simp only [getValueCast?_eq_getEntry?]
  split
  case isTrue h =>
    apply Option.dmap_congr
    . simp
    . rw [getEntry?_filter]
      . simp [Option.filter]
        split
        case h_1 _ val heq =>
          rw [@containsKey_congr _ _ _ _ l₂ _ _ (PartialEquivBEq.symm <| @beq_of_getEntry?_eq_some α β  _ l₁ k val heq)] at h
          simp [h, heq]
        case h_2 _ heq =>
          simp [heq]
      . exact dl₁
  case isFalse h =>
    suffices (getEntry? k (List.filter (fun p => containsKey p.fst l₂) l₁)) = none by simp [this]
    rw [getEntry?_filter]
    simp [Option.filter]
    split
    case h_1 _ val heq =>
      have := PartialEquivBEq.symm <| @beq_of_getEntry?_eq_some α β  _ l₁ k val heq
      simp at h
      rw [@containsKey_congr _ _ _ _ l₂ _ _ (PartialEquivBEq.symm <| @beq_of_getEntry?_eq_some α β  _ l₁ k val heq)] at h
      simp [h]
    case h_2 => rfl
    exact dl₁

theorem getValueCast?_diff [BEq α] [LawfulBEq α]
    {l₁ l₂ : List ((a : α) × β a)} {k : α}
    (dl₁ : DistinctKeys l₁) :
    getValueCast? k (List.filter (fun p => !containsKey p.fst l₂) l₁) =
    if containsKey k l₂ = true then none else getValueCast? k l₁ := by
  simp only [getValueCast?_eq_getEntry?]
  split
  case isTrue h =>
    suffices (getEntry? k (List.filter (fun p => !containsKey p.fst l₂) l₁)) = none by simp [this]
    rw [getEntry?_filter]
    simp [Option.filter]
    split
    case h_1 _ val heq =>
      rw [@containsKey_congr _ _ _ _ l₂ _ _ (PartialEquivBEq.symm <| @beq_of_getEntry?_eq_some α β  _ l₁ k val heq)] at h
      simp [h]
    case h_2 => rfl
    exact dl₁
  case isFalse h =>
    apply Option.dmap_congr
    . simp
    . rw [getEntry?_filter]
      . simp [Option.filter]
        split
        case h_1 _ val heq =>
          rw [@containsKey_congr _ _ _ _ l₂ _ _ (PartialEquivBEq.symm <| @beq_of_getEntry?_eq_some α β  _ l₁ k val heq)] at h
          simp [h, heq]
        case h_2 _ heq =>
          simp [heq]
      . exact dl₁

theorem getValueCast?_diff_of_containsKey_eq_false_right [BEq α] [LawfulBEq α]
    {l₁ l₂ : List ((a : α) × β a)} {k : α}
    (dl₁ : DistinctKeys l₁) :
    containsKey k l₂ = false → getValueCast? k (List.filter (fun p => !containsKey p.fst l₂) l₁) =
      getValueCast? k l₁ := by
  intro h₁
  rw [getValueCast?_diff, h₁]
  all_goals simp [dl₁]

theorem getValueCast?_diff_of_containsKey_eq_false_left [BEq α] [LawfulBEq α]
    {l₁ l₂ : List ((a : α) × β a)} {k : α}
    (dl₁ : DistinctKeys l₁) :
    containsKey k l₁ = false → getValueCast? k (List.filter (fun p => !containsKey p.fst l₂) l₁) =
      none := by
  intro h₁
  rw [getValueCast?_diff]
  · simp [getValueCast?_eq_none h₁]
  · exact dl₁

theorem getValueCast?_diff_of_containsKey_right [BEq α] [LawfulBEq α]
    {l₁ l₂ : List ((a : α) × β a)} {k : α}
    (dl₁ : DistinctKeys l₁) :
    containsKey k l₂ → getValueCast? k (List.filter (fun p => !containsKey p.fst l₂) l₁) =
      none := by
  intro h₁
  rw [getValueCast?_diff]
  · simp only [ite_eq_left_iff, Bool.not_eq_true]
    intro h₂
    rw [h₂] at h₁
    contradiction
  · exact dl₁

theorem getKey?_filter_containsKey [BEq α] [EquivBEq α]
    {l₁ l₂ : List ((a : α) × β a)} {k : α}
    (dl₁ : DistinctKeys l₁) :
    getKey? k (List.filter (fun p => containsKey p.fst l₂) l₁) =
    if containsKey k l₂ = true then getKey? k l₁ else none := by
  simp only [getKey?_eq_getEntry?]
  split
  case isTrue h =>
    rw [getEntry?_filter]
    · congr 1
      simp [Option.filter]
      split
      case h_1 _ val heq =>
        rw [heq]
        have key_eq := beq_of_getEntry?_eq_some heq
        rw [@containsKey_congr _ _ _ _ l₂ _ _ (PartialEquivBEq.symm key_eq)] at h
        simp [h]
      case h_2 _ heq =>
        simp only [heq]
    · exact dl₁
  case isFalse h =>
    suffices (getEntry? k (List.filter (fun p => containsKey p.fst l₂) l₁)) = none by
      simp [this]
    rw [getEntry?_filter]
    · simp [Option.filter]
      split
      case h_1 _ kv heq =>
        have key_eq := beq_of_getEntry?_eq_some heq
        simp at h
        rw [@containsKey_congr _ _ _ _ l₂ _ _ (PartialEquivBEq.symm key_eq)] at h
        simp [h]
      case h_2 => rfl
    · exact dl₁

theorem getKey?_filter_containsKey_of_containsKey_right [BEq α] [EquivBEq α]
    {l₁ l₂ : List ((a : α) × β a)} {k : α}
    (dl₁ : DistinctKeys l₁) :
    containsKey k l₂ → getKey? k (List.filter (fun p => containsKey p.fst l₂) l₁) =
      getKey? k l₁ := by
  intro h
  rw [getKey?_filter_containsKey, h]
  · simp only [↓reduceIte]
  · exact dl₁

/-- Internal implementation detail of the hash map -/
def eraseList [BEq α] (l : List ((a : α) × β a))  (toErase : List α) : List ((a : α) × β a) :=
  match toErase with
  | .nil => l
  | .cons k toErase => eraseList (eraseKey k l) toErase

theorem eraseList_perm_filter_contains_eq_false [BEq α] [EquivBEq α] (l toErase : List ((a : α) × β a)) (hl : DistinctKeys l):
    List.Perm (eraseList l (toErase.map Sigma.fst)) (l.filter (fun p => !List.contains (toErase.map Sigma.fst) p.fst)) := by
  induction toErase generalizing l with
  | nil =>
    simp only [List.map_nil, eraseList, List.contains, List.elem, Bool.not_false]
    clear hl
    induction l
    case nil => simp
    case cons h t t_ih =>
      simp only [List.filter_cons_of_pos, List.perm_cons]
      apply t_ih
  | cons kv tl ih =>
    simp only [List.map_cons, eraseList]
    apply Perm.trans
    · apply ih
      · apply DistinctKeys.eraseKey hl
    · apply getEntry?_ext
      · apply @DistinctKeys.filter α β _ (eraseKey kv.fst l) (fun p _ => !List.contains (tl.map Sigma.fst) p)
        · apply DistinctKeys.eraseKey hl
      · apply @DistinctKeys.filter α β _ l (fun p _ => !List.contains ((kv :: tl).map Sigma.fst) p) hl
      · intro a
        rw [getEntry?_filter, getEntry?_filter]
        rw [getEntry?_eraseKey]
        split
        · rename_i heq
          conv =>
            rhs
            lhs
            ext p
            congr
            rw [List.contains_cons]
          simp only [Option.filter_none, Bool.not_or]
          generalize heq2 : getEntry? a l = x
          cases x
          · simp
          · rename_i val
            rw [getEntry?_eq_some_iff] at heq2
            · simp [Option.filter]
              intro hyp
              rw [BEq.symm <| BEq.trans heq heq2.1] at hyp
              contradiction
            · exact hl
        · rename_i heq
          simp only [Bool.not_eq_true] at heq
          generalize heq2 : getEntry? a l = x
          cases x
          · simp
          · rename_i val
            simp only [Option.filter, Bool.not_eq_eq_eq_not, Bool.not_true]
            rw [List.contains_cons]
            rw [getEntry?_eq_some_iff] at heq2
            · suffices (val.fst == kv.fst) = false by simp [this]
              apply Classical.byContradiction
              intro hyp
              simp only [Bool.not_eq_false] at hyp
              rw [BEq.symm <| BEq.trans heq2.1 hyp] at heq
              contradiction
            · exact hl
        · exact hl
        · exact hl
        · apply DistinctKeys.eraseKey hl

theorem eraseList_perm_of_perm_first [BEq α] [EquivBEq α] {l1 l2 : List ((a : α) × β a)} {toErase : List α}
    (h : Perm l1 l2) (distinct : DistinctKeys l1) :
    Perm (eraseList l1 toErase) (eraseList l2 toErase) := by
  induction toErase generalizing l1 l2 with
  | nil => simp [eraseList, h]
  | cons hd tl ih =>
    simp only [eraseList]
    apply ih (eraseKey_of_perm distinct h) (DistinctKeys.eraseKey distinct)

theorem getKey?_filter_containsKey_of_containsKey_eq_false_left [BEq α] [EquivBEq α]
    {l₁ l₂ : List ((a : α) × β a)} {k : α}
    (dl₁ : DistinctKeys l₁) :
    containsKey k l₁ = false → getKey? k (List.filter (fun p => containsKey p.fst l₂) l₁) = none := by
  intro h
  rw [getKey?_filter_containsKey]
  · split
    · rw [getKey?_eq_none h]
    · rfl
  · exact dl₁

theorem getKey?_filter_containsKey_of_containsKey_eq_false_right [BEq α] [EquivBEq α]
    {l₁ l₂ : List ((a : α) × β a)} {k : α}
    (dl₁ : DistinctKeys l₁) :
    containsKey k l₂ = false → getKey? k (List.filter (fun p => containsKey p.fst l₂) l₁) = none := by
  intro h
  rw [getKey?_filter_containsKey, h]
  · simp only [Bool.false_eq_true, ↓reduceIte]
  · exact dl₁

theorem getValueCast?_filter_containsKey_of_containsKey_right [BEq α] [LawfulBEq α]
    {l₁ l₂ : List ((a : α) × β a)} {k : α}
    (dl₁ : DistinctKeys l₁) :
    containsKey k l₂ → getValueCast? k (List.filter (fun p => containsKey p.fst l₂) l₁) =
      getValueCast? k l₁ := by
  intro h
  rw [getValueCast?_filter_containsKey, h]
  . simp only [↓reduceIte]
  . exact dl₁

theorem getValueCast?_filter_containsKey_of_containsKey_eq_false_left [BEq α] [LawfulBEq α]
    {l₁ l₂ : List ((a : α) × β a)} {k : α}
    (dl₁ : DistinctKeys l₁) :
    containsKey k l₁ = false → getValueCast? k (List.filter (fun p => containsKey p.fst l₂) l₁) = none := by
  intro h
  rw [getValueCast?_filter_containsKey]
  . split
    . rw [getValueCast?_eq_none h]
    . rfl
  . exact dl₁

theorem getValueCast?_filter_containsKey_of_containsKey_eq_false_right [BEq α] [LawfulBEq α]
    {l₁ l₂ : List ((a : α) × β a)} {k : α}
    (dl₁ : DistinctKeys l₁) :
    containsKey k l₂ = false → getValueCast? k (List.filter (fun p => containsKey p.fst l₂) l₁) = none := by
  intro h
  rw [getValueCast?_filter_containsKey, h]
  . simp only [Bool.false_eq_true, ↓reduceIte]
  . exact dl₁

theorem getEntry?_filter_containsKey [BEq α] [EquivBEq α]
    {l₁ l₂ : List ((a : α) × β a)} {k : α}
    (dl₁ : DistinctKeys l₁) :
    getEntry? k (List.filter (fun p => containsKey p.fst l₂) l₁) =
    if containsKey k l₂ = true then getEntry? k l₁ else none := by
  split
  case isTrue h =>
    rw [getEntry?_filter]
    · simp [Option.filter]
      split
      case h_1 _ val heq =>
        have key_eq := beq_of_getEntry?_eq_some heq
        rw [@containsKey_congr _ _ _ _ l₂ _ _ (PartialEquivBEq.symm key_eq)] at h
        simp [h, heq]
      case h_2 _ heq =>
        simp [heq]
    · exact dl₁
  case isFalse h =>
    suffices (getEntry? k (List.filter (fun p => containsKey p.fst l₂) l₁)) = none by
      simp [this]
    rw [getEntry?_filter]
    · simp [Option.filter]
      split
      case h_1 _ val heq =>
        have key_eq := beq_of_getEntry?_eq_some heq
        simp at h
        rw [@containsKey_congr _ _ _ _ l₂ _ _ (PartialEquivBEq.symm key_eq)] at h
        simp [h]
      case h_2 => rfl
    · exact dl₁

theorem getEntry?_filter_containsKey_of_containsKey_right [BEq α] [EquivBEq α]
    {l₁ l₂ : List ((a : α) × β a)} {k : α}
    (dl₁ : DistinctKeys l₁) :
    containsKey k l₂ → getEntry? k (List.filter (fun p => containsKey p.fst l₂) l₁) =
      getEntry? k l₁ := by
  intro h
  rw [getEntry?_filter_containsKey, h]
  · simp only [↓reduceIte]
  · exact dl₁

theorem getEntry?_filter_containsKey_of_containsKey_eq_false_left [BEq α] [EquivBEq α]
    {l₁ l₂ : List ((a : α) × β a)} {k : α}
    (dl₁ : DistinctKeys l₁) :
    containsKey k l₁ = false → getEntry? k (List.filter (fun p => containsKey p.fst l₂) l₁) = none := by
  intro h
  rw [getEntry?_filter_containsKey]
  · split
    · apply (@getEntry?_eq_none _ _ _ l₁ k).2
      exact h
    · rfl
  · exact dl₁

theorem getEntry?_filter_containsKey_of_containsKey_eq_false_right [BEq α] [EquivBEq α]
    {l₁ l₂ : List ((a : α) × β a)} {k : α}
    (dl₁ : DistinctKeys l₁) :
    containsKey k l₂ = false → getEntry? k (List.filter (fun p => containsKey p.fst l₂) l₁) = none := by
  intro h
  rw [getEntry?_filter_containsKey, h]
  · simp only [Bool.false_eq_true, ↓reduceIte]
  · exact dl₁

theorem getEntry?_filterMap [BEq α] [EquivBEq α]
    {f : (a : α) → β a → Option (γ a)}
    {l : List ((a : α) × β a)} {k : α} (hl : DistinctKeys l) :
    getEntry? k (l.filterMap fun p => (f p.1 p.2).map (⟨p.1, ·⟩)) =
      (getEntry? k l).bind fun p => (f p.1 p.2).map (⟨p.1, ·⟩) := by
  refine getEntry?_filterMap' ?_ hl
  intro p
  simp [Option.all_eq_true]

theorem getEntry?_map [BEq α] [EquivBEq α]
    {f : (a : α) → β a → γ a}
    {l : List ((a : α) × β a)} {k : α} (hl : DistinctKeys l) :
    getEntry? k (l.map fun p => ⟨p.1, f p.1 p.2⟩) =
      (getEntry? k l).map fun p => ⟨p.1, f p.1 p.2⟩ := by
  refine getEntry?_map' ?_ hl
  intro p
  exact BEq.rfl

theorem containsKey_filter_containsKey [BEq α] [EquivBEq α] {l₁ l₂ : List ((a : α) × β a)} {hl₁ : DistinctKeys l₁} {k : α} :
    (containsKey k (List.filter (fun p => containsKey p.fst l₂) l₁)) =
    (containsKey k l₁ && containsKey k l₂) := by
  rw [containsKey_eq_isSome_getEntry?, containsKey_eq_isSome_getEntry?]
  rw [getEntry?_filter]
  generalize heq : (getEntry? k l₁) = x
  cases x
  case none =>
    simp
  case some kv =>
    simp only [Option.isSome_filter, Option.any_some, Option.isSome_some, Bool.true_and]
    rw [containsKey_congr]
    apply List.beq_of_getEntry?_eq_some heq
  . exact hl₁

theorem containsKey_filter_containsKey_iff [BEq α] [EquivBEq α] {l₁ l₂ : List ((a : α) × β a)} {hl₁ : DistinctKeys l₁} {k : α} :
    (containsKey k (List.filter (fun p => containsKey p.fst l₂) l₁)) ↔
    (containsKey k l₁ ∧ containsKey k l₂) := by
  rw [containsKey_filter_containsKey]
  . simp
  . exact hl₁

theorem containsKey_filter_contains_eq_false [BEq α] [EquivBEq α] {l₁ : List ((a : α) × β a)} {l₂ : List α} {hl₁ : DistinctKeys l₁} {k : α} :
    (containsKey k (List.filter (fun p => !List.contains l₂ p.fst ) l₁)) =
    (containsKey k l₁ && !List.contains l₂ k) := by
  rw [containsKey_eq_isSome_getEntry?, containsKey_eq_isSome_getEntry?]
  rw [getEntry?_filter]
  generalize heq : (getEntry? k l₁) = x
  cases x
  case none =>
    simp
  case some kv =>
    simp only [Option.isSome_filter, Option.any_some, Option.isSome_some, Bool.true_and]
    rw [List.contains_congr]
    apply List.beq_of_getEntry?_eq_some heq
  . exact hl₁

theorem containsKey_filter_contains_map_fst_eq_false [BEq α] [EquivBEq α] {l₁ l₂ : List ((a : α) × β a)} {hl₁ : DistinctKeys l₁} {k : α} :
    (containsKey k (List.filter (fun p => !List.contains (l₂.map Sigma.fst) p.fst ) l₁)) =
    (containsKey k l₁ && !containsKey k l₂) := by
  rw [containsKey_filter_contains_eq_false, ← containsKey_eq_contains_map_fst]
  · exact hl₁

-- changed
theorem containsKey_filter_contains_map_fst_eq_false_iff [BEq α] [EquivBEq α] {l₁ l₂ : List ((a : α) × β a)} {hl₁ : DistinctKeys l₁} {k : α} :
    (containsKey k (List.filter (fun p => !List.contains (l₂.map Sigma.fst) p.fst) l₁)) ↔
    (containsKey k l₁ ∧ ¬ containsKey k l₂) := by
  rw [containsKey_filter_contains_map_fst_eq_false]
  . simp
  . exact hl₁

theorem getValueCast_diff [BEq α] [LawfulBEq α]
    {l₁ l₂ : List ((a : α) × β a)} {k : α}
    (dl₁ : DistinctKeys l₁) {h₁ h₂} :
    getValueCast k (List.filter (fun p => !containsKey p.fst l₂) l₁) h₁ = getValueCast k l₁ h₂ := by
    sorry
  -- suffices some (getValueCast k (List.filter (fun p => !containsKey p.fst l₂) l₁) h₁) = some (getValueCast k l₁ h₂) by injections
  -- simp only [← getValueCast?_eq_some_getValueCast]
  -- rw [getValueCast?_diff dl₁]
  -- rw [containsKey_diff_eq_false_iff] at h₁
  -- simp [h₁.2]
  -- exact dl₁

theorem getValueCast_filter_containsKey [BEq α] [LawfulBEq α]
    {l₁ l₂ : List ((a : α) × β a)} {k : α}
    (dl₁ : DistinctKeys l₁) {h₁ h₂} :
    getValueCast k (List.filter (fun p => containsKey p.fst l₂) l₁) h₁ = getValueCast k l₁ h₂ := by
  suffices some (getValueCast k (List.filter (fun p => containsKey p.fst l₂) l₁) h₁) = some (getValueCast k l₁ h₂) by injections
  simp only [← getValueCast?_eq_some_getValueCast]
  apply getValueCast?_filter_containsKey_of_containsKey_right dl₁
  . rw [containsKey_filter_containsKey_iff] at h₁
    . exact h₁.2
    . exact dl₁

theorem getEntry_filter_containsKey [BEq α] [EquivBEq α]
    {l₁ l₂ : List ((a : α) × β a)} {k : α}
    (dl₁ : DistinctKeys l₁) {h₁ h₂} :
    getEntry k (List.filter (fun p => containsKey p.fst l₂) l₁) h₁ = getEntry k l₁ h₂ := by
  suffices some (getEntry k (List.filter (fun p => containsKey p.fst l₂) l₁) h₁) = some (getEntry k l₁ h₂) by
    injections
  simp only [← getEntry?_eq_some_getEntry]
  apply getEntry?_filter_containsKey_of_containsKey_right dl₁
  · rw [containsKey_filter_containsKey_iff] at h₁
    · exact h₁.2
    · exact dl₁

theorem getKey_filter_containsKey [BEq α] [EquivBEq α]
    {l₁ l₂ : List ((a : α) × β a)} {k : α}
    (dl₁ : DistinctKeys l₁) {h₁ h₂} :
    getKey k (List.filter (fun p => containsKey p.fst l₂) l₁) h₁ = getKey k l₁ h₂ := by
  suffices some (getKey k (List.filter (fun p => containsKey p.fst l₂) l₁) h₁) = some (getKey k l₁ h₂) by
    injections
  simp only [← getKey?_eq_some_getKey]
  apply getKey?_filter_containsKey_of_containsKey_right dl₁
  · rw [containsKey_filter_containsKey_iff] at h₁
    · exact h₁.2
    · exact dl₁

theorem containsKey_filter_containsKey_eq_false_of_containsKey_eq_false_left [BEq α] [EquivBEq α] {l₁ l₂ : List ((a : α) × β a)} {hl₁ : DistinctKeys l₁} {k : α} :
    containsKey k l₁ = false → containsKey k (List.filter (fun p => containsKey p.fst l₂) l₁) = false := by
  intro h
  rw [containsKey_filter_containsKey]
  . simp [h]
  . exact hl₁

theorem containsKey_filter_contains_eq_false_eq_false_left [BEq α] [EquivBEq α] {l₁: List ((a : α) × β a)} {l₂ : List α} {hl₁ : DistinctKeys l₁} {k : α} :
    containsKey k l₁ = false → containsKey k (List.filter (fun p => !List.contains l₂ p.fst) l₁) = false := by
  intro h
  rw [containsKey_filter_contains_eq_false]
  . simp [h]
  . exact hl₁

theorem containsKey_filter_contains_map_fst_eq_false_eq_false_left [BEq α] [EquivBEq α] {l₁ l₂ : List ((a : α) × β a)} {hl₁ : DistinctKeys l₁} {k : α} :
    containsKey k l₁ = false → containsKey k (List.filter (fun p => !List.contains (l₂.map Sigma.fst) p.fst) l₁) = false := by
  intro h
  rw [List.containsKey_filter_contains_map_fst_eq_false, h, Bool.false_and]
  exact hl₁

theorem containsKey_filter_containsKey_eq_false_of_containsKey_eq_false_right [BEq α] [EquivBEq α] {l₁ l₂ : List ((a : α) × β a)} {hl₁ : DistinctKeys l₁} {k : α} :
    containsKey k l₂ = false → containsKey k (List.filter (fun p => containsKey p.fst l₂) l₁) = false := by
  intro h
  rw [containsKey_filter_containsKey]
  . simp [h]
  . exact hl₁

<<<<<<< HEAD
theorem containsKey_diff_of_containsKey_eq_false_right [BEq α] [EquivBEq α] {l₁ l₂ : List ((a : α) × β a)} {hl₁ : DistinctKeys l₁} {k : α} :
    containsKey k l₂ = true → containsKey k (List.filter (fun p => !containsKey p.fst l₂) l₁) = false := by
  sorry
  -- intro h
  -- rw [containsKey_diff_eq_false]
  -- . simp [h]
  -- . exact hl₁

theorem getValueCastD_diff [BEq α] [LawfulBEq α]
    {l₁ l₂ : List ((a : α) × β a)} {k : α} {fallback : β k}
    (dl₁ : DistinctKeys l₁) :
    getValueCastD k (List.filter (fun p => !containsKey p.fst l₂) l₁) fallback =
    if containsKey k l₂ = true then fallback else getValueCastD k l₁ fallback := by
  split
  case isTrue h =>
    apply getValueCastD_eq_fallback
    apply containsKey_diff_of_containsKey_eq_false_right
    · exact dl₁
    · exact h
  case isFalse h =>
    rw [getValueCastD_eq_getValueCast?, getValueCastD_eq_getValueCast?]
    congr 1
    rw [getValueCast?_diff dl₁]
    simp [h]

theorem getValueCastD_diff_of_containsKey_eq_false_left [BEq α] [LawfulBEq α]
    {l₁ l₂ : List ((a : α) × β a)} {k : α} {fallback}
    (dl₁ : DistinctKeys l₁) :
    containsKey k l₁ = false → getValueCastD k (List.filter (fun p => !containsKey p.fst l₂) l₁) fallback = fallback := by
  sorry
  -- intro h
  -- apply getValueCastD_eq_fallback
  -- apply containsKey_diff_eq_false_of_containsKey_eq_false_left
  -- · exact dl₁
  -- · exact h

theorem getKey?_diff [BEq α] [EquivBEq α]
    {l₁ l₂ : List ((a : α) × β a)} {k : α}
    (dl₁ : DistinctKeys l₁) :
    getKey? k (List.filter (fun p => !containsKey p.fst l₂) l₁) =
    if containsKey k l₂ = true then none else getKey? k l₁ := by
  simp only [getKey?_eq_getEntry?]
  split
  case isTrue h =>
    suffices (getEntry? k (List.filter (fun p => !containsKey p.fst l₂) l₁)) = none by
      simp [this]
    rw [getEntry?_filter]
    · simp [Option.filter]
      split
      case h_1 _ kv heq =>
        have key_eq := beq_of_getEntry?_eq_some heq
        rw [@containsKey_congr _ _ _ _ l₂ _ _ (PartialEquivBEq.symm key_eq)] at h
        simp [h]
      case h_2 => rfl
    · exact dl₁
  case isFalse h =>
    rw [getEntry?_filter]
    · congr 1
      simp [Option.filter]
      split
      case h_1 _ val heq =>
        rw [heq]
        have key_eq := beq_of_getEntry?_eq_some heq
        simp at h
        rw [@containsKey_congr _ _ _ _ l₂ _ _ (PartialEquivBEq.symm key_eq)] at h
        simp [h]
      case h_2 _ heq =>
        simp only [heq]
    · exact dl₁

theorem getKey?_diff_of_containsKey_eq_false_right [BEq α] [EquivBEq α]
    {l₁ l₂ : List ((a : α) × β a)} {k : α}
    (dl₁ : DistinctKeys l₁) :
    containsKey k l₂ = false → getKey? k (List.filter (fun p => !containsKey p.fst l₂) l₁) =
      getKey? k l₁ := by
  intro h
  rw [getKey?_diff, h]
  · simp only [Bool.false_eq_true, ↓reduceIte]
  · exact dl₁

theorem getKey?_diff_of_containsKey_eq_false_left [BEq α] [EquivBEq α]
    {l₁ l₂ : List ((a : α) × β a)} {k : α}
    (dl₁ : DistinctKeys l₁) :
    containsKey k l₁ = false → getKey? k (List.filter (fun p => !containsKey p.fst l₂) l₁) = none := by
  intro h
  rw [getKey?_diff]
  · split
    · rfl
    · rw [getKey?_eq_none h]
  · exact dl₁

theorem getKey?_diff_of_containsKey_right [BEq α] [EquivBEq α]
    {l₁ l₂ : List ((a : α) × β a)} {k : α}
    (dl₁ : DistinctKeys l₁) :
    containsKey k l₂ = true → getKey? k (List.filter (fun p => !containsKey p.fst l₂) l₁) = none := by
  intro h
  rw [getKey?_diff, h]
  · simp only [↓reduceIte]
  · exact dl₁

theorem getKey_diff [BEq α] [EquivBEq α]
    {l₁ l₂ : List ((a : α) × β a)} {k : α}
    (dl₁ : DistinctKeys l₁) {h₁ h₂} :
    getKey k (List.filter (fun p => !containsKey p.fst l₂) l₁) h₁ = getKey k l₁ h₂ := by
  sorry
  -- suffices some (getKey k (List.filter (fun p => !containsKey p.fst l₂) l₁) h₁) = some (getKey k l₁ h₂) by
  --   injections
  -- simp only [← getKey?_eq_some_getKey]
  -- apply getKey?_diff_of_containsKey_eq_false_right dl₁
  -- · rw [containsKey_diff_eq_false_iff] at h₁
  --   · simp at h₁
  --     exact h₁.2
  --   · exact dl₁

theorem getKeyD_diff [BEq α] [EquivBEq α]
    {l₁ l₂ : List ((a : α) × β a)} {k : α} {fallback : α}
    (dl₁ : DistinctKeys l₁) :
    getKeyD k (List.filter (fun p => !containsKey p.fst l₂) l₁) fallback =
    if containsKey k l₂ = true then fallback else getKeyD k l₁ fallback := by
  split
  case isTrue h =>
    apply getKeyD_eq_fallback
    apply containsKey_diff_of_containsKey_eq_false_right
    · exact dl₁
    · exact h
  case isFalse h =>
    rw [getKeyD_eq_getKey?, getKeyD_eq_getKey?]
    congr 1
    apply getKey?_diff_of_containsKey_eq_false_right dl₁
    simp only [h]

theorem getKeyD_diff_of_containsKey_eq_false_right [BEq α] [EquivBEq α]
    {l₁ l₂ : List ((a : α) × β a)} {k : α} {fallback : α}
    (dl₁ : DistinctKeys l₁) :
    containsKey k l₂ = false → getKeyD k (List.filter (fun p => !containsKey p.fst l₂) l₁) fallback =
      getKeyD k l₁ fallback := by
  intro h
  rw [getKeyD_eq_getKey?, getKeyD_eq_getKey?]
  congr 1
  apply getKey?_diff_of_containsKey_eq_false_right dl₁ h

theorem getKeyD_diff_of_containsKey_right [BEq α] [EquivBEq α]
    {l₁ l₂ : List ((a : α) × β a)} {k : α} {fallback : α}
    (dl₁ : DistinctKeys l₁) :
    containsKey k l₂ = true → getKeyD k (List.filter (fun p => !containsKey p.fst l₂) l₁) fallback = fallback := by
  intro h
  apply getKeyD_eq_fallback
  apply containsKey_diff_of_containsKey_eq_false_right
  · exact dl₁
  · exact h

theorem getKeyD_diff_of_containsKey_eq_false_left [BEq α] [EquivBEq α]
    {l₁ l₂ : List ((a : α) × β a)} {k : α} {fallback : α}
    (dl₁ : DistinctKeys l₁) :
    containsKey k l₁ = false → getKeyD k (List.filter (fun p => !containsKey p.fst l₂) l₁) fallback = fallback := by
  sorry
  -- intro h
  -- apply getKeyD_eq_fallback
  -- apply containsKey_diff_eq_false_of_containsKey_eq_false_left
  -- · exact dl₁
  -- · exact h

theorem length_diff_eq_length_left [BEq α] [EquivBEq α]
    {l₁ l₂ : List ((a : α) × β a)} (hl₁ : DistinctKeys l₁)
    (w : ∀ (a : α), containsKey a l₁ → containsKey a l₂ = false) :
    (l₁.filter fun p => !containsKey p.fst l₂).length = l₁.length := by
  rw [← List.countP_eq_length_filter]
  induction l₁
  case nil => simp
  case cons h t ih =>
    simp
    rw [List.countP_cons_of_pos]
    · rw [List.distinctKeys_cons_iff] at hl₁
      specialize ih hl₁.1
      simp only [Nat.add_right_cancel_iff]
      apply ih
      intro a hc
      apply w
      rw [containsKey_cons]
      simp [hc]
    · simp only [Bool.not_eq_true']
      apply w
      rw [containsKey_cons, BEq.rfl, Bool.true_or]

theorem size_diff_add_size_inter_eq_size_left [BEq α] [EquivBEq α]
    {l₁ l₂ : List ((a : α) × β a)} (dl₁ : DistinctKeys l₁) :
    (List.filter (fun p => !containsKey p.fst l₂) l₁).length +
    (List.filter (fun p => containsKey p.fst l₂) l₁).length = l₁.length := by
  induction l₁ with
  | nil => simp
  | cons h t ih =>
    rw [List.distinctKeys_cons_iff] at dl₁
    specialize ih dl₁.1
    simp only [List.filter_cons]
    split
    case isTrue hc =>
      simp only [Bool.not_eq_eq_eq_not, Bool.not_true] at hc
      simp only [List.length_cons, hc, Bool.false_eq_true, ↓reduceIte]
      omega
    case isFalse hc =>
      simp only [Bool.not_eq_eq_eq_not, Bool.not_true, Bool.not_eq_false] at hc
      simp only [hc, ↓reduceIte, List.length_cons]
      omega

theorem isEmpty_diff_left [BEq α] [EquivBEq α]
    {l₁ l₂ : List ((a : α) × β a)} :
    l₁.isEmpty → (List.filter (fun p => !containsKey p.fst l₂) l₁).isEmpty := by
  intro hyp
  simp at hyp
  simp [hyp]

theorem isEmpty_diff_iff [BEq α] [EquivBEq α]
    {l₁ l₂ : List ((a : α) × β a)} (dl₁ : DistinctKeys l₁) :
    (List.filter (fun p => !containsKey p.fst l₂) l₁).isEmpty = true ↔
    ∀ (k : α), containsKey k l₁ = true → containsKey k l₂ = true := by
  constructor
  case mpr =>
    intro hyp
    rw [List.isEmpty_iff]
    simp only [List.filter_eq_nil_iff, Bool.not_eq_true]
    intro ⟨k, v⟩ mem
    simp only [Bool.not_eq_eq_eq_not, Bool.not_false]
    apply hyp
    apply List.containsKey_of_mem mem
  case mp =>
    intro hyp k mem
    rw [List.isEmpty_iff] at hyp
    induction l₁ with
    | nil => simp at mem
    | cons h t ih =>
      rw [containsKey_cons] at mem
      simp only [Bool.or_eq_true] at mem
      rw [List.filter_cons] at hyp
      split at hyp
      case cons.isTrue _ =>
        simp at hyp
      case cons.isFalse heq =>
        simp only [Bool.not_eq_eq_eq_not, Bool.not_true] at heq
        cases mem
        case inl heq2 =>
          rw [containsKey_congr (PartialEquivBEq.symm heq2)]
          simp [heq]
        case inr heq2 =>
          apply ih
          · rw [List.distinctKeys_cons_iff] at dl₁
            exact dl₁.1
          · exact hyp
          · exact heq2

theorem getValue?_diff {β : Type v} [BEq α] [EquivBEq α]
    {l₁ l₂ : List ((_ : α) × β)} {k : α}
    (dl₁ : DistinctKeys l₁) :
    getValue? k (List.filter (fun p => !containsKey p.fst l₂) l₁) =
    if containsKey k l₂ = true then none else getValue? k l₁ := by
  simp only [getValue?_eq_getEntry?]
  split
  case isTrue h =>
    simp only [Option.map_eq_none_iff, getEntry?_eq_none]
    apply containsKey_diff_of_containsKey_eq_false_right
    · exact dl₁
    · exact h
  case isFalse h =>
    congr 1
    rw [getEntry?_filter]
    · simp only [Option.filter]
      split
      case h_1 _ val heq =>
        simp [heq]
        have := PartialEquivBEq.symm <| @beq_of_getEntry?_eq_some α (fun _ => β) _ l₁ k val heq
        rw [← containsKey_congr this]
        simp at h
        exact h
      case h_2 _ heq =>
        simp [heq]
    · exact dl₁

theorem getValue?_diff_of_containsKey_eq_false_right {β : Type v} [BEq α] [EquivBEq α]
    {l₁ l₂ : List ((_ : α) × β)} {k : α}
    (dl₁ : DistinctKeys l₁) :
    containsKey k l₂ = false → getValue? k (List.filter (fun p => !containsKey p.fst l₂) l₁) =
      getValue? k l₁ := by
  intro h
  rw [getValue?_diff, h]
  · simp only [Bool.false_eq_true, ↓reduceIte]
  · exact dl₁

theorem getValue?_diff_of_containsKey_eq_false_left {β : Type v} [BEq α] [EquivBEq α]
    {l₁ l₂ : List ((_ : α) × β)} {k : α}
    (dl₁ : DistinctKeys l₁) :
    containsKey k l₁ = false → getValue? k (List.filter (fun p => !containsKey p.fst l₂) l₁) = none := by
  intro h
  rw [getValue?_diff]
  · split
    · rfl
    · rw [@getValue?_eq_none α β _ l₁ k]
      exact h
  · exact dl₁

theorem getValue?_diff_of_containsKey_right {β : Type v} [BEq α] [EquivBEq α]
    {l₁ l₂ : List ((_ : α) × β)} {k : α}
    (dl₁ : DistinctKeys l₁) :
    containsKey k l₂ = true → getValue? k (List.filter (fun p => !containsKey p.fst l₂) l₁) = none := by
  intro h
  rw [getValue?_diff, h]
  · simp only [↓reduceIte]
  · exact dl₁

theorem getValue_diff {β : Type v} [BEq α] [EquivBEq α]
    {l₁ l₂ : List ((_ : α) × β)} {k : α}
    (dl₁ : DistinctKeys l₁) {h₁ h₂} :
    getValue k (List.filter (fun p => !containsKey p.fst l₂) l₁) h₁ = getValue k l₁ h₂ := by sorry
  -- suffices some (getValue k (List.filter (fun p => !containsKey p.fst l₂) l₁) h₁) = some (getValue k l₁ h₂) by
  --   injections
  -- simp only [← getValue?_eq_some_getValue]
  -- apply getValue?_diff_of_containsKey_eq_false_right dl₁
  -- · rw [containsKey_diff_eq_false_iff] at h₁
  --   · simp at h₁
  --     exact h₁.2
  --   · exact dl₁

theorem getValueD_diff {β : Type v} [BEq α] [EquivBEq α]
    {l₁ l₂ : List ((_ : α) × β)} {k : α} {fallback : β}
    (dl₁ : DistinctKeys l₁) :
    getValueD k (List.filter (fun p => !containsKey p.fst l₂) l₁) fallback =
    if containsKey k l₂ = true then fallback else getValueD k l₁ fallback := by
  split
  case isTrue h =>
    apply getValueD_eq_fallback
    apply containsKey_diff_of_containsKey_eq_false_right
    · exact dl₁
    · exact h
  case isFalse h =>
    rw [getValueD_eq_getValue?, getValueD_eq_getValue?]
    congr 1
    apply getValue?_diff_of_containsKey_eq_false_right dl₁
    simp only [h]

theorem getValueD_diff_of_containsKey_eq_false_right {β : Type v} [BEq α] [EquivBEq α]
    {l₁ l₂ : List ((_ : α) × β)} {k : α} {fallback : β}
    (dl₁ : DistinctKeys l₁) :
    containsKey k l₂ = false → getValueD k (List.filter (fun p => !containsKey p.fst l₂) l₁) fallback =
      getValueD k l₁ fallback := by
  intro h
  rw [getValueD_eq_getValue?, getValueD_eq_getValue?]
  congr 1
  apply getValue?_diff_of_containsKey_eq_false_right dl₁ h

theorem getValueD_diff_of_containsKey_right {β : Type v} [BEq α] [EquivBEq α]
    {l₁ l₂ : List ((_ : α) × β)} {k : α} {fallback : β}
    (dl₁ : DistinctKeys l₁) :
    containsKey k l₂ = true → getValueD k (List.filter (fun p => !containsKey p.fst l₂) l₁) fallback = fallback := by
  intro h
  apply getValueD_eq_fallback
  apply containsKey_diff_of_containsKey_eq_false_right
  · exact dl₁
  · exact h

theorem getValueD_diff_of_containsKey_eq_false_left {β : Type v} [BEq α] [EquivBEq α]
    {l₁ l₂ : List ((_ : α) × β)} {k : α} {fallback : β}
    (dl₁ : DistinctKeys l₁) :
    containsKey k l₁ = false → getValueD k (List.filter (fun p => !containsKey p.fst l₂) l₁) fallback = fallback := by
  sorry
  -- intro h
  -- apply getValueD_eq_fallback
  -- apply containsKey_diff_eq_false_of_containsKey_eq_false_left
  -- · exact dl₁
  -- · exact h

theorem getValueCastD_diff_of_containsKey_right [BEq α] [LawfulBEq α]
    {l₁ l₂ : List ((a : α) × β a)} {k : α} {fallback}
    (dl₁ : DistinctKeys l₁) :
    containsKey k l₂ = true → getValueCastD k (List.filter (fun p => !containsKey p.fst l₂) l₁) fallback = fallback := by
  intro h
  apply getValueCastD_eq_fallback
  apply containsKey_diff_of_containsKey_eq_false_right
  · exact dl₁
  · exact h
=======
theorem perm_filter_containsKey_of_perm {l₁ l₂ l₃ : List ((a : α) × β a)}
    [BEq α] [EquivBEq α]
    (h : l₂.Perm l₃)
    (wf₁ : DistinctKeys l₁) :
    (l₁.filter (fun p => containsKey p.fst l₂)).Perm (l₁.filter (fun p => containsKey p.1 l₃)) := by
  induction l₁
  case nil => simp
  case cons hd tl ih =>
    rw [List.distinctKeys_cons_iff] at wf₁
    rw [List.filter_cons, List.filter_cons]
    rw [List.containsKey_of_perm h]
    specialize ih wf₁.1
    split
    · simp only [List.perm_cons, ih]
    · simp [ih]

theorem congr_filter_containsKey_of_perm {l₁ l₂ l₃ l₄ : List ((a : α) × β a)}
    [BEq α] [EquivBEq α]
    (h₁ : l₁.Perm l₃) (h₂ : l₂.Perm l₄)
    (hd : DistinctKeys l₃) :
    (l₁.filter (fun p => containsKey p.fst l₂)).Perm (l₃.filter (fun p => containsKey p.1 l₄)) := by
  apply Perm.trans
  · apply List.Perm.filter
    · exact h₁
  · apply perm_filter_containsKey_of_perm h₂ hd
>>>>>>> 51b67385

theorem List.getValue?_filter_containsKey {β : Type v} [BEq α] [EquivBEq α]
    {l₁ l₂ : List ((_ : α) × β)} {k : α}
    (dl₁ : DistinctKeys l₁) :
    getValue? k (List.filter (fun p => containsKey p.fst l₂) l₁) =
    if containsKey k l₂ = true then getValue? k l₁ else none := by
  simp only [getValue?_eq_getEntry?]
  split
  case isTrue h =>
    congr 1
    rw [getEntry?_filter]
    . simp only [Option.filter]
      split
      case h_1 _ val heq =>
        simp [heq]
        have := PartialEquivBEq.symm <| @beq_of_getEntry?_eq_some α (fun _ => β)  _ l₁ k val heq
        rw [← containsKey_congr this]
        exact h
      case h_2 _ heq =>
        simp [heq]
    . exact dl₁
  case isFalse h =>
    simp only [Option.map_eq_none_iff, getEntry?_eq_none]
    simp only [Bool.not_eq_true] at h
    apply containsKey_filter_containsKey_eq_false_of_containsKey_eq_false_right
    . exact dl₁
    . exact h

theorem List.getValue?_filter_containsKey_of_containsKey_right {β : Type v} [BEq α] [EquivBEq α]
    {l₁ l₂ : List ((_ : α) × β)} {k : α}
    (dl₁ : DistinctKeys l₁) :
    containsKey k l₂ → getValue? k (List.filter (fun p => containsKey p.fst l₂) l₁) =
      getValue? k l₁ := by
  intro h
  rw [List.getValue?_filter_containsKey, h]
  · simp only [↓reduceIte]
  · exact dl₁

theorem List.getValue?_filter_containsKey_of_containsKey_eq_false_left {β : Type v} [BEq α] [EquivBEq α]
    {l₁ l₂ : List ((_ : α) × β)} {k : α}
    (dl₁ : DistinctKeys l₁) :
    containsKey k l₁ = false → getValue? k (List.filter (fun p => containsKey p.fst l₂) l₁) = none := by
  intro h
  rw [List.getValue?_filter_containsKey]
  · split
    · rw [@getValue?_eq_none α β _ l₁ k]
      exact h
    · rfl
  · exact dl₁

theorem getValue?_filter_containsKey_of_containsKey_eq_false_right {β : Type v} [BEq α] [EquivBEq α]
    {l₁ l₂ : List ((_ : α) × β)} {k : α}
    (dl₁ : DistinctKeys l₁) :
    containsKey k l₂ = false → getValue? k (List.filter (fun p => containsKey p.fst l₂) l₁) = none := by
  intro h
  rw [List.getValue?_filter_containsKey, h]
  · simp only [Bool.false_eq_true, ↓reduceIte]
  · exact dl₁

theorem getValueCastD_filter_containsKey [BEq α] [LawfulBEq α]
    {l₁ l₂ : List ((a : α) × β a)} {k : α} {fallback : β k}
    (dl₁ : DistinctKeys l₁) :
    getValueCastD k (List.filter (fun p => containsKey p.fst l₂) l₁) fallback =
    if containsKey k l₂ = true then getValueCastD k l₁ fallback else fallback := by
  split
  case isTrue h =>
    rw [getValueCastD_eq_getValueCast?, getValueCastD_eq_getValueCast?]
    congr 1
    apply getValueCast?_filter_containsKey_of_containsKey_right dl₁ h
  case isFalse h =>
    apply getValueCastD_eq_fallback
    apply containsKey_filter_containsKey_eq_false_of_containsKey_eq_false_right
    . exact dl₁
    . simp only [h]

theorem getValueCastD_filter_containsKey_of_containsKey_right [BEq α] [LawfulBEq α]
    {l₁ l₂ : List ((a : α) × β a)} {k : α} {fallback: β k}
    (dl₁ : DistinctKeys l₁) :
    containsKey k l₂ → getValueCastD k (List.filter (fun p => containsKey p.fst l₂) l₁) fallback =
      getValueCastD k l₁ fallback:= by
  intro h
  rw [getValueCastD_eq_getValueCast?, getValueCastD_eq_getValueCast?]
  congr 1
  apply getValueCast?_filter_containsKey_of_containsKey_right dl₁ h

theorem getValueCastD_filter_containsKey_of_containsKey_eq_false_left [BEq α] [LawfulBEq α]
    {l₁ l₂ : List ((a : α) × β a)} {k : α} {fallback}
    (dl₁ : DistinctKeys l₁) :
    containsKey k l₁ = false → getValueCastD k (List.filter (fun p => containsKey p.fst l₂) l₁) fallback = fallback := by
  intro h
  apply getValueCastD_eq_fallback
  apply containsKey_filter_containsKey_eq_false_of_containsKey_eq_false_left
  . exact dl₁
  . exact h

theorem getValueCastD_filter_containsKey_of_containsKey_eq_false_right [BEq α] [LawfulBEq α]
    {l₁ l₂ : List ((a : α) × β a)} {k : α} {fallback}
    (dl₁ : DistinctKeys l₁) :
    containsKey k l₂ = false → getValueCastD k (List.filter (fun p => containsKey p.fst l₂) l₁) fallback = fallback := by
  intro h
  apply getValueCastD_eq_fallback
  apply containsKey_filter_containsKey_eq_false_of_containsKey_eq_false_right
  . exact dl₁
  . exact h

theorem getValueCastD_diff_of_containsKey_eq_false_right [BEq α] [LawfulBEq α]
    {l₁ l₂ : List ((a : α) × β a)} {k : α} {fallback}
    (dl₁ : DistinctKeys l₁) :
    containsKey k l₂ = false →
    getValueCastD k (List.filter (fun p => !containsKey p.fst l₂) l₁) fallback =
    getValueCastD k l₁ fallback := by
  intro h
  rw [getValueCastD_eq_getValueCast?, getValueCastD_eq_getValueCast?]
  congr 1
  rw [getValueCast?_diff dl₁]
  simp [h]

theorem getKeyD_filter_containsKey [BEq α] [EquivBEq α]
    {l₁ l₂ : List ((a : α) × β a)} {k : α} {fallback : α}
    (dl₁ : DistinctKeys l₁) :
    getKeyD k (List.filter (fun p => containsKey p.fst l₂) l₁) fallback =
    if containsKey k l₂ = true then getKeyD k l₁ fallback else fallback := by
  split
  case isTrue h =>
    rw [getKeyD_eq_getKey?, getKeyD_eq_getKey?]
    congr 1
    apply getKey?_filter_containsKey_of_containsKey_right dl₁ h
  case isFalse h =>
    apply getKeyD_eq_fallback
    apply containsKey_filter_containsKey_eq_false_of_containsKey_eq_false_right
    · exact dl₁
    · simp only [h]

theorem getKeyD_filter_containsKey_of_containsKey_right [BEq α] [EquivBEq α]
    {l₁ l₂ : List ((a : α) × β a)} {k : α} {fallback : α}
    (dl₁ : DistinctKeys l₁) :
    containsKey k l₂ → getKeyD k (List.filter (fun p => containsKey p.fst l₂) l₁) fallback =
      getKeyD k l₁ fallback := by
  intro h
  rw [getKeyD_eq_getKey?, getKeyD_eq_getKey?]
  congr 1
  apply getKey?_filter_containsKey_of_containsKey_right dl₁ h

theorem getKeyD_filter_containsKey_of_containsKey_eq_false_left [BEq α] [EquivBEq α]
    {l₁ l₂ : List ((a : α) × β a)} {k : α} {fallback : α}
    (dl₁ : DistinctKeys l₁) :
    containsKey k l₁ = false → getKeyD k (List.filter (fun p => containsKey p.fst l₂) l₁) fallback = fallback := by
  intro h
  apply getKeyD_eq_fallback
  apply containsKey_filter_containsKey_eq_false_of_containsKey_eq_false_left
  · exact dl₁
  · exact h

theorem getKeyD_filter_containsKey_of_containsKey_eq_false_right [BEq α] [EquivBEq α]
    {l₁ l₂ : List ((a : α) × β a)} {k : α} {fallback : α}
    (dl₁ : DistinctKeys l₁) :
    containsKey k l₂ = false → getKeyD k (List.filter (fun p => containsKey p.fst l₂) l₁) fallback = fallback := by
  intro h
  apply getKeyD_eq_fallback
  apply containsKey_filter_containsKey_eq_false_of_containsKey_eq_false_right
  · exact dl₁
  · exact h

theorem List.getValue_filter_containsKey {β : Type v} [BEq α] [EquivBEq α]
    {l₁ l₂ : List ((_ : α) × β)} {k : α}
    (dl₁ : DistinctKeys l₁) {h₁ h₂} :
    getValue k (List.filter (fun p => containsKey p.fst l₂) l₁) h₁ = getValue k l₁ h₂ := by
  suffices some (getValue k (List.filter (fun p => containsKey p.fst l₂) l₁) h₁) = some (getValue k l₁ h₂) by
    injections
  simp only [← getValue?_eq_some_getValue]
  apply List.getValue?_filter_containsKey_of_containsKey_right dl₁
  · rw [containsKey_filter_containsKey_iff] at h₁
    · exact h₁.2
    · exact dl₁

theorem List.getValueD_filter_containsKey {β : Type v} [BEq α] [EquivBEq α]
    {l₁ l₂ : List ((_ : α) × β)} {k : α} {fallback : β}
    (dl₁ : DistinctKeys l₁) :
    getValueD k (List.filter (fun p => containsKey p.fst l₂) l₁) fallback =
    if containsKey k l₂ = true then getValueD k l₁ fallback else fallback := by
  split
  case isTrue h =>
    rw [getValueD_eq_getValue?, getValueD_eq_getValue?]
    congr 1
    apply List.getValue?_filter_containsKey_of_containsKey_right dl₁ h
  case isFalse h =>
    apply getValueD_eq_fallback
    apply containsKey_filter_containsKey_eq_false_of_containsKey_eq_false_right
    · exact dl₁
    · simp only [h]

theorem List.getValueD_filter_containsKey_of_containsKey_right {β : Type v} [BEq α] [EquivBEq α]
    {l₁ l₂ : List ((_ : α) × β)} {k : α} {fallback : β}
    (dl₁ : DistinctKeys l₁) :
    containsKey k l₂ → getValueD k (List.filter (fun p => containsKey p.fst l₂) l₁) fallback =
      getValueD k l₁ fallback := by
  intro h
  rw [getValueD_eq_getValue?, getValueD_eq_getValue?]
  congr 1
  apply List.getValue?_filter_containsKey_of_containsKey_right dl₁ h

theorem getValueD_filter_containsKey_of_containsKey_eq_false_left {β : Type v} [BEq α] [EquivBEq α]
    {l₁ l₂ : List ((_ : α) × β)} {k : α} {fallback : β}
    (dl₁ : DistinctKeys l₁) :
    containsKey k l₁ = false → getValueD k (List.filter (fun p => containsKey p.fst l₂) l₁) fallback = fallback := by
  intro h
  apply getValueD_eq_fallback
  apply containsKey_filter_containsKey_eq_false_of_containsKey_eq_false_left
  · exact dl₁
  · exact h

theorem getValueD_filter_containsKey_of_containsKey_eq_false_right {β : Type v} [BEq α] [EquivBEq α]
    {l₁ l₂ : List ((_ : α) × β)} {k : α} {fallback : β}
    (dl₁ : DistinctKeys l₁) :
    containsKey k l₂ = false → getValueD k (List.filter (fun p => containsKey p.fst l₂) l₁) fallback = fallback := by
  intro h
  apply getValueD_eq_fallback
  apply containsKey_filter_containsKey_eq_false_of_containsKey_eq_false_right
  · exact dl₁
  · exact h

theorem containsKey_of_containsKey_filterMap' [BEq α] [EquivBEq α]
    {f : ((a : α) × β a) → Option ((a : α) × γ a)}
    (hf : ∀ p, (f p).all (·.1 == p.1))
    {l : List ((a : α) × β a)} {k : α} (hl : DistinctKeys l)
    (h : containsKey k (l.filterMap f)) : containsKey k l := by
  simp only [containsKey_eq_isSome_getEntry?, getEntry?_filterMap' hf hl] at h ⊢
  simp only [Option.isSome_bind, Option.any_eq_true] at h
  obtain ⟨y, hy, _⟩ := h
  exact Option.isSome_of_mem hy

theorem containsKey_of_containsKey_filterMap [BEq α] [EquivBEq α]
    {f : (a : α) → β a → Option (γ a)}
    {l : List ((a : α) × β a)} {k : α} (hl : DistinctKeys l)
    (h : containsKey k (l.filterMap fun p => (f p.1 p.2).map (⟨p.1, ·⟩))) :
    containsKey k l := by
  rw [containsKey_of_containsKey_filterMap' _ hl h]
  intro p
  simp [Option.all_eq_true]

theorem snd_eq_getValueCast_of_getEntry?_eq_some [BEq α] [LawfulBEq α]
    {l : List ((a : α) × β a)} {k : α}
    {y : (a : α) × β a} (h : getEntry? k l = some y) :
    y.snd = cast
      (congrArg β (eq_of_beq (beq_of_getEntry?_eq_some h)).symm)
      (getValueCast k l (containsKey_eq_isSome_getEntry?.trans (Option.isSome_of_eq_some h))) := by
  simp only [getValueCast, getValueCast?_eq_getEntry?, Option.get_dmap]
  simp only [Sigma.snd_congr (Option.get_congr h), cast_cast]
  rfl

theorem eq_getKey_getValue_of_getEntry?_eq_some [BEq α] [EquivBEq α] {β : Type v}
    {l : List ((_ : α) × β)} {k : α}
    {y : (_ : α) × β} (h : getEntry? k l = some y) :
    haveI h' := containsKey_eq_isSome_getEntry?.trans (Option.isSome_of_eq_some h)
    y = ⟨getKey k l h', getValue k l h'⟩ := by
  simp only [getKey, getKey?_eq_getEntry?, getValue, getValue?_eq_getEntry?, h,
    Option.get_map, Option.get_some]

theorem isSome_apply_of_containsKey_filterMap [BEq α] [LawfulBEq α]
    {f : (a : α) → β a → Option (γ a)}
    {l : List ((a : α) × β a)} {k : α} (hl : DistinctKeys l)
    (h : containsKey k (l.filterMap fun p => (f p.1 p.2).map (⟨p.1, ·⟩))) :
    (f k (getValueCast k l (containsKey_of_containsKey_filterMap hl h))).isSome := by
  simp only [containsKey_eq_isSome_getEntry?, getEntry?_filterMap hl] at h
  simp only [Option.isSome_bind, Option.isSome_map, Option.any_eq_true] at h
  obtain ⟨y, (hy : _ = _), hy'⟩ := h
  cases eq_of_beq (beq_of_getEntry?_eq_some hy)
  simpa only [snd_eq_getValueCast_of_getEntry?_eq_some hy] using hy'

theorem Const.isSome_apply_of_containsKey_filterMap [BEq α] [EquivBEq α] {β : Type v} {γ : Type w}
    {f : α → β → Option γ}
    {l : List ((_ : α) × β)} {k : α} (hl : DistinctKeys l)
    (h : containsKey k (l.filterMap fun p => (f p.1 p.2).map (⟨p.1, ·⟩ : γ → (_ : α) × γ))) :
    haveI h' := containsKey_of_containsKey_filterMap hl h
    (f (getKey k l h') (getValue k l h')).isSome := by
  simp only [containsKey_eq_isSome_getEntry?, getEntry?_filterMap hl] at h
  simp only [Option.isSome_bind, Option.isSome_map, Option.any_eq_true] at h
  obtain ⟨y, (hy : _ = _), hy'⟩ := h
  simpa only [eq_getKey_getValue_of_getEntry?_eq_some hy] using hy'

theorem containsKey_of_containsKey_filter [BEq α] [EquivBEq α]
    {f : (a : α) → β a → Bool}
    {l : List ((a : α) × β a)} {k : α} (hl : DistinctKeys l)
    (h : containsKey k (l.filter fun p => f p.1 p.2)) :
    containsKey k l := by
  rw [← List.filterMap_eq_filter] at h
  rw [containsKey_of_containsKey_filterMap' _ hl h]
  intro p
  simp only [Option.all_guard, BEq.rfl, Bool.or_true]

theorem Const.containsKey_filterMap [BEq α] [EquivBEq α] {β : Type v} {γ : Type w}
    {f : (_ : α) → β → Option γ}
    {l : List ((_ : α) × β)} {k : α} (hl : DistinctKeys l) :
    containsKey k (l.filterMap fun p => (f p.1 p.2).map (fun x => (⟨p.1, x⟩ : (_ : α) × γ))) =
    if h : containsKey k l
    then (f (getKey k l h) (getValue k l h)).isSome
    else false := by
  simp only [containsKey_eq_isSome_getEntry?, hl, getEntry?_filterMap, getKey, getValue]
  induction l with
  | nil => simp
  | cons hd tl ih =>
    rw [distinctKeys_cons_iff] at hl
    by_cases hdk : hd.1 == k
    · simp [getEntry?, hdk, getKey?, getValue?]
    · simp [getEntry?, hdk, getValue?, getKey?, And.left hl, ih]

theorem Const.containsKey_filter [BEq α] [EquivBEq α] {β : Type v}
    {f : (_ : α) → β → Bool}
    {l : List ((_ : α) × β)} {k : α} (hl : DistinctKeys l) :
    containsKey k (l.filter fun p => f p.1 p.2) =
    if h : containsKey k l
    then f (getKey k l h) (getValue k l h)
    else false := by
  simp only [containsKey_eq_isSome_getEntry?, hl, getEntry?_filter, getKey, getValue]
  induction l with
  | nil => simp
  | cons hd tl ih =>
    rw [distinctKeys_cons_iff] at hl
    by_cases hdk : hd.1 == k
    · simp [getEntry?, hdk, getKey?, getValue?]
    · simp [getEntry?, hdk, getValue?, getKey?, And.left hl, ih]

theorem containsKey_map [BEq α] {f : (a : α) → β a → γ a}
    {l : List ((a : α) × β a)} {k : α} :
    containsKey k (l.map fun p => ⟨p.1, f p.1 p.2⟩) = containsKey k l := by
  induction l with
  | nil => rfl
  | cons hd tl ih => simp only [List.map_cons, containsKey, ih]

theorem apply_eq_true_of_containsKey_filter [BEq α] [LawfulBEq α]
    {f : (a : α) → β a → Bool}
    {l : List ((a : α) × β a)} {k : α} (hl : DistinctKeys l)
    (h : containsKey k (l.filter fun p => f p.1 p.2)) :
    f k (getValueCast k l (containsKey_of_containsKey_filter hl h)) := by
  simp only [containsKey_eq_isSome_getEntry?, getEntry?_filter hl] at h
  simp only [Option.isSome_filter, Option.any_eq_true] at h
  obtain ⟨y, (hy : _ = _), hy'⟩ := h
  cases eq_of_beq (beq_of_getEntry?_eq_some hy)
  simp only [snd_eq_getValueCast_of_getEntry?_eq_some hy] at hy'
  exact hy'

theorem getValueCast?_filterMap [BEq α] [LawfulBEq α]
    {f : (a : α) → β a → Option (γ a)}
    {l : List ((a : α) × β a)} {k : α} (hl : DistinctKeys l) :
    getValueCast? k (l.filterMap fun p => (f p.1 p.2).map (⟨p.1, ·⟩)) =
      (getValueCast? k l).bind (f k) := by
  simp only [getValueCast?_eq_getEntry?, Option.dmap_congr (getEntry?_filterMap hl)]
  simp only [Option.dmap_bind, Option.bind_dmap_left, Option.dmap_map]
  congr; funext a h
  cases eq_of_beq (beq_of_getEntry?_eq_some h)
  simp only [cast_eq, Option.dmap_id]

theorem getValueCast!_filterMap [BEq α] [LawfulBEq α]
    {f : (a : α) → β a → Option (γ a)}
    {l : List ((a : α) × β a)} {k : α} [Inhabited (γ k)] (hl : DistinctKeys l) :
    getValueCast! k (l.filterMap fun p => (f p.1 p.2).map (⟨p.1, ·⟩)) =
      ((getValueCast? k l).bind (f k)).get! := by
  simp [getValueCast!_eq_getValueCast?, getValueCast?_filterMap hl]

theorem getValueCastD_filterMap [BEq α] [LawfulBEq α]
    {f : (a : α) → β a → Option (γ a)}
    {l : List ((a : α) × β a)} {k : α} (hl : DistinctKeys l) {fallback : γ k} :
    getValueCastD k (l.filterMap fun p => (f p.1 p.2).map (⟨p.1, ·⟩)) fallback =
      ((getValueCast? k l).bind (f k)).getD fallback := by
  simp [getValueCastD_eq_getValueCast?, getValueCast?_filterMap hl]

theorem getValueCast?_filter [BEq α] [LawfulBEq α]
    {f : (a : α) → β a → Bool}
    {l : List ((a : α) × β a)} {k : α} (hl : DistinctKeys l) :
    getValueCast? k (l.filter fun p => f p.1 p.2) =
      (getValueCast? k l).filter (f k) := by
  simp only [getValueCast?_eq_getEntry?, Option.dmap_congr (getEntry?_filter hl)]
  simp only [← Option.bind_guard]
  simp only [Option.dmap_bind, Option.bind_dmap_left]
  congr; funext a h
  cases eq_of_beq (beq_of_getEntry?_eq_some h)
  simp only [cast_eq, Option.guard, Option.dmap_ite,
    Option.dmap_some, Option.dmap_none, dite_eq_ite]

theorem getValueCast!_filter [BEq α] [LawfulBEq α]
    {f : (a : α) → β a → Bool}
    {l : List ((a : α) × β a)} {k : α} [Inhabited (β k)] (hl : DistinctKeys l) :
    getValueCast! k (l.filter fun p => f p.1 p.2) =
      ((getValueCast? k l).filter (f k)).get! := by
  simp [getValueCast!_eq_getValueCast?, getValueCast?_filter hl]

theorem getValueCastD_filter [BEq α] [LawfulBEq α]
    {f : (a : α) → β a → Bool}
    {l : List ((a : α) × β a)} {k : α} (hl : DistinctKeys l) {fallback : β k} :
    getValueCastD k (l.filter fun p => f p.1 p.2) fallback =
      ((getValueCast? k l).filter (f k)).getD fallback := by
  simp [getValueCastD_eq_getValueCast?, getValueCast?_filter hl]

theorem getValueCast?_map [BEq α] [LawfulBEq α]
    {f : (a : α) → β a → γ a}
    {l : List ((a : α) × β a)} {k : α} (hl : DistinctKeys l) :
    getValueCast? k (l.map fun p => ⟨p.1, f p.1 p.2⟩) =
      (getValueCast? k l).map (f k) := by
  simp only [getValueCast?_eq_getEntry?, Option.dmap_congr (getEntry?_map hl)]
  simp only [Option.dmap_map, Option.map_dmap]
  congr; funext a h
  cases eq_of_beq (beq_of_getEntry?_eq_some h)
  rfl

theorem getValueCast!_map [BEq α] [LawfulBEq α]
    {f : (a : α) → β a → γ a}
    {l : List ((a : α) × β a)} {k : α} [Inhabited (γ k)] (hl : DistinctKeys l) :
    getValueCast! k (l.map fun p => ⟨p.1, f p.1 p.2⟩) =
      ((getValueCast? k l).map (f k)).get! := by
  simp [getValueCast!_eq_getValueCast?, getValueCast?_map hl]

theorem getValueCastD_map [BEq α] [LawfulBEq α]
    {f : (a : α) → β a → γ a}
    {l : List ((a : α) × β a)} {k : α} (hl : DistinctKeys l) {fallback : γ k} :
    getValueCastD k (l.map fun p => ⟨p.1, f p.1 p.2⟩) fallback =
      ((getValueCast? k l).map (f k)).getD fallback := by
  simp [getValueCastD_eq_getValueCast?, getValueCast?_map hl]

theorem getValueCast_filterMap [BEq α] [LawfulBEq α]
    {f : (a : α) → β a → Option (γ a)}
    {l : List ((a : α) × β a)} {k : α} (hl : DistinctKeys l) (h) :
    getValueCast k (l.filterMap fun p => (f p.1 p.2).map (⟨p.1, ·⟩)) h =
      (f k (getValueCast k l (containsKey_of_containsKey_filterMap hl h))).get
        (isSome_apply_of_containsKey_filterMap hl h) := by
  simp only [getValueCast, getValueCast?_filterMap hl, Option.get_bind]

theorem getValueCast_filter [BEq α] [LawfulBEq α]
    {f : (a : α) → β a → Bool}
    {l : List ((a : α) × β a)} {k : α} (hl : DistinctKeys l) (h) :
    getValueCast k (l.filter fun p => f p.1 p.2) h =
      getValueCast k l (containsKey_of_containsKey_filter hl h) := by
  simp only [getValueCast, getValueCast?_filter hl, Option.get_filter]

theorem getValueCast_map [BEq α] [LawfulBEq α]
    {f : (a : α) → β a → γ a}
    {l : List ((a : α) × β a)} {k : α} (hl : DistinctKeys l) (h) :
    getValueCast k (l.map fun p => ⟨p.1, f p.1 p.2⟩) h =
      f k (getValueCast k l (containsKey_map.symm.trans h)) := by
  simp only [getValueCast, getValueCast?_map hl, Option.get_map]

theorem containsKey_filterMap [BEq α] [LawfulBEq α]
    {f : (a : α) → β a → Option (γ a)}
    {l : List ((a : α) × β a)} {k : α} (hl : DistinctKeys l) :
    containsKey k (l.filterMap fun p => (f p.1 p.2).map (⟨p.1, ·⟩)) =
      (getValueCast? k l).any (f k · |>.isSome) := by
  simp only [containsKey_eq_isSome_getValueCast?, getValueCast?_filterMap hl, Option.isSome_bind]

theorem containsKey_filter [BEq α] [LawfulBEq α]
    {f : (a : α) → β a → Bool}
    {l : List ((a : α) × β a)} {k : α} (hl : DistinctKeys l) :
    containsKey k (l.filter fun p => f p.1 p.2) =
      (getValueCast? k l).any (f k) := by
  simp only [containsKey_eq_isSome_getValueCast?, getValueCast?_filter hl, Option.isSome_filter]

theorem containsKey_filter_key [BEq α] [EquivBEq α]
    {f : α → Bool}
    {l : List ((a : α) × β a)} {k : α} (hl : DistinctKeys l) :
    containsKey k (l.filter fun p => f p.1) ↔ ∃ h : containsKey k l, f (getKey k l h) := by
  simp only [containsKey_eq_isSome_getEntry?, getEntry?_filter hl, Option.isSome_filter,
    Option.any_eq_true_iff_get, getKey, getKey?_eq_getEntry?, Option.get_map]

theorem Option.exists_eq_some_and_iff (o : Option α) (p : α → Prop) :
    (∃ x, o = some x ∧ p x) ↔ ∃ h : o.isSome, p (o.get h) := by
  cases o <;> simp

theorem containsKey_filterMap_iff [BEq α] [LawfulBEq α]
    {f : (a : α) → β a → Option (γ a)}
    {l : List ((a : α) × β a)} {k : α} (hl : DistinctKeys l) :
    containsKey k (l.filterMap fun p => (f p.1 p.2).map (⟨p.1, ·⟩)) ↔
      ∃ h : containsKey k l, (f k (getValueCast k l h)).isSome := by
  simp only [containsKey_filterMap hl, Option.any_eq_true, getValueCast,
    Option.exists_eq_some_and_iff, containsKey_eq_isSome_getValueCast?]

theorem containsKey_filter_iff [BEq α] [LawfulBEq α]
    {f : (a : α) → β a → Bool}
    {l : List ((a : α) × β a)} {k : α} (hl : DistinctKeys l) :
    containsKey k (l.filter fun p => f p.1 p.2) ↔
      ∃ h : containsKey k l, f k (getValueCast k l h) := by
  simp only [containsKey_filter hl, Option.any_eq_true, getValueCast,
    Option.exists_eq_some_and_iff, containsKey_eq_isSome_getValueCast?]

theorem Const.containsKey_filterMap_iff {β : Type v} {γ : Type w}
    [BEq α] [EquivBEq α]
    {f : α → β → Option γ}
    {l : List ((_ : α) × β)} {k : α} (hl : DistinctKeys l) :
    containsKey k (l.filterMap fun p => (f p.1 p.2).map (⟨p.1, ·⟩ : γ → (_ : α) × γ)) ↔
      ∃ h : containsKey k l, (f (getKey k l h) (getValue k l h)).isSome := by
  simp only [containsKey_eq_isSome_getEntry?, getEntry?_filterMap hl,
    Option.isSome_bind, Option.any_eq_true, Option.isSome_map,
    Option.exists_eq_some_and_iff, getKey, getValue, getKey?_eq_getEntry?,
    getValue?_eq_getEntry?, Option.get_map]

theorem Const.containsKey_filter_iff {β : Type v} [BEq α] [EquivBEq α]
    {f : α → β → Bool}
    {l : List ((_ : α) × β)} {k : α} (hl : DistinctKeys l) :
    containsKey k (l.filter fun p => f p.1 p.2) ↔
      ∃ h : containsKey k l, f (getKey k l h) (getValue k l h) := by
  simp only [containsKey_eq_isSome_getEntry?, getEntry?_filter hl,
    Option.isSome_filter, Option.any_eq_true, Option.exists_eq_some_and_iff,
    getKey, getValue, getKey?_eq_getEntry?, getValue?_eq_getEntry?, Option.get_map]

theorem getKey?_filterMap [BEq α] [LawfulBEq α]
    {f : (a : α) → β a → Option (γ a)}
    {l : List ((a : α) × β a)} {k : α} (hl : DistinctKeys l) :
    getKey? k (l.filterMap fun p => (f p.1 p.2).map (fun x => (⟨p.1, x⟩ : (a : α) × γ a))) =
      (getKey? k l).pfilter (fun x h =>
        (f x (getValueCast x l (containsKey_of_getKey?_eq_some h))).isSome) := by
  simp only [getKey?_eq_getEntry?, getEntry?_filterMap hl, getValueCast,
    getValueCast?_eq_getEntry?, Option.map_bind, Function.comp_def,
    Option.map_map, Option.pfilter_eq_pbind_ite, Option.pbind_map]
  rw [← Option.pbind_eq_bind]
  congr; funext a h
  cases eq_of_beq (beq_of_getEntry?_eq_some h)
  simp only [show _ = _ from h, Option.dmap_some, Option.get_some, cast_eq]
  cases f a.1 a.2 <;> rfl

theorem getKey!_filterMap [BEq α] [LawfulBEq α] [Inhabited α]
    {f : (a : α) → β a → Option (γ a)}
    {l : List ((a : α) × β a)} {k : α} (hl : DistinctKeys l) :
    getKey! k (l.filterMap fun p => (f p.1 p.2).map (fun x => (⟨p.1, x⟩ : (a : α) × γ a))) =
      ((getKey? k l).pfilter (fun x h =>
      (f x (getValueCast x l (containsKey_of_getKey?_eq_some (Option.mem_def.mp h)))).isSome)).get! := by
  simp [getKey!_eq_getKey?, getKey?_filterMap hl]

theorem getKeyD_filterMap [BEq α] [LawfulBEq α]
    {f : (a : α) → β a → Option (γ a)}
    {l : List ((a : α) × β a)} {k fallback : α} (hl : DistinctKeys l) :
    getKeyD k (l.filterMap fun p => (f p.1 p.2).map (fun x => (⟨p.1, x⟩ : (a : α) × γ a))) fallback =
      ((getKey? k l).pfilter (fun x h =>
      (f x (getValueCast x l (containsKey_of_getKey?_eq_some (Option.mem_def.mp h)))).isSome)).getD fallback := by
  simp [getKeyD_eq_getKey?, getKey?_filterMap hl]

theorem getValueCast_eq_get_getValueCast? [BEq α] [LawfulBEq α] {a : α} {l : List ((a : α) × β a)}
    {h : containsKey a l} :
    getValueCast a l h = (getValueCast? a l).get (containsKey_eq_isSome_getValueCast? (a := a) ▸ h) := by
  simp [getValueCast?_eq_some_getValueCast h]

theorem getValueCast_insertList_of_contains_eq_false [BEq α] [LawfulBEq α]
    {l toInsert : List ((a : α) × β a)} {k : α}
    (not_contains : (toInsert.map Sigma.fst).contains k = false)
    {h} :
    getValueCast k (insertList l toInsert) h =
    getValueCast k l (containsKey_of_containsKey_insertList h not_contains) := by
  rw [← Option.some_inj, ← getValueCast?_eq_some_getValueCast, ← getValueCast?_eq_some_getValueCast,
    getValueCast?_insertList_of_contains_eq_false]
  exact not_contains

theorem getKey?_filter [BEq α] [LawfulBEq α]
    {f : (a : α) → β a → Bool}
    {l : List ((a : α) × β a)} {k : α} (hl : DistinctKeys l) :
    getKey? k (l.filter fun p => f p.1 p.2) =
      (getKey? k l).pfilter (fun x h =>
      (f x (getValueCast x l (containsKey_of_getKey?_eq_some (Option.mem_def.mp h))))) := by
  simp [getKey?_eq_getEntry?, getEntry?_filter hl, getValueCast_eq_get_getValueCast?,
    getValueCast?_eq_getEntry?]
  obtain (h|⟨p, h⟩) := Option.eq_none_or_eq_some (getEntry? k l)
  · simp [h]
  · cases eq_of_beq (beq_of_getEntry?_eq_some h)
    simp [h, Option.filter_some]

theorem getKey?_filter_key [BEq α] [EquivBEq α]
    {f : α → Bool} {l : List ((a : α) × β a)} {k : α} (hl : DistinctKeys l) :
    getKey? k (l.filter fun p => f p.1) = (getKey? k l).filter f := by
  induction l using assoc_induction with
  | nil => rfl
  | cons k' v t ih =>
    specialize ih hl.tail
    simp only [getKey?_cons, List.filter_cons]
    split
    · simp only [getKey?_cons, ih, cond_eq_ite, apply_ite (Option.filter f), Option.filter_some,
        ‹f k'›, ↓reduceIte]
    · replace hl := hl.containsKey_eq_false
      simp only [ih, cond_eq_ite]
      split
      · rw [containsKey_congr ‹_›] at hl
        simp only [getKey?_eq_none hl, Option.filter_none, Option.filter_some, eq_false ‹_›,
          ↓reduceIte]
      · rfl

theorem getKey!_filter [BEq α] [LawfulBEq α] [Inhabited α]
    {f : (a : α) → β a → Bool}
    {l : List ((a : α) × β a)} {k : α} (hl : DistinctKeys l) :
    getKey! k (l.filter fun p => f p.1 p.2) =
      ((getKey? k l).pfilter (fun x h =>
      (f x (getValueCast x l (containsKey_of_getKey?_eq_some (Option.mem_def.mp h)))))).get! := by
  simp [getKey!_eq_getKey?, getKey?_filter hl]

theorem getKey!_filter_key [BEq α] [EquivBEq α] [Inhabited α]
    {f : α → Bool} {l : List ((a : α) × β a)} {k : α} (hl : DistinctKeys l) :
    getKey! k (l.filter fun p => f p.1) = ((getKey? k l).filter f).get! := by
  simp [getKey!_eq_getKey?, getKey?_filter_key hl]

theorem getKeyD_filter [BEq α] [LawfulBEq α]
    {f : (a : α) → β a → Bool}
    {l : List ((a : α) × β a)} {k fallback : α} (hl : DistinctKeys l) :
    getKeyD k (l.filter fun p => (f p.1 p.2)) fallback =
      ((getKey? k l).pfilter (fun x h =>
      (f x (getValueCast x l (containsKey_of_getKey?_eq_some (Option.mem_def.mp h)))))).getD fallback := by
  simp [getKeyD_eq_getKey?, getKey?_filter hl]

theorem getKeyD_filter_key [BEq α] [EquivBEq α]
    {f : α → Bool} {l : List ((a : α) × β a)} {k fallback : α} (hl : DistinctKeys l) :
    getKeyD k (l.filter fun p => f p.1) fallback = ((getKey? k l).filter f).getD fallback := by
  simp [getKeyD_eq_getKey?, getKey?_filter_key hl]

theorem getKey?_map [BEq α] [EquivBEq α] {f : (a : α) → β a → γ a}
    {l : List ((a : α) × β a)} {k : α} (hl : DistinctKeys l) :
    getKey? k (l.map fun p => ⟨p.1, f p.1 p.2⟩) = getKey? k l := by
  simp only [getKey?_eq_getEntry?, getEntry?_map hl, Option.map_map, Function.comp_def]

theorem getKey_map [BEq α] [EquivBEq α] {f : (a : α) → β a → γ a}
    {l : List ((a : α) × β a)} {k : α} (hl : DistinctKeys l) {h} :
    getKey k (l.map fun p => ⟨p.1, f p.1 p.2⟩) h = getKey k l (containsKey_map.symm.trans h) := by
  simp only [getKey, getKey?_map hl]

theorem getKey!_map [BEq α] [EquivBEq α] [Inhabited α] {f : (a : α) → β a → γ a}
    {l : List ((a : α) × β a)} {k : α} (hl : DistinctKeys l) :
    getKey! k (l.map fun p => ⟨p.1, f p.1 p.2⟩) = getKey! k l := by
  simp only [getKey!_eq_getKey?, getKey?_map hl]

theorem getKeyD_map [BEq α] [EquivBEq α] {f : (a : α) → β a → γ a}
    {l : List ((a : α) × β a)} {k : α} {fallback : α} (hl : DistinctKeys l) :
    getKeyD k (l.map fun p => ⟨p.1, f p.1 p.2⟩) fallback = getKeyD k l fallback := by
  simp only [getKeyD_eq_getKey?, getKey?_map hl]

theorem getKey_filterMap [BEq α] [EquivBEq α] {f : (a : α) → β a → Option (γ a)}
    {l : List ((a : α) × β a)} {k : α} (hl : DistinctKeys l) {h} :
    getKey k (l.filterMap fun p => (f p.1 p.2).map (⟨p.1, ·⟩)) h =
      getKey k l (containsKey_of_containsKey_filterMap hl h) := by
  simp only [getKey, getKey?_eq_getEntry?, getEntry?_filterMap hl, Option.get_map, Option.get_bind]

theorem getKey_filter [BEq α] [EquivBEq α] {f : (a : α) → β a → Bool}
    {l : List ((a : α) × β a)} {k : α} (hl : DistinctKeys l) {h} :
    getKey k (l.filter fun p => f p.1 p.2) h =
      getKey k l (containsKey_of_containsKey_filter hl h) := by
  simp only [getKey, getKey?_eq_getEntry?, getEntry?_filter hl, Option.get_map, Option.get_filter]

theorem getValue_map [BEq α] [EquivBEq α] {β : Type v} {γ : Type w}
    {f : α → β → γ}
    {l : List ((_ : α) × β)} {k : α} (hl : DistinctKeys l) {h} :
    getValue k (l.map fun p => ⟨p.1, f p.1 p.2⟩) h =
      haveI h' := containsKey_map.symm.trans h
      f (getKey k l h') (getValue k l h') := by
  simp only [getKey, getKey?_eq_getEntry?, getValue, getValue?_eq_getEntry?, getEntry?_map hl,
    Option.get_map]

theorem getValue_filterMap [BEq α] [EquivBEq α] {β : Type v} {γ : Type w}
    {f : α → β → Option γ}
    {l : List ((_ : α) × β)} {k : α} (hl : DistinctKeys l) {h} :
    getValue k (l.filterMap fun p => (f p.1 p.2).map (⟨p.1, ·⟩ : γ → (_ : α) × γ)) h =
      haveI h' := containsKey_of_containsKey_filterMap hl h
      haveI h'' := Const.isSome_apply_of_containsKey_filterMap hl h
      (f (getKey k l h') (getValue k l h')).get h'' := by
  simp only [getKey, getKey?_eq_getEntry?, getValue, getValue?_eq_getEntry?,
    getEntry?_filterMap hl, Option.get_map, Option.get_bind]

theorem getValue_filter [BEq α] [EquivBEq α] {β : Type v} {f : α → β → Bool}
    {l : List ((_ : α) × β)} {k : α} (hl : DistinctKeys l) {h} :
    getValue k (l.filter fun p => f p.1 p.2) h =
      getValue k l (containsKey_of_containsKey_filter hl h) := by
  simp only [getValue, getValue?_eq_getEntry?, getEntry?_filter hl,
    Option.get_map, Option.get_filter]

theorem length_filterMap_eq_length_iff [BEq α] [LawfulBEq α] {f : (a : α) → β a → Option (γ a)}
    {l : List ((a : α) × β a)} (distinct : DistinctKeys l) :
    (l.filterMap fun p => (f p.1 p.2).map (fun x => (⟨p.1, x⟩ : (a : α) × γ a))).length = l.length ↔
      ∀ (a : α) (h : containsKey a l), (f a (getValueCast a l h)).isSome := by
  rw [List.filterMap_length_eq_length]
  constructor
  · intro h a ha
    specialize h ⟨a, getValueCast a l ha⟩
    simp only [Option.isSome_map] at h
    apply h
    apply getValueCast_mem
  · intro h x hx
    simp only [Option.isSome_map]
    specialize h x.1 (containsKey_of_mem hx)
    rw [getValueCast_of_mem hx distinct] at h
    exact h

theorem forall_mem_iff_forall_contains_getValueCast [BEq α] [LawfulBEq α]
    {l : List ((a : α) × β a)} {p : (a : α) → β a → Prop} (distinct : DistinctKeys l) :
    (∀ (x : (a : α) × β a), x ∈ l → p x.1 x.2) ↔
      ∀ (a: α) (h : containsKey a l), p a (getValueCast a l h) := by
  constructor
  · intro h a ha
    specialize h ⟨a, getValueCast a l ha⟩
    apply h (getValueCast_mem ha)
  · intro h x hx
    rw [← getValueCast_of_mem hx distinct]
    apply h

theorem length_filter_eq_length_iff [BEq α] [LawfulBEq α] {f : (a : α) → β a → Bool}
    {l : List ((a : α) × β a)} (distinct : DistinctKeys l) :
    (l.filter fun p => f p.1 p.2).length = l.length ↔
      ∀ (a : α) (h : containsKey a l), (f a (getValueCast a l h)) = true := by
  simp [← List.filterMap_eq_filter,
    forall_mem_iff_forall_contains_getValueCast (p := fun a b => f a b = true) distinct]

theorem length_filter_key_eq_length_iff [BEq α] [EquivBEq α] {f : α → Bool}
    {l : List ((a : α) × β a)} (hl : DistinctKeys l) :
    (l.filter fun p => f p.1).length = l.length ↔
      ∀ (a : α) (h : containsKey a l), f (getKey a l h) := by
  simp only [_root_.List.length_filter_eq_length_iff]
  constructor
  · intro h a ha
    specialize h (getEntry a l ha) getEntry_mem
    simp only [getKey, getKey?_eq_getEntry?, Option.get_map]
    exact h
  · intro h ⟨k, v⟩ he
    have := getEntry?_of_mem hl BEq.rfl he
    specialize h k (containsKey_eq_isSome_getEntry?.trans (Option.isSome_of_eq_some this))
    simp only [getKey, getKey?_eq_getEntry?, this] at h
    exact h

theorem length_filter_containsKey_eq_length_left [BEq α] [EquivBEq α]
    {l₁ l₂ : List ((a : α) × β a)} (hl₁ : DistinctKeys l₁)
    (w : ∀ (a : α), containsKey a l₁ → containsKey a l₂) :
    (l₁.filter fun p => containsKey p.fst l₂).length = l₁.length := by
  rw [← List.countP_eq_length_filter]
  induction l₁
  case nil => simp
  case cons h t ih =>
    simp
    rw [List.countP_cons_of_pos]
    . rw [List.distinctKeys_cons_iff] at hl₁
      specialize ih hl₁.1
      simp only [Nat.add_right_cancel_iff]
      apply ih
      intro a hc
      apply w
      rw [containsKey_cons]
      simp [hc]
    . apply w
      rw [containsKey_cons, BEq.rfl, Bool.true_or]

theorem length_filter_containsKey_of_length_right [BEq α] [EquivBEq α]
    {l₁ l₂ : List ((a : α) × β a)} (hl₁ : DistinctKeys l₁) (hl₂ : DistinctKeys l₂)
    (w : ∀ (a : α), containsKey a l₂ → containsKey a l₁) :
    (l₁.filter fun p => containsKey p.fst l₂).length = l₂.length := by
  rw [← List.countP_eq_length_filter]
  induction l₁ generalizing l₂
  case nil =>
    simp only [List.countP_nil]
    by_cases heq : l₂ = []
    case pos =>
      simp only [heq, List.length_nil]
    case neg =>
      have ⟨⟨ek, ev⟩, emem⟩ := @List.exists_mem_of_ne_nil _ l₂ (by simp [heq])
      specialize w ek
      rw [List.containsKey_eq_true_iff_exists_mem] at w
      specialize w ?_
      . refine ⟨⟨ek,ev⟩, emem, ?_⟩
        simp only [BEq.rfl]
      . simp at w
  case cons h t ih =>
    by_cases heq : containsKey h.fst l₂
    case pos =>
      have len_eq : l₂.length = (eraseKey h.fst l₂).length + 1 := by
        induction l₂
        case nil => simp at heq
        case cons h' t' ih' =>
          simp only [List.length_cons, eraseKey, Nat.add_right_cancel_iff]
          by_cases heq2 : h'.fst == h.fst
          case pos =>
            simp [heq2]
          case neg =>
            simp only [Bool.not_eq_true] at heq2
            simp only [heq2, cond_false, List.length_cons]
            apply ih'
            . rw [List.distinctKeys_cons_iff] at hl₂
              exact hl₂.1
            . intro a mem
              specialize w a
              apply w
              rw [containsKey_cons]
              simp only [mem, Bool.or_true]
            . rw [containsKey_cons] at heq
              simp only [heq2, Bool.false_or] at heq
              exact heq
      rw [len_eq]
      rw [List.countP_cons]
      simp only [heq, ↓reduceIte, Nat.add_right_cancel_iff]
      suffices List.countP (fun p => containsKey p.fst l₂) t = List.countP (fun p =>  containsKey p.fst (eraseKey h.fst l₂)) t by
        rw [this]
        apply ih
        . rw [List.distinctKeys_cons_iff] at hl₁
          exact hl₁.1
        . apply DistinctKeys.eraseKey hl₂
        . intro a
          rw [containsKey_eraseKey]
          simp
          intro neq contains
          specialize w a contains
          rw [containsKey_cons] at w
          . simp only [neq, Bool.false_or] at w
            exact w
          . exact hl₂
      clear ih w
      induction t
      case nil => simp
      case cons h' t' ih' =>
        simp only [List.countP_cons]
        split
        case isTrue heq2 =>
          rw [containsKey_eraseKey]
          . simp only [heq2, Bool.and_true, Bool.not_eq_eq_eq_not, Bool.not_true]
            suffices (h.fst == h'.fst) = false by
              simp [this]
              apply ih'
              . rw [List.distinctKeys_cons_iff, List.distinctKeys_cons_iff, containsKey_cons] at hl₁
                simp only [Bool.or_eq_false_iff] at hl₁
                apply DistinctKeys.cons
                all_goals simp only [hl₁]
            . rw [List.distinctKeys_cons_iff, containsKey_cons] at hl₁
              apply BEq.symm_false
              simp only [Bool.or_eq_false_iff] at hl₁
              exact hl₁.2.1
          . exact hl₂
        case isFalse heq2 =>
          simp only [Bool.not_eq_true] at heq2
          rw [containsKey_eraseKey]
          simp only [Nat.add_zero, heq2, Bool.and_false, Bool.false_eq_true, ↓reduceIte]
          apply ih'
          . rw [List.distinctKeys_cons_iff, List.distinctKeys_cons_iff, containsKey_cons] at hl₁
            simp only [Bool.or_eq_false_iff] at hl₁
            apply DistinctKeys.cons
            all_goals simp only [hl₁]
          . exact hl₂
    case neg =>
      simp only [Bool.not_eq_true] at heq
      simp only [heq, Bool.false_eq_true, not_false_eq_true, List.countP_cons_of_neg]
      apply ih
      . rw [List.distinctKeys_cons_iff] at hl₁
        exact hl₁.1
      . exact hl₂
      . intro a mem
        specialize w a mem
        rw [containsKey_cons] at w
        simp at w
        rcases w with inl | inr
        case w.inl =>
          rw [containsKey_congr inl] at heq
          rw [mem] at heq
          contradiction
        case w.inr =>
          exact inr

theorem size_add_size_eq_size_insertList_add_size_filter_containsKey [BEq α] [EquivBEq α]
    {l₁ l₂ : List ((a : α) × β a)} (hl₁ : DistinctKeys l₁) (hl₂ : DistinctKeys l₂) :
    l₁.length + l₂.length =
    (insertList l₁ l₂).length +
    (List.filter (fun p => containsKey p.fst l₂) l₁).length := by
  rw [← Perm.length_eq (insertListIfNew_perm_insertList hl₂ hl₁)]
  induction l₁ generalizing l₂
  case nil => simp [insertListIfNew]
  case cons h t ih =>
    simp [insertListIfNew, List.filter_cons]
    split
    case isTrue hyp =>
      simp only [insertEntryIfNew, hyp, cond_true, List.length_cons]
      specialize ih (by rw [List.distinctKeys_cons_iff] at hl₁; exact hl₁.1) hl₂
      omega
    case isFalse hyp =>
      rw [Bool.not_eq_true] at hyp
      simp [insertEntryIfNew, hyp]
      specialize @ih (⟨h.fst, h.snd⟩ :: l₂) (by rw [List.distinctKeys_cons_iff] at hl₁; exact hl₁.1)
      rw [List.distinctKeys_cons_iff] at ih
      specialize ih ⟨hl₂, hyp⟩
      simp at ih
      suffices (List.filter (fun p => h.fst == p.fst || containsKey p.fst l₂) t).length = (List.filter (fun p => containsKey p.fst l₂) t).length by omega
      clear ih hl₂
      induction t
      case nil => simp
      case cons h' t' ih' =>
        simp  [List.filter_cons, Bool.or_eq_true]
        by_cases hyp2 : containsKey h'.fst l₂
        case pos =>
          simp [hyp2]
          apply ih'
          rw [List.distinctKeys_cons_iff]
          rw [List.distinctKeys_cons_iff, List.distinctKeys_cons_iff, List.containsKey_cons] at hl₁
          simp only [Bool.or_eq_false_iff] at hl₁
          exact ⟨hl₁.1.1, hl₁.2.2⟩
        case neg =>
          simp [hyp2]
          simp at hyp2
          rw [List.distinctKeys_cons_iff, containsKey_cons] at hl₁
          simp at hl₁
          simp [BEq.symm_false hl₁.2.1]
          apply ih'
          rw [List.distinctKeys_cons_iff] at hl₁ |-
          exact ⟨hl₁.1.1, hl₁.2.2⟩

theorem length_filter_containsKey_le [BEq α] [EquivBEq α]
    {l₁ l₂ : List ((a : α) × β a)}
    (dl₁ : DistinctKeys l₂)
    (dl₂ : DistinctKeys l₁) :
    (l₁.filter fun p => containsKey p.fst l₂).length ≤ l₂.length := by
  induction l₁ generalizing l₂
  case nil => simp
  case cons h t ih =>
    by_cases heq : containsKey h.fst l₂
    case pos =>
      simp [← List.countP_eq_length_filter]
      simp only [heq, List.countP_cons_of_pos]
      have len_eq : l₂.length = (eraseKey h.fst l₂).length + 1 := by
        induction l₂
        case nil =>
          simp at heq
        case cons h' t' ih' =>
          simp only [List.length_cons, eraseKey, Nat.add_right_cancel_iff]
          by_cases heq2 : h'.fst == h.fst
          case pos =>
            simp [heq2]
          case neg =>
            simp only [Bool.not_eq_true] at heq2
            simp only [heq2, cond_false, List.length_cons]
            apply ih'
            . rw [List.distinctKeys_cons_iff] at dl₁
              exact dl₁.1
            . rw [containsKey_cons] at heq
              simp only [heq2, Bool.false_or] at heq
              exact heq
      rw [len_eq]
      simp only [Nat.add_le_add_iff_right, ge_iff_le]
      specialize @ih (eraseKey h.fst l₂) ?refine1 ?refine2
      case refine1 =>
        apply DistinctKeys.eraseKey dl₁
      case refine2 =>
        rw [List.distinctKeys_cons_iff] at dl₂
        exact dl₂.1
      rw [← List.countP_eq_length_filter] at ih
      apply Nat.le_trans ?refine3 ih
      case refine3 =>
        clear ih len_eq
        induction t
        case nil => simp
        case cons h' t' ih' =>
          by_cases heq2 : h.fst == h'.fst
          case pos =>
            rw [List.distinctKeys_cons_iff] at dl₂
            replace dl₂ := dl₂.2
            rw [containsKey_cons] at dl₂
            simp only [Bool.or_eq_false_iff] at dl₂
            replace dl₂ := dl₂.1
            rw [PartialEquivBEq.symm] at dl₂
            . contradiction
            . exact heq2
          case neg =>
            simp only [Bool.not_eq_true] at heq2
            simp only [List.countP_cons]
            split
            case isTrue contains =>
              rw [containsKey_eraseKey]
              simp only [heq2, Bool.not_false, contains, Bool.and_self, ↓reduceIte,
                Nat.add_le_add_iff_right]
              apply ih'
              . rw [List.distinctKeys_cons_iff, List.distinctKeys_cons_iff, containsKey_cons] at dl₂
                simp only [Bool.or_eq_false_iff] at dl₂
                apply DistinctKeys.cons
                all_goals simp only [dl₂]
              . exact dl₁
            case isFalse contains =>
              rw [containsKey_eraseKey]
              simp only [Nat.add_zero, heq2, Bool.not_false, contains, Bool.and_false,
                Bool.false_eq_true, ↓reduceIte]
              apply ih'
              . rw [List.distinctKeys_cons_iff, List.distinctKeys_cons_iff, containsKey_cons] at dl₂
                simp only [Bool.or_eq_false_iff] at dl₂
                apply DistinctKeys.cons
                all_goals simp only [dl₂]
              . exact dl₁
    case neg =>
      simp only [List.filter_cons, heq, Bool.false_eq_true, ↓reduceIte]
      apply ih dl₁
      rw [List.distinctKeys_cons_iff] at dl₂
      exact dl₂.1

theorem isEmpty_filter_containsKey_iff [BEq α] [EquivBEq α]
    {l₁ l₂ : List ((a : α) × β a)} (dl₁ : DistinctKeys l₁) :
    (List.filter (fun p => containsKey p.fst l₂) l₁).isEmpty = true ↔
    ∀ (k : α), containsKey k l₁ = true → containsKey k l₂ = false := by
  constructor
  case mpr =>
    intro hyp
    rw [List.isEmpty_iff]
    simp only [List.filter_eq_nil_iff, Bool.not_eq_true]
    intro ⟨k,v⟩ mem
    apply hyp
    apply List.containsKey_of_mem mem
  case mp =>
    intro hyp k mem
    rw [List.isEmpty_iff] at hyp
    induction l₁ with
    | nil => simp at mem
    | cons h t ih =>
      rw [containsKey_cons] at mem
      simp only [Bool.or_eq_true] at mem
      rw [List.filter_cons] at hyp
      split at hyp
      case cons.isTrue _ =>
        simp at hyp
      case cons.isFalse heq =>
        simp only [Bool.not_eq_true] at heq
        cases mem
        case inl heq2 =>
          rw [containsKey_congr (PartialEquivBEq.symm heq2)]
          exact heq
        case inr heq2 =>
          apply ih
          . rw [List.distinctKeys_cons_iff] at dl₁
            exact dl₁.1
          . exact hyp
          . exact heq2

theorem nil_of_containsKey_eq_false [BEq α] [EquivBEq α] {l : List ((a : α) × β a)} :
    (∀ k, containsKey k l = false) ↔ l = [] := by
  constructor
  case mp =>
    intro hyp
    rw [List.eq_nil_iff_forall_not_mem]
    intro a
    specialize hyp a.fst
    rw [List.containsKey_eq_false_iff_forall_mem_keys] at hyp
    specialize hyp a.fst
    have : (a.fst == a.fst) → a.fst ∉keys l := by
      intro h₁ h₂
      specialize hyp h₂
      rw [hyp] at h₁
      contradiction
    specialize this (by simp)
    intro h
    have := Internal.List.fst_mem_keys_of_mem h
    contradiction
  case mpr =>
    intro hyp k
    simp [hyp]

theorem isEmpty_filter_containsKey_left [BEq α] [EquivBEq α]
    {l₁ l₂ : List ((a : α) × β a)} :
    l₁.isEmpty → (List.filter (fun p => containsKey p.fst l₂) l₁).isEmpty := by
  intro hyp
  simp at hyp
  simp [hyp]

theorem isEmpty_filter_containsKey_right [BEq α] [EquivBEq α]
    {l₁ l₂ : List ((a : α) × β a)} :
    l₂.isEmpty → (List.filter (fun p => containsKey p.fst l₂) l₁).isEmpty := by
  intro hyp
  simp at hyp
  simp [hyp]

theorem perm_filter_self_iff {f : α → Bool} {l : List α} :
    (l.filter f).Perm l ↔ ∀ a ∈ l, f a = true := by
  rw (occs := [1]) [← (List.filter_append_perm f _).congr_right,
    ← List.append_nil (List.filter _ _), List.perm_append_left_iff]
  simp

theorem perm_filter_self_iff_forall_containsKey  [BEq α] [LawfulBEq α] {f : (a : α) → β a → Bool}
    {l : List ((a : α) × β a)} (hl : DistinctKeys l) :
    List.Perm (l.filter fun p => f p.1 p.2) l ↔ ∀ (a : α) (h : containsKey a l),
      (f a (getValueCast a l h)) = true := by
  rw [perm_filter_self_iff]
  constructor
  · intro h a ha
    exact  h _ (getValueCast_mem ha)
  · intro h a ha
    exact getValueCast_of_mem ha hl ▸ h _ (containsKey_of_mem ha)

theorem perm_filter_key_self_iff_forall_containsKey [BEq α] [EquivBEq α] {f : α → Bool}
    {l : List ((a : α) × β a)} (hl : DistinctKeys l) :
    List.Perm (l.filter fun p => f p.1) l ↔ ∀ (a : α) (h : containsKey a l),
      f (getKey a l h) = true := by
  rw [perm_filter_self_iff]
  constructor
  · intro h a ha
    rw [getKey_eq_getEntry_fst]
    exact h _ getEntry_mem
  · intro h a ha
    simp only [getKey_eq_getEntry_fst] at h
    exact getEntry_of_mem ha hl ▸ h _ (containsKey_of_mem ha)

theorem Const.perm_filter_self_iff_forall_containsKey [BEq α] [EquivBEq α] {β : Type v} {f : α → β → Bool}
    {l : List ((_ : α) × β)} (hl : DistinctKeys l) :
    List.Perm (l.filter fun p => f p.1 p.2) l ↔ ∀ (a : α) (h : containsKey a l),
      (f (getKey a l h) (getValue a l h)) = true := by
  rw [perm_filter_self_iff]
  constructor
  · intro h a ha
    simp only [getKey_eq_getEntry_fst, getValue_eq_getEntry_snd]
    exact  h _ getEntry_mem
  · intro h a ha
    specialize h a.fst (containsKey_of_mem ha)
    simp only [ha, hl, getKey_of_mem, getValue_of_mem] at h
    exact h

theorem isEmpty_filterMap_eq_true [BEq α] [LawfulBEq α] {f : (a : α) → β a → Option (γ a)}
    {l : List ((a : α) × β a)} (distinct : DistinctKeys l) :
    (l.filterMap fun p => (f p.1 p.2).map (fun x => (⟨p.1, x⟩ : (a : α) × γ a))).isEmpty = true ↔
      ∀ (k : α) (h : containsKey k l = true), f k (getValueCast k l h) = none := by
  simp only [List.isEmpty_iff, List.filterMap_eq_nil_iff, Option.map_eq_none_iff,
    forall_mem_iff_forall_contains_getValueCast (p:= fun a b => f a b = none) distinct]

theorem isEmpty_filterMap_eq_false [BEq α] [LawfulBEq α] {f : (a : α) → β a → Option (γ a)}
    {l : List ((a : α) × β a)} (distinct : DistinctKeys l) :
    (l.filterMap fun p => (f p.1 p.2).map (fun x => (⟨p.1, x⟩ : (a : α) × γ a))).isEmpty = false ↔
      ∃ (k : α) (h : containsKey k l = true), (f k (getValueCast k l h)).isSome := by
  rw [Bool.eq_false_iff, Ne.eq_1, isEmpty_filterMap_eq_true distinct]
  simp [Option.ne_none_iff_isSome]

theorem isEmpty_filter_eq_true [BEq α] [LawfulBEq α] {f : (a : α) → β a → Bool}
    {l : List ((a : α) × β a)} (distinct : DistinctKeys l) :
    (l.filter fun p => f p.1 p.2).isEmpty = true ↔
      ∀ (k : α) (h : containsKey k l = true), f k (getValueCast k l h) = false := by
  simp only [List.isEmpty_iff, List.filter_eq_nil_iff, Bool.not_eq_true,
    forall_mem_iff_forall_contains_getValueCast (p := fun a b => f a b = false) distinct]

theorem isEmpty_filter_eq_false [BEq α] [LawfulBEq α] {f : (a : α) → β a → Bool}
    {l : List ((a : α) × β a)} (distinct : DistinctKeys l) :
    (l.filter fun p => (f p.1 p.2)).isEmpty = false ↔
      ∃ (k : α) (h : containsKey k l = true), f k (getValueCast k l h) = true := by
  rw [← Bool.not_eq_true, isEmpty_filter_eq_true distinct]
  simp

theorem isEmpty_filter_key_iff [BEq α] [EquivBEq α] {f : α → Bool}
    {l : List ((a : α) × β a)} (hl : DistinctKeys l) :
    (l.filter fun p => f p.1).isEmpty ↔ ∀ (k : α) (h : containsKey k l), f (getKey k l h) = false := by
  simp only [List.isEmpty_iff, List.filter_eq_nil_iff, Bool.not_eq_true]
  constructor
  · intro h a ha
    specialize h (getEntry a l ha) getEntry_mem
    simp only [getKey, getKey?_eq_getEntry?, Option.get_map]
    exact h
  · intro h ⟨k, v⟩ he
    have := getEntry?_of_mem hl BEq.rfl he
    specialize h k (containsKey_eq_isSome_getEntry?.trans (Option.isSome_of_eq_some this))
    simp only [getKey, getKey?_eq_getEntry?, this] at h
    exact h

namespace Const

theorem getKey_getValue_mem [BEq α] [EquivBEq α] {β : Type v} {l : List ((_ : α) × β)} {k : α} {h} :
    ⟨getKey k l h, getValue k l h⟩ ∈ l := by
  induction l with
  | nil => simp at h
  | cons hd tl ih =>
    by_cases hd_k : hd.1 == k
    · rw [getKey_cons, getValue_cons]
      simp [hd_k]
    · rw [getKey_cons, getValue_cons]
      simp [hd_k, ih]

theorem forall_mem_iff_forall_contains_getKey_getValue [BEq α] [EquivBEq α] {β : Type v}
    {l : List ((_ : α) × β)} {p : α → β → Prop} (distinct : DistinctKeys l) :
    (∀ (x : (_ : α) × β), x ∈ l → p x.1 x.2) ↔
      ∀ (a: α) (h : containsKey a l), p (getKey a l h) (getValue a l h) := by
  constructor
  · intro h a ha
    specialize h ⟨getKey a l ha, getValue a l ha⟩
    apply h getKey_getValue_mem
  · intro h x hx
    rw [← getKey_of_mem hx distinct (h':=containsKey_of_mem hx),
      ← getValue_of_mem hx distinct (h':=containsKey_of_mem hx)]
    apply h

theorem getValue?_filterMap {β : Type v} {γ : Type w} [BEq α] [EquivBEq α]
    {f : (_ : α) → β → Option γ} {l : List ((_ : α) × β)} (distinct : DistinctKeys l) {k : α} :
    getValue? k (l.filterMap fun p => (f p.1 p.2).map (fun x => (⟨p.1, x⟩ : (_ : α) × γ))) =
      (getValue? k l).pbind (fun v h =>
        f (getKey k l (containsKey_eq_isSome_getValue?.trans (Option.isSome_of_eq_some h))) v) := by
  simp only [getValue?_eq_getEntry?, getEntry?_filterMap distinct,
    Function.comp_def, Option.map_bind, Option.pbind_map,
    Option.map_map, Option.map_id']
  simp only [getKey, getKey?_eq_getEntry?, ← Option.pbind_eq_bind]
  congr; funext a h
  simp only [Option.mem_def.mp h, Option.map_some, Option.get_some]

theorem getValue?_filterMap_of_getKey?_eq_some {β : Type v} {γ : Type w} [BEq α] [EquivBEq α]
    {f : (_ : α) → β → Option γ} {l : List ((_ : α) × β)} (distinct : DistinctKeys l) {k k' : α} :
  getKey? k l = some k' →
    getValue? k (l.filterMap fun p => (f p.1 p.2).map (fun x => (⟨p.1, x⟩ : (_ : α) × γ))) =
      (getValue? k l).bind (fun x => f k' x) := by
  simp only [getKey?_eq_getEntry?, Option.map_eq_some_iff, getValue?_eq_getEntry?,
    getEntry?_filterMap distinct, Option.map_bind, forall_exists_index, and_imp]
  intro x hx hk
  simp only [hx, Option.bind_some, Function.comp_apply, hk, Option.map_map, Option.map_some]
  cases f k' x.2 <;> simp

theorem getValue!_filterMap {β : Type v} {γ : Type w} [BEq α] [EquivBEq α] [Inhabited γ]
    {f : (_ : α) → β → Option γ} {l : List ((_ : α) × β)} (distinct : DistinctKeys l) {k : α} :
    getValue! k (l.filterMap fun p => (f p.1 p.2).map (fun x => (⟨p.1, x⟩ : (_ : α) × γ))) =
      ((getValue? k l).pbind (fun v h =>
        f (getKey k l (containsKey_eq_isSome_getValue?.trans (Option.isSome_of_eq_some h))) v)).get! := by
  simp only [getValue!_eq_getValue?, getValue?_filterMap distinct]

theorem getValue!_filterMap_of_getKey?_eq_some {β : Type v} {γ : Type w} [BEq α] [EquivBEq α]
    [Inhabited γ] {f : (_ : α) → β → Option γ} {l : List ((_ : α) × β)} (distinct : DistinctKeys l)
    {k k' : α} :
  getKey? k l = some k' →
    getValue! k (l.filterMap fun p => (f p.1 p.2).map (fun x => (⟨p.1, x⟩ : (_ : α) × γ))) =
      ((getValue? k l).bind (fun x => f k' x)).get! := by
  intro h
  simp [getValue!_eq_getValue?, getValue?_filterMap_of_getKey?_eq_some distinct h]

theorem getValueD_filterMap {β : Type v} {γ : Type w} [BEq α] [EquivBEq α] {fallback : γ}
    {f : (_ : α) → β → Option γ} {l : List ((_ : α) × β)} (distinct : DistinctKeys l) {k : α} :
    getValueD k (l.filterMap fun p => (f p.1 p.2).map (fun x => (⟨p.1, x⟩ : (_ : α) × γ))) fallback =
      ((getValue? k l).pbind (fun v h =>
        f (getKey k l (containsKey_eq_isSome_getValue?.trans (Option.isSome_of_eq_some h))) v)).getD fallback := by
  simp [getValueD_eq_getValue?, Option.getD, getValue?_filterMap, distinct]

theorem getValueD_filterMap_of_getKey?_eq_some {β : Type v} {γ : Type w} [BEq α] [EquivBEq α]
    {f : (_ : α) → β → Option γ} {l : List ((_ : α) × β)} (distinct : DistinctKeys l)
    {k k' : α} {fallback : γ} :
  getKey? k l = some k' →
    getValueD k (l.filterMap fun p => (f p.1 p.2).map (fun x => (⟨p.1, x⟩ : (_ : α) × γ))) fallback =
      ((getValue? k l).bind (fun x => f k' x)).getD fallback := by
  intro h
  simp [getValueD_eq_getValue?, getValue?_filterMap_of_getKey?_eq_some distinct h]

theorem getValue?_filter {β : Type v} [BEq α] [EquivBEq α]
    {f : (_ : α) → β → Bool} {l : List ((_ : α) × β)} (distinct : DistinctKeys l) {k : α} :
    getValue? k (l.filter fun p => (f p.1 p.2)) =
      (getValue? k l).pfilter (fun v h =>
        f (getKey k l (containsKey_eq_isSome_getValue?.trans (Option.isSome_of_eq_some h))) v) := by
  simp only [getValue?_eq_getEntry?, distinct, getEntry?_filter,
    Option.pfilter_eq_pbind_ite, ← Option.bind_guard, Option.guard_def,
    Option.pbind_map, Option.map_bind, Function.comp_def, apply_ite,
    Option.map_some, Option.map_none]
  simp only [getKey, getKey?_eq_getEntry?, ← Option.pbind_eq_bind]
  congr; funext a h
  simp only [Option.mem_def.mp h, Option.map_some, Option.get_some]

theorem getValue?_filter_of_getKey?_eq_some {β : Type v} [BEq α] [EquivBEq α]
    {f : (_ : α) → β → Bool} {l : List ((_ : α) × β)} (distinct : DistinctKeys l) {k k' : α} :
  getKey? k l = some k' →
    getValue? k (l.filter fun p => (f p.1 p.2)) =
      (getValue? k l).filter (fun x => f k' x) := by
  simp only [getKey?_eq_getEntry?, Option.map_eq_some_iff, getValue?_eq_getEntry?,
    getEntry?_filter distinct, forall_exists_index, and_imp]
  intro x hx hk
  simp only [hx, Option.map_some, Option.filter_some, ← hk]
  split <;> simp

theorem getValue!_filter {β : Type v} [BEq α] [EquivBEq α] [Inhabited β]
    {f : (_ : α) → β → Bool} {l : List ((_ : α) × β)} (distinct : DistinctKeys l) {k : α} :
    getValue! k (l.filter fun p => (f p.1 p.2)) =
      ((getValue? k l).pfilter (fun v h =>
        f (getKey k l (containsKey_eq_isSome_getValue?.trans (Option.isSome_of_eq_some h))) v)).get! := by
  simp [getValue!_eq_getValue?, getValue?_filter, distinct]

theorem getValue!_filter_of_getKey?_eq_some {β : Type v} [BEq α] [EquivBEq α] [Inhabited β]
    {f : (_ : α) → β → Bool} {l : List ((_ : α) × β)} (distinct : DistinctKeys l) {k k' : α} :
  getKey? k l = some k' →
    getValue! k (l.filter fun p => (f p.1 p.2)) =
      ((getValue? k l).filter (fun x => f k' x)).get! := by
  intro h
  simp [getValue!_eq_getValue?, getValue?_filter_of_getKey?_eq_some distinct h]

theorem getValueD_filter {β : Type v} [BEq α] [EquivBEq α] {fallback : β}
    {f : (_ : α) → β → Bool} {l : List ((_ : α) × β)} (distinct : DistinctKeys l) {k : α} :
    getValueD k (l.filter fun p => (f p.1 p.2)) fallback =
      ((getValue? k l).pfilter (fun v h =>
        f (getKey k l (containsKey_eq_isSome_getValue?.trans (Option.isSome_of_eq_some h))) v)).getD fallback := by
  simp [getValueD_eq_getValue?, Option.getD, getValue?_filter, distinct]

theorem getValueD_filter_of_getKey?_eq_some {β : Type v} [BEq α] [EquivBEq α] {fallback : β}
    {f : (_ : α) → β → Bool} {l : List ((_ : α) × β)} (distinct : DistinctKeys l) {k k' : α}
    (h : getKey? k l = some k') :
    getValueD k (l.filter fun p => (f p.1 p.2)) fallback =
      ((getValue? k l).filter (fun x => f k' x)).getD fallback := by
  simp [getValueD_eq_getValue?, getValue?_filter_of_getKey?_eq_some distinct h]

theorem getValue?_map {β : Type v} {γ : Type w} [BEq α] [EquivBEq α]
    {f : (_ : α) → β → γ} {l : List ((_ : α) × β)} (hl : DistinctKeys l) {k : α} :
    getValue? k (l.map fun p => ⟨p.1, f p.1 p.2⟩) =
      (getValue? k l).pmap (fun v h => f (getKey k l h) v)
        (fun _ h => containsKey_eq_isSome_getValue?.trans (Option.isSome_of_mem h)) := by
  simp only [getValue?_eq_getEntry?, getEntry?_map hl, Option.map_map, Function.comp_def,
    getKey, getKey?_eq_getEntry?, Option.get_map, Option.pmap_eq_dmap, Option.dmap_map]
  conv => enter [2, 2, a, h]; simp only [h, Option.get_some]
  rw [Option.dmap_eq_map]

theorem getValue?_map_of_getKey?_eq_some {β : Type v} {γ : Type w} [BEq α] [EquivBEq α]
    {f : (_ : α) → β → γ} {l : List ((_ : α) × β)} (hl : DistinctKeys l) {k k' : α}
    (h : getKey? k l = some k') :
    getValue? k (l.map fun p => ⟨p.1, f p.1 p.2⟩) = (getValue? k l).map (f k') := by
  simp only [getValue?_map hl, getKey, h, Option.get_some, Option.pmap_eq_map]

theorem getValue!_map {β : Type v} {γ : Type w} [BEq α] [EquivBEq α] [Inhabited γ]
    {f : (_ : α) → β → γ} {l : List ((_ : α) × β)} (hl : DistinctKeys l) {k : α} :
    getValue! k (l.map fun p => ⟨p.1, f p.1 p.2⟩) =
      ((getValue? k l).pmap (fun v h => f (getKey k l h) v)
        (fun _ h => containsKey_eq_isSome_getValue?.trans (Option.isSome_of_mem h))).get! := by
  simp only [getValue!, getValue?_map hl]

theorem getValue!_map_of_getKey?_eq_some {β : Type v} {γ : Type w} [BEq α] [EquivBEq α] [Inhabited γ]
    {f : (_ : α) → β → γ} {l : List ((_ : α) × β)} (hl : DistinctKeys l) {k k' : α}
    (h : getKey? k l = some k') :
    getValue! k (l.map fun p => ⟨p.1, f p.1 p.2⟩) = ((getValue? k l).map (f k')).get! := by
  simp only [getValue!_eq_getValue?, getValue?_map_of_getKey?_eq_some hl h]

theorem getValueD_map {β : Type v} {γ : Type w} [BEq α] [EquivBEq α] {fallback : γ}
    {f : (_ : α) → β → γ} {l : List ((_ : α) × β)} (hl : DistinctKeys l) {k : α} :
    getValueD k (l.map fun p => ⟨p.1, f p.1 p.2⟩) fallback =
      ((getValue? k l).pmap (fun v h => f (getKey k l h) v)
        (fun _ h => containsKey_eq_isSome_getValue?.trans (Option.isSome_of_mem h))).getD fallback := by
  simp only [getValueD, getValue?_map hl]

theorem getValueD_map_of_getKey?_eq_some {β : Type v} {γ : Type w} [BEq α] [EquivBEq α]
    {f : (_ : α) → β → γ} {l : List ((_ : α) × β)} (hl : DistinctKeys l) {k k' : α} {fallback : γ}
    (h : getKey? k l = some k') :
    getValueD k (l.map fun p => ⟨p.1, f p.1 p.2⟩) fallback = ((getValue? k l).map (f k')).getD fallback := by
  simp only [getValueD_eq_getValue?, getValue?_map_of_getKey?_eq_some hl h]

theorem getKey?_filterMap [BEq α] [EquivBEq α] {β : Type v} {γ : Type w}
    {f : (_ : α) → β → Option γ}
    {l : List ((_ : α) × β)} {k : α} (hl : DistinctKeys l) :
    getKey? k (l.filterMap fun p => (f p.1 p.2).map (fun x => (⟨p.1, x⟩ : (_ : α) × γ))) =
      (getKey? k l).pfilter (fun x h =>
        (f x (getValue x l (containsKey_of_getKey?_eq_some h))).isSome) := by
  simp only [getKey?_eq_getEntry?, getEntry?_filterMap hl, Option.map_bind,
    Function.comp_def, Option.map_map, Option.pfilter_eq_pbind_ite,
    Option.pbind_map, getValue, getValue?_eq_getEntry?]
  rw [← Option.pbind_eq_bind]
  congr; funext a h
  simp only [getEntry?_congr (beq_of_getEntry?_eq_some h)]
  simp only [show _ = _ from h, Option.map_some, Option.get_some]
  cases f a.1 a.2 <;> rfl

theorem getKey!_filterMap [BEq α] [EquivBEq α] [Inhabited α] {β : Type v} {γ : Type w}
    {f : (_ : α) → β → Option γ}
    {l : List ((_ : α) × β)} {k : α} (hl : DistinctKeys l) :
    getKey! k (l.filterMap fun p => (f p.1 p.2).map (fun x => (⟨p.1, x⟩ : (_ : α) × γ))) =
      ((getKey? k l).pfilter (fun x h =>
      (f x (getValue x l (containsKey_of_getKey?_eq_some h))).isSome)).get! := by
  simp [getKey!_eq_getKey?, getKey?_filterMap hl]

theorem getKeyD_filterMap [BEq α] [EquivBEq α] {β : Type v} {γ : Type w}
    {f : (_ : α) → β → Option γ}
    {l : List ((_ : α) × β)} {k fallback: α} (hl : DistinctKeys l) :
    getKeyD k (l.filterMap fun p => (f p.1 p.2).map (fun x => (⟨p.1, x⟩ : (_ : α) × γ))) fallback =
      ((getKey? k l).pfilter (fun x h =>
        (f x (getValue x l (containsKey_of_getKey?_eq_some h))).isSome)).getD fallback := by
  simp [getKeyD_eq_getKey?, getKey?_filterMap hl]

theorem getValue_eq_get_getValue? [BEq α] {β : Type v} {a : α} {l : List ((_ : α) × β)}
    {h : containsKey a l} :
    getValue a l h = (getValue? a l).get (containsKey_eq_isSome_getValue? (a := a) ▸ h) := by
  simp [getValue?_eq_some_getValue h]

theorem getKey?_filter [BEq α] [EquivBEq α] {β : Type v}
    {f : (_ : α) → β → Bool}
    {l : List ((_ : α) × β)} {k : α} (hl : DistinctKeys l) :
    getKey? k (l.filter fun p => f p.1 p.2) =
      (getKey? k l).pfilter (fun x h =>
        f x (getValue x l (containsKey_of_getKey?_eq_some h))) := by
  simp [getKey?_eq_getEntry?, getEntry?_filter hl, getValue_eq_get_getValue?,
    getValue?_eq_getEntry?]
  obtain (h|⟨p, h⟩) := Option.eq_none_or_eq_some (getEntry? k l)
  · simp [h]
  · simp [h, Option.filter_some, getEntry?_congr (beq_of_getEntry?_eq_some h)]

theorem getKey!_filter [BEq α] [EquivBEq α] [Inhabited α] {β : Type v}
    {f : (_ : α) → β → Bool}
    {l : List ((_ : α) × β)} {k : α} (hl : DistinctKeys l) :
    getKey! k (l.filter fun p => f p.1 p.2) =
      ((getKey? k l).pfilter (fun x h =>
        f x (getValue x l (containsKey_of_getKey?_eq_some h)))).get! := by
  simp [getKey!_eq_getKey?, getKey?_filter hl]

theorem getKeyD_filter [BEq α] [EquivBEq α] {β : Type v}
    {f : (_ : α) → β → Bool}
    {l : List ((_ : α) × β)} {k fallback : α} (hl : DistinctKeys l) :
    getKeyD k (l.filter fun p => f p.1 p.2) fallback =
      ((getKey? k l).pfilter (fun x h =>
        f x (getValue x l (containsKey_of_getKey?_eq_some h)))).getD fallback := by
  simp [getKeyD_eq_getKey?, getKey?_filter hl]

theorem length_filterMap_eq_length_iff {β : Type v} {γ : Type w} [BEq α] [EquivBEq α]
    {f : (_ : α) → β → Option γ} {l : List ((_ : α) × β)} (distinct : DistinctKeys l) :
    (l.filterMap fun p => (f p.1 p.2).map (fun x => (⟨p.1, x⟩ : (_ : α) × γ))).length = l.length ↔
      ∀ (a : α) (h : containsKey a l), (f (getKey a l h) (getValue a l h)).isSome := by
  rw [List.filterMap_length_eq_length]
  constructor
  · intro h a ha
    specialize h ⟨getKey a l ha, getValue a l ha⟩
    simp only [Option.isSome_map] at h
    apply h
    apply getKey_getValue_mem
  · intro h x hx
    simp only [Option.isSome_map]
    specialize h x.1 (containsKey_of_mem hx)
    simp [getValue_of_mem hx distinct, getKey_of_mem hx distinct] at h
    exact h

theorem length_filter_eq_length_iff {β : Type v} [BEq α] [EquivBEq α]
    {f : (_ : α) → β → Bool} {l : List ((_ : α) × β)} (distinct : DistinctKeys l) :
    (l.filter fun p => (f p.1 p.2)).length = l.length ↔
      ∀ (a : α) (h : containsKey a l), (f (getKey a l h) (getValue a l h)) = true := by
  simp [← List.filterMap_eq_filter, Option.guard,
    forall_mem_iff_forall_contains_getKey_getValue (p := fun a b => f a b = true) distinct]

theorem length_filter_key_eq_length_iff {β : Type v} [BEq α] [EquivBEq α]
    {f : (_ : α) → Bool} {l : List ((_ : α) × β)} (distinct : DistinctKeys l) :
    (l.filter fun p => f p.1).length = l.length ↔
      ∀ (a : α) (h : containsKey a l), f (getKey a l h) = true := by
  simp [← List.filterMap_eq_filter,
    forall_mem_iff_forall_contains_getKey_getValue (p := fun a b => f a = true) distinct]

theorem isEmpty_filterMap_eq_true [BEq α] [EquivBEq α] {β : Type v} {γ : Type w}
    {f : (_ : α) → β → Option γ} {l : List ((_ : α) × β)} (distinct : DistinctKeys l) :
    (l.filterMap fun p => (f p.1 p.2).map (fun x => (⟨p.1, x⟩ : (_ : α) × γ))).isEmpty = true ↔
      ∀ (k : α) (h : containsKey k l = true), f (getKey k l h) (getValue k l h) = none := by
  simp only [List.isEmpty_iff, List.filterMap_eq_nil_iff, Option.map_eq_none_iff,
    forall_mem_iff_forall_contains_getKey_getValue (p := fun a b => f a b = none) distinct]

theorem isEmpty_filterMap_eq_false [BEq α] [EquivBEq α] {β : Type v} {γ : Type w}
    {f : (_ : α) → β → Option γ} {l : List ((_ : α) × β)} (distinct : DistinctKeys l) :
    (l.filterMap fun p => (f p.1 p.2).map (fun x => (⟨p.1, x⟩ : (_ : α) × γ))).isEmpty = false ↔
      ∃ (k : α) (h : containsKey k l = true), (f (getKey k l h) (getValue k l h)).isSome := by
  rw [Bool.eq_false_iff, ne_eq, isEmpty_filterMap_eq_true distinct]
  simp only [Classical.not_forall, Option.ne_none_iff_isSome]

theorem isEmpty_filter_eq_true [BEq α] [EquivBEq α] {β : Type v}
    {f : (_ : α) → β → Bool} {l : List ((_ : α) × β)} (distinct : DistinctKeys l) :
    (l.filter fun p => (f p.1 p.2)).isEmpty = true ↔
      ∀ (k : α) (h : containsKey k l = true), f (getKey k l h) (getValue k l h) = false := by
  simp only [List.isEmpty_iff, List.filter_eq_nil_iff, Bool.not_eq_true,
    forall_mem_iff_forall_contains_getKey_getValue (p := fun a b => f a b = false) distinct]

theorem isEmpty_filter_eq_false [BEq α] [EquivBEq α] {β : Type v}
    {f : (_ : α) → β → Bool} {l : List ((_ : α) × β)} (distinct : DistinctKeys l) :
    (l.filter fun p => (f p.1 p.2)).isEmpty = false ↔
      ∃ (k : α) (h : containsKey k l = true), f (getKey k l h) (getValue k l h) = true := by
  rw [Bool.eq_false_iff, ne_eq, isEmpty_filter_eq_true distinct]
  simp only [Classical.not_forall, Bool.not_eq_false]

theorem isEmpty_filter_key_eq_true [BEq α] [EquivBEq α] {β : Type v}
    {f : (_ : α) → Bool} {l : List ((_ : α) × β)} (distinct : DistinctKeys l) :
    (l.filter fun p => (f p.1)).isEmpty = true ↔
      ∀ (k : α) (h : containsKey k l = true), f (getKey k l h) = false :=
  isEmpty_filter_eq_true (f := fun a _ => f a) distinct

theorem isEmpty_filter_key_eq_false [BEq α] [EquivBEq α] {β : Type v}
    {f : (_ : α) → Bool} {l : List ((_ : α) × β)} (distinct : DistinctKeys l) :
    (l.filter fun p => (f p.1)).isEmpty = false ↔
      ∃ (k : α) (h : containsKey k l = true), f (getKey k l h) = true :=
  isEmpty_filter_eq_false (f := fun a _ => f a) distinct

theorem toList_map' {β : Type v} {γ : Type w} {f : (_ : α) → β → γ} {l : List ((_ : α) × β)} :
    l.map (fun p => (p.1, f p.1 p.2)) =
      (l.map fun p => (⟨p.1, f p.1 p.2⟩ : (_ : α) × γ)).map (fun p => (p.1, p.2)) := by
  simp

theorem toList_map {β : Type v} {γ : Type w} {f : (_ : α) → β → γ} {l : List ((_ : α) × β)} :
    (l.map (fun p => (p.1, f p.1 p.2))).Perm
      ((l.map fun p => (⟨p.1, f p.1 p.2⟩ : (_ : α) × γ)).map (fun p => (p.1, p.2))) := by
  simp [toList_map']

end Const

end FilterMap

section Min

private local instance leSigmaOfOrd [Ord α] : LE ((a : α) × β a) where
  le a b := (compare a.1 b.1).isLE

private local instance [Ord α] : DecidableLE ((a : α) × β a) :=
  fun a b => inferInstanceAs <| Decidable (compare a.1 b.1).isLE

private theorem leSigmaOfOrd_total [Ord α] [OrientedOrd α] (a b : (a : α) × β a) :
    a ≤ b ∨ b ≤ a := by
  simp only [leSigmaOfOrd]
  rw [← OrientedCmp.isGE_iff_isLE]
  cases compare b.fst a.fst <;> trivial

private local instance minSigmaOfOrd [Ord α] : Min ((a : α) × β a) where
  min a b := if compare a.1 b.1 |>.isLE then a else b

private theorem min_def [Ord α] {p q : (a : α) × β a} :
    min p q = if compare p.1 q.1 |>.isLE then p else q :=
  rfl

private local instance [Ord α] [TransOrd α] :
    Std.Associative (min : (a : α) × β a → (a : α) × β a → (a : α) × β a) where
  assoc a b c := by
    simp only [min_def]
    split <;> split <;> (try split) <;> try rfl
    · rename_i hab hac hbc
      refine absurd ?_ hac
      exact TransCmp.isLE_trans hab hbc
    · rename_i hab hbc hac
      refine absurd hac ?_
      simp only [Bool.not_eq_true, Ordering.isLE_eq_false] at ⊢ hab hbc
      exact TransCmp.gt_trans hab hbc

/-- Like `List.min?`, but using an `Ord` typeclass instead of a `Min` typeclass. -/
def minEntry? [Ord α] (xs : List ((a : α) × β a)) : Option ((a : α) × β a) :=
  xs.min?

/-- Returns the smallest key in an associative list. -/
def minKey? [Ord α] (xs : List ((a : α) × β a)) : Option α :=
  minEntry? xs |>.map Sigma.fst

theorem DistinctKeys.eq_of_mem_of_beq [BEq α] [EquivBEq α] {a b : (a : α) × β a}
    {l : List ((a : α) × β a)} (hma : a ∈ l) (hmb : b ∈ l) (he : a.1 == b.1) (hd : DistinctKeys l) :
    a = b := by
  replace hd := hd.distinct
  induction hma
  · cases hmb
    · rfl
    · simp [pairwise_cons.mp hd |>.1 b.1 <| fst_mem_keys_of_mem ‹_›] at he
  · rename_i _ ih
    have hd := pairwise_cons.mp hd
    cases hmb
    · simp [BEq.symm_false <| hd.1 a.1 <| fst_mem_keys_of_mem ‹_›] at he
    · exact ih ‹_› hd.2

private theorem min_eq_or [Ord α] {p q : (a : α) × β a} : min p q = p ∨ min p q = q := by
  rw [min_def]
  split <;> simp

private theorem min_eq_left [Ord α] {p q : (a : α) × β a} (h : compare p.1 q.1 |>.isLE) : min p q = p := by
  simp [min_def, h]

private theorem min_eq_left_of_lt [Ord α] {p q : (a : α) × β a} (h : compare p.1 q.1 = .lt) : min p q = p :=
  min_eq_left (Ordering.isLE_of_eq_lt h)

theorem minEntry?_eq_head? [Ord α] {l : List ((a : α) × β a)}
    (hl : l.Pairwise (fun a b => compare a.1 b.1 = .lt)) : minEntry? l = l.head? := by
  rw [minEntry?, List.min?_eq_head? (hl.imp min_eq_left_of_lt)]

@[simp]
theorem minEntry?_nil [Ord α] : minEntry? ([] : List ((a : α) × β a)) = none := by
  simp [minEntry?, List.min?]

private theorem minEntry?_cons [Ord α] [TransOrd α] (e : (a : α) × β a) (l : List ((a : α) × β a)) :
    minEntry? (e :: l) = some (match minEntry? l with
    | none => e
    | some w => min e w) := by
  simp only [minEntry?, List.min?_cons]
  split <;> simp_all only [List.min?_eq_none_iff, List.min?_nil, Option.elim_none, Option.elim_some]

theorem isSome_minEntry?_of_isEmpty_eq_false [Ord α] {l : List ((a : α) × β a)} (hl : l.isEmpty = false) :
    (minEntry? l).isSome := by
  cases l
  · simp_all
  · simp [minEntry?, List.min?]

private theorem le_min_iff [Ord α] [TransOrd α] {a b c : (a : α) × β a} :
    a ≤ min b c ↔ a ≤ b ∧ a ≤ c := by
  simp only [min_def]
  split
  · simp only [iff_self_and]
    exact fun h => TransCmp.isLE_trans h ‹_›
  · simp only [Bool.not_eq_true, Ordering.isLE_eq_false, OrientedCmp.gt_iff_lt, iff_and_self] at *
    exact fun h => Ordering.isLE_of_eq_lt <| TransCmp.lt_of_isLE_of_lt h ‹_›

private theorem antisymm_subtype [Ord α] [TransOrd α] [BEq α] [LawfulBEqOrd α]
    {l : List ((a : α) × β a)} (hd : DistinctKeys l) :
    Antisymm (α := Subtype (· ∈ l)) (· ≤ ·) where
  antisymm a b hab hba := by
    exact Subtype.ext
      <| hd.eq_of_mem_of_beq a.property b.property
      <| compare_eq_iff_beq.mp
      <| OrientedCmp.isLE_antisymm hab hba

theorem minEntry?_eq_some_iff [Ord α] [TransOrd α] [BEq α] [LawfulBEqOrd α] (a : (a : α) × β a)
    {l : List ((a : α) × β a)} (hd : DistinctKeys l) :
    minEntry? l = some a ↔ a ∈ l ∧ ∀ b : α, containsKey b l → (compare a.fst b).isLE := by
  haveI : LawfulOrderMin ((a : α) × β a) := .of_le_min_iff
    (fun _ _ _ => le_min_iff) (fun _ _ => min_eq_or)
  haveI : Refl (α := (a : α) × β a) (· ≤ ·) := ⟨fun _ => ReflCmp.isLE_rfl⟩
  haveI : Antisymm (α := Subtype (· ∈ l)) (· ≤ ·) := antisymm_subtype hd
  haveI : IsLinearOrder (Subtype (· ∈ l)) := IsLinearOrder.of_refl_of_antisymm_of_lawfulOrderMin
  rw [minEntry?, List.min?_eq_some_iff_subtype]
  simp only [and_congr_right_iff]
  intro hm
  apply Iff.intro
  · intro h k hk
    obtain ⟨e, hel, hek⟩ := containsKey_eq_true_iff_exists_mem.mp hk
    exact TransCmp.isLE_trans (h _ hel) <| Ordering.isLE_of_eq_eq <| compare_eq_iff_beq.mpr hek
  · intro h e he
    exact h _ <| containsKey_of_mem he

theorem minKey?_eq_some_iff_getKey?_eq_self_and_forall [Ord α] [TransOrd α] [BEq α] [LawfulBEqOrd α]
    {k} {l : List ((a : α) × β a)} (hd : DistinctKeys l) :
    minKey? l = some k ↔ getKey? k l = some k ∧ ∀ k' : α, containsKey k' l → (compare k k').isLE := by
  simp only [minKey?, Option.map_eq_some_iff, minEntry?_eq_some_iff _ hd]
  simp only [getKey?_eq_getEntry?, Option.map_eq_some_iff, getEntry?_eq_some_iff hd]
  apply Iff.intro
  · rintro ⟨_, ⟨hm, hcmp⟩, rfl⟩
    exact ⟨⟨_, ⟨BEq.rfl, hm⟩, rfl⟩, hcmp⟩
  · rintro ⟨⟨_, ⟨_, hm⟩, rfl⟩, hcmp⟩
    exact ⟨_, ⟨hm, hcmp⟩, rfl⟩

theorem minKey?_eq_some_iff_mem_and_forall [Ord α] [LawfulEqOrd α] [TransOrd α] [BEq α]
    [LawfulBEqOrd α] {k} {l : List ((a : α) × β a)} (hd : DistinctKeys l) :
    minKey? l = some k ↔ containsKey k l ∧ ∀ k' : α, containsKey k' l → (compare k k').isLE := by
  simp only [minKey?, Option.map_eq_some_iff, minEntry?_eq_some_iff _ hd]
  apply Iff.intro
  · rintro ⟨_, ⟨hm, hcmp⟩, rfl⟩
    exact ⟨containsKey_of_mem hm, hcmp⟩
  · rintro ⟨hc, hle⟩
    have heq := beq_iff_eq.mp <| getKey_eq_getEntry_fst (α := α) ▸ getKey_beq hc
    refine ⟨getEntry k l hc, ⟨getEntry_mem, ?_⟩, heq⟩
    intro k' hk'
    rw [heq]
    exact hle _ hk'

theorem minEntry?_of_perm [Ord α] [TransOrd α] [BEq α] [LawfulBEqOrd α]
    {l l' : List ((a : α) × β a)} (hl : DistinctKeys l) (hp : l.Perm l') :
    minEntry? l = minEntry? l' := by
  cases l
  case nil => simp_all only [List.nil_perm]
  case cons e es =>
    ext
    simp only [minEntry?_eq_some_iff _ hl, hp.mem_iff, containsKey_of_perm hp]
    exact minEntry?_eq_some_iff _ (hl.perm hp.symm) |>.symm

theorem minKey?_of_perm [Ord α] [TransOrd α] [BEq α] [LawfulBEqOrd α] {l l' : List ((a : α) × β a)}
    (hl : DistinctKeys l) (hp : l.Perm l') :
    minKey? l = minKey? l' := by
  simp only [minKey?, minEntry?_of_perm hl hp]

theorem minEntry?_eq_none_iff_isEmpty [Ord α] {l : List ((a : α) × β a)} :
    minEntry? l = none ↔ l.isEmpty := by
  simp only [List.isEmpty_iff, minEntry?, List.min?_eq_none_iff]

theorem minKey?_eq_none_iff_isEmpty [Ord α] {l : List ((a : α) × β a)} :
    minKey? l = none ↔ l.isEmpty := by
  simp [minKey?, minEntry?_eq_none_iff_isEmpty]

theorem minKey?_of_isEmpty [Ord α] [TransOrd α] {l : List ((a : α) × β a)} (he : l.isEmpty) :
    minKey? l = none :=
  minKey?_eq_none_iff_isEmpty.mpr he

theorem isNone_minEntry?_eq_isEmpty [Ord α] {l : List ((a : α) × β a)} :
    (minEntry? l).isNone = l.isEmpty := by
  rw [Bool.eq_iff_iff]
  simp only [Option.isNone_iff_eq_none, minEntry?_eq_none_iff_isEmpty, List.isEmpty_iff]

theorem isNone_minKey?_eq_isEmpty [Ord α] {l : List ((a : α) × β a)} :
    (minKey? l).isNone = l.isEmpty := by
  simpa [minKey?] using isNone_minEntry?_eq_isEmpty

theorem isSome_minEntry?_eq_not_isEmpty [Ord α] {l : List ((a : α) × β a)} :
    (minEntry? l).isSome = !l.isEmpty := by
  rw [← Bool.not_inj_iff, Bool.not_not, Bool.eq_iff_iff, Bool.not_eq_true', Option.isSome_eq_false_iff,
    Option.isNone_iff_eq_none]
  apply minEntry?_eq_none_iff_isEmpty

theorem isSome_minKey?_eq_not_isEmpty [Ord α] {l : List ((a : α) × β a)} :
    (minKey? l).isSome = !l.isEmpty := by
  simpa [minKey?] using isSome_minEntry?_eq_not_isEmpty

theorem isSome_minKey?_iff_isEmpty_eq_false [Ord α] {l : List ((a : α) × β a)} :
    (minKey? l).isSome ↔ l.isEmpty = false := by
  simp [isSome_minKey?_eq_not_isEmpty]

private theorem min_apply [Ord α] {e₁ e₂ : (a : α) × β a} {f : (a : α) × β a → (a : α) × β a}
    (hf : compare e₁.1 e₂.1 = compare (f e₁).1 (f e₂).1) :
   min (f e₁) (f e₂) = f (min e₁ e₂) := by
  simp only [min_def, hf, apply_ite f]

theorem minEntry?_map [Ord α] (l : List ((a : α) × β a)) (f : (a : α) × β a → (a : α) × β a)
    (hf : ∀ e₁ e₂, compare e₁.1 e₂.1 = compare (f e₁).1 (f e₂).1) :
    minEntry? (l.map f) = (minEntry? l).map f := by
  simp only [minEntry?, List.min?]
  cases l <;> try rfl
  rename_i e es
  simp only [List.map_cons, Option.map_some, Option.some.injEq]
  rw [← List.foldr_reverse, ← List.foldr_reverse, ← List.map_reverse]
  induction es.reverse with
  | nil => rfl
  | cons _ _ ih =>
    simp [ih, min_apply (hf ..)]

theorem replaceEntry_eq_map [Ord α] [TransOrd α] [BEq α] [LawfulBEqOrd α] {k v}
    {l : List ((a : α) × β a)} (hl : DistinctKeys l) :
    replaceEntry k v l = l.map fun e => if e.1 == k then ⟨k, v⟩ else e := by
  induction l with
  | nil => rfl
  | cons e es ih =>
    simp only [replaceEntry, cond_eq_ite, List.map_cons]
    split
    · rename_i heq
      simp only [List.cons.injEq, true_and]
      replace hl : containsKey k es = false := containsKey_congr heq ▸ hl.containsKey_eq_false
      clear ih
      induction es with
      | nil => rfl
      | cons e' es ih =>
        simp only [List.map_cons, List.cons.injEq]
        rw [containsKey_cons] at hl
        simp only [Bool.or_eq_false_iff] at hl
        simpa [hl.1] using ih hl.2
    · simp [ih hl.tail]

theorem minEntry?_replaceEntry [Ord α] [TransOrd α] [BEq α] [LawfulBEqOrd α] {k : α} {v : β k}
    {l : List ((a : α) × β a)} (hl : DistinctKeys l) :
    minEntry? (replaceEntry k v l) =
      (minEntry? l).map fun e => if e.1 == k then ⟨k, v⟩ else e := by
  rw [replaceEntry_eq_map hl, minEntry?_map]
  intro e₁ e₂
  refine (TransCmp.congr_left ?_).trans (TransCmp.congr_right ?_)
  all_goals
    split
    · exact compare_eq_iff_beq.mpr ‹_›
    · exact compare_self

theorem isSome_minEntry?_of_contains [Ord α] [BEq α] {l : List ((a : α) × β a)} {b : α}
    (hb : containsKey b l) :
    (minEntry? l).isSome := by
  apply isSome_minEntry?_of_isEmpty_eq_false
  match l with
  | [] => contradiction
  | x :: xs => simp

theorem minEntry?_insertEntry [Ord α] [TransOrd α] [BEq α] [LawfulBEqOrd α] {k : α} {v : β k}
    {l : List ((a : α) × β a)} (hl : DistinctKeys l) :
    minEntry? (insertEntry k v l) =
      some (match minEntry? l with
        | none => ⟨k, v⟩
        | some w => if compare k w.fst |>.isLE then ⟨k, v⟩ else w) := by
  simp only [insertEntry]
  cases h : containsKey k l
  · simp only [cond_false, minEntry?_cons, Option.some.injEq]
    rfl
  · rw [cond_true, minEntry?_replaceEntry hl, Option.map_eq_some_iff]
    have := isSome_minEntry?_of_contains ‹_›
    simp only [Option.isSome_iff_exists] at this
    obtain ⟨a, ha⟩ := this
    refine ⟨a, ha, ?_⟩
    simp only [ha]
    simp only [minEntry?_eq_some_iff _ hl] at ha
    replace ha := ha.2 k ‹_›
    cases hc : (compare k a.fst).isLE
    · simp_all [OrientedCmp.gt_iff_lt, ← compare_eq_iff_beq]
    · simp_all [OrientedCmp.isLE_antisymm ha hc, ← compare_eq_iff_beq]

theorem minKey?_insertEntry [Ord α] [TransOrd α] [BEq α] [LawfulBEqOrd α] {k : α} {v : β k}
    {l : List ((a : α) × β a)} (hl : DistinctKeys l) :
    minKey? (insertEntry k v l) =
      some ((minKey? l).elim k fun k' => if compare k k' |>.isLE then k else k') := by
  simp only [minKey?, minEntry?_insertEntry hl]
  cases minEntry? l <;> simp [apply_ite Sigma.fst]

theorem isSome_minEntry?_insert [Ord α] [TransOrd α] [BEq α] [LawfulBEqOrd α] {k : α} {v : β k}
    {l : List ((a : α) × β a)} (hl : DistinctKeys l) :
    minEntry? (insertEntry k v l) |>.isSome := by
  simp [minEntry?_insertEntry hl]

theorem isSome_minKey?_insertEntry [Ord α] [TransOrd α] [BEq α] [LawfulBEqOrd α] {k : α} {v : β k}
    {l : List ((a : α) × β a)} (hl : DistinctKeys l) :
    minKey? (insertEntry k v l) |>.isSome := by
  simp only [minKey?_insertEntry hl, Option.isSome_some]

theorem isSome_minEntry?_of_containsKey [Ord α] [TransOrd α] [BEq α] [LawfulBEqOrd α] {k}
    {l : List ((a : α) × β a)} (hc : containsKey k l) :
    minEntry? l |>.isSome := by
  simp [isSome_minEntry?_eq_not_isEmpty, isEmpty_eq_false_of_containsKey hc]

theorem isSome_minKey?_of_containsKey [Ord α] [TransOrd α] [BEq α] [LawfulBEqOrd α] {k}
    {l : List ((a : α) × β a)} (hc : containsKey k l) :
    minKey? l |>.isSome := by
  simpa [minKey?] using isSome_minEntry?_of_containsKey hc

theorem getEntry?_minKey? [Ord α] [TransOrd α] [BEq α] [LawfulBEqOrd α]
    {l : List ((a : α) × β a)} (hd : DistinctKeys l) {em} (hem : minEntry? l = some em) :
    getEntry? em.1 l = some em := by
  simp only [minEntry?_eq_some_iff _ hd] at hem
  exact getEntry?_of_mem hd BEq.rfl hem.1

theorem minKey?_bind_getEntry? [Ord α] [TransOrd α] [BEq α] [LawfulBEqOrd α]
    {l : List ((a : α) × β a)} (hd : DistinctKeys l) :
    (minKey? l |>.bind fun k => getEntry? k l) = minEntry? l := by
  rw [minKey?]
  cases h : minEntry? l
  · rfl
  · simp [getEntry?_minKey? hd h]

theorem getKey?_minKey? [Ord α] [TransOrd α] [BEq α] [BEq α] [LawfulBEqOrd α]
    {l : List ((a : α) × β a)} (hd : DistinctKeys l) {km} (hkm : minKey? l = some km) :
    getKey? km l = some km := by
  simp_all [minKey?_eq_some_iff_getKey?_eq_self_and_forall hd]

private theorem Option.get_eq_iff_eq_some {o : Option α} {h k} :
    o.get h = k ↔ o = some k := by
  simp [Option.eq_some_iff_get_eq, exists_prop_of_true h]

private theorem Option.eq_get_iff_some_eq {o : Option α} {h k} :
    k = o.get h ↔ some k = o := by
  conv => congr <;> rw [eq_comm]
  exact get_eq_iff_eq_some

theorem getKey_minKey? [Ord α] [TransOrd α] [BEq α] [LawfulBEqOrd α]
    {l : List ((a : α) × β a)} (hd : DistinctKeys l) {km hc} :
    (hkm : (minKey? l |>.get <| isSome_minKey?_of_containsKey hc) = km) → getKey km l hc = km := by
  have := (Option.eq_some_iff_get_eq.mp <| getKey?_eq_some_getKey hc).2
  simp only [← this, Option.get_eq_iff_eq_some]
  exact getKey?_minKey? hd

theorem getKey!_minKey? [Ord α] [TransOrd α] [Inhabited α] [BEq α] [LawfulBEqOrd α]
    {l : List ((a : α) × β a)} (hd : DistinctKeys l) {km} :
    (hkm : minKey? l = some km) → getKey! km l = km := by
  intro h
  simp [getKey!_eq_getKey?, getKey?_minKey? hd h]

theorem getKeyD_minKey? [Ord α] [TransOrd α] [BEq α] [LawfulBEqOrd α]
    {l : List ((a : α) × β a)} (hd : DistinctKeys l) {km fallback} :
    (hkm : minKey? l = some km) → getKeyD km l fallback = km := by
  intro h
  simp [getKeyD_eq_getKey?, getKey?_minKey? hd h]

theorem minKey?_bind_getKey? [Ord α] [TransOrd α] [BEq α] [LawfulBEqOrd α]
    {l : List ((a : α) × β a)} (hd : DistinctKeys l) :
    (minKey? l |>.bind fun k => getKey? k l) = minKey? l := by
  cases h : minKey? l
  · rfl
  · simpa using getKey?_minKey? hd h

theorem containsKey_minKey? [Ord α] [TransOrd α] [BEq α] [LawfulBEqOrd α] {l : List ((a : α) × β a)}
    (hd : DistinctKeys l) {km} (hkm : minKey? l = some km) :
    containsKey km l := by
  simp only [minKey?, Option.map_eq_some_iff, minEntry?_eq_some_iff _ hd] at hkm
  obtain ⟨e, ⟨hm, _⟩, rfl⟩ := hkm
  exact containsKey_of_mem hm

theorem minKey?_eraseKey_eq_iff_beq_minKey?_eq_false [Ord α] [TransOrd α] [BEq α] [LawfulBEqOrd α]
    {k} {l : List ((a : α) × β a)} (hd : DistinctKeys l) :
    minKey? (eraseKey k l) = minKey? l ↔ ∀ {km}, minKey? l = some km → (k == km) = false := by
  cases h : minKey? l
  · simp_all [minKey?_eq_none_iff_isEmpty]
  · simp only [minKey?_eq_some_iff_getKey?_eq_self_and_forall, getKey?_eraseKey,
      containsKey_eraseKey, hd, hd.eraseKey] at ⊢ h
    simp_all

theorem minKey?_eraseKey_eq_of_beq_minKey?_eq_false [Ord α] [TransOrd α] [BEq α] [LawfulBEqOrd α]
    {k} {l : List ((a : α) × β a)} (hd : DistinctKeys l)
    (hc : ∀ {km}, minKey? l = some km → (k == km) = false) :
    minKey? (eraseKey k l) = minKey? l := by
  rw [minKey?_eraseKey_eq_iff_beq_minKey?_eq_false hd |>.mpr]
  revert hc
  cases minKey? l <;> simp

theorem minKey?_insertEntry_le_minKey? [Ord α] [TransOrd α] [BEq α] [LawfulBEqOrd α] {k : α}
    {v : β k} {l : List ((a : α) × β a)} (hl : DistinctKeys l) {km kmi} (hkm : minKey? l = some km)
    (hkmi : (insertEntry k v l |> minKey? |>.get <| isSome_minKey?_insertEntry hl) = kmi) :
    compare kmi km |>.isLE := by
  simp only [← hkmi, minKey?_insertEntry hl, hkm, Option.get_some, Option.elim_some]
  split <;> simp [*]

theorem minKey?_insertEntry_le_self [Ord α] [TransOrd α] [BEq α] [LawfulBEqOrd α] {k : α}
    {v : β k} {l : List ((a : α) × β a)} (hl : DistinctKeys l) {kmi}
    (hkmi : (insertEntry k v l |> minKey? |>.get <| isSome_minKey?_insertEntry hl) = kmi) :
    compare kmi k |>.isLE := by
  simp only [← hkmi, minKey?_insertEntry hl, Option.get_some]
  cases minKey? l
  · simp
  · dsimp only [Option.elim_some]
    cases hcmp : compare k _ <;> simp_all [OrientedCmp.gt_iff_lt]

theorem minKey?_le_of_containsKey [Ord α] [TransOrd α] [BEq α] [LawfulBEqOrd α] {k km}
    {l : List ((a : α) × β a)} (hd : DistinctKeys l) (hc : containsKey k l)
    (hkm : (minKey? l |>.get <| isSome_minKey?_of_containsKey hc) = km) :
    compare km k |>.isLE := by
  simpa only [← hkm] using
    minKey?_eq_some_iff_getKey?_eq_self_and_forall hd |>.mp (by simp) |>.2 _ hc

theorem le_minKey? [Ord α] [TransOrd α] [BEq α] [LawfulBEqOrd α] {k} {l : List ((a : α) × β a)}
    (hd : DistinctKeys l) :
    (∀ k', minKey? l = some k' → (compare k k').isLE) ↔
      (∀ k', containsKey k' l → (compare k k').isLE) := by
  apply Iff.intro
  · intro h k' hk'
    have := isSome_minKey?_of_containsKey hk'
    specialize h (minKey? l |>.get <| isSome_minKey?_of_containsKey hk') (by simp)
    exact TransCmp.isLE_trans h <| minKey?_le_of_containsKey hd hk' rfl
  · intro h k' hk'
    exact h k' (containsKey_minKey? hd hk')

theorem isSome_minKey?_of_isSome_minKey?_eraseKey [Ord α] [TransOrd α] [BEq α] [LawfulBEqOrd α] {k}
    {l : List ((a : α) × β a)} (hs : eraseKey k l |> minKey? |>.isSome) :
    minKey? l |>.isSome := by
  simp_all [isSome_minKey?_eq_not_isEmpty, isEmpty_eraseKey]

theorem containsKey_minKey?_eraseKey [Ord α] [TransOrd α] [BEq α] [LawfulBEqOrd α] {k}
    {l : List ((a : α) × β a)} (hd : DistinctKeys l) {kme}
    (hkme : (eraseKey k l |> minKey?) = some kme) :
    containsKey kme l := by
  apply containsKey_of_containsKey_eraseKey hd
  apply containsKey_minKey? hd.eraseKey hkme

theorem minKey?_le_minKey?_eraseKey [Ord α] [TransOrd α] [BEq α] [LawfulBEqOrd α] {k km kme}
    {l : List ((a : α) × β a)} (hd : DistinctKeys l)
    (hkme : (eraseKey k l |> minKey?) = some kme)
    (hkm : (minKey? l |>.get <|
      isSome_minKey?_of_isSome_minKey?_eraseKey <| hkme ▸ Option.isSome_some) = km) :
    compare km kme |>.isLE := by
  apply minKey?_le_of_containsKey hd _ hkm
  apply containsKey_minKey?_eraseKey hd hkme

theorem minKey?_cons [Ord α] [TransOrd α] (e : (a : α) × β a) (l : List ((a : α) × β a)) :
    minKey? (e :: l) = some (match minKey? l with
    | none => e.1
    | some w => if compare e.1 w |>.isLE then e.1 else w) := by
  simp [minKey?, minEntry?_cons]
  cases minEntry? l
  · rfl
  · simp [min_def, apply_ite Sigma.fst]

theorem minEntry?_insertEntryIfNew [Ord α] [TransOrd α] [BEq α] [LawfulBEqOrd α] {k : α} {v : β k}
    {l : List ((a : α) × β a)} (hd : DistinctKeys l) :
    minEntry? (insertEntryIfNew k v l) =
      some (match minEntry? l with
        | none => ⟨k, v⟩
        | some e => if compare k e.1 = .lt then ⟨k, v⟩ else e) := by
  simp [insertEntryIfNew]
  cases hc : containsKey k l
  · simp only [cond_false, minEntry?_cons, Option.some.injEq]
    cases he : minEntry? l
    · simp
    · rename_i e
      simp [min_def]
      cases hcmp : compare k e.fst
      · simp
      · simp
        rw [containsKey_congr <| compare_eq_iff_beq.mp hcmp] at hc
        rw [containsKey_minKey? hd] at hc
        · contradiction
        · simp_all [minKey?]
      · simp
  · simp only [cond_true]
    have := isSome_minEntry?_of_containsKey hc
    cases h : minEntry? l
    · simp_all
    · simp only [Option.some.injEq]
      split
      · have := minKey?_le_of_containsKey hd hc (by simp [minKey?, h]; rfl)
        simp_all [← OrientedCmp.gt_iff_lt]
      · rfl

theorem minKey?_insertEntryIfNew [Ord α] [TransOrd α] [BEq α] [LawfulBEqOrd α] {k : α} {v : β k}
    {l : List ((a : α) × β a)} (hd : DistinctKeys l) :
    minKey? (insertEntryIfNew k v l) =
      some ((minKey? l).elim k fun k' => if compare k k' = .lt then k else k') := by
  simp [minKey?, minEntry?_insertEntryIfNew hd]
  cases minEntry? l <;> simp [apply_ite Sigma.fst]

theorem isSome_minEntry?_insertIfNew [Ord α] [TransOrd α] [BEq α] [LawfulBEqOrd α] {k : α} {v : β k}
    {l : List ((a : α) × β a)} (hl : DistinctKeys l) :
    minEntry? (insertEntryIfNew k v l) |>.isSome := by
  simp [minEntry?_insertEntryIfNew hl]

theorem isSome_minKey?_insertEntryIfNew [Ord α] [TransOrd α] [BEq α] [LawfulBEqOrd α] {k : α}
    {v : β k} {l : List ((a : α) × β a)} (hl : DistinctKeys l) :
    minKey? (insertEntryIfNew k v l) |>.isSome := by
  simp [minKey?_insertEntryIfNew  hl]

theorem minKey?_insertEntryIfNew_le_minKey? [Ord α] [TransOrd α] [BEq α] [LawfulBEqOrd α] {k : α}
    {v : β k} {l : List ((a : α) × β a)} (hl : DistinctKeys l) {km kmi} (hkm : minKey? l = some km)
    (hkmi : (insertEntryIfNew k v l |> minKey? |>.get <| isSome_minKey?_insertEntryIfNew hl) = kmi) :
    compare kmi km |>.isLE := by
  simp only [← hkmi, minKey?_insertEntryIfNew hl, hkm, Option.get_some, Option.elim_some]
  split <;> simp [*]

theorem minKey?_insertEntryIfNew_le_self [Ord α] [TransOrd α] [BEq α] [LawfulBEqOrd α] {k kmi : α}
    {v : β k} {l : List ((a : α) × β a)} (hl : DistinctKeys l)
    (hkmi : (insertEntryIfNew k v l |> minKey? |>.get <| isSome_minKey?_insertEntryIfNew hl) = kmi) :
    compare kmi k |>.isLE := by
  simp only [← hkmi, minKey?_insertEntryIfNew hl, Option.get_some]
  cases minKey? l
  · simp
  · simp only [Option.elim_some]
    cases hcmp : compare k _ <;> (try simp; done)
    all_goals
      rw [OrientedCmp.eq_swap (cmp := compare)]
      simp_all

theorem minKey?_eq_head?_keys [Ord α] [TransOrd α] [BEq α] [LawfulBEqOrd α]
    {l : List ((a : α) × β a)} (ho : l.Pairwise fun a b => compare a.1 b.1 = .lt) :
    minKey? l = (keys l).head? := by
  simp [minKey?, minEntry?_eq_head? ho, keys_eq_map]

theorem minKey?_modifyKey [Ord α] [TransOrd α] [BEq α] [LawfulBEqOrd α] [LawfulEqOrd α] {k f}
    {l : List ((a : α) × β a)} (hd : DistinctKeys l) :
    minKey? (modifyKey k f l) = minKey? l := by
  cases hkm : minKey? l
  · simp_all [minKey?_eq_none_iff_isEmpty, modifyKey]
  · simp_all [minKey?_eq_some_iff_mem_and_forall, hd.modifyKey, containsKey_modifyKey]

theorem minKey?_alterKey_eq_self [Ord α] [TransOrd α] [BEq α] [LawfulBEqOrd α] [LawfulEqOrd α]
    {k f} {l : List ((a : α) × β a)} (hd : DistinctKeys l) :
    minKey? (alterKey k f l) = some k ↔
      (f (getValueCast? k l)).isSome ∧ ∀ k', containsKey k' l → (compare k k').isLE := by
  simp only [minKey?_eq_some_iff_getKey?_eq_self_and_forall hd.alterKey, getKey?_alterKey _ hd,
    beq_self_eq_true, ↓reduceIte, ite_eq_left_iff, Bool.not_eq_true, Option.isSome_eq_false_iff,
    Option.isNone_iff_eq_none, reduceCtorEq, imp_false, ← Option.isSome_iff_ne_none,
    containsKey_alterKey hd, Bool.ite_eq_true_distrib, and_congr_right_iff]
  intro hf
  apply Iff.intro
  · intro hk k' hk'
    simpa [hk', hf] using hk k'
  · intro hk k' hk'
    simp only [hf, if_true_left] at hk'
    by_cases hbeq : k == k'
    · simp [compare_eq_iff_beq.mpr hbeq]
    · exact hk k' (hk' hbeq)

namespace Const

variable {β : Type v}

theorem minKey?_modifyKey [Ord α] [TransOrd α] [BEq α] [LawfulBEqOrd α] {k f}
    {l : List ((_ : α) × β)} (hd : DistinctKeys l) :
    minKey? (modifyKey k f l) = (minKey? l).map fun km => if km == k then k else km := by
  cases hkm : minKey? l
  · simp_all [minKey?_eq_none_iff_isEmpty, modifyKey]
  · simp_all [minKey?_eq_some_iff_getKey?_eq_self_and_forall, hd.constModifyKey, getKey?_modifyKey]
    cases h : _ == k
    · simp_all [BEq.symm_false h, containsKey_modifyKey]
    · simp_all [containsKey_congr (BEq.symm h), containsKey_eq_isSome_getKey?,
        getKey?_modifyKey]
      intro k' hk'
      cases hcmp : compare k k' <;> try rfl
      replace hkm := hkm.2 k'
      simp only [← compare_eq_iff_beq] at *
      simp only [hcmp, reduceCtorEq, ↓reduceIte] at hk'
      specialize hkm hk'
      simp only [OrientedCmp.gt_iff_lt, Ordering.isLE_gt, Bool.false_eq_true] at *
      have := TransCmp.lt_of_isLE_of_lt hkm hcmp
      simp [this] at h

theorem minKey?_modifyKey_eq_minKey? [Ord α] [TransOrd α] [BEq α] [LawfulBEqOrd α]
    [LawfulEqOrd α] {k f} {l : List ((_ : α) × β)} (hd : DistinctKeys l) :
    minKey? (modifyKey k f l) = minKey? l := by
  simp only [minKey?_modifyKey hd]
  cases minKey? l
  · rfl
  · simp only [beq_iff_eq, Option.map_some, Option.some.injEq, ite_eq_right_iff]
    exact Eq.symm

theorem isSome_minKey?_modifyKey [Ord α] [TransOrd α] [BEq α] [LawfulBEqOrd α] {k f}
    {l : List ((_ : α) × β)} :
    (modifyKey k f l |> minKey?).isSome = !l.isEmpty := by
  simp [isSome_minKey?_eq_not_isEmpty, isEmpty_modifyKey]

theorem isSome_minKey?_modifyKey_eq_isSome [Ord α] [TransOrd α] [BEq α] [LawfulBEqOrd α] {k f}
    {l : List ((_ : α) × β)} :
    (modifyKey k f l |> minKey?).isSome = (minKey? l).isSome := by
  simp [isSome_minKey?_eq_not_isEmpty, isEmpty_modifyKey]

theorem minKey?_modifyKey_beq [Ord α] [TransOrd α] [BEq α] [LawfulBEqOrd α] {k f km kmm}
    {l : List ((_ : α) × β)} (hd : DistinctKeys l) (hkm : minKey? l = some km)
    (hkmm : (modifyKey k f l |> minKey? |>.get <|
        isSome_minKey?_modifyKey_eq_isSome.trans <| hkm ▸ Option.isSome_some) = kmm) :
    kmm == km := by
  simp only [minKey?_modifyKey hd, Option.get_map] at hkmm
  simp only [Option.eq_some_iff_get_eq] at hkm
  simp only [← hkmm, ← hkm.2]
  split
  · exact BEq.symm ‹_›
  · exact BEq.rfl

theorem minKey?_alterKey_eq_self [Ord α] [TransOrd α] [BEq α] [LawfulBEqOrd α]
    {k f} {l : List ((_ : α) × β)} (hd : DistinctKeys l) :
    minKey? (alterKey k f l) = some k ↔
      (f (getValue? k l)).isSome ∧ ∀ k', containsKey k' l → (compare k k').isLE := by
  simp only [minKey?_eq_some_iff_getKey?_eq_self_and_forall hd.constAlterKey, getKey?_alterKey _ hd,
    ← compare_eq_iff_beq, compare_self, ↓reduceIte, ite_eq_left_iff, Bool.not_eq_true,
    Option.isSome_eq_false_iff, Option.isNone_iff_eq_none, reduceCtorEq, imp_false,
    ← Option.isSome_iff_ne_none, containsKey_alterKey hd, Bool.ite_eq_true_distrib,
    and_congr_right_iff]
  intro hf
  apply Iff.intro
  · intro hk k' hk'
    simpa [hk', hf] using hk k'
  · intro hk k' hk'
    simp only [hf, if_true_left] at hk'
    by_cases heq : compare k k' = .eq
    · simp [heq]
    · exact hk k' (hk' heq)

end Const

/-- Given a proof that the list is nonempty, returns the smallest key in an associative list. -/
def minKey [Ord α] (xs : List ((a : α) × β a)) (h : xs.isEmpty = false) : α :=
  minKey? xs |>.get (by simp [isSome_minKey?_eq_not_isEmpty, h])

theorem minKey_of_perm [Ord α] [TransOrd α] [BEq α] [LawfulBEqOrd α] {l l' : List ((a : α) × β a)}
    {hl} (hd : DistinctKeys l) (hp : l.Perm l') :
    minKey l hl = minKey l' (hp.isEmpty_eq ▸ hl) := by
  simp [minKey, minKey?_of_perm hd hp]

theorem minKey_eq_get_minKey? [Ord α] [TransOrd α] [BEq α] [LawfulBEqOrd α]
    {l : List ((a : α) × β a)} {he} :
    minKey l he = (minKey? l |>.get (by simp [isSome_minKey?_eq_not_isEmpty, he])) :=
  (rfl)

theorem minKey?_eq_some_minKey [Ord α] [TransOrd α] [BEq α] [LawfulBEqOrd α]
    {l : List ((a : α) × β a)} {he} :
    minKey? l = some (minKey l he) := by
  simp [minKey_eq_get_minKey?]

theorem minKey_eq_iff_getKey?_eq_self_and_forall [Ord α] [TransOrd α] [BEq α] [LawfulBEqOrd α]
    {l : List ((a : α) × β a)} (hd : DistinctKeys l) {he km} :
    minKey l he = km ↔ getKey? km l = some km ∧ ∀ k, containsKey k l → (compare km k).isLE := by
  simp [minKey_eq_get_minKey?, Option.get_eq_iff_eq_some,
    minKey?_eq_some_iff_getKey?_eq_self_and_forall hd]

theorem minKey_eq_iff_mem_and_forall [Ord α] [TransOrd α] [BEq α] [LawfulBEqOrd α]
    [LawfulEqOrd α] {l : List ((a : α) × β a)} (hd : DistinctKeys l) {he km} :
    minKey l he = km ↔ containsKey km l ∧ ∀ k, containsKey k l → (compare km k).isLE := by
  simp [minKey_eq_get_minKey?, Option.get_eq_iff_eq_some, minKey?_eq_some_iff_mem_and_forall hd]

theorem minKey_insertEntry [Ord α] [TransOrd α] [BEq α] [LawfulBEqOrd α] {l : List ((a : α) × β a)}
    (hd : DistinctKeys l) {k v} :
    (insertEntry k v l |> minKey <| isEmpty_insertEntry) =
      ((minKey? l).elim k fun k' => if compare k k' |>.isLE then k else k') := by
  simp [minKey_eq_get_minKey?, minKey?_insertEntry hd]

theorem minKey_insertEntry_le_minKey [Ord α] [TransOrd α] [BEq α] [LawfulBEqOrd α]
    {l : List ((a : α) × β a)} (hd : DistinctKeys l) {k v he} :
    compare (insertEntry k v l |> minKey <| isEmpty_insertEntry) (minKey l he) |>.isLE := by
  simp only [minKey_eq_get_minKey?]
  exact minKey?_insertEntry_le_minKey? hd (by simp) rfl

theorem minKey_insertEntry_le_self [Ord α] [TransOrd α] [BEq α] [LawfulBEqOrd α]
    {l : List ((a : α) × β a)} (hd : DistinctKeys l) {k v} :
    compare (insertEntry k v l |> minKey <| isEmpty_insertEntry) k |>.isLE := by
  simp only [minKey_eq_get_minKey?]
  exact minKey?_insertEntry_le_self hd rfl

theorem containsKey_minKey [Ord α] [TransOrd α] [BEq α] [LawfulBEqOrd α]
    {l : List ((a : α) × β a)} (hd : DistinctKeys l) {he} :
    containsKey (minKey l he) l :=
  containsKey_minKey? hd minKey?_eq_some_minKey

theorem minKey_le_of_containsKey [Ord α] [TransOrd α] [BEq α] [LawfulBEqOrd α]
    {l : List ((a : α) × β a)} (hd : DistinctKeys l) {k} (hc : containsKey k l) :
    compare (minKey l <| isEmpty_eq_false_iff_exists_containsKey.mpr ⟨k, hc⟩) k |>.isLE :=
   minKey?_le_of_containsKey hd hc minKey_eq_get_minKey?.symm

theorem le_minKey [Ord α] [TransOrd α] [BEq α] [LawfulBEqOrd α]
    {l : List ((a : α) × β a)} (hd : DistinctKeys l) {k he} :
    (compare k (minKey l he)).isLE ↔ (∀ k', containsKey k' l → (compare k k').isLE) := by
  simp only [minKey_eq_get_minKey?, ← le_minKey? hd, Option.eq_some_iff_get_eq]
  simp only [exists_prop_of_true (isSome_minKey?_iff_isEmpty_eq_false.mpr he), forall_eq']

theorem getKey?_minKey [Ord α] [TransOrd α] [BEq α] [LawfulBEqOrd α]
    {l : List ((a : α) × β a)} (hd : DistinctKeys l) {he} :
    getKey? (minKey l he) l = some (minKey l he) :=
  getKey?_minKey? hd minKey?_eq_some_minKey

theorem getKey_minKey [Ord α] [TransOrd α] [BEq α] [LawfulBEqOrd α]
    {l : List ((a : α) × β a)} (hd : DistinctKeys l) {he} :
    getKey (minKey l he) l (containsKey_minKey hd) = minKey l he := by
  simpa [getKey?_eq_some_getKey (containsKey_minKey hd)] using getKey?_minKey hd (he := he)

theorem getKey!_minKey [Ord α] [TransOrd α] [BEq α] [LawfulBEqOrd α] [Inhabited α]
    {l : List ((a : α) × β a)} (hd : DistinctKeys l) {he} :
    getKey! (minKey l he) l = minKey l he := by
  simpa [getKey_eq_getKey!] using getKey_minKey hd

theorem getKeyD_minKey [Ord α] [TransOrd α] [BEq α] [LawfulBEqOrd α]
    {l : List ((a : α) × β a)} (hd : DistinctKeys l) {he fallback} :
    getKeyD (minKey l he) l fallback = minKey l he := by
  simpa [getKey_eq_getKeyD (fallback := fallback)] using getKey_minKey hd

theorem minKey_eraseKey_eq_iff_beq_minKey_eq_false [Ord α] [TransOrd α] [BEq α] [LawfulBEqOrd α]
    {l : List ((a : α) × β a)} (hd : DistinctKeys l) {k he} :
    (eraseKey k l |> minKey <| he) =
        minKey l (isEmpty_eq_false_of_isEmpty_eraseKey_eq_false hd he) ↔
      (k == (minKey l <| isEmpty_eq_false_of_isEmpty_eraseKey_eq_false hd he)) = false := by
  simp only [minKey_eq_get_minKey?, Option.get_eq_iff_eq_some, Option.some_get]
  constructor
  · intro h
    exact minKey?_eraseKey_eq_iff_beq_minKey?_eq_false hd |>.mp h (by rw [Option.some_get])
  · intro h
    apply minKey?_eraseKey_eq_iff_beq_minKey?_eq_false hd |>.mpr
    intro km hkm
    simp_all only [Option.get_some]

theorem minKey_eraseKey_eq_of_beq_minKey_eq_false [Ord α] [TransOrd α] [BEq α] [LawfulBEqOrd α]
    {l : List ((a : α) × β a)} (hd : DistinctKeys l) {k he} :
    (hc : (k == (minKey l (isEmpty_eq_false_of_isEmpty_eraseKey_eq_false hd he))) = false) →
    (eraseKey k l |> minKey <| he) =
      minKey l (isEmpty_eq_false_of_isEmpty_eraseKey_eq_false hd he) :=
  minKey_eraseKey_eq_iff_beq_minKey_eq_false hd |>.mpr

theorem minKey_le_minKey_erase [Ord α] [TransOrd α] [BEq α] [LawfulBEqOrd α]
    {l : List ((a : α) × β a)} (hd : DistinctKeys l) {k he} :
    compare (minKey l <| isEmpty_eq_false_of_isEmpty_eraseKey_eq_false hd he)
      (eraseKey k l |> minKey <| he) |>.isLE :=
  minKey?_le_minKey?_eraseKey hd minKey?_eq_some_minKey minKey_eq_get_minKey?.symm

theorem minKey_insertEntryIfNew [Ord α] [TransOrd α] [BEq α] [LawfulBEqOrd α]
    {l : List ((a : α) × β a)} (hd : DistinctKeys l) {k v} :
    (insertEntryIfNew k v l |> minKey <| isEmpty_insertEntryIfNew) =
      (minKey? l).elim k fun k' => if compare k k' = .lt then k else k' := by
  simp [minKey_eq_get_minKey?, Option.get_eq_iff_eq_some, ← minKey?_insertEntryIfNew hd (v := v)]

theorem minKey_insertEntryIfNew_le_minKey [Ord α] [TransOrd α] [BEq α] [LawfulBEqOrd α]
    {l : List ((a : α) × β a)} (hd : DistinctKeys l) {k v he} :
    compare (insertEntryIfNew k v l |> minKey <| isEmpty_insertEntryIfNew)
      (minKey l he) |>.isLE :=
  minKey?_insertEntryIfNew_le_minKey? hd minKey?_eq_some_minKey minKey_eq_get_minKey?.symm

theorem minKey_insertEntryIfNew_le_self [Ord α] [TransOrd α] [BEq α] [LawfulBEqOrd α]
    {l : List ((a : α) × β a)} (hd : DistinctKeys l) {k v} :
    compare (insertEntryIfNew k v l  |> minKey <| isEmpty_insertEntryIfNew) k |>.isLE :=
  minKey?_insertEntryIfNew_le_self hd minKey_eq_get_minKey?.symm

theorem minKey_eq_head_keys [Ord α] [TransOrd α] [BEq α] [LawfulBEqOrd α]
    {l : List ((a : α) × β a)} (ho : l.Pairwise fun a b => compare a.1 b.1 = .lt) {he} :
    minKey l he = (keys l).head (by simp_all [keys_eq_map, List.isEmpty_eq_false_iff]) := by
  simp [minKey_eq_get_minKey?, Option.get_eq_iff_eq_some, ← List.head?_eq_some_head,
    minKey?_eq_head?_keys ho]

theorem minKey_modifyKey [Ord α] [TransOrd α] [BEq α] [LawfulBEqOrd α] [LawfulEqOrd α] {k f}
    {l : List ((a : α) × β a)} (hd : DistinctKeys l) {he} :
    (modifyKey k f l |> minKey <| he) = minKey l (isEmpty_modifyKey k f l ▸ he) := by
  simp [minKey_eq_get_minKey?, minKey?_modifyKey hd]

theorem minKey_alterKey_eq_self [Ord α] [TransOrd α] [BEq α] [LawfulBEqOrd α] [LawfulEqOrd α]
    {l : List ((a : α) × β a)} (hd : DistinctKeys l) {k f he} :
    (alterKey k f l |> minKey <| he) = k ↔
      (f (getValueCast? k l)).isSome ∧ ∀ k', containsKey k' l → (compare k k').isLE := by
  simp [minKey_eq_get_minKey?, Option.get_eq_iff_eq_some, minKey?_alterKey_eq_self hd]

namespace Const

variable {β : Type v}

theorem minKey_modifyKey [Ord α] [TransOrd α] [BEq α] [LawfulBEqOrd α]
    {l : List ((_ : α) × β)} (hd : DistinctKeys l) {k f he} :
    (modifyKey k f l |> minKey <| he) =
      if (minKey l <| isEmpty_modifyKey k f l ▸ he) == k then
        k
      else
        (minKey l <| isEmpty_modifyKey k f l ▸ he) := by
  simp [minKey_eq_get_minKey?, minKey?_modifyKey hd, Option.get_map]

theorem minKey_modifyKey_eq_minKey [Ord α] [TransOrd α] [BEq α] [LawfulBEqOrd α] [LawfulEqOrd α]
    {l : List ((_ : α) × β)} (hd : DistinctKeys l) {k f he} :
    (modifyKey k f l |> minKey <| he) = minKey l (isEmpty_modifyKey k f l ▸ he) := by
  simp [minKey_eq_get_minKey?, minKey?_modifyKey_eq_minKey? hd]

theorem minKey_modifyKey_beq [Ord α] [TransOrd α] [BEq α] [LawfulBEqOrd α]
    {l : List ((_ : α) × β)} (hd : DistinctKeys l) {k f he} :
    (modifyKey k f l |> minKey <| he) == (minKey l <| isEmpty_modifyKey k f l ▸ he) :=
  minKey?_modifyKey_beq hd minKey?_eq_some_minKey rfl

theorem minKey_alterKey_eq_self [Ord α] [TransOrd α] [BEq α] [LawfulBEqOrd α]
    {l : List ((_ : α) × β)} (hd : DistinctKeys l) {k f he} :
    (alterKey k f l |> minKey <| he) = k ↔
      (f (getValue? k l)).isSome ∧ ∀ k', containsKey k' l → (compare k k').isLE := by
  simp [minKey_eq_get_minKey?, Option.get_eq_iff_eq_some, minKey?_alterKey_eq_self hd]

end Const

/-- Returns the smallest key in an associative list or panics if the list is empty. -/
@[expose] def minKey! [Ord α] [Inhabited α] (xs : List ((a : α) × β a)) : α :=
  minKey? xs |>.get!

theorem minKey!_of_perm [Ord α] [TransOrd α] [BEq α] [LawfulBEqOrd α] [Inhabited α]
    {l l' : List ((a : α) × β a)} (hd : DistinctKeys l) (hp : l.Perm l') :
    minKey! l = minKey! l' := by
  simp [minKey!, minKey?_of_perm hd hp]

theorem minKey!_eq_get!_minKey? [Ord α] [TransOrd α] [BEq α] [LawfulBEqOrd α] [Inhabited α]
    {l : List ((a : α) × β a)} :
    minKey! l = (minKey? l).get! :=
  rfl

theorem minKey_eq_minKey! [Ord α] [TransOrd α] [BEq α] [LawfulBEqOrd α] [Inhabited α]
    {l : List ((a : α) × β a)} {he} :
    minKey l he = minKey! l := by
  simp [minKey_eq_get_minKey?, minKey!_eq_get!_minKey?, Option.get_eq_get!]

theorem minKey?_eq_some_minKey! [Ord α] [TransOrd α] [BEq α] [LawfulBEqOrd α] [Inhabited α]
    {l : List ((a : α) × β a)} (he : l.isEmpty = false) :
    minKey? l = some (minKey! l) := by
  simp [← minKey_eq_minKey! (he := he), minKey_eq_get_minKey?]

theorem minKey!_eq_default [Ord α] [TransOrd α] [BEq α] [LawfulBEqOrd α] [Inhabited α]
    {l : List ((a : α) × β a)} (h : l.isEmpty) :
    minKey! l = default := by
  simp [minKey!, minKey?_eq_none_iff_isEmpty.mpr h]

theorem minKey!_eq_iff_getKey?_eq_self_and_forall [Ord α] [TransOrd α] [BEq α] [LawfulBEqOrd α]
    [Inhabited α] {l : List ((a : α) × β a)} (hd : DistinctKeys l) (he : l.isEmpty = false) {km} :
    minKey! l = km ↔ getKey? km l = some km ∧ ∀ k, containsKey k l → (compare km k).isLE := by
  simpa [minKey_eq_minKey!] using minKey_eq_iff_getKey?_eq_self_and_forall hd (he := he)

theorem minKey!_eq_iff_mem_and_forall [Ord α] [TransOrd α] [BEq α] [LawfulBEqOrd α]
    [LawfulEqOrd α] [Inhabited α] {l : List ((a : α) × β a)} (hd : DistinctKeys l)
    (he : l.isEmpty = false) {km} :
    minKey! l = km ↔ containsKey km l ∧ ∀ k, containsKey k l → (compare km k).isLE := by
  simpa [minKey_eq_minKey!] using minKey_eq_iff_mem_and_forall hd (he := he)

theorem minKey!_insertEntry [Ord α] [TransOrd α] [BEq α] [LawfulBEqOrd α] [Inhabited α]
    {l : List ((a : α) × β a)} (hd : DistinctKeys l) {k v} :
    (insertEntry k v l |> minKey!) =
      ((minKey? l).elim k fun k' => if compare k k' |>.isLE then k else k') := by
  simpa [minKey_eq_minKey!] using minKey_insertEntry hd

theorem minKey!_insertEntry_le_minKey! [Ord α] [TransOrd α] [BEq α] [LawfulBEqOrd α] [Inhabited α]
    {l : List ((a : α) × β a)} (hd : DistinctKeys l) (he : l.isEmpty = false) {k v} :
    compare (insertEntry k v l |> minKey!) (minKey! l) |>.isLE := by
  simpa [minKey_eq_minKey!] using minKey_insertEntry_le_minKey hd (he := he)

theorem minKey!_insertEntry_le_self [Ord α] [TransOrd α] [BEq α] [LawfulBEqOrd α] [Inhabited α]
    {l : List ((a : α) × β a)} (hd : DistinctKeys l) {k v} :
    compare (insertEntry k v l |> minKey!) k |>.isLE := by
  simpa [minKey_eq_minKey!] using minKey_insertEntry_le_self hd

theorem containsKey_minKey! [Ord α] [TransOrd α] [BEq α] [LawfulBEqOrd α] [Inhabited α]
    {l : List ((a : α) × β a)} (hd : DistinctKeys l) (he : l.isEmpty = false) :
    containsKey (minKey! l) l := by
  simpa [minKey_eq_minKey!] using containsKey_minKey hd (he := he)

theorem minKey!_le_of_containsKey [Ord α] [TransOrd α] [BEq α] [LawfulBEqOrd α] [Inhabited α]
    {l : List ((a : α) × β a)} (hd : DistinctKeys l) {k} (hc : containsKey k l) :
    compare (minKey! l) k |>.isLE := by
   simpa [minKey_eq_minKey!] using minKey_le_of_containsKey hd hc

theorem le_minKey! [Ord α] [TransOrd α] [BEq α] [LawfulBEqOrd α] [Inhabited α]
    {l : List ((a : α) × β a)} (hd : DistinctKeys l) (he : l.isEmpty = false) {k} :
    (compare k (minKey! l)).isLE ↔ (∀ k', containsKey k' l → (compare k k').isLE) := by
  simpa [minKey_eq_minKey!] using le_minKey hd (he := he)

theorem getKey?_minKey! [Ord α] [TransOrd α] [BEq α] [LawfulBEqOrd α] [Inhabited α]
    {l : List ((a : α) × β a)} (hd : DistinctKeys l) (he : l.isEmpty = false) :
    getKey? (minKey! l) l = some (minKey! l) := by
  simpa [minKey_eq_minKey!] using getKey?_minKey hd (he := he)

theorem getKey_minKey! [Ord α] [TransOrd α] [BEq α] [LawfulBEqOrd α] [Inhabited α]
    {l : List ((a : α) × β a)} (hd : DistinctKeys l) {he} :
    getKey (minKey! l) l he = minKey! l := by
  simpa [minKey_eq_minKey!] using getKey_minKey hd (he := isEmpty_eq_false_of_containsKey he)

theorem getKey_minKey!_eq_minKey [Ord α] [TransOrd α] [BEq α] [LawfulBEqOrd α] [Inhabited α]
    {l : List ((a : α) × β a)} (hd : DistinctKeys l) {he} :
    getKey (minKey! l) l he = minKey l (isEmpty_eq_false_of_containsKey he) := by
  simpa [minKey_eq_minKey!] using getKey_minKey hd (he := isEmpty_eq_false_of_containsKey he)

theorem getKey!_minKey! [Ord α] [TransOrd α] [BEq α] [LawfulBEqOrd α] [Inhabited α]
    {l : List ((a : α) × β a)} (hd : DistinctKeys l) (he : l.isEmpty = false) :
    getKey! (minKey! l) l = minKey! l := by
  simpa [minKey_eq_minKey!] using getKey!_minKey hd (he := he)

theorem getKeyD_minKey! [Ord α] [TransOrd α] [BEq α] [LawfulBEqOrd α] [Inhabited α]
    {l : List ((a : α) × β a)} (hd : DistinctKeys l) (he : l.isEmpty = false) {fallback} :
    getKeyD (minKey! l) l fallback = minKey! l := by
  simpa [minKey_eq_minKey!] using getKeyD_minKey hd (he := he)

theorem minKey!_eraseKey_eq_iff_beq_minKey!_eq_false [Ord α] [TransOrd α] [BEq α] [LawfulBEqOrd α]
    [Inhabited α] {l : List ((a : α) × β a)} (hd : DistinctKeys l) {k}
    (he : (eraseKey k l).isEmpty = false) :
    (eraseKey k l |> minKey!) = minKey! l ↔ (k == (minKey! l)) = false := by
  simpa [minKey_eq_minKey!] using minKey_eraseKey_eq_iff_beq_minKey_eq_false hd (he := he)

theorem minKey!_eraseKey_eq_of_beq_minKey!_eq_false [Ord α] [TransOrd α] [BEq α] [LawfulBEqOrd α]
    [Inhabited α] {l : List ((a : α) × β a)} (hd : DistinctKeys l) {k}
    (he : (eraseKey k l).isEmpty = false) : (heq : (k == minKey! l) = false) →
    (eraseKey k l |> minKey!) = minKey! l := by
  simpa only [minKey_eq_minKey!] using minKey_eraseKey_eq_of_beq_minKey_eq_false hd (he := he)

theorem minKey!_le_minKey!_erase [Ord α] [TransOrd α] [BEq α] [LawfulBEqOrd α] [Inhabited α]
    {l : List ((a : α) × β a)} (hd : DistinctKeys l) {k} (he : (eraseKey k l).isEmpty = false) :
    compare (minKey! l) (eraseKey k l |> minKey!) |>.isLE := by
  simpa only [minKey_eq_minKey!] using minKey_le_minKey_erase hd (he := he)

theorem minKey!_insertEntryIfNew [Ord α] [TransOrd α] [BEq α] [LawfulBEqOrd α] [Inhabited α]
    {l : List ((a : α) × β a)} (hd : DistinctKeys l) {k v} :
    (insertEntryIfNew k v l |> minKey!) =
      (minKey? l).elim k fun k' => if compare k k' = .lt then k else k' := by
  simpa only [minKey_eq_minKey!] using minKey_insertEntryIfNew hd

theorem minKey!_insertEntryIfNew_le_minKey! [Ord α] [TransOrd α] [BEq α] [LawfulBEqOrd α]
    [Inhabited α] {l : List ((a : α) × β a)} (hd : DistinctKeys l) (he : l.isEmpty = false) {k v} :
    compare (insertEntryIfNew k v l |> minKey!) (minKey! l) |>.isLE := by
  simpa only [minKey_eq_minKey!] using minKey_insertEntryIfNew_le_minKey hd (he := he)

theorem minKey!_insertEntryIfNew_le_self [Ord α] [TransOrd α] [BEq α] [LawfulBEqOrd α] [Inhabited α]
    {l : List ((a : α) × β a)} (hd : DistinctKeys l) {k v} :
    compare (insertEntryIfNew k v l |> minKey!) k |>.isLE := by
  simpa only [minKey_eq_minKey!] using minKey_insertEntryIfNew_le_self hd

theorem minKey!_eq_head!_keys [Ord α] [TransOrd α] [BEq α] [LawfulBEqOrd α] [Inhabited α]
    {l : List ((a : α) × β a)} (ho : l.Pairwise fun a b => compare a.1 b.1 = .lt) :
    minKey! l = (keys l).head! := by
  cases l
  · rfl
  · simp only [minKey!_eq_get!_minKey?, minKey?_eq_head?_keys ho]
    rfl

theorem minKey!_modifyKey [Ord α] [TransOrd α] [BEq α] [LawfulBEqOrd α] [LawfulEqOrd α]
    [Inhabited α] {l : List ((a : α) × β a)} (hd : DistinctKeys l) {k f} :
    (modifyKey k f l |> minKey!) = minKey! l := by
  cases he : l.isEmpty
  · have := minKey_modifyKey hd (he := isEmpty_modifyKey k f l ▸ he)
    -- fails after inlining `this`
    simpa [minKey_eq_minKey!] using this
  · simp_all [modifyKey]

theorem minKey!_alterKey_eq_self [Ord α] [TransOrd α] [BEq α] [LawfulBEqOrd α] [LawfulEqOrd α]
    [Inhabited α] {l : List ((a : α) × β a)} (hd : DistinctKeys l) {k f}
    (he : (alterKey k f l).isEmpty = false) :
    (alterKey k f l |> minKey!) = k ↔
      (f (getValueCast? k l)).isSome ∧ ∀ k', containsKey k' l → (compare k k').isLE := by
  simpa only [minKey_eq_minKey!] using minKey_alterKey_eq_self hd (he := he)

namespace Const

variable {β : Type v}

theorem minKey!_modifyKey [Ord α] [TransOrd α] [BEq α] [LawfulBEqOrd α] [Inhabited α]
    {l : List ((_ : α) × β)} (hd : DistinctKeys l) {k f} (he : (modifyKey k f l).isEmpty = false) :
    (modifyKey k f l |> minKey!) = if (minKey! l) == k then k else (minKey! l) := by
  simpa only [minKey_eq_minKey!] using minKey_modifyKey hd (he := he)

theorem minKey!_modifyKey_eq_minKey! [Ord α] [TransOrd α] [BEq α] [LawfulBEqOrd α] [LawfulEqOrd α]
    [Inhabited α] {l : List ((_ : α) × β)} (hd : DistinctKeys l) {k f} :
    (modifyKey k f l |> minKey!) = minKey! l := by
  cases he : l.isEmpty
  · have := minKey_modifyKey_eq_minKey hd (he := isEmpty_modifyKey k f l ▸ he)
    -- fails after inlining `this`
    simpa [minKey_eq_minKey!] using this
  · simp_all [modifyKey]

theorem minKey!_modifyKey_beq [Ord α] [TransOrd α] [BEq α] [LawfulBEqOrd α] [Inhabited α]
    {l : List ((_ : α) × β)} (hd : DistinctKeys l) {k f} :
    (modifyKey k f l |> minKey!) == (minKey! l) := by
  cases he : l.isEmpty
  · have := minKey_modifyKey_beq hd (he := isEmpty_modifyKey k f l ▸ he)
    -- fails after inlining `this`
    simpa [minKey_eq_minKey!] using this
  · simp_all [modifyKey]

theorem minKey!_alterKey_eq_self [Ord α] [TransOrd α] [BEq α] [LawfulBEqOrd α] [Inhabited α]
    {l : List ((_ : α) × β)} (hd : DistinctKeys l) {k f} (he : (alterKey k f l).isEmpty = false) :
    (alterKey k f l |> minKey!) = k ↔
      (f (getValue? k l)).isSome ∧ ∀ k', containsKey k' l → (compare k k').isLE := by
  simpa only [minKey_eq_minKey!] using minKey_alterKey_eq_self hd (he := he)

end Const

/-- Returns the smallest key in an associative list or `fallback` if the list is empty. -/
def minKeyD [Ord α] (xs : List ((a : α) × β a)) (fallback : α) : α :=
  minKey? xs |>.getD fallback

theorem minKeyD_of_perm [Ord α] [TransOrd α] [BEq α] [LawfulBEqOrd α]
    {l l' : List ((a : α) × β a)} {fallback} (hd : DistinctKeys l) (hp : l.Perm l') :
    minKeyD l fallback = minKeyD l' fallback := by
  simp [minKeyD, minKey?_of_perm hd hp]

theorem minKeyD_eq_getD_minKey? [Ord α] [TransOrd α] [BEq α] [LawfulBEqOrd α]
    {l : List ((a : α) × β a)} {fallback} :
    minKeyD l fallback = (minKey? l).getD fallback :=
  (rfl)

theorem minKey_insertEntry_of_isEmpty [Ord α] [TransOrd α] [BEq α] [LawfulBEqOrd α] {k : α} {v : β k}
    {l : List ((a : α) × β a)} (hl : DistinctKeys l) (he : l.isEmpty) :
    List.minKey (insertEntry k v l) isEmpty_insertEntry = k := by
  simp [minKey, minKey?_insertEntry hl, minKey?_of_isEmpty he]

theorem minKey?_insertEntry_of_isEmpty [Ord α] [TransOrd α] [BEq α] [LawfulBEqOrd α] {k : α} {v : β k}
    {l : List ((a : α) × β a)} (hl : DistinctKeys l) (he : l.isEmpty) :
    minKey? (insertEntry k v l) = some k := by
  simp [minKey?_insertEntry hl, minKey?_of_isEmpty he]

theorem minKeyD_insertEntry_of_isEmpty [Ord α] [TransOrd α] [BEq α] [LawfulBEqOrd α] {k : α} {v : β k}
    {l : List ((a : α) × β a)} (hl : DistinctKeys l) (he : l.isEmpty) {fallback : α} :
    minKeyD (insertEntry k v l) fallback = k := by
  simp [minKeyD, minKey?_insertEntry hl, minKey?_of_isEmpty he]

theorem minKey_eq_minKeyD [Ord α] [TransOrd α] [BEq α] [LawfulBEqOrd α]
    {l : List ((a : α) × β a)} {he fallback} :
    minKey l he = minKeyD l fallback := by
  simp [minKey_eq_get_minKey?, minKeyD_eq_getD_minKey?, Option.get_eq_getD (fallback := fallback)]

theorem minKey?_eq_some_minKeyD [Ord α] [TransOrd α] [BEq α] [LawfulBEqOrd α]
    {l : List ((a : α) × β a)} {fallback} (he : l.isEmpty = false) :
    minKey? l = some (minKeyD l fallback) := by
  simp [← minKey_eq_minKeyD (he := he), minKey_eq_get_minKey?]

theorem minKey!_eq_minKeyD_default [Ord α] [TransOrd α] [BEq α] [LawfulBEqOrd α] [Inhabited α]
    {l : List ((a : α) × β a)} :
    minKey! l = minKeyD l default := by
  simp [minKey!_eq_get!_minKey?, minKeyD_eq_getD_minKey?, Option.get!_eq_getD]

theorem minKey!_insertEntry_of_isEmpty [Ord α] [TransOrd α] [BEq α] [LawfulBEqOrd α] [Inhabited α] {k : α} {v : β k}
    {l : List ((a : α) × β a)} (hl : DistinctKeys l) (he : l.isEmpty) :
    minKey! (insertEntry k v l) = k := by
  simp [minKey!_eq_minKeyD_default]
  apply minKeyD_insertEntry_of_isEmpty hl he

theorem minKey_insertEntryIfNew_of_isEmpty [Ord α] [TransOrd α] [BEq α] [LawfulBEqOrd α] {k : α} {v : β k}
    {l : List ((a : α) × β a)} (hl : DistinctKeys l) (he : l.isEmpty) :
    List.minKey (insertEntryIfNew k v l) isEmpty_insertEntryIfNew = k := by
  simp [minKey, minKey?_insertEntryIfNew hl, minKey?_of_isEmpty he]

theorem minKey?_insertEntryIfNew_of_isEmpty [Ord α] [TransOrd α] [BEq α] [LawfulBEqOrd α] {k : α} {v : β k}
    {l : List ((a : α) × β a)} (hl : DistinctKeys l) (he : l.isEmpty) :
    minKey? (insertEntryIfNew k v l) = some k := by
  simp [minKey?_insertEntryIfNew hl, minKey?_of_isEmpty he]

theorem minKeyD_insertEntryIfNew_of_isEmpty [Ord α] [TransOrd α] [BEq α] [LawfulBEqOrd α] {k : α} {v : β k}
    {l : List ((a : α) × β a)} (hl : DistinctKeys l) (he : l.isEmpty) {fallback : α} :
    minKeyD (insertEntryIfNew k v l) fallback = k := by
  simp [minKeyD, minKey?_insertEntryIfNew hl, minKey?_of_isEmpty he]

theorem minKey!_insertEntryIfNew_of_isEmpty [Ord α] [TransOrd α] [BEq α] [LawfulBEqOrd α] [Inhabited α] {k : α} {v : β k}
    {l : List ((a : α) × β a)} (hl : DistinctKeys l) (he : l.isEmpty) :
    minKey! (insertEntryIfNew k v l) = k := by
  simp [minKey!_eq_minKeyD_default]
  apply minKeyD_insertEntryIfNew_of_isEmpty hl he

theorem minKeyD_eq_fallback [Ord α] [TransOrd α] [BEq α] [LawfulBEqOrd α]
    {l : List ((a : α) × β a)} {fallback} (h : l.isEmpty) :
    minKeyD l fallback = fallback := by
  simp [minKeyD, minKey?_eq_none_iff_isEmpty.mpr h]

theorem minKeyD_eq_iff_getKey?_eq_self_and_forall [Ord α] [TransOrd α] [BEq α] [LawfulBEqOrd α]
    {l : List ((a : α) × β a)} (hd : DistinctKeys l) (he : l.isEmpty = false) {km fallback} :
    minKeyD l fallback = km ↔
      getKey? km l = some km ∧ ∀ k, containsKey k l → (compare km k).isLE := by
  simpa [minKey_eq_minKeyD (fallback := fallback)] using
    minKey_eq_iff_getKey?_eq_self_and_forall hd (he := he)

theorem minKeyD_eq_iff_mem_and_forall [Ord α] [TransOrd α] [BEq α] [LawfulBEqOrd α]
    [LawfulEqOrd α] {l : List ((a : α) × β a)} (hd : DistinctKeys l)
    (he : l.isEmpty = false) {km fallback} :
    minKeyD l fallback = km ↔ containsKey km l ∧ ∀ k, containsKey k l → (compare km k).isLE := by
  simpa [minKey_eq_minKeyD (fallback := fallback)] using
    minKey_eq_iff_mem_and_forall hd (he := he)

theorem minKeyD_insertEntry [Ord α] [TransOrd α] [BEq α] [LawfulBEqOrd α]
    {l : List ((a : α) × β a)} (hd : DistinctKeys l) {k v fallback} :
    (insertEntry k v l |> minKeyD <| fallback) =
      ((minKey? l).elim k fun k' => if compare k k' |>.isLE then k else k') := by
  simpa [minKey_eq_minKeyD (fallback := fallback)] using minKey_insertEntry hd

theorem minKeyD_insertEntry_le_minKeyD [Ord α] [TransOrd α] [BEq α] [LawfulBEqOrd α]
    {l : List ((a : α) × β a)} (hd : DistinctKeys l) (he : l.isEmpty = false) {k v fallback} :
    compare (insertEntry k v l |> minKeyD <| fallback) (minKeyD l fallback) |>.isLE := by
  simpa [minKey_eq_minKeyD (fallback := fallback)] using minKey_insertEntry_le_minKey hd (he := he)

theorem minKeyD_insertEntry_le_self [Ord α] [TransOrd α] [BEq α] [LawfulBEqOrd α]
    {l : List ((a : α) × β a)} (hd : DistinctKeys l) {k v fallback} :
    compare (insertEntry k v l |> minKeyD <| fallback) k |>.isLE := by
  simpa [minKey_eq_minKeyD (fallback := fallback)] using minKey_insertEntry_le_self hd

theorem containsKey_minKeyD [Ord α] [TransOrd α] [BEq α] [LawfulBEqOrd α]
    {l : List ((a : α) × β a)} (hd : DistinctKeys l) (he : l.isEmpty = false) {fallback} :
    containsKey (minKeyD l fallback) l := by
  simpa [minKey_eq_minKeyD (fallback := fallback)] using containsKey_minKey hd (he := he)

theorem minKeyD_le_of_containsKey [Ord α] [TransOrd α] [BEq α] [LawfulBEqOrd α]
    {l : List ((a : α) × β a)} (hd : DistinctKeys l) {k} (hc : containsKey k l) {fallback} :
    compare (minKeyD l fallback) k |>.isLE := by
   simpa [minKey_eq_minKeyD (fallback := fallback)] using minKey_le_of_containsKey hd hc

theorem le_minKeyD [Ord α] [TransOrd α] [BEq α] [LawfulBEqOrd α]
    {l : List ((a : α) × β a)} (hd : DistinctKeys l) (he : l.isEmpty = false) {k fallback} :
    (compare k (minKeyD l fallback)).isLE ↔ (∀ k', containsKey k' l → (compare k k').isLE) := by
  simpa [minKey_eq_minKeyD (fallback := fallback)] using le_minKey hd (he := he)

theorem getKey?_minKeyD [Ord α] [TransOrd α] [BEq α] [LawfulBEqOrd α]
    {l : List ((a : α) × β a)} (hd : DistinctKeys l) (he : l.isEmpty = false) {fallback} :
    getKey? (minKeyD l fallback) l = some (minKeyD l fallback) := by
  simpa [minKey_eq_minKeyD (fallback := fallback)] using getKey?_minKey hd (he := he)

theorem getKey_minKeyD [Ord α] [TransOrd α] [BEq α] [LawfulBEqOrd α]
    {l : List ((a : α) × β a)} (hd : DistinctKeys l) {fallback he} :
    getKey (minKeyD l fallback) l he = minKeyD l fallback := by
  simpa [minKey_eq_minKeyD (fallback := fallback)] using
    getKey_minKey hd (he := isEmpty_eq_false_of_containsKey he)

theorem getKey_minKeyD_eq_minKey [Ord α] [TransOrd α] [BEq α] [LawfulBEqOrd α]
    {l : List ((a : α) × β a)} (hd : DistinctKeys l) {fallback he} :
    getKey (minKeyD l fallback) l he = minKey l (isEmpty_eq_false_of_containsKey he) := by
  simpa [minKey_eq_minKeyD (fallback := fallback)] using
    getKey_minKey hd (he := isEmpty_eq_false_of_containsKey he)

theorem getKey!_minKeyD [Ord α] [TransOrd α] [BEq α] [LawfulBEqOrd α] [Inhabited α]
    {l : List ((a : α) × β a)} (hd : DistinctKeys l) (he : l.isEmpty = false) {fallback} :
    getKey! (minKeyD l fallback) l = minKeyD l fallback := by
  simpa [minKey_eq_minKeyD (fallback := fallback)] using getKey!_minKey hd (he := he)

theorem getKeyD_minKeyD [Ord α] [TransOrd α] [BEq α] [LawfulBEqOrd α]
    {l : List ((a : α) × β a)} (hd : DistinctKeys l) (he : l.isEmpty = false) {fallback fallback'} :
    getKeyD (minKeyD l fallback) l fallback' = minKeyD l fallback := by
  simpa [minKey_eq_minKeyD (fallback := fallback)] using getKeyD_minKey hd (he := he)

theorem minKeyD_eraseKey_eq_iff_beq_minKeyD_eq_false [Ord α] [TransOrd α] [BEq α] [LawfulBEqOrd α]
    {l : List ((a : α) × β a)} (hd : DistinctKeys l) {k fallback}
    (he : (eraseKey k l).isEmpty = false) :
    (eraseKey k l |> minKeyD <| fallback) = minKeyD l fallback ↔
      (k == (minKeyD l fallback)) = false := by

  simpa [minKey_eq_minKeyD (fallback := fallback)] using
    minKey_eraseKey_eq_iff_beq_minKey_eq_false hd (he := he)

theorem minKeyD_eraseKey_eq_of_beq_minKeyD_eq_false [Ord α] [TransOrd α] [BEq α] [LawfulBEqOrd α]
    {l : List ((a : α) × β a)} (hd : DistinctKeys l) {k fallback}
    (he : (eraseKey k l).isEmpty = false) : (heq : (k == minKeyD l fallback) = false) →
    (eraseKey k l |> minKeyD <| fallback) = minKeyD l fallback:= by
  simpa only [minKey_eq_minKeyD (fallback := fallback)] using
    minKey_eraseKey_eq_of_beq_minKey_eq_false hd (he := he)

theorem minKeyD_le_minKeyD_erase [Ord α] [TransOrd α] [BEq α] [LawfulBEqOrd α]
    {l : List ((a : α) × β a)} (hd : DistinctKeys l) {k} (he : (eraseKey k l).isEmpty = false)
    {fallback} :
    compare (minKeyD l fallback) (eraseKey k l |> minKeyD <| fallback) |>.isLE := by
  simpa only [minKey_eq_minKeyD (fallback := fallback)] using
    minKey_le_minKey_erase hd (he := he)

theorem minKeyD_insertEntryIfNew [Ord α] [TransOrd α] [BEq α] [LawfulBEqOrd α]
    {l : List ((a : α) × β a)} (hd : DistinctKeys l) {k v fallback} :
    (insertEntryIfNew k v l |> minKeyD <| fallback) =
      (minKey? l).elim k fun k' => if compare k k' = .lt then k else k' := by
  simpa only [minKey_eq_minKeyD (fallback := fallback)] using minKey_insertEntryIfNew hd

theorem minKeyD_insertEntryIfNew_le_minKeyD [Ord α] [TransOrd α] [BEq α] [LawfulBEqOrd α]
    {l : List ((a : α) × β a)} (hd : DistinctKeys l) (he : l.isEmpty = false) {k v fallback} :
    compare (insertEntryIfNew k v l |> minKeyD <| fallback) (minKeyD l fallback) |>.isLE := by
  simpa only [minKey_eq_minKeyD (fallback := fallback)] using
    minKey_insertEntryIfNew_le_minKey hd (he := he)

theorem minKeyD_insertEntryIfNew_le_self [Ord α] [TransOrd α] [BEq α] [LawfulBEqOrd α]
    {l : List ((a : α) × β a)} (hd : DistinctKeys l) {k v fallback} :
    compare (insertEntryIfNew k v l |> minKeyD <| fallback) k |>.isLE := by
  simpa only [minKey_eq_minKeyD (fallback := fallback)] using minKey_insertEntryIfNew_le_self hd

theorem minKeyD_eq_headD_keys [Ord α] [TransOrd α] [BEq α] [LawfulBEqOrd α]
    {l : List ((a : α) × β a)} (ho : l.Pairwise fun a b => compare a.1 b.1 = .lt) {fallback} :
    minKeyD l fallback = (keys l).headD fallback := by
  simp [minKeyD_eq_getD_minKey?, minKey?_eq_head?_keys ho]

theorem minKeyD_modifyKey [Ord α] [TransOrd α] [BEq α] [LawfulBEqOrd α] [LawfulEqOrd α]
    {l : List ((a : α) × β a)} (hd : DistinctKeys l) {k f fallback} :
    (modifyKey k f l |> minKeyD <| fallback) = minKeyD l fallback := by
  cases he : l.isEmpty
  · have := minKey_modifyKey hd (he := isEmpty_modifyKey k f l ▸ he)
    -- fails after inlining `this`
    simpa [minKey_eq_minKeyD (fallback := fallback)] using this
  · simp_all [modifyKey]

theorem minKeyD_alterKey_eq_self [Ord α] [TransOrd α] [BEq α] [LawfulBEqOrd α] [LawfulEqOrd α]
    {l : List ((a : α) × β a)} (hd : DistinctKeys l) {k f fallback}
    (he : (alterKey k f l).isEmpty = false) :
    (alterKey k f l |> minKeyD <| fallback) = k ↔
      (f (getValueCast? k l)).isSome ∧ ∀ k', containsKey k' l → (compare k k').isLE := by
  simpa only [minKey_eq_minKeyD (fallback := fallback)] using minKey_alterKey_eq_self hd (he := he)

namespace Const

variable {β : Type v}

theorem minKeyD_modifyKey [Ord α] [TransOrd α] [BEq α] [LawfulBEqOrd α]
    {l : List ((_ : α) × β)} (hd : DistinctKeys l) {k f} (he : (modifyKey k f l).isEmpty = false)
    {fallback} :
    (modifyKey k f l |> minKeyD <| fallback) = if (minKeyD l fallback) == k then k else (minKeyD l fallback) := by
  simpa only [minKey_eq_minKeyD (fallback := fallback)] using minKey_modifyKey hd (he := he)

theorem minKeyD_modifyKey_eq_minKeyD [Ord α] [TransOrd α] [BEq α] [LawfulBEqOrd α] [LawfulEqOrd α]
    {l : List ((_ : α) × β)} (hd : DistinctKeys l) {k f fallback} :
    (modifyKey k f l |> minKeyD <| fallback) = minKeyD l fallback := by
  cases he : l.isEmpty
  · have := minKey_modifyKey_eq_minKey hd (he := isEmpty_modifyKey k f l ▸ he)
    -- fails after inlining `this`
    simpa [minKey_eq_minKeyD (fallback := fallback)] using this
  · simp_all [modifyKey]

theorem minKeyD_modifyKey_beq [Ord α] [TransOrd α] [BEq α] [LawfulBEqOrd α]
    {l : List ((_ : α) × β)} (hd : DistinctKeys l) {k f fallback} :
    (modifyKey k f l |> minKeyD <| fallback) == (minKeyD l fallback) := by
  cases he : l.isEmpty
  · have := minKey_modifyKey_beq hd (he := isEmpty_modifyKey k f l ▸ he)
    -- fails after inlining `this`
    simpa [minKey_eq_minKeyD (fallback := fallback)] using this
  · simp_all [modifyKey]

theorem minKeyD_alterKey_eq_self [Ord α] [TransOrd α] [BEq α] [LawfulBEqOrd α]
    {l : List ((_ : α) × β)} (hd : DistinctKeys l) {k f} (he : (alterKey k f l).isEmpty = false)
    {fallback} :
    (alterKey k f l |> minKeyD <| fallback) = k ↔
      (f (getValue? k l)).isSome ∧ ∀ k', containsKey k' l → (compare k k').isLE := by
  simpa only [minKey_eq_minKeyD (fallback := fallback)] using minKey_alterKey_eq_self hd (he := he)

end Const

end Min

section Max

/-- Returns the largest key in an associative list. -/
abbrev maxKey? [Ord α] (xs : List ((a : α) × β a)) : Option α :=
  letI : Ord α := .opposite inferInstance
  minKey? xs

theorem maxKey?_eq_some_iff_getKey?_eq_self_and_forall [Ord α] [TransOrd α] [BEq α] [LawfulBEqOrd α]
    {k} {l : List ((a : α) × β a)} (hd : DistinctKeys l) :
    maxKey? l = some k ↔ getKey? k l = some k ∧ ∀ k' : α, containsKey k' l → (compare k' k).isLE :=
  letI : Ord α := .opposite inferInstance
  minKey?_eq_some_iff_getKey?_eq_self_and_forall hd

theorem maxKey?_eq_some_iff_mem_and_forall [Ord α] [LawfulEqOrd α] [TransOrd α] [BEq α]
    [LawfulBEqOrd α] {k} {l : List ((a : α) × β a)} (hd : DistinctKeys l) :
    maxKey? l = some k ↔ containsKey k l ∧ ∀ k' : α, containsKey k' l → (compare k' k).isLE :=
  letI : Ord α := .opposite inferInstance
  minKey?_eq_some_iff_mem_and_forall hd

theorem maxKey?_of_perm [Ord α] [TransOrd α] [BEq α] [LawfulBEqOrd α] {l l' : List ((a : α) × β a)}
    (hl : DistinctKeys l) (hp : l.Perm l') :
    maxKey? l = maxKey? l' :=
  letI : Ord α := .opposite inferInstance
  minKey?_of_perm hl hp

theorem maxKey?_eq_none_iff_isEmpty [Ord α] {l : List ((a : α) × β a)} :
    maxKey? l = none ↔ l.isEmpty :=
  letI : Ord α := .opposite inferInstance
  minKey?_eq_none_iff_isEmpty

theorem maxKey?_of_isEmpty [Ord α] [TransOrd α] {l : List ((a : α) × β a)} (he : l.isEmpty) :
    maxKey? l = none :=
  letI : Ord α := .opposite inferInstance
  minKey?_of_isEmpty he

theorem isNone_maxKey?_eq_isEmpty [Ord α] {l : List ((a : α) × β a)} :
    (maxKey? l).isNone = l.isEmpty :=
  letI : Ord α := .opposite inferInstance
  isNone_minKey?_eq_isEmpty

theorem isSome_maxKey?_eq_not_isEmpty [Ord α] {l : List ((a : α) × β a)} :
    (maxKey? l).isSome = !l.isEmpty :=
  letI : Ord α := .opposite inferInstance
  isSome_minKey?_eq_not_isEmpty

theorem isSome_maxKey?_iff_isEmpty_eq_false [Ord α] {l : List ((a : α) × β a)} :
    (maxKey? l).isSome ↔ l.isEmpty = false :=
  letI : Ord α := .opposite inferInstance
  isSome_minKey?_iff_isEmpty_eq_false

theorem maxKey?_insertEntry [Ord α] [TransOrd α] [BEq α] [LawfulBEqOrd α] {k : α} {v : β k}
    {l : List ((a : α) × β a)} (hd : DistinctKeys l) :
    maxKey? (insertEntry k v l) =
      some ((maxKey? l).elim k fun k' => if compare k' k |>.isLE then k else k') :=
  letI : Ord α := .opposite inferInstance
  minKey?_insertEntry hd

theorem isSome_maxKey?_insertEntry [Ord α] [TransOrd α] [BEq α] [LawfulBEqOrd α] {k : α} {v : β k}
    {l : List ((a : α) × β a)} (hd : DistinctKeys l) :
    maxKey? (insertEntry k v l) |>.isSome :=
  letI : Ord α := .opposite inferInstance
  isSome_minKey?_insertEntry hd

theorem isSome_maxKey?_of_containsKey [Ord α] [TransOrd α] [BEq α] [LawfulBEqOrd α] {k}
    {l : List ((a : α) × β a)} (hc : containsKey k l) :
    maxKey? l |>.isSome :=
  letI : Ord α := .opposite inferInstance
  isSome_minKey?_of_containsKey hc

theorem getKey?_maxKey? [Ord α] [TransOrd α] [BEq α] [BEq α] [LawfulBEqOrd α]
    {l : List ((a : α) × β a)} (hd : DistinctKeys l) {km} (hkm : maxKey? l = some km) :
    getKey? km l = some km :=
  letI : Ord α := .opposite inferInstance
  getKey?_minKey? hd hkm

theorem getKey_maxKey? [Ord α] [TransOrd α] [BEq α] [LawfulBEqOrd α]
    {l : List ((a : α) × β a)} (hd : DistinctKeys l) {km hc} :
    (hkm : (maxKey? l |>.get <| isSome_maxKey?_of_containsKey hc) = km) → getKey km l hc = km :=
  letI : Ord α := .opposite inferInstance
  getKey_minKey? hd

theorem getKey!_maxKey? [Ord α] [TransOrd α] [Inhabited α] [BEq α] [LawfulBEqOrd α]
    {l : List ((a : α) × β a)} (hd : DistinctKeys l) {km} :
    (hkm : maxKey? l = some km) → getKey! km l = km :=
  letI : Ord α := .opposite inferInstance
  getKey!_minKey? hd

theorem getKeyD_maxKey? [Ord α] [TransOrd α] [BEq α] [LawfulBEqOrd α]
    {l : List ((a : α) × β a)} (hd : DistinctKeys l) {km fallback} :
    (hkm : maxKey? l = some km) → getKeyD km l fallback = km :=
  letI : Ord α := .opposite inferInstance
  getKeyD_minKey? hd

theorem maxKey?_bind_getKey? [Ord α] [TransOrd α] [BEq α] [LawfulBEqOrd α]
    {l : List ((a : α) × β a)} (hd : DistinctKeys l) :
    (maxKey? l |>.bind fun k => getKey? k l) = maxKey? l :=
  letI : Ord α := .opposite inferInstance
  minKey?_bind_getKey? hd

theorem containsKey_maxKey? [Ord α] [TransOrd α] [BEq α] [LawfulBEqOrd α] {l : List ((a : α) × β a)}
    (hd : DistinctKeys l) {km} (hkm : maxKey? l = some km) :
    containsKey km l :=
  letI : Ord α := .opposite inferInstance
  containsKey_minKey? hd hkm

theorem maxKey?_eraseKey_eq_iff_beq_maxKey?_eq_false [Ord α] [TransOrd α] [BEq α] [LawfulBEqOrd α]
    {k} {l : List ((a : α) × β a)} (hd : DistinctKeys l) :
    maxKey? (eraseKey k l) = maxKey? l ↔ ∀ {km}, maxKey? l = some km → (k == km) = false :=
  letI : Ord α := .opposite inferInstance
  minKey?_eraseKey_eq_iff_beq_minKey?_eq_false hd

theorem maxKey?_eraseKey_eq_of_beq_maxKey?_eq_false [Ord α] [TransOrd α] [BEq α] [LawfulBEqOrd α]
    {k} {l : List ((a : α) × β a)} (hd : DistinctKeys l)
    (hc : ∀ {km}, maxKey? l = some km → (k == km) = false) :
    maxKey? (eraseKey k l) = maxKey? l :=
  letI : Ord α := .opposite inferInstance
  minKey?_eraseKey_eq_of_beq_minKey?_eq_false hd hc

theorem maxKey?_le_maxKey?_insertEntry [Ord α] [TransOrd α] [BEq α] [LawfulBEqOrd α] {k : α}
    {v : β k} {l : List ((a : α) × β a)} (hd : DistinctKeys l) {km kmi} (hkm : maxKey? l = some km)
    (hkmi : (insertEntry k v l |> maxKey? |>.get <| isSome_maxKey?_insertEntry hd) = kmi) :
    compare km kmi |>.isLE :=
  letI : Ord α := .opposite inferInstance
  minKey?_insertEntry_le_minKey? hd hkm hkmi

theorem self_le_maxKey?_insertEntry [Ord α] [TransOrd α] [BEq α] [LawfulBEqOrd α] {k : α}
    {v : β k} {l : List ((a : α) × β a)} (hd : DistinctKeys l) {kmi}
    (hkmi : (insertEntry k v l |> maxKey? |>.get <| isSome_maxKey?_insertEntry hd) = kmi) :
    compare k kmi |>.isLE :=
  letI : Ord α := .opposite inferInstance
  minKey?_insertEntry_le_self hd hkmi

theorem maxKey?_le_of_containsKey [Ord α] [TransOrd α] [BEq α] [LawfulBEqOrd α] {k km}
    {l : List ((a : α) × β a)} (hd : DistinctKeys l) (hc : containsKey k l)
    (hkm : (maxKey? l |>.get <| isSome_maxKey?_of_containsKey hc) = km) :
    compare k km |>.isLE :=
  letI : Ord α := .opposite inferInstance
  (minKey?_le_of_containsKey hd hc hkm :)

theorem maxKey?_le [Ord α] [TransOrd α] [BEq α] [LawfulBEqOrd α] {k} {l : List ((a : α) × β a)}
    (hd : DistinctKeys l) :
    (∀ k', maxKey? l = some k' → (compare k' k).isLE) ↔
      (∀ k', containsKey k' l → (compare k' k).isLE) :=
  letI : Ord α := .opposite inferInstance
  le_minKey? hd

theorem isSome_maxKey?_of_isSome_maxKey?_eraseKey [Ord α] [TransOrd α] [BEq α] [LawfulBEqOrd α] {k}
    {l : List ((a : α) × β a)} (hs : eraseKey k l |> maxKey? |>.isSome) :
    maxKey? l |>.isSome :=
  letI : Ord α := .opposite inferInstance
  isSome_minKey?_of_isSome_minKey?_eraseKey hs

theorem containsKey_maxKey?_eraseKey [Ord α] [TransOrd α] [BEq α] [LawfulBEqOrd α] {k}
    {l : List ((a : α) × β a)} (hd : DistinctKeys l) {kme}
    (hkme : (eraseKey k l |> maxKey?) = some kme) :
    containsKey kme l := by
  apply containsKey_of_containsKey_eraseKey hd
  apply containsKey_maxKey? hd.eraseKey hkme

theorem maxKey?_eraseKey_le_maxKey? [Ord α] [TransOrd α] [BEq α] [LawfulBEqOrd α] {k km kme}
    {l : List ((a : α) × β a)} (hd : DistinctKeys l)
    (hkme : (eraseKey k l |> maxKey?) = some kme)
    (hkm : (maxKey? l |>.get <|
      isSome_maxKey?_of_isSome_maxKey?_eraseKey <| hkme ▸ Option.isSome_some) = km) :
    compare kme km |>.isLE :=
  letI : Ord α := .opposite inferInstance
  (minKey?_le_minKey?_eraseKey hd hkme hkm :)

theorem maxKey?_insertEntryIfNew [Ord α] [TransOrd α] [BEq α] [LawfulBEqOrd α] {k : α} {v : β k}
    {l : List ((a : α) × β a)} (hd : DistinctKeys l) :
    maxKey? (insertEntryIfNew k v l) =
      some ((maxKey? l).elim k fun k' => if compare k' k = .lt then k else k') :=
  letI : Ord α := .opposite inferInstance
  minKey?_insertEntryIfNew hd

theorem isSome_maxKey?_insertEntryIfNew [Ord α] [TransOrd α] [BEq α] [LawfulBEqOrd α] {k : α}
    {v : β k} {l : List ((a : α) × β a)} (hd : DistinctKeys l) :
    maxKey? (insertEntryIfNew k v l) |>.isSome :=
  letI : Ord α := .opposite inferInstance
  isSome_minKey?_insertEntryIfNew hd

theorem maxKey?_le_maxKey?_insertEntryIfNew [Ord α] [TransOrd α] [BEq α] [LawfulBEqOrd α] {k : α}
    {v : β k} {l : List ((a : α) × β a)} (hd : DistinctKeys l) {km kmi} (hkm : maxKey? l = some km)
    (hkmi : (insertEntryIfNew k v l |> maxKey? |>.get <| isSome_maxKey?_insertEntryIfNew hd) = kmi) :
    compare km kmi |>.isLE :=
  letI : Ord α := .opposite inferInstance
  minKey?_insertEntryIfNew_le_minKey? hd hkm hkmi

theorem self_le_maxKey?_insertEntryIfNew [Ord α] [TransOrd α] [BEq α] [LawfulBEqOrd α] {k kmi : α}
    {v : β k} {l : List ((a : α) × β a)} (hd : DistinctKeys l)
    (hkmi : (insertEntryIfNew k v l |> maxKey? |>.get <| isSome_maxKey?_insertEntryIfNew hd) = kmi) :
    compare k kmi |>.isLE :=
  letI : Ord α := .opposite inferInstance
  (minKey?_insertEntryIfNew_le_self hd hkmi :)

theorem reverse_keys {l : List ((a : α) × β a)} :
    (keys l).reverse = keys l.reverse := by
  simp [keys_eq_map]

theorem maxKey?_eq_getLast?_keys [Ord α] [TransOrd α] [BEq α] [LawfulBEqOrd α]
    {l : List ((a : α) × β a)} (hd : DistinctKeys l)
    (ho : l.Pairwise fun a b => compare a.1 b.1 = .lt) :
    maxKey? l = (keys l).getLast? := by
  rw [← List.head?_reverse, reverse_keys, maxKey?_of_perm hd (List.reverse_perm l).symm]
  letI : Ord α := .opposite inferInstance
  exact minKey?_eq_head?_keys (List.pairwise_reverse.mpr ho)

theorem maxKey?_modifyKey [Ord α] [TransOrd α] [BEq α] [LawfulBEqOrd α] [LawfulEqOrd α] {k f}
    {l : List ((a : α) × β a)} (hd : DistinctKeys l) :
    maxKey? (modifyKey k f l) = maxKey? l :=
  letI : Ord α := .opposite inferInstance
  minKey?_modifyKey hd

theorem maxKey?_alterKey_eq_self [Ord α] [TransOrd α] [BEq α] [LawfulBEqOrd α] [LawfulEqOrd α]
    {k f} {l : List ((a : α) × β a)} (hd : DistinctKeys l) :
    maxKey? (alterKey k f l) = some k ↔
      (f (getValueCast? k l)).isSome ∧ ∀ k', containsKey k' l → (compare k' k).isLE :=
  letI : Ord α := .opposite inferInstance
  minKey?_alterKey_eq_self hd

namespace Const

variable {β : Type v}

theorem maxKey?_modifyKey [Ord α] [TransOrd α] [BEq α] [LawfulBEqOrd α] {k f}
    {l : List ((_ : α) × β)} (hd : DistinctKeys l) :
    maxKey? (modifyKey k f l) = (maxKey? l).map fun km => if km == k then k else km :=
  letI : Ord α := .opposite inferInstance
  minKey?_modifyKey hd

theorem maxKey?_modifyKey_eq_maxKey? [Ord α] [TransOrd α] [BEq α] [LawfulBEqOrd α]
    [LawfulEqOrd α] {k f} {l : List ((_ : α) × β)} (hd : DistinctKeys l) :
    maxKey? (modifyKey k f l) = maxKey? l :=
  letI : Ord α := .opposite inferInstance
  minKey?_modifyKey_eq_minKey? hd

theorem isSome_maxKey?_modifyKey [Ord α] [TransOrd α] [BEq α] [LawfulBEqOrd α] {k f}
    {l : List ((_ : α) × β)} :
    (modifyKey k f l |> maxKey?).isSome = !l.isEmpty :=
  letI : Ord α := .opposite inferInstance
  isSome_minKey?_modifyKey

theorem isSome_maxKey?_modifyKey_eq_isSome [Ord α] [TransOrd α] [BEq α] [LawfulBEqOrd α] {k f}
    {l : List ((_ : α) × β)} :
    (modifyKey k f l |> maxKey?).isSome = (maxKey? l).isSome :=
  letI : Ord α := .opposite inferInstance
  isSome_minKey?_modifyKey_eq_isSome

theorem maxKey?_modifyKey_beq [Ord α] [TransOrd α] [BEq α] [LawfulBEqOrd α] {k f km kmm}
    {l : List ((_ : α) × β)} (hd : DistinctKeys l) (hkm : maxKey? l = some km)
    (hkmm : (modifyKey k f l |> maxKey? |>.get <|
        isSome_maxKey?_modifyKey_eq_isSome.trans <| hkm ▸ Option.isSome_some) = kmm) :
    kmm == km :=
  letI : Ord α := .opposite inferInstance
  minKey?_modifyKey_beq hd hkm hkmm

theorem maxKey?_alterKey_eq_self [Ord α] [TransOrd α] [BEq α] [LawfulBEqOrd α]
    {k f} {l : List ((_ : α) × β)} (hd : DistinctKeys l) :
    maxKey? (alterKey k f l) = some k ↔
      (f (getValue? k l)).isSome ∧ ∀ k', containsKey k' l → (compare k' k).isLE :=
  letI : Ord α := .opposite inferInstance
  minKey?_alterKey_eq_self hd

end Const

/-- Given a proof that the list is nonempty, returns the largest key in an associative list. -/
abbrev maxKey [Ord α] (xs : List ((a : α) × β a)) (h : xs.isEmpty = false) : α :=
  letI : Ord α := .opposite inferInstance; minKey xs h

theorem maxKey_of_perm [Ord α] [TransOrd α] [BEq α] [LawfulBEqOrd α] {l l' : List ((a : α) × β a)}
    {hl} (hd : DistinctKeys l) (hp : l.Perm l') :
    maxKey l hl = maxKey l' (hp.isEmpty_eq ▸ hl) :=
  letI : Ord α := .opposite inferInstance
  minKey_of_perm hd hp

theorem maxKey_eq_get_maxKey? [Ord α] [TransOrd α] [BEq α] [LawfulBEqOrd α]
    {l : List ((a : α) × β a)} {he} :
    maxKey l he = (maxKey? l |>.get (by simp [isSome_maxKey?_eq_not_isEmpty, he])) :=
  (rfl)

theorem maxKey?_eq_some_maxKey [Ord α] [TransOrd α] [BEq α] [LawfulBEqOrd α]
    {l : List ((a : α) × β a)} {he} :
    maxKey? l = some (maxKey l he) :=
  letI : Ord α := .opposite inferInstance
  minKey?_eq_some_minKey

theorem maxKey_eq_iff_getKey?_eq_self_and_forall [Ord α] [TransOrd α] [BEq α] [LawfulBEqOrd α]
    {l : List ((a : α) × β a)} (hd : DistinctKeys l) {he km} :
    maxKey l he = km ↔ getKey? km l = some km ∧ ∀ k, containsKey k l → (compare k km).isLE :=
  letI : Ord α := .opposite inferInstance
  minKey_eq_iff_getKey?_eq_self_and_forall hd

theorem maxKey_eq_iff_mem_and_forall [Ord α] [TransOrd α] [BEq α] [LawfulBEqOrd α]
    [LawfulEqOrd α] {l : List ((a : α) × β a)} (hd : DistinctKeys l) {he km} :
    maxKey l he = km ↔ containsKey km l ∧ ∀ k, containsKey k l → (compare k km).isLE :=
  letI : Ord α := .opposite inferInstance
  minKey_eq_iff_mem_and_forall hd

theorem maxKey_insertEntry [Ord α] [TransOrd α] [BEq α] [LawfulBEqOrd α] {l : List ((a : α) × β a)}
    (hd : DistinctKeys l) {k v} :
    (insertEntry k v l |> maxKey <| isEmpty_insertEntry) =
      ((maxKey? l).elim k fun k' => if compare k' k |>.isLE then k else k') :=
  letI : Ord α := .opposite inferInstance
  minKey_insertEntry hd

theorem maxKey_le_maxKey_insertEntry [Ord α] [TransOrd α] [BEq α] [LawfulBEqOrd α]
    {l : List ((a : α) × β a)} (hd : DistinctKeys l) {k v he} :
    compare (maxKey l he) (insertEntry k v l |> maxKey <| isEmpty_insertEntry) |>.isLE :=
  letI : Ord α := .opposite inferInstance
  minKey_insertEntry_le_minKey hd

theorem self_le_maxKey_insertEntry [Ord α] [TransOrd α] [BEq α] [LawfulBEqOrd α]
    {l : List ((a : α) × β a)} (hd : DistinctKeys l) {k v} :
    compare k (insertEntry k v l |> maxKey <| isEmpty_insertEntry) |>.isLE :=
  letI : Ord α := .opposite inferInstance
  minKey_insertEntry_le_self hd

theorem containsKey_maxKey [Ord α] [TransOrd α] [BEq α] [LawfulBEqOrd α]
    {l : List ((a : α) × β a)} (hd : DistinctKeys l) {he} :
    containsKey (maxKey l he) l :=
  letI : Ord α := .opposite inferInstance
  containsKey_minKey hd

theorem le_maxKey_of_containsKey [Ord α] [TransOrd α] [BEq α] [LawfulBEqOrd α]
    {l : List ((a : α) × β a)} (hd : DistinctKeys l) {k} (hc : containsKey k l) :
    compare k (maxKey l <| isEmpty_eq_false_iff_exists_containsKey.mpr ⟨k, hc⟩) |>.isLE :=
  letI : Ord α := .opposite inferInstance
  minKey_le_of_containsKey hd hc

theorem maxKey_le [Ord α] [TransOrd α] [BEq α] [LawfulBEqOrd α]
    {l : List ((a : α) × β a)} (hd : DistinctKeys l) {k he} :
    (compare (maxKey l he) k).isLE ↔ (∀ k', containsKey k' l → (compare k' k).isLE) :=
  letI : Ord α := .opposite inferInstance
  le_minKey hd

theorem getKey?_maxKey [Ord α] [TransOrd α] [BEq α] [LawfulBEqOrd α]
    {l : List ((a : α) × β a)} (hd : DistinctKeys l) {he} :
    getKey? (maxKey l he) l = some (maxKey l he) :=
  letI : Ord α := .opposite inferInstance
  getKey?_minKey hd

theorem getKey_maxKey [Ord α] [TransOrd α] [BEq α] [LawfulBEqOrd α]
    {l : List ((a : α) × β a)} (hd : DistinctKeys l) {he} :
    getKey (maxKey l he) l (containsKey_maxKey hd) = maxKey l he :=
  letI : Ord α := .opposite inferInstance
  getKey_minKey hd

theorem getKey!_maxKey [Ord α] [TransOrd α] [BEq α] [LawfulBEqOrd α] [Inhabited α]
    {l : List ((a : α) × β a)} (hd : DistinctKeys l) {he} :
    getKey! (maxKey l he) l = maxKey l he :=
  letI : Ord α := .opposite inferInstance
  getKey!_minKey hd

theorem getKeyD_maxKey [Ord α] [TransOrd α] [BEq α] [LawfulBEqOrd α]
    {l : List ((a : α) × β a)} (hd : DistinctKeys l) {he fallback} :
    getKeyD (maxKey l he) l fallback = maxKey l he :=
  letI : Ord α := .opposite inferInstance
  getKeyD_minKey hd

theorem maxKey_eraseKey_eq_iff_beq_maxKey_eq_false [Ord α] [TransOrd α] [BEq α] [LawfulBEqOrd α]
    {l : List ((a : α) × β a)} (hd : DistinctKeys l) {k he} :
    (eraseKey k l |> maxKey <| he) =
        maxKey l (isEmpty_eq_false_of_isEmpty_eraseKey_eq_false hd he) ↔
      (k == (maxKey l <| isEmpty_eq_false_of_isEmpty_eraseKey_eq_false hd he)) = false :=
  letI : Ord α := .opposite inferInstance
  minKey_eraseKey_eq_iff_beq_minKey_eq_false hd

theorem maxKey_eraseKey_eq_of_beq_maxKey_eq_false [Ord α] [TransOrd α] [BEq α] [LawfulBEqOrd α]
    {l : List ((a : α) × β a)} (hd : DistinctKeys l) {k he} :
    (hc : (k == (maxKey l (isEmpty_eq_false_of_isEmpty_eraseKey_eq_false hd he))) = false) →
    (eraseKey k l |> maxKey <| he) =
      maxKey l (isEmpty_eq_false_of_isEmpty_eraseKey_eq_false hd he) :=
  letI : Ord α := .opposite inferInstance
  minKey_eraseKey_eq_of_beq_minKey_eq_false hd

theorem maxKey_eraseKey_le_maxKey [Ord α] [TransOrd α] [BEq α] [LawfulBEqOrd α]
    {l : List ((a : α) × β a)} (hd : DistinctKeys l) {k he} :
    compare (eraseKey k l |> maxKey <| he)
      (maxKey l <| isEmpty_eq_false_of_isEmpty_eraseKey_eq_false hd he) |>.isLE :=
  letI : Ord α := .opposite inferInstance
  minKey_le_minKey_erase hd

theorem maxKey_insertEntryIfNew [Ord α] [TransOrd α] [BEq α] [LawfulBEqOrd α]
    {l : List ((a : α) × β a)} (hd : DistinctKeys l) {k v} :
    (insertEntryIfNew k v l |> maxKey <| isEmpty_insertEntryIfNew) =
      (maxKey? l).elim k fun k' => if compare k' k = .lt then k else k' :=
  letI : Ord α := .opposite inferInstance
  minKey_insertEntryIfNew hd

theorem maxKey_le_maxKey_insertEntryIfNew [Ord α] [TransOrd α] [BEq α] [LawfulBEqOrd α]
    {l : List ((a : α) × β a)} (hd : DistinctKeys l) {k v he} :
    compare (maxKey l he)
      (insertEntryIfNew k v l |> maxKey <| isEmpty_insertEntryIfNew) |>.isLE :=
  letI : Ord α := .opposite inferInstance
  minKey_insertEntryIfNew_le_minKey hd

theorem self_le_maxKey_insertEntryIfNew [Ord α] [TransOrd α] [BEq α] [LawfulBEqOrd α]
    {l : List ((a : α) × β a)} (hd : DistinctKeys l) {k v} :
    compare k (insertEntryIfNew k v l  |> maxKey <| isEmpty_insertEntryIfNew) |>.isLE :=
  letI : Ord α := .opposite inferInstance
  minKey_insertEntryIfNew_le_self hd

theorem maxKey_eq_getLast_keys [Ord α] [TransOrd α] [BEq α] [LawfulBEqOrd α]
    {l : List ((a : α) × β a)} (hd : DistinctKeys l)
    (ho : l.Pairwise fun a b => compare a.1 b.1 = .lt) {he} :
    maxKey l he = (keys l).getLast (by simp_all [keys_eq_map, List.isEmpty_eq_false_iff]) := by
  simp only [List.getLast_eq_head_reverse, reverse_keys, maxKey_of_perm hd (List.reverse_perm l).symm]
  letI : Ord α := .opposite inferInstance
  exact minKey_eq_head_keys (List.pairwise_reverse.mpr ho)

theorem maxKey_modifyKey [Ord α] [TransOrd α] [BEq α] [LawfulBEqOrd α] [LawfulEqOrd α] {k f}
    {l : List ((a : α) × β a)} (hd : DistinctKeys l) {he} :
    (modifyKey k f l |> maxKey <| he) = maxKey l (isEmpty_modifyKey k f l ▸ he) :=
  letI : Ord α := .opposite inferInstance
  minKey_modifyKey hd

theorem maxKey_alterKey_eq_self [Ord α] [TransOrd α] [BEq α] [LawfulBEqOrd α] [LawfulEqOrd α]
    {l : List ((a : α) × β a)} (hd : DistinctKeys l) {k f he} :
    (alterKey k f l |> maxKey <| he) = k ↔
      (f (getValueCast? k l)).isSome ∧ ∀ k', containsKey k' l → (compare k' k).isLE :=
  letI : Ord α := .opposite inferInstance
  minKey_alterKey_eq_self hd

namespace Const

variable {β : Type v}

theorem maxKey_modifyKey [Ord α] [TransOrd α] [BEq α] [LawfulBEqOrd α]
    {l : List ((_ : α) × β)} (hd : DistinctKeys l) {k f he} :
    (modifyKey k f l |> maxKey <| he) =
      if (maxKey l <| isEmpty_modifyKey k f l ▸ he) == k then
        k
      else
        (maxKey l <| isEmpty_modifyKey k f l ▸ he) :=
  letI : Ord α := .opposite inferInstance
  minKey_modifyKey hd

theorem maxKey_modifyKey_eq_maxKey [Ord α] [TransOrd α] [BEq α] [LawfulBEqOrd α] [LawfulEqOrd α]
    {l : List ((_ : α) × β)} (hd : DistinctKeys l) {k f he} :
    (modifyKey k f l |> maxKey <| he) = maxKey l (isEmpty_modifyKey k f l ▸ he) :=
  letI : Ord α := .opposite inferInstance
  minKey_modifyKey_eq_minKey hd

theorem maxKey_modifyKey_beq [Ord α] [TransOrd α] [BEq α] [LawfulBEqOrd α]
    {l : List ((_ : α) × β)} (hd : DistinctKeys l) {k f he} :
    (modifyKey k f l |> maxKey <| he) == (maxKey l <| isEmpty_modifyKey k f l ▸ he) :=
  letI : Ord α := .opposite inferInstance
  minKey_modifyKey_beq hd

theorem maxKey_alterKey_eq_self [Ord α] [TransOrd α] [BEq α] [LawfulBEqOrd α]
    {l : List ((_ : α) × β)} (hd : DistinctKeys l) {k f he} :
    (alterKey k f l |> maxKey <| he) = k ↔
      (f (getValue? k l)).isSome ∧ ∀ k', containsKey k' l → (compare k' k).isLE :=
  letI : Ord α := .opposite inferInstance
  minKey_alterKey_eq_self hd

end Const

/-- Given a proof that the list is nonempty, returns the smallest key in an associative list. -/
def maxKey! [Ord α] [Inhabited α] (xs : List ((a : α) × β a)) : α :=
  maxKey? xs |>.get!

theorem maxKey!_of_perm [Ord α] [TransOrd α] [BEq α] [LawfulBEqOrd α] [Inhabited α]
    {l l' : List ((a : α) × β a)} (hd : DistinctKeys l) (hp : l.Perm l') :
    maxKey! l = maxKey! l' :=
  letI : Ord α := .opposite inferInstance
  minKey!_of_perm hd hp

theorem maxKey!_eq_get!_maxKey? [Ord α] [TransOrd α] [BEq α] [LawfulBEqOrd α] [Inhabited α]
    {l : List ((a : α) × β a)} :
    maxKey! l = (maxKey? l).get! :=
  letI : Ord α := .opposite inferInstance
  minKey!_eq_get!_minKey?

theorem maxKey_eq_maxKey! [Ord α] [TransOrd α] [BEq α] [LawfulBEqOrd α] [Inhabited α]
    {l : List ((a : α) × β a)} {he} :
    maxKey l he = maxKey! l :=
  letI : Ord α := .opposite inferInstance
  minKey_eq_minKey!

theorem maxKey?_eq_some_maxKey! [Ord α] [TransOrd α] [BEq α] [LawfulBEqOrd α] [Inhabited α]
    {l : List ((a : α) × β a)} (he : l.isEmpty = false) :
    maxKey? l = some (maxKey! l) :=
  letI : Ord α := .opposite inferInstance
  minKey?_eq_some_minKey! he

theorem maxKey!_eq_default [Ord α] [TransOrd α] [BEq α] [LawfulBEqOrd α] [Inhabited α]
    {l : List ((a : α) × β a)} (h : l.isEmpty) :
    maxKey! l = default :=
  letI : Ord α := .opposite inferInstance
  minKey!_eq_default h

theorem maxKey!_eq_iff_getKey?_eq_self_and_forall [Ord α] [TransOrd α] [BEq α] [LawfulBEqOrd α]
    [Inhabited α] {l : List ((a : α) × β a)} (hd : DistinctKeys l) (he : l.isEmpty = false) {km} :
    maxKey! l = km ↔ getKey? km l = some km ∧ ∀ k, containsKey k l → (compare k km).isLE :=
  letI : Ord α := .opposite inferInstance
  minKey!_eq_iff_getKey?_eq_self_and_forall hd he

theorem maxKey!_eq_iff_mem_and_forall [Ord α] [TransOrd α] [BEq α] [LawfulBEqOrd α]
    [LawfulEqOrd α] [Inhabited α] {l : List ((a : α) × β a)} (hd : DistinctKeys l)
    (he : l.isEmpty = false) {km} :
    maxKey! l = km ↔ containsKey km l ∧ ∀ k, containsKey k l → (compare k km).isLE :=
  letI : Ord α := .opposite inferInstance
  minKey!_eq_iff_mem_and_forall hd he

theorem maxKey!_insertEntry [Ord α] [TransOrd α] [BEq α] [LawfulBEqOrd α] [Inhabited α]
    {l : List ((a : α) × β a)} (hd : DistinctKeys l) {k v} :
    (insertEntry k v l |> maxKey!) =
      ((maxKey? l).elim k fun k' => if compare k' k |>.isLE then k else k') :=
  letI : Ord α := .opposite inferInstance
  minKey!_insertEntry hd

theorem maxKey!_le_maxKey!_insertEntry [Ord α] [TransOrd α] [BEq α] [LawfulBEqOrd α] [Inhabited α]
    {l : List ((a : α) × β a)} (hd : DistinctKeys l) (he : l.isEmpty = false) {k v} :
    compare (maxKey! l) (insertEntry k v l |> maxKey!) |>.isLE :=
  letI : Ord α := .opposite inferInstance
  minKey!_insertEntry_le_minKey! hd he

theorem self_le_maxKey!_insertEntry [Ord α] [TransOrd α] [BEq α] [LawfulBEqOrd α] [Inhabited α]
    {l : List ((a : α) × β a)} (hd : DistinctKeys l) {k v} :
    compare k (insertEntry k v l |> maxKey!) |>.isLE :=
  letI : Ord α := .opposite inferInstance
  minKey!_insertEntry_le_self hd

theorem containsKey_maxKey! [Ord α] [TransOrd α] [BEq α] [LawfulBEqOrd α] [Inhabited α]
    {l : List ((a : α) × β a)} (hd : DistinctKeys l) (he : l.isEmpty = false) :
    containsKey (maxKey! l) l :=
  letI : Ord α := .opposite inferInstance
  containsKey_minKey! hd he

theorem le_maxKey!_of_containsKey [Ord α] [TransOrd α] [BEq α] [LawfulBEqOrd α] [Inhabited α]
    {l : List ((a : α) × β a)} (hd : DistinctKeys l) {k} (hc : containsKey k l) :
    compare k (maxKey! l) |>.isLE :=
  letI : Ord α := .opposite inferInstance
  minKey!_le_of_containsKey hd hc

theorem maxKey!_le [Ord α] [TransOrd α] [BEq α] [LawfulBEqOrd α] [Inhabited α]
    {l : List ((a : α) × β a)} (hd : DistinctKeys l) (he : l.isEmpty = false) {k} :
    (compare (maxKey! l) k).isLE ↔ (∀ k', containsKey k' l → (compare k' k).isLE) :=
  letI : Ord α := .opposite inferInstance
  le_minKey! hd he

theorem getKey?_maxKey! [Ord α] [TransOrd α] [BEq α] [LawfulBEqOrd α] [Inhabited α]
    {l : List ((a : α) × β a)} (hd : DistinctKeys l) (he : l.isEmpty = false) :
    getKey? (maxKey! l) l = some (maxKey! l) :=
  letI : Ord α := .opposite inferInstance
  getKey?_minKey! hd he

theorem getKey_maxKey! [Ord α] [TransOrd α] [BEq α] [LawfulBEqOrd α] [Inhabited α]
    {l : List ((a : α) × β a)} (hd : DistinctKeys l) {he} :
    getKey (maxKey! l) l he = maxKey! l :=
  letI : Ord α := .opposite inferInstance
  getKey_minKey! hd

theorem getKey_maxKey!_eq_maxKey [Ord α] [TransOrd α] [BEq α] [LawfulBEqOrd α] [Inhabited α]
    {l : List ((a : α) × β a)} (hd : DistinctKeys l) {he} :
    getKey (maxKey! l) l he = maxKey l (isEmpty_eq_false_of_containsKey he) :=
  letI : Ord α := .opposite inferInstance
  getKey_minKey!_eq_minKey hd

theorem getKey!_maxKey! [Ord α] [TransOrd α] [BEq α] [LawfulBEqOrd α] [Inhabited α]
    {l : List ((a : α) × β a)} (hd : DistinctKeys l) (he : l.isEmpty = false) :
    getKey! (maxKey! l) l = maxKey! l :=
  letI : Ord α := .opposite inferInstance
  getKey!_minKey! hd he

theorem getKeyD_maxKey! [Ord α] [TransOrd α] [BEq α] [LawfulBEqOrd α] [Inhabited α]
    {l : List ((a : α) × β a)} (hd : DistinctKeys l) (he : l.isEmpty = false) {fallback} :
    getKeyD (maxKey! l) l fallback = maxKey! l :=
  letI : Ord α := .opposite inferInstance
  getKeyD_minKey! hd he

theorem maxKey!_eraseKey_eq_iff_beq_maxKey!_eq_false [Ord α] [TransOrd α] [BEq α] [LawfulBEqOrd α]
    [Inhabited α] {l : List ((a : α) × β a)} (hd : DistinctKeys l) {k}
    (he : (eraseKey k l).isEmpty = false) :
    (eraseKey k l |> maxKey!) = maxKey! l ↔ (k == (maxKey! l)) = false :=
  letI : Ord α := .opposite inferInstance
  minKey!_eraseKey_eq_iff_beq_minKey!_eq_false hd he

theorem maxKey!_eraseKey_eq_of_beq_maxKey!_eq_false [Ord α] [TransOrd α] [BEq α] [LawfulBEqOrd α]
    [Inhabited α] {l : List ((a : α) × β a)} (hd : DistinctKeys l) {k}
    (he : (eraseKey k l).isEmpty = false) : (heq : (k == maxKey! l) = false) →
    (eraseKey k l |> maxKey!) = maxKey! l :=
  letI : Ord α := .opposite inferInstance
  minKey!_eraseKey_eq_of_beq_minKey!_eq_false hd he

theorem maxKey!_erase_le_maxKey! [Ord α] [TransOrd α] [BEq α] [LawfulBEqOrd α] [Inhabited α]
    {l : List ((a : α) × β a)} (hd : DistinctKeys l) {k} (he : (eraseKey k l).isEmpty = false) :
    compare (eraseKey k l |> maxKey!) (maxKey! l) |>.isLE :=
  letI : Ord α := .opposite inferInstance
  minKey!_le_minKey!_erase hd he

theorem maxKey!_insertEntryIfNew [Ord α] [TransOrd α] [BEq α] [LawfulBEqOrd α] [Inhabited α]
    {l : List ((a : α) × β a)} (hd : DistinctKeys l) {k v} :
    (insertEntryIfNew k v l |> maxKey!) =
      (maxKey? l).elim k fun k' => if compare k' k = .lt then k else k' :=
  letI : Ord α := .opposite inferInstance
  minKey!_insertEntryIfNew hd

theorem maxKey!_le_maxKey!_insertEntryIfNew [Ord α] [TransOrd α] [BEq α] [LawfulBEqOrd α]
    [Inhabited α] {l : List ((a : α) × β a)} (hd : DistinctKeys l) (he : l.isEmpty = false) {k v} :
    compare (maxKey! l) (insertEntryIfNew k v l |> maxKey!) |>.isLE :=
  letI : Ord α := .opposite inferInstance
  minKey!_insertEntryIfNew_le_minKey! hd he

theorem self_le_maxKey!_insertEntryIfNew [Ord α] [TransOrd α] [BEq α] [LawfulBEqOrd α] [Inhabited α]
    {l : List ((a : α) × β a)} (hd : DistinctKeys l) {k v} :
    compare k (insertEntryIfNew k v l |> maxKey!) |>.isLE :=
  letI : Ord α := .opposite inferInstance
  minKey!_insertEntryIfNew_le_self hd

theorem maxKey!_eq_getLast!_keys [Ord α] [TransOrd α] [BEq α] [LawfulBEqOrd α] [Inhabited α]
    {l : List ((a : α) × β a)} (hd : DistinctKeys l)
    (ho : l.Pairwise fun a b => compare a.1 b.1 = .lt) :
    maxKey! l = (keys l).getLast! := by
  simp only [List.getLast!_eq_getLast?_getD, maxKey!_eq_get!_maxKey?,
    Option.get!_eq_getD, maxKey?_eq_getLast?_keys hd ho]

theorem maxKey!_modifyKey [Ord α] [TransOrd α] [BEq α] [LawfulBEqOrd α] [LawfulEqOrd α]
    [Inhabited α] {l : List ((a : α) × β a)} (hd : DistinctKeys l) {k f} :
    (modifyKey k f l |> maxKey!) = maxKey! l :=
  letI : Ord α := .opposite inferInstance
  minKey!_modifyKey hd

theorem maxKey!_alterKey_eq_self [Ord α] [TransOrd α] [BEq α] [LawfulBEqOrd α] [LawfulEqOrd α]
    [Inhabited α] {l : List ((a : α) × β a)} (hd : DistinctKeys l) {k f}
    (he : (alterKey k f l).isEmpty = false) :
    (alterKey k f l |> maxKey!) = k ↔
      (f (getValueCast? k l)).isSome ∧ ∀ k', containsKey k' l → (compare k' k).isLE :=
  letI : Ord α := .opposite inferInstance
  minKey!_alterKey_eq_self hd he

namespace Const

variable {β : Type v}

theorem maxKey!_modifyKey [Ord α] [TransOrd α] [BEq α] [LawfulBEqOrd α] [Inhabited α]
    {l : List ((_ : α) × β)} (hd : DistinctKeys l) {k f} (he : (modifyKey k f l).isEmpty = false) :
    (modifyKey k f l |> maxKey!) = if (maxKey! l) == k then k else (maxKey! l) :=
  letI : Ord α := .opposite inferInstance
  minKey!_modifyKey hd he

theorem maxKey!_modifyKey_eq_maxKey! [Ord α] [TransOrd α] [BEq α] [LawfulBEqOrd α] [LawfulEqOrd α]
    [Inhabited α] {l : List ((_ : α) × β)} (hd : DistinctKeys l) {k f} :
    (modifyKey k f l |> maxKey!) = maxKey! l :=
  letI : Ord α := .opposite inferInstance
  minKey!_modifyKey_eq_minKey! hd

theorem maxKey!_modifyKey_beq [Ord α] [TransOrd α] [BEq α] [LawfulBEqOrd α] [Inhabited α]
    {l : List ((_ : α) × β)} (hd : DistinctKeys l) {k f} :
    (modifyKey k f l |> maxKey!) == (maxKey! l) :=
  letI : Ord α := .opposite inferInstance
  minKey!_modifyKey_beq hd

theorem maxKey!_alterKey_eq_self [Ord α] [TransOrd α] [BEq α] [LawfulBEqOrd α] [Inhabited α]
    {l : List ((_ : α) × β)} (hd : DistinctKeys l) {k f} (he : (alterKey k f l).isEmpty = false) :
    (alterKey k f l |> maxKey!) = k ↔
      (f (getValue? k l)).isSome ∧ ∀ k', containsKey k' l → (compare k' k).isLE :=
  letI : Ord α := .opposite inferInstance
  minKey!_alterKey_eq_self hd he

end Const

/-- Returns the smallest key in an associative list or `fallback` if the list is empty. -/
abbrev maxKeyD [Ord α] (xs : List ((a : α) × β a)) (fallback : α) : α :=
  letI : Ord α := .opposite inferInstance; minKeyD xs fallback

theorem maxKeyD_of_perm [Ord α] [TransOrd α] [BEq α] [LawfulBEqOrd α]
    {l l' : List ((a : α) × β a)} {fallback} (hd : DistinctKeys l) (hp : l.Perm l') :
    maxKeyD l fallback = maxKeyD l' fallback :=
  letI : Ord α := .opposite inferInstance
  minKeyD_of_perm hd hp

theorem maxKeyD_eq_getD_maxKey? [Ord α] [TransOrd α] [BEq α] [LawfulBEqOrd α]
    {l : List ((a : α) × β a)} {fallback} :
    maxKeyD l fallback = (maxKey? l).getD fallback :=
  letI : Ord α := .opposite inferInstance
  minKeyD_eq_getD_minKey?

theorem maxKey_eq_maxKeyD [Ord α] [TransOrd α] [BEq α] [LawfulBEqOrd α]
    {l : List ((a : α) × β a)} {he fallback} :
    maxKey l he = maxKeyD l fallback :=
  letI : Ord α := .opposite inferInstance
  minKey_eq_minKeyD

theorem maxKey?_eq_some_maxKeyD [Ord α] [TransOrd α] [BEq α] [LawfulBEqOrd α]
    {l : List ((a : α) × β a)} {fallback} (he : l.isEmpty = false) :
    maxKey? l = some (maxKeyD l fallback) :=
  letI : Ord α := .opposite inferInstance
  minKey?_eq_some_minKeyD he

theorem maxKey!_eq_maxKeyD_default [Ord α] [TransOrd α] [BEq α] [LawfulBEqOrd α] [Inhabited α]
    {l : List ((a : α) × β a)} :
    maxKey! l = maxKeyD l default :=
  letI : Ord α := .opposite inferInstance
  minKey!_eq_minKeyD_default

theorem maxKeyD_eq_fallback [Ord α] [TransOrd α] [BEq α] [LawfulBEqOrd α]
    {l : List ((a : α) × β a)} {fallback} (h : l.isEmpty) :
    maxKeyD l fallback = fallback :=
  letI : Ord α := .opposite inferInstance
  minKeyD_eq_fallback h

theorem maxKeyD_eq_iff_getKey?_eq_self_and_forall [Ord α] [TransOrd α] [BEq α] [LawfulBEqOrd α]
    {l : List ((a : α) × β a)} (hd : DistinctKeys l) (he : l.isEmpty = false) {km fallback} :
    maxKeyD l fallback = km ↔
      getKey? km l = some km ∧ ∀ k, containsKey k l → (compare k km).isLE :=
  letI : Ord α := .opposite inferInstance
  minKeyD_eq_iff_getKey?_eq_self_and_forall hd he

theorem maxKeyD_eq_iff_mem_and_forall [Ord α] [TransOrd α] [BEq α] [LawfulBEqOrd α]
    [LawfulEqOrd α] {l : List ((a : α) × β a)} (hd : DistinctKeys l)
    (he : l.isEmpty = false) {km fallback} :
    maxKeyD l fallback = km ↔ containsKey km l ∧ ∀ k, containsKey k l → (compare k km).isLE :=
  letI : Ord α := .opposite inferInstance
  minKeyD_eq_iff_mem_and_forall hd he

theorem maxKeyD_insertEntry [Ord α] [TransOrd α] [BEq α] [LawfulBEqOrd α]
    {l : List ((a : α) × β a)} (hd : DistinctKeys l) {k v fallback} :
    (insertEntry k v l |> maxKeyD <| fallback) =
      ((maxKey? l).elim k fun k' => if compare k' k |>.isLE then k else k') :=
  letI : Ord α := .opposite inferInstance
  minKeyD_insertEntry hd

theorem maxKeyD_le_maxKeyD_insertEntry [Ord α] [TransOrd α] [BEq α] [LawfulBEqOrd α]
    {l : List ((a : α) × β a)} (hd : DistinctKeys l) (he : l.isEmpty = false) {k v fallback} :
    compare (maxKeyD l fallback) (insertEntry k v l |> maxKeyD <| fallback) |>.isLE :=
  letI : Ord α := .opposite inferInstance
  minKeyD_insertEntry_le_minKeyD hd he

theorem self_le_maxKeyD_insertEntry [Ord α] [TransOrd α] [BEq α] [LawfulBEqOrd α]
    {l : List ((a : α) × β a)} (hd : DistinctKeys l) {k v fallback} :
    compare k (insertEntry k v l |> maxKeyD <| fallback) |>.isLE :=
  letI : Ord α := .opposite inferInstance
  minKeyD_insertEntry_le_self hd

theorem containsKey_maxKeyD [Ord α] [TransOrd α] [BEq α] [LawfulBEqOrd α]
    {l : List ((a : α) × β a)} (hd : DistinctKeys l) (he : l.isEmpty = false) {fallback} :
    containsKey (maxKeyD l fallback) l :=
  letI : Ord α := .opposite inferInstance
  containsKey_minKeyD hd he

theorem le_maxKeyD_of_containsKey [Ord α] [TransOrd α] [BEq α] [LawfulBEqOrd α]
    {l : List ((a : α) × β a)} (hd : DistinctKeys l) {k} (hc : containsKey k l) {fallback} :
    compare k (maxKeyD l fallback) |>.isLE :=
  letI : Ord α := .opposite inferInstance
  minKeyD_le_of_containsKey hd hc

theorem maxKeyD_le [Ord α] [TransOrd α] [BEq α] [LawfulBEqOrd α]
    {l : List ((a : α) × β a)} (hd : DistinctKeys l) (he : l.isEmpty = false) {k fallback} :
    (compare (maxKeyD l fallback) k).isLE ↔ (∀ k', containsKey k' l → (compare k' k).isLE) :=
  letI : Ord α := .opposite inferInstance
  le_minKeyD hd he

theorem getKey?_maxKeyD [Ord α] [TransOrd α] [BEq α] [LawfulBEqOrd α]
    {l : List ((a : α) × β a)} (hd : DistinctKeys l) (he : l.isEmpty = false) {fallback} :
    getKey? (maxKeyD l fallback) l = some (maxKeyD l fallback) :=
  letI : Ord α := .opposite inferInstance
  getKey?_minKeyD hd he

theorem getKey_maxKeyD [Ord α] [TransOrd α] [BEq α] [LawfulBEqOrd α]
    {l : List ((a : α) × β a)} (hd : DistinctKeys l) {fallback he} :
    getKey (maxKeyD l fallback) l he = maxKeyD l fallback :=
  letI : Ord α := .opposite inferInstance
  getKey_minKeyD hd

theorem getKey_maxKeyD_eq_maxKey [Ord α] [TransOrd α] [BEq α] [LawfulBEqOrd α]
    {l : List ((a : α) × β a)} (hd : DistinctKeys l) {fallback he} :
    getKey (maxKeyD l fallback) l he = maxKey l (isEmpty_eq_false_of_containsKey he) :=
  letI : Ord α := .opposite inferInstance
  getKey_minKeyD_eq_minKey hd

theorem getKey!_maxKeyD [Ord α] [TransOrd α] [BEq α] [LawfulBEqOrd α] [Inhabited α]
    {l : List ((a : α) × β a)} (hd : DistinctKeys l) (he : l.isEmpty = false) {fallback} :
    getKey! (maxKeyD l fallback) l = maxKeyD l fallback :=
  letI : Ord α := .opposite inferInstance
  getKey!_minKeyD hd he

theorem getKeyD_maxKeyD [Ord α] [TransOrd α] [BEq α] [LawfulBEqOrd α]
    {l : List ((a : α) × β a)} (hd : DistinctKeys l) (he : l.isEmpty = false) {fallback fallback'} :
    getKeyD (maxKeyD l fallback) l fallback' = maxKeyD l fallback :=
  letI : Ord α := .opposite inferInstance
  getKeyD_minKeyD hd he

theorem maxKeyD_eraseKey_eq_iff_beq_maxKeyD_eq_false [Ord α] [TransOrd α] [BEq α] [LawfulBEqOrd α]
    {l : List ((a : α) × β a)} (hd : DistinctKeys l) {k fallback}
    (he : (eraseKey k l).isEmpty = false) :
    (eraseKey k l |> maxKeyD <| fallback) = maxKeyD l fallback ↔
      (k == (maxKeyD l fallback)) = false :=
  letI : Ord α := .opposite inferInstance
  minKeyD_eraseKey_eq_iff_beq_minKeyD_eq_false hd he

theorem maxKeyD_eraseKey_eq_of_beq_maxKeyD_eq_false [Ord α] [TransOrd α] [BEq α] [LawfulBEqOrd α]
    {l : List ((a : α) × β a)} (hd : DistinctKeys l) {k fallback}
    (he : (eraseKey k l).isEmpty = false) : (heq : (k == maxKeyD l fallback) = false) →
    (eraseKey k l |> maxKeyD <| fallback) = maxKeyD l fallback:=
  letI : Ord α := .opposite inferInstance
  minKeyD_eraseKey_eq_of_beq_minKeyD_eq_false hd he

theorem maxKeyD_eraseKey_le_maxKeyD [Ord α] [TransOrd α] [BEq α] [LawfulBEqOrd α]
    {l : List ((a : α) × β a)} (hd : DistinctKeys l) {k} (he : (eraseKey k l).isEmpty = false)
    {fallback} :
    compare (eraseKey k l |> maxKeyD <| fallback) (maxKeyD l fallback) |>.isLE :=
  letI : Ord α := .opposite inferInstance
  minKeyD_le_minKeyD_erase hd he

theorem maxKeyD_insertEntryIfNew [Ord α] [TransOrd α] [BEq α] [LawfulBEqOrd α]
    {l : List ((a : α) × β a)} (hd : DistinctKeys l) {k v fallback} :
    (insertEntryIfNew k v l |> maxKeyD <| fallback) =
      (maxKey? l).elim k fun k' => if compare k' k = .lt then k else k' :=
  letI : Ord α := .opposite inferInstance
  minKeyD_insertEntryIfNew hd

theorem maxKeyD_le_maxKeyD_insertEntryIfNew [Ord α] [TransOrd α] [BEq α] [LawfulBEqOrd α]
    {l : List ((a : α) × β a)} (hd : DistinctKeys l) (he : l.isEmpty = false) {k v fallback} :
    compare (maxKeyD l fallback) (insertEntryIfNew k v l |> maxKeyD <| fallback) |>.isLE :=
  letI : Ord α := .opposite inferInstance
  minKeyD_insertEntryIfNew_le_minKeyD hd he

theorem self_le_maxKeyD_insertEntryIfNew [Ord α] [TransOrd α] [BEq α] [LawfulBEqOrd α]
    {l : List ((a : α) × β a)} (hd : DistinctKeys l) {k v fallback} :
    compare k (insertEntryIfNew k v l |> maxKeyD <| fallback) |>.isLE :=
  letI : Ord α := .opposite inferInstance
  minKeyD_insertEntryIfNew_le_self hd

theorem maxKeyD_eq_getLastD_keys [Ord α] [TransOrd α] [BEq α] [LawfulBEqOrd α]
    {l : List ((a : α) × β a)} (hd : DistinctKeys l)
    (ho : l.Pairwise fun a b => compare a.1 b.1 = .lt) {fallback} :
    maxKeyD l fallback = (keys l).getLastD fallback := by
  simp only [List.getLastD_eq_getLast?, maxKeyD_eq_getD_maxKey?,
    maxKey?_eq_getLast?_keys hd ho]

theorem maxKeyD_modifyKey [Ord α] [TransOrd α] [BEq α] [LawfulBEqOrd α] [LawfulEqOrd α]
    {l : List ((a : α) × β a)} (hd : DistinctKeys l) {k f fallback} :
    (modifyKey k f l |> maxKeyD <| fallback) = maxKeyD l fallback :=
  letI : Ord α := .opposite inferInstance
  minKeyD_modifyKey hd

theorem maxKeyD_alterKey_eq_self [Ord α] [TransOrd α] [BEq α] [LawfulBEqOrd α] [LawfulEqOrd α]
    {l : List ((a : α) × β a)} (hd : DistinctKeys l) {k f fallback}
    (he : (alterKey k f l).isEmpty = false) :
    (alterKey k f l |> maxKeyD <| fallback) = k ↔
      (f (getValueCast? k l)).isSome ∧ ∀ k', containsKey k' l → (compare k' k).isLE :=
  letI : Ord α := .opposite inferInstance
  minKeyD_alterKey_eq_self hd he

namespace Const

variable {β : Type v}

theorem maxKeyD_modifyKey [Ord α] [TransOrd α] [BEq α] [LawfulBEqOrd α]
    {l : List ((_ : α) × β)} (hd : DistinctKeys l) {k f} (he : (modifyKey k f l).isEmpty = false)
    {fallback} :
    (modifyKey k f l |> maxKeyD <| fallback) = if (maxKeyD l fallback) == k then k else (maxKeyD l fallback) :=
  letI : Ord α := .opposite inferInstance
  minKeyD_modifyKey hd he

theorem maxKeyD_modifyKey_eq_maxKeyD [Ord α] [TransOrd α] [BEq α] [LawfulBEqOrd α] [LawfulEqOrd α]
    {l : List ((_ : α) × β)} (hd : DistinctKeys l) {k f fallback} :
    (modifyKey k f l |> maxKeyD <| fallback) = maxKeyD l fallback :=
  letI : Ord α := .opposite inferInstance
  minKeyD_modifyKey_eq_minKeyD hd

theorem maxKeyD_modifyKey_beq [Ord α] [TransOrd α] [BEq α] [LawfulBEqOrd α]
    {l : List ((_ : α) × β)} (hd : DistinctKeys l) {k f fallback} :
    (modifyKey k f l |> maxKeyD <| fallback) == (maxKeyD l fallback) :=
  letI : Ord α := .opposite inferInstance
  minKeyD_modifyKey_beq hd

theorem maxKeyD_alterKey_eq_self [Ord α] [TransOrd α] [BEq α] [LawfulBEqOrd α]
    {l : List ((_ : α) × β)} (hd : DistinctKeys l) {k f} (he : (alterKey k f l).isEmpty = false)
    {fallback} :
    (alterKey k f l |> maxKeyD <| fallback) = k ↔
      (f (getValue? k l)).isSome ∧ ∀ k', containsKey k' l → (compare k' k).isLE :=
  letI : Ord α := .opposite inferInstance
  minKeyD_alterKey_eq_self hd he

end Const

end Max

section InterSmaller

/-- Internal implementation detail of the hash map -/
def interSmallerFn [BEq α] (l sofar : List ((a : α) × β a)) (k : α) : List ((a : α) × β a) :=
  match List.getEntry? k l with
  | some kv' => List.insertEntry kv'.1 kv'.2 sofar
  | none => sofar

theorem distinctKeys_interSmallerFn [BEq α] [PartialEquivBEq α]
    (l sofar : List ((a : α) × β a)) (k : α) (hs : DistinctKeys sofar) :
    DistinctKeys (List.interSmallerFn l sofar k) := by
  rw [List.interSmallerFn]
  split
  · exact hs.insertEntry
  · exact hs

theorem getEntry?_interSmallerFn [BEq α] [PartialEquivBEq α] (l sofar : List ((a : α) × β a)) (k k' : α) :
    List.getEntry? k' (List.interSmallerFn l sofar k) =
      ((List.getEntry? k' l).filter (fun kv => k == kv.1)).or (List.getEntry? k' sofar) := by
  rw [List.interSmallerFn]
  split
  · rename_i kv hkv
    rw [getEntry?_insertEntry]
    split <;> rename_i hk
    · have hk' : k == k' := (BEq.trans (BEq.symm (List.beq_of_getEntry?_eq_some hkv)) hk)
      simp [← List.getEntry?_congr hk', hkv, Option.filter_some, BEq.trans hk' (BEq.symm hk)]
    · rw [Option.or_eq_right_of_none]
      apply Option.filter_eq_none_iff.2
      intro p hp
      have hp' := List.beq_of_getEntry?_eq_some hp
      have hkv' := List.beq_of_getEntry?_eq_some hkv
      exact fun h => hk (BEq.trans hkv' (BEq.trans h hp'))
  · rename_i hk
    rw [Option.or_eq_right_of_none]
    apply Option.filter_eq_none_iff.2
    intro p hp
    have := List.beq_of_getEntry?_eq_some hp
    intro hkp
    have := BEq.trans hkp this
    simp [List.getEntry?_congr this, hp] at hk

/-- Internal implementation detail of the hash map -/
def interSmaller [BEq α] (l₁ l₂ : List ((a : α) × β a)) : List ((a : α) × β a) :=
  l₂.foldl (fun sofar kv => List.interSmallerFn l₁ sofar kv.1) []

@[simp]
theorem Option.filter_false {o : Option α} : o.filter (fun _ => false) = none := by
  cases o <;> simp

theorem Option.filter_or {o : Option α} {p q : α → Bool} : o.filter (fun a => p a || q a) =
    (o.filter p).or (o.filter q) := by
  cases o with
  | none => simp
  | some a =>
    simp [Option.filter_some]
    cases p a <;> cases q a <;> simp


theorem getEntry?_interSmaller [BEq α] [PartialEquivBEq α] (l₁ l₂ : List ((a : α) × β a)) (k : α) :
    List.getEntry? k (interSmaller l₁ l₂) = (List.getEntry? k l₁).filter (fun kv  => containsKey kv.1 l₂) := by
  rw [interSmaller]
  suffices ∀ l₃,
      List.getEntry? k (List.foldl (fun sofar kv => List.interSmallerFn l₁ sofar kv.fst) l₃ l₂) =
       (Option.filter (fun kv => containsKey kv.fst l₂) (List.getEntry? k l₁)).or (List.getEntry? k l₃) by
    simpa using this []
  intro l₃
  induction l₂ using assoc_induction generalizing l₃ with
  | nil => simp
  | cons k v tl ih =>
    rw [List.foldl_cons, ih]
    simp only [List.containsKey_cons, Bool.or_comm (k == _), Option.filter_or, Option.or_assoc,
      List.getEntry?_interSmallerFn]

theorem distinctKeys_interSmaller [BEq α] [PartialEquivBEq α] {l₁ l₂ : List ((a : α) × β a)} :
    DistinctKeys (interSmaller l₁ l₂) := by
  rw [interSmaller]
  suffices ∀ l, DistinctKeys l → DistinctKeys (l₂.foldl (fun sofar kv => List.interSmallerFn l₁ sofar kv.1) l) by
    simpa using this [] (by simp)
  intro l hl
  induction l₂ generalizing l with
  | nil => simpa
  | cons ht tl ih =>
    rw [List.foldl_cons]
    apply ih
    exact distinctKeys_interSmallerFn _ _ _ hl

theorem interSmaller_perm_filter [BEq α] [EquivBEq α] (l₁ l₂ : List ((a : α) × β a)) (h₁ : DistinctKeys l₁) :
    List.Perm (List.interSmaller l₁ l₂) (l₁.filter (fun kv => containsKey kv.1 l₂)) := by
  apply List.getEntry?_ext
  · exact distinctKeys_interSmaller
  · exact h₁.filter (f := fun k v => containsKey k l₂)
  · intro k'
    rw [List.getEntry?_filter h₁, List.getEntry?_interSmaller]

end InterSmaller
end Std.Internal.List<|MERGE_RESOLUTION|>--- conflicted
+++ resolved
@@ -5671,7 +5671,32 @@
   . simp [h]
   . exact hl₁
 
-<<<<<<< HEAD
+theorem perm_filter_containsKey_of_perm {l₁ l₂ l₃ : List ((a : α) × β a)}
+    [BEq α] [EquivBEq α]
+    (h : l₂.Perm l₃)
+    (wf₁ : DistinctKeys l₁) :
+    (l₁.filter (fun p => containsKey p.fst l₂)).Perm (l₁.filter (fun p => containsKey p.1 l₃)) := by
+  induction l₁
+  case nil => simp
+  case cons hd tl ih =>
+    rw [List.distinctKeys_cons_iff] at wf₁
+    rw [List.filter_cons, List.filter_cons]
+    rw [List.containsKey_of_perm h]
+    specialize ih wf₁.1
+    split
+    · simp only [List.perm_cons, ih]
+    · simp [ih]
+
+theorem congr_filter_containsKey_of_perm {l₁ l₂ l₃ l₄ : List ((a : α) × β a)}
+    [BEq α] [EquivBEq α]
+    (h₁ : l₁.Perm l₃) (h₂ : l₂.Perm l₄)
+    (hd : DistinctKeys l₃) :
+    (l₁.filter (fun p => containsKey p.fst l₂)).Perm (l₃.filter (fun p => containsKey p.1 l₄)) := by
+  apply Perm.trans
+  · apply List.Perm.filter
+    · exact h₁
+  · apply perm_filter_containsKey_of_perm h₂ hd
+
 theorem containsKey_diff_of_containsKey_eq_false_right [BEq α] [EquivBEq α] {l₁ l₂ : List ((a : α) × β a)} {hl₁ : DistinctKeys l₁} {k : α} :
     containsKey k l₂ = true → containsKey k (List.filter (fun p => !containsKey p.fst l₂) l₁) = false := by
   sorry
@@ -6049,33 +6074,6 @@
   apply containsKey_diff_of_containsKey_eq_false_right
   · exact dl₁
   · exact h
-=======
-theorem perm_filter_containsKey_of_perm {l₁ l₂ l₃ : List ((a : α) × β a)}
-    [BEq α] [EquivBEq α]
-    (h : l₂.Perm l₃)
-    (wf₁ : DistinctKeys l₁) :
-    (l₁.filter (fun p => containsKey p.fst l₂)).Perm (l₁.filter (fun p => containsKey p.1 l₃)) := by
-  induction l₁
-  case nil => simp
-  case cons hd tl ih =>
-    rw [List.distinctKeys_cons_iff] at wf₁
-    rw [List.filter_cons, List.filter_cons]
-    rw [List.containsKey_of_perm h]
-    specialize ih wf₁.1
-    split
-    · simp only [List.perm_cons, ih]
-    · simp [ih]
-
-theorem congr_filter_containsKey_of_perm {l₁ l₂ l₃ l₄ : List ((a : α) × β a)}
-    [BEq α] [EquivBEq α]
-    (h₁ : l₁.Perm l₃) (h₂ : l₂.Perm l₄)
-    (hd : DistinctKeys l₃) :
-    (l₁.filter (fun p => containsKey p.fst l₂)).Perm (l₃.filter (fun p => containsKey p.1 l₄)) := by
-  apply Perm.trans
-  · apply List.Perm.filter
-    · exact h₁
-  · apply perm_filter_containsKey_of_perm h₂ hd
->>>>>>> 51b67385
 
 theorem List.getValue?_filter_containsKey {β : Type v} [BEq α] [EquivBEq α]
     {l₁ l₂ : List ((_ : α) × β)} {k : α}

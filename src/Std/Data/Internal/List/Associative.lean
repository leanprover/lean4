--- conflicted
+++ resolved
@@ -5233,7 +5233,6 @@
     case h_2 => rfl
     exact dl₁
 
-<<<<<<< HEAD
 theorem List.getValueCast?_diff [BEq α] [LawfulBEq α]
     {l₁ l₂ : List ((a : α) × β a)} {k : α}
     (dl₁ : DistinctKeys l₁) :
@@ -5297,9 +5296,6 @@
   · exact dl₁
 
 theorem List.getKey?_filter_containsKey [BEq α] [EquivBEq α]
-=======
-theorem getKey?_filter_containsKey [BEq α] [EquivBEq α]
->>>>>>> 75885a4b
     {l₁ l₂ : List ((a : α) × β a)} {k : α}
     (dl₁ : DistinctKeys l₁) :
     getKey? k (List.filter (fun p => containsKey p.fst l₂) l₁) =
@@ -5343,7 +5339,6 @@
   · simp only [↓reduceIte]
   · exact dl₁
 
-<<<<<<< HEAD
 
 
 /-- Internal implementation detail of the hash map -/
@@ -5424,9 +5419,6 @@
     apply ih (eraseKey_of_perm distinct h) (DistinctKeys.eraseKey distinct)
 
 theorem List.getKey?_filter_containsKey_of_containsKey_eq_false_left [BEq α] [EquivBEq α]
-=======
-theorem getKey?_filter_containsKey_of_containsKey_eq_false_left [BEq α] [EquivBEq α]
->>>>>>> 75885a4b
     {l₁ l₂ : List ((a : α) × β a)} {k : α}
     (dl₁ : DistinctKeys l₁) :
     containsKey k l₁ = false → getKey? k (List.filter (fun p => containsKey p.fst l₂) l₁) = none := by
@@ -5578,7 +5570,6 @@
   . simp
   . exact hl₁
 
-<<<<<<< HEAD
 theorem List.containsKey_diff_eq_false [BEq α] [EquivBEq α] {l₁ l₂ : List ((a : α) × β a)} {hl₁ : DistinctKeys l₁} {k : α} :
     (containsKey k (List.filter (fun p => !containsKey p.fst (l₂)) l₁)) =
     (containsKey k l₁ && !containsKey k l₂) := by
@@ -5613,9 +5604,6 @@
   exact dl₁
 
 theorem List.getValueCast_filter_containsKey [BEq α] [LawfulBEq α]
-=======
-theorem getValueCast_filter_containsKey [BEq α] [LawfulBEq α]
->>>>>>> 75885a4b
     {l₁ l₂ : List ((a : α) × β a)} {k : α}
     (dl₁ : DistinctKeys l₁) {h₁ h₂} :
     getValueCast k (List.filter (fun p => containsKey p.fst l₂) l₁) h₁ = getValueCast k l₁ h₂ := by
@@ -5657,7 +5645,6 @@
   . simp [h]
   . exact hl₁
 
-<<<<<<< HEAD
 theorem List.containsKey_diff_eq_false_of_containsKey_eq_false_left [BEq α] [EquivBEq α] {l₁ l₂ : List ((a : α) × β a)} {hl₁ : DistinctKeys l₁} {k : α} :
     containsKey k l₁ = false → containsKey k (List.filter (fun p => !containsKey p.fst l₂) l₁) = false := by
   intro h
@@ -5666,9 +5653,6 @@
   . exact hl₁
 
 theorem List.containsKey_filter_containsKey_eq_false_of_containsKey_eq_false_right [BEq α] [EquivBEq α] {l₁ l₂ : List ((a : α) × β a)} {hl₁ : DistinctKeys l₁} {k : α} :
-=======
-theorem containsKey_filter_containsKey_eq_false_of_containsKey_eq_false_right [BEq α] [EquivBEq α] {l₁ l₂ : List ((a : α) × β a)} {hl₁ : DistinctKeys l₁} {k : α} :
->>>>>>> 75885a4b
     containsKey k l₂ = false → containsKey k (List.filter (fun p => containsKey p.fst l₂) l₁) = false := by
   intro h
   rw [containsKey_filter_containsKey]
@@ -5857,7 +5841,6 @@
   . exact dl₁
   . exact h
 
-<<<<<<< HEAD
 theorem List.getValueCastD_diff_of_containsKey_eq_false_right [BEq α] [LawfulBEq α]
     {l₁ l₂ : List ((a : α) × β a)} {k : α} {fallback}
     (dl₁ : DistinctKeys l₁) :
@@ -5871,9 +5854,6 @@
   simp [h]
 
 theorem List.getKeyD_filter_containsKey [BEq α] [EquivBEq α]
-=======
-theorem getKeyD_filter_containsKey [BEq α] [EquivBEq α]
->>>>>>> 75885a4b
     {l₁ l₂ : List ((a : α) × β a)} {k : α} {fallback : α}
     (dl₁ : DistinctKeys l₁) :
     getKeyD k (List.filter (fun p => containsKey p.fst l₂) l₁) fallback =

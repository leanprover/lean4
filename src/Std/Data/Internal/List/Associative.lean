/-
Copyright (c) 2024 Lean FRO, LLC. All rights reserved.
Released under Apache 2.0 license as described in the file LICENSE.
Authors: Markus Himmel
-/
module

prelude
public import Init.Data.Option.Attach
public import Init.Data.List.Perm
public import Init.Data.List.Monadic
public import Std.Data.Internal.List.Defs
import all Std.Data.Internal.List.Defs
public import Init.Data.Order.Ord
import Init.Data.Subtype.Order

public section

/-!
This is an internal implementation file of the hash map. Users of the hash map should not rely on
the contents of this file.

File contents: Verification of associative lists
-/

set_option linter.missingDocs true
set_option autoImplicit false

universe u v w w'

variable {α : Type u} {β : α → Type v} {γ : α → Type w}

open List (Perm Sublist pairwise_cons erase_sublist filter_sublist)

namespace Std.Internal.List

attribute [-simp] List.isEmpty_eq_false_iff

@[elab_as_elim]
theorem assoc_induction {motive : List ((a : α) × β a) → Prop} (nil : motive [])
    (cons : (k : α) → (v : β k) → (tail : List ((a : α) × β a)) →
        motive tail → motive (⟨k, v⟩ :: tail)) :
    (t : List ((a : α) × β a)) → motive t
  | [] => nil
  | ⟨_, _⟩ :: _ => cons _ _ _ (assoc_induction nil cons _)

/-- Internal implementation detail of the hash map -/
def getEntry? [BEq α] (a : α) : List ((a : α) × β a) → Option ((a : α) × β a)
  | [] => none
  | ⟨k, v⟩ :: l => bif k == a then some ⟨k, v⟩ else getEntry? a l

/-- Internal implementation detail of the hash map -/
def getEntryD [BEq α] (a : α) (fallback : (a : α) × β a) : List ((a : α) × β a) → (a : α) × β a
  | [] => fallback
  | ⟨k, v⟩ :: l => bif k == a then ⟨k, v⟩ else getEntryD a fallback l

/-- Internal implementation detail of the hash map -/
def getEntry! [BEq α] (a : α) [Inhabited ((a : α) × β a)] : List ((a : α) × β a) → (a : α) × β a
  | [] => panic! "key is not present in associative list"
  | ⟨k, v⟩ :: l => bif k == a then ⟨k, v⟩ else getEntry! a l

@[simp] theorem getEntry?_nil [BEq α] {a : α} :
    getEntry? a ([] : List ((a : α) × β a)) = none := (rfl)

@[simp] theorem getEntryD_nil [BEq α] {a : α} (fallback : (a : α) × β a) :
    getEntryD a fallback ([] : List ((a : α) × β a)) = fallback := (rfl)

@[simp] theorem getEntry!_nil [BEq α] {a : α} [Inhabited ((a : α) × β a)] :
    getEntry! a ([] : List ((a : α) × β a)) = default := (rfl)

theorem getEntry?_cons [BEq α] {l : List ((a : α) × β a)} {k a : α} {v : β k} :
    getEntry? a (⟨k, v⟩ :: l) = bif k == a then some ⟨k, v⟩ else getEntry? a l := (rfl)

theorem getEntry?_eq_find [BEq α] {k : α} {l : List ((a : α) × β a)} :
    getEntry? k l = l.find? (·.1 == k) := by
  induction l using assoc_induction with
  | nil => simp
  | cons k' v t ih => cases h : k' == k <;> simp_all [getEntry?_cons]

theorem getEntry?_cons_of_true [BEq α] {l : List ((a : α) × β a)} {k a : α} {v : β k} (h : k == a) :
    getEntry? a (⟨k, v⟩ :: l) = some ⟨k, v⟩ := by
  simp [getEntry?, h]

theorem getEntry?_cons_of_false [BEq α] {l : List ((a : α) × β a)} {k a : α} {v : β k}
    (h : (k == a) = false) : getEntry? a (⟨k, v⟩ :: l) = getEntry? a l := by
  simp [getEntry?, h]

@[simp]
theorem getEntry?_cons_self [BEq α] [ReflBEq α] {l : List ((a : α) × β a)} {k : α} {v : β k} :
    getEntry? k (⟨k, v⟩ :: l) = some ⟨k, v⟩ :=
  getEntry?_cons_of_true BEq.rfl

theorem getEntryD_cons [BEq α] {l : List ((a : α) × β a)} {k a : α} {v : β k} {fallback : (a : α) × β a} :
    getEntryD a fallback (⟨k, v⟩ :: l) = bif k == a then ⟨k, v⟩ else getEntryD a fallback l := (rfl)

theorem getEntryD_cons_of_true [BEq α] {l : List ((a : α) × β a)} {k a : α} {v : β k} {fallback : (a : α) × β a}
    (h : k == a) : getEntryD a fallback (⟨k, v⟩ :: l) = ⟨k, v⟩ := by
  simp [getEntryD, h]

theorem getEntryD_cons_of_false [BEq α] {l : List ((a : α) × β a)} {k a : α} {v : β k} {fallback : (a : α) × β a}
    (h : (k == a) = false) : getEntryD a fallback (⟨k, v⟩ :: l) = getEntryD a fallback l := by
  simp [getEntryD, h]

@[simp]
theorem getEntryD_cons_self [BEq α] [ReflBEq α] {l : List ((a : α) × β a)} {k : α} {v : β k} {fallback : (a : α) × β a} :
    getEntryD k fallback (⟨k, v⟩ :: l) = ⟨k, v⟩ :=
  getEntryD_cons_of_true BEq.rfl

theorem getEntry!_cons [BEq α] {l : List ((a : α) × β a)} {k a : α} {v : β k} [Inhabited ((a : α) × β a)] :
    getEntry! a (⟨k, v⟩ :: l) = bif k == a then ⟨k, v⟩ else getEntry! a l := (rfl)

theorem getEntry!_cons_of_true [BEq α] {l : List ((a : α) × β a)} {k a : α} {v : β k} [Inhabited ((a : α) × β a)]
    (h : k == a) : getEntry! a (⟨k, v⟩ :: l) = ⟨k, v⟩ := by
  simp [getEntry!, h]

theorem getEntry!_cons_of_false [BEq α] {l : List ((a : α) × β a)} {k a : α} {v : β k} [Inhabited ((a : α) × β a)]
    (h : (k == a) = false) : getEntry! a (⟨k, v⟩ :: l) = getEntry! a l := by
  simp [getEntry!, h]

@[simp]
theorem getEntry!_cons_self [BEq α] [ReflBEq α] {l : List ((a : α) × β a)} {k : α} {v : β k} [Inhabited ((a : α) × β a)] :
    getEntry! k (⟨k, v⟩ :: l) = ⟨k, v⟩ :=
  getEntry!_cons_of_true BEq.rfl

theorem beq_of_getEntry?_eq_some [BEq α] {l : List ((a : α) × β a)} {a : α} {p : (a : α) × β a}
    (h : getEntry? a l = some p) : p.1 == a := by
  induction l using assoc_induction
  · simp at h
  next k' v' t ih =>
    cases h' : k' == a
    · rw [getEntry?_cons_of_false h'] at h
      exact ih h
    · rw [getEntry?_cons_of_true h', Option.some.injEq] at h
      obtain rfl := congrArg Sigma.fst h
      exact h'

theorem getEntry?_congr [BEq α] [PartialEquivBEq α] {l : List ((a : α) × β a)} {a b : α}
    (h : a == b) : getEntry? a l = getEntry? b l := by
  induction l using assoc_induction
  · simp
  next k v l ih =>
    cases h' : k == a
    · have h₂ : (k == b) = false := BEq.neq_of_neq_of_beq h' h
      rw [getEntry?_cons_of_false h', getEntry?_cons_of_false h₂, ih]
    · rw [getEntry?_cons_of_true h', getEntry?_cons_of_true (BEq.trans h' h)]

theorem getEntryD_eq_getEntry? [BEq α] {l : List ((a : α) × β a)} {a : α} {fallback : (a : α) × β a} :
    getEntryD a fallback l = (getEntry? a l).getD fallback := by
  induction l using assoc_induction with
  | nil => simp [getEntryD, getEntry?]
  | cons k v t ih => cases h : k == a <;> simp_all [getEntryD, getEntry?]

theorem getEntry!_eq_getEntry? [BEq α] {l : List ((a : α) × β a)} {a : α} [Inhabited ((a : α) × β a)] :
    getEntry! a l = (getEntry? a l).get! := by
  induction l using assoc_induction with
  | nil => rfl
  | cons k v t ih => cases h : k == a <;> simp_all [getEntry!, getEntry?]

theorem keys_eq_map {l : List ((a : α) × β a)} :
    keys l = l.map (·.1) := by
  induction l with
  | nil => rfl
  | cons => simp [keys, *]

theorem values_eq_map {β : Type v} {l : List ((_ : α) × β)} :
    values l = l.map (·.2) := by
  induction l with
  | nil => rfl
  | cons => simp [values, *]

theorem getEntry?_eq_some_iff [BEq α] [EquivBEq α] {l : List ((a : α) × β a)} {e} {k}
    (hd : DistinctKeys l) :
    getEntry? k l = some e ↔ k == e.1 ∧ e ∈ l := by
  replace hd := hd.distinct
  induction l using assoc_induction with
  | nil => simp
  | cons lk lv tail ih =>
    simp only [getEntry?_cons, cond_eq_ite, List.mem_cons]
    split
    · rename_i hlkk
      simp only [Option.some.injEq]
      replace hd := pairwise_cons.mp hd
      refine ⟨fun heq => ⟨(congrArg (Sigma.fst) heq.symm) ▸ BEq.symm hlkk, Or.inl heq.symm⟩, ?_⟩
      rintro ⟨hbeq, ⟨rfl|h⟩⟩
      · rfl
      · exfalso
        rename_i h
        have := hd.1 _ <| keys_eq_map ▸ List.mem_map_of_mem h
        simp_all [BEq.trans hlkk hbeq]
    · rename_i h
      replace h := h.imp BEq.symm
      simp only [ih hd.tail, Sigma.ext_iff, and_congr_right_iff, iff_or_self, and_imp]
      intros; simp_all

theorem mem_iff_getEntry?_eq_some [BEq α] [EquivBEq α] {l : List ((a : α) × β a)}
    {p : (a : α) × β a} (h : DistinctKeys l) : p ∈ l ↔ getEntry? p.1 l = some p := by
  simp [getEntry?_eq_some_iff h]

theorem isEmpty_eq_false_iff_exists_isSome_getEntry? [BEq α] [ReflBEq α] :
    {l : List ((a : α) × β a)} → l.isEmpty = false ↔ ∃ a, (getEntry? a l).isSome
  | [] => by simp
  | (⟨k, v⟩::l) => by simpa using ⟨k, by simp⟩

theorem isEmpty_iff_forall_isSome_getEntry? [BEq α] [ReflBEq α] :
    {l : List ((a : α) × β a)} → l.isEmpty ↔ ∀ a, (getEntry? a l).isSome = false
  | [] => by simp
  | (⟨k, v⟩::l) => ⟨by simp, fun h => have := h k; by simp at this⟩

section

variable {β : Type v}

/-- Internal implementation detail of the hash map -/
@[expose] def getValue? [BEq α] (a : α) : List ((_ : α) × β) → Option β
  | [] => none
  | ⟨k, v⟩ :: l => bif k == a then some v else getValue? a l

@[simp] theorem getValue?_nil [BEq α] {a : α} : getValue? a ([] : List ((_ : α) × β)) = none := rfl
theorem getValue?_cons [BEq α] {l : List ((_ : α) × β)} {k a : α} {v : β} :
    getValue? a (⟨k, v⟩ :: l) = bif k == a then some v else getValue? a l := rfl

theorem getValue?_cons_of_true [BEq α] {l : List ((_ : α) × β)} {k a : α} {v : β} (h : k == a) :
    getValue? a (⟨k, v⟩ :: l) = some v := by
  simp [getValue?, h]

theorem getValue?_cons_of_false [BEq α] {l : List ((_ : α) × β)} {k a : α} {v : β}
    (h : (k == a) = false) : getValue? a (⟨k, v⟩ :: l) = getValue? a l := by
  simp [getValue?, h]

@[simp]
theorem getValue?_cons_self [BEq α] [ReflBEq α] {l : List ((_ : α) × β)} {k : α} {v : β} :
    getValue? k (⟨k, v⟩ :: l) = some v :=
  getValue?_cons_of_true BEq.rfl

theorem getValue?_eq_getEntry? [BEq α] {l : List ((_ : α) × β)} {a : α} :
    getValue? a l = (getEntry? a l).map (·.2) := by
  induction l using assoc_induction
  · simp
  next k v l ih =>
    cases h : k == a
    · rw [getEntry?_cons_of_false h, getValue?_cons_of_false h, ih]
    · rw [getEntry?_cons_of_true h, getValue?_cons_of_true h, Option.map_some]

theorem getValue?_congr [BEq α] [PartialEquivBEq α] {l : List ((_ : α) × β)} {a b : α}
    (h : a == b) : getValue? a l = getValue? b l := by
  simp [getValue?_eq_getEntry?, getEntry?_congr h]

theorem isEmpty_eq_false_iff_exists_isSome_getValue? [BEq α] [ReflBEq α] {l : List ((_ : α) × β)} :
    l.isEmpty = false ↔ ∃ a, (getValue? a l).isSome := by
  simp [isEmpty_eq_false_iff_exists_isSome_getEntry?, getValue?_eq_getEntry?]

end

/-- Internal implementation detail of the hash map -/
@[expose] def getValueCast? [BEq α] [LawfulBEq α] (a : α) : List ((a : α) × β a) → Option (β a)
  | [] => none
  | ⟨k, v⟩ :: l => if h : k == a then some (cast (congrArg β (eq_of_beq h)) v)
      else getValueCast? a l

@[simp] theorem getValueCast?_nil [BEq α] [LawfulBEq α] {a : α} :
    getValueCast? a ([] : List ((a : α) × β a)) = none := rfl
theorem getValueCast?_cons [BEq α] [LawfulBEq α] {l : List ((a : α) × β a)} {k a : α} {v : β k} :
    getValueCast? a (⟨k, v⟩ :: l) = if h : k == a then some (cast (congrArg β (eq_of_beq h)) v)
      else getValueCast? a l := rfl

theorem getValueCast?_cons_of_true [BEq α] [LawfulBEq α] {l : List ((a : α) × β a)} {k a : α}
    {v : β k} (h : k == a) :
    getValueCast? a (⟨k, v⟩ :: l) = some (cast (congrArg β (eq_of_beq h)) v) := by
  simp [getValueCast?, h]

theorem getValueCast?_cons_of_false [BEq α] [LawfulBEq α] {l : List ((a : α) × β a)} {k a : α}
    {v : β k} (h : (k == a) = false) : getValueCast? a (⟨k, v⟩ :: l) = getValueCast? a l := by
  simp [getValueCast?, h]

@[simp]
theorem getValueCast?_cons_self [BEq α] [LawfulBEq α] {l : List ((a : α) × β a)} {k : α} {v : β k} :
    getValueCast? k (⟨k, v⟩ :: l) = some v := by
  rw [getValueCast?_cons_of_true BEq.rfl, cast_eq]

theorem getValue?_eq_getValueCast? [BEq α] [LawfulBEq α] {β : Type v} {l : List ((_ : α) × β)}
    {a : α} : getValue? a l = getValueCast? a l := by
  induction l using assoc_induction <;> simp_all [getValueCast?_cons, getValue?_cons]

section

variable {β : Type v}

/-- This is a strange dependent version of `Option.map` in which the mapping function is allowed to
"know" about the option that is being mapped. This happens to be useful in this file (see
`getValueCast_eq_getEntry?`), but we do not want it to leak out of the file. -/
private def Option.dmap : (o : Option α) → (f : (a : α) → (o = some a) → β) → Option β
  | none, _ => none
  | some a, f => some (f a rfl)

@[simp] private theorem Option.dmap_none (f : (a : α) → (none = some a) → β) :
    Option.dmap none f = none := rfl

@[simp] private theorem Option.dmap_some (a : α) (f : (a' : α) → (some a = some a') → β) :
    Option.dmap (some a) f = some (f a rfl) := rfl

@[congr] private theorem Option.dmap_congr {o o' : Option α} (ho : o = o')
    {f : (a : α) → o = some a → β} {f' : (a : α) → o' = some a → β}
    (hf : ∀ a h, f a (ho.trans h) = f' a h) :
    Option.dmap o f = Option.dmap o' f' := by
  cases ho
  cases o <;> simp only [hf, Option.dmap]

@[simp]
private theorem Option.isSome_dmap {o : Option α} {f : (a : α) → (o = some a) → β} :
    (Option.dmap o f).isSome = o.isSome := by
  cases o <;> rfl

private theorem Option.dmap_eq_some {o : Option α} {f : (a : α) → (o = some a) → β} (b : β) :
    (Option.dmap o f) = some b ↔ ∃ (a : α) (h : o = some a), f a h = b := by
  cases o with
  | none => simp
  | some a =>
    simp only [dmap_some, Option.some.injEq]
    exact ⟨by rintro rfl; exact ⟨a, rfl, rfl⟩, by rintro ⟨_, rfl, h⟩; exact h⟩

end

private theorem getValueCast?_eq_getEntry? [BEq α] [LawfulBEq α] {l : List ((a : α) × β a)} {a : α} :
    getValueCast? a l = Option.dmap (getEntry? a l)
      (fun p h => cast (congrArg β (eq_of_beq (beq_of_getEntry?_eq_some h))) p.2) := by
  induction l using assoc_induction
  · simp
  next k v t ih =>
    cases h : k == a
    · simp only [getValueCast?_cons_of_false h, ih, getEntry?_cons_of_false h]
    · simp only [getValueCast?_cons_of_true h, getEntry?_cons_of_true h, Option.dmap_some]

theorem isSome_getValueCast?_eq_isSome_getEntry? [BEq α] [LawfulBEq α] {l : List ((a : α) × β a)}
    {a : α} : (getValueCast? a l).isSome = (getEntry? a l).isSome := by
  rw [getValueCast?_eq_getEntry?, Option.isSome_dmap]

theorem isEmpty_eq_false_iff_exists_isSome_getValueCast? [BEq α] [LawfulBEq α]
    {l : List ((a : α) × β a)} : l.isEmpty = false ↔ ∃ a, (getValueCast? a l).isSome := by
  simp [isEmpty_eq_false_iff_exists_isSome_getEntry?, isSome_getValueCast?_eq_isSome_getEntry?]

/-- Internal implementation detail of the hash map -/
def containsKey [BEq α] (a : α) : List ((a : α) × β a) → Bool
  | [] => false
  | ⟨k, _⟩ :: l => k == a || containsKey a l

@[simp] theorem containsKey_nil [BEq α] {a : α} :
    containsKey a ([] : List ((a : α) × β a)) = false := (rfl)
@[simp] theorem containsKey_cons [BEq α] {l : List ((a : α) × β a)} {k a : α} {v : β k} :
    containsKey a (⟨k, v⟩ :: l) = (k == a || containsKey a l) := (rfl)

theorem containsKey_cons_eq_false [BEq α] {l : List ((a : α) × β a)} {k a : α} {v : β k} :
    (containsKey a (⟨k, v⟩ :: l) = false) ↔ ((k == a) = false) ∧ (containsKey a l = false) := by
  simp [containsKey_cons]

theorem containsKey_cons_eq_true [BEq α] {l : List ((a : α) × β a)} {k a : α} {v : β k} :
    (containsKey a (⟨k, v⟩ :: l)) ↔ (k == a) ∨ (containsKey a l) := by
  simp [containsKey_cons]

theorem containsKey_cons_of_beq [BEq α] {l : List ((a : α) × β a)} {k a : α} {v : β k}
    (h : k == a) : containsKey a (⟨k, v⟩ :: l) := containsKey_cons_eq_true.2 <| Or.inl h

@[simp]
theorem containsKey_cons_self [BEq α] [ReflBEq α] {l : List ((a : α) × β a)} {k : α} {v : β k} :
    containsKey k (⟨k, v⟩ :: l) := containsKey_cons_of_beq BEq.rfl

theorem containsKey_cons_of_containsKey [BEq α] {l : List ((a : α) × β a)} {k a : α} {v : β k}
    (h : containsKey a l) : containsKey a (⟨k, v⟩ :: l) := containsKey_cons_eq_true.2 <| Or.inr h

theorem containsKey_of_containsKey_cons [BEq α] {l : List ((a : α) × β a)} {k a : α} {v : β k}
    (h₁ : containsKey a (⟨k, v⟩ :: l)) (h₂ : (k == a) = false) : containsKey a l := by
  rcases (containsKey_cons_eq_true.1 h₁) with (h|h)
  · exact False.elim (Bool.eq_false_iff.1 h₂ h)
  · exact h

theorem containsKey_eq_isSome_getEntry? [BEq α] {l : List ((a : α) × β a)} {a : α} :
    containsKey a l = (getEntry? a l).isSome := by
  induction l using assoc_induction
  · simp
  next k v l ih =>
    cases h : k == a
    · simp [getEntry?_cons_of_false h, h, ih]
    · simp [getEntry?_cons_of_true h, h]

theorem containsKey_eq_true_iff_exists_mem [BEq α] {l : List ((a : α) × β a)} {a : α} :
    containsKey a l = true ↔ ∃ p ∈ l, p.1 == a := by
  induction l using assoc_induction <;> simp_all

theorem containsKey_of_mem [BEq α] [ReflBEq α] {l : List ((a : α) × β a)} {p : (a : α) × β a}
    (hp : p ∈ l) : containsKey p.1 l :=
  containsKey_eq_true_iff_exists_mem.2 ⟨p, ⟨hp, BEq.rfl⟩⟩

theorem containsKey_eq_contains_map_fst [BEq α] [PartialEquivBEq α] {l : List ((a : α) × β a)}
    {k : α} : containsKey k l = (l.map Sigma.fst).contains k := by
  induction l with
  | nil => simp
  | cons hd tl ih =>
    rw [containsKey_cons, ih]
    simp only [List.map_cons, List.contains_cons]
    rw [BEq.comm]

@[simp] theorem keys_nil : keys ([] : List ((a : α) × β a)) = [] := (rfl)
@[simp] theorem values_nil {β : Type v} : values ([] : List ((_ : α) × β )) = [] := (rfl)
@[simp] theorem keys_cons {l : List ((a : α) × β a)} {k : α} {v : β k} :
    keys (⟨k, v⟩ :: l) = k :: keys l := (rfl)

theorem length_keys_eq_length (l : List ((a : α) × β a)) : (keys l).length = l.length := by
  induction l using assoc_induction <;> simp_all

theorem isEmpty_keys_eq_isEmpty (l : List ((a : α) × β a)) : (keys l).isEmpty = l.isEmpty := by
  induction l using assoc_induction <;> simp_all

theorem containsKey_eq_keys_contains [BEq α] [PartialEquivBEq α] {l : List ((a : α) × β a)}
    {a : α} : containsKey a l = (keys l).contains a := by
  induction l using assoc_induction
  · rfl
  next k _ l ih => simp [ih, BEq.comm]

theorem containsKey_of_mem_keys [BEq α] [EquivBEq α] {l : List ((a : α) × β a)}
    {a : α} (h : a ∈ keys l) : containsKey a l :=
  containsKey_eq_keys_contains.trans (List.elem_eq_true_of_mem h)

@[simp]
theorem DistinctKeys.nil [BEq α] : DistinctKeys ([] : List ((a : α) × β a)) :=
  ⟨by simp⟩

theorem DistinctKeys.def [BEq α] {l : List ((a : α) × β a)} :
    DistinctKeys l ↔ l.Pairwise (fun a b => (a.1 == b.1) = false) :=
  ⟨fun h => by simpa [keys_eq_map, List.pairwise_map] using h.distinct,
   fun h => ⟨by simpa [keys_eq_map, List.pairwise_map] using h⟩⟩

open List

theorem DistinctKeys.perm_keys [BEq α] [PartialEquivBEq α] {l l' : List ((a : α) × β a)}
    (h : Perm (keys l') (keys l)) : DistinctKeys l → DistinctKeys l'
  | ⟨h'⟩ => ⟨h'.perm h.symm BEq.symm_false⟩

theorem DistinctKeys.perm [BEq α] [PartialEquivBEq α] {l l' : List ((a : α) × β a)}
    (h : Perm l' l) : DistinctKeys l → DistinctKeys l' :=
  DistinctKeys.perm_keys (by simpa only [keys_eq_map] using h.map _)

theorem DistinctKeys.congr [BEq α] [PartialEquivBEq α] {l l' : List ((a : α) × β a)}
    (h : Perm l l') : DistinctKeys l ↔ DistinctKeys l' :=
  ⟨fun h' => h'.perm h.symm, fun h' => h'.perm h⟩

theorem distinctKeys_of_sublist_keys [BEq α] {l : List ((a : α) × β a)} {l' : List ((a : α) × γ a)}
    (h : Sublist (keys l') (keys l)) : DistinctKeys l → DistinctKeys l' :=
  fun ⟨h'⟩ => ⟨h'.sublist h⟩

theorem distinctKeys_of_sublist [BEq α] {l l' : List ((a : α) × β a)} (h : Sublist l' l) :
    DistinctKeys l → DistinctKeys l' :=
  distinctKeys_of_sublist_keys (by simpa only [keys_eq_map] using h.map _)

theorem DistinctKeys.of_keys_eq [BEq α] {l : List ((a : α) × β a)} {l' : List ((a : α) × γ a)}
    (h : keys l = keys l') : DistinctKeys l → DistinctKeys l' :=
  distinctKeys_of_sublist_keys (h ▸ Sublist.refl _)

theorem containsKey_iff_exists [BEq α] [PartialEquivBEq α] {l : List ((a : α) × β a)} {a : α} :
    containsKey a l ↔ ∃ a' ∈ keys l, a == a' := by
  rw [containsKey_eq_keys_contains, List.contains_iff_exists_mem_beq]

theorem containsKey_eq_false_iff_forall_mem_keys [BEq α] [PartialEquivBEq α]
    {l : List ((a : α) × β a)} {a : α} :
    (containsKey a l) = false ↔ ∀ a' ∈ keys l, (a == a') = false := by
  simp only [Bool.eq_false_iff, ne_eq, containsKey_iff_exists, not_exists, not_and]

theorem containsKey_eq_false_iff [BEq α] [PartialEquivBEq α] {l : List ((a : α) × β a)} {a : α} :
    containsKey a l = false ↔ ∀ (b : ((a : α) × β a)), b ∈ l → (a == b.fst) = false := by
  simp [containsKey_eq_false_iff_forall_mem_keys, keys_eq_map]

@[simp]
theorem distinctKeys_cons_iff [BEq α] [PartialEquivBEq α] {l : List ((a : α) × β a)} {k : α}
    {v : β k} : DistinctKeys (⟨k, v⟩ :: l) ↔ DistinctKeys l ∧ (containsKey k l) = false := by
  refine ⟨fun ⟨h⟩ => ?_, fun ⟨⟨h₁⟩, h₂⟩ => ⟨?_⟩⟩
  · rw [keys_cons, pairwise_cons] at h
    exact ⟨⟨h.2⟩, containsKey_eq_false_iff_forall_mem_keys.2 h.1⟩
  · rw [keys_cons, pairwise_cons, ← containsKey_eq_false_iff_forall_mem_keys]
    exact ⟨h₂, h₁⟩

theorem DistinctKeys.tail [BEq α] [PartialEquivBEq α] {l : List ((a : α) × β a)} {k : α} {v : β k} :
    DistinctKeys (⟨k, v⟩ :: l) → DistinctKeys l :=
  fun h => (distinctKeys_cons_iff.mp h).1

theorem DistinctKeys.containsKey_eq_false [BEq α] [PartialEquivBEq α] {l : List ((a : α) × β a)}
    {k : α} {v : β k} : DistinctKeys (⟨k, v⟩ :: l) → containsKey k l = false :=
  fun h => (distinctKeys_cons_iff.mp h).2

theorem DistinctKeys.cons [BEq α] [PartialEquivBEq α] {l : List ((a : α) × β a)} {k : α} {v : β k}
    (h : containsKey k l = false) : DistinctKeys l → DistinctKeys (⟨k, v⟩ :: l) :=
  fun h' => distinctKeys_cons_iff.mpr ⟨h', h⟩

theorem isEmpty_eq_false_of_containsKey [BEq α] {l : List ((a : α) × β a)} {a : α}
    (h : containsKey a l = true) : l.isEmpty = false := by
  cases l <;> simp_all

theorem isEmpty_eq_false_iff_exists_containsKey [BEq α] [ReflBEq α] {l : List ((a : α) × β a)} :
    l.isEmpty = false ↔ ∃ a, containsKey a l := by
  simp [isEmpty_eq_false_iff_exists_isSome_getEntry?, containsKey_eq_isSome_getEntry?]

theorem isEmpty_iff_forall_containsKey [BEq α] [ReflBEq α] {l : List ((a : α) × β a)} :
    l.isEmpty ↔ ∀ a, containsKey a l = false := by
  simp only [isEmpty_iff_forall_isSome_getEntry?, containsKey_eq_isSome_getEntry?]

@[simp]
theorem getEntry?_eq_none [BEq α] {l : List ((a : α) × β a)} {a : α} :
    getEntry? a l = none ↔ containsKey a l = false := by
  rw [← Option.not_isSome_iff_eq_none, Bool.not_eq_true, ← containsKey_eq_isSome_getEntry?]

@[simp]
theorem getValue?_eq_none {β : Type v} [BEq α] {l : List ((_ : α) × β)} {a : α} :
    getValue? a l = none ↔ containsKey a l = false := by
  rw [getValue?_eq_getEntry?, Option.map_eq_none_iff, getEntry?_eq_none]

theorem containsKey_eq_isSome_getValue? {β : Type v} [BEq α] {l : List ((_ : α) × β)} {a : α} :
    containsKey a l = (getValue? a l).isSome := by
  simp [containsKey_eq_isSome_getEntry?, getValue?_eq_getEntry?]

theorem containsKey_eq_isSome_getValueCast? [BEq α] [LawfulBEq α] {l : List ((a : α) × β a)}
    {a : α} : containsKey a l = (getValueCast? a l).isSome := by
  simp [containsKey_eq_isSome_getEntry?, getValueCast?_eq_getEntry?]

theorem containsKey_of_getValueCast?_eq_some [BEq α] [LawfulBEq α]
    {l : List ((a : α) × β a)} {a : α} {b : β a} (h : getValueCast? a l = some b) :
    containsKey a l = true := by
  simp [containsKey_eq_isSome_getValueCast?, h]

theorem containsKey_of_getValue_eq_some [BEq α] [LawfulBEq α] {β : Type v}
    {l : List ((_ : α) × β)} {a : α} {b : β} (h : getValue? a l = some b) :
    containsKey a l = true := by
    simp [containsKey_eq_isSome_getValue?, h]

theorem getValueCast?_eq_none [BEq α] [LawfulBEq α] {l : List ((a : α) × β a)} {a : α}
    (h : containsKey a l = false) : getValueCast? a l = none := by
  rwa [← Option.not_isSome_iff_eq_none, ← containsKey_eq_isSome_getValueCast?, Bool.not_eq_true]

theorem containsKey_congr [BEq α] [PartialEquivBEq α] {l : List ((a : α) × β a)} {a b : α}
    (h : a == b) : containsKey a l = containsKey b l := by
  simp [containsKey_eq_isSome_getEntry?, getEntry?_congr h]

theorem containsKey_of_beq [BEq α] [PartialEquivBEq α] {l : List ((a : α) × β a)} {a b : α}
    (hla : containsKey a l) (hab : a == b) : containsKey b l := by
  rwa [← containsKey_congr hab]

/-- Internal implementation detail of the hash map -/
def getEntry [BEq α] (a : α) (l : List ((a : α) × β a)) (h : containsKey a l) : (a : α) × β a :=
  (getEntry? a l).get <| containsKey_eq_isSome_getEntry?.symm.trans h

theorem getEntry?_eq_some_getEntry [BEq α] {l : List ((a : α) × β a)} {a : α}
    (h : containsKey a l) : getEntry? a l = some (getEntry a l h) := by
  simp [getEntry]

theorem getEntry_eq_of_getEntry?_eq_some [BEq α] {l : List ((a : α) × β a)} {k a : α} {v : β k}
    (h : getEntry? a l = some ⟨k, v⟩) {h'} : getEntry a l h' = ⟨k, v⟩ := by
  simp [getEntry, h]

theorem getEntry_cons [BEq α] {l : List ((a : α) × β a)} {k a : α} {v : β k}
    (h : containsKey a (⟨k, v⟩ :: l)) :
    getEntry a (⟨k, v⟩ :: l) h =
      if h' : k == a then
        ⟨k, v⟩
      else
        getEntry a l (containsKey_of_containsKey_cons (k := k) h (Bool.eq_false_iff.2 h')) := by
  rw [getEntry, Option.get_congr getEntry?_cons]
  split
  case _ =>
    rename_i h
    simp [h]
  case _ =>
    rename_i h
    simp [h]
    rw [getEntry]

theorem getEntry_congr [BEq α] [PartialEquivBEq α] {l : List ((a : α) × β a)} {a b : α}
    (h : a == b) {h₁ h₂} : getEntry a l h₁ = getEntry b l h₂ := by
  suffices some (getEntry a l h₁) = some (getEntry b l h₂) by
    injections
  simp only [← getEntry?_eq_some_getEntry]
  apply getEntry?_congr h

theorem getEntry_cons_of_beq [BEq α] {l : List ((a : α) × β a)} {k a : α} {v : β k} (h : k == a) :
    getEntry a (⟨k, v⟩ :: l) (containsKey_cons_of_beq (v := v) h) = ⟨k, v⟩ := by
  simp [getEntry, getEntry?_cons_of_true h]

@[simp]
theorem getEntry_cons_self [BEq α] [ReflBEq α] {l : List ((a : α) × β a)} {k : α} {v : β k} :
    getEntry k (⟨k, v⟩ :: l) containsKey_cons_self = ⟨k, v⟩ :=
  getEntry_cons_of_beq BEq.rfl

theorem getEntry_cons_of_false [BEq α] {l : List ((a : α) × β a)} {k a : α} {v : β k}
    {h₁ : containsKey a (⟨k, v⟩ :: l)} (h₂ : (k == a) = false) : getEntry a (⟨k, v⟩ :: l) h₁ =
      getEntry a l (containsKey_of_containsKey_cons (v := v) h₁ h₂) := by
  simp [getEntry, getEntry?_cons_of_false h₂]

theorem getEntry_mem [BEq α] {l : List ((a : α) × β a)} {k : α} {h} :
    getEntry k l h ∈ l := by
  simp only [getEntry]
  have h' := containsKey_eq_isSome_getEntry?.symm.trans h
  change (getEntry? k l).get h' ∈ l
  clear h
  induction l using assoc_induction with
  | nil => contradiction
  | cons k v l ih =>
    simp only [getEntry?_cons, cond_eq_ite]
    split
    · exact List.mem_cons_self
    · simp only [List.mem_cons]
      exact .inr (ih _)

theorem getEntry_of_mem [BEq α] [EquivBEq α] {l : List ((a : α) × β a)} {x : (a : α) × β a}
    (h : x ∈ l) (hl : DistinctKeys l) :
    getEntry x.fst l (containsKey_of_mem h) = x := by
  induction h with
  | head => simp [getEntry, getEntry?]
  | @tail y l hm ih =>
    rw [distinctKeys_cons_iff] at hl
    have : (x.fst == y.fst) = false := by
      false_or_by_contra
      rename_i h
      simp only [Bool.not_eq_false] at h
      have := containsKey_of_mem hm
      rw [containsKey_congr h] at this
      simp [this] at hl
    rw [getEntry_cons_of_false (BEq.symm_false this)]
    apply ih (And.left hl)

section

variable {β : Type v}

/-- Internal implementation detail of the hash map -/
def getValue [BEq α] (a : α) (l : List ((_ : α) × β)) (h : containsKey a l) : β :=
  (getValue? a l).get <| containsKey_eq_isSome_getValue?.symm.trans h

theorem getValue?_eq_some_getValue [BEq α] {l : List ((_ : α) × β)} {a : α} (h : containsKey a l) :
    getValue? a l = some (getValue a l h) := by
  simp [getValue]

theorem getValue?_eq_some_iff [BEq α] {l : List ((_ : α) × β)} {k : α} {v : β} :
    getValue? k l = some v ↔ ∃ h : containsKey k l, getValue k l h = v := by
  by_cases h : containsKey k l
  · simp [h, getValue?_eq_some_getValue]
  · simp [getValue?_eq_none.mpr (Bool.not_eq_true _ ▸ h), h]

theorem getValue_cons_of_beq [BEq α] {l : List ((_ : α) × β)} {k a : α} {v : β} (h : k == a) :
    getValue a (⟨k, v⟩ :: l) (containsKey_cons_of_beq h) = v := by
  simp [getValue, getValue?_cons_of_true h]

@[simp]
theorem getValue_cons_self [BEq α] [ReflBEq α] {l : List ((_ : α) × β)} {k : α} {v : β} :
    getValue k (⟨k, v⟩ :: l) containsKey_cons_self = v :=
  getValue_cons_of_beq BEq.rfl

theorem getValue_cons_of_false [BEq α] {l : List ((_ : α) × β)} {k a : α} {v : β}
    {h₁ : containsKey a (⟨k, v⟩ :: l)} (h₂ : (k == a) = false) : getValue a (⟨k, v⟩ :: l) h₁ =
      getValue a l (containsKey_of_containsKey_cons (k := k) (v := v) h₁ h₂) := by
  simp [getValue, getValue?_cons_of_false h₂]

theorem getValue_cons [BEq α] {l : List ((_ : α) × β)} {k a : α} {v : β} {h} :
    getValue a (⟨k, v⟩ :: l) h = if h' : k == a then v
      else getValue a l (containsKey_of_containsKey_cons (k := k) h (Bool.eq_false_iff.2 h')) := by
  rw [← Option.some_inj, ← getValue?_eq_some_getValue, getValue?_cons, apply_dite Option.some,
    cond_eq_ite]
  split
  · rfl
  · exact getValue?_eq_some_getValue _

theorem getValue_congr [BEq α] [PartialEquivBEq α] {l : List ((_ : α) × β)} {a b : α} (hab : a == b)
    {h} : getValue a l h = getValue b l ((containsKey_congr hab).symm.trans h) := by
  rw [← Option.some_inj, ← getValue?_eq_some_getValue, ← getValue?_eq_some_getValue,
    getValue?_congr hab]

theorem getValue_of_mem [BEq α] [EquivBEq α] {l : List ((_ : α) × β)} {x : (_ : α) × β}
    (h : x ∈ l) {h'} (distinct : DistinctKeys l) :
    getValue x.1 l h' = x.2 := by
  induction h with
  | head => rw [getValue_cons_of_beq]; simp
  | @tail y l hmem ih =>
    obtain (h|h) := containsKey_cons_eq_true.1 h'
    · have := containsKey_of_mem hmem ▸ containsKey_congr h ▸ distinct.containsKey_eq_false
      simp at this
    · rw [getValue_cons_of_false, ih distinct.tail]
      refine Bool.not_eq_true _ ▸ (fun hb => ?_)
      simp [← containsKey_congr hb, distinct.containsKey_eq_false] at h

theorem getValue_eq_getEntry_snd [BEq α] [EquivBEq α] {l : List ((_ : α) × β)} {k : α} {h'} :
    getValue k l h' = (getEntry k l h').snd := by
  simp [getValue, getValue?_eq_getEntry?, getEntry, Option.get_map]

end

/-- Internal implementation detail of the hash map -/
def getValueCast [BEq α] [LawfulBEq α] (a : α) (l : List ((a : α) × β a)) (h : containsKey a l) :
    β a :=
  (getValueCast? a l).get <| containsKey_eq_isSome_getValueCast?.symm.trans h

theorem getValueCast?_eq_some_getValueCast [BEq α] [LawfulBEq α] {l : List ((a : α) × β a)} {a : α}
    (h : containsKey a l) : getValueCast? a l = some (getValueCast a l h) := by
  simp [getValueCast]

theorem getValueCast?_eq_some_iff [BEq α] [LawfulBEq α] {l : List ((a : α) × β a)} {k : α} {v : β k} :
    getValueCast? k l = some v ↔ ∃ h : containsKey k l, getValueCast k l h = v := by
  by_cases h : containsKey k l
  · simp [h, getValueCast?_eq_some_getValueCast]
  · simp [getValueCast?_eq_none (Bool.not_eq_true _ ▸ h), h]

theorem getValueCast_cons [BEq α] [LawfulBEq α] {l : List ((a : α) × β a)} {k a : α} {v : β k}
    (h : containsKey a (⟨k, v⟩ :: l)) :
    getValueCast a (⟨k, v⟩ :: l) h =
      if h' : k == a then
        cast (congrArg β (eq_of_beq h')) v
      else
        getValueCast a l (containsKey_of_containsKey_cons (k := k) h (Bool.eq_false_iff.2 h')) := by
  rw [getValueCast, Option.get_congr getValueCast?_cons]
  split <;> simp [getValueCast]

theorem getValueCast_mem [BEq α] [LawfulBEq α] {l : List ((a : α) × β a)} {a : α}
    (h : containsKey a l) :
    ⟨a, getValueCast a l h⟩ ∈ l := by
  induction l with
  | nil => simp at h
  | cons hd tl ih =>
    simp only [List.mem_cons]
    by_cases hd_a: hd.1 == a
    · simp only [beq_iff_eq] at hd_a
      rw [Sigma.ext_iff]
      simp only [hd_a, getValueCast, getValueCast?, beq_self_eq_true, ↓reduceDIte, Option.get_some,
        cast_heq, and_self, true_or]
    · rw [getValueCast_cons]
      simp only [hd_a, Bool.false_eq_true, ↓reduceDIte]
      rw [containsKey_cons] at h
      simp only [hd_a, Bool.false_or] at h
      simp [ih h]

theorem getValueCast_of_mem [BEq α] [LawfulBEq α] {l : List ((a : α) × β a)} {x : (a : α) × β a}
    (h : x ∈ l) (distinct : DistinctKeys l) :
    getValueCast x.1 l (containsKey_of_mem h) = x.2 := by
  induction h with
  | head => simp [getValueCast, getValueCast?]
  | @tail y l hmem ih =>
    obtain (h|h) := containsKey_cons_eq_true.1
      (@containsKey_of_mem α β _ _ (y :: l) x (List.mem_of_mem_tail hmem))
    · have := containsKey_of_mem hmem ▸ containsKey_congr h ▸ distinct.containsKey_eq_false
      simp at this
    · rw [getValueCast_cons]
      split
      · rename_i hxy
        rw [distinctKeys_cons_iff] at distinct
        simp [containsKey_congr hxy, h] at distinct
      · simp [ih distinct.tail]

theorem getValue_eq_getValueCast {β : Type v} [BEq α] [LawfulBEq α] {l : List ((_ : α) × β)} {a : α}
    {h} : getValue a l h = getValueCast a l h := by
  induction l using assoc_induction
  · simp at h
  · simp_all [getValue_cons, getValueCast_cons]

/-- Internal implementation detail of the hash map -/
@[expose] def getValueCastD [BEq α] [LawfulBEq α] (a : α) (l : List ((a : α) × β a)) (fallback : β a) : β a :=
  (getValueCast? a l).getD fallback

@[simp]
theorem getValueCastD_nil [BEq α] [LawfulBEq α] {a : α} {fallback : β a} :
  getValueCastD a ([] : List ((a : α) × β a)) fallback = fallback := (rfl)

theorem getValueCastD_eq_getValueCast? [BEq α] [LawfulBEq α] {l : List ((a : α) × β a)} {a : α}
    {fallback : β a} : getValueCastD a l fallback = (getValueCast? a l).getD fallback := (rfl)

theorem getValueCastD_eq_fallback [BEq α] [LawfulBEq α] {l : List ((a : α) × β a)} {a : α}
    {fallback : β a} (h : containsKey a l = false) : getValueCastD a l fallback = fallback := by
  rw [containsKey_eq_isSome_getValueCast?, Bool.eq_false_iff, ne_eq,
    Option.not_isSome_iff_eq_none] at h
  rw [getValueCastD_eq_getValueCast?, h, Option.getD_none]

theorem getValueCast_eq_getValueCastD [BEq α] [LawfulBEq α] {l : List ((a : α) × β a)} {a : α}
    {fallback : β a} (h : containsKey a l = true) :
    getValueCast a l h = getValueCastD a l fallback := by
  rw [getValueCastD_eq_getValueCast?, getValueCast, Option.get_eq_getD]

theorem getValueCast?_eq_some_getValueCastD [BEq α] [LawfulBEq α] {l : List ((a : α) × β a)} {a : α}
    {fallback : β a} (h : containsKey a l = true) :
    getValueCast? a l = some (getValueCastD a l fallback) := by
  rw [getValueCast?_eq_some_getValueCast h, getValueCast_eq_getValueCastD]

/-- Internal implementation detail of the hash map -/
@[expose] def getValueCast! [BEq α] [LawfulBEq α] (a : α) [Inhabited (β a)] (l : List ((a : α) × β a)) :
    β a :=
  (getValueCast? a l).get!

@[simp]
theorem getValueCast!_nil [BEq α] [LawfulBEq α] {a : α} [Inhabited (β a)] :
    getValueCast! a ([] : List ((a : α) × β a)) = default := (rfl)

theorem getValueCast!_eq_getValueCast? [BEq α] [LawfulBEq α] {l : List ((a : α) × β a)} {a : α}
    [Inhabited (β a)] : getValueCast! a l = (getValueCast? a l).get! := (rfl)

theorem getValueCast!_eq_default [BEq α] [LawfulBEq α] {l : List ((a : α) × β a)} {a : α}
    [Inhabited (β a)] (h : containsKey a l = false) : getValueCast! a l = default := by
  rw [containsKey_eq_isSome_getValueCast?, Bool.eq_false_iff, ne_eq,
    Option.not_isSome_iff_eq_none] at h
  rw [getValueCast!_eq_getValueCast?, h, Option.get!_none]

theorem getValueCast_eq_getValueCast! [BEq α] [LawfulBEq α] {l : List ((a : α) × β a)} {a : α}
    [Inhabited (β a)] (h : containsKey a l = true) : getValueCast a l h = getValueCast! a l := by
  rw [getValueCast!_eq_getValueCast?, getValueCast, Option.get_eq_get!]

theorem getValueCast?_eq_some_getValueCast! [BEq α] [LawfulBEq α] {l : List ((a : α) × β a)} {a : α}
    [Inhabited (β a)] (h : containsKey a l = true) :
    getValueCast? a l = some (getValueCast! a l) := by
  rw [getValueCast?_eq_some_getValueCast h, getValueCast_eq_getValueCast!]

theorem getValueCast!_eq_getValueCastD_default [BEq α] [LawfulBEq α] {l : List ((a : α) × β a)}
    {a : α} [Inhabited (β a)] : getValueCast! a l = getValueCastD a l default := (rfl)

section

variable {β : Type v}

/-- Internal implementation detail of the hash map -/
@[expose] def getValueD [BEq α] (a : α) (l : List ((_ : α) × β)) (fallback : β) : β :=
  (getValue? a l).getD fallback

@[simp]
theorem getValueD_nil [BEq α] {a : α} {fallback : β} :
    getValueD a ([] : List ((_ : α) × β)) fallback = fallback := (rfl)

theorem getValueD_eq_getValue? [BEq α] {l : List ((_ : α) × β)} {a : α} {fallback : β} :
    getValueD a l fallback = (getValue? a l).getD fallback := (rfl)

theorem getValueD_eq_fallback [BEq α] {l : List ((_ : α) × β)} {a : α} {fallback : β}
    (h : containsKey a l = false) : getValueD a l fallback = fallback := by
  rw [containsKey_eq_isSome_getValue?, Bool.eq_false_iff, ne_eq, Option.not_isSome_iff_eq_none] at h
  rw [getValueD_eq_getValue?, h, Option.getD_none]

theorem getValue_eq_getValueD [BEq α] {l : List ((_ : α) × β)} {a : α} {fallback : β}
    (h : containsKey a l = true) : getValue a l h = getValueD a l fallback := by
  rw [getValueD_eq_getValue?, getValue, Option.get_eq_getD]

theorem getValue?_eq_some_getValueD [BEq α] {l : List ((_ : α) × β)} {a : α} {fallback : β}
    (h : containsKey a l = true) : getValue? a l = some (getValueD a l fallback) := by
  rw [getValue?_eq_some_getValue h, getValue_eq_getValueD]

theorem getValueD_eq_getValueCastD [BEq α] [LawfulBEq α] {l : List ((_ : α) × β)} {a : α}
    {fallback : β} : getValueD a l fallback = getValueCastD a l fallback := by
  simp only [getValueD_eq_getValue?, getValueCastD_eq_getValueCast?, getValue?_eq_getValueCast?]

theorem getValueD_congr [BEq α] [PartialEquivBEq α] {l : List ((_ : α) × β)} {a b : α}
    {fallback : β} (hab : a == b) : getValueD a l fallback = getValueD b l fallback := by
  simp only [getValueD_eq_getValue?, getValue?_congr hab]

/-- Internal implementation detail of the hash map -/
@[expose] def getValue! [BEq α] [Inhabited β] (a : α) (l : List ((_ : α) × β)) : β :=
  (getValue? a l).get!

@[simp]
theorem getValue!_nil [BEq α] [Inhabited β] {a : α} :
    getValue! a ([] : List ((_ : α) × β)) = default := (rfl)

theorem getValue!_eq_getValue? [BEq α] [Inhabited β] {l : List ((_ : α) × β)} {a : α} :
    getValue! a l = (getValue? a l).get! := (rfl)

theorem getValue!_eq_default [BEq α] [Inhabited β] {l : List ((_ : α) × β)} {a : α}
    (h : containsKey a l = false) : getValue! a l = default := by
  rw [containsKey_eq_isSome_getValue?, Bool.eq_false_iff, ne_eq, Option.not_isSome_iff_eq_none] at h
  rw [getValue!_eq_getValue?, h, Option.get!_none]

theorem getValue_eq_getValue! [BEq α] [Inhabited β] {l : List ((_ : α) × β)} {a : α}
    (h : containsKey a l = true) : getValue a l h = getValue! a l := by
  rw [getValue!_eq_getValue?, getValue, Option.get_eq_get!]

theorem getValue?_eq_some_getValue! [BEq α] [Inhabited β] {l : List ((_ : α) × β)} {a : α}
    (h : containsKey a l = true) : getValue? a l = some (getValue! a l) := by
  rw [getValue?_eq_some_getValue h, getValue_eq_getValue!]

theorem getValue!_eq_getValueCast! [BEq α] [LawfulBEq α] [Inhabited β] {l : List ((_ : α) × β)}
    {a : α} : getValue! a l = getValueCast! a l := by
  simp only [getValue!_eq_getValue?, getValueCast!_eq_getValueCast?, getValue?_eq_getValueCast?]

theorem getValue!_congr [BEq α] [PartialEquivBEq α] [Inhabited β] {l : List ((_ : α) × β)} {a b : α}
    (hab : a == b) : getValue! a l = getValue! b l := by
  simp only [getValue!_eq_getValue?, getValue?_congr hab]

theorem getValue!_eq_getValueD_default [BEq α] [Inhabited β] {l : List ((_ : α) × β)} {a : α} :
    getValue! a l = getValueD a l default := (rfl)

end

/-- Internal implementation detail of the hash map -/
def getKey? [BEq α] (a : α) : List ((a : α) × β a) → Option α
  | [] => none
  | ⟨k, _⟩ :: l => bif k == a then some k else getKey? a l

@[simp] theorem getKey?_nil [BEq α] {a : α} :
    getKey? a ([] : List ((a : α) × β a)) = none := (rfl)

@[simp] theorem getKey?_cons [BEq α] {l : List ((a : α) × β a)} {k a : α} {v : β k} :
    getKey? a (⟨k, v⟩ :: l) = bif k == a then some k else getKey? a l := (rfl)

theorem getKey?_cons_of_true [BEq α] {l : List ((a : α) × β a)} {k a : α} {v : β k} (h : k == a) :
    getKey? a (⟨k, v⟩ :: l) = some k := by
  simp [h]

theorem getKey?_cons_of_false [BEq α] {l : List ((a : α) × β a)} {k a : α} {v : β k}
    (h : (k == a) = false) : getKey? a (⟨k, v⟩ :: l) = getKey? a l := by
  simp [h]

theorem getKey?_eq_getEntry? [BEq α] {l : List ((a : α) × β a)} {a : α} :
    getKey? a l = (getEntry? a l).map (·.1) := by
  induction l using assoc_induction
  · simp
  next k v l ih =>
    cases h : k == a
    · rw [getEntry?_cons_of_false h, getKey?_cons_of_false h, ih]
    · rw [getEntry?_cons_of_true h, getKey?_cons_of_true h, Option.map_some]

theorem fst_mem_keys_of_mem [BEq α] [EquivBEq α] {a : (a : α) × β a} {l : List ((a : α) × β a)}
    (hm : a ∈ l) : a.1 ∈ keys l :=
  keys_eq_map ▸ List.mem_map_of_mem hm

theorem getKey?_eq_some_iff [BEq α] [EquivBEq α] {l : List ((a : α) × β a)} {k k'}
    (hd : DistinctKeys l) :
    getKey? k l = some k' ↔ k == k' ∧ k' ∈ keys l := by
  simp [getKey?_eq_getEntry?, getEntry?_eq_some_iff hd]
  apply Iff.intro
  · rintro ⟨a, ⟨hbeq, hm⟩, rfl⟩
    exact ⟨hbeq, fst_mem_keys_of_mem hm⟩
  · rintro ⟨hbeq, hm⟩
    simp only [keys_eq_map, List.mem_map] at hm
    obtain ⟨a, hm, rfl⟩ := hm
    refine ⟨a, ⟨hbeq, hm⟩, rfl⟩

theorem getKey?_beq [BEq α] {l : List ((a : α) × β a)} {a : α} :
    (getKey? a l).all (· == a) := by
  induction l using assoc_induction with
  | nil => rfl
  | cons k v l ih =>
    rw [getKey?_cons, cond_eq_ite]
    split <;> assumption

theorem getKey?_congr [BEq α] [EquivBEq α] {l : List ((a : α) × β a)}
    {k k' : α} (h : k == k') : getKey? k l = getKey? k' l := by
  induction l with
  | nil => rfl
  | cons x l ih =>
    rw [getKey?_cons, getKey?_cons, BEq.congr_right h, ih]

theorem containsKey_eq_isSome_getKey? [BEq α] {l : List ((a : α) × β a)} {a : α} :
    containsKey a l = (getKey? a l).isSome := by
  simp [containsKey_eq_isSome_getEntry?, getKey?_eq_getEntry?]

theorem getEntry?_eq_some_iff_getKey?_eq_some_getValue?_eq_some [BEq α] {β : Type v}
    {l : List ((_ : α) × β)} {k k' : α} {v : β} :
    getEntry? k l = some ⟨k', v⟩ ↔ getKey? k l = some k' ∧ getValue? k l = some v := by
  induction l with
  | nil => simp
  | cons hd tl ih =>
    simp [getEntry?, getKey?, getValue?, cond_eq_ite]
    split
    · rename_i h
      simp [Sigma.ext_iff]
    · rw [ih]

theorem containsKey_of_getKey?_eq_some [BEq α] [EquivBEq α] {l : List ((a : α) × β a)} {a a' : α}
    (h : getKey? a l = some a') :
    containsKey a' l = true := by
  have := @getKey?_beq _  _ _ l a
  simp only [h, Option.all_some] at this
  rw [← getKey?_congr this] at h
  simp [containsKey_eq_isSome_getKey?, h]

/-- Internal implementation detail of the hash map -/
def getKey [BEq α] (a : α) (l : List ((a : α) × β a)) (h : containsKey a l) : α :=
  (getKey? a l).get <| containsKey_eq_isSome_getKey?.symm.trans h

theorem getKey?_eq_some_getKey [BEq α] {l : List ((a : α) × β a)} {a : α} (h : containsKey a l) :
    getKey? a l = some (getKey a l h) := by
  simp [getKey]

theorem getKey_cons [BEq α] {l : List ((a : α) × β a)} {k a : α} {v : β k} {h} :
    getKey a (⟨k, v⟩ :: l) h = if h' : k == a then k
      else getKey a l (containsKey_of_containsKey_cons (k := k) h (Bool.eq_false_iff.2 h')) := by
  rw [← Option.some_inj, ← getKey?_eq_some_getKey, getKey?_cons, apply_dite Option.some,
    cond_eq_ite]
  split
  · rfl
  · exact getKey?_eq_some_getKey _

theorem getKey?_eq_some_iff' [BEq α] [EquivBEq α] {l : List ((a : α) × β a)} {k k'} :
    getKey? k l = some k' ↔ ∃ h, getKey k l h = k' := by
  by_cases h : containsKey k l
  · simp [h, getKey?_eq_some_getKey]
  · simp only [h]
    simp only [containsKey_eq_isSome_getKey?, Bool.not_eq_true, Option.isSome_eq_false_iff,
      Option.isNone_iff_eq_none] at h
    simp [h]

theorem getKey_beq [BEq α] {l : List ((a : α) × β a)} {a : α} (h : containsKey a l) :
    getKey a l h == a := by
  simpa only [getKey?_eq_some_getKey h] using getKey?_beq (l := l) (a := a)

@[simp]
theorem getKey_eq [BEq α] [LawfulBEq α] {l : List ((a : α) × β a)} {a : α} (h : containsKey a l) :
    getKey a l h = a := by
  simpa only [beq_iff_eq] using getKey_beq h

theorem getKey?_eq_some [BEq α] [LawfulBEq α] {l : List ((a : α) × β a)} {a : α}
    (h : containsKey a l) : getKey? a l = some a := by
  simp only [getKey?_eq_some_getKey h, getKey_eq]

theorem getKey_congr [BEq α] [EquivBEq α] {l : List ((a : α) × β a)}
    {k k' : α} (h : k == k') {h'} {h''} : getKey k l h' = getKey k' l h'' := by
  simpa only [getKey?_eq_some_getKey, h', h'', Option.some.injEq] using getKey?_congr (l := l) h

theorem getKey_of_mem [BEq α] [EquivBEq α] {l : List ((a : α) × β a)} {x : (a : α) × β a} (h : x ∈ l)
    (distinct : DistinctKeys l) {h'} :
    getKey x.fst l h' = x.fst := by
  induction l with
  | nil => simp at h
  | cons hd tl ih =>
    rw [containsKey_cons] at h'
    by_cases hd_x : hd.1 == x.1
    · have : x = hd := by
        simp only [List.mem_cons] at h
        cases h with
        | inl h => exact h
        | inr h =>
          rw [distinctKeys_cons_iff] at distinct
          rw [containsKey_eq_false_iff] at distinct
          have := And.right distinct
          specialize this x h
          simp [this] at hd_x
      simp only [← this]
      rw [getKey_cons]
      simp
    · rw [getKey_cons]
      rw [distinctKeys_cons_iff] at distinct
      simp only [hd_x, Bool.false_eq_true, ↓reduceDIte]
      simp only [Bool.not_eq_true] at hd_x
      have hd_x' : ¬ x = hd := by
        false_or_by_contra
        rename_i h'
        simp [h'] at hd_x
      simp only [List.mem_cons, hd_x', false_or] at h
      apply ih h (And.left distinct)

theorem getKey_eq_getEntry_fst [BEq α] {l : List ((a : α) × β a)} {a : α}
    {h : containsKey a l} : getKey a l h = (getEntry a l h).fst := by
  simp [getKey, getKey?_eq_getEntry?, Option.get_map, getEntry]

theorem forall_mem_keys_iff_forall_containsKey_getKey [BEq α] [EquivBEq α] {l : List ((a : α) × β a)}
    {p : α → Prop} (hl : DistinctKeys l) :
    (∀ k ∈ List.keys l, p k) ↔ ∀ (k : α) (h : containsKey k l), p (getKey k l h) := by
  induction l using assoc_induction with
  | nil => simp
  | cons k' v tl ih =>
    rw [distinctKeys_cons_iff] at hl
    specialize ih (And.left hl)
    simp only [keys_cons, List.mem_cons, forall_eq_or_imp, containsKey_cons, Bool.or_eq_true]
    constructor
    · intro h k h'
      cases h' with
      | inl h' =>
        simp [getKey, h', h]
      | inr h' =>
        simp only [getKey_cons]
        split
        · rename_i k_k'
          rw [containsKey_congr k_k'] at hl
          simp [And.right hl] at h'
        · rw [ih] at h
          apply And.right h
    · intro h
      constructor
      · specialize h k'
        simp only [BEq.rfl, true_or, getKey_cons, ↓reduceDIte, forall_const] at h
        exact h
      · rw [ih]
        intro k hk
        specialize h k (Or.inr hk)
        simp only [getKey_cons] at h
        split at h
        · rename_i hk'
          rw [containsKey_congr hk'] at hl
          simp [hk] at hl
        · exact h

/-- Internal implementation detail of the hash map -/
@[expose] def getKeyD [BEq α] (a : α) (l : List ((a : α) × β a)) (fallback : α) : α :=
  (getKey? a l).getD fallback

@[simp]
theorem getKeyD_nil [BEq α] {a fallback : α} :
  getKeyD a ([] : List ((a : α) × β a)) fallback = fallback := (rfl)

theorem getKeyD_eq_getKey? [BEq α] {l : List ((a : α) × β a)} {a fallback : α} :
  getKeyD a l fallback = (getKey? a l).getD fallback := (rfl)

theorem getKeyD_eq_fallback [BEq α] [EquivBEq α] {l : List ((a : α) × β a)} {a fallback : α}
    (h : containsKey a l = false) : getKeyD a l fallback = fallback := by
  rw [containsKey_eq_isSome_getKey?, Bool.eq_false_iff, ne_eq,
    Option.not_isSome_iff_eq_none] at h
  rw [getKeyD_eq_getKey?, h, Option.getD_none]

theorem getKey_eq_getKeyD [BEq α] [EquivBEq α] {l : List ((a : α) × β a)} {a fallback : α}
    (h : containsKey a l = true) :
    getKey a l h = getKeyD a l fallback := by
  rw [getKeyD_eq_getKey?, getKey, Option.get_eq_getD]

theorem getKeyD_congr [BEq α] [EquivBEq α] {l : List ((a : α) × β a)}
    {k k' fallback : α} (h : k == k') : getKeyD k l fallback = getKeyD k' l fallback := by
  simp only [getKeyD_eq_getKey?, getKey?_congr h]

theorem getKeyD_eq_of_containsKey [BEq α] [LawfulBEq α]
    {l : List ((a : α) × β a)} {k fallback : α} (h : containsKey k l) :
    getKeyD k l fallback = k := by
  simp only [← getKey_eq_getKeyD h, getKey_eq]

theorem getKey?_eq_some_getKeyD [BEq α] [EquivBEq α] {l : List ((a : α) × β a)} {a fallback : α}
    (h : containsKey a l = true) :
    getKey? a l = some (getKeyD a l fallback) := by
  rw [getKey?_eq_some_getKey h, getKey_eq_getKeyD]

/-- Internal implementation detail of the hash map -/
@[expose] def getKey! [BEq α] [Inhabited α] (a : α) (l : List ((a : α) × β a)) : α :=
  (getKey? a l).get!

@[simp]
theorem getKey!_nil [BEq α] [Inhabited α] {a : α} :
    getKey! a ([] : List ((a : α) × β a)) = default := (rfl)

theorem getKey!_eq_getKey? [BEq α] [Inhabited α] {l : List ((a : α) × β a)} {a : α} :
    getKey! a l = (getKey? a l).get! := (rfl)

theorem getKey!_eq_default [BEq α] [Inhabited α] {l : List ((a : α) × β a)} {a : α}
    (h : containsKey a l = false) : getKey! a l = default := by
  rw [containsKey_eq_isSome_getKey?, Bool.eq_false_iff, ne_eq,
    Option.not_isSome_iff_eq_none] at h
  rw [getKey!_eq_getKey?, h, Option.get!_none]

theorem getKey_eq_getKey! [BEq α] [Inhabited α] {l : List ((a : α) × β a)} {a : α}
    (h : containsKey a l = true) : getKey a l h = getKey! a l := by
  rw [getKey!_eq_getKey?, getKey, Option.get_eq_get!]

theorem getKey!_congr [BEq α] [EquivBEq α] [Inhabited α] {l : List ((a : α) × β a)}
    {k k' : α} (h : k == k') : getKey! k l = getKey! k' l := by
  simp only [getKey!_eq_getKey?, getKey?_congr h]

theorem getKey!_eq_of_containsKey [BEq α] [LawfulBEq α] [Inhabited α]
    {l : List ((a : α) × β a)} {k : α} (h : containsKey k l) :
    getKey! k l = k := by
  simp only [← getKey_eq_getKey! h, getKey_eq]

theorem getKey?_eq_some_getKey! [BEq α] [Inhabited α] {l : List ((a : α) × β a)} {a : α}
    (h : containsKey a l = true) :
    getKey? a l = some (getKey! a l) := by
  rw [getKey?_eq_some_getKey h, getKey_eq_getKey!]

theorem getKey!_eq_getKeyD_default [BEq α] [EquivBEq α] [Inhabited α] {l : List ((a : α) × β a)}
    {a : α} : getKey! a l = getKeyD a l default := (rfl)

theorem getEntry?_eq_getValueCast? [BEq α] [LawfulBEq α] {l : List ((a : α) × β a)}
    {a : α} : getEntry? a l = (getValueCast? a l).map (fun v => ⟨a, v⟩) := by
  induction l using assoc_induction with
  | nil => rfl
  | cons k v l ih =>
    simp only [getEntry?_cons, getValueCast?_cons, cond_eq_ite]
    split
    · rename_i h
      simp only [beq_iff_eq] at h
      subst h
      rfl
    · exact ih

theorem getEntry_eq_getKey_getValue [BEq α] {β : Type v} {l : List ((_ : α) × β)}
    {a : α} (h : containsKey a l) : getEntry a l h = ⟨getKey a l h, getValue a l h⟩ := by
  induction l using assoc_induction with
  | nil => contradiction
  | cons k v l ih =>
    match h' : k == a with
    | true =>
      simp only [getEntry_cons_of_beq, getKey_cons, getValue_cons_of_beq, h', reduceDIte]
    | false =>
      simp only [getEntry_cons_of_false, getKey_cons, getValue_cons_of_false, h',
        Bool.false_eq_true, reduceDIte]
      apply ih

/-- Internal implementation detail of the hash map -/
def replaceEntry [BEq α] (k : α) (v : β k) : List ((a : α) × β a) → List ((a : α) × β a)
  | [] => []
  | ⟨k', v'⟩ :: l => bif k' == k then ⟨k, v⟩ :: l else ⟨k', v'⟩ :: replaceEntry k v l

@[simp] theorem replaceEntry_nil [BEq α] {k : α} {v : β k} : replaceEntry k v [] = [] := (rfl)
theorem replaceEntry_cons [BEq α] {l : List ((a : α) × β a)} {k k' : α} {v : β k} {v' : β k'} :
    replaceEntry k v (⟨k', v'⟩ :: l) =
      bif k' == k then ⟨k, v⟩ :: l else ⟨k', v'⟩ :: replaceEntry k v l := (rfl)

theorem replaceEntry_cons_of_true [BEq α] {l : List ((a : α) × β a)} {k k' : α} {v : β k}
    {v' : β k'} (h : k' == k) : replaceEntry k v (⟨k', v'⟩ :: l) = ⟨k, v⟩ :: l := by
  simp [replaceEntry, h]

theorem replaceEntry_cons_of_false [BEq α] {l : List ((a : α) × β a)} {k k' : α} {v : β k}
    {v' : β k'} (h : (k' == k) = false) :
    replaceEntry k v (⟨k', v'⟩ :: l) = ⟨k', v'⟩ :: replaceEntry k v l := by
  simp [replaceEntry, h]

theorem replaceEntry_of_containsKey_eq_false [BEq α] {l : List ((a : α) × β a)} {k : α} {v : β k}
    (h : containsKey k l = false) : replaceEntry k v l = l := by
  induction l
  · simp
  next k v l ih =>
    rw [containsKey_cons_eq_false] at h
    rw [replaceEntry_cons_of_false h.1, ih h.2]

@[simp]
theorem isEmpty_replaceEntry [BEq α] {l : List ((a : α) × β a)} {k : α} {v : β k} :
    (replaceEntry k v l).isEmpty = l.isEmpty := by
  induction l using assoc_induction
  · simp
  · simp only [replaceEntry_cons, cond_eq_ite, List.isEmpty_cons]
    split <;> simp

theorem mem_replaceEntry_of_beq_eq_false [BEq α] [EquivBEq α] {a : α} {b : β a}
    {l : List ((a : α) × β a)} (p : (a : α) × β a) (hne : (p.1 == a) = false) :
    p ∈ replaceEntry a b l ↔ p ∈ l := by
  induction l
  · simp only [replaceEntry_nil]
  next ih =>
    simp only [replaceEntry, cond_eq_ite]
    split
    next h =>
      simp only [List.mem_cons, Sigma.ext_iff]
      apply Iff.intro <;> exact fun
      | Or.inr y => Or.inr y
      | Or.inl y => by simp_all only [BEq.rfl, Bool.true_eq_false]
    · simp only [List.mem_cons, ih]

theorem mem_replaceEntry_of_key_ne [BEq α] [LawfulBEq α] {a : α} {b : β a}
    {l : List ((a : α) × β a)} (p : (a : α) × β a) (hne : p.1 ≠ a) :
    p ∈ replaceEntry a b l ↔ p ∈ l :=
  mem_replaceEntry_of_beq_eq_false p <| beq_false_of_ne hne

theorem getEntry?_replaceEntry_of_containsKey_eq_false [BEq α] {l : List ((a : α) × β a)} {a k : α}
    {v : β k} (hl : containsKey k l = false) :
    getEntry? a (replaceEntry k v l) = getEntry? a l := by
  rw [replaceEntry_of_containsKey_eq_false hl]

theorem getEntry?_replaceEntry_of_false [BEq α] [PartialEquivBEq α] {l : List ((a : α) × β a)}
    {a k : α} {v : β k} (h : (k == a) = false) :
    getEntry? a (replaceEntry k v l) = getEntry? a l := by
  induction l using assoc_induction
  · simp
  next k' v' l ih =>
    cases h' : k' == k
    · rw [replaceEntry_cons_of_false h', getEntry?_cons, getEntry?_cons, ih]
    · rw [replaceEntry_cons_of_true h']
      have hk : (k' == a) = false := BEq.neq_of_beq_of_neq h' h
      simp only [getEntry?_cons_of_false h, getEntry?_cons_of_false hk]

theorem getEntry?_replaceEntry_of_true [BEq α] [PartialEquivBEq α] {l : List ((a : α) × β a)}
    {a k : α} {v : β k} (hl : containsKey k l = true) (h : k == a) :
    getEntry? a (replaceEntry k v l) = some ⟨k, v⟩ := by
  induction l using assoc_induction
  · simp at hl
  next k' v' l ih =>
    cases hk'a : k' == k
    · rw [replaceEntry_cons_of_false hk'a]
      have hk'k : (k' == a) = false := BEq.neq_of_neq_of_beq hk'a h
      rw [getEntry?_cons_of_false hk'k]
      exact ih (containsKey_of_containsKey_cons hl hk'a)
    · rw [replaceEntry_cons_of_true hk'a, getEntry?_cons_of_true h]

theorem getEntry?_replaceEntry [BEq α] [PartialEquivBEq α] {l : List ((a : α) × β a)} {a k : α}
    {v : β k} :
    getEntry? a (replaceEntry k v l) = if containsKey k l ∧ k == a then some ⟨k, v⟩ else
      getEntry? a l := by
  cases hl : containsKey k l
  · simp [getEntry?_replaceEntry_of_containsKey_eq_false hl]
  · cases h : k == a
    · simp [getEntry?_replaceEntry_of_false h]
    · simp [getEntry?_replaceEntry_of_true hl h]

@[simp]
theorem containsKey_replaceEntry [BEq α] [PartialEquivBEq α] {l : List ((a : α) × β a)} {a k : α}
    {v : β k} : containsKey a (replaceEntry k v l) = containsKey a l := by
  by_cases h : (getEntry? k l).isSome ∧ k == a
  · simp only [containsKey_eq_isSome_getEntry?, getEntry?_replaceEntry, h, and_self, ↓reduceIte,
      Option.isSome_some, Bool.true_eq]
    rw [← getEntry?_congr h.2, h.1]
  · simp [containsKey_eq_isSome_getEntry?, getEntry?_replaceEntry, h]

theorem getEntry_replaceEntry_of_true [BEq α] [PartialEquivBEq α] {l : List ((a : α) × β a)}
    {a k : α} {v : β k} (hl) (h : k == a) :
    getEntry a (replaceEntry k v l) hl = ⟨k, v⟩ := by
  rw [containsKey_replaceEntry] at hl
  simp only [getEntry, getEntry?_replaceEntry]
  simp_all [containsKey_congr h]

@[deprecated getEntry_mem (since := "2025-10-29")]
theorem mem_getEntry [BEq α] {l : List ((a : α) × β a)} {k : α} (hl : containsKey k l) :
    getEntry k l hl ∈ l := by
  induction l using assoc_induction
  · simp at hl
  next k' v' l ih =>
    simp [getEntry, getEntry?_cons, cond_eq_ite]
    split
    · simp
    · simp only [containsKey_cons, Bool.or_eq_true] at hl
      simp_all [getEntry]

theorem mem_replaceEntry_of_true [BEq α] [PartialEquivBEq α] {l : List ((a : α) × β a)}
    {k : α} {v : β k} (hl : containsKey k l = true) :
    ⟨k, v⟩ ∈ replaceEntry k v l := by
  induction l using assoc_induction
  · simp at hl
  next k' v' l ih =>
    cases h : k' == k <;> simp_all [replaceEntry_cons]

@[simp]
theorem length_replaceEntry [BEq α] {l : List ((a : α) × β a)} {k : α} {v : β k} :
    (replaceEntry k v l).length = l.length := by
  induction l using assoc_induction <;> simp_all [replaceEntry_cons, Bool.apply_cond List.length]

section

variable {β : Type v}

theorem getValue?_replaceEntry_of_containsKey_eq_false [BEq α] {l : List ((_ : α) × β)} {k a : α}
    {v : β} (hl : containsKey k l = false) : getValue? a (replaceEntry k v l) = getValue? a l := by
  simp [getValue?_eq_getEntry?, getEntry?_replaceEntry_of_containsKey_eq_false hl]

theorem getValue?_replaceEntry_of_false [BEq α] [PartialEquivBEq α] {l : List ((_ : α) × β)}
    {k a : α} {v : β} (h : (k == a) = false) :
    getValue? a (replaceEntry k v l) = getValue? a l := by
  simp [getValue?_eq_getEntry?, getEntry?_replaceEntry_of_false h]

theorem getValue?_replaceEntry_of_true [BEq α] [PartialEquivBEq α] {l : List ((_ : α) × β)}
    {k a : α} {v : β} (hl : containsKey k l = true) (h : k == a) :
    getValue? a (replaceEntry k v l) = some v := by
  simp [getValue?_eq_getEntry?, getEntry?_replaceEntry_of_true hl h]

end

theorem getValueCast?_replaceEntry [BEq α] [LawfulBEq α] {l : List ((a : α) × β a)} {a k : α}
    {v : β k} : getValueCast? a (replaceEntry k v l) =
      if h : containsKey k l ∧ k == a then some (cast (congrArg β (eq_of_beq h.2)) v)
        else getValueCast? a l := by
  rw [getValueCast?_eq_getEntry?]
  split
  next h =>
    simp only [getEntry?_replaceEntry_of_true h.1 h.2, Option.dmap_some]
  next h =>
    simp only [Decidable.not_and_iff_not_or_not] at h
    rcases h with h|h
    · simp only [getEntry?_replaceEntry_of_containsKey_eq_false (Bool.eq_false_iff.2 h),
        getValueCast?_eq_getEntry?]
    · simp only [getEntry?_replaceEntry_of_false (Bool.eq_false_iff.2 h),
        getValueCast?_eq_getEntry?]

theorem getKey?_replaceEntry [BEq α] [PartialEquivBEq α] {l : List ((a : α) × β a)} {a k : α}
    {v : β k} : getKey? a (replaceEntry k v l) =
      if containsKey k l ∧ k == a then some k else getKey? a l := by
  rw [getKey?_eq_getEntry?]
  split
  next h => simp [getEntry?_replaceEntry_of_true h.1 h.2]
  next h =>
    simp only [Decidable.not_and_iff_not_or_not] at h
    rcases h with h|h
    · rw [getEntry?_replaceEntry_of_containsKey_eq_false (Bool.eq_false_iff.2 h), getKey?_eq_getEntry?]
    · rw [getEntry?_replaceEntry_of_false (Bool.eq_false_iff.2 h), getKey?_eq_getEntry?]

/-- Internal implementation detail of the hash map -/
def eraseKey [BEq α] (k : α) : List ((a : α) × β a) → List ((a : α) × β a)
  | [] => []
  | ⟨k', v'⟩ :: l => bif k' == k then l else ⟨k', v'⟩ :: eraseKey k l

@[simp] theorem eraseKey_nil [BEq α] {k : α} : eraseKey k ([] : List ((a : α) × β a)) = [] := (rfl)

theorem eraseKey_cons [BEq α] {l : List ((a : α) × β a)} {k k' : α} {v' : β k'} :
    eraseKey k (⟨k', v'⟩ :: l) = bif k' == k then l else ⟨k', v'⟩ :: eraseKey k l := (rfl)

theorem eraseKey_cons_of_beq [BEq α] {l : List ((a : α) × β a)} {k k' : α} {v' : β k'}
    (h : k' == k) : eraseKey k (⟨k', v'⟩ :: l) = l :=
  by simp [eraseKey_cons, h]

@[simp]
theorem eraseKey_cons_self [BEq α] [ReflBEq α] {l : List ((a : α) × β a)} {k : α} {v : β k} :
    eraseKey k (⟨k, v⟩ :: l) = l :=
  eraseKey_cons_of_beq BEq.rfl

theorem eraseKey_cons_of_false [BEq α] {l : List ((a : α) × β a)} {k k' : α} {v' : β k'}
    (h : (k' == k) = false) : eraseKey k (⟨k', v'⟩ :: l) = ⟨k', v'⟩ :: eraseKey k l := by
  simp [eraseKey_cons, h]

theorem eraseKey_of_containsKey_eq_false [BEq α] {l : List ((a : α) × β a)} {k : α}
    (h : containsKey k l = false) : eraseKey k l = l := by
  induction l using assoc_induction
  · simp
  next k' v' t ih =>
    simp only [containsKey_cons, Bool.or_eq_false_iff] at h
    rw [eraseKey_cons_of_false h.1, ih h.2]

theorem mem_eraseKey_of_key_beq_eq_false [BEq α] {a : α}
    {l : List ((a : α) × β a)} (p : (a : α) × β a) (hne : (p.1 == a) = false) :
    p ∈ eraseKey a l ↔ p ∈ l := by
  induction l
  · simp only [eraseKey_nil]
  next ih =>
    simp only [eraseKey, List.mem_cons]
    rw [cond_eq_ite]
    split
    next h =>
      rw [iff_or_self, Sigma.ext_iff]
      intro ⟨h₁, h₂⟩
      rw [h₁, h] at hne
      contradiction
    next h =>
      simp only [List.mem_cons, ih]

theorem mem_eraseKey_of_key_ne [BEq α] [LawfulBEq α] {a : α}
    {l : List ((a : α) × β a)} (p : (a : α) × β a) (hne : p.1 ≠ a) : p ∈ eraseKey a l ↔ p ∈ l :=
  mem_eraseKey_of_key_beq_eq_false p <| beq_false_of_ne hne

theorem sublist_eraseKey [BEq α] {l : List ((a : α) × β a)} {k : α} :
    Sublist (eraseKey k l) l := by
  induction l using assoc_induction
  · simp
  next k' v' t ih =>
    rw [eraseKey_cons]
    cases k' == k
    · simpa
    · simp

theorem length_eraseKey [BEq α] {l : List ((a : α) × β a)} {k : α} :
    (eraseKey k l).length = if containsKey k l then l.length - 1 else l.length := by
  induction l using assoc_induction
  · simp
  next k' v' t ih =>
    rw [eraseKey_cons, containsKey_cons]
    cases k' == k
    · rw [cond_false, Bool.false_or, List.length_cons, ih]
      cases h : containsKey k t
      · simp
      · simp only [List.length_cons, Nat.add_sub_cancel, if_true]
        rw [Nat.sub_add_cancel]
        cases t
        · simp at h
        · simp
    · simp

theorem length_eraseKey_le [BEq α] {l : List ((a : α) × β a)} {k : α} :
    (eraseKey k l).length ≤ l.length :=
  sublist_eraseKey.length_le

theorem length_le_length_eraseKey [BEq α] {l : List ((a : α) × β a)} {k : α} :
    l.length ≤ (eraseKey k l).length + 1 := by
  rw [length_eraseKey]
  split <;> omega

theorem isEmpty_eraseKey [BEq α] {l : List ((a : α) × β a)} {k : α} :
    (eraseKey k l).isEmpty = (l.isEmpty || (l.length == 1 && containsKey k l)) := by
  rw [Bool.eq_iff_iff]
  simp only [Bool.or_eq_true, Bool.and_eq_true, beq_iff_eq]
  rw [List.isEmpty_iff_length_eq_zero, length_eraseKey, List.isEmpty_iff_length_eq_zero]
  cases containsKey k l <;> cases l <;> simp

theorem DistinctKeys.replaceEntry [BEq α] [PartialEquivBEq α] {l : List ((a : α) × β a)} {k : α}
    {v : β k} (h : DistinctKeys l) : DistinctKeys (replaceEntry k v l) := by
  induction l using assoc_induction
  · simp
  next k' v' l ih =>
    rw [distinctKeys_cons_iff] at h
    cases hk'k : k' == k
    · rw [replaceEntry_cons_of_false hk'k, distinctKeys_cons_iff]
      refine ⟨ih h.1, ?_⟩
      simpa using h.2
    · rw [replaceEntry_cons_of_true hk'k, distinctKeys_cons_iff]
      refine ⟨h.1, ?_⟩
      simpa [containsKey_congr (BEq.symm hk'k)] using h.2

theorem getEntry?_of_mem [BEq α] [PartialEquivBEq α]
    {l : List ((a : α) × β a)} (hl : DistinctKeys l)
    {k k' : α} (hk : k == k') {v : β k} (hkv : ⟨k, v⟩ ∈ l) :
    getEntry? k' l = some ⟨k, v⟩ := by
  induction l using assoc_induction with
  | nil => simp at hkv
  | cons k₁ v₁ t ih =>
    obtain ⟨⟨⟩⟩|hkv := List.mem_cons.1 hkv
    · rw [getEntry?_cons_of_true hk]
    · rw [getEntry?_cons_of_false, ih hl.tail hkv]
      exact BEq.neq_of_neq_of_beq (containsKey_eq_false_iff.1 hl.containsKey_eq_false _ hkv) hk

/-- Internal implementation detail of the hash map -/
def insertEntry [BEq α]  (k : α) (v : β k) (l : List ((a : α) × β a)) : List ((a : α) × β a) :=
  bif containsKey k l then replaceEntry k v l else ⟨k, v⟩ :: l

@[simp]
theorem insertEntry_nil [BEq α] {k : α} {v : β k} :
    insertEntry k v ([] : List ((a : α) × β a)) = [⟨k, v⟩] :=
  by simp [insertEntry]

theorem insertEntry_cons_of_false [BEq α] {l : List ((a : α) × β a)} {k k' : α} {v : β k}
    {v' : β k'} (h : (k' == k) = false) :
    Perm (insertEntry k v (⟨k', v'⟩ :: l)) (⟨k', v'⟩ :: insertEntry k v l) := by
  simp only [insertEntry, containsKey_cons, h, Bool.false_or, cond_eq_ite]
  split
  · rw [replaceEntry_cons_of_false h]
  · apply Perm.swap

theorem insertEntry_cons_of_beq [BEq α] {l : List ((a : α) × β a)} {k k' : α} {v : β k} {v' : β k'}
    (h : k' == k) : insertEntry k v (⟨k', v'⟩ :: l) = ⟨k, v⟩ :: l := by
  simp_all only [insertEntry, containsKey_cons, Bool.true_or, cond_true, replaceEntry_cons_of_true]

@[simp]
theorem insertEntry_cons_self [BEq α] [ReflBEq α] {l : List ((a : α) × β a)} {k : α} {v : β k} :
    insertEntry k v (⟨k, v⟩ :: l) = ⟨k, v⟩ :: l :=
  insertEntry_cons_of_beq BEq.rfl

theorem insertEntry_of_containsKey [BEq α] {l : List ((a : α) × β a)} {k : α} {v : β k}
    (h : containsKey k l) : insertEntry k v l = replaceEntry k v l := by
  simp [insertEntry, h]

theorem insertEntry_of_containsKey_eq_false [BEq α] {l : List ((a : α) × β a)} {k : α} {v : β k}
    (h : containsKey k l = false) : insertEntry k v l = ⟨k, v⟩ :: l := by
  simp [insertEntry, h]

theorem mem_insertEntry_of_key_beq_eq_false [BEq α] [EquivBEq α] {a : α} {b : β a}
    {l : List ((a : α) × β a)} (p : (a : α) × β a)
    (hne : (p.1 == a) = false) : p ∈ insertEntry a b l ↔ p ∈ l := by
  simp only [insertEntry, cond_eq_ite]
  split
  · exact mem_replaceEntry_of_beq_eq_false p hne
  · simp only [List.mem_cons, or_iff_right_iff_imp, Sigma.ext_iff]
    rw [← Bool.not_eq_true] at hne
    exact fun x => hne (beq_of_eq x.1) |> False.elim

theorem mem_insertEntry_of_key_ne [BEq α] [LawfulBEq α] {a : α} {b : β a}
    {l : List ((a : α) × β a)} (p : (a : α) × β a)
    (hne : p.1 ≠ a) : p ∈ insertEntry a b l ↔ p ∈ l :=
  mem_insertEntry_of_key_beq_eq_false p <| beq_false_of_ne hne

theorem DistinctKeys.insertEntry [BEq α] [PartialEquivBEq α] {l : List ((a : α) × β a)} {k : α}
    {v : β k} (h : DistinctKeys l) : DistinctKeys (insertEntry k v l) := by
  cases h' : containsKey k l
  · rw [insertEntry_of_containsKey_eq_false h', distinctKeys_cons_iff]
    exact ⟨h, h'⟩
  · rw [insertEntry_of_containsKey h']
    exact h.replaceEntry

@[simp]
theorem isEmpty_insertEntry [BEq α] {l : List ((a : α) × β a)} {k : α} {v : β k} :
    (insertEntry k v l).isEmpty = false := by
  cases h : containsKey k l
  · simp [insertEntry_of_containsKey_eq_false h]
  · rw [insertEntry_of_containsKey h, isEmpty_replaceEntry, isEmpty_eq_false_of_containsKey h]

theorem length_insertEntry [BEq α] {l : List ((a : α) × β a)} {k : α} {v : β k} :
    (insertEntry k v l).length = if containsKey k l then l.length else l.length + 1 := by
  simp [insertEntry, Bool.apply_cond List.length]

theorem length_le_length_insertEntry [BEq α] {l : List ((a : α) × β a)} {k : α} {v : β k} :
    l.length ≤ (insertEntry k v l).length := by
  rw [length_insertEntry]
  split <;> omega

theorem length_insertEntry_le [BEq α] {l : List ((a : α) × β a)} {k : α} {v : β k} :
    (insertEntry k v l).length ≤ l.length + 1 := by
  rw [length_insertEntry]
  split <;> omega

section

variable {β : Type v}

theorem getValue?_insertEntry_of_beq [BEq α] [PartialEquivBEq α] {l : List ((_ : α) × β)} {k a : α}
    {v : β} (h : k == a) : getValue? a (insertEntry k v l) = some v := by
  cases h' : containsKey k l
  · rw [insertEntry_of_containsKey_eq_false h', getValue?_cons_of_true h]
  · rw [insertEntry_of_containsKey h', getValue?_replaceEntry_of_true h' h]

theorem getValue?_insertEntry_of_self [BEq α] [EquivBEq α] {l : List ((_ : α) × β)} {k : α}
    {v : β} : getValue? k (insertEntry k v l) = some v :=
  getValue?_insertEntry_of_beq BEq.rfl

theorem getValue?_insertEntry_of_false [BEq α] [PartialEquivBEq α] {l : List ((_ : α) × β)}
    {k a : α} {v : β} (h : (k == a) = false) : getValue? a (insertEntry k v l) = getValue? a l := by
  cases h' : containsKey k l
  · rw [insertEntry_of_containsKey_eq_false h', getValue?_cons_of_false h]
  · rw [insertEntry_of_containsKey h', getValue?_replaceEntry_of_false h]

theorem getValue?_insertEntry [BEq α] [PartialEquivBEq α] {l : List ((_ : α) × β)} {k a : α}
    {v : β} : getValue? a (insertEntry k v l) = if k == a then some v else getValue? a l := by
  cases h : k == a
  · simp [getValue?_insertEntry_of_false h]
  · simp [getValue?_insertEntry_of_beq h]

theorem getValue?_insertEntry_self [BEq α] [EquivBEq α] {l : List ((_ : α) × β)} {k : α} {v : β} :
    getValue? k (insertEntry k v l) = some v := by
  simp [getValue?_insertEntry]

end

theorem getEntry?_insertEntry [BEq α] [PartialEquivBEq α] {l : List ((a : α) × β a)} {k a : α}
    {v : β k} :
    getEntry? a (insertEntry k v l) = if k == a then some ⟨k, v⟩ else getEntry? a l := by
  cases hl : containsKey k l
  · rw [insertEntry_of_containsKey_eq_false hl, getEntry?_cons, cond_eq_ite]
  · simp [insertEntry_of_containsKey hl, getEntry?_replaceEntry, hl]

theorem getValueCast?_insertEntry [BEq α] [LawfulBEq α] {l : List ((a : α) × β a)} {k a : α}
    {v : β k} : getValueCast? a (insertEntry k v l) =
      if h : k == a then some (cast (congrArg β (eq_of_beq h)) v) else getValueCast? a l := by
  cases hl : containsKey k l
  · rw [insertEntry_of_containsKey_eq_false hl, getValueCast?_cons]
  · rw [insertEntry_of_containsKey hl, getValueCast?_replaceEntry, hl]
    split <;> simp_all

theorem getValueCast?_insertEntry_self [BEq α] [LawfulBEq α] {l : List ((a : α) × β a)} {k : α}
    {v : β k} : getValueCast? k (insertEntry k v l) = some v := by
  rw [getValueCast?_insertEntry, dif_pos BEq.rfl, cast_eq]

theorem getValueCast!_insertEntry [BEq α] [LawfulBEq α] {l : List ((a : α) × β a)} {k a : α}
    [Inhabited (β a)] {v : β k} : getValueCast! a (insertEntry k v l) =
      if h : k == a then cast (congrArg β (eq_of_beq h)) v else getValueCast! a l := by
  simp [getValueCast!_eq_getValueCast?, getValueCast?_insertEntry, apply_dite Option.get!]

theorem getValueCast!_insertEntry_self [BEq α] [LawfulBEq α] {l : List ((a : α) × β a)} {k : α}
    [Inhabited (β k)] {v : β k} : getValueCast! k (insertEntry k v l) = v := by
  rw [getValueCast!_insertEntry, dif_pos BEq.rfl, cast_eq]

theorem getValueCastD_insertEntry [BEq α] [LawfulBEq α] {l : List ((a : α) × β a)} {k a : α}
    {fallback : β a} {v : β k} : getValueCastD a (insertEntry k v l) fallback =
      if h : k == a then cast (congrArg β (eq_of_beq h)) v
      else getValueCastD a l fallback := by
  simp [getValueCastD_eq_getValueCast?, getValueCast?_insertEntry,
    apply_dite (fun x => Option.getD x fallback)]

theorem getValueCastD_insertEntry_self [BEq α] [LawfulBEq α] {l : List ((a : α) × β a)} {k : α}
    {fallback : β k} {v : β k} : getValueCastD k (insertEntry k v l) fallback = v := by
  rw [getValueCastD_insertEntry, dif_pos BEq.rfl, cast_eq]

theorem getValue!_insertEntry {β : Type v} [BEq α] [PartialEquivBEq α] [Inhabited β]
    {l : List ((_ : α) × β)} {k a : α} {v : β} :
    getValue! a (insertEntry k v l) = if k == a then v else getValue! a l := by
  simp [getValue!_eq_getValue?, getValue?_insertEntry, apply_ite Option.get!]

theorem getValue!_insertEntry_self {β : Type v} [BEq α] [EquivBEq α] [Inhabited β]
    {l : List ((_ : α) × β)} {k : α} {v : β} : getValue! k (insertEntry k v l) = v := by
  simp [getValue!_insertEntry, BEq.rfl]

theorem getValueD_insertEntry {β : Type v} [BEq α] [PartialEquivBEq α] {l : List ((_ : α) × β)}
    {k a : α} {fallback v : β} : getValueD a (insertEntry k v l) fallback =
      if k == a then v else getValueD a l fallback := by
  simp [getValueD_eq_getValue?, getValue?_insertEntry, apply_ite (fun x => Option.getD x fallback)]

theorem getValueD_insertEntry_self {β : Type v} [BEq α] [EquivBEq α] {l : List ((_ : α) × β)}
    {k : α} {fallback v : β} : getValueD k (insertEntry k v l) fallback = v := by
  simp [getValueD_insertEntry, BEq.rfl]

theorem getKey?_insertEntry [BEq α] [PartialEquivBEq α] {l : List ((a : α) × β a)} {k a : α}
    {v : β k} : getKey? a (insertEntry k v l) = if k == a then some k else getKey? a l := by
  cases hl : containsKey k l
  · simp [insertEntry_of_containsKey_eq_false hl]
  · rw [insertEntry_of_containsKey hl, getKey?_replaceEntry, hl]
    split <;> simp_all

theorem getKey?_insertEntry_self [BEq α] [EquivBEq α] {l : List ((a : α) × β a)} {k : α}
    {v : β k} : getKey? k (insertEntry k v l) = some k := by
  simp [getKey?_insertEntry]

theorem getKey?_eq_none [BEq α] [PartialEquivBEq α] {l : List ((a : α) × β a)} {a : α}
    (h : containsKey a l = false) : getKey? a l = none := by
  rwa [← Option.not_isSome_iff_eq_none, ← containsKey_eq_isSome_getKey?, Bool.not_eq_true]

theorem getKey!_insertEntry [BEq α] [EquivBEq α] [Inhabited α]  {l : List ((a : α) × β a)}
    {k a : α} {v : β k} : getKey! a (insertEntry k v l) =
      if k == a then k else getKey! a l := by
  simp [getKey!_eq_getKey?, getKey?_insertEntry, apply_ite Option.get!]

theorem getKey!_insertEntry_self [BEq α] [EquivBEq α] [Inhabited α] {l : List ((a : α) × β a)}
    {k : α} {v : β k} : getKey! k (insertEntry k v l) = k := by
  rw [getKey!_insertEntry, if_pos BEq.rfl]

theorem getKeyD_insertEntry [BEq α] [EquivBEq α] {l : List ((a : α) × β a)} {k a fallback : α}
    {v : β k} : getKeyD a (insertEntry k v l) fallback =
      if k == a then k else getKeyD a l fallback := by
  simp [getKeyD_eq_getKey?, getKey?_insertEntry, apply_ite (fun x => Option.getD x fallback)]

theorem getKeyD_insertEntry_self [BEq α] [EquivBEq α] {l : List ((a : α) × β a)} {k fallback : α}
    {v : β k} : getKeyD k (insertEntry k v l) fallback = k := by
  rw [getKeyD_insertEntry, if_pos BEq.rfl]

@[local simp]
theorem containsKey_insertEntry [BEq α] [PartialEquivBEq α] {l : List ((a : α) × β a)} {k a : α}
    {v : β k} : containsKey a (insertEntry k v l) = ((k == a) || containsKey a l) := by
  rw [containsKey_eq_isSome_getEntry?, containsKey_eq_isSome_getEntry?, getEntry?_insertEntry]
  cases k == a <;> simp

theorem containsKey_insertEntry_of_beq [BEq α] [PartialEquivBEq α] {l : List ((a : α) × β a)}
    {k a : α} {v : β k} (h : k == a) : containsKey a (insertEntry k v l) := by
  simp [h]

theorem containsKey_insertEntry_self [BEq α] [EquivBEq α] {l : List ((a : α) × β a)} {k : α}
    {v : β k} : containsKey k (insertEntry k v l) :=
  containsKey_insertEntry_of_beq BEq.rfl

theorem containsKey_of_containsKey_insertEntry [BEq α] [PartialEquivBEq α]
    {l : List ((a : α) × β a)} {k a : α} {v : β k} (h₁ : containsKey a (insertEntry k v l))
    (h₂ : (k == a) = false) : containsKey a l := by
  rwa [containsKey_insertEntry, h₂, Bool.false_or] at h₁

theorem getValueCast_insertEntry [BEq α] [LawfulBEq α] {l : List ((a : α) × β a)} {k a : α}
    {v : β k} {h} : getValueCast a (insertEntry k v l) h =
    if h' : k == a then cast (congrArg β (eq_of_beq h')) v
    else getValueCast a l (containsKey_of_containsKey_insertEntry h (Bool.eq_false_iff.2 h')) := by
  rw [← Option.some_inj, ← getValueCast?_eq_some_getValueCast, apply_dite Option.some,
    getValueCast?_insertEntry]
  simp only [← getValueCast?_eq_some_getValueCast]

theorem getEntry_insertEntry [BEq α] [PartialEquivBEq α] {l : List ((a : α) × β a)} {k a : α}
    {v : β k} {h} :
    getEntry a (insertEntry k v l) h = if h' : k == a then ⟨k, v⟩ else getEntry a l (containsKey_of_containsKey_insertEntry h (Bool.eq_false_iff.2 h')) := by
  suffices some (getEntry a (insertEntry k v l) h) = if h' : (k == a) = true then some ⟨k, v⟩ else some (getEntry a l (containsKey_of_containsKey_insertEntry h (Bool.eq_false_iff.2 h'))) by
    split <;> (rename_i h; simpa [h] using this)
  simp only [← getEntry?_eq_some_getEntry]
  apply getEntry?_insertEntry

theorem beq_of_getEntry_eq [BEq α] [PartialEquivBEq α] {l : List ((a : α) × β a)} {p : ((a : α) × β a)}
    {k : α} {h₁} (h : getEntry k l h₁ = p) : p.fst == k := by
  have heq1 : some (getEntry k l h₁) = some p := by simp only [h]
  rw [← getEntry?_eq_some_getEntry] at heq1
  exact @beq_of_getEntry?_eq_some α β _ l k p heq1

theorem getValueCast_insertEntry_self [BEq α] [LawfulBEq α] {l : List ((a : α) × β a)} {k : α}
    {v : β k} : getValueCast k (insertEntry k v l) containsKey_insertEntry_self = v := by
  simp [getValueCast_insertEntry]

theorem getValue_insertEntry {β : Type v} [BEq α] [PartialEquivBEq α] {l : List ((_ : α) × β)}
    {k a : α} {v : β} {h} : getValue a (insertEntry k v l) h =
      if h' : k == a then v
      else getValue a l (containsKey_of_containsKey_insertEntry h (Bool.eq_false_iff.2 h')) := by
  rw [← Option.some_inj, ← getValue?_eq_some_getValue, apply_dite Option.some,
    getValue?_insertEntry, ← dite_eq_ite]
  simp only [← getValue?_eq_some_getValue]

theorem getValue_insertEntry_self {β : Type v} [BEq α] [EquivBEq α] {l : List ((_ : α) × β)} {k : α}
    {v : β} : getValue k (insertEntry k v l) containsKey_insertEntry_self = v := by
  simp [getValue_insertEntry]

theorem getKey_insertEntry [BEq α] [EquivBEq α] {l : List ((a : α) × β a)} {k a : α}
    {v : β k} {h} : getKey a (insertEntry k v l) h =
    if h' : k == a then k
    else getKey a l (containsKey_of_containsKey_insertEntry h (Bool.eq_false_iff.2 h')) := by
  rw [← Option.some_inj, ← getKey?_eq_some_getKey, apply_dite Option.some, getKey?_insertEntry]
  simp only [← getKey?_eq_some_getKey, dite_eq_ite]

theorem getKey_insertEntry_self [BEq α] [EquivBEq α] {l : List ((a : α) × β a)} {k : α}
    {v : β k} : getKey k (insertEntry k v l) containsKey_insertEntry_self = k := by
  simp [getKey_insertEntry]

/-- Internal implementation detail of the hash map -/
def insertEntryIfNew [BEq α] (k : α) (v : β k) (l : List ((a : α) × β a)) : List ((a : α) × β a) :=
  bif containsKey k l then l else ⟨k, v⟩ :: l

theorem insertEntryIfNew_of_containsKey [BEq α] {l : List ((a : α) × β a)} {k : α} {v : β k}
    (h : containsKey k l) : insertEntryIfNew k v l = l := by
  simp_all [insertEntryIfNew]

theorem insertEntryIfNew_of_containsKey_eq_false [BEq α] {l : List ((a : α) × β a)} {k : α}
    {v : β k} (h : containsKey k l = false) : insertEntryIfNew k v l = ⟨k, v⟩ :: l := by
  simp_all [insertEntryIfNew]

theorem DistinctKeys.insertEntryIfNew [BEq α] [PartialEquivBEq α] {k : α} {v : β k}
    {l : List ((a : α) × β a)} (h : DistinctKeys l) :
    DistinctKeys (insertEntryIfNew k v l) := by
  simp only [Std.Internal.List.insertEntryIfNew, cond_eq_ite]
  split
  · exact h
  · rw [distinctKeys_cons_iff]
    rename_i h'
    simp [h, h']

@[simp]
theorem isEmpty_insertEntryIfNew [BEq α] {l : List ((a : α) × β a)} {k : α} {v : β k} :
    (insertEntryIfNew k v l).isEmpty = false := by
  cases h : containsKey k l
  · simp [insertEntryIfNew_of_containsKey_eq_false h]
  · rw [insertEntryIfNew_of_containsKey h]
    exact isEmpty_eq_false_of_containsKey h

theorem getEntry?_insertEntryIfNew [BEq α] [PartialEquivBEq α] {l : List ((a : α) × β a)} {k a : α}
    {v : β k} : getEntry? a (insertEntryIfNew k v l) =
      if k == a && !containsKey k l then some ⟨k, v⟩ else getEntry? a l := by
  cases h : containsKey k l
  · simp [insertEntryIfNew_of_containsKey_eq_false h, getEntry?_cons]
  · simp [insertEntryIfNew_of_containsKey h]

theorem getValueCast?_insertEntryIfNew [BEq α] [LawfulBEq α] {l : List ((a : α) × β a)} {k a : α}
    {v : β k} : getValueCast? a (insertEntryIfNew k v l) =
      if h : k == a ∧ containsKey k l = false then some (cast (congrArg β (eq_of_beq h.1)) v)
      else getValueCast? a l := by
  cases h : containsKey k l
  · rw [insertEntryIfNew_of_containsKey_eq_false h, getValueCast?_cons]
    split <;> simp_all
  · simp [insertEntryIfNew_of_containsKey h]

theorem getValue?_insertEntryIfNew {β : Type v} [BEq α] [PartialEquivBEq α] {l : List ((_ : α) × β)}
    {k a : α} {v : β} : getValue? a (insertEntryIfNew k v l) =
      if k == a ∧ containsKey k l = false then some v else getValue? a l := by
  simp [getValue?_eq_getEntry?, getEntry?_insertEntryIfNew,
      apply_ite (Option.map (fun (y : ((_ : α) × β)) => y.2))]

theorem containsKey_insertEntryIfNew [BEq α] [PartialEquivBEq α] {l : List ((a : α) × β a)}
    {k a : α} {v : β k} :
    containsKey a (insertEntryIfNew k v l) = ((k == a) || containsKey a l) := by
  simp only [containsKey_eq_isSome_getEntry?, getEntry?_insertEntryIfNew, apply_ite Option.isSome,
    Option.isSome_some]
  simp only [Bool.and_eq_true, Option.not_isSome, Option.isNone_iff_eq_none,
    getEntry?_eq_none, Bool.if_true_left, Bool.decide_and, Bool.decide_eq_true,
    Bool.decide_eq_false]
  cases h : k == a
  · simp
  · rw [containsKey_eq_isSome_getEntry?, getEntry?_congr h]
    simp [-Option.not_isSome]

theorem containsKey_insertEntryIfNew_self [BEq α] [EquivBEq α] {l : List ((a : α) × β a)} {k : α}
    {v : β k} : containsKey k (insertEntryIfNew k v l) := by
  rw [containsKey_insertEntryIfNew, BEq.rfl, Bool.true_or]

theorem containsKey_of_containsKey_insertEntryIfNew [BEq α] [PartialEquivBEq α]
    {l : List ((a : α) × β a)} {k a : α} {v : β k} (h₁ : containsKey a (insertEntryIfNew k v l))
    (h₂ : (k == a) = false) : containsKey a l := by
  rwa [containsKey_insertEntryIfNew, h₂, Bool.false_or] at h₁

/--
This is a restatement of `containsKey_insertEntryIfNew` that is written to exactly match the proof
obligation in the statement of `getValueCast_insertEntryIfNew`.
-/
theorem containsKey_of_containsKey_insertEntryIfNew' [BEq α] [PartialEquivBEq α]
    {l : List ((a : α) × β a)} {k a : α} {v : β k} (h₁ : containsKey a (insertEntryIfNew k v l))
    (h₂ : ¬((k == a) ∧ containsKey k l = false)) : containsKey a l := by
  rw [Decidable.not_and_iff_or_not, Bool.not_eq_true, Bool.not_eq_false] at h₂
  rcases h₂ with h₂|h₂
  · rwa [containsKey_insertEntryIfNew, h₂, Bool.false_or] at h₁
  · rwa [insertEntryIfNew_of_containsKey h₂] at h₁

theorem getValueCast_insertEntryIfNew [BEq α] [LawfulBEq α] {l : List ((a : α) × β a)} {k a : α}
    {v : β k} {h} : getValueCast a (insertEntryIfNew k v l) h =
    if h' : k == a ∧ containsKey k l = false then
      cast (congrArg β (eq_of_beq h'.1)) v
    else
      getValueCast a l (containsKey_of_containsKey_insertEntryIfNew' h h') := by
  rw [← Option.some_inj, ← getValueCast?_eq_some_getValueCast, apply_dite Option.some,
    getValueCast?_insertEntryIfNew]
  simp only [← getValueCast?_eq_some_getValueCast]

theorem getValue_insertEntryIfNew {β : Type v} [BEq α] [PartialEquivBEq α] {l : List ((_ : α) × β)}
    {k a : α} {v : β} {h} : getValue a (insertEntryIfNew k v l) h =
    if h' : k == a ∧ containsKey k l = false then v
    else getValue a l (containsKey_of_containsKey_insertEntryIfNew' h h') := by
  rw [← Option.some_inj, ← getValue?_eq_some_getValue, apply_dite Option.some,
    getValue?_insertEntryIfNew, ← dite_eq_ite]
  simp [← getValue?_eq_some_getValue]

theorem getValueCast!_insertEntryIfNew [BEq α] [LawfulBEq α] {l : List ((a : α) × β a)} {k a : α}
    {v : β k} [Inhabited (β a)] : getValueCast! a (insertEntryIfNew k v l) =
      if h : k == a ∧ containsKey k l = false then cast (congrArg β (eq_of_beq h.1)) v
      else getValueCast! a l := by
  simp [getValueCast!_eq_getValueCast?, getValueCast?_insertEntryIfNew, apply_dite Option.get!]

theorem getValue!_insertEntryIfNew {β : Type v} [BEq α] [PartialEquivBEq α] [Inhabited β]
    {l : List ((_ : α) × β)} {k a : α} {v : β} : getValue! a (insertEntryIfNew k v l) =
      if k == a ∧ containsKey k l = false then v else getValue! a l := by
  simp [getValue!_eq_getValue?, getValue?_insertEntryIfNew, apply_ite Option.get!]

theorem getValueCastD_insertEntryIfNew [BEq α] [LawfulBEq α] {l : List ((a : α) × β a)} {k a : α}
    {v : β k} {fallback : β a} : getValueCastD a (insertEntryIfNew k v l) fallback =
      if h : k == a ∧ containsKey k l = false then cast (congrArg β (eq_of_beq h.1)) v
      else getValueCastD a l fallback := by
  simp [getValueCastD_eq_getValueCast?, getValueCast?_insertEntryIfNew,
    apply_dite (fun x => Option.getD x fallback)]

theorem getValueD_insertEntryIfNew {β : Type v} [BEq α] [PartialEquivBEq α] {l : List ((_ : α) × β)}
    {k a : α} {fallback v : β} : getValueD a (insertEntryIfNew k v l) fallback =
      if k == a ∧ containsKey k l = false then v else getValueD a l fallback := by
  simp [getValueD_eq_getValue?, getValue?_insertEntryIfNew,
    apply_ite (fun x => Option.getD x fallback)]

theorem getKey?_insertEntryIfNew [BEq α] [PartialEquivBEq α] {l : List ((a : α) × β a)} {k a : α}
    {v : β k} : getKey? a (insertEntryIfNew k v l) =
      if k == a ∧ containsKey k l = false then some k else getKey? a l := by
  cases h : containsKey k l
  · rw [insertEntryIfNew_of_containsKey_eq_false h]
    split <;> simp_all
  · simp [insertEntryIfNew_of_containsKey h]

theorem getKey_insertEntryIfNew [BEq α] [PartialEquivBEq α] {l : List ((a : α) × β a)}
    {k a : α} {v : β k} {h} : getKey a (insertEntryIfNew k v l) h =
    if h' : k == a ∧ containsKey k l = false then k
    else getKey a l (containsKey_of_containsKey_insertEntryIfNew' h h') := by
  rw [← Option.some_inj, ← getKey?_eq_some_getKey, apply_dite Option.some,
    getKey?_insertEntryIfNew, ← dite_eq_ite]
  simp [← getKey?_eq_some_getKey]

theorem getKey!_insertEntryIfNew [BEq α] [PartialEquivBEq α] [Inhabited α]
    {l : List ((a : α) × β a)} {k a : α} {v : β k} : getKey! a (insertEntryIfNew k v l) =
      if k == a ∧ containsKey k l = false then k else getKey! a l := by
  simp [getKey!_eq_getKey?, getKey?_insertEntryIfNew, apply_ite Option.get!]

theorem getKeyD_insertEntryIfNew [BEq α] [PartialEquivBEq α] {l : List ((a : α) × β a)}
    {k a fallback : α} {v : β k} : getKeyD a (insertEntryIfNew k v l) fallback =
      if k == a ∧ containsKey k l = false then k else getKeyD a l fallback := by
  simp [getKeyD_eq_getKey?, getKey?_insertEntryIfNew, apply_ite (fun x => Option.getD x fallback)]

theorem length_insertEntryIfNew [BEq α] {l : List ((a : α) × β a)} {k : α} {v : β k} :
    (insertEntryIfNew k v l).length = if containsKey k l then l.length else l.length + 1 := by
  simp [insertEntryIfNew, Bool.apply_cond List.length]

theorem length_le_length_insertEntryIfNew [BEq α] {l : List ((a : α) × β a)} {k : α} {v : β k} :
    l.length ≤ (insertEntryIfNew k v l).length := by
  rw [length_insertEntryIfNew]
  split <;> omega

theorem length_insertEntryIfNew_le [BEq α] {l : List ((a : α) × β a)} {k : α} {v : β k} :
    (insertEntryIfNew k v l).length ≤ l.length + 1 := by
  rw [length_insertEntryIfNew]
  split <;> omega

@[simp]
theorem keys_eraseKey [BEq α] [PartialEquivBEq α] {l : List ((a : α) × β a)} {k : α} :
    keys (eraseKey k l) = (keys l).erase k := by
  induction l using assoc_induction
  · rfl
  next k' v' l ih =>
    simp only [eraseKey_cons, keys_cons, List.erase_cons]
    rw [BEq.comm]
    cases k == k' <;> simp [ih]

theorem DistinctKeys.eraseKey [BEq α] [PartialEquivBEq α] {l : List ((a : α) × β a)} {k : α} :
    DistinctKeys l → DistinctKeys (eraseKey k l) := by
  apply distinctKeys_of_sublist_keys (by simpa using erase_sublist)

theorem getEntry?_eraseKey_self [BEq α] [PartialEquivBEq α] {l : List ((a : α) × β a)} {k : α}
    (h : DistinctKeys l) : getEntry? k (eraseKey k l) = none := by
  induction l using assoc_induction
  · simp
  next k' v' t ih =>
    cases h' : k' == k
    · rw [eraseKey_cons_of_false h', getEntry?_cons_of_false h']
      exact ih h.tail
    · rw [eraseKey_cons_of_beq h', ← Option.not_isSome_iff_eq_none, Bool.not_eq_true,
        ← containsKey_eq_isSome_getEntry?, ← containsKey_congr h']
      exact h.containsKey_eq_false

theorem getEntry?_eraseKey_of_beq [BEq α] [PartialEquivBEq α] {l : List ((a : α) × β a)} {k a : α}
    (hl : DistinctKeys l) (hka : k == a) : getEntry? a (eraseKey k l) = none := by
  rw [← getEntry?_congr hka, getEntry?_eraseKey_self hl]

theorem getEntry?_eraseKey_of_false [BEq α] [PartialEquivBEq α] {l : List ((a : α) × β a)}
    {k a : α} (hka : (k == a) = false) : getEntry? a (eraseKey k l) = getEntry? a l := by
  induction l using assoc_induction
  · simp
  next k' v' t ih =>
    cases h' : k' == k
    · rw [eraseKey_cons_of_false h']
      cases h'' : k' == a
      · rw [getEntry?_cons_of_false h'', ih, getEntry?_cons_of_false h'']
      · rw [getEntry?_cons_of_true h'', getEntry?_cons_of_true h'']
    · rw [eraseKey_cons_of_beq h']
      have hx : (k' == a) = false := BEq.neq_of_beq_of_neq h' hka
      rw [getEntry?_cons_of_false hx]

theorem getEntry?_eraseKey [BEq α] [PartialEquivBEq α] {l : List ((a : α) × β a)} {k a : α}
    (hl : DistinctKeys l) :
    getEntry? a (eraseKey k l) = if k == a then none else getEntry? a l := by
  cases h : k == a
  · simp [getEntry?_eraseKey_of_false h]
  · simp [getEntry?_eraseKey_of_beq hl h]

theorem keys_filterMap' {l : List ((a : α) × β a)} {f : (a : α) → β a → Option (γ a)} :
    keys (l.filterMap fun p => (f p.1 p.2).map (⟨p.1, ·⟩)) =
      keys (l.filter fun p => (f p.1 p.2).isSome) := by
  induction l using assoc_induction
  · simp
  next k v t ih =>
    simp only [List.filterMap_cons, List.filter_cons]
    cases f k v <;> simp [ih]

theorem mem_keys_iff_contains [BEq α] [LawfulBEq α] {l : List ((a : α) × β a)} {k : α} :
    k ∈ keys l ↔ containsKey k l = true := by
  induction l using assoc_induction
  · simp
  next k' v t ih =>
    simp only [keys_cons, List.mem_cons, containsKey_cons, Bool.or_eq_true, beq_iff_eq]
    rw [ih, Eq.comm]

theorem keys_filter [BEq α] [LawfulBEq α] {l : List ((a : α) × β a)} {f : (a : α) → β a → Bool}
    (hl : DistinctKeys l) :
    (keys (l.filter (fun x => f x.1 x.2))) =
      (List.filter (fun x => f x.1 (getValueCast x.1 l (mem_keys_iff_contains.mp x.2)))
        (keys l).attach).unattach := by
  induction l using assoc_induction with
  | nil => simp [keys]
  | cons k v tl ih =>
    rw [List.filter_cons]
    specialize ih hl.tail
    replace hl := hl.containsKey_eq_false
    simp only [keys, List.attach_cons, getValueCast_cons, ↓reduceDIte, cast_eq,
      List.filter_cons, BEq.rfl, List.filter_map, Function.comp_def]
    have (x : { x // x ∈ keys tl }) : (k == x.val) = False := eq_false <| by
      intro h
      rw [containsKey_congr h, mem_keys_iff_contains.mp x.2] at hl
      contradiction
    simp only [this, ↓reduceDIte]
    split
    · simp only [keys_cons, ih, List.unattach, List.map_cons, List.map_map, Function.comp_def]
    · simp only [ih, List.unattach, List.map_map, Function.comp_def]

theorem Const.keys_filter [BEq α] [EquivBEq α] {β : Type v}
    {l : List ((_ : α) × β)} {f : α → β → Bool} (hl : DistinctKeys l) :
    (keys (l.filter (fun x => f x.1 x.2))) =
      (List.filter (fun x => f x.1 (getValue x.1 l (containsKey_of_mem_keys x.2)))
        (keys l).attach).unattach := by
  induction l using assoc_induction with
  | nil => simp [keys]
  | cons k v tl ih =>
    rw [List.filter_cons]
    specialize ih hl.tail
    replace hl := hl.containsKey_eq_false
    simp only [keys, List.attach_cons, getValue_cons, ↓reduceDIte,
      List.filter_cons, BEq.rfl, List.filter_map, Function.comp_def]
    have (x : { x // x ∈ keys tl }) : (k == x.val) = False := eq_false <| by
      intro h
      rw [containsKey_congr h, containsKey_of_mem_keys x.2] at hl
      contradiction
    simp only [this, ↓reduceDIte]
    split
    · simp only [keys_cons, ih, List.unattach, List.map_cons, List.map_map, Function.comp_def]
    · simp only [ih, List.unattach, List.map_map, Function.comp_def]

@[simp]
theorem keys_map {l : List ((a : α) × β a)} {f : (a : α) → β a → γ a} :
    keys (l.map fun p => ⟨p.1, f p.1 p.2⟩) = keys l := by
  induction l using assoc_induction <;> simp_all

theorem DistinctKeys.filterMap [BEq α] [PartialEquivBEq α] {l : List ((a : α) × β a)}
    {f : (a : α) → β a → Option (γ a)} :
    DistinctKeys l → DistinctKeys (l.filterMap fun p => (f p.1 p.2).map (⟨p.1, ·⟩)) := by
  apply distinctKeys_of_sublist_keys
  rw [keys_filterMap', keys_eq_map, keys_eq_map]
  apply Sublist.map
  exact filter_sublist

theorem DistinctKeys.map [BEq α] {l : List ((a : α) × β a)} {f : (a : α) → β a → γ a}
    (h : DistinctKeys l) : DistinctKeys (l.map fun p => ⟨p.1, f p.1 p.2⟩) :=
  h.of_keys_eq keys_map.symm

theorem DistinctKeys.filter [BEq α] {l : List ((a : α) × β a)} {f : (a : α) → β a → Bool}
    (h : DistinctKeys l) : DistinctKeys (l.filter fun p => f p.1 p.2) :=
  distinctKeys_of_sublist filter_sublist h

section

variable {β : Type v}

theorem getValue?_eraseKey_self [BEq α] [PartialEquivBEq α] {l : List ((_ : α) × β)} {k : α}
    (h : DistinctKeys l) : getValue? k (eraseKey k l) = none := by
  simp [getValue?_eq_getEntry?, getEntry?_eraseKey_self h]

theorem getValue?_eraseKey_of_beq [BEq α] [PartialEquivBEq α] {l : List ((_ : α) × β)} {k a : α}
    (hl : DistinctKeys l) (hka : k == a) : getValue? a (eraseKey k l) = none := by
  simp [getValue?_eq_getEntry?, getEntry?_eraseKey_of_beq hl hka]

theorem getValue?_eraseKey_of_false [BEq α] [PartialEquivBEq α] {l : List ((_ : α) × β)} {k a : α}
    (hka : (k == a) = false) : getValue? a (eraseKey k l) = getValue? a l := by
  simp [getValue?_eq_getEntry?, getEntry?_eraseKey_of_false hka]

theorem getValue?_eraseKey [BEq α] [PartialEquivBEq α] {l : List ((_ : α) × β)} {k a : α}
    (hl : DistinctKeys l) :
    getValue? a (eraseKey k l) = if k == a then none else getValue? a l := by
  simp [getValue?_eq_getEntry?, getEntry?_eraseKey hl, apply_ite (Option.map _)]

end

theorem getKey?_eraseKey [BEq α] [PartialEquivBEq α] {l : List ((a : α) × β a)} {k a : α}
    (hl : DistinctKeys l) :
    getKey? a (eraseKey k l) = if k == a then none else getKey? a l := by
  rw [getKey?_eq_getEntry?, getEntry?_eraseKey hl]
  by_cases h : k == a
  . simp [h]
  . simp [h, getKey?_eq_getEntry?]

theorem getKey?_eraseKey_self [BEq α] [PartialEquivBEq α] {l : List ((a : α) × β a)} {k : α}
    (hl : DistinctKeys l) : getKey? k (eraseKey k l) = none := by
  simp [getKey?_eq_getEntry?, getEntry?_eraseKey_self hl]

theorem getKey!_eraseKey [BEq α] [PartialEquivBEq α] [Inhabited α] {l : List ((a : α) × β a)}
    {k a : α} (hl : DistinctKeys l) :
    getKey! a (eraseKey k l) = if k == a then default else getKey! a l := by
  simp [getKey!_eq_getKey?, getKey?_eraseKey hl, apply_ite Option.get!]

theorem getKey!_eraseKey_self [BEq α] [PartialEquivBEq α] [Inhabited α]  {l : List ((a : α) × β a)}
    {k : α} (hl : DistinctKeys l) : getKey! k (eraseKey k l) = default := by
  simp [getKey!_eq_getKey?, getKey?_eraseKey_self hl]

theorem getKeyD_eraseKey [BEq α] [PartialEquivBEq α] {l : List ((a : α) × β a)} {k a fallback : α}
    (hl : DistinctKeys l) :
    getKeyD a (eraseKey k l) fallback = if k == a then fallback else getKeyD a l fallback := by
  simp [getKeyD_eq_getKey?, getKey?_eraseKey hl, apply_ite (fun x => Option.getD x fallback)]

theorem getKeyD_eraseKey_self [BEq α] [PartialEquivBEq α] {l : List ((a : α) × β a)}
    {k fallback : α} (hl : DistinctKeys l) : getKeyD k (eraseKey k l) fallback = fallback := by
  simp [getKeyD_eq_getKey?, getKey?_eraseKey_self hl]

theorem containsKey_eraseKey_self [BEq α] [PartialEquivBEq α] {l : List ((a : α) × β a)} {k : α}
    (h : DistinctKeys l) : containsKey k (eraseKey k l) = false := by
  simp [containsKey_eq_isSome_getEntry?, getEntry?_eraseKey_self h]

theorem containsKey_eraseKey_of_beq [BEq α] [PartialEquivBEq α] {l : List ((a : α) × β a)}
    {k a : α} (hl : DistinctKeys l) (hka : a == k) : containsKey a (eraseKey k l) = false := by
  rw [containsKey_congr hka, containsKey_eraseKey_self hl]

theorem containsKey_eraseKey_of_false [BEq α] [PartialEquivBEq α] {l : List ((a : α) × β a)}
    {k a : α} (hka : (k == a) = false) : containsKey a (eraseKey k l) = containsKey a l := by
  simp [containsKey_eq_isSome_getEntry?, getEntry?_eraseKey_of_false hka]

theorem containsKey_eraseKey [BEq α] [PartialEquivBEq α] {l : List ((a : α) × β a)} {k a : α}
    (hl : DistinctKeys l) : containsKey a (eraseKey k l) = (!(k == a) && containsKey a l) := by
  simp [containsKey_eq_isSome_getEntry?, getEntry?_eraseKey hl, apply_ite]

theorem isEmpty_eq_isEmpty_eraseKey_and_not_containsKey [Ord α] [TransOrd α] [BEq α] [LawfulBEqOrd α]
    {l : List ((a : α) × β a)} (hd : DistinctKeys l) (k : α) :
    l.isEmpty = ((eraseKey k l).isEmpty && !(containsKey k l)) := by
  rw [Bool.eq_iff_iff, Bool.and_eq_true, Bool.not_eq_true']
  simp only [isEmpty_iff_forall_containsKey, containsKey_eraseKey hd, Bool.and_eq_false_iff,
    Bool.not_eq_false']
  constructor
  · exact fun h => ⟨fun a => Or.inr (h a), h k⟩
  · rintro ⟨h₁, h₂⟩ a
    specialize h₁ a
    cases hbeq : k == a
    · simp_all
    · simp only [hbeq, true_or] at h₁
      exact containsKey_congr hbeq ▸ h₂

theorem isEmpty_eq_false_of_isEmpty_eraseKey_eq_false [Ord α] [TransOrd α] [BEq α] [LawfulBEqOrd α]
    {l : List ((a : α) × β a)} (hd : DistinctKeys l) {k : α}
    (he : (eraseKey k l).isEmpty = false) :
    l.isEmpty = false := by
  simp_all [isEmpty_eq_isEmpty_eraseKey_and_not_containsKey hd k]

theorem getValueCast?_eraseKey [BEq α] [LawfulBEq α] {l : List ((a : α) × β a)} {k a : α}
    (hl : DistinctKeys l) :
    getValueCast? a (eraseKey k l) = if k == a then none else getValueCast? a l := by
  simp only [getValueCast?_eq_getEntry?, getEntry?_eraseKey hl]
  by_cases h : k == a
  · simp only [if_pos h, Option.dmap_none]
  · simp only [if_neg h]

theorem getValueCast?_eraseKey_self [BEq α] [LawfulBEq α] {l : List ((a : α) × β a)} {k : α}
    (hl : DistinctKeys l) : getValueCast? k (eraseKey k l) = none := by
  rw [getValueCast?_eraseKey hl, if_pos BEq.rfl]

theorem getValueCast!_eraseKey [BEq α] [LawfulBEq α] {l : List ((a : α) × β a)} {k a : α}
    [Inhabited (β a)] (hl : DistinctKeys l) :
    getValueCast! a (eraseKey k l) = if k == a then default else getValueCast! a l := by
  simp [getValueCast!_eq_getValueCast?, getValueCast?_eraseKey hl, apply_ite Option.get!]

theorem getValueCast!_eraseKey_self [BEq α] [LawfulBEq α] {l : List ((a : α) × β a)} {k : α}
    [Inhabited (β k)] (hl : DistinctKeys l) : getValueCast! k (eraseKey k l) = default := by
  simp [getValueCast!_eq_getValueCast?, getValueCast?_eraseKey_self hl]

theorem getValueCastD_eraseKey [BEq α] [LawfulBEq α] {l : List ((a : α) × β a)} {k a : α}
    {fallback : β a} (hl : DistinctKeys l) : getValueCastD a (eraseKey k l) fallback =
      if k == a then fallback else getValueCastD a l fallback := by
  simp [getValueCastD_eq_getValueCast?, getValueCast?_eraseKey hl,
    apply_ite (fun x => Option.getD x fallback)]

theorem getValueCastD_eraseKey_self [BEq α] [LawfulBEq α] {l : List ((a : α) × β a)} {k : α}
    {fallback : β k} (hl : DistinctKeys l) :
    getValueCastD k (eraseKey k l) fallback = fallback := by
  simp [getValueCastD_eq_getValueCast?, getValueCast?_eraseKey_self hl]

theorem getValue!_eraseKey {β : Type v} [BEq α] [PartialEquivBEq α] [Inhabited β]
    {l : List ((_ : α) × β)} {k a : α} (hl : DistinctKeys l) :
    getValue! a (eraseKey k l) = if k == a then default else getValue! a l := by
  simp [getValue!_eq_getValue?, getValue?_eraseKey hl, apply_ite Option.get!]

theorem getValue!_eraseKey_self {β : Type v} [BEq α] [PartialEquivBEq α] [Inhabited β]
    {l : List ((_ : α) × β)} {k : α} (hl : DistinctKeys l) :
    getValue! k (eraseKey k l) = default := by
  simp [getValue!_eq_getValue?, getValue?_eraseKey_self hl]

theorem getValueD_eraseKey {β : Type v} [BEq α] [PartialEquivBEq α] {l : List ((_ : α) × β)}
    {k a : α} {fallback : β} (hl : DistinctKeys l) : getValueD a (eraseKey k l) fallback =
      if k == a then fallback else getValueD a l fallback := by
  simp [getValueD_eq_getValue?, getValue?_eraseKey hl, apply_ite (fun x => Option.getD x fallback)]

theorem getValueD_eraseKey_self {β : Type v} [BEq α] [PartialEquivBEq α] {l : List ((_ : α) × β)}
    {k : α} {fallback : β} (hl : DistinctKeys l) :
    getValueD k (eraseKey k l) fallback = fallback := by
  simp [getValueD_eq_getValue?, getValue?_eraseKey_self hl]

theorem containsKey_of_containsKey_eraseKey [BEq α] [PartialEquivBEq α] {l : List ((a : α) × β a)}
    {k a : α} (hl : DistinctKeys l) : containsKey a (eraseKey k l) → containsKey a l := by
  simp [containsKey_eraseKey hl]

theorem getValueCast_eraseKey [BEq α] [LawfulBEq α] {l : List ((a : α) × β a)} {k a : α} {h}
    (hl : DistinctKeys l) : getValueCast a (eraseKey k l) h =
      getValueCast a l (containsKey_of_containsKey_eraseKey hl h) := by
  rw [containsKey_eraseKey hl, Bool.and_eq_true, Bool.not_eq_true'] at h
  rw [← Option.some_inj, ← getValueCast?_eq_some_getValueCast, getValueCast?_eraseKey hl, h.1]
  simp [← getValueCast?_eq_some_getValueCast]

theorem getValue_eraseKey {β : Type v} [BEq α] [PartialEquivBEq α] {l : List ((_ : α) × β)}
    {k a : α} {h} (hl : DistinctKeys l) :
    getValue a (eraseKey k l) h = getValue a l (containsKey_of_containsKey_eraseKey hl h) := by
  rw [containsKey_eraseKey hl, Bool.and_eq_true, Bool.not_eq_true'] at h
  rw [← Option.some_inj, ← getValue?_eq_some_getValue, getValue?_eraseKey hl, h.1]
  simp [← getValue?_eq_some_getValue]

theorem getKey_eraseKey [BEq α] [EquivBEq α] {l : List ((a : α) × β a)} {k a : α} {h}
    (hl : DistinctKeys l) : getKey a (eraseKey k l) h =
      getKey a l (containsKey_of_containsKey_eraseKey hl h) := by
  rw [containsKey_eraseKey hl, Bool.and_eq_true, Bool.not_eq_true'] at h
  rw [← Option.some_inj, ← getKey?_eq_some_getKey, getKey?_eraseKey hl, h.1]
  simp [← getKey?_eq_some_getKey]

theorem getEntry?_of_perm [BEq α] [PartialEquivBEq α] {l l' : List ((a : α) × β a)} {a : α}
    (hl : DistinctKeys l) (h : Perm l l') : getEntry? a l = getEntry? a l' := by
  induction h
  · simp
  next p t₁ t₂ _ ih₂ =>
    rcases p with ⟨k', v'⟩
    simp only [getEntry?_cons, ih₂ hl.tail]
  next p p' _ =>
    rcases p with ⟨k₁, v₁⟩
    rcases p' with ⟨k₂, v₂⟩
    simp only [getEntry?_cons]
    cases h₂ : k₂ == a <;> cases h₁ : k₁ == a <;> try simp; done
    simp only [distinctKeys_cons_iff, containsKey_cons, Bool.or_eq_false_iff] at hl
    exact ((Bool.eq_false_iff.1 hl.2.1).elim (BEq.trans h₁ (BEq.symm h₂))).elim
  next l₁ l₂ l₃ hl₁₂ _ ih₁ ih₂ => exact (ih₁ hl).trans (ih₂ (hl.perm (hl₁₂.symm)))

theorem getEntryD_of_perm [BEq α] [PartialEquivBEq α] {l l' : List ((a : α) × β a)} {a : α} {fallback : (a : α) × β a}
    (hl : DistinctKeys l) (h : Perm l l') : getEntryD a fallback l = getEntryD a fallback l' := by
  rw [getEntryD_eq_getEntry?, getEntryD_eq_getEntry?, getEntry?_of_perm hl h]

theorem getEntry!_of_perm [BEq α] [PartialEquivBEq α] {l l' : List ((a : α) × β a)} {a : α} [Inhabited ((a : α) × β a)]
    (hl : DistinctKeys l) (h : Perm l l') : getEntry! a l = getEntry! a l' := by
  rw [getEntry!_eq_getEntry?, getEntry!_eq_getEntry?, getEntry?_of_perm hl h]

theorem containsKey_of_perm [BEq α] [PartialEquivBEq α] {l l' : List ((a : α) × β a)} {k : α}
    (h : Perm l l') : containsKey k l = containsKey k l' := by
  induction h
  · simp
  next p t₁ t₂ _ ih₂ => rw [containsKey_cons, containsKey_cons, ih₂]
  next p p' _ =>
    rw [containsKey_cons, containsKey_cons, containsKey_cons, containsKey_cons]
    simp only [← Bool.or_assoc, Bool.or_comm]
  next _ _ _ _ _ ih₁ ih₂ => exact ih₁.trans ih₂

theorem getValueCast?_of_perm [BEq α] [LawfulBEq α] {l l' : List ((a : α) × β a)} {a : α}
    (hl : DistinctKeys l) (h : Perm l l') : getValueCast? a l = getValueCast? a l' := by
  simp only [getValueCast?_eq_getEntry?, getEntry?_of_perm hl h]

theorem getValueCast_of_perm [BEq α] [LawfulBEq α] {l l' : List ((a : α) × β a)} {a : α} {h'}
    (hl : DistinctKeys l) (h : Perm l l') :
    getValueCast a l h' = getValueCast a l' ((containsKey_of_perm h).symm.trans h') := by
  rw [← Option.some_inj, ← getValueCast?_eq_some_getValueCast, ← getValueCast?_eq_some_getValueCast,
    getValueCast?_of_perm hl h]

theorem getEntry_of_perm [BEq α] [PartialEquivBEq α] {l l' : List ((a : α) × β a)} {a : α} {h'} (hl : DistinctKeys l) (h : Perm l l') : getEntry a l h' = getEntry a l' ((containsKey_of_perm h).symm.trans h') := by
  suffices some (getEntry a l h') = some (getEntry a l' ((containsKey_of_perm h).symm.trans h')) by injections
  rw [← getEntry?_eq_some_getEntry, ← getEntry?_eq_some_getEntry]
  apply getEntry?_of_perm hl h


theorem getValueCast!_of_perm [BEq α] [LawfulBEq α] {l l' : List ((a : α) × β a)} {a : α}
    [Inhabited (β a)] (hl : DistinctKeys l) (h : Perm l l') :
    getValueCast! a l = getValueCast! a l' := by
  simp only [getValueCast!_eq_getValueCast?, getValueCast?_of_perm hl h]

theorem getValueCastD_of_perm [BEq α] [LawfulBEq α] {l l' : List ((a : α) × β a)} {a : α}
    {fallback : β a} (hl : DistinctKeys l) (h : Perm l l') :
    getValueCastD a l fallback = getValueCastD a l' fallback := by
  simp only [getValueCastD_eq_getValueCast?, getValueCast?_of_perm hl h]

section

variable {β : Type v}

theorem getValue?_of_perm [BEq α] [PartialEquivBEq α] {l l' : List ((_ : α) × β)} {a : α}
    (hl : DistinctKeys l) (h : Perm l l') : getValue? a l = getValue? a l' := by
  simp only [getValue?_eq_getEntry?, getEntry?_of_perm hl h]

theorem getValue_of_perm [BEq α] [PartialEquivBEq α] {l l' : List ((_ : α) × β)} {a : α} {h'}
    (hl : DistinctKeys l) (h : Perm l l') :
    getValue a l h' = getValue a l' ((containsKey_of_perm h).symm.trans h') := by
  rw [← Option.some_inj, ← getValue?_eq_some_getValue, ← getValue?_eq_some_getValue,
    getValue?_of_perm hl h]

theorem getValue!_of_perm [BEq α] [PartialEquivBEq α] [Inhabited β] {l l' : List ((_ : α) × β)}
    {a : α} (hl : DistinctKeys l) (h : Perm l l') : getValue! a l = getValue! a l' := by
  simp only [getValue!_eq_getValue?, getValue?_of_perm hl h]

theorem getValueD_of_perm [BEq α] [PartialEquivBEq α] {l l' : List ((_ : α) × β)} {a : α}
    {fallback : β} (hl : DistinctKeys l) (h : Perm l l') :
    getValueD a l fallback = getValueD a l' fallback := by
  simp only [getValueD_eq_getValue?, getValue?_of_perm hl h]

end

theorem getKey?_of_perm [BEq α] [PartialEquivBEq α] {l l' : List ((a : α) × β a)} {a : α}
    (hl : DistinctKeys l) (h : Perm l l') : getKey? a l = getKey? a l' := by
  rw [getKey?_eq_getEntry?, getKey?_eq_getEntry?, getEntry?_of_perm hl h]

theorem getKey_of_perm [BEq α] [PartialEquivBEq α] {l l' : List ((a : α) × β a)} {a : α} {h'}
    (hl : DistinctKeys l) (h : Perm l l') :
    getKey a l h' = getKey a l' ((containsKey_of_perm h).symm.trans h') := by
  rw [← Option.some_inj, ← getKey?_eq_some_getKey, ← getKey?_eq_some_getKey,
    getKey?_of_perm hl h]

theorem getKey!_of_perm [BEq α] [PartialEquivBEq α] [Inhabited α] {l l' : List ((a : α) × β a)}
    {a : α} (hl : DistinctKeys l) (h : Perm l l') :
    getKey! a l = getKey! a l' := by
  simp only [getKey!_eq_getKey?, getKey?_of_perm hl h]

theorem getKeyD_of_perm [BEq α] [PartialEquivBEq α] {l l' : List ((a : α) × β a)} {a fallback : α}
    (hl : DistinctKeys l) (h : Perm l l') :
    getKeyD a l fallback = getKeyD a l' fallback := by
  simp only [getKeyD_eq_getKey?, getKey?_of_perm hl h]

theorem perm_cons_getEntry [BEq α] {l : List ((a : α) × β a)} {a : α} (h : containsKey a l) :
    ∃ l', Perm l (getEntry a l h :: l') := by
  induction l using assoc_induction
  · simp at h
  next k' v' t ih =>
    simp only [containsKey_cons, Bool.or_eq_true] at h
    cases hk : k' == a
    · obtain ⟨l', hl'⟩ := ih (h.resolve_left (Bool.not_eq_true _ ▸ hk))
      rw [getEntry_cons_of_false hk]
      exact ⟨⟨k', v'⟩ :: l', (hl'.cons _).trans (Perm.swap' _ _ (Perm.refl _))⟩
    · exact ⟨t, by rw [getEntry_cons_of_beq hk]⟩

-- Note: this theorem becomes false if you don't assume that BEq is reflexive on α.
theorem getEntry?_ext [BEq α] [EquivBEq α] {l l' : List ((a : α) × β a)} (hl : DistinctKeys l)
    (hl' : DistinctKeys l') (h : ∀ a, getEntry? a l = getEntry? a l') : Perm l l' := by
  induction l using assoc_induction generalizing l'
  · induction l' using assoc_induction
    · exact Perm.refl _
    next k _ _ _ => simpa using h k
  next k v t ih =>
    have hl'k₁ : getEntry? k l' = some ⟨k, v⟩ := by rw [← h, getEntry?_cons_self]
    have hl'k₂ : containsKey k l' := by
      rw [containsKey_eq_isSome_getEntry?, hl'k₁, Option.isSome_some]
    obtain ⟨l'', hl''⟩ := perm_cons_getEntry hl'k₂
    rw [getEntry_eq_of_getEntry?_eq_some hl'k₁] at hl''
    suffices Perm t l'' from (this.cons _).trans hl''.symm
    apply ih hl.tail (hl'.perm hl''.symm).tail
    intro k'
    cases hk' : k == k'
    · simpa only [getEntry?_of_perm hl' hl'', getEntry?_cons_of_false hk'] using h k'
    · rw [← getEntry?_congr hk', ← getEntry?_congr hk', getEntry?_eq_none.2 hl.containsKey_eq_false,
          getEntry?_eq_none.2 (hl'.perm hl''.symm).containsKey_eq_false]

theorem getValueCast?_ext [BEq α] [LawfulBEq α] {l l' : List ((a : α) × β a)} (hl : DistinctKeys l)
    (hl' : DistinctKeys l') (h : ∀ a, getValueCast? a l = getValueCast? a l') : Perm l l' := by
  apply getEntry?_ext hl hl'
  intro a
  simp only [getEntry?_eq_getValueCast?, h]

theorem getKey_getValue?_ext [BEq α] [EquivBEq α] {β : Type v}
    {l l' : List ((_ : α) × β)} (hl : DistinctKeys l) (hl' : DistinctKeys l')
    (hk : ∀ a h h', getKey a l h = getKey a l' h') (hv : ∀ a, getValue? a l = getValue? a l') :
    Perm l l' := by
  apply getEntry?_ext hl hl'
  intro a
  specialize hk a; specialize hv a
  by_cases h' : containsKey a l'
  · simp only [getValue?_eq_some_getValue h'] at hv
    have h'' := containsKey_eq_isSome_getValue?.trans (hv ▸ rfl : (getValue? a l).isSome = true)
    specialize hk h'' h'
    simp only [getEntry?_eq_some_getEntry, h', h'', getEntry_eq_getKey_getValue]
    simp only [getValue?_eq_some_getValue h'', Option.some.injEq] at hv
    rw [hk, hv]
  · simp only [getValue?_eq_none.mpr, h'] at hv
    have h'' := containsKey_eq_isSome_getValue?.trans (hv ▸ rfl : (getValue? a l).isSome = false)
    simp only [getEntry?_eq_none.mpr, h', h'']

theorem getKey?_getValue?_ext [BEq α] [EquivBEq α] {β : Type v}
    {l l' : List ((_ : α) × β)} (hl : DistinctKeys l) (hl' : DistinctKeys l')
    (hk : ∀ a, getKey? a l = getKey? a l') (hv : ∀ a, getValue? a l = getValue? a l') :
    Perm l l' := by
  refine getKey_getValue?_ext hl hl' ?_ hv
  intro a ha ha'
  simp only [getKey, hk]

theorem getKey?_ext [BEq α] [EquivBEq α]
    {l l' : List ((_ : α) × Unit)} (hl : DistinctKeys l) (hl' : DistinctKeys l')
    (h : ∀ a, getKey? a l = getKey? a l') : Perm l l' := by
  apply getKey?_getValue?_ext hl hl' h
  intro a
  specialize h a
  by_cases h' : containsKey a l'
  · rw [getKey?_eq_some_getKey h'] at h
    have h'' := containsKey_eq_isSome_getKey?.trans (h ▸ Option.isSome_some)
    simp only [getValue?_eq_some_getValue, h', h'']
  · rw [getKey?_eq_none ((Bool.not_eq_true _).mp h')] at h
    have h'' := containsKey_eq_isSome_getKey?.trans (h ▸ Option.isSome_none)
    simp only [getValue?_eq_none.mpr, h', h'']

theorem containsKey_ext [BEq α] [LawfulBEq α]
    {l l' : List ((_ : α) × Unit)} (hl : DistinctKeys l) (hl' : DistinctKeys l')
    (h : ∀ a, containsKey a l = containsKey a l') : Perm l l' := by
  apply getKey?_ext hl hl'
  intro a
  by_cases h' : containsKey a l'
  · simp only [getKey?_eq_some, h', (h a).trans h']
  · simp only [getKey?_eq_none, h', (h a).trans ((Bool.not_eq_true _).mp h')]

theorem replaceEntry_of_perm [BEq α] [EquivBEq α] {l l' : List ((a : α) × β a)} {k : α} {v : β k}
    (hl : DistinctKeys l) (h : Perm l l') : Perm (replaceEntry k v l) (replaceEntry k v l') := by
  apply getEntry?_ext hl.replaceEntry (hl.perm h.symm).replaceEntry
  simp [getEntry?_replaceEntry, getEntry?_of_perm hl h, containsKey_of_perm h]

theorem insertEntry_of_perm [BEq α] [EquivBEq α] {l l' : List ((a : α) × β a)} {k : α} {v : β k}
    (hl : DistinctKeys l) (h : Perm l l') : Perm (insertEntry k v l) (insertEntry k v l') := by
  apply getEntry?_ext hl.insertEntry (hl.perm h.symm).insertEntry
  simp [getEntry?_insertEntry, getEntry?_of_perm hl h]

theorem insertEntryIfNew_of_perm [BEq α] [EquivBEq α] {l l' : List ((a : α) × β a)}
    {k : α} {v : β k} (hl : DistinctKeys l) (h : Perm l l') :
    Perm (insertEntryIfNew k v l) (insertEntryIfNew k v l') := by
  apply getEntry?_ext hl.insertEntryIfNew (hl.perm h.symm).insertEntryIfNew
  simp [getEntry?_insertEntryIfNew, getEntry?_of_perm hl h, containsKey_of_perm h]

theorem eraseKey_of_perm [BEq α] [EquivBEq α] {l l' : List ((a : α) × β a)} {k : α}
    (hl : DistinctKeys l) (h : Perm l l') : Perm (eraseKey k l) (eraseKey k l') := by
  apply getEntry?_ext hl.eraseKey (hl.perm h.symm).eraseKey
  simp [getEntry?_eraseKey hl, getEntry?_eraseKey (hl.perm h.symm), getEntry?_of_perm hl h]

@[simp]
theorem getEntry?_append [BEq α] {l l' : List ((a : α) × β a)} {a : α} :
    getEntry? a (l ++ l') = (getEntry? a l).or (getEntry? a l') := by
  induction l using assoc_induction
  · simp
  next k' v' t ih => cases h : k' == a <;> simp_all [getEntry?_cons]

theorem getEntry?_append_of_containsKey_eq_false [BEq α] {l l' : List ((a : α) × β a)} {a : α}
    (h : containsKey a l' = false) : getEntry? a (l ++ l') = getEntry? a l := by
  rw [getEntry?_append, getEntry?_eq_none.2 h, Option.or_none]

theorem getEntryD_append_of_containsKey_eq_false [BEq α] {l l' : List ((a : α) × β a)} {a : α} {fallback : (a : α) × β a}
    (h : containsKey a l' = false) : getEntryD a fallback (l ++ l') = getEntryD a fallback l := by
  simp [getEntryD_eq_getEntry?, getEntry?_append_of_containsKey_eq_false h]

theorem getEntry!_append_of_containsKey_eq_false [BEq α] {l l' : List ((a : α) × β a)} {a : α} [Inhabited ((a : α) × β a)]
    (h : containsKey a l' = false) : getEntry! a (l ++ l') = getEntry! a l := by
  simp [getEntry!_eq_getEntry?, getEntry?_append_of_containsKey_eq_false h]

@[simp]
theorem containsKey_append [BEq α] {l l' : List ((a : α) × β a)} {a : α} :
    containsKey a (l ++ l') = (containsKey a l || containsKey a l') := by
  simp [containsKey_eq_isSome_getEntry?]

theorem containsKey_flatMap_eq_false [BEq α] {γ : Type w} {l : List γ} {f : γ → List ((a : α) × β a)}
    {a : α} (h : ∀ (i : Nat) (h : i < l.length), containsKey a (f l[i]) = false) :
    containsKey a (l.flatMap f) = false := by
  induction l
  · simp
  next g t ih =>
    simp only [List.flatMap_cons, containsKey_append, Bool.or_eq_false_iff]
    refine ⟨?_, ?_⟩
    · simpa using h 0 (by simp)
    · refine ih ?_
      intro i hi
      simpa using h (i + 1) (by simp only [List.length_cons]; omega)

theorem containsKey_append_of_not_contains_right [BEq α] {l l' : List ((a : α) × β a)} {a : α}
    (hl' : containsKey a l' = false) : containsKey a (l ++ l') = containsKey a l := by
  simp [hl']

@[simp]
theorem getValue?_append {β : Type v} [BEq α] {l l' : List ((_ : α) × β)} {a : α} :
    getValue? a (l ++ l') = (getValue? a l).or (getValue? a l') := by
  simp [getValue?_eq_getEntry?, Option.map_or]

theorem getValue?_append_of_containsKey_eq_false {β : Type v} [BEq α] {l l' : List ((_ : α) × β)}
    {a : α} (h : containsKey a l' = false) : getValue? a (l ++ l') = getValue? a l := by
  rw [getValue?_append, getValue?_eq_none.2 h, Option.or_none]

theorem getValue_append_of_containsKey_eq_false {β : Type v} [BEq α] {l l' : List ((_ : α) × β)}
    {a : α} {h'} (h : containsKey a l' = false) : getValue a (l ++ l') h' =
      getValue a l ((containsKey_append_of_not_contains_right h).symm.trans h') := by
  rw [← Option.some_inj, ← getValue?_eq_some_getValue, ← getValue?_eq_some_getValue,
    getValue?_append_of_containsKey_eq_false h]

theorem getValueCast?_append_of_containsKey_eq_false [BEq α] [LawfulBEq α]
    {l l' : List ((a : α) × β a)} {a : α} (hl' : containsKey a l' = false) :
    getValueCast? a (l ++ l') = getValueCast? a l := by
  simp only [getValueCast?_eq_getEntry?, getEntry?_append, getEntry?_eq_none.2 hl', Option.or_none]

theorem getValueCast_append_of_containsKey_eq_false [BEq α] [LawfulBEq α]
    {l l' : List ((a : α) × β a)} {a : α} {h} (hl' : containsKey a l' = false) :
    getValueCast a (l ++ l') h =
      getValueCast a l ((containsKey_append_of_not_contains_right hl').symm.trans h) := by
  rw [← Option.some_inj, ← getValueCast?_eq_some_getValueCast, ← getValueCast?_eq_some_getValueCast,
    getValueCast?_append_of_containsKey_eq_false hl']

theorem getEntry_append_of_containsKey_eq_false [BEq α] {l l' : List ((a : α) × β a)} {a : α} {h} (hl' : containsKey a l' = false) : getEntry a (l ++ l') h = getEntry a l ((containsKey_append_of_not_contains_right hl').symm.trans h) := by
  suffices some (getEntry a (l ++ l') h) = some (getEntry a l ((containsKey_append_of_not_contains_right hl').symm.trans h)) by
    injections
  simp only [← getEntry?_eq_some_getEntry]
  apply getEntry?_append_of_containsKey_eq_false hl'

theorem getKey?_append_of_containsKey_eq_false [BEq α] [PartialEquivBEq α]
    {l l' : List ((a : α) × β a)} {a : α} (hl' : containsKey a l' = false) :
    getKey? a (l ++ l') = getKey? a l := by
  simp [getKey?_eq_getEntry?, getEntry?_eq_none.2 hl']

theorem getKey_append_of_containsKey_eq_false [BEq α] [PartialEquivBEq α]
    {l l' : List ((a : α) × β a)} {a : α} {h} (hl' : containsKey a l' = false) :
    getKey a (l ++ l') h =
      getKey a l ((containsKey_append_of_not_contains_right hl').symm.trans h) := by
  rw [← Option.some_inj, ← getKey?_eq_some_getKey, ← getKey?_eq_some_getKey,
    getKey?_append_of_containsKey_eq_false hl']

theorem replaceEntry_append_of_containsKey_left [BEq α] {l l' : List ((a : α) × β a)} {k : α}
    {v : β k} (h : containsKey k l) : replaceEntry k v (l ++ l') = replaceEntry k v l ++ l' := by
  induction l using assoc_induction
  · simp at h
  next k' v' t ih =>
    simp only [containsKey_cons, Bool.or_eq_true] at h
    cases h' : k' == k
    · simpa [replaceEntry_cons, h'] using ih (h.resolve_left (Bool.not_eq_true _ ▸ h'))
    · simp [replaceEntry_cons, h']

theorem replaceEntry_append_of_containsKey_left_eq_false [BEq α] {l l' : List ((a : α) × β a)}
    {k : α} {v : β k} (h : containsKey k l = false) :
    replaceEntry k v (l ++ l') = l ++ replaceEntry k v l' := by
  induction l using assoc_induction
  · simp
  next k' v' t ih =>
    simp only [containsKey_cons, Bool.or_eq_false_iff] at h
    simpa [replaceEntry_cons, h.1] using ih h.2

theorem replaceEntry_append_of_containsKey_right_eq_false [BEq α] {l l' : List ((a : α) × β a)}
    {k : α} {v : β k} (h : containsKey k l' = false) :
    replaceEntry k v (l ++ l') = replaceEntry k v l ++ l' := by
  cases h' : containsKey k l
  · rw [replaceEntry_of_containsKey_eq_false, replaceEntry_of_containsKey_eq_false h']
    simpa using ⟨h', h⟩
  · rw [replaceEntry_append_of_containsKey_left h']

theorem insertEntry_append_of_not_contains_right [BEq α] {l l' : List ((a : α) × β a)}
    {k : α} {v : β k} (h' : containsKey k l' = false) :
    insertEntry k v (l ++ l') = insertEntry k v l ++ l' := by
  cases h : containsKey k l
  · simp [insertEntry, containsKey_append, h, h']
  · simp [insertEntry, containsKey_append, h, h', replaceEntry_append_of_containsKey_left h]

theorem eraseKey_append_of_containsKey_right_eq_false [BEq α] {l l' : List ((a : α) × β a)} {k : α}
    (h : containsKey k l' = false) : eraseKey k (l ++ l') = eraseKey k l ++ l' := by
  induction l using assoc_induction
  · simp [eraseKey_of_containsKey_eq_false h]
  next k' v' t ih =>
    rw [List.cons_append, eraseKey_cons, eraseKey_cons]
    cases k' == k
    · rw [cond_false, cond_false, ih, List.cons_append]
    · rw [cond_true, cond_true]

theorem mem_iff_getValueCast?_eq_some [BEq α] [LawfulBEq α] {k : α} {v : β k}
    {l : List ((a : α) × β a)} (h : DistinctKeys l) :
    ⟨k, v⟩ ∈ l ↔ getValueCast? k l = some v := by
  rw [mem_iff_getEntry?_eq_some h, getValueCast?_eq_getEntry?, Option.dmap_eq_some]
  refine ⟨?_, ?_⟩
  · intro hkv
    refine ⟨⟨k, v⟩, hkv, by simp⟩
  · rintro ⟨⟨k', v'⟩, hkv, hkv'⟩
    obtain rfl := beq_iff_eq.1 (beq_of_getEntry?_eq_some hkv)
    simpa [hkv]

theorem find?_eq_some_iff_getValueCast?_eq_some [BEq α] [LawfulBEq α]
    {l : List ((a : α) × β a)} {k : α} {v : β k} (h : DistinctKeys l) :
    List.find? (fun x => x.fst == k) l = some ⟨k, v⟩ ↔ getValueCast? k l = some v := by
  rw [← getEntry?_eq_find, ← mem_iff_getEntry?_eq_some (p := ⟨k, v⟩) h,
    ← mem_iff_getValueCast?_eq_some h]

theorem find?_eq_none_iff_containsKey_eq_false [BEq α] [PartialEquivBEq α]
    {l : List ((a : α) × β a)} {k : α} :
    List.find? (fun x => x.fst == k) l = none ↔ containsKey k l = false := by
  simp [List.find?_eq_none, containsKey_eq_false_iff, BEq.comm]

theorem pairwise_fst_eq_false [BEq α] {l : List ((a : α) × β a)} (h : DistinctKeys l) :
    List.Pairwise (fun a b => (a.fst == b.fst) = false) l := by
  rw [DistinctKeys.def] at h
  assumption

theorem map_fst_map_toProd_eq_keys {β : Type v} {l : List ((_ : α) × β)} :
    List.map Prod.fst (List.map (fun x => (x.fst, x.snd)) l) = List.keys l := by
  induction l with
  | nil => simp
  | cons hd tl ih =>
    simp only [List.map_cons, keys]
    congr

theorem find?_map_eq_none_iff_containsKey_eq_false [BEq α] [PartialEquivBEq α]
    {β : Type v} {l : List ((_ : α) × β)} {k : α} :
    List.find? (fun x => x.fst == k) (l.map (fun x => (x.fst, x.snd))) = none ↔
      containsKey k l = false := by
  simp [List.find?_eq_none, containsKey_eq_false_iff, BEq.comm]

theorem mem_map_toProd_iff_mem {β : Type v} {k : α} {v : β} {l : List ((_ : α) × β)} :
    ⟨k, v⟩ ∈ l ↔ (k, v) ∈ l.map (fun x => (x.fst, x.snd)) := by
  simp only [List.mem_map, Prod.mk.injEq]
  constructor
  · intro h
    exists ⟨k, v⟩
  · intro h
    rcases h with ⟨a, a_l, a_k, a_v⟩
    simp [← a_k, ← a_v, a_l]

theorem mem_iff_getValue?_eq_some [BEq α] [LawfulBEq α] {β : Type v} {k : α} {v : β}
    {l : List ((_ : α) × β)} (h : DistinctKeys l) :
    ⟨k, v⟩ ∈ l ↔ getValue? k l = some v := by
  simp only [mem_iff_getEntry?_eq_some h, getValue?_eq_getEntry?, Option.map_eq_some_iff]
  constructor
  · intro h
    exists ⟨k, v⟩
  · intro h
    rcases h with ⟨a, h, a_v⟩
    simp [h, ← a_v, Sigma.ext_iff]
    apply LawfulBEq.eq_of_beq (beq_of_getEntry?_eq_some h)

theorem mem_map_toProd_iff_getValue?_eq_some [BEq α] [LawfulBEq α] {β : Type v} {k : α} {v : β}
    {l : List ((_ : α) × β)} (h : DistinctKeys l) :
    ⟨k, v⟩ ∈ l.map (fun x => (x.fst, x.snd)) ↔ getValue? k l = some v := by
  rw [← mem_map_toProd_iff_mem]
  exact mem_iff_getValue?_eq_some h

theorem find?_map_toProd_eq_some_iff_getKey?_eq_some_and_getValue?_eq_some [BEq α] [EquivBEq α]
    {β : Type v} {k k': α} {v : β} {l : List ((_ : α) × β)} :
    (l.map (fun x => (x.fst, x.snd))).find? (fun a => a.1 == k) = some (k', v) ↔
      getKey? k l = some k' ∧ getValue? k l = some v := by
  induction l with
  | nil => simp
  | cons hd tl ih =>
    simp only [List.map_cons, List.find?_cons_eq_some, Prod.mk.injEq, Bool.not_eq_eq_eq_not,
      Bool.not_true, getKey?, cond_eq_ite, getValue?]
    by_cases hdfst_k: hd.fst == k
    · simp only [hdfst_k, true_and, Bool.true_eq_false, false_and, or_false, ↓reduceIte,
      Option.some.injEq]
    · simp only [hdfst_k, Bool.false_eq_true, false_and, true_and, false_or, ↓reduceIte]
      rw [ih]

theorem mem_iff_getKey?_eq_some_and_getValue?_eq_some [BEq α] [EquivBEq α]
    {β : Type v} {k: α} {v : β} {l : List ((_ : α) × β)} (h : DistinctKeys l) :
    ⟨k, v⟩ ∈ l ↔ getKey? k l = some k ∧ getValue? k l = some v := by
  rw [mem_iff_getEntry?_eq_some h, getEntry?_eq_some_iff_getKey?_eq_some_getValue?_eq_some]

theorem getValue?_eq_some_iff_exists_beq_and_mem_toList {β : Type v} [BEq α] [EquivBEq α]
    {l : List ((_ : α) × β)} {k: α} {v : β} (h : DistinctKeys l) :
    getValue? k l = some v ↔ ∃ k', (k == k') = true ∧ (k', v) ∈ l.map (fun x => (x.fst, x.snd)) := by
  simp only [getValue?_eq_getEntry?, Option.map_eq_some_iff, ← mem_map_toProd_iff_mem,
    mem_iff_getEntry?_eq_some h]
  constructor
  · intro h'
    rcases h' with ⟨a, h', a_v⟩
    exists a.1
    have k_afst : a.fst == k := beq_of_getEntry?_eq_some h'
    simp [k_afst, getEntry?_congr k_afst, ← a_v, h', BEq.symm]
  · intro h'
    rcases h' with ⟨k', k_k', h'⟩
    exists ⟨k', v⟩
    simp only [and_true, getEntry?_congr k_k', h']


theorem mem_map_toProd_iff_getKey?_eq_some_and_getValue?_eq_some [BEq α] [EquivBEq α]
    {β : Type v} {k: α} {v : β} {l : List ((_ : α) × β)} (h : DistinctKeys l) :
    (k, v) ∈ l.map (fun x => (x.fst, x.snd)) ↔ getKey? k l = some k ∧ getValue? k l = some v := by
  rw [← mem_map_toProd_iff_mem]
  exact mem_iff_getKey?_eq_some_and_getValue?_eq_some h

theorem pairwise_fst_eq_false_map_toProd [BEq α] {β : Type v}
    {l : List ((_ : α) × β)} (h : DistinctKeys l) :
    List.Pairwise (fun a b => (a.fst == b.fst) = false) (List.map (fun x => (x.fst, x.snd)) l) := by
  rw [DistinctKeys.def] at h
  simp [List.pairwise_map]
  assumption

theorem foldlM_eq_foldlM_toProd {β : Type v} {δ : Type w} {m' : Type w → Type w'} [Monad m']
    [LawfulMonad m'] {l : List ((_ : α) × β)} {f : δ → (a : α) → β → m' δ} {init : δ} :
    l.foldlM (fun a b => f a b.fst b.snd) init =
      (l.map fun x => (x.1, x.2)).foldlM (fun a b => f a b.fst b.snd) init := by
  induction l generalizing init with
  | nil => simp
  | cons hd tl ih => simp [ih]

theorem foldl_eq_foldl_toProd {β : Type v} {δ : Type w}
    {l : List ((_ : α) × β)} {f : δ → (a : α) → β → δ} {init : δ} :
    l.foldl (fun a b => f a b.fst b.snd) init =
      (l.map fun x => (x.1, x.2)).foldl (fun a b => f a b.fst b.snd) init := by
  induction l generalizing init with
  | nil => simp
  | cons hd tl ih => simp [ih]

theorem foldrM_eq_foldrM_toProd {β : Type v} {δ : Type w} {m' : Type w → Type w'} [Monad m']
    [LawfulMonad m'] {l : List ((_ : α) × β)} {f : (a : α) → β → δ → m' δ} {init : δ} :
    l.foldrM (fun a b => f a.1 a.2 b) init =
      (l.map fun x => (x.1, x.2)).foldrM (fun a b => f a.1 a.2 b) init := by
  induction l generalizing init with
  | nil => simp
  | cons hd tl ih => simp [ih]

theorem foldrM_eq_foldrM_toProd' {β : Type v} {δ : Type w} {m' : Type w → Type w'} [Monad m']
    [LawfulMonad m'] {l : List ((_ : α) × β)} {f : δ → (a : α) → β → m' δ} {init : δ} :
    l.foldrM (fun a b => f b a.1 a.2) init =
      (l.map fun x => (x.1, x.2)).foldrM (fun a b => f b a.1 a.2) init := by
  induction l generalizing init with
  | nil => simp
  | cons hd tl ih => simp [ih]

theorem foldr_eq_foldr_toProd {β : Type v} {δ : Type w}
    {l : List ((_ : α) × β)} {f : (a : α) → β → δ → δ} {init : δ} :
    l.foldr (fun a b => f a.1 a.2 b) init =
      (l.map fun x => (x.1, x.2)).foldr (fun a b => f a.1 a.2 b) init := by
  induction l generalizing init with
  | nil => simp
  | cons hd tl ih => simp [ih]

theorem foldr_eq_foldr_toProd' {β : Type v} {δ : Type w}
    {l : List ((_ : α) × β)} {f : δ → (a : α) → β → δ} {init : δ} :
    l.foldr (fun a b => f b a.1 a.2) init =
      (l.map fun x => (x.1, x.2)).foldr (fun a b => f b a.1 a.2) init := by
  induction l generalizing init with
  | nil => simp
  | cons hd tl ih => simp [ih]

theorem forM_eq_forM_toProd {β : Type v} {m' : Type w → Type w'} [Monad m']
    [LawfulMonad m'] {l : List ((_ : α) × β)} {f : (a : α) → β → m' PUnit} :
    forM l (fun a => f a.1 a.2) = forM (l.map (fun x => (x.1, x.2))) fun a => f a.1 a.2 := by
  cases l with
  | nil => simp
  | cons hd tl => simp

theorem forIn_eq_forIn_toProd {β : Type v} {δ : Type w} {m' : Type w → Type w'} [Monad m']
    [LawfulMonad m'] {l : List ((_ : α) × β)} {f : (a : α) → β → δ → m' (ForInStep δ)} {init : δ} :
    ForIn.forIn l init (fun a d => f a.1 a.2 d) =
      ForIn.forIn (l.map (fun x => (x.1, x.2))) init fun a d => f a.1 a.2 d := by
  cases l  with
  | nil => simp
  | cons hd tl => simp

theorem foldlM_eq_foldlM_keys {δ : Type w} {m' : Type w → Type w'} [Monad m'] [LawfulMonad m']
    {l : List ((a : α) × β a)} {f : δ → α → m' δ} {init : δ} :
    l.foldlM (fun a b => f a b.1) init = (keys l).foldlM f init := by
  induction l generalizing init with
  | nil => simp
  | cons hd tl ih =>
    simp only [List.foldlM_cons, keys]
    congr
    simp [ih]

theorem foldl_eq_foldl_keys {δ : Type w}
    {l : List ((a : α) × β a)} {f : δ → α → δ} {init : δ} :
    l.foldl (fun a b => f a b.1) init = (keys l).foldl f init := by
  induction l generalizing init with
  | nil => simp
  | cons hd tl ih => simp [keys, ih]

theorem foldrM_eq_foldrM_keys {δ : Type w} {m' : Type w → Type w'} [Monad m'] [LawfulMonad m']
    {l : List ((a : α) × β a)} {f : α → δ → m' δ} {init : δ} :
    l.foldrM (fun a b => f a.1 b) init = (keys l).foldrM f init := by
  induction l generalizing init with
  | nil => simp
  | cons hd tl ih =>
    simp [keys, ih]

theorem foldrM_eq_foldrM_keys' {δ : Type w} {m' : Type w → Type w'} [Monad m'] [LawfulMonad m']
    {l : List ((a : α) × β a)} {f : δ → α → m' δ} {init : δ} :
    l.foldrM (fun a b => f b a.1) init = (keys l).foldrM (fun a b => f b a) init := by
  induction l generalizing init with
  | nil => simp
  | cons hd tl ih =>
    simp [keys, ih]

theorem foldr_eq_foldr_keys {δ : Type w}
    {l : List ((a : α) × β a)} {f : α → δ → δ} {init : δ} :
    l.foldr (fun a b => f a.1 b) init = (keys l).foldr f init := by
  induction l generalizing init with
  | nil => simp
  | cons hd tl ih => simp [keys, ih]

theorem foldr_eq_foldr_keys' {δ : Type w}
    {l : List ((a : α) × β a)} {f : δ → α → δ} {init : δ} :
    l.foldr (fun a b => f b a.1) init = (keys l).foldr (fun a b => f b a) init := by
  induction l generalizing init with
  | nil => simp
  | cons hd tl ih => simp [keys, ih]

theorem forM_eq_forM_keys {m' : Type w → Type w'} [Monad m'] [LawfulMonad m']
    {l : List ((a : α) × β a)} {f : α → m' PUnit} :
    l.forM (fun a => f a.1) = (keys l).forM f := by
  induction l with
  | nil => simp
  | cons hd tl ih =>
    simp only [List.forM_eq_forM, List.forM_cons, keys]
    congr
    funext x
    apply ih

theorem forIn_eq_forIn_keys {δ : Type w} {m' : Type w → Type w'} [Monad m'] [LawfulMonad m']
    {f : α → δ → m' (ForInStep δ)} {init : δ} {l : List ((a : α) × β a)} :
    ForIn.forIn l init (fun a d => f a.fst d) = ForIn.forIn (keys l) init f := by
  induction l generalizing init with
  | nil => simp
  | cons hd tl ih =>
    simp [keys]
    congr
    funext x
    cases x <;> simp[ih]

/-- Internal implementation detail of the hash map -/
def insertList [BEq α] (l toInsert : List ((a : α) × β a)) : List ((a : α) × β a) :=
  match toInsert with
  | .nil => l
  | .cons ⟨k, v⟩ toInsert => insertList (insertEntry k v l) toInsert

theorem DistinctKeys.insertList [BEq α] [PartialEquivBEq α] {l₁ l₂ : List ((a : α) × β a)}
    (h : DistinctKeys l₁) :
    DistinctKeys (insertList l₁ l₂) := by
  induction l₂ using assoc_induction generalizing l₁
  · simpa [insertList]
  · rename_i k v t ih
    rw [insertList.eq_def]
    exact ih h.insertEntry

theorem insertList_perm_of_perm_first [BEq α] [EquivBEq α] {l1 l2 toInsert : List ((a : α) × β a)}
    (h : Perm l1 l2) (distinct : DistinctKeys l1) :
    Perm (insertList l1 toInsert) (insertList l2 toInsert) := by
  induction toInsert generalizing l1 l2 with
  | nil => simp [insertList, h]
  | cons hd tl ih =>
    simp only [insertList]
    apply ih (insertEntry_of_perm distinct h) (DistinctKeys.insertEntry distinct)

theorem insertList_cons_perm [BEq α] [EquivBEq α] {l₁ l₂ : List ((a : α) × β a)}
    {p : (a : α) × β a} (hl₁ : DistinctKeys l₁) (hl₂ : DistinctKeys (p :: l₂)) :
    (insertList l₁ (p :: l₂)).Perm (insertEntry p.1 p.2 (insertList l₁ l₂)) := by
  induction l₂ generalizing p l₁
  · simp [insertList]
  · rename_i h t ih
    rw [insertList]
    refine (ih hl₁.insertEntry hl₂.tail).trans
      ((insertEntry_of_perm hl₁.insertList
        (ih hl₁ (distinctKeys_of_sublist (by simp) hl₂))).trans
      (List.Perm.trans ?_ (insertEntry_of_perm hl₁.insertList.insertEntry
        (ih hl₁ (distinctKeys_of_sublist (by simp) hl₂)).symm)))
    apply getEntry?_ext hl₁.insertList.insertEntry.insertEntry
      hl₁.insertList.insertEntry.insertEntry (fun k => ?_)
    simp only [getEntry?_insertEntry]
    split <;> rename_i hp <;> split <;> rename_i hh <;> try rfl
    rw [DistinctKeys.def] at hl₂
    have := List.rel_of_pairwise_cons hl₂ List.mem_cons_self
    simp [BEq.trans hh (BEq.symm hp)] at this

theorem getEntry?_insertList [BEq α] [EquivBEq α]
    {l toInsert : List ((a : α) × β a)}
    (distinct_l : DistinctKeys l)
    (distinct_toInsert : toInsert.Pairwise (fun a b => (a.1 == b.1) = false)) (k : α) :
    getEntry? k (insertList l toInsert) = (getEntry? k toInsert).or (getEntry? k l) := by
  induction toInsert generalizing l with
  | nil => simp [insertList]
  | cons h t ih =>
    rw [getEntry?_of_perm distinct_l.insertList
      (insertList_cons_perm distinct_l (DistinctKeys.def.2 distinct_toInsert)),
      getEntry?_insertEntry]
    cases hk : h.1 == k
    · simp only [Bool.false_eq_true, ↓reduceIte]
      rw [ih distinct_l distinct_toInsert.tail, getEntry?_cons_of_false hk]
    · simp only [↓reduceIte]
      rw [getEntry?_cons_of_true hk, Option.some_or]

theorem getEntry?_insertList_of_contains_eq_false [BEq α] [PartialEquivBEq α]
    {l toInsert : List ((a : α) × β a)} {k : α}
    (not_contains : containsKey k toInsert = false) :
    getEntry? k (insertList l toInsert) = getEntry? k l := by
  induction toInsert generalizing l with
  | nil => simp [insertList]
  | cons h t ih =>
    unfold insertList
    rw [containsKey_cons_eq_false] at not_contains
    rw [ih not_contains.right, getEntry?_insertEntry]
    simp [not_contains]

theorem getEntry?_insertList_of_contains_eq_true [BEq α] [EquivBEq α]
    {l toInsert : List ((a : α) × β a)} {k : α}
    (distinct_l : DistinctKeys l)
    (distinct_toInsert : toInsert.Pairwise (fun a b => (a.1 == b.1) = false))
    (contains : containsKey k toInsert = true) :
    getEntry? k (insertList l toInsert) = getEntry? k toInsert := by
  rw [getEntry?_insertList distinct_l distinct_toInsert]
  rw [containsKey_eq_isSome_getEntry?] at contains
  exact Option.or_of_isSome contains

theorem containsKey_insertList [BEq α] [PartialEquivBEq α] {l toInsert : List ((a : α) × β a)}
    {k : α} : containsKey k (List.insertList l toInsert) =
    (containsKey k l || (toInsert.map Sigma.fst).contains k) := by
  induction toInsert generalizing l with
  | nil =>  simp only [insertList, List.map_nil, List.elem_nil, Bool.or_false]
  | cons hd tl ih =>
    unfold insertList
    rw [ih]
    rw [containsKey_insertEntry]
    simp only [List.map_cons, List.contains_cons]
    rw [BEq.comm]
    conv => left; left; rw [Bool.or_comm]
    rw [Bool.or_assoc]

theorem containsKey_insertList_disj_of_containsKey [BEq α] [PartialEquivBEq α] {l toInsert : List ((a : α) × β a)}
    {k : α} : containsKey k (List.insertList l toInsert) =
    (containsKey k l || containsKey k toInsert) := by
  rw [@containsKey_eq_contains_map_fst α β _ _ toInsert k]
  simp only [containsKey_insertList, List.contains_map]

theorem containsKey_of_containsKey_insertList [BEq α] [PartialEquivBEq α]
    {l toInsert : List ((a : α) × β a)} {k : α} (h₁ : containsKey k (insertList l toInsert))
    (h₂ : (toInsert.map Sigma.fst).contains k = false) : containsKey k l := by
  rw [containsKey_insertList, h₂] at h₁; simp at h₁; exact h₁

theorem getValueCast?_insertList_of_contains_eq_false [BEq α] [LawfulBEq α]
    {l toInsert : List ((a : α) × β a)} {k : α}
    (not_contains : (toInsert.map Sigma.fst).contains k = false) :
    getValueCast? k (insertList l toInsert) = getValueCast? k l := by
  rw [← containsKey_eq_contains_map_fst] at not_contains
  rw [getValueCast?_eq_getEntry?, getValueCast?_eq_getEntry?]
  simp only [getEntry?_insertList_of_contains_eq_false not_contains]

theorem getValueCast?_insertList_of_mem [BEq α] [LawfulBEq α]
    {l toInsert : List ((a : α) × β a)}
    (distinct_l : DistinctKeys l)
    {k k' : α} (k_beq : k == k') {v : β k}
    (distinct_toInsert : toInsert.Pairwise (fun a b => (a.1 == b.1) = false))
    (mem : ⟨k, v⟩ ∈ toInsert) :
    getValueCast? k' (insertList l toInsert) =
    some (cast (by congr; exact LawfulBEq.eq_of_beq k_beq) v) := by
  rw [getValueCast?_eq_getEntry?]
  have : getEntry? k' (insertList l toInsert) = getEntry? k' toInsert := by
    apply getEntry?_insertList_of_contains_eq_true distinct_l distinct_toInsert
    apply containsKey_of_beq _ k_beq
    exact containsKey_of_mem mem
  rw [← DistinctKeys.def] at distinct_toInsert
  rw [getEntry?_of_mem distinct_toInsert k_beq mem] at this
  simp only [this, Option.dmap_some]

theorem getValueCast_insertList_of_mem [BEq α] [LawfulBEq α]
    {l toInsert : List ((a : α) × β a)}
    (distinct_l : DistinctKeys l)
    {k k' : α} (k_beq : k == k') (v : β k)
    (distinct_toInsert : toInsert.Pairwise (fun a b => (a.1 == b.1) = false))
    (mem : ⟨k, v⟩ ∈ toInsert)
    {h} :
    getValueCast k' (insertList l toInsert) h =
    cast (by congr; exact LawfulBEq.eq_of_beq k_beq) v := by
  rw [← Option.some_inj, ← getValueCast?_eq_some_getValueCast,
    getValueCast?_insertList_of_mem distinct_l k_beq distinct_toInsert mem]

theorem getValueCast!_insertList_of_contains_eq_false [BEq α] [LawfulBEq α]
    {l toInsert : List ((a : α) × β a)} {k : α} [Inhabited (β k)]
    (not_contains : (toInsert.map Sigma.fst).contains k = false) :
    getValueCast! k (insertList l toInsert) = getValueCast! k l := by
  rw [getValueCast!_eq_getValueCast?, getValueCast!_eq_getValueCast?,
    getValueCast?_insertList_of_contains_eq_false not_contains]

theorem getValueCast!_insertList_of_mem [BEq α] [LawfulBEq α]
    {l toInsert : List ((a : α) × β a)}
    (distinct_l : DistinctKeys l)
    {k k' : α} (k_beq : k == k') (v : β k) [Inhabited (β k')]
    (distinct_toInsert : toInsert.Pairwise (fun a b => (a.1 == b.1) = false))
    (mem : ⟨k, v⟩ ∈ toInsert) :
    getValueCast! k' (insertList l toInsert) =
    cast (by congr; exact LawfulBEq.eq_of_beq k_beq) v := by
  rw [getValueCast!_eq_getValueCast?,
    getValueCast?_insertList_of_mem distinct_l k_beq distinct_toInsert mem, Option.get!_some]

theorem getValueCastD_insertList_of_contains_eq_false [BEq α] [LawfulBEq α]
    {l toInsert : List ((a : α) × β a)} {k : α} {fallback : β k}
    (not_mem : (toInsert.map Sigma.fst).contains k = false) :
    getValueCastD k (insertList l toInsert) fallback = getValueCastD k l fallback := by
  rw [getValueCastD_eq_getValueCast?, getValueCastD_eq_getValueCast?,
    getValueCast?_insertList_of_contains_eq_false not_mem]

theorem getValueCastD_insertList_of_mem [BEq α] [LawfulBEq α]
    {l toInsert : List ((a : α) × β a)}
    (distinct_l : DistinctKeys l)
    {k k' : α} (k_beq : k == k') {v : β k} {fallback : β k'}
    (distinct_toInsert : toInsert.Pairwise (fun a b => (a.1 == b.1) = false))
    (mem : ⟨k, v⟩ ∈ toInsert) :
    getValueCastD k' (insertList l toInsert) fallback =
    cast (by congr; exact LawfulBEq.eq_of_beq k_beq) v := by
  rw [getValueCastD_eq_getValueCast?,
    getValueCast?_insertList_of_mem distinct_l k_beq distinct_toInsert mem, Option.getD_some]

theorem getKey?_insertList_of_contains_eq_false [BEq α] [EquivBEq α]
    {l toInsert : List ((a : α) × β a)} {k : α}
    (not_contains : (toInsert.map Sigma.fst).contains k = false) :
    getKey? k (insertList l toInsert) = getKey? k l := by
  rw [← containsKey_eq_contains_map_fst] at not_contains
  rw [getKey?_eq_getEntry?, getKey?_eq_getEntry?,
    getEntry?_insertList_of_contains_eq_false not_contains]

theorem getKey?_insertList_of_mem [BEq α] [EquivBEq α]
    {l toInsert : List ((a : α) × β a)}
    (distinct_l : DistinctKeys l)
    {k k' : α} (k_beq : k == k')
    (distinct_toInsert : toInsert.Pairwise (fun a b => (a.1 == b.1) = false))
    (mem : k ∈ toInsert.map Sigma.fst) :
    getKey? k' (insertList l toInsert) = some k := by
  rcases List.mem_map.1 mem with ⟨⟨k, v⟩, pair_mem, rfl⟩
  rw [getKey?_eq_getEntry?, getEntry?_insertList distinct_l distinct_toInsert,
    getEntry?_of_mem (DistinctKeys.def.2 distinct_toInsert) k_beq pair_mem, Option.some_or,
    Option.map_some]

theorem getKey_insertList_of_contains_eq_false [BEq α] [EquivBEq α]
    {l toInsert : List ((a : α) × β a)} {k : α}
    (not_contains : (toInsert.map Sigma.fst).contains k = false)
    {h} :
    getKey k (insertList l toInsert) h =
      getKey k l (containsKey_of_containsKey_insertList h not_contains) := by
  rw [← Option.some_inj, ← getKey?_eq_some_getKey,
    getKey?_insertList_of_contains_eq_false not_contains, getKey?_eq_some_getKey]

theorem getKey_insertList_of_mem [BEq α] [EquivBEq α]
    {l toInsert : List ((a : α) × β a)}
    (distinct_l : DistinctKeys l)
    {k k' : α} (k_beq : k == k')
    (distinct_toInsert : toInsert.Pairwise (fun a b => (a.1 == b.1) = false))
    (mem : k ∈ toInsert.map Sigma.fst)
    {h} :
    getKey k' (insertList l toInsert) h = k := by
  rw [← Option.some_inj, ← getKey?_eq_some_getKey,
    getKey?_insertList_of_mem distinct_l k_beq distinct_toInsert mem]

theorem getKey!_insertList_of_contains_eq_false [BEq α] [EquivBEq α] [Inhabited α]
    {l toInsert : List ((a : α) × β a)} {k : α}
    (contains_false : (toInsert.map Sigma.fst).contains k = false) :
    getKey! k (insertList l toInsert) = getKey! k l := by
  rw [getKey!_eq_getKey?, getKey?_insertList_of_contains_eq_false contains_false, getKey!_eq_getKey?]

theorem getKey!_insertList_of_mem [BEq α] [EquivBEq α] [Inhabited α]
    {l toInsert : List ((a : α) × β a)}
    (distinct_l : DistinctKeys l)
    {k k' : α} (k_beq : k == k')
    (distinct_toInsert : toInsert.Pairwise (fun a b => (a.1 == b.1) = false))
    (mem : k ∈ toInsert.map Sigma.fst) :
    getKey! k' (insertList l toInsert) = k := by
  rw [getKey!_eq_getKey?, getKey?_insertList_of_mem distinct_l k_beq distinct_toInsert mem,
    Option.get!_some]

theorem getKeyD_insertList_of_contains_eq_false [BEq α] [EquivBEq α]
    {l toInsert : List ((a : α) × β a)} {k fallback : α}
    (not_contains : (toInsert.map Sigma.fst).contains k = false) :
    getKeyD k (insertList l toInsert) fallback = getKeyD k l fallback := by
  rw [getKeyD_eq_getKey?, getKey?_insertList_of_contains_eq_false not_contains, getKeyD_eq_getKey?]

theorem getKeyD_insertList_of_mem [BEq α] [EquivBEq α]
    {l toInsert : List ((a : α) × β a)}
    (distinct_l : DistinctKeys l)
    {k k' fallback : α} (k_beq : k == k')
    (distinct_toInsert : toInsert.Pairwise (fun a b => (a.1 == b.1) = false))
    (mem : k ∈ toInsert.map Sigma.fst) :
    getKeyD k' (insertList l toInsert) fallback = k := by
  rw [getKeyD_eq_getKey?, getKey?_insertList_of_mem distinct_l k_beq distinct_toInsert mem,
    Option.getD_some]

theorem perm_insertList [BEq α] [EquivBEq α]
    {l toInsert : List ((a : α) × β a)}
    (distinct_l : DistinctKeys l)
    (distinct_toInsert : toInsert.Pairwise (fun a b => (a.1 == b.1) = false))
    (distinct_both : ∀ (a : α), containsKey a l → (toInsert.map Sigma.fst).contains a = false) :
    Perm (insertList l toInsert) (l ++ toInsert) := by
  rw [← DistinctKeys.def] at distinct_toInsert
  induction toInsert generalizing l with
  | nil => simp only [insertList, List.append_nil, Perm.refl]
  | cons hd tl ih =>
    simp only [List.map_cons, List.contains_cons, Bool.or_eq_false_iff] at distinct_both
    refine (insertList_cons_perm distinct_l distinct_toInsert).trans ?_
    rw [insertEntry_of_containsKey_eq_false]
    · refine (Perm.cons _ (ih distinct_l (distinct_toInsert).tail ?_)).trans List.perm_middle.symm
      exact fun a ha => (distinct_both a ha).2
    · simp only [containsKey_insertList, Bool.or_eq_false_iff, ← containsKey_eq_contains_map_fst]
      refine ⟨Bool.not_eq_true _ ▸ fun h => ?_, distinct_toInsert.containsKey_eq_false⟩
      simpa using (distinct_both _ h).1

theorem length_insertList [BEq α] [EquivBEq α]
    {l toInsert : List ((a : α) × β a)}
    (distinct_l : DistinctKeys l)
    (distinct_toInsert : toInsert.Pairwise (fun a b => (a.1 == b.1) = false))
    (distinct_both : ∀ (a : α), containsKey a l → (toInsert.map Sigma.fst).contains a = false) :
    (insertList l toInsert).length = l.length + toInsert.length := by
  simpa using (perm_insertList distinct_l distinct_toInsert distinct_both).length_eq

theorem length_le_length_insertList [BEq α]
    {l toInsert : List ((a : α) × β a)} :
    l.length ≤ (insertList l toInsert).length := by
  induction toInsert generalizing l with
  | nil => apply Nat.le_refl
  | cons hd tl ih => exact Nat.le_trans length_le_length_insertEntry ih

theorem length_insertList_le [BEq α]
    {l toInsert : List ((a : α) × β a)} :
    (insertList l toInsert).length ≤ l.length + toInsert.length := by
  induction toInsert generalizing l with
  | nil => simp only [insertList, List.length_nil, Nat.add_zero, Nat.le_refl]
  | cons hd tl ih =>
    simp only [insertList, List.length_cons]
    apply Nat.le_trans ih
    rw [Nat.add_comm tl.length 1, ← Nat.add_assoc]
    apply Nat.add_le_add length_insertEntry_le (Nat.le_refl _)

theorem isEmpty_insertList [BEq α]
    {l toInsert : List ((a : α) × β a)} :
    (List.insertList l toInsert).isEmpty = (l.isEmpty && toInsert.isEmpty) := by
  induction toInsert generalizing l with
  | nil => simp [insertList]
  | cons hd tl ih =>
    rw [insertList, List.isEmpty_cons, ih, isEmpty_insertEntry]
    simp

/-- Internal implementation detail of the hash map -/
def insertListIfNew [BEq α] (l : List ((a : α) × β a)) (toInsert : List ((a : α) × β a)) :
    List ((a : α) × β a) :=
  match toInsert with
  | .nil => l
  | .cons ⟨k, v⟩ tl => insertListIfNew (insertEntryIfNew k v l) tl

theorem DistinctKeys.insertListIfNew [BEq α] [PartialEquivBEq α] {l₁ l₂ : List ((a : α) × β a)}
    (h : DistinctKeys l₁) :
    DistinctKeys (insertListIfNew l₁ l₂) := by
  induction l₂ using assoc_induction generalizing l₁
  · simpa [insertListIfNew]
  · rename_i k v t ih
    rw [insertListIfNew.eq_def]
    exact ih h.insertEntryIfNew

theorem insertListIfNew_perm_of_perm_first [BEq α] [EquivBEq α] {l1 l2 toInsert : List ((a : α) × β a)}
    (h : Perm l1 l2) (distinct : DistinctKeys l1) :
    Perm (insertListIfNew l1 toInsert) (insertListIfNew l2 toInsert) := by
  induction toInsert generalizing l1 l2 with
  | nil => simp [insertListIfNew, h]
  | cons hd tl ih =>
    simp only [insertListIfNew]
    apply ih (insertEntryIfNew_of_perm distinct h) (DistinctKeys.insertEntryIfNew distinct)

theorem containsKey_insertListIfNew [BEq α] [PartialEquivBEq α] {l toInsert : List ((a : α) × β a)}
    {k : α} : containsKey k (List.insertListIfNew l toInsert) =
    (containsKey k l || (toInsert.map Sigma.fst).contains k) := by
  induction toInsert generalizing l with
  | nil =>  simp only [insertListIfNew, List.map_nil, List.elem_nil, Bool.or_false]
  | cons hd tl ih =>
    unfold insertListIfNew
    rw [ih]
    rw [containsKey_insertEntryIfNew]
    simp only [List.map_cons, List.contains_cons]
    rw [BEq.comm]
    conv => left; left; rw [Bool.or_comm]
    rw [Bool.or_assoc]

/-- Internal implementation detail of the hash map -/
def insertSmallerList [BEq α] (l₁ l₂ : List ((a : α) × β a)) : List ((a : α) × β a) :=
  if l₁.length ≤ l₂.length then insertListIfNew l₂ l₁ else insertList l₁ l₂

theorem contains_insertList_iff [BEq α] [EquivBEq α] {l toInsert : List ((a : α) × β a)} {k : α} :
    containsKey k (insertList l toInsert) = true ↔ containsKey k l = true ∨ containsKey k toInsert = true := by
  simp only [containsKey_insertList, Bool.or_eq_true]
  simp only [containsKey_eq_contains_map_fst, List.contains_map, List.any_eq_true]

theorem contains_of_contains_insertList_of_contains_eq_false_right [BEq α] [EquivBEq α] {l toInsert : List ((a : α) × β a)} {k : α}
   (h₁ : containsKey k (insertList l toInsert) = true)
   (h₂ : containsKey k toInsert = false) : containsKey k l = true := by
    have := contains_insertList_iff.1 h₁
    simp only [h₂, Bool.false_eq_true, or_false] at this
    exact this

theorem contains_of_contains_insertList_of_contains_eq_false_left [BEq α] [EquivBEq α] {l toInsert : List ((a : α) × β a)} {k : α}
   (h₁ : containsKey k (insertList l toInsert) = true)
   (h₂ : containsKey k l = false) : containsKey k toInsert = true := by
    have := contains_insertList_iff.1 h₁
    simpa only [h₂, Bool.false_eq_true, false_or]

theorem contains_insertList_of_left [BEq α] [EquivBEq α] {l toInsert : List ((a : α) × β a)} {k : α}
   (contains : containsKey k l = true) : containsKey k (insertList l toInsert) = true := by
    rw [containsKey_insertList, ← containsKey_eq_contains_map_fst]
    simp only [contains, Bool.true_or]

theorem contains_insertList_of_right [BEq α] [EquivBEq α] {l toInsert : List ((a : α) × β a)} {k : α}
   (contains : containsKey k toInsert = true) : containsKey k (insertList l toInsert) = true := by
    rw [containsKey_insertList, ← containsKey_eq_contains_map_fst]
    simp only [contains, Bool.or_true]


theorem DistinctKeys_impl_Pairwise_distinct [BEq α] [EquivBEq α] {l : List ((a : α) × β a)} (distinct_l : DistinctKeys l) :
    List.Pairwise (fun a b => (a.fst == b.fst) = false) l := by
  cases distinct_l
  case mk distinct_l =>
    simp only [keys_eq_map] at distinct_l
    apply List.Pairwise.of_map
    case p => exact distinct_l
    simp only [imp_self, implies_true]

theorem insertList_perm_of_perm_second [BEq α] [EquivBEq α] {l1 l2 l : List ((a : α) × β a)}
    (h : Perm l1 l2) (distinct_l : DistinctKeys l) (distinct : DistinctKeys l1) :
    Perm (insertList l l1) (insertList l l2) := by
  apply getEntry?_ext
  . apply DistinctKeys.insertList distinct_l
  . apply DistinctKeys.insertList distinct_l
  intro k
  rw [@getEntry?_insertList α β _ _ l l1 distinct_l (DistinctKeys_impl_Pairwise_distinct distinct) k]
  have distinct' := (DistinctKeys.perm (Perm.symm h) distinct)
  rw [@getEntry?_insertList α β _ _ l l2 distinct_l (DistinctKeys_impl_Pairwise_distinct distinct') k]
  rw [@getEntry?_of_perm α β _ _ l1 l2 k distinct h]

theorem getEntry?_insertList_of_contains_left_eq_false [BEq α] [EquivBEq α]
    {l toInsert : List ((a : α) × β a)} {k : α}
    (distinct_l : DistinctKeys l)
    (distinct_toInsert : List.Pairwise (fun a b => (a.fst == b.fst) = false) toInsert)
    (not_contains : containsKey k l = false) :
    getEntry? k (insertList l toInsert) = getEntry? k toInsert := by
  have subgoal : getEntry? k l = none := by
    rwa [containsKey_eq_isSome_getEntry?, ← Bool.not_eq_true, Option.not_isSome_iff_eq_none] at not_contains
  rw [getEntry?_insertList]
  simp only [subgoal, Option.or_none]
  . exact distinct_l
  . exact distinct_toInsert

theorem getKey?_insertList [BEq α] [EquivBEq α]
    {l toInsert : List ((a : α) × β a)} {k : α}
    (distinct_l : DistinctKeys l)
    (distinct_toInsert : DistinctKeys toInsert) :
    getKey? k (insertList l toInsert) = (getKey? k toInsert).or (getKey? k l) := by
    simp only [getKey?_eq_getEntry?]
    rw [getEntry?_insertList]
    . simp only [Option.map_or]
    . exact distinct_l
    . exact DistinctKeys_impl_Pairwise_distinct distinct_toInsert

theorem getKey_insertList_of_contains_right [BEq α] [EquivBEq α]
    {l toInsert : List ((a : α) × β a)} {k : α}
    (distinct_l : DistinctKeys l)
    (distinct_toInsert : DistinctKeys toInsert)
    {m} : (contains : containsKey k toInsert = true) →
    getKey k (insertList l toInsert) m = getKey k toInsert contains := by
  intro contains
  unfold getKey
  have get_is_some : (getKey? k (insertList l toInsert)).isSome = true := by
    simp only [getKey?_eq_getEntry?, Option.isSome_map]
    simp only [←@containsKey_eq_isSome_getEntry? α β _ (insertList l toInsert) k, m]
  apply Option.get_congr
  . rw [@getKey?_insertList α β _ _ l toInsert k distinct_l distinct_toInsert]
    apply Option.or_of_isSome
    . simp only [getKey?_eq_getEntry?, Option.isSome_map]
      simp only [←@containsKey_eq_isSome_getEntry? α β _ toInsert k, contains]

theorem getKeyD_insertList_of_contains_right [BEq α] [EquivBEq α]
    {l toInsert : List ((a : α) × β a)} {k fallback : α}
    (distinct_l : DistinctKeys l)
    (distinct_toInsert : DistinctKeys toInsert) :
    containsKey k toInsert →
    getKeyD k (insertList l toInsert) fallback = getKeyD k toInsert fallback := by
  intro contains
  simp only [getKeyD_eq_getKey?]
  rw [@getKey?_insertList _ _ _ _ l toInsert k distinct_l distinct_toInsert]
  rw [@getKey?_eq_some_getKey _ _ _ toInsert k contains]
  simp only [Option.some_or, Option.getD_some]

theorem getKey!_insertList_of_contains_right_eq_false [Inhabited α] [BEq α] [EquivBEq α]
    {l toInsert : List ((a : α) × β a)}  {k : α}
    (not_contains: containsKey k toInsert = false) :
    getKey! k (insertList l toInsert) = getKey! k l := by
  simp only [getKey!_eq_getKey?]
  congr 1
  simp only [getKey?_eq_getEntry?]
  congr 1
  simp [getEntry?_insertList_of_contains_eq_false not_contains]

theorem getKey?_insertList_of_contains_eq_false_right [BEq α] [EquivBEq α]
    {l toInsert : List ((a : α) × β a)} {k : α}
    (not_contains : containsKey k toInsert = false) :
    List.getKey? k (insertList l toInsert) =
      List.getKey? k l := by
  rw [getKey?_eq_getEntry?, getKey?_eq_getEntry?]
  congr 1
  apply getEntry?_insertList_of_contains_eq_false not_contains

theorem getKey?_insertList_of_contains_eq_false_left [BEq α] [EquivBEq α]
    {l toInsert : List ((a : α) × β a)} {k : α}
    (distinct_l : DistinctKeys l)
    (distinct_toInsert : DistinctKeys toInsert)
    (not_contains : containsKey k l = false) :
    List.getKey? k (insertList l toInsert) =
      List.getKey? k toInsert := by
  rw [getKey?_eq_getEntry?, getKey?_eq_getEntry?]
  congr 1
  apply getEntry?_insertList_of_contains_left_eq_false distinct_l (DistinctKeys_impl_Pairwise_distinct distinct_toInsert) not_contains

theorem getKey_insertList_of_contains_left_of_contains_right_eq_false [BEq α] [EquivBEq α]
    {l toInsert : List ((a : α) × β a)} {k : α} {m}
    (distinct_l : DistinctKeys l)
    (distinct_toInsert : DistinctKeys toInsert) :
    (mem : containsKey k l) →
    (∃ (mem₂ : containsKey k toInsert), getKey k (insertList l toInsert) m = getKey k toInsert mem₂)
    ∨ getKey k (insertList l toInsert) m = getKey k l mem := by
  intro mem
  apply Or.elim <| Classical.em <| containsKey k toInsert = true
  case left =>
    intro toInsert_contains_k
    apply Or.inl
    refine ⟨toInsert_contains_k, ?_⟩
    apply getKey_insertList_of_contains_right
    . exact distinct_l
    . exact distinct_toInsert
  case right =>
    intro toInsert_not_contains_k
    apply Or.inr
    suffices some (getKey k (insertList l toInsert) m) = some (getKey k l mem) from by
      injection this
    simp only [← getKey?_eq_some_getKey]
    rw [@List.getKey?_insertList_of_contains_eq_false_right α β _ _ l toInsert k (by simp only [toInsert_not_contains_k])]

theorem getKeyD_insertList [BEq α] [EquivBEq α]
    {l toInsert : List ((a : α) × β a)} {k fallback : α}
    (distinct_l : DistinctKeys l)
    (distinct_toInsert : DistinctKeys toInsert) :
    getKeyD k (insertList l toInsert) fallback = getKeyD k toInsert (getKeyD k l fallback) := by
  simp only [getKeyD_eq_getKey?]
  rw [@getKey?_insertList α β _ _ l toInsert k distinct_l distinct_toInsert]
  simp only [Option.getD_or]

theorem getKeyD_insertList_of_contains_eq_false_right [BEq α] [EquivBEq α]
    {l toInsert : List ((a : α) × β a)}  {k fallback : α}
    (not_contains: containsKey k toInsert = false) :
    List.getKeyD k (insertList l toInsert) fallback = List.getKeyD k l fallback := by
  simp only [getKeyD_eq_getKey?]
  congr 1
  simp only [getKey?_eq_getEntry?]
  congr 1
  apply getEntry?_insertList_of_contains_eq_false
  . exact not_contains

theorem getKeyD_insertList_of_contains_eq_false_left [BEq α] [EquivBEq α]
    {l toInsert : List ((a : α) × β a)}  {k fallback : α}
    (distinct_l : DistinctKeys l)
    (distinct_toInsert : DistinctKeys toInsert)
    (not_contains: containsKey k l = false) :
    List.getKeyD k (insertList l toInsert) fallback = List.getKeyD k toInsert fallback := by
  simp only [getKeyD_eq_getKey?]
  congr 1
  simp only [getKey?_eq_getEntry?]
  congr 1
  apply getEntry?_insertList_of_contains_left_eq_false
  . exact distinct_l
  . exact DistinctKeys_impl_Pairwise_distinct distinct_toInsert
  . exact not_contains

theorem getKey!_insertList_of_contains_left_eq_false [BEq α] [EquivBEq α] [Inhabited α]
    {l toInsert : List ((a : α) × β a)} {k : α}
    (distinct_l : DistinctKeys l)
    (distinct_toInsert : DistinctKeys toInsert) :
    (containsKey k l = false) →
    getKey! k (insertList l toInsert) = getKey! k toInsert := by
  have distinct_toInsert_equiv : List.Pairwise (fun a b => (a.fst == b.fst) = false) toInsert := by
    cases distinct_toInsert
    case mk distinct_toInsert =>
      simp only [keys_eq_map] at distinct_toInsert
      apply List.Pairwise.of_map
      case p => exact distinct_toInsert
      simp only [imp_self, implies_true]
  intro not_contains
  simp only [getKey!_eq_getKey?]
  congr 1
  simp only [getKey?_eq_getEntry?]
  congr 1
  apply getEntry?_insertList_of_contains_left_eq_false
  . exact distinct_l
  . exact distinct_toInsert_equiv
  . exact not_contains

theorem getValueCast?_insertList_of_contains_eq_false_left [BEq α] [LawfulBEq α] {l toInsert : List ((a : α) × β a)} {k : α}
  (distinct_l : DistinctKeys l)
  (distinct_toInsert: DistinctKeys toInsert) : (containsKey k l = false) →
    getValueCast? k (insertList l toInsert) = getValueCast? k toInsert := by
  intro not_contains
  rw [getValueCast?_eq_getEntry?, getValueCast?_eq_getEntry?]
  have := @getEntry?_insertList_of_contains_left_eq_false α β _ _ l toInsert k distinct_l (DistinctKeys_impl_Pairwise_distinct distinct_toInsert) not_contains
  simp only [this]

theorem getValueCast?_of_insertList [BEq α] [LawfulBEq α]
    {l toInsert : List ((a : α) × β a)} {k : α}
    (distinct_l : DistinctKeys l)
    (distinct_toInsert: DistinctKeys toInsert) :
    getValueCast? k (insertList l toInsert) = (getValueCast? k toInsert).or (getValueCast? k l) := by
  apply Or.elim <| Classical.em <| (containsKey k toInsert)
  case left =>
    intro contains
    rw [@getValueCast?_eq_some_getValueCast α β _ _ toInsert k contains]
    rw [Option.some_or]
    simp [← getValueCast?_eq_some_getValueCast]
    simp [getValueCast?_eq_getEntry?]
    apply Option.dmap_congr
    . simp only [implies_true]
    . rw [@getEntry?_insertList α β _ _ l toInsert distinct_l (DistinctKeys_impl_Pairwise_distinct distinct_toInsert) k]
      rw [containsKey_eq_isSome_getEntry?] at contains
      rw [Option.eq_some_of_isSome contains]
      simp only [Option.some_or]
  case right =>
    intro not_contains
    simp only [Bool.not_eq_true] at not_contains
    rw [@List.getValueCast?_eq_none α β _ _ toInsert k not_contains, Option.none_or]
    apply getValueCast?_insertList_of_contains_eq_false
    . rw [← containsKey_eq_contains_map_fst]
      exact not_contains

theorem getValueCastD_of_insertList [BEq α] [LawfulBEq α]
    {l toInsert : List ((a : α) × β a)} {k : α} {fallback : β k}
    (distinct_l : DistinctKeys l)
    (distinct_toInsert: DistinctKeys toInsert) :
    getValueCastD k (insertList l toInsert) fallback = getValueCastD k toInsert (getValueCastD k l fallback) := by
  rw [getValueCastD_eq_getValueCast?]
  have getOr := @getValueCast?_of_insertList α β _ _ l toInsert k distinct_l distinct_toInsert
  rw [getOr]
  simp only [Option.getD_or, getValueCastD_eq_getValueCast?]

theorem getValueCast_insertList_of_contains_eq_false_left [BEq α] [LawfulBEq α] {l toInsert : List ((a : α) × β a)} {k : α}
  (distinct_l : DistinctKeys l)
  (distinct_toInsert: DistinctKeys toInsert)
  (contains : containsKey k (insertList l toInsert))
  (not_contains: containsKey k l = false) :
    getValueCast k (insertList l toInsert) contains = getValueCast k toInsert (contains_of_contains_insertList_of_contains_eq_false_left contains not_contains) := by
  suffices h : some (getValueCast k (insertList l toInsert) contains) = some (getValueCast k toInsert (contains_of_contains_insertList_of_contains_eq_false_left contains not_contains)) from by
    injection h
  rw [← getValueCast?_eq_some_getValueCast, ← getValueCast?_eq_some_getValueCast]
  exact getValueCast?_insertList_of_contains_eq_false_left distinct_l distinct_toInsert not_contains

theorem getKey_insertList_of_contains_eq_false_left [BEq α] [EquivBEq α] {l toInsert : List ((a : α) × β a)} {k : α}
  (distinct_l : DistinctKeys l)
  (distinct_toInsert: DistinctKeys toInsert)
  (contains : containsKey k (insertList l toInsert))
  (not_contains: containsKey k l = false) :
    getKey k (insertList l toInsert) contains = getKey k toInsert (contains_of_contains_insertList_of_contains_eq_false_left contains not_contains) := by
  suffices h : some (getKey k (insertList l toInsert) contains) = some (getKey k toInsert (contains_of_contains_insertList_of_contains_eq_false_left contains not_contains)) from by
    injection h
  simp only [← getKey?_eq_some_getKey]
  exact getKey?_insertList_of_contains_eq_false_left distinct_l distinct_toInsert not_contains

theorem getValueCast_insertList_of_contains_right [BEq α] [LawfulBEq α] {l toInsert : List ((a : α) × β a)} {k : α}
  (distinct_l : DistinctKeys l)
  (distinct_toInsert: DistinctKeys toInsert)
  (contains : containsKey k toInsert) {h} :
    getValueCast k (insertList l toInsert) h = getValueCast k toInsert contains := by
  suffices h : some (getValueCast k (insertList l toInsert) h) = some (getValueCast k toInsert contains) from by
    injection h
  simp only [← getValueCast?_eq_some_getValueCast]
  simp only [getValueCast?_eq_getEntry?]
  suffices getEntry? k (insertList l toInsert) = getEntry? k toInsert from by simp [this]
  rw [@getEntry?_insertList α β _ _ l toInsert distinct_l (DistinctKeys_impl_Pairwise_distinct distinct_toInsert) k]
  rw [containsKey_eq_isSome_getEntry?] at contains
  rw [@Option.or_of_isSome _ (getEntry? k toInsert) (getEntry? k l) contains]

theorem getValueCastD_insertList_of_contains_eq_false_left [BEq α] [LawfulBEq α] {l toInsert : List ((a : α) × β a)} {k : α} {fallback : β k}
  (distinct_l : DistinctKeys l)
  (distinct_toInsert: DistinctKeys toInsert)
  (not_contains: containsKey k l = false) :
    getValueCastD k (insertList l toInsert) fallback = getValueCastD k toInsert fallback := by
  simp only [getValueCastD_eq_getValueCast?]
  congr 1
  exact getValueCast?_insertList_of_contains_eq_false_left distinct_l distinct_toInsert not_contains

theorem length_insertList_distinct [BEq α] [EquivBEq α]
    {l toInsert : List ((a : α) × β a)}
    (distinct_l : DistinctKeys l)
    (distinct_toInsert : DistinctKeys toInsert) :
    (∀ (a : α), containsKey a l → containsKey a toInsert = false) →
    (insertList l toInsert).length = l.length + toInsert.length := by
    replace distinct_toInsert := DistinctKeys_impl_Pairwise_distinct distinct_toInsert
    intro distinct_keys
    have subgoal2 : ∀ (a : α), containsKey a l = true → (List.map Sigma.fst toInsert).contains a = false := by
      intro a h_contains
      specialize distinct_keys a h_contains
      rwa [containsKey_eq_contains_map_fst] at distinct_keys
    apply length_insertList distinct_l distinct_toInsert subgoal2

theorem getKey?_insertList_of_mem_of_not_mem [BEq α] [LawfulBEq α]
    {l toInsert : List ((a : α) × β a)} {k : α}
    (contains : containsKey k l)
    (not_contains : containsKey k toInsert = false) :
    List.getKey? k (insertList l toInsert) = some k := by
  simp only [List.getKey?_insertList_of_contains_eq_false_right not_contains, getKey?_eq_some contains]

theorem _root_.Option.or_eq_left_of_isSome {o o' : Option α} : o.isSome = true → o.or o' = o := by
  cases o <;> simp

theorem insertListIfNew_perm_insertList [BEq α] [EquivBEq α] {l₁ l₂ : List ((a : α) × β a)}
    (hd₁ : DistinctKeys l₁) (hd₂ : DistinctKeys l₂) :
    List.Perm (insertListIfNew l₁ l₂) (insertList l₂ l₁) := by
  induction l₂ using assoc_induction generalizing l₁ with
  | nil =>
    simp only [insertListIfNew]
    exact Perm.trans (by simp) (perm_insertList hd₂ (pairwise_fst_eq_false hd₁) (by simp)).symm
  | cons k v l ih =>
    simp only [insertListIfNew]
    refine Perm.trans (ih hd₁.insertEntryIfNew hd₂.tail) ?_
    refine getEntry?_ext hd₂.tail.insertList hd₂.insertList (fun k' => ?_)
    rw [getEntry?_insertList hd₂.tail (pairwise_fst_eq_false hd₁.insertEntryIfNew),
      getEntry?_insertList hd₂ (pairwise_fst_eq_false hd₁), getEntry?_insertEntryIfNew]
    simp only [Bool.and_eq_true, Bool.not_eq_eq_eq_not, Bool.not_true]
    split
    · rename_i h
      rw [Option.some_or, Option.or_eq_right_of_none, getEntry?_cons_of_true h.1]
      rw [← getEntry?_congr h.1, getEntry?_eq_none, h.2]
    · rename_i h
      rw [getEntry?_cons]
      by_cases hk : k == k'
      · simp only [hk, true_and, Bool.not_eq_false] at h
        suffices (getEntry? k' l₁).isSome by simp [Option.or_eq_left_of_isSome this]
        rwa [← containsKey_eq_isSome_getEntry?, ← containsKey_congr hk]
      · simp [hk]

theorem insertList_perm_insertSmallerList [BEq α] [EquivBEq α]
    {l toInsert : List ((a : α) × β a)}
    (distinct_l : DistinctKeys l)
    (distinct_toInsert : DistinctKeys toInsert) :
    (insertList l toInsert).Perm
    (insertSmallerList l toInsert) := by
  unfold insertSmallerList
  split
  . apply Perm.symm
    . apply insertListIfNew_perm_insertList distinct_toInsert distinct_l
  . apply Perm.refl

theorem length_left_le_length_insertListIfNew [BEq α] [EquivBEq α]
   {l toInsert : List ((a : α) × β a)} :
    l.length ≤ (insertListIfNew l toInsert).length := by
  induction toInsert generalizing l with
  | nil => apply Nat.le_refl
  | cons hd tl ih => exact Nat.le_trans length_le_length_insertEntryIfNew ih

theorem length_right_le_length_insertList [BEq α] [EquivBEq α]
    {l toInsert : List ((a : α) × β a)}
    (distinct_l : DistinctKeys l)
    (distinct_toInsert : DistinctKeys toInsert) :
    toInsert.length ≤ (List.insertList l toInsert).length := by
  apply Nat.le_trans
  case m => exact (insertListIfNew toInsert l).length
  . apply length_left_le_length_insertListIfNew
  . apply Nat.le_of_eq
    . apply Perm.length_eq
      . exact @insertListIfNew_perm_insertList α β _ _ toInsert l distinct_toInsert distinct_l

theorem insertList_insertEntry_right_equiv_insertEntry_insertList [BEq α] [EquivBEq α]
    {l toInsert : List ((a : α) × β a)} (p : (a : α) × β a)
    (distinct_l : DistinctKeys l)
    (distinct_toInsert : DistinctKeys toInsert) :
    (insertList l (insertEntry p.fst p.snd toInsert)).Perm
    (insertEntry p.fst p.snd (insertList l toInsert)) := by
  apply getEntry?_ext (DistinctKeys.insertList distinct_l)
    <| DistinctKeys.insertEntry
      <| DistinctKeys.insertList distinct_l
  intro a
  have distinct_toInsert_pairwise := DistinctKeys_impl_Pairwise_distinct <| @DistinctKeys.insertEntry α β  _ _ toInsert p.fst p.snd distinct_toInsert
  simp only [@getEntry?_insertList α β _ _ l (insertEntry p.fst p.snd toInsert) distinct_l distinct_toInsert_pairwise a,
    getEntry?_insertEntry]
  split
  . simp only [Option.some_or]
  . rw [@getEntry?_insertList α β _ _ l toInsert distinct_l (DistinctKeys_impl_Pairwise_distinct distinct_toInsert) a]

section

variable {β : Type v}

/-- Internal implementation detail of the hash map -/
def Prod.toSigma (p : α × β) : ((_ : α) × β) := ⟨p.fst, p.snd⟩

@[simp]
theorem Prod.fst_comp_toSigma :
    Sigma.fst ∘ Prod.toSigma = @Prod.fst α β := by
  apply funext
  simp [Prod.toSigma]

/-- Internal implementation detail of the hash map -/
def insertListConst [BEq α] (l : List ((_ : α) × β)) (toInsert : List (α × β)) : List ((_ : α) × β) :=
  insertList l (toInsert.map Prod.toSigma)

theorem containsKey_insertListConst [BEq α] [PartialEquivBEq α]
    {l : List ((_ : α) × β)} {toInsert : List (α × β)} {k : α} :
    containsKey k (insertListConst l toInsert) =
    (containsKey k l || (toInsert.map Prod.fst).contains k) := by
  unfold insertListConst
  rw [containsKey_insertList]
  simp

theorem containsKey_of_containsKey_insertListConst [BEq α] [PartialEquivBEq α]
    {l : List ((_ : α) × β)} {toInsert : List (α × β)} {k : α}
    (h₁ : containsKey k (insertListConst l toInsert))
    (h₂ : (toInsert.map Prod.fst).contains k = false) : containsKey k l := by
  unfold insertListConst at h₁
  apply containsKey_of_containsKey_insertList h₁
  simpa using h₂

theorem getKey?_insertListConst_of_contains_eq_false [BEq α] [EquivBEq α]
    {l : List ((_ : α) × β)} {toInsert : List (α × β)} {k : α}
    (not_contains : (toInsert.map Prod.fst).contains k = false) :
    getKey? k (insertListConst l toInsert) = getKey? k l := by
  unfold insertListConst
  apply getKey?_insertList_of_contains_eq_false
  simpa using not_contains

theorem getKey?_insertListConst_of_mem [BEq α] [EquivBEq α]
    {l : List ((_ : α) × β)} {toInsert : List (α × β)}
    (distinct_l : DistinctKeys l)
    {k k' : α} (k_beq : k == k')
    (distinct_toInsert : toInsert.Pairwise (fun a b => (a.1 == b.1) = false))
    (mem : k ∈ toInsert.map Prod.fst) :
    getKey? k' (insertListConst l toInsert) = some k := by
  unfold insertListConst
  apply getKey?_insertList_of_mem distinct_l k_beq
  · simpa [List.pairwise_map]
  · simp only [List.map_map, Prod.fst_comp_toSigma]
    exact mem

theorem getKey_insertListConst_of_contains_eq_false [BEq α] [EquivBEq α]
    {l : List ((_ : α) × β)} {toInsert : List (α × β)} {k : α}
    (not_contains : (toInsert.map Prod.fst).contains k = false)
    {h} :
    getKey k (insertListConst l toInsert) h =
      getKey k l (containsKey_of_containsKey_insertListConst h not_contains) := by
  rw [← Option.some_inj, ← getKey?_eq_some_getKey,
    getKey?_insertListConst_of_contains_eq_false not_contains, getKey?_eq_some_getKey]

theorem getKey_insertListConst_of_mem [BEq α] [EquivBEq α]
    {l : List ((_ : α) × β)} {toInsert : List (α × β)}
    (distinct_l : DistinctKeys l)
    {k k' : α} (k_beq : k == k')
    (distinct_toInsert : toInsert.Pairwise (fun a b => (a.1 == b.1) = false))
    (mem : k ∈ toInsert.map Prod.fst)
    {h} :
    getKey k' (insertListConst l toInsert) h = k := by
  rw [← Option.some_inj, ← getKey?_eq_some_getKey,
    getKey?_insertListConst_of_mem distinct_l k_beq distinct_toInsert mem]

theorem getKey!_insertListConst_of_contains_eq_false [BEq α] [EquivBEq α] [Inhabited α]
    {l : List ((_ : α) × β)} {toInsert : List (α × β)} {k : α}
    (not_contains : (toInsert.map Prod.fst).contains k = false) :
    getKey! k (insertListConst l toInsert) = getKey! k l := by
  rw [getKey!_eq_getKey?, getKey?_insertListConst_of_contains_eq_false not_contains,
    getKey!_eq_getKey?]

theorem getKey!_insertListConst_of_mem [BEq α] [EquivBEq α] [Inhabited α]
    {l : List ((_ : α) × β)} {toInsert : List (α × β)}
    (distinct_l : DistinctKeys l)
    {k k' : α} (k_beq : k == k')
    (distinct_toInsert : toInsert.Pairwise (fun a b => (a.1 == b.1) = false))
    (mem : k ∈ toInsert.map Prod.fst) :
    getKey! k' (insertListConst l toInsert) = k := by
  rw [getKey!_eq_getKey?, getKey?_insertListConst_of_mem distinct_l k_beq distinct_toInsert mem,
    Option.get!_some]

theorem getKeyD_insertListConst_of_contains_eq_false [BEq α] [EquivBEq α]
    {l : List ((_ : α) × β)} {toInsert : List (α × β)} {k fallback : α}
    (not_contains : (toInsert.map Prod.fst).contains k = false) :
    getKeyD k (insertListConst l toInsert) fallback = getKeyD k l fallback := by
  rw [getKeyD_eq_getKey?, getKey?_insertListConst_of_contains_eq_false not_contains,
    getKeyD_eq_getKey?]

theorem getKeyD_insertListConst_of_mem [BEq α] [EquivBEq α]
    {l : List ((_ : α) × β)} {toInsert : List (α × β)}
    (distinct_l : DistinctKeys l)
    {k k' fallback : α} (k_beq : k == k')
    (distinct_toInsert : toInsert.Pairwise (fun a b => (a.1 == b.1) = false))
    (mem : k ∈ toInsert.map Prod.fst) :
    getKeyD k' (insertListConst l toInsert) fallback = k := by
  rw [getKeyD_eq_getKey?, getKey?_insertListConst_of_mem distinct_l k_beq distinct_toInsert mem,
    Option.getD_some]

theorem length_insertListConst [BEq α] [EquivBEq α]
    {l : List ((_ : α) × β)} {toInsert : List (α × β)}
    (distinct_l : DistinctKeys l)
    (distinct_toInsert : toInsert.Pairwise (fun a b => (a.1 == b.1) = false))
    (distinct_both : ∀ (a : α), containsKey a l → (toInsert.map Prod.fst).contains a = false) :
    (insertListConst l toInsert).length = l.length + toInsert.length := by
  unfold insertListConst
  rw [length_insertList distinct_l]
  · simp
  · simpa [List.pairwise_map]
  · simpa using distinct_both

theorem length_le_length_insertListConst [BEq α]
    {l : List ((_ : α) × β)} {toInsert : List (α × β)} :
    l.length ≤ (insertListConst l toInsert).length := by
  induction toInsert generalizing l with
  | nil => apply Nat.le_refl
  | cons hd tl ih => exact Nat.le_trans length_le_length_insertEntry ih

theorem length_insertListConst_le [BEq α]
    {l : List ((_ : α) × β)} {toInsert : List (α × β)} :
    (insertListConst l toInsert).length ≤ l.length + toInsert.length := by
  unfold insertListConst
  rw [← List.length_map Prod.toSigma]
  apply length_insertList_le

theorem isEmpty_insertListConst [BEq α]
    {l : List ((_ : α) × β)} {toInsert : List (α × β)} :
    (List.insertListConst l toInsert).isEmpty = (l.isEmpty && toInsert.isEmpty) := by
  unfold insertListConst
  rw [isEmpty_insertList, Bool.eq_iff_iff]
  simp

theorem getValue?_insertListConst_of_contains_eq_false [BEq α] [PartialEquivBEq α]
    {l : List ((_ : α) × β)} {toInsert : List (α × β)} {k : α}
    (not_contains : (toInsert.map Prod.fst).contains k = false) :
    getValue? k (insertListConst l toInsert) = getValue? k l := by
  unfold insertListConst
  rw [getValue?_eq_getEntry?, getValue?_eq_getEntry?, getEntry?_insertList_of_contains_eq_false]
  rw [containsKey_eq_contains_map_fst]
  simpa using not_contains

theorem getValue?_insertList_of_contains_eq_false_right [BEq α] [EquivBEq α]
    {l toInsert : List ((_ : α) × β)} {k : α}
    (not_contains : containsKey k toInsert = false) :
    getValue? k (insertList l toInsert) = getValue? k l := by
  rw [getValue?_eq_getEntry?, getValue?_eq_getEntry?]
  simp only [getEntry?_insertList_of_contains_eq_false not_contains]

theorem getValueD_insertList_of_contains_eq_false_right [BEq α] [EquivBEq α]
    {l toInsert : List ((_ : α) × β)} {k : α} {fallback : β}
    (not_contains : containsKey k toInsert = false) :
    getValueD k (insertList l toInsert) fallback = getValueD k l fallback := by
  simp only [getValueD_eq_getValue?]
  congr 1
  exact getValue?_insertList_of_contains_eq_false_right not_contains

theorem getValue_insertList_of_contains_eq_false_right [BEq α] [EquivBEq α]
    {l toInsert : List ((_ : α) × β)} {k : α}
    (not_contains : containsKey k toInsert = false)
    {p1 : containsKey k (insertList l toInsert) = true}
    {p2 : containsKey k l = true} :
    getValue k (insertList l toInsert) p1 = getValue k l p2 := by
  suffices some (getValue k (insertList l toInsert) p1) = some (getValue k l p2) from by
    injection this
  simp only [← getValue?_eq_some_getValue]
  apply getValue?_insertList_of_contains_eq_false_right not_contains

theorem getValue?_insertList_of_contains_eq_false_left [BEq α] [EquivBEq α] {l toInsert : List ((_ : α) × β)} {k : α}
    (distinct_l : DistinctKeys l)
    (distinct_toInsert: DistinctKeys toInsert) : (containsKey k l = false) →
    getValue? k (insertList l toInsert) = getValue? k toInsert := by
  intro not_contains
  simp only [getValue?_eq_getEntry?]
  congr 1
  exact getEntry?_insertList_of_contains_left_eq_false distinct_l (DistinctKeys_impl_Pairwise_distinct distinct_toInsert) not_contains

theorem getValueD_insertList_of_contains_eq_false_left [BEq α] [EquivBEq α] {l toInsert : List ((_ : α) × β)} {k : α} {fallback : β}
    (distinct_l : DistinctKeys l)
    (distinct_toInsert: DistinctKeys toInsert) : (containsKey k l = false) →
    getValueD k (insertList l toInsert) fallback = getValueD k toInsert fallback := by
  intro not_contains
  simp only [getValueD_eq_getValue?]
  congr 1
  exact getValue?_insertList_of_contains_eq_false_left distinct_l distinct_toInsert not_contains

theorem getValue?_insertList [BEq α] [EquivBEq α]
    {l toInsert : List ((_ : α) × β)} {k : α}
    (distinct_l : DistinctKeys l)
    (distinct_toInsert: DistinctKeys toInsert) :
    getValue? k (insertList l toInsert) = (getValue? k toInsert).or (getValue? k l) := by
  simp only [getValue?_eq_getEntry?]
  simp only [← Option.map_or]
  congr 1
  apply getEntry?_insertList distinct_l (DistinctKeys_impl_Pairwise_distinct distinct_toInsert)

theorem getValueD_insertList [BEq α] [EquivBEq α]
    {l toInsert : List ((_ : α) × β)} {k : α} {fallback : β}
    (distinct_l : DistinctKeys l)
    (distinct_toInsert: DistinctKeys toInsert) :
    getValueD k (insertList l toInsert) fallback = getValueD k toInsert (getValueD k l fallback) := by
  simp only [getValueD_eq_getValue?]
  simp only [← Option.getD_or]
  congr 1
  apply getValue?_insertList distinct_l distinct_toInsert

theorem getValue_insertList_of_contains_eq_false_left [BEq α] [EquivBEq α] {l toInsert : List ((_ : α) × β)} {k : α}
    (distinct_l : DistinctKeys l)
    (distinct_toInsert: DistinctKeys toInsert)
    (contains : containsKey k (insertList l toInsert))
    (not_contains: containsKey k l = false) :
    getValue k (insertList l toInsert) contains = getValue k toInsert (contains_of_contains_insertList_of_contains_eq_false_left contains not_contains) := by
  suffices some (getValue k (insertList l toInsert) contains) = some (getValue k toInsert (contains_of_contains_insertList_of_contains_eq_false_left contains not_contains)) from by
    injection this
  simp only [← getValue?_eq_some_getValue]
  simp only [ getValue?_eq_getEntry? ]
  congr 1
  exact getEntry?_insertList_of_contains_left_eq_false distinct_l (DistinctKeys_impl_Pairwise_distinct distinct_toInsert) not_contains

theorem getValue_insertList_of_contains_right [BEq α] [EquivBEq α] {l toInsert : List ((_ : α) × β)} {k : α}
    (distinct_l : DistinctKeys l)
    (distinct_toInsert: DistinctKeys toInsert)
    (contains : containsKey k toInsert) {h} :
    getValue k (insertList l toInsert) h = getValue k toInsert contains := by
  suffices some (getValue k (insertList l toInsert) h) = some (getValue k toInsert contains) from by
    injection this
  simp only [← getValue?_eq_some_getValue]
  simp only [ getValue?_eq_getEntry? ]
  congr 1
  apply getEntry?_insertList_of_contains_eq_true
  . exact distinct_l
  . exact DistinctKeys_impl_Pairwise_distinct distinct_toInsert
  . exact contains

theorem getValue?_insertListConst_of_mem [BEq α] [EquivBEq α]
    {l : List ((_ : α) × β)} {toInsert : List (α × β)}
    (distinct_l : DistinctKeys l)
    {k k' : α} (k_beq : k == k') {v : β}
    (distinct_toInsert : toInsert.Pairwise (fun a b => (a.1 == b.1) = false))
    (mem : ⟨k, v⟩ ∈ toInsert) :
    getValue? k' (insertListConst l toInsert) = some v := by
  unfold insertListConst
  rw [getValue?_eq_getEntry?]
  have : getEntry? k' (insertList l (toInsert.map Prod.toSigma)) =
      getEntry? k' (toInsert.map Prod.toSigma) := by
    apply getEntry?_insertList_of_contains_eq_true distinct_l (by simpa [List.pairwise_map])
    apply containsKey_of_beq _ k_beq
    rw [containsKey_eq_contains_map_fst, List.map_map, Prod.fst_comp_toSigma,
      List.contains_iff_exists_mem_beq]
    exists k
    rw [List.mem_map]
    constructor
    . exists ⟨k, v⟩
    . simp
  rw [this]
  rw [getEntry?_of_mem _ k_beq _]
  . rfl
  · simpa [DistinctKeys.def, List.pairwise_map]
  . simp only [List.mem_map]
    exists (k, v)

theorem getValue_insertListConst_of_contains_eq_false [BEq α] [PartialEquivBEq α]
    {l : List ((_ : α) × β)} {toInsert : List (α × β)} {k : α}
    {not_contains : (toInsert.map Prod.fst).contains k = false}
    {h} :
    getValue k (insertListConst l toInsert) h =
    getValue k l (containsKey_of_containsKey_insertListConst h not_contains) := by
  rw [← Option.some_inj, ← getValue?_eq_some_getValue, ← getValue?_eq_some_getValue,
    getValue?_insertListConst_of_contains_eq_false not_contains]

theorem getValue_insertListConst_of_mem [BEq α] [EquivBEq α]
    {l : List ((_ : α) × β)} {toInsert : List (α × β)}
    (distinct_l : DistinctKeys l)
    {k k' : α} (k_beq : k == k') {v : β}
    (distinct_toInsert : toInsert.Pairwise (fun a b => (a.1 == b.1) = false))
    (mem : ⟨k, v⟩ ∈ toInsert)
    {h} :
    getValue k' (insertListConst l toInsert) h = v := by
  rw [← Option.some_inj, ← getValue?_eq_some_getValue,
    getValue?_insertListConst_of_mem distinct_l k_beq distinct_toInsert mem]

theorem getValue!_insertListConst_of_contains_eq_false [BEq α] [PartialEquivBEq α] [Inhabited β]
    {l : List ((_ : α) × β)} {toInsert : List (α × β)} {k : α}
    (not_contains : (toInsert.map Prod.fst).contains k = false) :
    getValue! k (insertListConst l toInsert) = getValue! k l := by
  simp only [getValue!_eq_getValue?]
  rw [getValue?_insertListConst_of_contains_eq_false not_contains]

theorem getValue!_insertListConst_of_mem [BEq α] [EquivBEq α] [Inhabited β]
    {l : List ((_ : α) × β)} {toInsert : List (α × β)} {k k' : α} {v: β}
    (distinct_l : DistinctKeys l)
    (k_beq : k == k')
    (distinct_toInsert : toInsert.Pairwise (fun a b => (a.1 == b.1) = false))
    (mem : ⟨k, v⟩ ∈ toInsert) :
    getValue! k' (insertListConst l toInsert) = v := by
  rw [getValue!_eq_getValue?,
    getValue?_insertListConst_of_mem distinct_l k_beq distinct_toInsert mem, Option.get!_some]

theorem getValueD_insertListConst_of_contains_eq_false [BEq α] [PartialEquivBEq α]
    {l : List ((_ : α) × β)} {toInsert : List (α × β)} {k : α} {fallback : β}
    (not_contains : (toInsert.map Prod.fst).contains k = false) :
    getValueD k (insertListConst l toInsert) fallback = getValueD k l fallback := by
  simp only [getValueD_eq_getValue?]
  rw [getValue?_insertListConst_of_contains_eq_false not_contains]

theorem getValueD_insertListConst_of_mem [BEq α] [EquivBEq α]
    {l : List ((_ : α) × β)} {toInsert : List (α × β)} {k k' : α} {v fallback: β}
    (distinct_l : DistinctKeys l)
    (k_beq : k == k')
    (distinct_toInsert : toInsert.Pairwise (fun a b => (a.1 == b.1) = false))
    (mem : ⟨k, v⟩ ∈ toInsert) :
    getValueD k' (insertListConst l toInsert) fallback= v := by
  simp only [getValueD_eq_getValue?]
  rw [getValue?_insertListConst_of_mem distinct_l k_beq distinct_toInsert mem, Option.getD_some]

/-- Internal implementation detail of the hash map -/
def insertListIfNewUnit [BEq α] (l: List ((_ : α) × Unit)) (toInsert: List α) :
    List ((_ : α) × Unit) :=
  match toInsert with
  | .nil => l
  | .cons hd tl => insertListIfNewUnit (insertEntryIfNew hd () l) tl

theorem insertListIfNewUnit_perm_of_perm_first [BEq α] [EquivBEq α] {l1 l2 : List ((_ : α) × Unit)}
    {toInsert : List α } (h : Perm l1 l2) (distinct : DistinctKeys l1) :
    Perm (insertListIfNewUnit l1 toInsert) (insertListIfNewUnit l2 toInsert) := by
  induction toInsert generalizing l1 l2 with
  | nil => simp [insertListIfNewUnit, h]
  | cons hd tl ih =>
    simp only [insertListIfNewUnit]
    apply ih
    · simp only [insertEntryIfNew, cond_eq_ite]
      have contains_eq : containsKey hd l1 = containsKey hd l2 := containsKey_of_perm h
      rw [contains_eq]
      by_cases contains_hd: containsKey hd l2 = true
      · simp only [contains_hd, ↓reduceIte]
        exact h
      · simp only [contains_hd, Bool.false_eq_true, ↓reduceIte, List.perm_cons]
        exact h
    · apply DistinctKeys.insertEntryIfNew distinct

theorem DistinctKeys.insertListIfNewUnit [BEq α] [PartialEquivBEq α] {l : List ((_ : α) × Unit)}
    {toInsert : List α} (distinct: DistinctKeys l) :
    DistinctKeys (insertListIfNewUnit l toInsert) := by
  induction toInsert generalizing l with
  | nil => simp [List.insertListIfNewUnit, distinct]
  | cons hd tl ih =>
    simp only [List.insertListIfNewUnit]
    apply ih (insertEntryIfNew distinct)

theorem getEntry?_insertListIfNewUnit [BEq α] [PartialEquivBEq α] {l : List ((_ : α) × Unit)}
    {toInsert : List α} {k : α} :
    getEntry? k (insertListIfNewUnit l toInsert) =
      (getEntry? k l).or (getEntry? k (toInsert.map (⟨·, ()⟩))) := by
  induction toInsert generalizing l with
  | nil => simp [insertListIfNewUnit]
  | cons hd tl ih =>
    simp only [insertListIfNewUnit, ih, getEntry?_insertEntryIfNew, List.map_cons,
      getEntry?_cons]
    cases hhd : hd == k
    · simp
    · cases hc : containsKey hd l
      · simp only [Bool.not_false, Bool.and_self, ↓reduceIte, Option.some_or, cond_true,
          Option.or_some, Option.some.injEq]
        rw [getEntry?_eq_none.2, Option.getD_none]
        rwa [← containsKey_congr hhd]
      · simp only [Bool.not_true, Bool.and_false, Bool.false_eq_true, ↓reduceIte, cond_true,
          Option.or_some]
        rw [containsKey_congr hhd, containsKey_eq_isSome_getEntry?] at hc
        obtain ⟨v, hv⟩ := Option.isSome_iff_exists.1 hc
        simp [hv]

theorem DistinctKeys.mapUnit [BEq α]
    {l : List α} (distinct: l.Pairwise (fun a b => (a == b) = false)) :
    DistinctKeys (l.map (⟨·, ()⟩)) := by
  rw [DistinctKeys.def]
  refine List.Pairwise.map ?_ ?_ distinct
  simp

theorem getEntry?_insertListIfNewUnit_of_contains_eq_false [BEq α] [PartialEquivBEq α]
    {l : List ((_ : α) × Unit)} {toInsert : List α } {k : α}
    (not_contains : toInsert.contains k = false) :
    getEntry? k (insertListIfNewUnit l toInsert) = getEntry? k l := by
  induction toInsert generalizing l with
  | nil => simp [insertListIfNewUnit]
  | cons h t ih =>
    unfold insertListIfNewUnit
    simp only [List.contains_cons, Bool.or_eq_false_iff] at not_contains
    rw [ih not_contains.right, getEntry?_insertEntryIfNew]
    simp only [Bool.and_eq_true, Bool.not_eq_eq_eq_not, Bool.not_true, ite_eq_right_iff, and_imp]
    intro h'
    rw [BEq.comm, And.left not_contains] at h'
    simp at h'

theorem containsKey_insertListIfNewUnit [BEq α] [PartialEquivBEq α] {l : List ((_ : α) × Unit)}
    {toInsert : List α} {k : α} :
    containsKey k (insertListIfNewUnit l toInsert) = (containsKey k l || toInsert.contains k) := by
  induction toInsert generalizing l with
  | nil => simp [insertListIfNewUnit]
  | cons hd tl ih =>
    simp only [insertListIfNewUnit, List.contains_cons]
    rw [ih, containsKey_insertEntryIfNew]
    rw [Bool.or_comm (hd == k), Bool.or_assoc, BEq.comm (a:=hd)]

theorem containsKey_of_containsKey_insertListIfNewUnit [BEq α] [PartialEquivBEq α]
    {l : List ((_ : α) × Unit)} {toInsert : List α} {k : α}
    (h₂ : toInsert.contains k = false) : containsKey k (insertListIfNewUnit l toInsert) →
    containsKey k l := by
  intro h₁
  rw [containsKey_insertListIfNewUnit, h₂] at h₁; simp at h₁; exact h₁

theorem getKey?_insertListIfNewUnit_of_contains_eq_false_of_contains_eq_false [BEq α] [EquivBEq α]
    {l : List ((_ : α) × Unit)} {toInsert : List α} {k : α}
    (h': containsKey k l = false) (h : toInsert.contains k = false) :
    getKey? k (insertListIfNewUnit l toInsert) = none := by
  rw [getKey?_eq_getEntry?,
    getEntry?_insertListIfNewUnit_of_contains_eq_false h, Option.map_eq_none_iff, getEntry?_eq_none]
  exact h'

theorem getKey?_insertListIfNewUnit_of_contains_eq_false_of_mem [BEq α] [EquivBEq α]
    {l : List ((_ : α) × Unit)} {toInsert : List α}
    {k k' : α} (k_beq : k == k')
    (mem' : containsKey k l = false)
    (distinct : toInsert.Pairwise (fun a b => (a == b) = false)) (mem : k ∈ toInsert) :
    getKey? k' (insertListIfNewUnit l toInsert) = some k := by
  simp only [getKey?_eq_getEntry?, getEntry?_insertListIfNewUnit, Option.map_eq_some_iff,
    Option.or_eq_some_iff, getEntry?_eq_none]
  exists ⟨k, ()⟩
  simp only [and_true]
  right
  constructor
  · rw [containsKey_congr k_beq] at mem'
    exact mem'
  · apply getEntry?_of_mem (DistinctKeys.mapUnit distinct) k_beq
    simp only [List.mem_map]
    exists k

theorem getKey?_insertListIfNewUnit_of_contains [BEq α] [EquivBEq α]
    {l : List ((_ : α) × Unit)} {toInsert : List α}
    {k : α}
    (h : containsKey k l = true) :
    getKey? k (insertListIfNewUnit l toInsert) = getKey? k l := by
  rw [containsKey_eq_isSome_getEntry?] at h
  simp [getKey?_eq_getEntry?, getEntry?_insertListIfNewUnit, Option.or_of_isSome h]

theorem getKey_insertListIfNewUnit_of_contains_eq_false_of_mem [BEq α] [EquivBEq α]
    {l : List ((_ : α) × Unit)} {toInsert : List α}
    {k k' : α} (k_beq : k == k')
    {h} (contains_eq_false : containsKey k l = false)
    (distinct : toInsert.Pairwise (fun a b => (a == b) = false))
    (mem : k ∈ toInsert) :
    getKey k' (insertListIfNewUnit l toInsert) h = k := by
  rw [← Option.some_inj, ← getKey?_eq_some_getKey,
    getKey?_insertListIfNewUnit_of_contains_eq_false_of_mem k_beq contains_eq_false distinct mem]

theorem getKey_insertListIfNewUnit_of_contains [BEq α] [EquivBEq α]
    {l : List ((_ : α) × Unit)} {toInsert : List α}
    {k : α}
    (contains : containsKey k l = true) {h} :
    getKey k (insertListIfNewUnit l toInsert) h = getKey k l contains := by
  rw [← Option.some_inj, ← getKey?_eq_some_getKey, ← getKey?_eq_some_getKey,
    getKey?_insertListIfNewUnit_of_contains contains]

theorem getKey!_insertListIfNewUnit_of_contains_eq_false_of_contains_eq_false [BEq α] [EquivBEq α]
    [Inhabited α] {l : List ((_ : α) × Unit)} {toInsert : List α} {k : α}
    (contains_eq_false : containsKey k l = false)
    (contains_eq_false' : toInsert.contains k = false) :
    getKey! k (insertListIfNewUnit l toInsert) = default := by
  rw [getKey!_eq_getKey?, getKey?_insertListIfNewUnit_of_contains_eq_false_of_contains_eq_false
    contains_eq_false contains_eq_false']
  simp

theorem getKey!_insertListIfNewUnit_of_contains_eq_false_of_mem [BEq α] [EquivBEq α] [Inhabited α]
    {l : List ((_ : α) × Unit)} {toInsert : List α}
    {k k' : α} (k_beq : k == k')
    (h : containsKey k l = false)
    (distinct : toInsert.Pairwise (fun a b => (a == b) = false)) (mem : k ∈ toInsert) :
    getKey! k' (insertListIfNewUnit l toInsert) = k := by
  rw [getKey!_eq_getKey?,
    getKey?_insertListIfNewUnit_of_contains_eq_false_of_mem k_beq h distinct mem, Option.get!_some]

theorem getKey!_insertListIfNewUnit_of_contains [BEq α] [EquivBEq α] [Inhabited α]
    {l : List ((_ : α) × Unit)} {toInsert : List α}
    {k : α}
    (h : containsKey k l = true) :
    getKey! k (insertListIfNewUnit l toInsert) = getKey! k l := by
  rw [getKey!_eq_getKey?, getKey?_insertListIfNewUnit_of_contains h, getKey!_eq_getKey?]

theorem getKeyD_insertListIfNewUnit_of_contains_eq_false_of_contains_eq_false [BEq α] [EquivBEq α]
    {l : List ((_ : α) × Unit)} {toInsert : List α} {k fallback : α}
    (contains_eq_false : containsKey k l = false) (contains_eq_false' : toInsert.contains k = false) :
    getKeyD k (insertListIfNewUnit l toInsert) fallback = fallback := by
  rw [getKeyD_eq_getKey?, getKey?_insertListIfNewUnit_of_contains_eq_false_of_contains_eq_false
    contains_eq_false contains_eq_false']
  simp

theorem getKeyD_insertListIfNewUnit_of_contains_eq_false_of_mem [BEq α] [EquivBEq α]
    {l : List ((_ : α) × Unit)} {toInsert : List α}
    {k k' fallback : α} (k_beq : k == k')
    (h : containsKey k l = false)
    (distinct : toInsert.Pairwise (fun a b => (a == b) = false)) (mem : k ∈ toInsert) :
    getKeyD k' (insertListIfNewUnit l toInsert) fallback = k := by
  rw [getKeyD_eq_getKey?, getKey?_insertListIfNewUnit_of_contains_eq_false_of_mem k_beq h
    distinct mem, Option.getD_some]

theorem getKeyD_insertListIfNewUnit_of_contains [BEq α] [EquivBEq α]
    {l : List ((_ : α) × Unit)} {toInsert : List α}
    {k fallback : α}
    (contains : containsKey k l = true) :
    getKeyD k (insertListIfNewUnit l toInsert) fallback = getKeyD k l fallback := by
  rw [getKeyD_eq_getKey?,
    getKey?_insertListIfNewUnit_of_contains contains, getKeyD_eq_getKey?]

theorem length_insertListIfNewUnit [BEq α] [EquivBEq α]
    {l : List ((_ : α) × Unit)} {toInsert : List α}
    (distinct_l : DistinctKeys l)
    (distinct_toInsert : toInsert.Pairwise (fun a b => (a == b) = false))
    (distinct_both : ∀ (a : α), containsKey a l → toInsert.contains a = false) :
    (insertListIfNewUnit l toInsert).length = l.length + toInsert.length := by
  induction toInsert generalizing l with
  | nil => simp [insertListIfNewUnit]
  | cons hd tl ih =>
    simp only [insertListIfNewUnit, List.length_cons]
    rw [ih]
    · rw [length_insertEntryIfNew]
      specialize distinct_both hd
      simp only [List.contains_cons, BEq.rfl, Bool.true_or,
        ] at distinct_both
      cases eq : containsKey hd l with
      | true => simp [eq] at distinct_both
      | false =>
        simp only [Bool.false_eq_true, ↓reduceIte]
        rw [Nat.add_assoc, Nat.add_comm 1 _]
    · apply DistinctKeys.insertEntryIfNew distinct_l
    · simp only [pairwise_cons] at distinct_toInsert
      apply And.right distinct_toInsert
    · intro a
      simp only [List.contains_cons,
        ] at distinct_both
      rw [containsKey_insertEntryIfNew]
      simp only [Bool.or_eq_true]
      intro h
      cases h with
      | inl h =>
        simp only [pairwise_cons] at distinct_toInsert
        rw [List.contains_eq_any_beq]
        simp only [List.any_eq_false, Bool.not_eq_true]
        intro x x_mem
        rcases distinct_toInsert with ⟨left,_⟩
        specialize left x x_mem
        apply BEq.neq_of_beq_of_neq
        apply BEq.symm h
        exact left
      | inr h =>
        specialize distinct_both a h
        rw [Bool.or_eq_false_iff] at distinct_both
        apply And.right distinct_both

theorem length_le_length_insertListIfNewUnit [BEq α] [EquivBEq α]
    {l : List ((_ : α) × Unit)} {toInsert : List α} :
    l.length ≤ (insertListIfNewUnit l toInsert).length := by
  induction toInsert generalizing l with
  | nil => apply Nat.le_refl
  | cons hd tl ih => exact Nat.le_trans length_le_length_insertEntryIfNew ih

theorem length_insertListIfNewUnit_le [BEq α] [EquivBEq α]
    {l : List ((_ : α) × Unit)} {toInsert : List α} :
    (insertListIfNewUnit l toInsert).length ≤ l.length + toInsert.length := by
  induction toInsert generalizing l with
  | nil => simp only [insertListIfNewUnit, List.length_nil, Nat.add_zero, Nat.le_refl]
  | cons hd tl ih =>
    simp only [insertListIfNewUnit, List.length_cons]
    apply Nat.le_trans ih
    rw [Nat.add_comm tl.length 1, ← Nat.add_assoc]
    apply Nat.add_le_add _ (Nat.le_refl _)
    apply length_insertEntryIfNew_le

theorem isEmpty_insertListIfNewUnit [BEq α]
    {l : List ((_ : α) × Unit)} {toInsert : List α} :
    (List.insertListIfNewUnit l toInsert).isEmpty = (l.isEmpty && toInsert.isEmpty) := by
  induction toInsert generalizing l with
  | nil => simp [insertListIfNewUnit]
  | cons hd tl ih =>
    rw [insertListIfNewUnit, List.isEmpty_cons, ih, isEmpty_insertEntryIfNew]
    simp

theorem getValue?_list_unit [BEq α] {l : List ((_ : α) × Unit)} {k : α} :
    getValue? k l = if containsKey k l = true then some () else none := by
  induction l with
  | nil => simp
  | cons hd tl ih =>
    simp only [getValue?, containsKey, Bool.or_eq_true, Bool.cond_eq_ite_iff]
    by_cases hd_k: (hd.fst == k) = true
    · simp [hd_k]
    · simp [hd_k, ih]

theorem getValue?_insertListIfNewUnit [BEq α] [PartialEquivBEq α]
    {l : List ((_ : α) × Unit)} {toInsert : List α} {k : α} :
    getValue? k (insertListIfNewUnit l toInsert) =
    if containsKey k l ∨ toInsert.contains k then some () else none := by
  simp [containsKey_insertListIfNewUnit, getValue?_list_unit]

end

private theorem Option.map_cast_apply {γ γ' : Type u} (h : γ = γ') (x : Option γ) :
    Option.map (cast h) x = cast (congrArg Option h) x := by
  cases h; cases x <;> simp

private theorem cast_eq_id {α : Type u} : cast (rfl : α = α) = id := by rfl

private theorem function_id_comp {α : Type u} {β : Type v} {f : α → β} :
  id ∘ f = f := rfl

section Alter

section Dependent

variable [BEq α] [LawfulBEq α]

/-- Internal implementation detail of the hash map -/
def alterKey (k : α) (f : Option (β k) → Option (β k))
    (l : List ((a : α) × β a)) : List ((a : α) × β a) :=
  match f (getValueCast? k l) with
  | none => eraseKey k l
  | some v => insertEntry k v l

theorem length_alterKey {k : α} {f : Option (β k) → Option (β k)} {l : List ((a : α) × β a)} :
    (alterKey k f l).length =
      if h : containsKey k l then
        if f (some <| getValueCast k l h) |>.isSome then l.length else l.length - 1
      else
        if f none |>.isSome then l.length + 1 else l.length := by
  rw [alterKey]
  cases h : getValueCast? k l <;> split <;> simp_all [length_eraseKey, length_insertEntry,
    containsKey_eq_isSome_getValueCast?, ← getValueCast?_eq_some_getValueCast]

theorem length_alterKey' {k : α} {f : Option (β k) → Option (β k)} {l : List ((a : α) × β a)} :
    (alterKey k f l).length =
      if containsKey k l ∧ (f (getValueCast? k l)).isNone then
        l.length - 1
      else if containsKey k l = false ∧ (f (getValueCast? k l)).isSome then
        l.length + 1
      else
        l.length := by
  rw [alterKey]
  cases h : containsKey k l <;> split <;> split <;> simp_all [length_eraseKey, length_insertEntry]

theorem alterKey_cons_perm {k : α} {f : Option (β k) → Option (β k)} {k' : α} {v' : β k'}
    {l : List ((a : α) × β a)} : Perm (alterKey k f (⟨k', v'⟩ :: l))
      (if hk : k' == k then
        match f (some (cast (congrArg β (eq_of_beq hk)) v')) with
          | none => l
          | some v => ⟨k, v⟩ :: l
        else
          ⟨k', v'⟩ :: alterKey k f l) := by
  rw [alterKey]
  by_cases hk' : k' == k
  · simp only [hk', ↓reduceDIte]
    rw [getValueCast?_cons_of_true hk', eraseKey_cons_of_beq hk']
    simp only [insertEntry_cons_of_beq hk']
    rfl
  · simp only [hk', Bool.false_eq_true, ↓reduceDIte]
    rw [Bool.not_eq_true] at hk'
    rw [getValueCast?_cons_of_false hk', eraseKey_cons_of_false hk', alterKey]
    split
    · rfl
    · exact insertEntry_cons_of_false hk'

theorem isEmpty_alterKey_eq_isEmpty_eraseKey {k : α} {f : Option (β k) → Option (β k)}
    {l : List ((a : α) × β a)} :
    (alterKey k f l).isEmpty = ((eraseKey k l).isEmpty && (f (getValueCast? k l)).isNone) := by
  rw [alterKey, Bool.eq_iff_iff, Bool.and_eq_true_iff]
  cases f (getValueCast? k l)
  repeat simp [isEmpty_insertEntry]

theorem isEmpty_alterKey {k : α} {f : Option (β k) → Option (β k)} {l : List ((a : α) × β a)} :
    (alterKey k f l).isEmpty = ((l.isEmpty || (l.length == 1 && containsKey k l)) &&
      (f (getValueCast? k l)).isNone) := by
  rw [isEmpty_alterKey_eq_isEmpty_eraseKey, isEmpty_eraseKey]

theorem alterKey_of_perm {a : α} {f : Option (β a) → Option (β a)} {l l' : List ((a : α) × β a)}
    (hl : DistinctKeys l) (hp : Perm l l') : Perm (alterKey a f l) (alterKey a f l') := by
  simp only [alterKey, getValueCast?_of_perm hl hp]
  split
  · exact eraseKey_of_perm hl hp
  · exact insertEntry_of_perm hl hp

theorem alterKey_append_of_containsKey_right_eq_false {a : α} {f : Option (β a) → Option (β a)}
    {l l' : List ((a : α) × β a)} (hc : containsKey a l' = false) :
    alterKey a f (l ++ l') = alterKey a f l ++ l' := by
  simp only [alterKey, getValueCast?_append_of_containsKey_eq_false hc,
    eraseKey_append_of_containsKey_right_eq_false hc, insertEntry_append_of_not_contains_right hc]
  split <;> rfl

@[simp]
theorem alterKey_nil {a : α} {f : Option (β a) → Option (β a)} :
    alterKey a f [] = match f none with
| none => []
| some b => [⟨a, b⟩] := (rfl)

theorem containsKey_alterKey_self {a : α} {f : Option (β a) → Option (β a)}
    {l : List ((a : α) × β a)} (hl : DistinctKeys l) :
    containsKey a (alterKey a f l) = (f (getValueCast? a l)).isSome := by
  match l with
  | [] =>
    simp only [getValueCast?_nil, alterKey_nil]
    cases f none <;> simp
  | x :: xs =>
    simp only [alterKey]
    cases f (getValueCast? a (x :: xs))
    · simp only [hl, Option.isSome_none, containsKey_eraseKey_self]
    · simp only [containsKey_insertEntry, BEq.rfl, Bool.true_or, Option.isSome_some]

theorem containsKey_alterKey {k k' : α} {f : Option (β k) → Option (β k)}
    {l : List ((a : α) × β a)} (hl : DistinctKeys l) :
    containsKey k' (alterKey k f l) =
      if k == k' then
        f (getValueCast? k l) |>.isSome
      else
        containsKey k' l := by
  split
  next h =>
    rw [← containsKey_congr h, containsKey_alterKey_self hl]
  next h =>
    rw [alterKey]
    cases f (getValueCast? k l)
    · simp [containsKey_eraseKey_of_false (Bool.not_eq_true _ ▸ h)]
    · simp_all

theorem DistinctKeys.alterKey {a : α} {f : Option (β a) → Option (β a)}
    {l : List ((a : α) × β a)} (hl : DistinctKeys l) : DistinctKeys (alterKey a f l) := by
  dsimp only [List.alterKey]
  split
  · exact DistinctKeys.eraseKey hl
  · exact DistinctKeys.insertEntry hl

theorem mem_alterKey_of_key_ne {a : α} {f : Option (β a) → Option (β a)}
    {l : List ((a : α) × β a)} (p : (a : α) × β a) (hne : p.1 ≠ a) :
    p ∈ alterKey a f l ↔ p ∈ l := by
  rw [alterKey]
  split <;> simp only [mem_eraseKey_of_key_ne p hne, mem_insertEntry_of_key_ne p hne]

theorem getValueCast?_alterKey (k k' : α) (f : Option (β k) → Option (β k))
    (l : List ((a : α) × β a)) (hl : DistinctKeys l) : getValueCast? k' (alterKey k f l) =
      if h : k == k' then
        cast (congrArg (Option ∘ β) (eq_of_beq h)) (f (getValueCast? k l))
      else
        getValueCast? k' l := by
  split
  next heq =>
    cases eq_of_beq heq
    simp only [Function.comp_apply, cast_eq]
    rw [alterKey]
    split
    next hnone =>
      simp only [getValueCast?_eraseKey_self hl, hnone]
    next hsome =>
      rw [hsome, getValueCast?_insertEntry_self]
  next heq =>
    rw [alterKey]
    split
    next hnone =>
      simp only [heq, hl, getValueCast?_eraseKey, ite_false, Bool.false_eq_true,
        ]
    next hsome =>
      simp only [getValueCast?_insertEntry, dite_false, heq, Bool.false_eq_true]

theorem getValueCast_alterKey (k k' : α) (f : Option (β k) → Option (β k))
    (l : List ((a : α) × β a)) (hl : DistinctKeys l) (hc : containsKey k' (alterKey k f l)) :
    getValueCast k' (alterKey k f l) hc =
      if h : k == k' then
        haveI hc' : (f (getValueCast? k l)).isSome := by
          rwa [containsKey_alterKey hl, if_pos h] at hc
        cast (congrArg β (eq_of_beq h)) <| (f (getValueCast? k l)).get hc'
      else
        haveI hc' : containsKey k' l := by rwa [containsKey_alterKey hl, if_neg h] at hc
        getValueCast k' l hc' := by
  have := getValueCast?_alterKey  k k' f l hl
  rw [getValueCast?_eq_some_getValueCast hc] at this
  split
  next heq =>
    cases eq_of_beq heq
    apply Option.some_inj.mp
    simp_all
  next heq =>
    apply Option.some_inj.mp
    simp_all only [Bool.false_eq_true, Function.comp_apply, dite_false]
    rw [getValueCast?_eq_some_getValueCast]

theorem getValueCast_alterKey_self (k : α) (f : Option (β k) → Option (β k))
    (l : List ((a : α) × β a)) (hl : DistinctKeys l) (hc : containsKey k (alterKey k f l)) :
    haveI hc' : (f (getValueCast? k l)).isSome := by
      rwa [containsKey_alterKey hl, beq_self_eq_true] at hc
    getValueCast k (alterKey k f l) hc = (f (getValueCast? k l)).get hc' := by
  rw [getValueCast_alterKey _ _ _ _ hl]
  simp

theorem getValueCast!_alterKey {k k' : α} [Inhabited (β k')] {f : Option (β k) → Option (β k)}
    (l : List ((a : α) × β a)) (hl : DistinctKeys l) : getValueCast! k' (alterKey k f l) =
      if heq : k == k' then
        (f (getValueCast? k l)).map (cast (congrArg β <| eq_of_beq heq)) |>.get!
      else
        getValueCast! k' l := by
  simp only [hl, getValueCast!_eq_getValueCast?, getValueCast?_alterKey, beq_iff_eq,
    Function.comp_apply]
  split
  next heq =>
    simp only [Option.map_cast_apply]
  · rfl

theorem getValueCastD_alterKey {k k' : α} {fallback : β k'} {f : Option (β k) → Option (β k)}
    (l : List ((a : α) × β a)) (hl : DistinctKeys l) : getValueCastD k' (alterKey k f l) fallback =
      if heq : k == k' then
        f (getValueCast? k l) |>.map (cast (congrArg β <| eq_of_beq heq)) |>.getD fallback
      else
        getValueCastD k' l fallback := by
  simp only [getValueCastD_eq_getValueCast?, hl, getValueCast?_alterKey, beq_iff_eq,
    Function.comp_apply, apply_dite (Option.getD · fallback), Option.map_cast_apply]

theorem getKey?_alterKey {k k' : α} {f : Option (β k) → Option (β k)} (l : List ((a : α) × β a))
    (hl : DistinctKeys l) :
    getKey? k' (alterKey k f l) =
      if k == k' then
        if (f (getValueCast? k l)).isSome then some k else none
      else
        getKey? k' l := by
  rw [alterKey]
  split <;> next heq => simp [hl, heq, getKey?_eraseKey, getKey?_insertEntry]

theorem getKey!_alterKey [Inhabited α] {k k' : α} {f : Option (β k) → Option (β k)}
    (l : List ((a : α) × β a)) (hl : DistinctKeys l) :
    getKey! k' (alterKey k f l) =
      if k == k' then
        if (f (getValueCast? k l)).isSome then k else default
      else
        getKey! k' l := by
  simp only [getKey!_eq_getKey?, hl, getKey?_alterKey, beq_iff_eq]
  split
  next heq =>
    split <;> rfl
  next heq =>
    rfl

theorem getKey_alterKey {k k' : α} {f : Option (β k) → Option (β k)}
    (l : List ((a : α) × β a)) (hl : DistinctKeys l) (hc : containsKey k' (alterKey k f l)) :
    getKey k' (alterKey k f l) hc =
      if heq : k == k' then
        k
      else
        haveI h' : containsKey k' l := by rwa [containsKey_alterKey hl, if_neg heq] at hc
        getKey k' l h' := by
  have := getKey?_alterKey (f := f) (k' := k') _ hl
  rw [getKey?_eq_some_getKey hc] at this
  split
  next heq =>
    cases eq_of_beq heq
    apply Option.some_inj.mp
    simp_all
  next heq =>
    apply Option.some_inj.mp
    simp_all only [Bool.false_eq_true, ite_false]
    rw [getKey?_eq_some_getKey]

theorem getKeyD_alterKey {k k' fallback : α} {f : Option (β k) → Option (β k)}
    (l : List ((a : α) × β a)) (hl : DistinctKeys l) :
    getKeyD k' (alterKey k f l) fallback =
      if k == k' then
        if (f (getValueCast? k l)).isSome then k else fallback
      else
        getKeyD k' l fallback := by
  simp only [hl, getKeyD_eq_getKey?, getKey?_alterKey, beq_iff_eq]
  split
  next heq =>
    split <;> rfl
  · rfl

end Dependent

namespace Const

variable [BEq α]

variable {β : Type v}

/-- Internal implementation detail of the hash map -/
def alterKey [BEq α] (k : α) (f : Option β → Option β)
    (l : List ((_ : α) × β)) : List ((_ : α) × β) :=
  match f (getValue? k l) with
  | none => eraseKey k l
  | some v => insertEntry k v l

theorem length_alterKey {k : α} {f : Option β → Option β} {l : List ((_ : α) × β)} :
    (alterKey k f l).length =
      if h : containsKey k l then
        if f (some (getValue k l h)) |>.isSome then l.length else l.length - 1
      else
        if f none |>.isSome then l.length + 1 else l.length := by
  rw [alterKey]
  cases h : getValue? k l <;> split <;> simp_all [length_eraseKey, length_insertEntry,
    containsKey_eq_isSome_getValue?, ← getValue?_eq_some_getValue, -getValue?_eq_none]

theorem length_alterKey' {k : α} {f : Option β → Option β} {l : List ((_ : α) × β)} :
    (alterKey k f l).length =
      if containsKey k l ∧ (f (getValue? k l)).isNone then
        l.length - 1
      else if containsKey k l = false ∧ (f (getValue? k l)).isSome then
        l.length + 1
      else
        l.length := by
  rw [alterKey]
  cases h : containsKey k l <;> split <;> split <;> simp_all [length_eraseKey, length_insertEntry]

theorem length_alterKey_eq_add_one {k : α} {f : Option β → Option β} {l : List ((_ : α) × β)}
    (h : containsKey k l = false) (h' : (f (getValue? k l)).isSome) :
    (alterKey k f l).length = l.length + 1 := by
  simp [length_alterKey', h, h']

theorem length_alterKey_eq_sub_one {k : α} {f : Option β → Option β} {l : List ((_ : α) × β)}
    (h : containsKey k l) (h' : (f (getValue? k l)).isNone) :
    (alterKey k f l).length = l.length - 1 := by
  simp [length_alterKey', h, h']

theorem length_alterKey_eq_self {k : α} {f : Option β → Option β} {l : List ((_ : α) × β)}
    (h : containsKey k l) (h' : (f (getValue? k l)).isSome) :
    (alterKey k f l).length = l.length := by
  simp [length_alterKey', h, Option.isSome_iff_ne_none.mp h']

theorem length_alterKey_eq_self' {k : α} {f : Option β → Option β} {l : List ((_ : α) × β)}
    (h : containsKey k l = false) (h' : (f (getValue? k l)).isNone) :
    (alterKey k f l).length = l.length := by
  simp [length_alterKey', h, h']

theorem alterKey_cons_perm {k : α} {f : Option β → Option β} {k' : α} {v' : β}
    {l : List ((_ : α) × β)} :
    Perm (alterKey k f (⟨k', v'⟩ :: l))
      (if k' == k then
        match f (some v') with
          | none => l
          | some v => ⟨k, v⟩ :: l
        else
          ⟨k', v'⟩ :: alterKey k f l) := by
  rw [alterKey]
  by_cases hk' : k' == k
  · simp only [hk']
    rw [getValue?_cons_of_true hk', eraseKey_cons_of_beq hk']
    simp only [insertEntry_cons_of_beq hk']
    rfl
  · simp only [hk', Bool.false_eq_true]
    rw [Bool.not_eq_true] at hk'
    rw [getValue?_cons_of_false hk', eraseKey_cons_of_false hk', alterKey]
    split
    · rfl
    · simp [insertEntry_cons_of_false hk']

theorem isEmpty_alterKey_eq_isEmpty_eraseKey {k : α} {f : Option β → Option β}
    {l : List ((_ : α) × β)} :
    (alterKey k f l).isEmpty = ((eraseKey k l).isEmpty && (f (getValue? k l)).isNone) := by
  simp only [alterKey]
  split <;> { next heq => simp [heq] }

theorem isEmpty_alterKey {k : α} {f : Option β → Option β} {l : List ((_ : α) × β)} :
    (alterKey k f l).isEmpty = ((l.isEmpty || (l.length == 1 && containsKey k l)) &&
      (f (getValue? k l)).isNone) := by
  rw [isEmpty_alterKey_eq_isEmpty_eraseKey, isEmpty_eraseKey]

theorem alterKey_of_perm [EquivBEq α] {a : α} {f : Option β → Option β} {l l' : List ((_ : α) × β)}
    (hl : DistinctKeys l) (hp : Perm l l') :
    Perm (alterKey a f l) (alterKey a f l') := by
  simp only [alterKey, getValue?_of_perm hl hp]
  split
  · exact eraseKey_of_perm hl hp
  · exact insertEntry_of_perm hl hp

theorem alterKey_append_of_containsKey_right_eq_false {a : α} {f : Option β → Option β}
    {l l' : List ((_ : α) × β)} (hc : containsKey a l' = false) :
    alterKey a f (l ++ l') = alterKey a f l ++ l' := by
  simp only [alterKey, getValue?_append_of_containsKey_eq_false hc,
    eraseKey_append_of_containsKey_right_eq_false hc, insertEntry_append_of_not_contains_right hc]
  split <;> rfl

@[simp]
theorem alterKey_nil {a : α} {f : Option β → Option β} :
    alterKey a f [] = match f none with
| none => []
| some b => [⟨a, b⟩] := (rfl)

theorem containsKey_alterKey_self [EquivBEq α] {a : α} {f : Option β → Option β}
    {l : List ((_ : α) × β)} (hl : DistinctKeys l) :
    containsKey a (alterKey a f l) = (f (getValue? a l)).isSome := by
  match l with
  | [] =>
    simp only [getValue?_nil, alterKey_nil]
    split <;> { rename_i heq; simp [heq] }
  | x :: xs =>
    simp only [alterKey]
    split
    next heq =>
      simp only [hl, heq, Option.isSome_none, containsKey_eraseKey_self]
    next heq =>
      simp only [containsKey_insertEntry, BEq.rfl, Bool.true_or, heq, Option.isSome_some]

theorem mem_alterKey_of_key_not_beq [EquivBEq α] {β : Type v} {a : α} {f : Option β → Option β}
    {l : List ((_ : α) × β)} (p : (_ : α) × β) (hne : (p.1 == a) = false) :
    p ∈ alterKey a f l ↔ p ∈ l := by
  rw [alterKey]
  split <;> simp only
    [mem_eraseKey_of_key_beq_eq_false p hne, mem_insertEntry_of_key_beq_eq_false p hne]

theorem containsKey_alterKey [EquivBEq α] {k k' : α} {f : Option β → Option β}
    {l : List ((_ : α) × β)} (hl : DistinctKeys l) :
    containsKey k' (alterKey k f l) =
      if k == k' then
        f (getValue? k l) |>.isSome
      else
        containsKey k' l := by
  split
  next h =>
    rw [← containsKey_congr h]
    exact containsKey_alterKey_self hl
  next h =>
    rw [alterKey]
    split
    next heq =>
      simp only [containsKey_eraseKey_of_false (Bool.not_eq_true _ ▸ h)]
    next heq =>
      simp_all only [Bool.not_eq_true, containsKey_insertEntry, Bool.false_or]

theorem getValue?_alterKey [EquivBEq α] (k k' : α) (f : Option β → Option β)
    (l : List ((_ : α) × β)) (hl : DistinctKeys l) : getValue? k' (alterKey k f l) =
      if k == k' then
        f (getValue? k l)
      else
        getValue? k' l := by
  split
  next heq =>
    rw [alterKey]
    split
    next hnone =>
      simp only [getValue?_eraseKey_of_beq hl heq, hnone]
    next hsome =>
      rw [hsome, getValue?_insertEntry_of_beq heq]
  next heq =>
    rw [alterKey]
    split
    next hnone =>
      simp only [heq, hl, getValue?_eraseKey, ite_false, Bool.false_eq_true,
        ]
    next hsome =>
      simp only [getValue?_insertEntry, heq, Bool.false_eq_true, reduceIte]

theorem getValue_alterKey [EquivBEq α] (k k' : α) (f : Option β → Option β) (l : List ((_ : α) × β))
    (hl : DistinctKeys l) (hc : containsKey k' (alterKey k f l)) :
    getValue k' (alterKey k f l) hc =
      if h : k == k' then
        haveI hc' : (f (getValue? k l)).isSome := by rwa [containsKey_alterKey hl, if_pos h] at hc
        (f (getValue? k l)).get hc'
      else
        haveI hc' : containsKey k' l := by rwa [containsKey_alterKey hl, if_neg h] at hc
        getValue k' l hc' := by
  have := getValue?_alterKey  k k' f l hl
  rw [getValue?_eq_some_getValue hc] at this
  split
  next heq =>
    apply Option.some_inj.mp
    simp_all
  next heq =>
    apply Option.some_inj.mp
    simp_all only [Bool.false_eq_true, ite_false]
    rw [getValue?_eq_some_getValue]

theorem getValue_alterKey_self [EquivBEq α] (k : α) (f : Option β → Option β)
    (l : List ((_ : α) × β)) (hl : DistinctKeys l) (hc : containsKey k (alterKey k f l)) :
    haveI hc' : (f (getValue? k l)).isSome := by rwa [containsKey_alterKey hl, BEq.rfl] at hc
    getValue k (alterKey k f l) hc = (f (getValue? k l)).get hc' := by
  rw [getValue_alterKey _ _ _ _ hl]
  simp

theorem getValue!_alterKey [EquivBEq α] {k k' : α} [Inhabited β] {f : Option β → Option β}
    (l : List ((_ : α) × β)) (hl : DistinctKeys l) :
    getValue! k' (alterKey k f l) =
      if k == k' then
        (f (getValue? k l)).get!
      else
        getValue! k' l := by
  simp only [hl, getValue!_eq_getValue?, getValue?_alterKey,
    apply_ite Option.get!]

theorem getValueD_alterKey [EquivBEq α] {k k' : α} {fallback : β} {f : Option β → Option β}
    (l : List ((_ : α) × β)) (hl : DistinctKeys l) :
    getValueD k' (alterKey k f l) fallback =
      if k == k' then
        f (getValue? k l) |>.getD fallback
      else
        getValueD k' l fallback := by
  simp only [hl, getValueD_eq_getValue?, getValue?_alterKey,
    apply_ite (Option.getD · fallback)]

theorem getKey?_alterKey [EquivBEq α] {k k' : α} {f : Option β → Option β} (l : List ((_ : α) × β))
    (hl : DistinctKeys l) :
    getKey? k' (alterKey k f l) =
      if k == k' then
        if (f (getValue? k l)).isSome then some k else none
      else
        getKey? k' l := by
  rw [alterKey]
  split <;> next heq => simp [hl, heq, getKey?_eraseKey, getKey?_insertEntry]

theorem getKey!_alterKey [EquivBEq α] [Inhabited α] {k k' : α} {f : Option β → Option β}
    (l : List ((_ : α) × β)) (hl : DistinctKeys l) :
    getKey! k' (alterKey k f l) =
      if k == k' then
        if (f (getValue? k l)).isSome then k else default
      else
        getKey! k' l := by
  simp [hl, getKey!_eq_getKey?, getKey?_alterKey, apply_ite Option.get!]

theorem getKey_alterKey [EquivBEq α] {k k' : α} {f : Option β → Option β}
    (l : List ((_ : α) × β)) (hl : DistinctKeys l) (hc : containsKey k' (alterKey k f l)) :
    getKey k' (alterKey k f l) hc =
      if heq : k == k' then
        k
      else
        haveI h' : containsKey k' l := by rwa [containsKey_alterKey hl, if_neg heq] at hc
        getKey k' l h' := by
  have := getKey?_alterKey (f := f) (k := k) (k' := k') _ hl
  rw [getKey?_eq_some_getKey hc] at this
  split
  next heq =>
    apply Option.some_inj.mp
    simp_all
  next heq =>
    apply Option.some_inj.mp
    simp_all only [Bool.false_eq_true, ite_false]
    rw [getKey?_eq_some_getKey]

theorem getKeyD_alterKey [EquivBEq α] {k k' fallback : α} {f : Option β → Option β}
    (l : List ((_ : α) × β)) (hl : DistinctKeys l) :
    getKeyD k' (alterKey k f l) fallback =
      if k == k' then
        if (f (getValue? k l)).isSome then k else fallback
      else
        getKeyD k' l fallback := by
  simp only [hl, getKeyD_eq_getKey?, getKey?_alterKey]
  split
  next heq =>
    split <;> rfl
  · rfl

end Const

theorem constAlterKey_eq_alterKey [BEq α] [LawfulBEq α] {β : Type v} {k : α}
    {f : Option β → Option β} {l : List ((_ : α) × β)} : Const.alterKey k f l = alterKey k f l := by
  rw [alterKey, Const.alterKey, getValue?_eq_getValueCast?]
  cases f (getValueCast? k l) <;> rfl

theorem DistinctKeys.constAlterKey [BEq α] [EquivBEq α] {β : Type v} {a : α}
    {f : Option β → Option β} {l : List ((_ : α) × β)} (hl : DistinctKeys l) :
    DistinctKeys (List.Const.alterKey a f l) := by
  dsimp only [List.Const.alterKey]
  split
  · exact DistinctKeys.eraseKey hl
  · exact DistinctKeys.insertEntry hl

end Alter

section Modify

/-- Internal implementation detail of the hash map -/
def modifyKey [BEq α] [LawfulBEq α] (k : α) (f : β k → β k)
    (l : List ((a : α) × β a)) : List ((a : α) × β a) :=
  match getValueCast? k l with
  | none => l
  | some v => replaceEntry k (f v) l

theorem isEmpty_modifyKey [BEq α] [LawfulBEq α] (k : α) (f : β k → β k) (l : List ((a : α) × β a)) :
    (modifyKey k f l).isEmpty = l.isEmpty := by
  match l with
  | [] => simp [modifyKey]
  | a :: as =>
    simp only [modifyKey, replaceEntry, cond_eq_ite]
    repeat' split <;> simp

theorem length_modifyKey [BEq α] [LawfulBEq α] (k : α) (f : β k → β k) (l : List ((a : α) × β a)) :
    (modifyKey k f l).length = l.length := by
  induction l
  · rfl
  next ih =>
    simp only [modifyKey]
    split <;> next h => simp only [length_replaceEntry, List.length_cons]

theorem containsKey_modifyKey [BEq α] [LawfulBEq α] (k k' : α) (f : β k → β k)
    (l : List ((a : α) × β a)) : containsKey k' (modifyKey k f l) = containsKey k' l := by
  induction l
  · simp only [modifyKey, getValueCast?_nil, containsKey_nil]
  · simp only [modifyKey]
    split
    · rfl
    · rw [containsKey_replaceEntry]

theorem modifyKey_eq_alterKey [BEq α] [LawfulBEq α] (k : α) (f : β k → β k)
    (l : List ((a : α) × β a)) : modifyKey k f l = alterKey k (·.map f) l := by
  rw [modifyKey, alterKey, Option.map.eq_def]
  split <;> next h =>
    simp [h, insertEntry, containsKey_eq_isSome_getValueCast?, eraseKey_of_containsKey_eq_false]

theorem DistinctKeys.modifyKey [BEq α] [LawfulBEq α] {a f} {l : List ((a : α) × β a)}
    (hd : DistinctKeys l) : DistinctKeys (modifyKey a f l) := by
  simpa [modifyKey_eq_alterKey] using hd.alterKey

theorem modifyKey_of_perm [BEq α] [LawfulBEq α] {l l' : List ((a : α) × β a)}
    {k : α} {f : β k → β k} (hl : DistinctKeys l) (h : Perm l l') :
    Perm (modifyKey k f l) (modifyKey k f l') := by
  simp only [modifyKey_eq_alterKey, alterKey_of_perm hl h]

theorem getValueCast?_modifyKey [BEq α] [LawfulBEq α] {k k' : α} {f : β k → β k}
    (l : List ((a : α) × β a)) (hl : DistinctKeys l) :
    getValueCast? k' (modifyKey k f l) =
      if h : k == k' then
        (cast (congrArg (Option ∘ β) (eq_of_beq h)) ((getValueCast? k l).map f))
      else
        getValueCast? k' l := by
  simp [modifyKey_eq_alterKey, getValueCast?_alterKey, hl]

@[simp]
theorem getValueCast?_modifyKey_self [BEq α] [LawfulBEq α] {k : α} {f : β k → β k}
    (l : List ((a : α) × β a)) (hl : DistinctKeys l) :
    getValueCast? k (modifyKey k f l) = (getValueCast? k l).map f := by
  simp [getValueCast?_modifyKey, hl]

theorem getValueCast_modifyKey [BEq α] [LawfulBEq α] {k k' : α} {f : β k → β k}
    (l : List ((a : α) × β a)) (hl : DistinctKeys l) (h : containsKey k' (modifyKey k f l)) :
    getValueCast k' (modifyKey k f l) h =
      if heq : k == k' then
        haveI h' : containsKey k l := by rwa [containsKey_modifyKey, ← eq_of_beq heq] at h
        cast (congrArg β (eq_of_beq heq)) <| f (getValueCast k l h')
      else
        haveI h' : containsKey k' l := by rwa [containsKey_modifyKey] at h
        getValueCast k' l h' := by
  simp only [modifyKey_eq_alterKey, getValueCast_alterKey, hl]
  split
  next heq =>
    cases eq_of_beq heq
    haveI h' : containsKey k l := by rwa [containsKey_modifyKey, ← eq_of_beq heq] at h
    simp [getValueCast?_eq_some_getValueCast, h']
  · rfl

@[simp]
theorem getValueCast_modifyKey_self [BEq α] [LawfulBEq α] {k : α} {f : β k → β k}
    (l : List ((a : α) × β a)) (hl : DistinctKeys l) {h : containsKey k (modifyKey k f l)} :
    haveI h' : containsKey k l := by rwa [containsKey_modifyKey] at h
    getValueCast k (modifyKey k f l) h = f (getValueCast k l h') := by
  simp [getValueCast_modifyKey, hl]

theorem getValueCast!_modifyKey [BEq α] [LawfulBEq α] {k k' : α} [hi : Inhabited (β k')]
    {f : β k → β k} (l : List ((a : α) × β a)) (hl : DistinctKeys l) :
    getValueCast! k' (modifyKey k f l) =
      if heq : k == k' then
        getValueCast? k l |>.map f |>.map (cast (congrArg β (eq_of_beq heq))) |>.get!
      else
        getValueCast! k' l := by
  simp only [modifyKey_eq_alterKey, getValueCast!_alterKey, hl]

@[simp]
theorem getValueCast!_modifyKey_self [BEq α] [LawfulBEq α] {k : α} [Inhabited (β k)]
    {f : β k → β k} (l : List ((a : α) × β a)) (hl : DistinctKeys l) :
    getValueCast! k (modifyKey k f l) = ((getValueCast? k l).map f).get! := by
  simp [getValueCast!_modifyKey, hl, List.cast_eq_id]

theorem getValueCastD_modifyKey [BEq α] [LawfulBEq α] {k k' : α} {fallback : β k'} {f : β k → β k}
    (l : List ((a : α) × β a)) (hl : DistinctKeys l) :
    getValueCastD k' (modifyKey k f l) fallback =
      if heq : k == k' then
        getValueCast? k l |>.map f |>.map (cast (congrArg β <| eq_of_beq heq)) |>.getD fallback
      else
        getValueCastD k' l fallback := by
  simp [modifyKey_eq_alterKey, getValueCastD_alterKey, hl]

@[simp]
theorem getValueCastD_modifyKey_self [BEq α] [LawfulBEq α] {k : α} {fallback : β k} {f : β k → β k}
    (l : List ((a : α) × β a)) (hl : DistinctKeys l) :
    getValueCastD k (modifyKey k f l) fallback = ((getValueCast? k l).map f).getD fallback := by
  simp [getValueCastD_modifyKey, hl, List.cast_eq_id]

theorem getKey?_modifyKey [BEq α] [LawfulBEq α] {k k' : α} {f : β k → β k}
    (l : List ((a : α) × β a)) (hl : DistinctKeys l) :
    getKey? k' (modifyKey k f l) =
      if k == k' then
        if containsKey k l then some k else none
      else
        getKey? k' l := by
  simp [modifyKey_eq_alterKey, getKey?_alterKey, containsKey_eq_isSome_getValueCast?, hl]

theorem getKey?_modifyKey_self [BEq α] [LawfulBEq α] {k : α} {f : β k → β k}
    (l : List ((a : α) × β a)) (hl : DistinctKeys l) :
    getKey? k (modifyKey k f l) = if containsKey k l then some k else none := by
  simp [getKey?_modifyKey, hl]

theorem getKey!_modifyKey [BEq α] [LawfulBEq α] [Inhabited α] {k k' : α} {f : β k → β k}
    (l : List ((a : α) × β a)) (hl : DistinctKeys l) :
    getKey! k' (modifyKey k f l) =
      if k == k' then
        if containsKey k l then k else default
      else
        getKey! k' l := by
  simp [modifyKey_eq_alterKey, getKey!_alterKey, containsKey_eq_isSome_getValueCast?, hl]

theorem getKey!_modifyKey_self [BEq α] [LawfulBEq α] [Inhabited α] {k : α} {f : β k → β k}
    (l : List ((a : α) × β a)) (hl : DistinctKeys l) :
    getKey! k (modifyKey k f l) = if containsKey k l then k else default := by
  simp [getKey!_modifyKey, hl]

theorem getKey_modifyKey [BEq α] [LawfulBEq α] {k k' : α} {f : β k → β k}
    (l : List ((a : α) × β a)) (hl : DistinctKeys l) (h : containsKey k' (modifyKey k f l)) :
    getKey k' (modifyKey k f l) h =
      if k == k' then
        k
      else
        haveI h' : containsKey k' l := by rwa [containsKey_modifyKey] at h
        getKey k' l h' := by
  simp only [modifyKey_eq_alterKey, getKey_alterKey, hl, ← dite_eq_ite]

@[simp]
theorem getKey_modifyKey_self [BEq α] [LawfulBEq α] {k : α} {f : β k → β k}
    (l : List ((a : α) × β a)) (_ : DistinctKeys l) (h : containsKey k (modifyKey k f l)) :
    getKey k (modifyKey k f l) h = k := by
  simp only [getKey_eq]

theorem getKeyD_modifyKey [BEq α] [LawfulBEq α] {k k' fallback : α} {f : β k → β k}
    (l : List ((a : α) × β a)) (hl : DistinctKeys l) :
    getKeyD k' (modifyKey k f l) fallback =
      if k == k' then
        if containsKey k l then k else fallback
      else
        getKeyD k' l fallback := by
  simp [modifyKey_eq_alterKey, getKeyD_alterKey, containsKey_eq_isSome_getValueCast?, hl]

theorem getKeyD_modifyKey_self [BEq α] [LawfulBEq α] {k fallback : α} {f : β k → β k}
    (l : List ((a : α) × β a)) (hl : DistinctKeys l) :
    getKeyD k (modifyKey k f l) fallback = if containsKey k l then k else fallback := by
  simp [getKeyD_modifyKey, hl]

namespace Const

variable {β : Type v} [BEq α]

/-- Internal implementation detail of the hash map -/
def modifyKey (k : α) (f : β → β)
    (l : List ((_ : α) × β)) : List ((_ : α) × β) :=
  match getValue? k l with
  | none => l
  | some v => replaceEntry k (f v) l

theorem isEmpty_modifyKey (k : α) (f : β → β) (l : List ((_ : α) × β)) :
    (modifyKey k f l).isEmpty = l.isEmpty := by
  match l with
  | [] => simp [modifyKey]
  | a :: as =>
    simp only [modifyKey, replaceEntry, cond_eq_ite]
    repeat' split <;> simp

theorem modifyKey_eq_alterKey (k : α) (f : β → β) (l : List ((_ : α) × β)) :
    modifyKey k f l = alterKey k (·.map f) l := by
  rw [modifyKey, alterKey, Option.map.eq_def]
  split <;> next h =>
    simp [h, insertEntry, containsKey_eq_isSome_getValue?, eraseKey_of_containsKey_eq_false]

theorem modifyKey_of_perm [EquivBEq α] {l l' : List ((_ : α) × β)} {k : α} {f : β → β}
    (hl : DistinctKeys l) (h : Perm l l') :
    Perm (modifyKey k f l) (modifyKey k f l') := by
  simp only [modifyKey_eq_alterKey, alterKey_of_perm hl h]

theorem length_modifyKey (k : α) (f : β → β) (l : List ((_ : α) × β)) :
    (modifyKey k f l).length = l.length := by
  induction l
  · rfl
  next ih =>
    simp only [modifyKey]
    split <;> next h => simp only [length_replaceEntry, List.length_cons]

theorem containsKey_modifyKey [EquivBEq α] (k k': α) (f : β → β) (l : List ((_ : α) × β)) :
    containsKey k' (modifyKey k f l) = containsKey k' l := by
  induction l
  · simp only [modifyKey, getValue?_nil, containsKey_nil]
  · simp only [modifyKey]
    split
    · rfl
    · rw [containsKey_replaceEntry]

theorem getValue?_modifyKey [EquivBEq α] {k k' : α} {f : β → β} (l : List ((_ : α) × β))
    (hl : DistinctKeys l) :
    getValue? k' (modifyKey k f l) =
      if k == k' then
        (getValue? k l).map f
      else
        getValue? k' l := by
  simp [modifyKey_eq_alterKey, getValue?_alterKey, hl]

@[simp]
theorem getValue?_modifyKey_self [EquivBEq α] {k : α} {f : β → β} (l : List ((_ : α) × β))
    (hl : DistinctKeys l) : getValue? k (modifyKey k f l) = (getValue? k l).map f := by
  simp [getValue?_modifyKey, hl]

theorem getValue_modifyKey [EquivBEq α] {k k' : α} {f : β → β} (l : List ((_ : α) × β))
    (hl : DistinctKeys l) (h : containsKey k' (modifyKey k f l)) :
    getValue k' (modifyKey k f l) h =
      if heq : k == k' then
        haveI h' : containsKey k l := by rwa [containsKey_modifyKey, ← containsKey_congr heq] at h
         f (getValue k l h')
      else
        haveI h' : containsKey k' l := by rwa [containsKey_modifyKey] at h
        getValue k' l h' := by
  simp only [modifyKey_eq_alterKey, getValue_alterKey, hl]
  split
  next heq =>
    haveI h' : containsKey k l := by rwa [containsKey_modifyKey, ← containsKey_congr heq] at h
    simp [getValue?_eq_some_getValue, h']
  · rfl

@[simp]
theorem getValue_modifyKey_self [EquivBEq α] {k : α} {f : β → β} (l : List ((_ : α) × β))
    (hl : DistinctKeys l) {h : containsKey k (modifyKey k f l)} :
    haveI h' : containsKey k l := by rwa [containsKey_modifyKey] at h
    getValue k (modifyKey k f l) h = f (getValue k l h') := by
  simp [getValue_modifyKey, hl]

theorem getValue!_modifyKey [EquivBEq α] {k k' : α} [hi : Inhabited β] {f : β → β}
    (l : List ((_ : α) × β)) (hl : DistinctKeys l) : getValue! k' (modifyKey k f l) =
      if k == k' then
        getValue? k l |>.map f |>.get!
      else
        getValue! k' l := by
  simp [modifyKey_eq_alterKey, getValue!_alterKey, hl]

@[simp]
theorem getValue!_modifyKey_self [EquivBEq α] {k : α} [Inhabited (β)] {f : β → β}
    (l : List ((_ : α) × β)) (hl : DistinctKeys l) :
    getValue! k (modifyKey k f l) = ((getValue? k l).map f).get! := by
  simp [getValue!_modifyKey, hl]

theorem getValueD_modifyKey [EquivBEq α] {k k' : α} {fallback : β} {f : β → β}
    (l : List ((_ : α) × β)) (hl : DistinctKeys l) :
    getValueD k' (modifyKey k f l) fallback =
      if k == k' then
        getValue? k l |>.map f |>.getD fallback
      else
        getValueD k' l fallback := by
  simp [modifyKey_eq_alterKey, getValueD_alterKey, hl]

@[simp]
theorem getValueD_modifyKey_self [EquivBEq α] {k : α} {fallback : β} {f : β → β}
    (l : List ((_ : α) × β)) (hl : DistinctKeys l) :
    getValueD k (modifyKey k f l) fallback = ((getValue? k l).map f).getD fallback := by
  simp [getValueD_modifyKey, hl]

theorem getKey?_modifyKey [EquivBEq α] {k k' : α} {f : β → β} (l : List ((_ : α) × β))
    (hl : DistinctKeys l) :
    getKey? k' (modifyKey k f l) =
      if k == k' then
        if containsKey k l then some k else none
      else
        getKey? k' l := by
  simp [modifyKey_eq_alterKey, getKey?_alterKey, containsKey_eq_isSome_getValue?, hl]

theorem getKey?_modifyKey_self [EquivBEq α] {k : α} {f : β → β} (l : List ((_ : α) × β))
    (hl : DistinctKeys l) :
    getKey? k (modifyKey k f l) = if containsKey k l then some k else none := by
  simp [getKey?_modifyKey, hl]

theorem getKey!_modifyKey [EquivBEq α] [Inhabited α] {k k' : α} {f : β → β}
    (l : List ((_ : α) × β)) (hl : DistinctKeys l) : getKey! k' (modifyKey k f l) =
      if k == k' then
        if containsKey k l then k else default
      else
        getKey! k' l := by
  simp [modifyKey_eq_alterKey, getKey!_alterKey, containsKey_eq_isSome_getValue?, hl]

theorem getKey!_modifyKey_self [EquivBEq α] [Inhabited α] {k : α} {f : β → β}
    (l : List ((_ : α) × β)) (hl : DistinctKeys l) :
    getKey! k (modifyKey k f l) = if containsKey k l then k else default := by
  simp [getKey!_modifyKey, hl]

theorem getKey_modifyKey [EquivBEq α] {k k' : α} {f : β → β} (l : List ((_ : α) × β))
    (hl : DistinctKeys l) (h : containsKey k' (modifyKey k f l)) :
    getKey k' (modifyKey k f l) h =
      if k == k' then
        k
      else
        haveI h' : containsKey k' l := by rwa [containsKey_modifyKey] at h
        getKey k' l h' := by
  simp only [modifyKey_eq_alterKey, getKey_alterKey, hl]
  rfl

@[simp]
theorem getKey_modifyKey_self [EquivBEq α] {k : α} {f : β → β}
    (l : List ((_ : α) × β)) (hl : DistinctKeys l) (h : containsKey k (modifyKey k f l)) :
    getKey k (modifyKey k f l) h = k := by
  simp [getKey_modifyKey, hl]

theorem getKeyD_modifyKey [EquivBEq α] {k k' fallback : α} {f : β → β} (l : List ((_ : α) × β))
    (hl : DistinctKeys l) :
    getKeyD k' (modifyKey k f l) fallback =
      if k == k' then
        if containsKey k l then k else fallback
      else
        getKeyD k' l fallback := by
  simp [modifyKey_eq_alterKey, getKeyD_alterKey, containsKey_eq_isSome_getValue?, hl]

theorem getKeyD_modifyKey_self [EquivBEq α] {k fallback : α} {f : β → β}
    (l : List ((_ : α) × β)) (hl : DistinctKeys l) :
    getKeyD k (modifyKey k f l) fallback = if containsKey k l then k else fallback := by
  simp [getKeyD_modifyKey, hl]

end Const

theorem constModifyKey_eq_modifyKey {β : Type v} [BEq α] [LawfulBEq α] {k : α} {f : β → β}
    {l : List ((_ : α) × β)} :
    Const.modifyKey k f l = modifyKey k f l := by
  rw [modifyKey, Const.modifyKey, getValue?_eq_getValueCast?]
  cases getValueCast? k l <;> rfl

theorem DistinctKeys.constModifyKey {β : Type v} [BEq α] [EquivBEq α] {a f} {l : List ((_ : α) × β)}
    (hd : DistinctKeys l) : DistinctKeys (Const.modifyKey a f l) := by
  simpa [Const.modifyKey_eq_alterKey] using hd.constAlterKey

end Modify

section FilterMap

private theorem Option.dmap_bind {α β γ : Type _} (x : Option α) (f : α → Option β)
    (g : (a : β) → x.bind f = some a → γ) :
    Option.dmap (x.bind f) g =
      x.pbind (fun a h => Option.dmap (f a) (fun b h' => g b (h ▸ h'.symm ▸ rfl))) := by
  cases x <;> rfl

private theorem Option.bind_dmap_left {α β γ : Type _} (x : Option α)
    (f : (a : α) → x = some a → β) (g : β → Option γ) :
    (Option.dmap x f).bind g = x.pbind (fun a h => g (f a h)) := by
  cases x <;> rfl

private theorem Option.dmap_map {α β γ : Type _} (x : Option α) (f : α → β)
    (g : (a : β) → x.map f = some a → γ) :
    Option.dmap (x.map f) g = Option.dmap x (fun a h => g (f a) (h ▸ rfl)) := by
  cases x <;> rfl

private theorem Option.map_dmap {α β γ : Type _} (x : Option α)
    (f : (a : α) → x = some a → β) (g : β → γ) :
    (x.dmap f).map g = Option.dmap x (fun a h => g (f a h)) := by
  cases x <;> rfl

private theorem Option.dmap_id {α : Type _} (x : Option α) : Option.dmap x (fun a _ => a) = x := by
  cases x <;> rfl

private theorem Option.dmap_ite {α β : Type _} (p : Prop) [Decidable p] (t e : Option α)
    (f : (a : α) → (if p then t else e) = some a → β) :
    Option.dmap (if p then t else e) f =
      if h : p then Option.dmap t (fun a h' => f a (if_pos h ▸ h'))
      else Option.dmap e (fun a h' => f a (if_neg h ▸ h')) := by
  split
  · rename_i h
    simp only
  · rename_i h
    simp only

private theorem Option.get_dmap {α β : Type _} {x : Option α} {f : (a : α) → x = some a → β} (h) :
    (Option.dmap x f).get h =
      f (x.get (isSome_dmap.symm.trans h)) (Option.eq_some_of_isSome _) := by
  cases x <;> trivial

theorem guard_eq_map (p : (a : α) × β a → Prop) [DecidablePred p] :
    Option.guard p = fun x => Option.map (fun y => ⟨x.1, y⟩) (if p x then some x.2 else none) := by
  funext x
  simp [Option.guard]

theorem Sigma.snd_congr {x x' : (a : α) × β a} (h : x = x') :
    x.snd = cast (congrArg (β ·.fst) h.symm) x'.snd := by
  cases h; rfl

private theorem Option.pmap_eq_dmap {α β : Type _} {p : α → Prop} {x : Option α}
    {f : (a : α) → p a → β} (h : ∀ a ∈ x, p a) :
    x.pmap f h = Option.dmap x (fun a h' => f a (h a h')) := by
  cases x <;> rfl

private theorem Option.dmap_eq_map {α β : Type _} {x : Option α} {f : α → β} :
    Option.dmap x (fun a _ => f a) = x.map f := by
  cases x <;> rfl

private theorem Option.any_dmap {α β : Type _} {x : Option α}
    {f : (a : α) → x = some a → β} {p : β → Bool} :
    (x.dmap f).any p = x.attach.any (fun ⟨a, h⟩ => p (f a h)) := by
  cases x <;> rfl

theorem getEntry?_filterMap' [BEq α] [EquivBEq α]
    {f : ((a : α) × β a) → Option (((a : α) × γ a))}
    (hf : ∀ p, (f p).all (·.1 == p.1))
    {l : List ((a : α) × β a)} {k : α} (hl : DistinctKeys l) :
    getEntry? k (l.filterMap f) = (getEntry? k l).bind f := by
  induction l using assoc_induction with
  | nil => rfl
  | cons k' v l ih =>
    simp only [getEntry?, cond_eq_ite]
    simp only [distinctKeys_cons_iff] at hl
    specialize ih hl.1
    specialize hf ⟨k', v⟩
    split
    · rename_i h
      simp only [List.filterMap_cons, Option.bind_some]
      simp only [containsKey_congr h] at hl
      split
      · simp only [ih, ‹f _ = _›, Option.bind_none, getEntry?_eq_none.mpr hl.2]
      · rw [‹f _ = _›, Option.all_some, BEq.congr_right h] at hf
        rw [getEntry?_cons, hf, ‹f _ = _›, cond_true]
    · simp only [List.filterMap_cons]
      split
      · exact ih
      · rw [‹f _ = _›, Option.all_some] at hf
        rw [getEntry?_cons, BEq.congr_left hf, (Bool.not_eq_true (_ == _)).mp ‹_›, ih, cond_false]

theorem getEntry?_map' [BEq α] [EquivBEq α]
    {f : ((a : α) × β a) → ((a : α) × γ a)}
    (hf : ∀ p, (f p).1 == p.1)
    {l : List ((a : α) × β a)} {k : α} (hl : DistinctKeys l) :
    getEntry? k (l.map f) = (getEntry? k l).map f := by
  rw [← List.filterMap_eq_map, getEntry?_filterMap' hf hl, ← Option.map_eq_bind]

theorem getEntry?_filter [BEq α] [EquivBEq α]
    {f : ((a : α) × β a) → Bool}
    {l : List ((a : α) × β a)} {k : α} (hl : DistinctKeys l) :
    getEntry? k (l.filter f) = (getEntry? k l).filter f := by
  rw [← List.filterMap_eq_filter, getEntry?_filterMap' _ hl, Option.bind_guard]
  intro p
  simp only [Option.all_guard, BEq.rfl, Bool.or_true]

theorem getValueCast?_filter_containsKey [BEq α] [LawfulBEq α]
    {l₁ l₂ : List ((a : α) × β a)} {k : α}
    (dl₁ : DistinctKeys l₁) :
    getValueCast? k (List.filter (fun p => containsKey p.fst l₂) l₁) =
    if containsKey k l₂ = true then getValueCast? k l₁ else none := by
  simp only [getValueCast?_eq_getEntry?]
  split
  case isTrue h =>
    apply Option.dmap_congr
    . simp
    . rw [getEntry?_filter]
      . simp [Option.filter]
        split
        case h_1 _ val heq =>
          rw [@containsKey_congr _ _ _ _ l₂ _ _ (PartialEquivBEq.symm <| @beq_of_getEntry?_eq_some α β  _ l₁ k val heq)] at h
          simp [h, heq]
        case h_2 _ heq =>
          simp [heq]
      . exact dl₁
  case isFalse h =>
    suffices (getEntry? k (List.filter (fun p => containsKey p.fst l₂) l₁)) = none by simp [this]
    rw [getEntry?_filter]
    simp [Option.filter]
    split
    case h_1 _ val heq =>
      have := PartialEquivBEq.symm <| @beq_of_getEntry?_eq_some α β  _ l₁ k val heq
      simp at h
      rw [@containsKey_congr _ _ _ _ l₂ _ _ (PartialEquivBEq.symm <| @beq_of_getEntry?_eq_some α β  _ l₁ k val heq)] at h
      simp [h]
    case h_2 => rfl
    exact dl₁

<<<<<<< HEAD
theorem getValueCast?_diff [BEq α] [LawfulBEq α]
    {l₁ l₂ : List ((a : α) × β a)} {k : α}
    (dl₁ : DistinctKeys l₁) :
    getValueCast? k (List.filter (fun p => !containsKey p.fst l₂) l₁) =
    if containsKey k l₂ = true then none else getValueCast? k l₁ := by
  simp only [getValueCast?_eq_getEntry?]
  split
  case isTrue h =>
    suffices (getEntry? k (List.filter (fun p => !containsKey p.fst l₂) l₁)) = none by simp [this]
    rw [getEntry?_filter]
    simp [Option.filter]
    split
    case h_1 _ val heq =>
      rw [@containsKey_congr _ _ _ _ l₂ _ _ (PartialEquivBEq.symm <| @beq_of_getEntry?_eq_some α β  _ l₁ k val heq)] at h
      simp [h]
    case h_2 => rfl
    exact dl₁
  case isFalse h =>
    apply Option.dmap_congr
    . simp
    . rw [getEntry?_filter]
      . simp [Option.filter]
        split
        case h_1 _ val heq =>
          rw [@containsKey_congr _ _ _ _ l₂ _ _ (PartialEquivBEq.symm <| @beq_of_getEntry?_eq_some α β  _ l₁ k val heq)] at h
          simp [h, heq]
        case h_2 _ heq =>
          simp [heq]
      . exact dl₁

theorem getValueCast?_diff_of_containsKey_eq_false_right [BEq α] [LawfulBEq α]
    {l₁ l₂ : List ((a : α) × β a)} {k : α}
    (dl₁ : DistinctKeys l₁) :
    containsKey k l₂ = false → getValueCast? k (List.filter (fun p => !containsKey p.fst l₂) l₁) =
      getValueCast? k l₁ := by
  intro h₁
  rw [getValueCast?_diff, h₁]
  all_goals simp [dl₁]

theorem getValueCast?_diff_of_containsKey_eq_false_left [BEq α] [LawfulBEq α]
    {l₁ l₂ : List ((a : α) × β a)} {k : α}
    (dl₁ : DistinctKeys l₁) :
    containsKey k l₁ = false → getValueCast? k (List.filter (fun p => !containsKey p.fst l₂) l₁) =
      none := by
  intro h₁
  rw [getValueCast?_diff]
  · simp [getValueCast?_eq_none h₁]
  · exact dl₁

theorem getValueCast?_diff_of_containsKey_right [BEq α] [LawfulBEq α]
    {l₁ l₂ : List ((a : α) × β a)} {k : α}
    (dl₁ : DistinctKeys l₁) :
    containsKey k l₂ → getValueCast? k (List.filter (fun p => !containsKey p.fst l₂) l₁) =
      none := by
  intro h₁
  rw [getValueCast?_diff]
  · simp only [ite_eq_left_iff, Bool.not_eq_true]
    intro h₂
    rw [h₂] at h₁
    contradiction
  · exact dl₁

=======
>>>>>>> 4296f8de
theorem getKey?_filter_containsKey [BEq α] [EquivBEq α]
    {l₁ l₂ : List ((a : α) × β a)} {k : α}
    (dl₁ : DistinctKeys l₁) :
    getKey? k (List.filter (fun p => containsKey p.fst l₂) l₁) =
    if containsKey k l₂ = true then getKey? k l₁ else none := by
  simp only [getKey?_eq_getEntry?]
  split
  case isTrue h =>
    rw [getEntry?_filter]
    · congr 1
      simp [Option.filter]
      split
      case h_1 _ val heq =>
        rw [heq]
        have key_eq := beq_of_getEntry?_eq_some heq
        rw [@containsKey_congr _ _ _ _ l₂ _ _ (PartialEquivBEq.symm key_eq)] at h
        simp [h]
      case h_2 _ heq =>
        simp only [heq]
    · exact dl₁
  case isFalse h =>
    suffices (getEntry? k (List.filter (fun p => containsKey p.fst l₂) l₁)) = none by
      simp [this]
    rw [getEntry?_filter]
    · simp [Option.filter]
      split
      case h_1 _ kv heq =>
        have key_eq := beq_of_getEntry?_eq_some heq
        simp at h
        rw [@containsKey_congr _ _ _ _ l₂ _ _ (PartialEquivBEq.symm key_eq)] at h
        simp [h]
      case h_2 => rfl
    · exact dl₁

theorem getKey?_filter_containsKey_of_containsKey_right [BEq α] [EquivBEq α]
    {l₁ l₂ : List ((a : α) × β a)} {k : α}
    (dl₁ : DistinctKeys l₁) :
    containsKey k l₂ → getKey? k (List.filter (fun p => containsKey p.fst l₂) l₁) =
      getKey? k l₁ := by
  intro h
  rw [getKey?_filter_containsKey, h]
  · simp only [↓reduceIte]
  · exact dl₁

<<<<<<< HEAD
/-- Internal implementation detail of the hash map -/
def eraseList [BEq α] (l toErase : List ((a : α) × β a)) : List ((a : α) × β a) :=
  match toErase with
  | .nil => l
  | .cons ⟨k, _⟩ toErase => eraseList (eraseKey k l) toErase

theorem eraseList_perm_filter_containsKey [BEq α] [EquivBEq α] (l toErase : List ((a : α) × β a)) (hl : DistinctKeys l):
    List.Perm (eraseList l toErase) (l.filter (fun p => !containsKey p.fst toErase)) := by
  induction toErase generalizing l with
  | nil =>
    simp [eraseList, containsKey]
    clear hl
    induction l
    case nil => simp
    case cons h t t_ih =>
      simp only [List.filter_cons_of_pos, List.perm_cons]
      apply t_ih
  | cons kv tl ih =>
    simp only [eraseList]
    apply Perm.trans
    · apply ih
      · apply DistinctKeys.eraseKey hl
    · apply getEntry?_ext
      · apply @DistinctKeys.filter α β _ (eraseKey kv.fst l) (fun p _ => !containsKey p tl)
        · apply DistinctKeys.eraseKey hl
      · apply @DistinctKeys.filter α β _ l (fun p _ => !containsKey p (kv :: tl)) hl
      · intro a
        rw [getEntry?_filter, getEntry?_filter]
        rw [getEntry?_eraseKey]
        split
        · rename_i heq
          conv =>
            rhs
            lhs
            ext p
            congr
            rw [containsKey_cons]
          simp only [Option.filter_none, Bool.not_or]
          generalize heq2 : getEntry? a l = x
          cases x
          · simp
          · rename_i val
            rw [getEntry?_eq_some_iff] at heq2
            · simp [Option.filter]
              intro hyp
              rw [PartialEquivBEq.trans heq heq2.1] at hyp
              contradiction
            · exact hl
        · rename_i heq
          simp only [Bool.not_eq_true] at heq
          generalize heq2 : getEntry? a l = x
          cases x
          · simp
          · rename_i val
            simp only [Option.filter, Bool.not_eq_eq_eq_not, Bool.not_true]
            rw [containsKey_cons]
            rw [getEntry?_eq_some_iff] at heq2
            · suffices (kv.fst == val.fst) = false by simp [this]
              apply Classical.byContradiction
              intro hyp
              simp only [Bool.not_eq_false] at hyp
              rw [BEq.trans hyp (BEq.symm heq2.1)] at heq
              contradiction
            · exact hl
        · exact hl
        · exact hl
        · apply DistinctKeys.eraseKey hl

theorem eraseList_perm_of_perm_first [BEq α] [EquivBEq α] {l1 l2 toErase : List ((a : α) × β a)}
    (h : Perm l1 l2) (distinct : DistinctKeys l1) :
    Perm (eraseList l1 toErase) (eraseList l2 toErase) := by
  induction toErase generalizing l1 l2 with
  | nil => simp [eraseList, h]
  | cons hd tl ih =>
    simp only [eraseList]
    apply ih (eraseKey_of_perm distinct h) (DistinctKeys.eraseKey distinct)

=======
>>>>>>> 4296f8de
theorem getKey?_filter_containsKey_of_containsKey_eq_false_left [BEq α] [EquivBEq α]
    {l₁ l₂ : List ((a : α) × β a)} {k : α}
    (dl₁ : DistinctKeys l₁) :
    containsKey k l₁ = false → getKey? k (List.filter (fun p => containsKey p.fst l₂) l₁) = none := by
  intro h
  rw [getKey?_filter_containsKey]
  · split
    · rw [getKey?_eq_none h]
    · rfl
  · exact dl₁

theorem getKey?_filter_containsKey_of_containsKey_eq_false_right [BEq α] [EquivBEq α]
    {l₁ l₂ : List ((a : α) × β a)} {k : α}
    (dl₁ : DistinctKeys l₁) :
    containsKey k l₂ = false → getKey? k (List.filter (fun p => containsKey p.fst l₂) l₁) = none := by
  intro h
  rw [getKey?_filter_containsKey, h]
  · simp only [Bool.false_eq_true, ↓reduceIte]
  · exact dl₁

theorem getValueCast?_filter_containsKey_of_containsKey_right [BEq α] [LawfulBEq α]
    {l₁ l₂ : List ((a : α) × β a)} {k : α}
    (dl₁ : DistinctKeys l₁) :
    containsKey k l₂ → getValueCast? k (List.filter (fun p => containsKey p.fst l₂) l₁) =
      getValueCast? k l₁ := by
  intro h
  rw [getValueCast?_filter_containsKey, h]
  . simp only [↓reduceIte]
  . exact dl₁

theorem getValueCast?_filter_containsKey_of_containsKey_eq_false_left [BEq α] [LawfulBEq α]
    {l₁ l₂ : List ((a : α) × β a)} {k : α}
    (dl₁ : DistinctKeys l₁) :
    containsKey k l₁ = false → getValueCast? k (List.filter (fun p => containsKey p.fst l₂) l₁) = none := by
  intro h
  rw [getValueCast?_filter_containsKey]
  . split
    . rw [getValueCast?_eq_none h]
    . rfl
  . exact dl₁

theorem getValueCast?_filter_containsKey_of_containsKey_eq_false_right [BEq α] [LawfulBEq α]
    {l₁ l₂ : List ((a : α) × β a)} {k : α}
    (dl₁ : DistinctKeys l₁) :
    containsKey k l₂ = false → getValueCast? k (List.filter (fun p => containsKey p.fst l₂) l₁) = none := by
  intro h
  rw [getValueCast?_filter_containsKey, h]
  . simp only [Bool.false_eq_true, ↓reduceIte]
  . exact dl₁

theorem getEntry?_filter_containsKey [BEq α] [EquivBEq α]
    {l₁ l₂ : List ((a : α) × β a)} {k : α}
    (dl₁ : DistinctKeys l₁) :
    getEntry? k (List.filter (fun p => containsKey p.fst l₂) l₁) =
    if containsKey k l₂ = true then getEntry? k l₁ else none := by
  split
  case isTrue h =>
    rw [getEntry?_filter]
    · simp [Option.filter]
      split
      case h_1 _ val heq =>
        have key_eq := beq_of_getEntry?_eq_some heq
        rw [@containsKey_congr _ _ _ _ l₂ _ _ (PartialEquivBEq.symm key_eq)] at h
        simp [h, heq]
      case h_2 _ heq =>
        simp [heq]
    · exact dl₁
  case isFalse h =>
    suffices (getEntry? k (List.filter (fun p => containsKey p.fst l₂) l₁)) = none by
      simp [this]
    rw [getEntry?_filter]
    · simp [Option.filter]
      split
      case h_1 _ val heq =>
        have key_eq := beq_of_getEntry?_eq_some heq
        simp at h
        rw [@containsKey_congr _ _ _ _ l₂ _ _ (PartialEquivBEq.symm key_eq)] at h
        simp [h]
      case h_2 => rfl
    · exact dl₁

theorem getEntry?_filter_containsKey_of_containsKey_right [BEq α] [EquivBEq α]
    {l₁ l₂ : List ((a : α) × β a)} {k : α}
    (dl₁ : DistinctKeys l₁) :
    containsKey k l₂ → getEntry? k (List.filter (fun p => containsKey p.fst l₂) l₁) =
      getEntry? k l₁ := by
  intro h
  rw [getEntry?_filter_containsKey, h]
  · simp only [↓reduceIte]
  · exact dl₁

theorem getEntry?_filter_containsKey_of_containsKey_eq_false_left [BEq α] [EquivBEq α]
    {l₁ l₂ : List ((a : α) × β a)} {k : α}
    (dl₁ : DistinctKeys l₁) :
    containsKey k l₁ = false → getEntry? k (List.filter (fun p => containsKey p.fst l₂) l₁) = none := by
  intro h
  rw [getEntry?_filter_containsKey]
  · split
    · apply (@getEntry?_eq_none _ _ _ l₁ k).2
      exact h
    · rfl
  · exact dl₁

theorem getEntry?_filter_containsKey_of_containsKey_eq_false_right [BEq α] [EquivBEq α]
    {l₁ l₂ : List ((a : α) × β a)} {k : α}
    (dl₁ : DistinctKeys l₁) :
    containsKey k l₂ = false → getEntry? k (List.filter (fun p => containsKey p.fst l₂) l₁) = none := by
  intro h
  rw [getEntry?_filter_containsKey, h]
  · simp only [Bool.false_eq_true, ↓reduceIte]
  · exact dl₁

theorem getEntry?_filterMap [BEq α] [EquivBEq α]
    {f : (a : α) → β a → Option (γ a)}
    {l : List ((a : α) × β a)} {k : α} (hl : DistinctKeys l) :
    getEntry? k (l.filterMap fun p => (f p.1 p.2).map (⟨p.1, ·⟩)) =
      (getEntry? k l).bind fun p => (f p.1 p.2).map (⟨p.1, ·⟩) := by
  refine getEntry?_filterMap' ?_ hl
  intro p
  simp [Option.all_eq_true]

theorem getEntry?_map [BEq α] [EquivBEq α]
    {f : (a : α) → β a → γ a}
    {l : List ((a : α) × β a)} {k : α} (hl : DistinctKeys l) :
    getEntry? k (l.map fun p => ⟨p.1, f p.1 p.2⟩) =
      (getEntry? k l).map fun p => ⟨p.1, f p.1 p.2⟩ := by
  refine getEntry?_map' ?_ hl
  intro p
  exact BEq.rfl

theorem containsKey_filter_containsKey [BEq α] [EquivBEq α] {l₁ l₂ : List ((a : α) × β a)} {hl₁ : DistinctKeys l₁} {k : α} :
    (containsKey k (List.filter (fun p => containsKey p.fst (l₂)) l₁)) =
    (containsKey k l₁ && containsKey k l₂) := by
  rw [containsKey_eq_isSome_getEntry?, containsKey_eq_isSome_getEntry?]
  rw [getEntry?_filter]
  generalize heq : (getEntry? k l₁) = x
  cases x
  case none =>
    simp
  case some kv =>
    simp only [Option.isSome_filter, Option.any_some, Option.isSome_some, Bool.true_and]
    rw [containsKey_congr]
    apply List.beq_of_getEntry?_eq_some heq
  . exact hl₁

theorem containsKey_filter_containsKey_iff [BEq α] [EquivBEq α] {l₁ l₂ : List ((a : α) × β a)} {hl₁ : DistinctKeys l₁} {k : α} :
    (containsKey k (List.filter (fun p => containsKey p.fst l₂) l₁)) ↔
    (containsKey k l₁ ∧ containsKey k l₂) := by
  rw [containsKey_filter_containsKey]
  . simp
  . exact hl₁

<<<<<<< HEAD
theorem containsKey_diff_eq_false [BEq α] [EquivBEq α] {l₁ l₂ : List ((a : α) × β a)} {hl₁ : DistinctKeys l₁} {k : α} :
    (containsKey k (List.filter (fun p => !containsKey p.fst (l₂)) l₁)) =
    (containsKey k l₁ && !containsKey k l₂) := by
  rw [containsKey_eq_isSome_getEntry?, containsKey_eq_isSome_getEntry?]
  rw [getEntry?_filter]
  generalize heq : (getEntry? k l₁) = x
  cases x
  case none =>
    simp
  case some kv =>
    simp only [Option.isSome_filter, Option.any_some, Option.isSome_some, Bool.true_and]
    rw [containsKey_congr]
    apply List.beq_of_getEntry?_eq_some heq
  . exact hl₁

theorem containsKey_diff_eq_false_iff [BEq α] [EquivBEq α] {l₁ l₂ : List ((a : α) × β a)} {hl₁ : DistinctKeys l₁} {k : α} :
    (containsKey k (List.filter (fun p => !containsKey p.fst l₂) l₁)) ↔
    (containsKey k l₁ ∧ ¬ containsKey k l₂) := by
  rw [containsKey_diff_eq_false]
  . simp
  . exact hl₁

theorem getValueCast_diff [BEq α] [LawfulBEq α]
    {l₁ l₂ : List ((a : α) × β a)} {k : α}
    (dl₁ : DistinctKeys l₁) {h₁ h₂} :
    getValueCast k (List.filter (fun p => !containsKey p.fst l₂) l₁) h₁ = getValueCast k l₁ h₂ := by
  suffices some (getValueCast k (List.filter (fun p => !containsKey p.fst l₂) l₁) h₁) = some (getValueCast k l₁ h₂) by injections
  simp only [← getValueCast?_eq_some_getValueCast]
  rw [getValueCast?_diff dl₁]
  rw [containsKey_diff_eq_false_iff] at h₁
  simp [h₁.2]
  exact dl₁

=======
>>>>>>> 4296f8de
theorem getValueCast_filter_containsKey [BEq α] [LawfulBEq α]
    {l₁ l₂ : List ((a : α) × β a)} {k : α}
    (dl₁ : DistinctKeys l₁) {h₁ h₂} :
    getValueCast k (List.filter (fun p => containsKey p.fst l₂) l₁) h₁ = getValueCast k l₁ h₂ := by
  suffices some (getValueCast k (List.filter (fun p => containsKey p.fst l₂) l₁) h₁) = some (getValueCast k l₁ h₂) by injections
  simp only [← getValueCast?_eq_some_getValueCast]
  apply getValueCast?_filter_containsKey_of_containsKey_right dl₁
  . rw [containsKey_filter_containsKey_iff] at h₁
    . exact h₁.2
    . exact dl₁

theorem getEntry_filter_containsKey [BEq α] [EquivBEq α]
    {l₁ l₂ : List ((a : α) × β a)} {k : α}
    (dl₁ : DistinctKeys l₁) {h₁ h₂} :
    getEntry k (List.filter (fun p => containsKey p.fst l₂) l₁) h₁ = getEntry k l₁ h₂ := by
  suffices some (getEntry k (List.filter (fun p => containsKey p.fst l₂) l₁) h₁) = some (getEntry k l₁ h₂) by
    injections
  simp only [← getEntry?_eq_some_getEntry]
  apply getEntry?_filter_containsKey_of_containsKey_right dl₁
  · rw [containsKey_filter_containsKey_iff] at h₁
    · exact h₁.2
    · exact dl₁

theorem getKey_filter_containsKey [BEq α] [EquivBEq α]
    {l₁ l₂ : List ((a : α) × β a)} {k : α}
    (dl₁ : DistinctKeys l₁) {h₁ h₂} :
    getKey k (List.filter (fun p => containsKey p.fst l₂) l₁) h₁ = getKey k l₁ h₂ := by
  suffices some (getKey k (List.filter (fun p => containsKey p.fst l₂) l₁) h₁) = some (getKey k l₁ h₂) by
    injections
  simp only [← getKey?_eq_some_getKey]
  apply getKey?_filter_containsKey_of_containsKey_right dl₁
  · rw [containsKey_filter_containsKey_iff] at h₁
    · exact h₁.2
    · exact dl₁

theorem containsKey_filter_containsKey_eq_false_of_containsKey_eq_false_left [BEq α] [EquivBEq α] {l₁ l₂ : List ((a : α) × β a)} {hl₁ : DistinctKeys l₁} {k : α} :
    containsKey k l₁ = false → containsKey k (List.filter (fun p => containsKey p.fst l₂) l₁) = false := by
  intro h
  rw [containsKey_filter_containsKey]
  . simp [h]
  . exact hl₁

<<<<<<< HEAD
theorem containsKey_diff_eq_false_of_containsKey_eq_false_left [BEq α] [EquivBEq α] {l₁ l₂ : List ((a : α) × β a)} {hl₁ : DistinctKeys l₁} {k : α} :
    containsKey k l₁ = false → containsKey k (List.filter (fun p => !containsKey p.fst l₂) l₁) = false := by
  intro h
  rw [containsKey_diff_eq_false]
  . simp [h]
  . exact hl₁

=======
>>>>>>> 4296f8de
theorem containsKey_filter_containsKey_eq_false_of_containsKey_eq_false_right [BEq α] [EquivBEq α] {l₁ l₂ : List ((a : α) × β a)} {hl₁ : DistinctKeys l₁} {k : α} :
    containsKey k l₂ = false → containsKey k (List.filter (fun p => containsKey p.fst l₂) l₁) = false := by
  intro h
  rw [containsKey_filter_containsKey]
  . simp [h]
  . exact hl₁

<<<<<<< HEAD
theorem containsKey_diff_of_containsKey_eq_false_right [BEq α] [EquivBEq α] {l₁ l₂ : List ((a : α) × β a)} {hl₁ : DistinctKeys l₁} {k : α} :
    containsKey k l₂ = true → containsKey k (List.filter (fun p => !containsKey p.fst l₂) l₁) = false := by
  intro h
  rw [containsKey_diff_eq_false]
  . simp [h]
  . exact hl₁

theorem getValueCastD_diff [BEq α] [LawfulBEq α]
    {l₁ l₂ : List ((a : α) × β a)} {k : α} {fallback : β k}
    (dl₁ : DistinctKeys l₁) :
    getValueCastD k (List.filter (fun p => !containsKey p.fst l₂) l₁) fallback =
    if containsKey k l₂ = true then fallback else getValueCastD k l₁ fallback := by
  split
  case isTrue h =>
    apply getValueCastD_eq_fallback
    apply containsKey_diff_of_containsKey_eq_false_right
    · exact dl₁
    · exact h
  case isFalse h =>
    rw [getValueCastD_eq_getValueCast?, getValueCastD_eq_getValueCast?]
    congr 1
    rw [getValueCast?_diff dl₁]
    simp [h]

theorem getValueCastD_diff_of_containsKey_eq_false_left [BEq α] [LawfulBEq α]
    {l₁ l₂ : List ((a : α) × β a)} {k : α} {fallback}
    (dl₁ : DistinctKeys l₁) :
    containsKey k l₁ = false → getValueCastD k (List.filter (fun p => !containsKey p.fst l₂) l₁) fallback = fallback := by
  intro h
  apply getValueCastD_eq_fallback
  apply containsKey_diff_eq_false_of_containsKey_eq_false_left
  · exact dl₁
  · exact h

theorem getKey?_diff [BEq α] [EquivBEq α]
    {l₁ l₂ : List ((a : α) × β a)} {k : α}
    (dl₁ : DistinctKeys l₁) :
    getKey? k (List.filter (fun p => !containsKey p.fst l₂) l₁) =
    if containsKey k l₂ = true then none else getKey? k l₁ := by
  simp only [getKey?_eq_getEntry?]
  split
  case isTrue h =>
    suffices (getEntry? k (List.filter (fun p => !containsKey p.fst l₂) l₁)) = none by
      simp [this]
    rw [getEntry?_filter]
    · simp [Option.filter]
      split
      case h_1 _ kv heq =>
        have key_eq := beq_of_getEntry?_eq_some heq
        rw [@containsKey_congr _ _ _ _ l₂ _ _ (PartialEquivBEq.symm key_eq)] at h
        simp [h]
      case h_2 => rfl
    · exact dl₁
  case isFalse h =>
    rw [getEntry?_filter]
    · congr 1
      simp [Option.filter]
      split
      case h_1 _ val heq =>
        rw [heq]
        have key_eq := beq_of_getEntry?_eq_some heq
        simp at h
        rw [@containsKey_congr _ _ _ _ l₂ _ _ (PartialEquivBEq.symm key_eq)] at h
        simp [h]
      case h_2 _ heq =>
        simp only [heq]
    · exact dl₁

theorem getKey?_diff_of_containsKey_eq_false_right [BEq α] [EquivBEq α]
    {l₁ l₂ : List ((a : α) × β a)} {k : α}
    (dl₁ : DistinctKeys l₁) :
    containsKey k l₂ = false → getKey? k (List.filter (fun p => !containsKey p.fst l₂) l₁) =
      getKey? k l₁ := by
  intro h
  rw [getKey?_diff, h]
  · simp only [Bool.false_eq_true, ↓reduceIte]
  · exact dl₁

theorem getKey?_diff_of_containsKey_eq_false_left [BEq α] [EquivBEq α]
    {l₁ l₂ : List ((a : α) × β a)} {k : α}
    (dl₁ : DistinctKeys l₁) :
    containsKey k l₁ = false → getKey? k (List.filter (fun p => !containsKey p.fst l₂) l₁) = none := by
  intro h
  rw [getKey?_diff]
  · split
    · rfl
    · rw [getKey?_eq_none h]
  · exact dl₁

theorem getKey?_diff_of_containsKey_right [BEq α] [EquivBEq α]
    {l₁ l₂ : List ((a : α) × β a)} {k : α}
    (dl₁ : DistinctKeys l₁) :
    containsKey k l₂ = true → getKey? k (List.filter (fun p => !containsKey p.fst l₂) l₁) = none := by
  intro h
  rw [getKey?_diff, h]
  · simp only [↓reduceIte]
  · exact dl₁

theorem getKey_diff [BEq α] [EquivBEq α]
    {l₁ l₂ : List ((a : α) × β a)} {k : α}
    (dl₁ : DistinctKeys l₁) {h₁ h₂} :
    getKey k (List.filter (fun p => !containsKey p.fst l₂) l₁) h₁ = getKey k l₁ h₂ := by
  suffices some (getKey k (List.filter (fun p => !containsKey p.fst l₂) l₁) h₁) = some (getKey k l₁ h₂) by
    injections
  simp only [← getKey?_eq_some_getKey]
  apply getKey?_diff_of_containsKey_eq_false_right dl₁
  · rw [containsKey_diff_eq_false_iff] at h₁
    · simp at h₁
      exact h₁.2
    · exact dl₁

theorem getKeyD_diff [BEq α] [EquivBEq α]
    {l₁ l₂ : List ((a : α) × β a)} {k : α} {fallback : α}
    (dl₁ : DistinctKeys l₁) :
    getKeyD k (List.filter (fun p => !containsKey p.fst l₂) l₁) fallback =
    if containsKey k l₂ = true then fallback else getKeyD k l₁ fallback := by
  split
  case isTrue h =>
    apply getKeyD_eq_fallback
    apply containsKey_diff_of_containsKey_eq_false_right
    · exact dl₁
    · exact h
  case isFalse h =>
    rw [getKeyD_eq_getKey?, getKeyD_eq_getKey?]
    congr 1
    apply getKey?_diff_of_containsKey_eq_false_right dl₁
    simp only [h]

theorem getKeyD_diff_of_containsKey_eq_false_right [BEq α] [EquivBEq α]
    {l₁ l₂ : List ((a : α) × β a)} {k : α} {fallback : α}
    (dl₁ : DistinctKeys l₁) :
    containsKey k l₂ = false → getKeyD k (List.filter (fun p => !containsKey p.fst l₂) l₁) fallback =
      getKeyD k l₁ fallback := by
  intro h
  rw [getKeyD_eq_getKey?, getKeyD_eq_getKey?]
  congr 1
  apply getKey?_diff_of_containsKey_eq_false_right dl₁ h

theorem getKeyD_diff_of_containsKey_right [BEq α] [EquivBEq α]
    {l₁ l₂ : List ((a : α) × β a)} {k : α} {fallback : α}
    (dl₁ : DistinctKeys l₁) :
    containsKey k l₂ = true → getKeyD k (List.filter (fun p => !containsKey p.fst l₂) l₁) fallback = fallback := by
  intro h
  apply getKeyD_eq_fallback
  apply containsKey_diff_of_containsKey_eq_false_right
  · exact dl₁
  · exact h

theorem getKeyD_diff_of_containsKey_eq_false_left [BEq α] [EquivBEq α]
    {l₁ l₂ : List ((a : α) × β a)} {k : α} {fallback : α}
    (dl₁ : DistinctKeys l₁) :
    containsKey k l₁ = false → getKeyD k (List.filter (fun p => !containsKey p.fst l₂) l₁) fallback = fallback := by
  intro h
  apply getKeyD_eq_fallback
  apply containsKey_diff_eq_false_of_containsKey_eq_false_left
  · exact dl₁
  · exact h

theorem length_diff_eq_length_left [BEq α] [EquivBEq α]
    {l₁ l₂ : List ((a : α) × β a)} (hl₁ : DistinctKeys l₁)
    (w : ∀ (a : α), containsKey a l₁ → containsKey a l₂ = false) :
    (l₁.filter fun p => !containsKey p.fst l₂).length = l₁.length := by
  rw [← List.countP_eq_length_filter]
  induction l₁
  case nil => simp
  case cons h t ih =>
    simp
    rw [List.countP_cons_of_pos]
    · rw [List.distinctKeys_cons_iff] at hl₁
      specialize ih hl₁.1
      simp only [Nat.add_right_cancel_iff]
      apply ih
      intro a hc
      apply w
      rw [containsKey_cons]
      simp [hc]
    · simp only [Bool.not_eq_true']
      apply w
      rw [containsKey_cons, BEq.rfl, Bool.true_or]

theorem size_diff_add_size_inter_eq_size_left [BEq α] [EquivBEq α]
    {l₁ l₂ : List ((a : α) × β a)} (dl₁ : DistinctKeys l₁) :
    (List.filter (fun p => !containsKey p.fst l₂) l₁).length +
    (List.filter (fun p => containsKey p.fst l₂) l₁).length = l₁.length := by
  induction l₁ with
  | nil => simp
  | cons h t ih =>
    rw [List.distinctKeys_cons_iff] at dl₁
    specialize ih dl₁.1
    simp only [List.filter_cons]
    split
    case isTrue hc =>
      simp only [Bool.not_eq_eq_eq_not, Bool.not_true] at hc
      simp only [List.length_cons, hc, Bool.false_eq_true, ↓reduceIte]
      omega
    case isFalse hc =>
      simp only [Bool.not_eq_eq_eq_not, Bool.not_true, Bool.not_eq_false] at hc
      simp only [hc, ↓reduceIte, List.length_cons]
      omega

theorem isEmpty_diff_left [BEq α] [EquivBEq α]
    {l₁ l₂ : List ((a : α) × β a)} :
    l₁.isEmpty → (List.filter (fun p => !containsKey p.fst l₂) l₁).isEmpty := by
  intro hyp
  simp at hyp
  simp [hyp]

theorem isEmpty_diff_iff [BEq α] [EquivBEq α]
    {l₁ l₂ : List ((a : α) × β a)} (dl₁ : DistinctKeys l₁) :
    (List.filter (fun p => !containsKey p.fst l₂) l₁).isEmpty = true ↔
    ∀ (k : α), containsKey k l₁ = true → containsKey k l₂ = true := by
  constructor
  case mpr =>
    intro hyp
    rw [List.isEmpty_iff]
    simp only [List.filter_eq_nil_iff, Bool.not_eq_true]
    intro ⟨k, v⟩ mem
    simp only [Bool.not_eq_eq_eq_not, Bool.not_false]
    apply hyp
    apply List.containsKey_of_mem mem
  case mp =>
    intro hyp k mem
    rw [List.isEmpty_iff] at hyp
    induction l₁ with
    | nil => simp at mem
    | cons h t ih =>
      rw [containsKey_cons] at mem
      simp only [Bool.or_eq_true] at mem
      rw [List.filter_cons] at hyp
      split at hyp
      case cons.isTrue _ =>
        simp at hyp
      case cons.isFalse heq =>
        simp only [Bool.not_eq_eq_eq_not, Bool.not_true] at heq
        cases mem
        case inl heq2 =>
          rw [containsKey_congr (PartialEquivBEq.symm heq2)]
          simp [heq]
        case inr heq2 =>
          apply ih
          · rw [List.distinctKeys_cons_iff] at dl₁
            exact dl₁.1
          · exact hyp
          · exact heq2

theorem getValue?_diff {β : Type v} [BEq α] [EquivBEq α]
    {l₁ l₂ : List ((_ : α) × β)} {k : α}
    (dl₁ : DistinctKeys l₁) :
    getValue? k (List.filter (fun p => !containsKey p.fst l₂) l₁) =
    if containsKey k l₂ = true then none else getValue? k l₁ := by
  simp only [getValue?_eq_getEntry?]
  split
  case isTrue h =>
    simp only [Option.map_eq_none_iff, getEntry?_eq_none]
    apply containsKey_diff_of_containsKey_eq_false_right
    · exact dl₁
    · exact h
  case isFalse h =>
    congr 1
    rw [getEntry?_filter]
    · simp only [Option.filter]
      split
      case h_1 _ val heq =>
        simp [heq]
        have := PartialEquivBEq.symm <| @beq_of_getEntry?_eq_some α (fun _ => β) _ l₁ k val heq
        rw [← containsKey_congr this]
        simp at h
        exact h
      case h_2 _ heq =>
        simp [heq]
    · exact dl₁

theorem getValue?_diff_of_containsKey_eq_false_right {β : Type v} [BEq α] [EquivBEq α]
    {l₁ l₂ : List ((_ : α) × β)} {k : α}
    (dl₁ : DistinctKeys l₁) :
    containsKey k l₂ = false → getValue? k (List.filter (fun p => !containsKey p.fst l₂) l₁) =
      getValue? k l₁ := by
  intro h
  rw [getValue?_diff, h]
  · simp only [Bool.false_eq_true, ↓reduceIte]
  · exact dl₁

theorem getValue?_diff_of_containsKey_eq_false_left {β : Type v} [BEq α] [EquivBEq α]
    {l₁ l₂ : List ((_ : α) × β)} {k : α}
    (dl₁ : DistinctKeys l₁) :
    containsKey k l₁ = false → getValue? k (List.filter (fun p => !containsKey p.fst l₂) l₁) = none := by
  intro h
  rw [getValue?_diff]
  · split
    · rfl
    · rw [@getValue?_eq_none α β _ l₁ k]
      exact h
  · exact dl₁

theorem getValue?_diff_of_containsKey_right {β : Type v} [BEq α] [EquivBEq α]
    {l₁ l₂ : List ((_ : α) × β)} {k : α}
    (dl₁ : DistinctKeys l₁) :
    containsKey k l₂ = true → getValue? k (List.filter (fun p => !containsKey p.fst l₂) l₁) = none := by
  intro h
  rw [getValue?_diff, h]
  · simp only [↓reduceIte]
  · exact dl₁

theorem getValue_diff {β : Type v} [BEq α] [EquivBEq α]
    {l₁ l₂ : List ((_ : α) × β)} {k : α}
    (dl₁ : DistinctKeys l₁) {h₁ h₂} :
    getValue k (List.filter (fun p => !containsKey p.fst l₂) l₁) h₁ = getValue k l₁ h₂ := by
  suffices some (getValue k (List.filter (fun p => !containsKey p.fst l₂) l₁) h₁) = some (getValue k l₁ h₂) by
    injections
  simp only [← getValue?_eq_some_getValue]
  apply getValue?_diff_of_containsKey_eq_false_right dl₁
  · rw [containsKey_diff_eq_false_iff] at h₁
    · simp at h₁
      exact h₁.2
    · exact dl₁

theorem getValueD_diff {β : Type v} [BEq α] [EquivBEq α]
    {l₁ l₂ : List ((_ : α) × β)} {k : α} {fallback : β}
    (dl₁ : DistinctKeys l₁) :
    getValueD k (List.filter (fun p => !containsKey p.fst l₂) l₁) fallback =
    if containsKey k l₂ = true then fallback else getValueD k l₁ fallback := by
  split
  case isTrue h =>
    apply getValueD_eq_fallback
    apply containsKey_diff_of_containsKey_eq_false_right
    · exact dl₁
    · exact h
  case isFalse h =>
    rw [getValueD_eq_getValue?, getValueD_eq_getValue?]
    congr 1
    apply getValue?_diff_of_containsKey_eq_false_right dl₁
    simp only [h]

theorem getValueD_diff_of_containsKey_eq_false_right {β : Type v} [BEq α] [EquivBEq α]
    {l₁ l₂ : List ((_ : α) × β)} {k : α} {fallback : β}
    (dl₁ : DistinctKeys l₁) :
    containsKey k l₂ = false → getValueD k (List.filter (fun p => !containsKey p.fst l₂) l₁) fallback =
      getValueD k l₁ fallback := by
  intro h
  rw [getValueD_eq_getValue?, getValueD_eq_getValue?]
  congr 1
  apply getValue?_diff_of_containsKey_eq_false_right dl₁ h

theorem getValueD_diff_of_containsKey_right {β : Type v} [BEq α] [EquivBEq α]
    {l₁ l₂ : List ((_ : α) × β)} {k : α} {fallback : β}
    (dl₁ : DistinctKeys l₁) :
    containsKey k l₂ = true → getValueD k (List.filter (fun p => !containsKey p.fst l₂) l₁) fallback = fallback := by
  intro h
  apply getValueD_eq_fallback
  apply containsKey_diff_of_containsKey_eq_false_right
  · exact dl₁
  · exact h

theorem getValueD_diff_of_containsKey_eq_false_left {β : Type v} [BEq α] [EquivBEq α]
    {l₁ l₂ : List ((_ : α) × β)} {k : α} {fallback : β}
    (dl₁ : DistinctKeys l₁) :
    containsKey k l₁ = false → getValueD k (List.filter (fun p => !containsKey p.fst l₂) l₁) fallback = fallback := by
  intro h
  apply getValueD_eq_fallback
  apply containsKey_diff_eq_false_of_containsKey_eq_false_left
  · exact dl₁
  · exact h

theorem getValueCastD_diff_of_containsKey_right [BEq α] [LawfulBEq α]
    {l₁ l₂ : List ((a : α) × β a)} {k : α} {fallback}
    (dl₁ : DistinctKeys l₁) :
    containsKey k l₂ = true → getValueCastD k (List.filter (fun p => !containsKey p.fst l₂) l₁) fallback = fallback := by
  intro h
  apply getValueCastD_eq_fallback
  apply containsKey_diff_of_containsKey_eq_false_right
  · exact dl₁
  · exact h

=======
>>>>>>> 4296f8de
theorem List.getValue?_filter_containsKey {β : Type v} [BEq α] [EquivBEq α]
    {l₁ l₂ : List ((_ : α) × β)} {k : α}
    (dl₁ : DistinctKeys l₁) :
    getValue? k (List.filter (fun p => containsKey p.fst l₂) l₁) =
    if containsKey k l₂ = true then getValue? k l₁ else none := by
  simp only [getValue?_eq_getEntry?]
  split
  case isTrue h =>
    congr 1
    rw [getEntry?_filter]
    . simp only [Option.filter]
      split
      case h_1 _ val heq =>
        simp [heq]
        have := PartialEquivBEq.symm <| @beq_of_getEntry?_eq_some α (fun _ => β)  _ l₁ k val heq
        rw [← containsKey_congr this]
        exact h
      case h_2 _ heq =>
        simp [heq]
    . exact dl₁
  case isFalse h =>
    simp only [Option.map_eq_none_iff, getEntry?_eq_none]
    simp only [Bool.not_eq_true] at h
    apply containsKey_filter_containsKey_eq_false_of_containsKey_eq_false_right
    . exact dl₁
    . exact h

theorem List.getValue?_filter_containsKey_of_containsKey_right {β : Type v} [BEq α] [EquivBEq α]
    {l₁ l₂ : List ((_ : α) × β)} {k : α}
    (dl₁ : DistinctKeys l₁) :
    containsKey k l₂ → getValue? k (List.filter (fun p => containsKey p.fst l₂) l₁) =
      getValue? k l₁ := by
  intro h
  rw [List.getValue?_filter_containsKey, h]
  · simp only [↓reduceIte]
  · exact dl₁

theorem List.getValue?_filter_containsKey_of_containsKey_eq_false_left {β : Type v} [BEq α] [EquivBEq α]
    {l₁ l₂ : List ((_ : α) × β)} {k : α}
    (dl₁ : DistinctKeys l₁) :
    containsKey k l₁ = false → getValue? k (List.filter (fun p => containsKey p.fst l₂) l₁) = none := by
  intro h
  rw [List.getValue?_filter_containsKey]
  · split
    · rw [@getValue?_eq_none α β _ l₁ k]
      exact h
    · rfl
  · exact dl₁

theorem getValue?_filter_containsKey_of_containsKey_eq_false_right {β : Type v} [BEq α] [EquivBEq α]
    {l₁ l₂ : List ((_ : α) × β)} {k : α}
    (dl₁ : DistinctKeys l₁) :
    containsKey k l₂ = false → getValue? k (List.filter (fun p => containsKey p.fst l₂) l₁) = none := by
  intro h
  rw [List.getValue?_filter_containsKey, h]
  · simp only [Bool.false_eq_true, ↓reduceIte]
  · exact dl₁

theorem getValueCastD_filter_containsKey [BEq α] [LawfulBEq α]
    {l₁ l₂ : List ((a : α) × β a)} {k : α} {fallback : β k}
    (dl₁ : DistinctKeys l₁) :
    getValueCastD k (List.filter (fun p => containsKey p.fst l₂) l₁) fallback =
    if containsKey k l₂ = true then getValueCastD k l₁ fallback else fallback := by
  split
  case isTrue h =>
    rw [getValueCastD_eq_getValueCast?, getValueCastD_eq_getValueCast?]
    congr 1
    apply getValueCast?_filter_containsKey_of_containsKey_right dl₁ h
  case isFalse h =>
    apply getValueCastD_eq_fallback
    apply containsKey_filter_containsKey_eq_false_of_containsKey_eq_false_right
    . exact dl₁
    . simp only [h]

theorem getValueCastD_filter_containsKey_of_containsKey_right [BEq α] [LawfulBEq α]
    {l₁ l₂ : List ((a : α) × β a)} {k : α} {fallback: β k}
    (dl₁ : DistinctKeys l₁) :
    containsKey k l₂ → getValueCastD k (List.filter (fun p => containsKey p.fst l₂) l₁) fallback =
      getValueCastD k l₁ fallback:= by
  intro h
  rw [getValueCastD_eq_getValueCast?, getValueCastD_eq_getValueCast?]
  congr 1
  apply getValueCast?_filter_containsKey_of_containsKey_right dl₁ h

theorem getValueCastD_filter_containsKey_of_containsKey_eq_false_left [BEq α] [LawfulBEq α]
    {l₁ l₂ : List ((a : α) × β a)} {k : α} {fallback}
    (dl₁ : DistinctKeys l₁) :
    containsKey k l₁ = false → getValueCastD k (List.filter (fun p => containsKey p.fst l₂) l₁) fallback = fallback := by
  intro h
  apply getValueCastD_eq_fallback
  apply containsKey_filter_containsKey_eq_false_of_containsKey_eq_false_left
  . exact dl₁
  . exact h

theorem getValueCastD_filter_containsKey_of_containsKey_eq_false_right [BEq α] [LawfulBEq α]
    {l₁ l₂ : List ((a : α) × β a)} {k : α} {fallback}
    (dl₁ : DistinctKeys l₁) :
    containsKey k l₂ = false → getValueCastD k (List.filter (fun p => containsKey p.fst l₂) l₁) fallback = fallback := by
  intro h
  apply getValueCastD_eq_fallback
  apply containsKey_filter_containsKey_eq_false_of_containsKey_eq_false_right
  . exact dl₁
  . exact h

<<<<<<< HEAD
theorem getValueCastD_diff_of_containsKey_eq_false_right [BEq α] [LawfulBEq α]
    {l₁ l₂ : List ((a : α) × β a)} {k : α} {fallback}
    (dl₁ : DistinctKeys l₁) :
    containsKey k l₂ = false →
    getValueCastD k (List.filter (fun p => !containsKey p.fst l₂) l₁) fallback =
    getValueCastD k l₁ fallback := by
  intro h
  rw [getValueCastD_eq_getValueCast?, getValueCastD_eq_getValueCast?]
  congr 1
  rw [getValueCast?_diff dl₁]
  simp [h]

=======
>>>>>>> 4296f8de
theorem getKeyD_filter_containsKey [BEq α] [EquivBEq α]
    {l₁ l₂ : List ((a : α) × β a)} {k : α} {fallback : α}
    (dl₁ : DistinctKeys l₁) :
    getKeyD k (List.filter (fun p => containsKey p.fst l₂) l₁) fallback =
    if containsKey k l₂ = true then getKeyD k l₁ fallback else fallback := by
  split
  case isTrue h =>
    rw [getKeyD_eq_getKey?, getKeyD_eq_getKey?]
    congr 1
    apply getKey?_filter_containsKey_of_containsKey_right dl₁ h
  case isFalse h =>
    apply getKeyD_eq_fallback
    apply containsKey_filter_containsKey_eq_false_of_containsKey_eq_false_right
    · exact dl₁
    · simp only [h]

theorem getKeyD_filter_containsKey_of_containsKey_right [BEq α] [EquivBEq α]
    {l₁ l₂ : List ((a : α) × β a)} {k : α} {fallback : α}
    (dl₁ : DistinctKeys l₁) :
    containsKey k l₂ → getKeyD k (List.filter (fun p => containsKey p.fst l₂) l₁) fallback =
      getKeyD k l₁ fallback := by
  intro h
  rw [getKeyD_eq_getKey?, getKeyD_eq_getKey?]
  congr 1
  apply getKey?_filter_containsKey_of_containsKey_right dl₁ h

theorem getKeyD_filter_containsKey_of_containsKey_eq_false_left [BEq α] [EquivBEq α]
    {l₁ l₂ : List ((a : α) × β a)} {k : α} {fallback : α}
    (dl₁ : DistinctKeys l₁) :
    containsKey k l₁ = false → getKeyD k (List.filter (fun p => containsKey p.fst l₂) l₁) fallback = fallback := by
  intro h
  apply getKeyD_eq_fallback
  apply containsKey_filter_containsKey_eq_false_of_containsKey_eq_false_left
  · exact dl₁
  · exact h

theorem getKeyD_filter_containsKey_of_containsKey_eq_false_right [BEq α] [EquivBEq α]
    {l₁ l₂ : List ((a : α) × β a)} {k : α} {fallback : α}
    (dl₁ : DistinctKeys l₁) :
    containsKey k l₂ = false → getKeyD k (List.filter (fun p => containsKey p.fst l₂) l₁) fallback = fallback := by
  intro h
  apply getKeyD_eq_fallback
  apply containsKey_filter_containsKey_eq_false_of_containsKey_eq_false_right
  · exact dl₁
  · exact h

theorem List.getValue_filter_containsKey {β : Type v} [BEq α] [EquivBEq α]
    {l₁ l₂ : List ((_ : α) × β)} {k : α}
    (dl₁ : DistinctKeys l₁) {h₁ h₂} :
    getValue k (List.filter (fun p => containsKey p.fst l₂) l₁) h₁ = getValue k l₁ h₂ := by
  suffices some (getValue k (List.filter (fun p => containsKey p.fst l₂) l₁) h₁) = some (getValue k l₁ h₂) by
    injections
  simp only [← getValue?_eq_some_getValue]
  apply List.getValue?_filter_containsKey_of_containsKey_right dl₁
  · rw [containsKey_filter_containsKey_iff] at h₁
    · exact h₁.2
    · exact dl₁

theorem List.getValueD_filter_containsKey {β : Type v} [BEq α] [EquivBEq α]
    {l₁ l₂ : List ((_ : α) × β)} {k : α} {fallback : β}
    (dl₁ : DistinctKeys l₁) :
    getValueD k (List.filter (fun p => containsKey p.fst l₂) l₁) fallback =
    if containsKey k l₂ = true then getValueD k l₁ fallback else fallback := by
  split
  case isTrue h =>
    rw [getValueD_eq_getValue?, getValueD_eq_getValue?]
    congr 1
    apply List.getValue?_filter_containsKey_of_containsKey_right dl₁ h
  case isFalse h =>
    apply getValueD_eq_fallback
    apply containsKey_filter_containsKey_eq_false_of_containsKey_eq_false_right
    · exact dl₁
    · simp only [h]

theorem List.getValueD_filter_containsKey_of_containsKey_right {β : Type v} [BEq α] [EquivBEq α]
    {l₁ l₂ : List ((_ : α) × β)} {k : α} {fallback : β}
    (dl₁ : DistinctKeys l₁) :
    containsKey k l₂ → getValueD k (List.filter (fun p => containsKey p.fst l₂) l₁) fallback =
      getValueD k l₁ fallback := by
  intro h
  rw [getValueD_eq_getValue?, getValueD_eq_getValue?]
  congr 1
  apply List.getValue?_filter_containsKey_of_containsKey_right dl₁ h

theorem getValueD_filter_containsKey_of_containsKey_eq_false_left {β : Type v} [BEq α] [EquivBEq α]
    {l₁ l₂ : List ((_ : α) × β)} {k : α} {fallback : β}
    (dl₁ : DistinctKeys l₁) :
    containsKey k l₁ = false → getValueD k (List.filter (fun p => containsKey p.fst l₂) l₁) fallback = fallback := by
  intro h
  apply getValueD_eq_fallback
  apply containsKey_filter_containsKey_eq_false_of_containsKey_eq_false_left
  · exact dl₁
  · exact h

theorem getValueD_filter_containsKey_of_containsKey_eq_false_right {β : Type v} [BEq α] [EquivBEq α]
    {l₁ l₂ : List ((_ : α) × β)} {k : α} {fallback : β}
    (dl₁ : DistinctKeys l₁) :
    containsKey k l₂ = false → getValueD k (List.filter (fun p => containsKey p.fst l₂) l₁) fallback = fallback := by
  intro h
  apply getValueD_eq_fallback
  apply containsKey_filter_containsKey_eq_false_of_containsKey_eq_false_right
  · exact dl₁
  · exact h

theorem containsKey_of_containsKey_filterMap' [BEq α] [EquivBEq α]
    {f : ((a : α) × β a) → Option ((a : α) × γ a)}
    (hf : ∀ p, (f p).all (·.1 == p.1))
    {l : List ((a : α) × β a)} {k : α} (hl : DistinctKeys l)
    (h : containsKey k (l.filterMap f)) : containsKey k l := by
  simp only [containsKey_eq_isSome_getEntry?, getEntry?_filterMap' hf hl] at h ⊢
  simp only [Option.isSome_bind, Option.any_eq_true] at h
  obtain ⟨y, hy, _⟩ := h
  exact Option.isSome_of_mem hy

theorem containsKey_of_containsKey_filterMap [BEq α] [EquivBEq α]
    {f : (a : α) → β a → Option (γ a)}
    {l : List ((a : α) × β a)} {k : α} (hl : DistinctKeys l)
    (h : containsKey k (l.filterMap fun p => (f p.1 p.2).map (⟨p.1, ·⟩))) :
    containsKey k l := by
  rw [containsKey_of_containsKey_filterMap' _ hl h]
  intro p
  simp [Option.all_eq_true]

theorem snd_eq_getValueCast_of_getEntry?_eq_some [BEq α] [LawfulBEq α]
    {l : List ((a : α) × β a)} {k : α}
    {y : (a : α) × β a} (h : getEntry? k l = some y) :
    y.snd = cast
      (congrArg β (eq_of_beq (beq_of_getEntry?_eq_some h)).symm)
      (getValueCast k l (containsKey_eq_isSome_getEntry?.trans (Option.isSome_of_eq_some h))) := by
  simp only [getValueCast, getValueCast?_eq_getEntry?, Option.get_dmap]
  simp only [Sigma.snd_congr (Option.get_congr h), cast_cast]
  rfl

theorem eq_getKey_getValue_of_getEntry?_eq_some [BEq α] [EquivBEq α] {β : Type v}
    {l : List ((_ : α) × β)} {k : α}
    {y : (_ : α) × β} (h : getEntry? k l = some y) :
    haveI h' := containsKey_eq_isSome_getEntry?.trans (Option.isSome_of_eq_some h)
    y = ⟨getKey k l h', getValue k l h'⟩ := by
  simp only [getKey, getKey?_eq_getEntry?, getValue, getValue?_eq_getEntry?, h,
    Option.get_map, Option.get_some]

theorem isSome_apply_of_containsKey_filterMap [BEq α] [LawfulBEq α]
    {f : (a : α) → β a → Option (γ a)}
    {l : List ((a : α) × β a)} {k : α} (hl : DistinctKeys l)
    (h : containsKey k (l.filterMap fun p => (f p.1 p.2).map (⟨p.1, ·⟩))) :
    (f k (getValueCast k l (containsKey_of_containsKey_filterMap hl h))).isSome := by
  simp only [containsKey_eq_isSome_getEntry?, getEntry?_filterMap hl] at h
  simp only [Option.isSome_bind, Option.isSome_map, Option.any_eq_true] at h
  obtain ⟨y, (hy : _ = _), hy'⟩ := h
  cases eq_of_beq (beq_of_getEntry?_eq_some hy)
  simpa only [snd_eq_getValueCast_of_getEntry?_eq_some hy] using hy'

theorem Const.isSome_apply_of_containsKey_filterMap [BEq α] [EquivBEq α] {β : Type v} {γ : Type w}
    {f : α → β → Option γ}
    {l : List ((_ : α) × β)} {k : α} (hl : DistinctKeys l)
    (h : containsKey k (l.filterMap fun p => (f p.1 p.2).map (⟨p.1, ·⟩ : γ → (_ : α) × γ))) :
    haveI h' := containsKey_of_containsKey_filterMap hl h
    (f (getKey k l h') (getValue k l h')).isSome := by
  simp only [containsKey_eq_isSome_getEntry?, getEntry?_filterMap hl] at h
  simp only [Option.isSome_bind, Option.isSome_map, Option.any_eq_true] at h
  obtain ⟨y, (hy : _ = _), hy'⟩ := h
  simpa only [eq_getKey_getValue_of_getEntry?_eq_some hy] using hy'

theorem containsKey_of_containsKey_filter [BEq α] [EquivBEq α]
    {f : (a : α) → β a → Bool}
    {l : List ((a : α) × β a)} {k : α} (hl : DistinctKeys l)
    (h : containsKey k (l.filter fun p => f p.1 p.2)) :
    containsKey k l := by
  rw [← List.filterMap_eq_filter] at h
  rw [containsKey_of_containsKey_filterMap' _ hl h]
  intro p
  simp only [Option.all_guard, BEq.rfl, Bool.or_true]

theorem Const.containsKey_filterMap [BEq α] [EquivBEq α] {β : Type v} {γ : Type w}
    {f : (_ : α) → β → Option γ}
    {l : List ((_ : α) × β)} {k : α} (hl : DistinctKeys l) :
    containsKey k (l.filterMap fun p => (f p.1 p.2).map (fun x => (⟨p.1, x⟩ : (_ : α) × γ))) =
    if h : containsKey k l
    then (f (getKey k l h) (getValue k l h)).isSome
    else false := by
  simp only [containsKey_eq_isSome_getEntry?, hl, getEntry?_filterMap, getKey, getValue]
  induction l with
  | nil => simp
  | cons hd tl ih =>
    rw [distinctKeys_cons_iff] at hl
    by_cases hdk : hd.1 == k
    · simp [getEntry?, hdk, getKey?, getValue?]
    · simp [getEntry?, hdk, getValue?, getKey?, And.left hl, ih]

theorem Const.containsKey_filter [BEq α] [EquivBEq α] {β : Type v}
    {f : (_ : α) → β → Bool}
    {l : List ((_ : α) × β)} {k : α} (hl : DistinctKeys l) :
    containsKey k (l.filter fun p => f p.1 p.2) =
    if h : containsKey k l
    then f (getKey k l h) (getValue k l h)
    else false := by
  simp only [containsKey_eq_isSome_getEntry?, hl, getEntry?_filter, getKey, getValue]
  induction l with
  | nil => simp
  | cons hd tl ih =>
    rw [distinctKeys_cons_iff] at hl
    by_cases hdk : hd.1 == k
    · simp [getEntry?, hdk, getKey?, getValue?]
    · simp [getEntry?, hdk, getValue?, getKey?, And.left hl, ih]

theorem containsKey_map [BEq α] {f : (a : α) → β a → γ a}
    {l : List ((a : α) × β a)} {k : α} :
    containsKey k (l.map fun p => ⟨p.1, f p.1 p.2⟩) = containsKey k l := by
  induction l with
  | nil => rfl
  | cons hd tl ih => simp only [List.map_cons, containsKey, ih]

theorem apply_eq_true_of_containsKey_filter [BEq α] [LawfulBEq α]
    {f : (a : α) → β a → Bool}
    {l : List ((a : α) × β a)} {k : α} (hl : DistinctKeys l)
    (h : containsKey k (l.filter fun p => f p.1 p.2)) :
    f k (getValueCast k l (containsKey_of_containsKey_filter hl h)) := by
  simp only [containsKey_eq_isSome_getEntry?, getEntry?_filter hl] at h
  simp only [Option.isSome_filter, Option.any_eq_true] at h
  obtain ⟨y, (hy : _ = _), hy'⟩ := h
  cases eq_of_beq (beq_of_getEntry?_eq_some hy)
  simp only [snd_eq_getValueCast_of_getEntry?_eq_some hy] at hy'
  exact hy'

theorem getValueCast?_filterMap [BEq α] [LawfulBEq α]
    {f : (a : α) → β a → Option (γ a)}
    {l : List ((a : α) × β a)} {k : α} (hl : DistinctKeys l) :
    getValueCast? k (l.filterMap fun p => (f p.1 p.2).map (⟨p.1, ·⟩)) =
      (getValueCast? k l).bind (f k) := by
  simp only [getValueCast?_eq_getEntry?, Option.dmap_congr (getEntry?_filterMap hl)]
  simp only [Option.dmap_bind, Option.bind_dmap_left, Option.dmap_map]
  congr; funext a h
  cases eq_of_beq (beq_of_getEntry?_eq_some h)
  simp only [cast_eq, Option.dmap_id]

theorem getValueCast!_filterMap [BEq α] [LawfulBEq α]
    {f : (a : α) → β a → Option (γ a)}
    {l : List ((a : α) × β a)} {k : α} [Inhabited (γ k)] (hl : DistinctKeys l) :
    getValueCast! k (l.filterMap fun p => (f p.1 p.2).map (⟨p.1, ·⟩)) =
      ((getValueCast? k l).bind (f k)).get! := by
  simp [getValueCast!_eq_getValueCast?, getValueCast?_filterMap hl]

theorem getValueCastD_filterMap [BEq α] [LawfulBEq α]
    {f : (a : α) → β a → Option (γ a)}
    {l : List ((a : α) × β a)} {k : α} (hl : DistinctKeys l) {fallback : γ k} :
    getValueCastD k (l.filterMap fun p => (f p.1 p.2).map (⟨p.1, ·⟩)) fallback =
      ((getValueCast? k l).bind (f k)).getD fallback := by
  simp [getValueCastD_eq_getValueCast?, getValueCast?_filterMap hl]

theorem getValueCast?_filter [BEq α] [LawfulBEq α]
    {f : (a : α) → β a → Bool}
    {l : List ((a : α) × β a)} {k : α} (hl : DistinctKeys l) :
    getValueCast? k (l.filter fun p => f p.1 p.2) =
      (getValueCast? k l).filter (f k) := by
  simp only [getValueCast?_eq_getEntry?, Option.dmap_congr (getEntry?_filter hl)]
  simp only [← Option.bind_guard]
  simp only [Option.dmap_bind, Option.bind_dmap_left]
  congr; funext a h
  cases eq_of_beq (beq_of_getEntry?_eq_some h)
  simp only [cast_eq, Option.guard, Option.dmap_ite,
    Option.dmap_some, Option.dmap_none, dite_eq_ite]

theorem getValueCast!_filter [BEq α] [LawfulBEq α]
    {f : (a : α) → β a → Bool}
    {l : List ((a : α) × β a)} {k : α} [Inhabited (β k)] (hl : DistinctKeys l) :
    getValueCast! k (l.filter fun p => f p.1 p.2) =
      ((getValueCast? k l).filter (f k)).get! := by
  simp [getValueCast!_eq_getValueCast?, getValueCast?_filter hl]

theorem getValueCastD_filter [BEq α] [LawfulBEq α]
    {f : (a : α) → β a → Bool}
    {l : List ((a : α) × β a)} {k : α} (hl : DistinctKeys l) {fallback : β k} :
    getValueCastD k (l.filter fun p => f p.1 p.2) fallback =
      ((getValueCast? k l).filter (f k)).getD fallback := by
  simp [getValueCastD_eq_getValueCast?, getValueCast?_filter hl]

theorem getValueCast?_map [BEq α] [LawfulBEq α]
    {f : (a : α) → β a → γ a}
    {l : List ((a : α) × β a)} {k : α} (hl : DistinctKeys l) :
    getValueCast? k (l.map fun p => ⟨p.1, f p.1 p.2⟩) =
      (getValueCast? k l).map (f k) := by
  simp only [getValueCast?_eq_getEntry?, Option.dmap_congr (getEntry?_map hl)]
  simp only [Option.dmap_map, Option.map_dmap]
  congr; funext a h
  cases eq_of_beq (beq_of_getEntry?_eq_some h)
  rfl

theorem getValueCast!_map [BEq α] [LawfulBEq α]
    {f : (a : α) → β a → γ a}
    {l : List ((a : α) × β a)} {k : α} [Inhabited (γ k)] (hl : DistinctKeys l) :
    getValueCast! k (l.map fun p => ⟨p.1, f p.1 p.2⟩) =
      ((getValueCast? k l).map (f k)).get! := by
  simp [getValueCast!_eq_getValueCast?, getValueCast?_map hl]

theorem getValueCastD_map [BEq α] [LawfulBEq α]
    {f : (a : α) → β a → γ a}
    {l : List ((a : α) × β a)} {k : α} (hl : DistinctKeys l) {fallback : γ k} :
    getValueCastD k (l.map fun p => ⟨p.1, f p.1 p.2⟩) fallback =
      ((getValueCast? k l).map (f k)).getD fallback := by
  simp [getValueCastD_eq_getValueCast?, getValueCast?_map hl]

theorem getValueCast_filterMap [BEq α] [LawfulBEq α]
    {f : (a : α) → β a → Option (γ a)}
    {l : List ((a : α) × β a)} {k : α} (hl : DistinctKeys l) (h) :
    getValueCast k (l.filterMap fun p => (f p.1 p.2).map (⟨p.1, ·⟩)) h =
      (f k (getValueCast k l (containsKey_of_containsKey_filterMap hl h))).get
        (isSome_apply_of_containsKey_filterMap hl h) := by
  simp only [getValueCast, getValueCast?_filterMap hl, Option.get_bind]

theorem getValueCast_filter [BEq α] [LawfulBEq α]
    {f : (a : α) → β a → Bool}
    {l : List ((a : α) × β a)} {k : α} (hl : DistinctKeys l) (h) :
    getValueCast k (l.filter fun p => f p.1 p.2) h =
      getValueCast k l (containsKey_of_containsKey_filter hl h) := by
  simp only [getValueCast, getValueCast?_filter hl, Option.get_filter]

theorem getValueCast_map [BEq α] [LawfulBEq α]
    {f : (a : α) → β a → γ a}
    {l : List ((a : α) × β a)} {k : α} (hl : DistinctKeys l) (h) :
    getValueCast k (l.map fun p => ⟨p.1, f p.1 p.2⟩) h =
      f k (getValueCast k l (containsKey_map.symm.trans h)) := by
  simp only [getValueCast, getValueCast?_map hl, Option.get_map]

theorem containsKey_filterMap [BEq α] [LawfulBEq α]
    {f : (a : α) → β a → Option (γ a)}
    {l : List ((a : α) × β a)} {k : α} (hl : DistinctKeys l) :
    containsKey k (l.filterMap fun p => (f p.1 p.2).map (⟨p.1, ·⟩)) =
      (getValueCast? k l).any (f k · |>.isSome) := by
  simp only [containsKey_eq_isSome_getValueCast?, getValueCast?_filterMap hl, Option.isSome_bind]

theorem containsKey_filter [BEq α] [LawfulBEq α]
    {f : (a : α) → β a → Bool}
    {l : List ((a : α) × β a)} {k : α} (hl : DistinctKeys l) :
    containsKey k (l.filter fun p => f p.1 p.2) =
      (getValueCast? k l).any (f k) := by
  simp only [containsKey_eq_isSome_getValueCast?, getValueCast?_filter hl, Option.isSome_filter]

theorem containsKey_filter_key [BEq α] [EquivBEq α]
    {f : α → Bool}
    {l : List ((a : α) × β a)} {k : α} (hl : DistinctKeys l) :
    containsKey k (l.filter fun p => f p.1) ↔ ∃ h : containsKey k l, f (getKey k l h) := by
  simp only [containsKey_eq_isSome_getEntry?, getEntry?_filter hl, Option.isSome_filter,
    Option.any_eq_true_iff_get, getKey, getKey?_eq_getEntry?, Option.get_map]

theorem Option.exists_eq_some_and_iff (o : Option α) (p : α → Prop) :
    (∃ x, o = some x ∧ p x) ↔ ∃ h : o.isSome, p (o.get h) := by
  cases o <;> simp

theorem containsKey_filterMap_iff [BEq α] [LawfulBEq α]
    {f : (a : α) → β a → Option (γ a)}
    {l : List ((a : α) × β a)} {k : α} (hl : DistinctKeys l) :
    containsKey k (l.filterMap fun p => (f p.1 p.2).map (⟨p.1, ·⟩)) ↔
      ∃ h : containsKey k l, (f k (getValueCast k l h)).isSome := by
  simp only [containsKey_filterMap hl, Option.any_eq_true, getValueCast,
    Option.exists_eq_some_and_iff, containsKey_eq_isSome_getValueCast?]

theorem containsKey_filter_iff [BEq α] [LawfulBEq α]
    {f : (a : α) → β a → Bool}
    {l : List ((a : α) × β a)} {k : α} (hl : DistinctKeys l) :
    containsKey k (l.filter fun p => f p.1 p.2) ↔
      ∃ h : containsKey k l, f k (getValueCast k l h) := by
  simp only [containsKey_filter hl, Option.any_eq_true, getValueCast,
    Option.exists_eq_some_and_iff, containsKey_eq_isSome_getValueCast?]

theorem Const.containsKey_filterMap_iff {β : Type v} {γ : Type w}
    [BEq α] [EquivBEq α]
    {f : α → β → Option γ}
    {l : List ((_ : α) × β)} {k : α} (hl : DistinctKeys l) :
    containsKey k (l.filterMap fun p => (f p.1 p.2).map (⟨p.1, ·⟩ : γ → (_ : α) × γ)) ↔
      ∃ h : containsKey k l, (f (getKey k l h) (getValue k l h)).isSome := by
  simp only [containsKey_eq_isSome_getEntry?, getEntry?_filterMap hl,
    Option.isSome_bind, Option.any_eq_true, Option.isSome_map,
    Option.exists_eq_some_and_iff, getKey, getValue, getKey?_eq_getEntry?,
    getValue?_eq_getEntry?, Option.get_map]

theorem Const.containsKey_filter_iff {β : Type v} [BEq α] [EquivBEq α]
    {f : α → β → Bool}
    {l : List ((_ : α) × β)} {k : α} (hl : DistinctKeys l) :
    containsKey k (l.filter fun p => f p.1 p.2) ↔
      ∃ h : containsKey k l, f (getKey k l h) (getValue k l h) := by
  simp only [containsKey_eq_isSome_getEntry?, getEntry?_filter hl,
    Option.isSome_filter, Option.any_eq_true, Option.exists_eq_some_and_iff,
    getKey, getValue, getKey?_eq_getEntry?, getValue?_eq_getEntry?, Option.get_map]

theorem getKey?_filterMap [BEq α] [LawfulBEq α]
    {f : (a : α) → β a → Option (γ a)}
    {l : List ((a : α) × β a)} {k : α} (hl : DistinctKeys l) :
    getKey? k (l.filterMap fun p => (f p.1 p.2).map (fun x => (⟨p.1, x⟩ : (a : α) × γ a))) =
      (getKey? k l).pfilter (fun x h =>
        (f x (getValueCast x l (containsKey_of_getKey?_eq_some h))).isSome) := by
  simp only [getKey?_eq_getEntry?, getEntry?_filterMap hl, getValueCast,
    getValueCast?_eq_getEntry?, Option.map_bind, Function.comp_def,
    Option.map_map, Option.pfilter_eq_pbind_ite, Option.pbind_map]
  rw [← Option.pbind_eq_bind]
  congr; funext a h
  cases eq_of_beq (beq_of_getEntry?_eq_some h)
  simp only [show _ = _ from h, Option.dmap_some, Option.get_some, cast_eq]
  cases f a.1 a.2 <;> rfl

theorem getKey!_filterMap [BEq α] [LawfulBEq α] [Inhabited α]
    {f : (a : α) → β a → Option (γ a)}
    {l : List ((a : α) × β a)} {k : α} (hl : DistinctKeys l) :
    getKey! k (l.filterMap fun p => (f p.1 p.2).map (fun x => (⟨p.1, x⟩ : (a : α) × γ a))) =
      ((getKey? k l).pfilter (fun x h =>
      (f x (getValueCast x l (containsKey_of_getKey?_eq_some (Option.mem_def.mp h)))).isSome)).get! := by
  simp [getKey!_eq_getKey?, getKey?_filterMap hl]

theorem getKeyD_filterMap [BEq α] [LawfulBEq α]
    {f : (a : α) → β a → Option (γ a)}
    {l : List ((a : α) × β a)} {k fallback : α} (hl : DistinctKeys l) :
    getKeyD k (l.filterMap fun p => (f p.1 p.2).map (fun x => (⟨p.1, x⟩ : (a : α) × γ a))) fallback =
      ((getKey? k l).pfilter (fun x h =>
      (f x (getValueCast x l (containsKey_of_getKey?_eq_some (Option.mem_def.mp h)))).isSome)).getD fallback := by
  simp [getKeyD_eq_getKey?, getKey?_filterMap hl]

theorem getValueCast_eq_get_getValueCast? [BEq α] [LawfulBEq α] {a : α} {l : List ((a : α) × β a)}
    {h : containsKey a l} :
    getValueCast a l h = (getValueCast? a l).get (containsKey_eq_isSome_getValueCast? (a := a) ▸ h) := by
  simp [getValueCast?_eq_some_getValueCast h]

theorem getValueCast_insertList_of_contains_eq_false [BEq α] [LawfulBEq α]
    {l toInsert : List ((a : α) × β a)} {k : α}
    (not_contains : (toInsert.map Sigma.fst).contains k = false)
    {h} :
    getValueCast k (insertList l toInsert) h =
    getValueCast k l (containsKey_of_containsKey_insertList h not_contains) := by
  rw [← Option.some_inj, ← getValueCast?_eq_some_getValueCast, ← getValueCast?_eq_some_getValueCast,
    getValueCast?_insertList_of_contains_eq_false]
  exact not_contains

theorem getKey?_filter [BEq α] [LawfulBEq α]
    {f : (a : α) → β a → Bool}
    {l : List ((a : α) × β a)} {k : α} (hl : DistinctKeys l) :
    getKey? k (l.filter fun p => f p.1 p.2) =
      (getKey? k l).pfilter (fun x h =>
      (f x (getValueCast x l (containsKey_of_getKey?_eq_some (Option.mem_def.mp h))))) := by
  simp [getKey?_eq_getEntry?, getEntry?_filter hl, getValueCast_eq_get_getValueCast?,
    getValueCast?_eq_getEntry?]
  obtain (h|⟨p, h⟩) := Option.eq_none_or_eq_some (getEntry? k l)
  · simp [h]
  · cases eq_of_beq (beq_of_getEntry?_eq_some h)
    simp [h, Option.filter_some]

theorem getKey?_filter_key [BEq α] [EquivBEq α]
    {f : α → Bool} {l : List ((a : α) × β a)} {k : α} (hl : DistinctKeys l) :
    getKey? k (l.filter fun p => f p.1) = (getKey? k l).filter f := by
  induction l using assoc_induction with
  | nil => rfl
  | cons k' v t ih =>
    specialize ih hl.tail
    simp only [getKey?_cons, List.filter_cons]
    split
    · simp only [getKey?_cons, ih, cond_eq_ite, apply_ite (Option.filter f), Option.filter_some,
        ‹f k'›, ↓reduceIte]
    · replace hl := hl.containsKey_eq_false
      simp only [ih, cond_eq_ite]
      split
      · rw [containsKey_congr ‹_›] at hl
        simp only [getKey?_eq_none hl, Option.filter_none, Option.filter_some, eq_false ‹_›,
          ↓reduceIte]
      · rfl

theorem getKey!_filter [BEq α] [LawfulBEq α] [Inhabited α]
    {f : (a : α) → β a → Bool}
    {l : List ((a : α) × β a)} {k : α} (hl : DistinctKeys l) :
    getKey! k (l.filter fun p => f p.1 p.2) =
      ((getKey? k l).pfilter (fun x h =>
      (f x (getValueCast x l (containsKey_of_getKey?_eq_some (Option.mem_def.mp h)))))).get! := by
  simp [getKey!_eq_getKey?, getKey?_filter hl]

theorem getKey!_filter_key [BEq α] [EquivBEq α] [Inhabited α]
    {f : α → Bool} {l : List ((a : α) × β a)} {k : α} (hl : DistinctKeys l) :
    getKey! k (l.filter fun p => f p.1) = ((getKey? k l).filter f).get! := by
  simp [getKey!_eq_getKey?, getKey?_filter_key hl]

theorem getKeyD_filter [BEq α] [LawfulBEq α]
    {f : (a : α) → β a → Bool}
    {l : List ((a : α) × β a)} {k fallback : α} (hl : DistinctKeys l) :
    getKeyD k (l.filter fun p => (f p.1 p.2)) fallback =
      ((getKey? k l).pfilter (fun x h =>
      (f x (getValueCast x l (containsKey_of_getKey?_eq_some (Option.mem_def.mp h)))))).getD fallback := by
  simp [getKeyD_eq_getKey?, getKey?_filter hl]

theorem getKeyD_filter_key [BEq α] [EquivBEq α]
    {f : α → Bool} {l : List ((a : α) × β a)} {k fallback : α} (hl : DistinctKeys l) :
    getKeyD k (l.filter fun p => f p.1) fallback = ((getKey? k l).filter f).getD fallback := by
  simp [getKeyD_eq_getKey?, getKey?_filter_key hl]

theorem getKey?_map [BEq α] [EquivBEq α] {f : (a : α) → β a → γ a}
    {l : List ((a : α) × β a)} {k : α} (hl : DistinctKeys l) :
    getKey? k (l.map fun p => ⟨p.1, f p.1 p.2⟩) = getKey? k l := by
  simp only [getKey?_eq_getEntry?, getEntry?_map hl, Option.map_map, Function.comp_def]

theorem getKey_map [BEq α] [EquivBEq α] {f : (a : α) → β a → γ a}
    {l : List ((a : α) × β a)} {k : α} (hl : DistinctKeys l) {h} :
    getKey k (l.map fun p => ⟨p.1, f p.1 p.2⟩) h = getKey k l (containsKey_map.symm.trans h) := by
  simp only [getKey, getKey?_map hl]

theorem getKey!_map [BEq α] [EquivBEq α] [Inhabited α] {f : (a : α) → β a → γ a}
    {l : List ((a : α) × β a)} {k : α} (hl : DistinctKeys l) :
    getKey! k (l.map fun p => ⟨p.1, f p.1 p.2⟩) = getKey! k l := by
  simp only [getKey!_eq_getKey?, getKey?_map hl]

theorem getKeyD_map [BEq α] [EquivBEq α] {f : (a : α) → β a → γ a}
    {l : List ((a : α) × β a)} {k : α} {fallback : α} (hl : DistinctKeys l) :
    getKeyD k (l.map fun p => ⟨p.1, f p.1 p.2⟩) fallback = getKeyD k l fallback := by
  simp only [getKeyD_eq_getKey?, getKey?_map hl]

theorem getKey_filterMap [BEq α] [EquivBEq α] {f : (a : α) → β a → Option (γ a)}
    {l : List ((a : α) × β a)} {k : α} (hl : DistinctKeys l) {h} :
    getKey k (l.filterMap fun p => (f p.1 p.2).map (⟨p.1, ·⟩)) h =
      getKey k l (containsKey_of_containsKey_filterMap hl h) := by
  simp only [getKey, getKey?_eq_getEntry?, getEntry?_filterMap hl, Option.get_map, Option.get_bind]

theorem getKey_filter [BEq α] [EquivBEq α] {f : (a : α) → β a → Bool}
    {l : List ((a : α) × β a)} {k : α} (hl : DistinctKeys l) {h} :
    getKey k (l.filter fun p => f p.1 p.2) h =
      getKey k l (containsKey_of_containsKey_filter hl h) := by
  simp only [getKey, getKey?_eq_getEntry?, getEntry?_filter hl, Option.get_map, Option.get_filter]

theorem getValue_map [BEq α] [EquivBEq α] {β : Type v} {γ : Type w}
    {f : α → β → γ}
    {l : List ((_ : α) × β)} {k : α} (hl : DistinctKeys l) {h} :
    getValue k (l.map fun p => ⟨p.1, f p.1 p.2⟩) h =
      haveI h' := containsKey_map.symm.trans h
      f (getKey k l h') (getValue k l h') := by
  simp only [getKey, getKey?_eq_getEntry?, getValue, getValue?_eq_getEntry?, getEntry?_map hl,
    Option.get_map]

theorem getValue_filterMap [BEq α] [EquivBEq α] {β : Type v} {γ : Type w}
    {f : α → β → Option γ}
    {l : List ((_ : α) × β)} {k : α} (hl : DistinctKeys l) {h} :
    getValue k (l.filterMap fun p => (f p.1 p.2).map (⟨p.1, ·⟩ : γ → (_ : α) × γ)) h =
      haveI h' := containsKey_of_containsKey_filterMap hl h
      haveI h'' := Const.isSome_apply_of_containsKey_filterMap hl h
      (f (getKey k l h') (getValue k l h')).get h'' := by
  simp only [getKey, getKey?_eq_getEntry?, getValue, getValue?_eq_getEntry?,
    getEntry?_filterMap hl, Option.get_map, Option.get_bind]

theorem getValue_filter [BEq α] [EquivBEq α] {β : Type v} {f : α → β → Bool}
    {l : List ((_ : α) × β)} {k : α} (hl : DistinctKeys l) {h} :
    getValue k (l.filter fun p => f p.1 p.2) h =
      getValue k l (containsKey_of_containsKey_filter hl h) := by
  simp only [getValue, getValue?_eq_getEntry?, getEntry?_filter hl,
    Option.get_map, Option.get_filter]

theorem length_filterMap_eq_length_iff [BEq α] [LawfulBEq α] {f : (a : α) → β a → Option (γ a)}
    {l : List ((a : α) × β a)} (distinct : DistinctKeys l) :
    (l.filterMap fun p => (f p.1 p.2).map (fun x => (⟨p.1, x⟩ : (a : α) × γ a))).length = l.length ↔
      ∀ (a : α) (h : containsKey a l), (f a (getValueCast a l h)).isSome := by
  rw [List.filterMap_length_eq_length]
  constructor
  · intro h a ha
    specialize h ⟨a, getValueCast a l ha⟩
    simp only [Option.isSome_map] at h
    apply h
    apply getValueCast_mem
  · intro h x hx
    simp only [Option.isSome_map]
    specialize h x.1 (containsKey_of_mem hx)
    rw [getValueCast_of_mem hx distinct] at h
    exact h

theorem key_getValueCast_mem [BEq α] [LawfulBEq α]
    {l : List ((a : α) × β a)} {a : α} (h : containsKey a l = true) :
    ⟨a, getValueCast a l h⟩ ∈ l := by
  induction l with
  | nil => simp at h
  | cons hd tl ih =>
    by_cases hd_a : hd.1 == a
    · simp [getValueCast, getValueCast?, Sigma.ext_iff, LawfulBEq.eq_of_beq hd_a]
    · rw [containsKey_cons] at h
      simp only [hd_a, Bool.false_or] at h
      simp only [getValueCast, getValueCast?, hd_a, Bool.false_eq_true, ↓reduceDIte, List.mem_cons]
      exact Or.inr (ih h)

theorem forall_mem_iff_forall_contains_getValueCast [BEq α] [LawfulBEq α]
    {l : List ((a : α) × β a)} {p : (a : α) → β a → Prop} (distinct : DistinctKeys l) :
    (∀ (x : (a : α) × β a), x ∈ l → p x.1 x.2) ↔
      ∀ (a: α) (h : containsKey a l), p a (getValueCast a l h) := by
  constructor
  · intro h a ha
    specialize h ⟨a, getValueCast a l ha⟩
    apply h (key_getValueCast_mem ha)
  · intro h x hx
    rw [← getValueCast_of_mem hx distinct]
    apply h

theorem length_filter_eq_length_iff [BEq α] [LawfulBEq α] {f : (a : α) → β a → Bool}
    {l : List ((a : α) × β a)} (distinct : DistinctKeys l) :
    (l.filter fun p => f p.1 p.2).length = l.length ↔
      ∀ (a : α) (h : containsKey a l), (f a (getValueCast a l h)) = true := by
  simp [← List.filterMap_eq_filter,
    forall_mem_iff_forall_contains_getValueCast (p := fun a b => f a b = true) distinct]

theorem length_filter_key_eq_length_iff [BEq α] [EquivBEq α] {f : α → Bool}
    {l : List ((a : α) × β a)} (hl : DistinctKeys l) :
    (l.filter fun p => f p.1).length = l.length ↔
      ∀ (a : α) (h : containsKey a l), f (getKey a l h) := by
  simp only [_root_.List.length_filter_eq_length_iff]
  constructor
  · intro h a ha
    specialize h (getEntry a l ha) getEntry_mem
    simp only [getKey, getKey?_eq_getEntry?, Option.get_map]
    exact h
  · intro h ⟨k, v⟩ he
    have := getEntry?_of_mem hl BEq.rfl he
    specialize h k (containsKey_eq_isSome_getEntry?.trans (Option.isSome_of_eq_some this))
    simp only [getKey, getKey?_eq_getEntry?, this] at h
    exact h

theorem length_filter_containsKey_eq_length_left [BEq α] [EquivBEq α]
    {l₁ l₂ : List ((a : α) × β a)} (hl₁ : DistinctKeys l₁)
    (w : ∀ (a : α), containsKey a l₁ → containsKey a l₂) :
    (l₁.filter fun p => containsKey p.fst l₂).length = l₁.length := by
  rw [← List.countP_eq_length_filter]
  induction l₁
  case nil => simp
  case cons h t ih =>
    simp
    rw [List.countP_cons_of_pos]
    . rw [List.distinctKeys_cons_iff] at hl₁
      specialize ih hl₁.1
      simp only [Nat.add_right_cancel_iff]
      apply ih
      intro a hc
      apply w
      rw [containsKey_cons]
      simp [hc]
    . apply w
      rw [containsKey_cons, BEq.rfl, Bool.true_or]

theorem length_filter_containsKey_of_length_right [BEq α] [EquivBEq α]
    {l₁ l₂ : List ((a : α) × β a)} (hl₁ : DistinctKeys l₁) (hl₂ : DistinctKeys l₂)
    (w : ∀ (a : α), containsKey a l₂ → containsKey a l₁) :
    (l₁.filter fun p => containsKey p.fst l₂).length = l₂.length := by
  rw [← List.countP_eq_length_filter]
  induction l₁ generalizing l₂
  case nil =>
    simp only [List.countP_nil]
    by_cases heq : l₂ = []
    case pos =>
      simp only [heq, List.length_nil]
    case neg =>
      have ⟨⟨ek, ev⟩, emem⟩ := @List.exists_mem_of_ne_nil _ l₂ (by simp [heq])
      specialize w ek
      rw [List.containsKey_eq_true_iff_exists_mem] at w
      specialize w ?_
      . refine ⟨⟨ek,ev⟩, emem, ?_⟩
        simp only [BEq.rfl]
      . simp at w
  case cons h t ih =>
    by_cases heq : containsKey h.fst l₂
    case pos =>
      have len_eq : l₂.length = (eraseKey h.fst l₂).length + 1 := by
        induction l₂
        case nil => simp at heq
        case cons h' t' ih' =>
          simp only [List.length_cons, eraseKey, Nat.add_right_cancel_iff]
          by_cases heq2 : h'.fst == h.fst
          case pos =>
            simp [heq2]
          case neg =>
            simp only [Bool.not_eq_true] at heq2
            simp only [heq2, cond_false, List.length_cons]
            apply ih'
            . rw [List.distinctKeys_cons_iff] at hl₂
              exact hl₂.1
            . intro a mem
              specialize w a
              apply w
              rw [containsKey_cons]
              simp only [mem, Bool.or_true]
            . rw [containsKey_cons] at heq
              simp only [heq2, Bool.false_or] at heq
              exact heq
      rw [len_eq]
      rw [List.countP_cons]
      simp only [heq, ↓reduceIte, Nat.add_right_cancel_iff]
      suffices List.countP (fun p => containsKey p.fst l₂) t = List.countP (fun p =>  containsKey p.fst (eraseKey h.fst l₂)) t by
        rw [this]
        apply ih
        . rw [List.distinctKeys_cons_iff] at hl₁
          exact hl₁.1
        . apply DistinctKeys.eraseKey hl₂
        . intro a
          rw [containsKey_eraseKey]
          simp
          intro neq contains
          specialize w a contains
          rw [containsKey_cons] at w
          . simp only [neq, Bool.false_or] at w
            exact w
          . exact hl₂
      clear ih w
      induction t
      case nil => simp
      case cons h' t' ih' =>
        simp only [List.countP_cons]
        split
        case isTrue heq2 =>
          rw [containsKey_eraseKey]
          . simp only [heq2, Bool.and_true, Bool.not_eq_eq_eq_not, Bool.not_true]
            suffices (h.fst == h'.fst) = false by
              simp [this]
              apply ih'
              . rw [List.distinctKeys_cons_iff, List.distinctKeys_cons_iff, containsKey_cons] at hl₁
                simp only [Bool.or_eq_false_iff] at hl₁
                apply DistinctKeys.cons
                all_goals simp only [hl₁]
            . rw [List.distinctKeys_cons_iff, containsKey_cons] at hl₁
              apply BEq.symm_false
              simp only [Bool.or_eq_false_iff] at hl₁
              exact hl₁.2.1
          . exact hl₂
        case isFalse heq2 =>
          simp only [Bool.not_eq_true] at heq2
          rw [containsKey_eraseKey]
          simp only [Nat.add_zero, heq2, Bool.and_false, Bool.false_eq_true, ↓reduceIte]
          apply ih'
          . rw [List.distinctKeys_cons_iff, List.distinctKeys_cons_iff, containsKey_cons] at hl₁
            simp only [Bool.or_eq_false_iff] at hl₁
            apply DistinctKeys.cons
            all_goals simp only [hl₁]
          . exact hl₂
    case neg =>
      simp only [Bool.not_eq_true] at heq
      simp only [heq, Bool.false_eq_true, not_false_eq_true, List.countP_cons_of_neg]
      apply ih
      . rw [List.distinctKeys_cons_iff] at hl₁
        exact hl₁.1
      . exact hl₂
      . intro a mem
        specialize w a mem
        rw [containsKey_cons] at w
        simp at w
        rcases w with inl | inr
        case w.inl =>
          rw [containsKey_congr inl] at heq
          rw [mem] at heq
          contradiction
        case w.inr =>
          exact inr

theorem size_add_size_eq_size_insertList_add_size_filter_containsKey [BEq α] [EquivBEq α]
    {l₁ l₂ : List ((a : α) × β a)} (hl₁ : DistinctKeys l₁) (hl₂ : DistinctKeys l₂) :
    l₁.length + l₂.length =
    (insertList l₁ l₂).length +
    (List.filter (fun p => containsKey p.fst l₂) l₁).length := by
  rw [← Perm.length_eq (insertListIfNew_perm_insertList hl₂ hl₁)]
  induction l₁ generalizing l₂
  case nil => simp [insertListIfNew]
  case cons h t ih =>
    simp [insertListIfNew, List.filter_cons]
    split
    case isTrue hyp =>
      simp only [insertEntryIfNew, hyp, cond_true, List.length_cons]
      specialize ih (by rw [List.distinctKeys_cons_iff] at hl₁; exact hl₁.1) hl₂
      omega
    case isFalse hyp =>
      rw [Bool.not_eq_true] at hyp
      simp [insertEntryIfNew, hyp]
      specialize @ih (⟨h.fst, h.snd⟩ :: l₂) (by rw [List.distinctKeys_cons_iff] at hl₁; exact hl₁.1)
      rw [List.distinctKeys_cons_iff] at ih
      specialize ih ⟨hl₂, hyp⟩
      simp at ih
      suffices (List.filter (fun p => h.fst == p.fst || containsKey p.fst l₂) t).length = (List.filter (fun p => containsKey p.fst l₂) t).length by omega
      clear ih hl₂
      induction t
      case nil => simp
      case cons h' t' ih' =>
        simp  [List.filter_cons, Bool.or_eq_true]
        by_cases hyp2 : containsKey h'.fst l₂
        case pos =>
          simp [hyp2]
          apply ih'
          rw [List.distinctKeys_cons_iff]
          rw [List.distinctKeys_cons_iff, List.distinctKeys_cons_iff, List.containsKey_cons] at hl₁
          simp only [Bool.or_eq_false_iff] at hl₁
          exact ⟨hl₁.1.1, hl₁.2.2⟩
        case neg =>
          simp [hyp2]
          simp at hyp2
          rw [List.distinctKeys_cons_iff, containsKey_cons] at hl₁
          simp at hl₁
          simp [BEq.symm_false hl₁.2.1]
          apply ih'
          rw [List.distinctKeys_cons_iff] at hl₁ |-
          exact ⟨hl₁.1.1, hl₁.2.2⟩

theorem length_filter_containsKey_le [BEq α] [EquivBEq α]
    {l₁ l₂ : List ((a : α) × β a)}
    (dl₁ : DistinctKeys l₂)
    (dl₂ : DistinctKeys l₁) :
    (l₁.filter fun p => containsKey p.fst l₂).length ≤ l₂.length := by
  induction l₁ generalizing l₂
  case nil => simp
  case cons h t ih =>
    by_cases heq : containsKey h.fst l₂
    case pos =>
      simp [← List.countP_eq_length_filter]
      simp only [heq, List.countP_cons_of_pos]
      have len_eq : l₂.length = (eraseKey h.fst l₂).length + 1 := by
        induction l₂
        case nil =>
          simp at heq
        case cons h' t' ih' =>
          simp only [List.length_cons, eraseKey, Nat.add_right_cancel_iff]
          by_cases heq2 : h'.fst == h.fst
          case pos =>
            simp [heq2]
          case neg =>
            simp only [Bool.not_eq_true] at heq2
            simp only [heq2, cond_false, List.length_cons]
            apply ih'
            . rw [List.distinctKeys_cons_iff] at dl₁
              exact dl₁.1
            . rw [containsKey_cons] at heq
              simp only [heq2, Bool.false_or] at heq
              exact heq
      rw [len_eq]
      simp only [Nat.add_le_add_iff_right, ge_iff_le]
      specialize @ih (eraseKey h.fst l₂) ?refine1 ?refine2
      case refine1 =>
        apply DistinctKeys.eraseKey dl₁
      case refine2 =>
        rw [List.distinctKeys_cons_iff] at dl₂
        exact dl₂.1
      rw [← List.countP_eq_length_filter] at ih
      apply Nat.le_trans ?refine3 ih
      case refine3 =>
        clear ih len_eq
        induction t
        case nil => simp
        case cons h' t' ih' =>
          by_cases heq2 : h.fst == h'.fst
          case pos =>
            rw [List.distinctKeys_cons_iff] at dl₂
            replace dl₂ := dl₂.2
            rw [containsKey_cons] at dl₂
            simp only [Bool.or_eq_false_iff] at dl₂
            replace dl₂ := dl₂.1
            rw [PartialEquivBEq.symm] at dl₂
            . contradiction
            . exact heq2
          case neg =>
            simp only [Bool.not_eq_true] at heq2
            simp only [List.countP_cons]
            split
            case isTrue contains =>
              rw [containsKey_eraseKey]
              simp only [heq2, Bool.not_false, contains, Bool.and_self, ↓reduceIte,
                Nat.add_le_add_iff_right]
              apply ih'
              . rw [List.distinctKeys_cons_iff, List.distinctKeys_cons_iff, containsKey_cons] at dl₂
                simp only [Bool.or_eq_false_iff] at dl₂
                apply DistinctKeys.cons
                all_goals simp only [dl₂]
              . exact dl₁
            case isFalse contains =>
              rw [containsKey_eraseKey]
              simp only [Nat.add_zero, heq2, Bool.not_false, contains, Bool.and_false,
                Bool.false_eq_true, ↓reduceIte]
              apply ih'
              . rw [List.distinctKeys_cons_iff, List.distinctKeys_cons_iff, containsKey_cons] at dl₂
                simp only [Bool.or_eq_false_iff] at dl₂
                apply DistinctKeys.cons
                all_goals simp only [dl₂]
              . exact dl₁
    case neg =>
      simp only [List.filter_cons, heq, Bool.false_eq_true, ↓reduceIte]
      apply ih dl₁
      rw [List.distinctKeys_cons_iff] at dl₂
      exact dl₂.1

theorem isEmpty_filter_containsKey_iff [BEq α] [EquivBEq α]
    {l₁ l₂ : List ((a : α) × β a)} (dl₁ : DistinctKeys l₁) :
    (List.filter (fun p => containsKey p.fst l₂) l₁).isEmpty = true ↔
    ∀ (k : α), containsKey k l₁ = true → containsKey k l₂ = false := by
  constructor
  case mpr =>
    intro hyp
    rw [List.isEmpty_iff]
    simp only [List.filter_eq_nil_iff, Bool.not_eq_true]
    intro ⟨k,v⟩ mem
    apply hyp
    apply List.containsKey_of_mem mem
  case mp =>
    intro hyp k mem
    rw [List.isEmpty_iff] at hyp
    induction l₁ with
    | nil => simp at mem
    | cons h t ih =>
      rw [containsKey_cons] at mem
      simp only [Bool.or_eq_true] at mem
      rw [List.filter_cons] at hyp
      split at hyp
      case cons.isTrue _ =>
        simp at hyp
      case cons.isFalse heq =>
        simp only [Bool.not_eq_true] at heq
        cases mem
        case inl heq2 =>
          rw [containsKey_congr (PartialEquivBEq.symm heq2)]
          exact heq
        case inr heq2 =>
          apply ih
          . rw [List.distinctKeys_cons_iff] at dl₁
            exact dl₁.1
          . exact hyp
          . exact heq2

theorem nil_of_containsKey_eq_false [BEq α] [EquivBEq α] {l : List ((a : α) × β a)} :
    (∀ k, containsKey k l = false) ↔ l = [] := by
  constructor
  case mp =>
    intro hyp
    rw [List.eq_nil_iff_forall_not_mem]
    intro a
    specialize hyp a.fst
    rw [List.containsKey_eq_false_iff_forall_mem_keys] at hyp
    specialize hyp a.fst
    have : (a.fst == a.fst) → a.fst ∉keys l := by
      intro h₁ h₂
      specialize hyp h₂
      rw [hyp] at h₁
      contradiction
    specialize this (by simp)
    intro h
    have := Internal.List.fst_mem_keys_of_mem h
    contradiction
  case mpr =>
    intro hyp k
    simp [hyp]

theorem isEmpty_filter_containsKey_left [BEq α] [EquivBEq α]
    {l₁ l₂ : List ((a : α) × β a)} :
    l₁.isEmpty → (List.filter (fun p => containsKey p.fst l₂) l₁).isEmpty := by
  intro hyp
  simp at hyp
  simp [hyp]

theorem isEmpty_filter_containsKey_right [BEq α] [EquivBEq α]
    {l₁ l₂ : List ((a : α) × β a)} :
    l₂.isEmpty → (List.filter (fun p => containsKey p.fst l₂) l₁).isEmpty := by
  intro hyp
  simp at hyp
  simp [hyp]

theorem perm_filter_self_iff {f : α → Bool} {l : List α} :
    (l.filter f).Perm l ↔ ∀ a ∈ l, f a = true := by
  rw (occs := [1]) [← (List.filter_append_perm f _).congr_right,
    ← List.append_nil (List.filter _ _), List.perm_append_left_iff]
  simp

theorem perm_filter_self_iff_forall_containsKey  [BEq α] [LawfulBEq α] {f : (a : α) → β a → Bool}
    {l : List ((a : α) × β a)} (hl : DistinctKeys l) :
    List.Perm (l.filter fun p => f p.1 p.2) l ↔ ∀ (a : α) (h : containsKey a l),
      (f a (getValueCast a l h)) = true := by
  rw [perm_filter_self_iff]
  constructor
  · intro h a ha
    exact  h _ (getValueCast_mem ha)
  · intro h a ha
    exact getValueCast_of_mem ha hl ▸ h _ (containsKey_of_mem ha)

theorem perm_filter_key_self_iff_forall_containsKey [BEq α] [EquivBEq α] {f : α → Bool}
    {l : List ((a : α) × β a)} (hl : DistinctKeys l) :
    List.Perm (l.filter fun p => f p.1) l ↔ ∀ (a : α) (h : containsKey a l),
      f (getKey a l h) = true := by
  rw [perm_filter_self_iff]
  constructor
  · intro h a ha
    rw [getKey_eq_getEntry_fst]
    exact h _ getEntry_mem
  · intro h a ha
    simp only [getKey_eq_getEntry_fst] at h
    exact getEntry_of_mem ha hl ▸ h _ (containsKey_of_mem ha)

theorem Const.perm_filter_self_iff_forall_containsKey [BEq α] [EquivBEq α] {β : Type v} {f : α → β → Bool}
    {l : List ((_ : α) × β)} (hl : DistinctKeys l) :
    List.Perm (l.filter fun p => f p.1 p.2) l ↔ ∀ (a : α) (h : containsKey a l),
      (f (getKey a l h) (getValue a l h)) = true := by
  rw [perm_filter_self_iff]
  constructor
  · intro h a ha
    simp only [getKey_eq_getEntry_fst, getValue_eq_getEntry_snd]
    exact  h _ getEntry_mem
  · intro h a ha
    specialize h a.fst (containsKey_of_mem ha)
    simp only [ha, hl, getKey_of_mem, getValue_of_mem] at h
    exact h

theorem isEmpty_filterMap_eq_true [BEq α] [LawfulBEq α] {f : (a : α) → β a → Option (γ a)}
    {l : List ((a : α) × β a)} (distinct : DistinctKeys l) :
    (l.filterMap fun p => (f p.1 p.2).map (fun x => (⟨p.1, x⟩ : (a : α) × γ a))).isEmpty = true ↔
      ∀ (k : α) (h : containsKey k l = true), f k (getValueCast k l h) = none := by
  simp only [List.isEmpty_iff, List.filterMap_eq_nil_iff, Option.map_eq_none_iff,
    forall_mem_iff_forall_contains_getValueCast (p:= fun a b => f a b = none) distinct]

theorem isEmpty_filterMap_eq_false [BEq α] [LawfulBEq α] {f : (a : α) → β a → Option (γ a)}
    {l : List ((a : α) × β a)} (distinct : DistinctKeys l) :
    (l.filterMap fun p => (f p.1 p.2).map (fun x => (⟨p.1, x⟩ : (a : α) × γ a))).isEmpty = false ↔
      ∃ (k : α) (h : containsKey k l = true), (f k (getValueCast k l h)).isSome := by
  rw [Bool.eq_false_iff, Ne.eq_1, isEmpty_filterMap_eq_true distinct]
  simp [Option.ne_none_iff_isSome]

theorem isEmpty_filter_eq_true [BEq α] [LawfulBEq α] {f : (a : α) → β a → Bool}
    {l : List ((a : α) × β a)} (distinct : DistinctKeys l) :
    (l.filter fun p => f p.1 p.2).isEmpty = true ↔
      ∀ (k : α) (h : containsKey k l = true), f k (getValueCast k l h) = false := by
  simp only [List.isEmpty_iff, List.filter_eq_nil_iff, Bool.not_eq_true,
    forall_mem_iff_forall_contains_getValueCast (p := fun a b => f a b = false) distinct]

theorem isEmpty_filter_eq_false [BEq α] [LawfulBEq α] {f : (a : α) → β a → Bool}
    {l : List ((a : α) × β a)} (distinct : DistinctKeys l) :
    (l.filter fun p => (f p.1 p.2)).isEmpty = false ↔
      ∃ (k : α) (h : containsKey k l = true), f k (getValueCast k l h) = true := by
  rw [← Bool.not_eq_true, isEmpty_filter_eq_true distinct]
  simp

theorem isEmpty_filter_key_iff [BEq α] [EquivBEq α] {f : α → Bool}
    {l : List ((a : α) × β a)} (hl : DistinctKeys l) :
    (l.filter fun p => f p.1).isEmpty ↔ ∀ (k : α) (h : containsKey k l), f (getKey k l h) = false := by
  simp only [List.isEmpty_iff, List.filter_eq_nil_iff, Bool.not_eq_true]
  constructor
  · intro h a ha
    specialize h (getEntry a l ha) getEntry_mem
    simp only [getKey, getKey?_eq_getEntry?, Option.get_map]
    exact h
  · intro h ⟨k, v⟩ he
    have := getEntry?_of_mem hl BEq.rfl he
    specialize h k (containsKey_eq_isSome_getEntry?.trans (Option.isSome_of_eq_some this))
    simp only [getKey, getKey?_eq_getEntry?, this] at h
    exact h

namespace Const

theorem getKey_getValue_mem [BEq α] [EquivBEq α] {β : Type v} {l : List ((_ : α) × β)} {k : α} {h} :
    ⟨getKey k l h, getValue k l h⟩ ∈ l := by
  induction l with
  | nil => simp at h
  | cons hd tl ih =>
    by_cases hd_k : hd.1 == k
    · rw [getKey_cons, getValue_cons]
      simp [hd_k]
    · rw [getKey_cons, getValue_cons]
      simp [hd_k, ih]

theorem forall_mem_iff_forall_contains_getKey_getValue [BEq α] [EquivBEq α] {β : Type v}
    {l : List ((_ : α) × β)} {p : α → β → Prop} (distinct : DistinctKeys l) :
    (∀ (x : (_ : α) × β), x ∈ l → p x.1 x.2) ↔
      ∀ (a: α) (h : containsKey a l), p (getKey a l h) (getValue a l h) := by
  constructor
  · intro h a ha
    specialize h ⟨getKey a l ha, getValue a l ha⟩
    apply h getKey_getValue_mem
  · intro h x hx
    rw [← getKey_of_mem hx distinct (h':=containsKey_of_mem hx),
      ← getValue_of_mem hx distinct (h':=containsKey_of_mem hx)]
    apply h

theorem getValue?_filterMap {β : Type v} {γ : Type w} [BEq α] [EquivBEq α]
    {f : (_ : α) → β → Option γ} {l : List ((_ : α) × β)} (distinct : DistinctKeys l) {k : α} :
    getValue? k (l.filterMap fun p => (f p.1 p.2).map (fun x => (⟨p.1, x⟩ : (_ : α) × γ))) =
      (getValue? k l).pbind (fun v h =>
        f (getKey k l (containsKey_eq_isSome_getValue?.trans (Option.isSome_of_eq_some h))) v) := by
  simp only [getValue?_eq_getEntry?, getEntry?_filterMap distinct,
    Function.comp_def, Option.map_bind, Option.pbind_map,
    Option.map_map, Option.map_id']
  simp only [getKey, getKey?_eq_getEntry?, ← Option.pbind_eq_bind]
  congr; funext a h
  simp only [Option.mem_def.mp h, Option.map_some, Option.get_some]

theorem getValue?_filterMap_of_getKey?_eq_some {β : Type v} {γ : Type w} [BEq α] [EquivBEq α]
    {f : (_ : α) → β → Option γ} {l : List ((_ : α) × β)} (distinct : DistinctKeys l) {k k' : α} :
  getKey? k l = some k' →
    getValue? k (l.filterMap fun p => (f p.1 p.2).map (fun x => (⟨p.1, x⟩ : (_ : α) × γ))) =
      (getValue? k l).bind (fun x => f k' x) := by
  simp only [getKey?_eq_getEntry?, Option.map_eq_some_iff, getValue?_eq_getEntry?,
    getEntry?_filterMap distinct, Option.map_bind, forall_exists_index, and_imp]
  intro x hx hk
  simp only [hx, Option.bind_some, Function.comp_apply, hk, Option.map_map, Option.map_some]
  cases f k' x.2 <;> simp

theorem getValue!_filterMap {β : Type v} {γ : Type w} [BEq α] [EquivBEq α] [Inhabited γ]
    {f : (_ : α) → β → Option γ} {l : List ((_ : α) × β)} (distinct : DistinctKeys l) {k : α} :
    getValue! k (l.filterMap fun p => (f p.1 p.2).map (fun x => (⟨p.1, x⟩ : (_ : α) × γ))) =
      ((getValue? k l).pbind (fun v h =>
        f (getKey k l (containsKey_eq_isSome_getValue?.trans (Option.isSome_of_eq_some h))) v)).get! := by
  simp only [getValue!_eq_getValue?, getValue?_filterMap distinct]

theorem getValue!_filterMap_of_getKey?_eq_some {β : Type v} {γ : Type w} [BEq α] [EquivBEq α]
    [Inhabited γ] {f : (_ : α) → β → Option γ} {l : List ((_ : α) × β)} (distinct : DistinctKeys l)
    {k k' : α} :
  getKey? k l = some k' →
    getValue! k (l.filterMap fun p => (f p.1 p.2).map (fun x => (⟨p.1, x⟩ : (_ : α) × γ))) =
      ((getValue? k l).bind (fun x => f k' x)).get! := by
  intro h
  simp [getValue!_eq_getValue?, getValue?_filterMap_of_getKey?_eq_some distinct h]

theorem getValueD_filterMap {β : Type v} {γ : Type w} [BEq α] [EquivBEq α] {fallback : γ}
    {f : (_ : α) → β → Option γ} {l : List ((_ : α) × β)} (distinct : DistinctKeys l) {k : α} :
    getValueD k (l.filterMap fun p => (f p.1 p.2).map (fun x => (⟨p.1, x⟩ : (_ : α) × γ))) fallback =
      ((getValue? k l).pbind (fun v h =>
        f (getKey k l (containsKey_eq_isSome_getValue?.trans (Option.isSome_of_eq_some h))) v)).getD fallback := by
  simp [getValueD_eq_getValue?, Option.getD, getValue?_filterMap, distinct]

theorem getValueD_filterMap_of_getKey?_eq_some {β : Type v} {γ : Type w} [BEq α] [EquivBEq α]
    {f : (_ : α) → β → Option γ} {l : List ((_ : α) × β)} (distinct : DistinctKeys l)
    {k k' : α} {fallback : γ} :
  getKey? k l = some k' →
    getValueD k (l.filterMap fun p => (f p.1 p.2).map (fun x => (⟨p.1, x⟩ : (_ : α) × γ))) fallback =
      ((getValue? k l).bind (fun x => f k' x)).getD fallback := by
  intro h
  simp [getValueD_eq_getValue?, getValue?_filterMap_of_getKey?_eq_some distinct h]

theorem getValue?_filter {β : Type v} [BEq α] [EquivBEq α]
    {f : (_ : α) → β → Bool} {l : List ((_ : α) × β)} (distinct : DistinctKeys l) {k : α} :
    getValue? k (l.filter fun p => (f p.1 p.2)) =
      (getValue? k l).pfilter (fun v h =>
        f (getKey k l (containsKey_eq_isSome_getValue?.trans (Option.isSome_of_eq_some h))) v) := by
  simp only [getValue?_eq_getEntry?, distinct, getEntry?_filter,
    Option.pfilter_eq_pbind_ite, ← Option.bind_guard, Option.guard_def,
    Option.pbind_map, Option.map_bind, Function.comp_def, apply_ite,
    Option.map_some, Option.map_none]
  simp only [getKey, getKey?_eq_getEntry?, ← Option.pbind_eq_bind]
  congr; funext a h
  simp only [Option.mem_def.mp h, Option.map_some, Option.get_some]

theorem getValue?_filter_of_getKey?_eq_some {β : Type v} [BEq α] [EquivBEq α]
    {f : (_ : α) → β → Bool} {l : List ((_ : α) × β)} (distinct : DistinctKeys l) {k k' : α} :
  getKey? k l = some k' →
    getValue? k (l.filter fun p => (f p.1 p.2)) =
      (getValue? k l).filter (fun x => f k' x) := by
  simp only [getKey?_eq_getEntry?, Option.map_eq_some_iff, getValue?_eq_getEntry?,
    getEntry?_filter distinct, forall_exists_index, and_imp]
  intro x hx hk
  simp only [hx, Option.map_some, Option.filter_some, ← hk]
  split <;> simp

theorem getValue!_filter {β : Type v} [BEq α] [EquivBEq α] [Inhabited β]
    {f : (_ : α) → β → Bool} {l : List ((_ : α) × β)} (distinct : DistinctKeys l) {k : α} :
    getValue! k (l.filter fun p => (f p.1 p.2)) =
      ((getValue? k l).pfilter (fun v h =>
        f (getKey k l (containsKey_eq_isSome_getValue?.trans (Option.isSome_of_eq_some h))) v)).get! := by
  simp [getValue!_eq_getValue?, getValue?_filter, distinct]

theorem getValue!_filter_of_getKey?_eq_some {β : Type v} [BEq α] [EquivBEq α] [Inhabited β]
    {f : (_ : α) → β → Bool} {l : List ((_ : α) × β)} (distinct : DistinctKeys l) {k k' : α} :
  getKey? k l = some k' →
    getValue! k (l.filter fun p => (f p.1 p.2)) =
      ((getValue? k l).filter (fun x => f k' x)).get! := by
  intro h
  simp [getValue!_eq_getValue?, getValue?_filter_of_getKey?_eq_some distinct h]

theorem getValueD_filter {β : Type v} [BEq α] [EquivBEq α] {fallback : β}
    {f : (_ : α) → β → Bool} {l : List ((_ : α) × β)} (distinct : DistinctKeys l) {k : α} :
    getValueD k (l.filter fun p => (f p.1 p.2)) fallback =
      ((getValue? k l).pfilter (fun v h =>
        f (getKey k l (containsKey_eq_isSome_getValue?.trans (Option.isSome_of_eq_some h))) v)).getD fallback := by
  simp [getValueD_eq_getValue?, Option.getD, getValue?_filter, distinct]

theorem getValueD_filter_of_getKey?_eq_some {β : Type v} [BEq α] [EquivBEq α] {fallback : β}
    {f : (_ : α) → β → Bool} {l : List ((_ : α) × β)} (distinct : DistinctKeys l) {k k' : α}
    (h : getKey? k l = some k') :
    getValueD k (l.filter fun p => (f p.1 p.2)) fallback =
      ((getValue? k l).filter (fun x => f k' x)).getD fallback := by
  simp [getValueD_eq_getValue?, getValue?_filter_of_getKey?_eq_some distinct h]

theorem getValue?_map {β : Type v} {γ : Type w} [BEq α] [EquivBEq α]
    {f : (_ : α) → β → γ} {l : List ((_ : α) × β)} (hl : DistinctKeys l) {k : α} :
    getValue? k (l.map fun p => ⟨p.1, f p.1 p.2⟩) =
      (getValue? k l).pmap (fun v h => f (getKey k l h) v)
        (fun _ h => containsKey_eq_isSome_getValue?.trans (Option.isSome_of_mem h)) := by
  simp only [getValue?_eq_getEntry?, getEntry?_map hl, Option.map_map, Function.comp_def,
    getKey, getKey?_eq_getEntry?, Option.get_map, Option.pmap_eq_dmap, Option.dmap_map]
  conv => enter [2, 2, a, h]; simp only [h, Option.get_some]
  rw [Option.dmap_eq_map]

theorem getValue?_map_of_getKey?_eq_some {β : Type v} {γ : Type w} [BEq α] [EquivBEq α]
    {f : (_ : α) → β → γ} {l : List ((_ : α) × β)} (hl : DistinctKeys l) {k k' : α}
    (h : getKey? k l = some k') :
    getValue? k (l.map fun p => ⟨p.1, f p.1 p.2⟩) = (getValue? k l).map (f k') := by
  simp only [getValue?_map hl, getKey, h, Option.get_some, Option.pmap_eq_map]

theorem getValue!_map {β : Type v} {γ : Type w} [BEq α] [EquivBEq α] [Inhabited γ]
    {f : (_ : α) → β → γ} {l : List ((_ : α) × β)} (hl : DistinctKeys l) {k : α} :
    getValue! k (l.map fun p => ⟨p.1, f p.1 p.2⟩) =
      ((getValue? k l).pmap (fun v h => f (getKey k l h) v)
        (fun _ h => containsKey_eq_isSome_getValue?.trans (Option.isSome_of_mem h))).get! := by
  simp only [getValue!, getValue?_map hl]

theorem getValue!_map_of_getKey?_eq_some {β : Type v} {γ : Type w} [BEq α] [EquivBEq α] [Inhabited γ]
    {f : (_ : α) → β → γ} {l : List ((_ : α) × β)} (hl : DistinctKeys l) {k k' : α}
    (h : getKey? k l = some k') :
    getValue! k (l.map fun p => ⟨p.1, f p.1 p.2⟩) = ((getValue? k l).map (f k')).get! := by
  simp only [getValue!_eq_getValue?, getValue?_map_of_getKey?_eq_some hl h]

theorem getValueD_map {β : Type v} {γ : Type w} [BEq α] [EquivBEq α] {fallback : γ}
    {f : (_ : α) → β → γ} {l : List ((_ : α) × β)} (hl : DistinctKeys l) {k : α} :
    getValueD k (l.map fun p => ⟨p.1, f p.1 p.2⟩) fallback =
      ((getValue? k l).pmap (fun v h => f (getKey k l h) v)
        (fun _ h => containsKey_eq_isSome_getValue?.trans (Option.isSome_of_mem h))).getD fallback := by
  simp only [getValueD, getValue?_map hl]

theorem getValueD_map_of_getKey?_eq_some {β : Type v} {γ : Type w} [BEq α] [EquivBEq α]
    {f : (_ : α) → β → γ} {l : List ((_ : α) × β)} (hl : DistinctKeys l) {k k' : α} {fallback : γ}
    (h : getKey? k l = some k') :
    getValueD k (l.map fun p => ⟨p.1, f p.1 p.2⟩) fallback = ((getValue? k l).map (f k')).getD fallback := by
  simp only [getValueD_eq_getValue?, getValue?_map_of_getKey?_eq_some hl h]

theorem getKey?_filterMap [BEq α] [EquivBEq α] {β : Type v} {γ : Type w}
    {f : (_ : α) → β → Option γ}
    {l : List ((_ : α) × β)} {k : α} (hl : DistinctKeys l) :
    getKey? k (l.filterMap fun p => (f p.1 p.2).map (fun x => (⟨p.1, x⟩ : (_ : α) × γ))) =
      (getKey? k l).pfilter (fun x h =>
        (f x (getValue x l (containsKey_of_getKey?_eq_some h))).isSome) := by
  simp only [getKey?_eq_getEntry?, getEntry?_filterMap hl, Option.map_bind,
    Function.comp_def, Option.map_map, Option.pfilter_eq_pbind_ite,
    Option.pbind_map, getValue, getValue?_eq_getEntry?]
  rw [← Option.pbind_eq_bind]
  congr; funext a h
  simp only [getEntry?_congr (beq_of_getEntry?_eq_some h)]
  simp only [show _ = _ from h, Option.map_some, Option.get_some]
  cases f a.1 a.2 <;> rfl

theorem getKey!_filterMap [BEq α] [EquivBEq α] [Inhabited α] {β : Type v} {γ : Type w}
    {f : (_ : α) → β → Option γ}
    {l : List ((_ : α) × β)} {k : α} (hl : DistinctKeys l) :
    getKey! k (l.filterMap fun p => (f p.1 p.2).map (fun x => (⟨p.1, x⟩ : (_ : α) × γ))) =
      ((getKey? k l).pfilter (fun x h =>
      (f x (getValue x l (containsKey_of_getKey?_eq_some h))).isSome)).get! := by
  simp [getKey!_eq_getKey?, getKey?_filterMap hl]

theorem getKeyD_filterMap [BEq α] [EquivBEq α] {β : Type v} {γ : Type w}
    {f : (_ : α) → β → Option γ}
    {l : List ((_ : α) × β)} {k fallback: α} (hl : DistinctKeys l) :
    getKeyD k (l.filterMap fun p => (f p.1 p.2).map (fun x => (⟨p.1, x⟩ : (_ : α) × γ))) fallback =
      ((getKey? k l).pfilter (fun x h =>
        (f x (getValue x l (containsKey_of_getKey?_eq_some h))).isSome)).getD fallback := by
  simp [getKeyD_eq_getKey?, getKey?_filterMap hl]

theorem getValue_eq_get_getValue? [BEq α] {β : Type v} {a : α} {l : List ((_ : α) × β)}
    {h : containsKey a l} :
    getValue a l h = (getValue? a l).get (containsKey_eq_isSome_getValue? (a := a) ▸ h) := by
  simp [getValue?_eq_some_getValue h]

theorem getKey?_filter [BEq α] [EquivBEq α] {β : Type v}
    {f : (_ : α) → β → Bool}
    {l : List ((_ : α) × β)} {k : α} (hl : DistinctKeys l) :
    getKey? k (l.filter fun p => f p.1 p.2) =
      (getKey? k l).pfilter (fun x h =>
        f x (getValue x l (containsKey_of_getKey?_eq_some h))) := by
  simp [getKey?_eq_getEntry?, getEntry?_filter hl, getValue_eq_get_getValue?,
    getValue?_eq_getEntry?]
  obtain (h|⟨p, h⟩) := Option.eq_none_or_eq_some (getEntry? k l)
  · simp [h]
  · simp [h, Option.filter_some, getEntry?_congr (beq_of_getEntry?_eq_some h)]

theorem getKey!_filter [BEq α] [EquivBEq α] [Inhabited α] {β : Type v}
    {f : (_ : α) → β → Bool}
    {l : List ((_ : α) × β)} {k : α} (hl : DistinctKeys l) :
    getKey! k (l.filter fun p => f p.1 p.2) =
      ((getKey? k l).pfilter (fun x h =>
        f x (getValue x l (containsKey_of_getKey?_eq_some h)))).get! := by
  simp [getKey!_eq_getKey?, getKey?_filter hl]

theorem getKeyD_filter [BEq α] [EquivBEq α] {β : Type v}
    {f : (_ : α) → β → Bool}
    {l : List ((_ : α) × β)} {k fallback : α} (hl : DistinctKeys l) :
    getKeyD k (l.filter fun p => f p.1 p.2) fallback =
      ((getKey? k l).pfilter (fun x h =>
        f x (getValue x l (containsKey_of_getKey?_eq_some h)))).getD fallback := by
  simp [getKeyD_eq_getKey?, getKey?_filter hl]

theorem length_filterMap_eq_length_iff {β : Type v} {γ : Type w} [BEq α] [EquivBEq α]
    {f : (_ : α) → β → Option γ} {l : List ((_ : α) × β)} (distinct : DistinctKeys l) :
    (l.filterMap fun p => (f p.1 p.2).map (fun x => (⟨p.1, x⟩ : (_ : α) × γ))).length = l.length ↔
      ∀ (a : α) (h : containsKey a l), (f (getKey a l h) (getValue a l h)).isSome := by
  rw [List.filterMap_length_eq_length]
  constructor
  · intro h a ha
    specialize h ⟨getKey a l ha, getValue a l ha⟩
    simp only [Option.isSome_map] at h
    apply h
    apply getKey_getValue_mem
  · intro h x hx
    simp only [Option.isSome_map]
    specialize h x.1 (containsKey_of_mem hx)
    simp [getValue_of_mem hx distinct, getKey_of_mem hx distinct] at h
    exact h

theorem length_filter_eq_length_iff {β : Type v} [BEq α] [EquivBEq α]
    {f : (_ : α) → β → Bool} {l : List ((_ : α) × β)} (distinct : DistinctKeys l) :
    (l.filter fun p => (f p.1 p.2)).length = l.length ↔
      ∀ (a : α) (h : containsKey a l), (f (getKey a l h) (getValue a l h)) = true := by
  simp [← List.filterMap_eq_filter, Option.guard,
    forall_mem_iff_forall_contains_getKey_getValue (p := fun a b => f a b = true) distinct]

theorem length_filter_key_eq_length_iff {β : Type v} [BEq α] [EquivBEq α]
    {f : (_ : α) → Bool} {l : List ((_ : α) × β)} (distinct : DistinctKeys l) :
    (l.filter fun p => f p.1).length = l.length ↔
      ∀ (a : α) (h : containsKey a l), f (getKey a l h) = true := by
  simp [← List.filterMap_eq_filter,
    forall_mem_iff_forall_contains_getKey_getValue (p := fun a b => f a = true) distinct]

theorem isEmpty_filterMap_eq_true [BEq α] [EquivBEq α] {β : Type v} {γ : Type w}
    {f : (_ : α) → β → Option γ} {l : List ((_ : α) × β)} (distinct : DistinctKeys l) :
    (l.filterMap fun p => (f p.1 p.2).map (fun x => (⟨p.1, x⟩ : (_ : α) × γ))).isEmpty = true ↔
      ∀ (k : α) (h : containsKey k l = true), f (getKey k l h) (getValue k l h) = none := by
  simp only [List.isEmpty_iff, List.filterMap_eq_nil_iff, Option.map_eq_none_iff,
    forall_mem_iff_forall_contains_getKey_getValue (p := fun a b => f a b = none) distinct]

theorem isEmpty_filterMap_eq_false [BEq α] [EquivBEq α] {β : Type v} {γ : Type w}
    {f : (_ : α) → β → Option γ} {l : List ((_ : α) × β)} (distinct : DistinctKeys l) :
    (l.filterMap fun p => (f p.1 p.2).map (fun x => (⟨p.1, x⟩ : (_ : α) × γ))).isEmpty = false ↔
      ∃ (k : α) (h : containsKey k l = true), (f (getKey k l h) (getValue k l h)).isSome := by
  rw [Bool.eq_false_iff, ne_eq, isEmpty_filterMap_eq_true distinct]
  simp only [Classical.not_forall, Option.ne_none_iff_isSome]

theorem isEmpty_filter_eq_true [BEq α] [EquivBEq α] {β : Type v}
    {f : (_ : α) → β → Bool} {l : List ((_ : α) × β)} (distinct : DistinctKeys l) :
    (l.filter fun p => (f p.1 p.2)).isEmpty = true ↔
      ∀ (k : α) (h : containsKey k l = true), f (getKey k l h) (getValue k l h) = false := by
  simp only [List.isEmpty_iff, List.filter_eq_nil_iff, Bool.not_eq_true,
    forall_mem_iff_forall_contains_getKey_getValue (p := fun a b => f a b = false) distinct]

theorem isEmpty_filter_eq_false [BEq α] [EquivBEq α] {β : Type v}
    {f : (_ : α) → β → Bool} {l : List ((_ : α) × β)} (distinct : DistinctKeys l) :
    (l.filter fun p => (f p.1 p.2)).isEmpty = false ↔
      ∃ (k : α) (h : containsKey k l = true), f (getKey k l h) (getValue k l h) = true := by
  rw [Bool.eq_false_iff, ne_eq, isEmpty_filter_eq_true distinct]
  simp only [Classical.not_forall, Bool.not_eq_false]

theorem isEmpty_filter_key_eq_true [BEq α] [EquivBEq α] {β : Type v}
    {f : (_ : α) → Bool} {l : List ((_ : α) × β)} (distinct : DistinctKeys l) :
    (l.filter fun p => (f p.1)).isEmpty = true ↔
      ∀ (k : α) (h : containsKey k l = true), f (getKey k l h) = false :=
  isEmpty_filter_eq_true (f := fun a _ => f a) distinct

theorem isEmpty_filter_key_eq_false [BEq α] [EquivBEq α] {β : Type v}
    {f : (_ : α) → Bool} {l : List ((_ : α) × β)} (distinct : DistinctKeys l) :
    (l.filter fun p => (f p.1)).isEmpty = false ↔
      ∃ (k : α) (h : containsKey k l = true), f (getKey k l h) = true :=
  isEmpty_filter_eq_false (f := fun a _ => f a) distinct

theorem toList_map' {β : Type v} {γ : Type w} {f : (_ : α) → β → γ} {l : List ((_ : α) × β)} :
    l.map (fun p => (p.1, f p.1 p.2)) =
      (l.map fun p => (⟨p.1, f p.1 p.2⟩ : (_ : α) × γ)).map (fun p => (p.1, p.2)) := by
  simp

theorem toList_map {β : Type v} {γ : Type w} {f : (_ : α) → β → γ} {l : List ((_ : α) × β)} :
    (l.map (fun p => (p.1, f p.1 p.2))).Perm
      ((l.map fun p => (⟨p.1, f p.1 p.2⟩ : (_ : α) × γ)).map (fun p => (p.1, p.2))) := by
  simp [toList_map']

end Const

end FilterMap

section Min

private local instance leSigmaOfOrd [Ord α] : LE ((a : α) × β a) where
  le a b := (compare a.1 b.1).isLE

private local instance [Ord α] : DecidableLE ((a : α) × β a) :=
  fun a b => inferInstanceAs <| Decidable (compare a.1 b.1).isLE

private theorem leSigmaOfOrd_total [Ord α] [OrientedOrd α] (a b : (a : α) × β a) :
    a ≤ b ∨ b ≤ a := by
  simp only [leSigmaOfOrd]
  rw [← OrientedCmp.isGE_iff_isLE]
  cases compare b.fst a.fst <;> trivial

private local instance minSigmaOfOrd [Ord α] : Min ((a : α) × β a) where
  min a b := if compare a.1 b.1 |>.isLE then a else b

private theorem min_def [Ord α] {p q : (a : α) × β a} :
    min p q = if compare p.1 q.1 |>.isLE then p else q :=
  rfl

private local instance [Ord α] [TransOrd α] :
    Std.Associative (min : (a : α) × β a → (a : α) × β a → (a : α) × β a) where
  assoc a b c := by
    simp only [min_def]
    split <;> split <;> (try split) <;> try rfl
    · rename_i hab hac hbc
      refine absurd ?_ hac
      exact TransCmp.isLE_trans hab hbc
    · rename_i hab hbc hac
      refine absurd hac ?_
      simp only [Bool.not_eq_true, Ordering.isLE_eq_false] at ⊢ hab hbc
      exact TransCmp.gt_trans hab hbc

/-- Like `List.min?`, but using an `Ord` typeclass instead of a `Min` typeclass. -/
def minEntry? [Ord α] (xs : List ((a : α) × β a)) : Option ((a : α) × β a) :=
  xs.min?

/-- Returns the smallest key in an associative list. -/
def minKey? [Ord α] (xs : List ((a : α) × β a)) : Option α :=
  minEntry? xs |>.map Sigma.fst

theorem DistinctKeys.eq_of_mem_of_beq [BEq α] [EquivBEq α] {a b : (a : α) × β a}
    {l : List ((a : α) × β a)} (hma : a ∈ l) (hmb : b ∈ l) (he : a.1 == b.1) (hd : DistinctKeys l) :
    a = b := by
  replace hd := hd.distinct
  induction hma
  · cases hmb
    · rfl
    · simp [pairwise_cons.mp hd |>.1 b.1 <| fst_mem_keys_of_mem ‹_›] at he
  · rename_i _ ih
    have hd := pairwise_cons.mp hd
    cases hmb
    · simp [BEq.symm_false <| hd.1 a.1 <| fst_mem_keys_of_mem ‹_›] at he
    · exact ih ‹_› hd.2

private theorem min_eq_or [Ord α] {p q : (a : α) × β a} : min p q = p ∨ min p q = q := by
  rw [min_def]
  split <;> simp

private theorem min_eq_left [Ord α] {p q : (a : α) × β a} (h : compare p.1 q.1 |>.isLE) : min p q = p := by
  simp [min_def, h]

private theorem min_eq_left_of_lt [Ord α] {p q : (a : α) × β a} (h : compare p.1 q.1 = .lt) : min p q = p :=
  min_eq_left (Ordering.isLE_of_eq_lt h)

theorem minEntry?_eq_head? [Ord α] {l : List ((a : α) × β a)}
    (hl : l.Pairwise (fun a b => compare a.1 b.1 = .lt)) : minEntry? l = l.head? := by
  rw [minEntry?, List.min?_eq_head? (hl.imp min_eq_left_of_lt)]

@[simp]
theorem minEntry?_nil [Ord α] : minEntry? ([] : List ((a : α) × β a)) = none := by
  simp [minEntry?, List.min?]

private theorem minEntry?_cons [Ord α] [TransOrd α] (e : (a : α) × β a) (l : List ((a : α) × β a)) :
    minEntry? (e :: l) = some (match minEntry? l with
    | none => e
    | some w => min e w) := by
  simp only [minEntry?, List.min?_cons]
  split <;> simp_all only [List.min?_eq_none_iff, List.min?_nil, Option.elim_none, Option.elim_some]

theorem isSome_minEntry?_of_isEmpty_eq_false [Ord α] {l : List ((a : α) × β a)} (hl : l.isEmpty = false) :
    (minEntry? l).isSome := by
  cases l
  · simp_all
  · simp [minEntry?, List.min?]

private theorem le_min_iff [Ord α] [TransOrd α] {a b c : (a : α) × β a} :
    a ≤ min b c ↔ a ≤ b ∧ a ≤ c := by
  simp only [min_def]
  split
  · simp only [iff_self_and]
    exact fun h => TransCmp.isLE_trans h ‹_›
  · simp only [Bool.not_eq_true, Ordering.isLE_eq_false, OrientedCmp.gt_iff_lt, iff_and_self] at *
    exact fun h => Ordering.isLE_of_eq_lt <| TransCmp.lt_of_isLE_of_lt h ‹_›

private theorem antisymm_subtype [Ord α] [TransOrd α] [BEq α] [LawfulBEqOrd α]
    {l : List ((a : α) × β a)} (hd : DistinctKeys l) :
    Antisymm (α := Subtype (· ∈ l)) (· ≤ ·) where
  antisymm a b hab hba := by
    exact Subtype.ext
      <| hd.eq_of_mem_of_beq a.property b.property
      <| compare_eq_iff_beq.mp
      <| OrientedCmp.isLE_antisymm hab hba

theorem minEntry?_eq_some_iff [Ord α] [TransOrd α] [BEq α] [LawfulBEqOrd α] (a : (a : α) × β a)
    {l : List ((a : α) × β a)} (hd : DistinctKeys l) :
    minEntry? l = some a ↔ a ∈ l ∧ ∀ b : α, containsKey b l → (compare a.fst b).isLE := by
  haveI : LawfulOrderMin ((a : α) × β a) := .of_le_min_iff
    (fun _ _ _ => le_min_iff) (fun _ _ => min_eq_or)
  haveI : Refl (α := (a : α) × β a) (· ≤ ·) := ⟨fun _ => ReflCmp.isLE_rfl⟩
  haveI : Antisymm (α := Subtype (· ∈ l)) (· ≤ ·) := antisymm_subtype hd
  haveI : IsLinearOrder (Subtype (· ∈ l)) := IsLinearOrder.of_refl_of_antisymm_of_lawfulOrderMin
  rw [minEntry?, List.min?_eq_some_iff_subtype]
  simp only [and_congr_right_iff]
  intro hm
  apply Iff.intro
  · intro h k hk
    obtain ⟨e, hel, hek⟩ := containsKey_eq_true_iff_exists_mem.mp hk
    exact TransCmp.isLE_trans (h _ hel) <| Ordering.isLE_of_eq_eq <| compare_eq_iff_beq.mpr hek
  · intro h e he
    exact h _ <| containsKey_of_mem he

theorem minKey?_eq_some_iff_getKey?_eq_self_and_forall [Ord α] [TransOrd α] [BEq α] [LawfulBEqOrd α]
    {k} {l : List ((a : α) × β a)} (hd : DistinctKeys l) :
    minKey? l = some k ↔ getKey? k l = some k ∧ ∀ k' : α, containsKey k' l → (compare k k').isLE := by
  simp only [minKey?, Option.map_eq_some_iff, minEntry?_eq_some_iff _ hd]
  simp only [getKey?_eq_getEntry?, Option.map_eq_some_iff, getEntry?_eq_some_iff hd]
  apply Iff.intro
  · rintro ⟨_, ⟨hm, hcmp⟩, rfl⟩
    exact ⟨⟨_, ⟨BEq.rfl, hm⟩, rfl⟩, hcmp⟩
  · rintro ⟨⟨_, ⟨_, hm⟩, rfl⟩, hcmp⟩
    exact ⟨_, ⟨hm, hcmp⟩, rfl⟩

theorem minKey?_eq_some_iff_mem_and_forall [Ord α] [LawfulEqOrd α] [TransOrd α] [BEq α]
    [LawfulBEqOrd α] {k} {l : List ((a : α) × β a)} (hd : DistinctKeys l) :
    minKey? l = some k ↔ containsKey k l ∧ ∀ k' : α, containsKey k' l → (compare k k').isLE := by
  simp only [minKey?, Option.map_eq_some_iff, minEntry?_eq_some_iff _ hd]
  apply Iff.intro
  · rintro ⟨_, ⟨hm, hcmp⟩, rfl⟩
    exact ⟨containsKey_of_mem hm, hcmp⟩
  · rintro ⟨hc, hle⟩
    have heq := beq_iff_eq.mp <| getKey_eq_getEntry_fst (α := α) ▸ getKey_beq hc
    refine ⟨getEntry k l hc, ⟨getEntry_mem, ?_⟩, heq⟩
    intro k' hk'
    rw [heq]
    exact hle _ hk'

theorem minEntry?_of_perm [Ord α] [TransOrd α] [BEq α] [LawfulBEqOrd α]
    {l l' : List ((a : α) × β a)} (hl : DistinctKeys l) (hp : l.Perm l') :
    minEntry? l = minEntry? l' := by
  cases l
  case nil => simp_all only [List.nil_perm]
  case cons e es =>
    ext
    simp only [minEntry?_eq_some_iff _ hl, hp.mem_iff, containsKey_of_perm hp]
    exact minEntry?_eq_some_iff _ (hl.perm hp.symm) |>.symm

theorem minKey?_of_perm [Ord α] [TransOrd α] [BEq α] [LawfulBEqOrd α] {l l' : List ((a : α) × β a)}
    (hl : DistinctKeys l) (hp : l.Perm l') :
    minKey? l = minKey? l' := by
  simp only [minKey?, minEntry?_of_perm hl hp]

theorem minEntry?_eq_none_iff_isEmpty [Ord α] {l : List ((a : α) × β a)} :
    minEntry? l = none ↔ l.isEmpty := by
  simp only [List.isEmpty_iff, minEntry?, List.min?_eq_none_iff]

theorem minKey?_eq_none_iff_isEmpty [Ord α] {l : List ((a : α) × β a)} :
    minKey? l = none ↔ l.isEmpty := by
  simp [minKey?, minEntry?_eq_none_iff_isEmpty]

theorem minKey?_of_isEmpty [Ord α] [TransOrd α] {l : List ((a : α) × β a)} (he : l.isEmpty) :
    minKey? l = none :=
  minKey?_eq_none_iff_isEmpty.mpr he

theorem isNone_minEntry?_eq_isEmpty [Ord α] {l : List ((a : α) × β a)} :
    (minEntry? l).isNone = l.isEmpty := by
  rw [Bool.eq_iff_iff]
  simp only [Option.isNone_iff_eq_none, minEntry?_eq_none_iff_isEmpty, List.isEmpty_iff]

theorem isNone_minKey?_eq_isEmpty [Ord α] {l : List ((a : α) × β a)} :
    (minKey? l).isNone = l.isEmpty := by
  simpa [minKey?] using isNone_minEntry?_eq_isEmpty

theorem isSome_minEntry?_eq_not_isEmpty [Ord α] {l : List ((a : α) × β a)} :
    (minEntry? l).isSome = !l.isEmpty := by
  rw [← Bool.not_inj_iff, Bool.not_not, Bool.eq_iff_iff, Bool.not_eq_true', Option.isSome_eq_false_iff,
    Option.isNone_iff_eq_none]
  apply minEntry?_eq_none_iff_isEmpty

theorem isSome_minKey?_eq_not_isEmpty [Ord α] {l : List ((a : α) × β a)} :
    (minKey? l).isSome = !l.isEmpty := by
  simpa [minKey?] using isSome_minEntry?_eq_not_isEmpty

theorem isSome_minKey?_iff_isEmpty_eq_false [Ord α] {l : List ((a : α) × β a)} :
    (minKey? l).isSome ↔ l.isEmpty = false := by
  simp [isSome_minKey?_eq_not_isEmpty]

private theorem min_apply [Ord α] {e₁ e₂ : (a : α) × β a} {f : (a : α) × β a → (a : α) × β a}
    (hf : compare e₁.1 e₂.1 = compare (f e₁).1 (f e₂).1) :
   min (f e₁) (f e₂) = f (min e₁ e₂) := by
  simp only [min_def, hf, apply_ite f]

theorem minEntry?_map [Ord α] (l : List ((a : α) × β a)) (f : (a : α) × β a → (a : α) × β a)
    (hf : ∀ e₁ e₂, compare e₁.1 e₂.1 = compare (f e₁).1 (f e₂).1) :
    minEntry? (l.map f) = (minEntry? l).map f := by
  simp only [minEntry?, List.min?]
  cases l <;> try rfl
  rename_i e es
  simp only [List.map_cons, Option.map_some, Option.some.injEq]
  rw [← List.foldr_reverse, ← List.foldr_reverse, ← List.map_reverse]
  induction es.reverse with
  | nil => rfl
  | cons _ _ ih =>
    simp [ih, min_apply (hf ..)]

theorem replaceEntry_eq_map [Ord α] [TransOrd α] [BEq α] [LawfulBEqOrd α] {k v}
    {l : List ((a : α) × β a)} (hl : DistinctKeys l) :
    replaceEntry k v l = l.map fun e => if e.1 == k then ⟨k, v⟩ else e := by
  induction l with
  | nil => rfl
  | cons e es ih =>
    simp only [replaceEntry, cond_eq_ite, List.map_cons]
    split
    · rename_i heq
      simp only [List.cons.injEq, true_and]
      replace hl : containsKey k es = false := containsKey_congr heq ▸ hl.containsKey_eq_false
      clear ih
      induction es with
      | nil => rfl
      | cons e' es ih =>
        simp only [List.map_cons, List.cons.injEq]
        rw [containsKey_cons] at hl
        simp only [Bool.or_eq_false_iff] at hl
        simpa [hl.1] using ih hl.2
    · simp [ih hl.tail]

theorem minEntry?_replaceEntry [Ord α] [TransOrd α] [BEq α] [LawfulBEqOrd α] {k : α} {v : β k}
    {l : List ((a : α) × β a)} (hl : DistinctKeys l) :
    minEntry? (replaceEntry k v l) =
      (minEntry? l).map fun e => if e.1 == k then ⟨k, v⟩ else e := by
  rw [replaceEntry_eq_map hl, minEntry?_map]
  intro e₁ e₂
  refine (TransCmp.congr_left ?_).trans (TransCmp.congr_right ?_)
  all_goals
    split
    · exact compare_eq_iff_beq.mpr ‹_›
    · exact compare_self

theorem isSome_minEntry?_of_contains [Ord α] [BEq α] {l : List ((a : α) × β a)} {b : α}
    (hb : containsKey b l) :
    (minEntry? l).isSome := by
  apply isSome_minEntry?_of_isEmpty_eq_false
  match l with
  | [] => contradiction
  | x :: xs => simp

theorem minEntry?_insertEntry [Ord α] [TransOrd α] [BEq α] [LawfulBEqOrd α] {k : α} {v : β k}
    {l : List ((a : α) × β a)} (hl : DistinctKeys l) :
    minEntry? (insertEntry k v l) =
      some (match minEntry? l with
        | none => ⟨k, v⟩
        | some w => if compare k w.fst |>.isLE then ⟨k, v⟩ else w) := by
  simp only [insertEntry]
  cases h : containsKey k l
  · simp only [cond_false, minEntry?_cons, Option.some.injEq]
    rfl
  · rw [cond_true, minEntry?_replaceEntry hl, Option.map_eq_some_iff]
    have := isSome_minEntry?_of_contains ‹_›
    simp only [Option.isSome_iff_exists] at this
    obtain ⟨a, ha⟩ := this
    refine ⟨a, ha, ?_⟩
    simp only [ha]
    simp only [minEntry?_eq_some_iff _ hl] at ha
    replace ha := ha.2 k ‹_›
    cases hc : (compare k a.fst).isLE
    · simp_all [OrientedCmp.gt_iff_lt, ← compare_eq_iff_beq]
    · simp_all [OrientedCmp.isLE_antisymm ha hc, ← compare_eq_iff_beq]

theorem minKey?_insertEntry [Ord α] [TransOrd α] [BEq α] [LawfulBEqOrd α] {k : α} {v : β k}
    {l : List ((a : α) × β a)} (hl : DistinctKeys l) :
    minKey? (insertEntry k v l) =
      some ((minKey? l).elim k fun k' => if compare k k' |>.isLE then k else k') := by
  simp only [minKey?, minEntry?_insertEntry hl]
  cases minEntry? l <;> simp [apply_ite Sigma.fst]

theorem isSome_minEntry?_insert [Ord α] [TransOrd α] [BEq α] [LawfulBEqOrd α] {k : α} {v : β k}
    {l : List ((a : α) × β a)} (hl : DistinctKeys l) :
    minEntry? (insertEntry k v l) |>.isSome := by
  simp [minEntry?_insertEntry hl]

theorem isSome_minKey?_insertEntry [Ord α] [TransOrd α] [BEq α] [LawfulBEqOrd α] {k : α} {v : β k}
    {l : List ((a : α) × β a)} (hl : DistinctKeys l) :
    minKey? (insertEntry k v l) |>.isSome := by
  simp only [minKey?_insertEntry hl, Option.isSome_some]

theorem isSome_minEntry?_of_containsKey [Ord α] [TransOrd α] [BEq α] [LawfulBEqOrd α] {k}
    {l : List ((a : α) × β a)} (hc : containsKey k l) :
    minEntry? l |>.isSome := by
  simp [isSome_minEntry?_eq_not_isEmpty, isEmpty_eq_false_of_containsKey hc]

theorem isSome_minKey?_of_containsKey [Ord α] [TransOrd α] [BEq α] [LawfulBEqOrd α] {k}
    {l : List ((a : α) × β a)} (hc : containsKey k l) :
    minKey? l |>.isSome := by
  simpa [minKey?] using isSome_minEntry?_of_containsKey hc

theorem getEntry?_minKey? [Ord α] [TransOrd α] [BEq α] [LawfulBEqOrd α]
    {l : List ((a : α) × β a)} (hd : DistinctKeys l) {em} (hem : minEntry? l = some em) :
    getEntry? em.1 l = some em := by
  simp only [minEntry?_eq_some_iff _ hd] at hem
  exact getEntry?_of_mem hd BEq.rfl hem.1

theorem minKey?_bind_getEntry? [Ord α] [TransOrd α] [BEq α] [LawfulBEqOrd α]
    {l : List ((a : α) × β a)} (hd : DistinctKeys l) :
    (minKey? l |>.bind fun k => getEntry? k l) = minEntry? l := by
  rw [minKey?]
  cases h : minEntry? l
  · rfl
  · simp [getEntry?_minKey? hd h]

theorem getKey?_minKey? [Ord α] [TransOrd α] [BEq α] [BEq α] [LawfulBEqOrd α]
    {l : List ((a : α) × β a)} (hd : DistinctKeys l) {km} (hkm : minKey? l = some km) :
    getKey? km l = some km := by
  simp_all [minKey?_eq_some_iff_getKey?_eq_self_and_forall hd]

private theorem Option.get_eq_iff_eq_some {o : Option α} {h k} :
    o.get h = k ↔ o = some k := by
  simp [Option.eq_some_iff_get_eq, exists_prop_of_true h]

private theorem Option.eq_get_iff_some_eq {o : Option α} {h k} :
    k = o.get h ↔ some k = o := by
  conv => congr <;> rw [eq_comm]
  exact get_eq_iff_eq_some

theorem getKey_minKey? [Ord α] [TransOrd α] [BEq α] [LawfulBEqOrd α]
    {l : List ((a : α) × β a)} (hd : DistinctKeys l) {km hc} :
    (hkm : (minKey? l |>.get <| isSome_minKey?_of_containsKey hc) = km) → getKey km l hc = km := by
  have := (Option.eq_some_iff_get_eq.mp <| getKey?_eq_some_getKey hc).2
  simp only [← this, Option.get_eq_iff_eq_some]
  exact getKey?_minKey? hd

theorem getKey!_minKey? [Ord α] [TransOrd α] [Inhabited α] [BEq α] [LawfulBEqOrd α]
    {l : List ((a : α) × β a)} (hd : DistinctKeys l) {km} :
    (hkm : minKey? l = some km) → getKey! km l = km := by
  intro h
  simp [getKey!_eq_getKey?, getKey?_minKey? hd h]

theorem getKeyD_minKey? [Ord α] [TransOrd α] [BEq α] [LawfulBEqOrd α]
    {l : List ((a : α) × β a)} (hd : DistinctKeys l) {km fallback} :
    (hkm : minKey? l = some km) → getKeyD km l fallback = km := by
  intro h
  simp [getKeyD_eq_getKey?, getKey?_minKey? hd h]

theorem minKey?_bind_getKey? [Ord α] [TransOrd α] [BEq α] [LawfulBEqOrd α]
    {l : List ((a : α) × β a)} (hd : DistinctKeys l) :
    (minKey? l |>.bind fun k => getKey? k l) = minKey? l := by
  cases h : minKey? l
  · rfl
  · simpa using getKey?_minKey? hd h

theorem containsKey_minKey? [Ord α] [TransOrd α] [BEq α] [LawfulBEqOrd α] {l : List ((a : α) × β a)}
    (hd : DistinctKeys l) {km} (hkm : minKey? l = some km) :
    containsKey km l := by
  simp only [minKey?, Option.map_eq_some_iff, minEntry?_eq_some_iff _ hd] at hkm
  obtain ⟨e, ⟨hm, _⟩, rfl⟩ := hkm
  exact containsKey_of_mem hm

theorem minKey?_eraseKey_eq_iff_beq_minKey?_eq_false [Ord α] [TransOrd α] [BEq α] [LawfulBEqOrd α]
    {k} {l : List ((a : α) × β a)} (hd : DistinctKeys l) :
    minKey? (eraseKey k l) = minKey? l ↔ ∀ {km}, minKey? l = some km → (k == km) = false := by
  cases h : minKey? l
  · simp_all [minKey?_eq_none_iff_isEmpty]
  · simp only [minKey?_eq_some_iff_getKey?_eq_self_and_forall, getKey?_eraseKey,
      containsKey_eraseKey, hd, hd.eraseKey] at ⊢ h
    simp_all

theorem minKey?_eraseKey_eq_of_beq_minKey?_eq_false [Ord α] [TransOrd α] [BEq α] [LawfulBEqOrd α]
    {k} {l : List ((a : α) × β a)} (hd : DistinctKeys l)
    (hc : ∀ {km}, minKey? l = some km → (k == km) = false) :
    minKey? (eraseKey k l) = minKey? l := by
  rw [minKey?_eraseKey_eq_iff_beq_minKey?_eq_false hd |>.mpr]
  revert hc
  cases minKey? l <;> simp

theorem minKey?_insertEntry_le_minKey? [Ord α] [TransOrd α] [BEq α] [LawfulBEqOrd α] {k : α}
    {v : β k} {l : List ((a : α) × β a)} (hl : DistinctKeys l) {km kmi} (hkm : minKey? l = some km)
    (hkmi : (insertEntry k v l |> minKey? |>.get <| isSome_minKey?_insertEntry hl) = kmi) :
    compare kmi km |>.isLE := by
  simp only [← hkmi, minKey?_insertEntry hl, hkm, Option.get_some, Option.elim_some]
  split <;> simp [*]

theorem minKey?_insertEntry_le_self [Ord α] [TransOrd α] [BEq α] [LawfulBEqOrd α] {k : α}
    {v : β k} {l : List ((a : α) × β a)} (hl : DistinctKeys l) {kmi}
    (hkmi : (insertEntry k v l |> minKey? |>.get <| isSome_minKey?_insertEntry hl) = kmi) :
    compare kmi k |>.isLE := by
  simp only [← hkmi, minKey?_insertEntry hl, Option.get_some]
  cases minKey? l
  · simp
  · dsimp only [Option.elim_some]
    cases hcmp : compare k _ <;> simp_all [OrientedCmp.gt_iff_lt]

theorem minKey?_le_of_containsKey [Ord α] [TransOrd α] [BEq α] [LawfulBEqOrd α] {k km}
    {l : List ((a : α) × β a)} (hd : DistinctKeys l) (hc : containsKey k l)
    (hkm : (minKey? l |>.get <| isSome_minKey?_of_containsKey hc) = km) :
    compare km k |>.isLE := by
  simpa only [← hkm] using
    minKey?_eq_some_iff_getKey?_eq_self_and_forall hd |>.mp (by simp) |>.2 _ hc

theorem le_minKey? [Ord α] [TransOrd α] [BEq α] [LawfulBEqOrd α] {k} {l : List ((a : α) × β a)}
    (hd : DistinctKeys l) :
    (∀ k', minKey? l = some k' → (compare k k').isLE) ↔
      (∀ k', containsKey k' l → (compare k k').isLE) := by
  apply Iff.intro
  · intro h k' hk'
    have := isSome_minKey?_of_containsKey hk'
    specialize h (minKey? l |>.get <| isSome_minKey?_of_containsKey hk') (by simp)
    exact TransCmp.isLE_trans h <| minKey?_le_of_containsKey hd hk' rfl
  · intro h k' hk'
    exact h k' (containsKey_minKey? hd hk')

theorem isSome_minKey?_of_isSome_minKey?_eraseKey [Ord α] [TransOrd α] [BEq α] [LawfulBEqOrd α] {k}
    {l : List ((a : α) × β a)} (hs : eraseKey k l |> minKey? |>.isSome) :
    minKey? l |>.isSome := by
  simp_all [isSome_minKey?_eq_not_isEmpty, isEmpty_eraseKey]

theorem containsKey_minKey?_eraseKey [Ord α] [TransOrd α] [BEq α] [LawfulBEqOrd α] {k}
    {l : List ((a : α) × β a)} (hd : DistinctKeys l) {kme}
    (hkme : (eraseKey k l |> minKey?) = some kme) :
    containsKey kme l := by
  apply containsKey_of_containsKey_eraseKey hd
  apply containsKey_minKey? hd.eraseKey hkme

theorem minKey?_le_minKey?_eraseKey [Ord α] [TransOrd α] [BEq α] [LawfulBEqOrd α] {k km kme}
    {l : List ((a : α) × β a)} (hd : DistinctKeys l)
    (hkme : (eraseKey k l |> minKey?) = some kme)
    (hkm : (minKey? l |>.get <|
      isSome_minKey?_of_isSome_minKey?_eraseKey <| hkme ▸ Option.isSome_some) = km) :
    compare km kme |>.isLE := by
  apply minKey?_le_of_containsKey hd _ hkm
  apply containsKey_minKey?_eraseKey hd hkme

theorem minKey?_cons [Ord α] [TransOrd α] (e : (a : α) × β a) (l : List ((a : α) × β a)) :
    minKey? (e :: l) = some (match minKey? l with
    | none => e.1
    | some w => if compare e.1 w |>.isLE then e.1 else w) := by
  simp [minKey?, minEntry?_cons]
  cases minEntry? l
  · rfl
  · simp [min_def, apply_ite Sigma.fst]

theorem minEntry?_insertEntryIfNew [Ord α] [TransOrd α] [BEq α] [LawfulBEqOrd α] {k : α} {v : β k}
    {l : List ((a : α) × β a)} (hd : DistinctKeys l) :
    minEntry? (insertEntryIfNew k v l) =
      some (match minEntry? l with
        | none => ⟨k, v⟩
        | some e => if compare k e.1 = .lt then ⟨k, v⟩ else e) := by
  simp [insertEntryIfNew]
  cases hc : containsKey k l
  · simp only [cond_false, minEntry?_cons, Option.some.injEq]
    cases he : minEntry? l
    · simp
    · rename_i e
      simp [min_def]
      cases hcmp : compare k e.fst
      · simp
      · simp
        rw [containsKey_congr <| compare_eq_iff_beq.mp hcmp] at hc
        rw [containsKey_minKey? hd] at hc
        · contradiction
        · simp_all [minKey?]
      · simp
  · simp only [cond_true]
    have := isSome_minEntry?_of_containsKey hc
    cases h : minEntry? l
    · simp_all
    · simp only [Option.some.injEq]
      split
      · have := minKey?_le_of_containsKey hd hc (by simp [minKey?, h]; rfl)
        simp_all [← OrientedCmp.gt_iff_lt]
      · rfl

theorem minKey?_insertEntryIfNew [Ord α] [TransOrd α] [BEq α] [LawfulBEqOrd α] {k : α} {v : β k}
    {l : List ((a : α) × β a)} (hd : DistinctKeys l) :
    minKey? (insertEntryIfNew k v l) =
      some ((minKey? l).elim k fun k' => if compare k k' = .lt then k else k') := by
  simp [minKey?, minEntry?_insertEntryIfNew hd]
  cases minEntry? l <;> simp [apply_ite Sigma.fst]

theorem isSome_minEntry?_insertIfNew [Ord α] [TransOrd α] [BEq α] [LawfulBEqOrd α] {k : α} {v : β k}
    {l : List ((a : α) × β a)} (hl : DistinctKeys l) :
    minEntry? (insertEntryIfNew k v l) |>.isSome := by
  simp [minEntry?_insertEntryIfNew hl]

theorem isSome_minKey?_insertEntryIfNew [Ord α] [TransOrd α] [BEq α] [LawfulBEqOrd α] {k : α}
    {v : β k} {l : List ((a : α) × β a)} (hl : DistinctKeys l) :
    minKey? (insertEntryIfNew k v l) |>.isSome := by
  simp [minKey?_insertEntryIfNew  hl]

theorem minKey?_insertEntryIfNew_le_minKey? [Ord α] [TransOrd α] [BEq α] [LawfulBEqOrd α] {k : α}
    {v : β k} {l : List ((a : α) × β a)} (hl : DistinctKeys l) {km kmi} (hkm : minKey? l = some km)
    (hkmi : (insertEntryIfNew k v l |> minKey? |>.get <| isSome_minKey?_insertEntryIfNew hl) = kmi) :
    compare kmi km |>.isLE := by
  simp only [← hkmi, minKey?_insertEntryIfNew hl, hkm, Option.get_some, Option.elim_some]
  split <;> simp [*]

theorem minKey?_insertEntryIfNew_le_self [Ord α] [TransOrd α] [BEq α] [LawfulBEqOrd α] {k kmi : α}
    {v : β k} {l : List ((a : α) × β a)} (hl : DistinctKeys l)
    (hkmi : (insertEntryIfNew k v l |> minKey? |>.get <| isSome_minKey?_insertEntryIfNew hl) = kmi) :
    compare kmi k |>.isLE := by
  simp only [← hkmi, minKey?_insertEntryIfNew hl, Option.get_some]
  cases minKey? l
  · simp
  · simp only [Option.elim_some]
    cases hcmp : compare k _ <;> (try simp; done)
    all_goals
      rw [OrientedCmp.eq_swap (cmp := compare)]
      simp_all

theorem minKey?_eq_head?_keys [Ord α] [TransOrd α] [BEq α] [LawfulBEqOrd α]
    {l : List ((a : α) × β a)} (ho : l.Pairwise fun a b => compare a.1 b.1 = .lt) :
    minKey? l = (keys l).head? := by
  simp [minKey?, minEntry?_eq_head? ho, keys_eq_map]

theorem minKey?_modifyKey [Ord α] [TransOrd α] [BEq α] [LawfulBEqOrd α] [LawfulEqOrd α] {k f}
    {l : List ((a : α) × β a)} (hd : DistinctKeys l) :
    minKey? (modifyKey k f l) = minKey? l := by
  cases hkm : minKey? l
  · simp_all [minKey?_eq_none_iff_isEmpty, modifyKey]
  · simp_all [minKey?_eq_some_iff_mem_and_forall, hd.modifyKey, containsKey_modifyKey]

theorem minKey?_alterKey_eq_self [Ord α] [TransOrd α] [BEq α] [LawfulBEqOrd α] [LawfulEqOrd α]
    {k f} {l : List ((a : α) × β a)} (hd : DistinctKeys l) :
    minKey? (alterKey k f l) = some k ↔
      (f (getValueCast? k l)).isSome ∧ ∀ k', containsKey k' l → (compare k k').isLE := by
  simp only [minKey?_eq_some_iff_getKey?_eq_self_and_forall hd.alterKey, getKey?_alterKey _ hd,
    beq_self_eq_true, ↓reduceIte, ite_eq_left_iff, Bool.not_eq_true, Option.isSome_eq_false_iff,
    Option.isNone_iff_eq_none, reduceCtorEq, imp_false, ← Option.isSome_iff_ne_none,
    containsKey_alterKey hd, Bool.ite_eq_true_distrib, and_congr_right_iff]
  intro hf
  apply Iff.intro
  · intro hk k' hk'
    simpa [hk', hf] using hk k'
  · intro hk k' hk'
    simp only [hf, if_true_left] at hk'
    by_cases hbeq : k == k'
    · simp [compare_eq_iff_beq.mpr hbeq]
    · exact hk k' (hk' hbeq)

namespace Const

variable {β : Type v}

theorem minKey?_modifyKey [Ord α] [TransOrd α] [BEq α] [LawfulBEqOrd α] {k f}
    {l : List ((_ : α) × β)} (hd : DistinctKeys l) :
    minKey? (modifyKey k f l) = (minKey? l).map fun km => if km == k then k else km := by
  cases hkm : minKey? l
  · simp_all [minKey?_eq_none_iff_isEmpty, modifyKey]
  · simp_all [minKey?_eq_some_iff_getKey?_eq_self_and_forall, hd.constModifyKey, getKey?_modifyKey]
    cases h : _ == k
    · simp_all [BEq.symm_false h, containsKey_modifyKey]
    · simp_all [containsKey_congr (BEq.symm h), containsKey_eq_isSome_getKey?,
        getKey?_modifyKey]
      intro k' hk'
      cases hcmp : compare k k' <;> try rfl
      replace hkm := hkm.2 k'
      simp only [← compare_eq_iff_beq] at *
      simp only [hcmp, reduceCtorEq, ↓reduceIte] at hk'
      specialize hkm hk'
      simp only [OrientedCmp.gt_iff_lt, Ordering.isLE_gt, Bool.false_eq_true] at *
      have := TransCmp.lt_of_isLE_of_lt hkm hcmp
      simp [this] at h

theorem minKey?_modifyKey_eq_minKey? [Ord α] [TransOrd α] [BEq α] [LawfulBEqOrd α]
    [LawfulEqOrd α] {k f} {l : List ((_ : α) × β)} (hd : DistinctKeys l) :
    minKey? (modifyKey k f l) = minKey? l := by
  simp only [minKey?_modifyKey hd]
  cases minKey? l
  · rfl
  · simp only [beq_iff_eq, Option.map_some, Option.some.injEq, ite_eq_right_iff]
    exact Eq.symm

theorem isSome_minKey?_modifyKey [Ord α] [TransOrd α] [BEq α] [LawfulBEqOrd α] {k f}
    {l : List ((_ : α) × β)} :
    (modifyKey k f l |> minKey?).isSome = !l.isEmpty := by
  simp [isSome_minKey?_eq_not_isEmpty, isEmpty_modifyKey]

theorem isSome_minKey?_modifyKey_eq_isSome [Ord α] [TransOrd α] [BEq α] [LawfulBEqOrd α] {k f}
    {l : List ((_ : α) × β)} :
    (modifyKey k f l |> minKey?).isSome = (minKey? l).isSome := by
  simp [isSome_minKey?_eq_not_isEmpty, isEmpty_modifyKey]

theorem minKey?_modifyKey_beq [Ord α] [TransOrd α] [BEq α] [LawfulBEqOrd α] {k f km kmm}
    {l : List ((_ : α) × β)} (hd : DistinctKeys l) (hkm : minKey? l = some km)
    (hkmm : (modifyKey k f l |> minKey? |>.get <|
        isSome_minKey?_modifyKey_eq_isSome.trans <| hkm ▸ Option.isSome_some) = kmm) :
    kmm == km := by
  simp only [minKey?_modifyKey hd, Option.get_map] at hkmm
  simp only [Option.eq_some_iff_get_eq] at hkm
  simp only [← hkmm, ← hkm.2]
  split
  · exact BEq.symm ‹_›
  · exact BEq.rfl

theorem minKey?_alterKey_eq_self [Ord α] [TransOrd α] [BEq α] [LawfulBEqOrd α]
    {k f} {l : List ((_ : α) × β)} (hd : DistinctKeys l) :
    minKey? (alterKey k f l) = some k ↔
      (f (getValue? k l)).isSome ∧ ∀ k', containsKey k' l → (compare k k').isLE := by
  simp only [minKey?_eq_some_iff_getKey?_eq_self_and_forall hd.constAlterKey, getKey?_alterKey _ hd,
    ← compare_eq_iff_beq, compare_self, ↓reduceIte, ite_eq_left_iff, Bool.not_eq_true,
    Option.isSome_eq_false_iff, Option.isNone_iff_eq_none, reduceCtorEq, imp_false,
    ← Option.isSome_iff_ne_none, containsKey_alterKey hd, Bool.ite_eq_true_distrib,
    and_congr_right_iff]
  intro hf
  apply Iff.intro
  · intro hk k' hk'
    simpa [hk', hf] using hk k'
  · intro hk k' hk'
    simp only [hf, if_true_left] at hk'
    by_cases heq : compare k k' = .eq
    · simp [heq]
    · exact hk k' (hk' heq)

end Const

/-- Given a proof that the list is nonempty, returns the smallest key in an associative list. -/
def minKey [Ord α] (xs : List ((a : α) × β a)) (h : xs.isEmpty = false) : α :=
  minKey? xs |>.get (by simp [isSome_minKey?_eq_not_isEmpty, h])

theorem minKey_of_perm [Ord α] [TransOrd α] [BEq α] [LawfulBEqOrd α] {l l' : List ((a : α) × β a)}
    {hl} (hd : DistinctKeys l) (hp : l.Perm l') :
    minKey l hl = minKey l' (hp.isEmpty_eq ▸ hl) := by
  simp [minKey, minKey?_of_perm hd hp]

theorem minKey_eq_get_minKey? [Ord α] [TransOrd α] [BEq α] [LawfulBEqOrd α]
    {l : List ((a : α) × β a)} {he} :
    minKey l he = (minKey? l |>.get (by simp [isSome_minKey?_eq_not_isEmpty, he])) :=
  (rfl)

theorem minKey?_eq_some_minKey [Ord α] [TransOrd α] [BEq α] [LawfulBEqOrd α]
    {l : List ((a : α) × β a)} {he} :
    minKey? l = some (minKey l he) := by
  simp [minKey_eq_get_minKey?]

theorem minKey_eq_iff_getKey?_eq_self_and_forall [Ord α] [TransOrd α] [BEq α] [LawfulBEqOrd α]
    {l : List ((a : α) × β a)} (hd : DistinctKeys l) {he km} :
    minKey l he = km ↔ getKey? km l = some km ∧ ∀ k, containsKey k l → (compare km k).isLE := by
  simp [minKey_eq_get_minKey?, Option.get_eq_iff_eq_some,
    minKey?_eq_some_iff_getKey?_eq_self_and_forall hd]

theorem minKey_eq_iff_mem_and_forall [Ord α] [TransOrd α] [BEq α] [LawfulBEqOrd α]
    [LawfulEqOrd α] {l : List ((a : α) × β a)} (hd : DistinctKeys l) {he km} :
    minKey l he = km ↔ containsKey km l ∧ ∀ k, containsKey k l → (compare km k).isLE := by
  simp [minKey_eq_get_minKey?, Option.get_eq_iff_eq_some, minKey?_eq_some_iff_mem_and_forall hd]

theorem minKey_insertEntry [Ord α] [TransOrd α] [BEq α] [LawfulBEqOrd α] {l : List ((a : α) × β a)}
    (hd : DistinctKeys l) {k v} :
    (insertEntry k v l |> minKey <| isEmpty_insertEntry) =
      ((minKey? l).elim k fun k' => if compare k k' |>.isLE then k else k') := by
  simp [minKey_eq_get_minKey?, minKey?_insertEntry hd]

theorem minKey_insertEntry_le_minKey [Ord α] [TransOrd α] [BEq α] [LawfulBEqOrd α]
    {l : List ((a : α) × β a)} (hd : DistinctKeys l) {k v he} :
    compare (insertEntry k v l |> minKey <| isEmpty_insertEntry) (minKey l he) |>.isLE := by
  simp only [minKey_eq_get_minKey?]
  exact minKey?_insertEntry_le_minKey? hd (by simp) rfl

theorem minKey_insertEntry_le_self [Ord α] [TransOrd α] [BEq α] [LawfulBEqOrd α]
    {l : List ((a : α) × β a)} (hd : DistinctKeys l) {k v} :
    compare (insertEntry k v l |> minKey <| isEmpty_insertEntry) k |>.isLE := by
  simp only [minKey_eq_get_minKey?]
  exact minKey?_insertEntry_le_self hd rfl

theorem containsKey_minKey [Ord α] [TransOrd α] [BEq α] [LawfulBEqOrd α]
    {l : List ((a : α) × β a)} (hd : DistinctKeys l) {he} :
    containsKey (minKey l he) l :=
  containsKey_minKey? hd minKey?_eq_some_minKey

theorem minKey_le_of_containsKey [Ord α] [TransOrd α] [BEq α] [LawfulBEqOrd α]
    {l : List ((a : α) × β a)} (hd : DistinctKeys l) {k} (hc : containsKey k l) :
    compare (minKey l <| isEmpty_eq_false_iff_exists_containsKey.mpr ⟨k, hc⟩) k |>.isLE :=
   minKey?_le_of_containsKey hd hc minKey_eq_get_minKey?.symm

theorem le_minKey [Ord α] [TransOrd α] [BEq α] [LawfulBEqOrd α]
    {l : List ((a : α) × β a)} (hd : DistinctKeys l) {k he} :
    (compare k (minKey l he)).isLE ↔ (∀ k', containsKey k' l → (compare k k').isLE) := by
  simp only [minKey_eq_get_minKey?, ← le_minKey? hd, Option.eq_some_iff_get_eq]
  simp only [exists_prop_of_true (isSome_minKey?_iff_isEmpty_eq_false.mpr he), forall_eq']

theorem getKey?_minKey [Ord α] [TransOrd α] [BEq α] [LawfulBEqOrd α]
    {l : List ((a : α) × β a)} (hd : DistinctKeys l) {he} :
    getKey? (minKey l he) l = some (minKey l he) :=
  getKey?_minKey? hd minKey?_eq_some_minKey

theorem getKey_minKey [Ord α] [TransOrd α] [BEq α] [LawfulBEqOrd α]
    {l : List ((a : α) × β a)} (hd : DistinctKeys l) {he} :
    getKey (minKey l he) l (containsKey_minKey hd) = minKey l he := by
  simpa [getKey?_eq_some_getKey (containsKey_minKey hd)] using getKey?_minKey hd (he := he)

theorem getKey!_minKey [Ord α] [TransOrd α] [BEq α] [LawfulBEqOrd α] [Inhabited α]
    {l : List ((a : α) × β a)} (hd : DistinctKeys l) {he} :
    getKey! (minKey l he) l = minKey l he := by
  simpa [getKey_eq_getKey!] using getKey_minKey hd

theorem getKeyD_minKey [Ord α] [TransOrd α] [BEq α] [LawfulBEqOrd α]
    {l : List ((a : α) × β a)} (hd : DistinctKeys l) {he fallback} :
    getKeyD (minKey l he) l fallback = minKey l he := by
  simpa [getKey_eq_getKeyD (fallback := fallback)] using getKey_minKey hd

theorem minKey_eraseKey_eq_iff_beq_minKey_eq_false [Ord α] [TransOrd α] [BEq α] [LawfulBEqOrd α]
    {l : List ((a : α) × β a)} (hd : DistinctKeys l) {k he} :
    (eraseKey k l |> minKey <| he) =
        minKey l (isEmpty_eq_false_of_isEmpty_eraseKey_eq_false hd he) ↔
      (k == (minKey l <| isEmpty_eq_false_of_isEmpty_eraseKey_eq_false hd he)) = false := by
  simp only [minKey_eq_get_minKey?, Option.get_eq_iff_eq_some, Option.some_get]
  constructor
  · intro h
    exact minKey?_eraseKey_eq_iff_beq_minKey?_eq_false hd |>.mp h (by rw [Option.some_get])
  · intro h
    apply minKey?_eraseKey_eq_iff_beq_minKey?_eq_false hd |>.mpr
    intro km hkm
    simp_all only [Option.get_some]

theorem minKey_eraseKey_eq_of_beq_minKey_eq_false [Ord α] [TransOrd α] [BEq α] [LawfulBEqOrd α]
    {l : List ((a : α) × β a)} (hd : DistinctKeys l) {k he} :
    (hc : (k == (minKey l (isEmpty_eq_false_of_isEmpty_eraseKey_eq_false hd he))) = false) →
    (eraseKey k l |> minKey <| he) =
      minKey l (isEmpty_eq_false_of_isEmpty_eraseKey_eq_false hd he) :=
  minKey_eraseKey_eq_iff_beq_minKey_eq_false hd |>.mpr

theorem minKey_le_minKey_erase [Ord α] [TransOrd α] [BEq α] [LawfulBEqOrd α]
    {l : List ((a : α) × β a)} (hd : DistinctKeys l) {k he} :
    compare (minKey l <| isEmpty_eq_false_of_isEmpty_eraseKey_eq_false hd he)
      (eraseKey k l |> minKey <| he) |>.isLE :=
  minKey?_le_minKey?_eraseKey hd minKey?_eq_some_minKey minKey_eq_get_minKey?.symm

theorem minKey_insertEntryIfNew [Ord α] [TransOrd α] [BEq α] [LawfulBEqOrd α]
    {l : List ((a : α) × β a)} (hd : DistinctKeys l) {k v} :
    (insertEntryIfNew k v l |> minKey <| isEmpty_insertEntryIfNew) =
      (minKey? l).elim k fun k' => if compare k k' = .lt then k else k' := by
  simp [minKey_eq_get_minKey?, Option.get_eq_iff_eq_some, ← minKey?_insertEntryIfNew hd (v := v)]

theorem minKey_insertEntryIfNew_le_minKey [Ord α] [TransOrd α] [BEq α] [LawfulBEqOrd α]
    {l : List ((a : α) × β a)} (hd : DistinctKeys l) {k v he} :
    compare (insertEntryIfNew k v l |> minKey <| isEmpty_insertEntryIfNew)
      (minKey l he) |>.isLE :=
  minKey?_insertEntryIfNew_le_minKey? hd minKey?_eq_some_minKey minKey_eq_get_minKey?.symm

theorem minKey_insertEntryIfNew_le_self [Ord α] [TransOrd α] [BEq α] [LawfulBEqOrd α]
    {l : List ((a : α) × β a)} (hd : DistinctKeys l) {k v} :
    compare (insertEntryIfNew k v l  |> minKey <| isEmpty_insertEntryIfNew) k |>.isLE :=
  minKey?_insertEntryIfNew_le_self hd minKey_eq_get_minKey?.symm

theorem minKey_eq_head_keys [Ord α] [TransOrd α] [BEq α] [LawfulBEqOrd α]
    {l : List ((a : α) × β a)} (ho : l.Pairwise fun a b => compare a.1 b.1 = .lt) {he} :
    minKey l he = (keys l).head (by simp_all [keys_eq_map, List.isEmpty_eq_false_iff]) := by
  simp [minKey_eq_get_minKey?, Option.get_eq_iff_eq_some, ← List.head?_eq_some_head,
    minKey?_eq_head?_keys ho]

theorem minKey_modifyKey [Ord α] [TransOrd α] [BEq α] [LawfulBEqOrd α] [LawfulEqOrd α] {k f}
    {l : List ((a : α) × β a)} (hd : DistinctKeys l) {he} :
    (modifyKey k f l |> minKey <| he) = minKey l (isEmpty_modifyKey k f l ▸ he) := by
  simp [minKey_eq_get_minKey?, minKey?_modifyKey hd]

theorem minKey_alterKey_eq_self [Ord α] [TransOrd α] [BEq α] [LawfulBEqOrd α] [LawfulEqOrd α]
    {l : List ((a : α) × β a)} (hd : DistinctKeys l) {k f he} :
    (alterKey k f l |> minKey <| he) = k ↔
      (f (getValueCast? k l)).isSome ∧ ∀ k', containsKey k' l → (compare k k').isLE := by
  simp [minKey_eq_get_minKey?, Option.get_eq_iff_eq_some, minKey?_alterKey_eq_self hd]

namespace Const

variable {β : Type v}

theorem minKey_modifyKey [Ord α] [TransOrd α] [BEq α] [LawfulBEqOrd α]
    {l : List ((_ : α) × β)} (hd : DistinctKeys l) {k f he} :
    (modifyKey k f l |> minKey <| he) =
      if (minKey l <| isEmpty_modifyKey k f l ▸ he) == k then
        k
      else
        (minKey l <| isEmpty_modifyKey k f l ▸ he) := by
  simp [minKey_eq_get_minKey?, minKey?_modifyKey hd, Option.get_map]

theorem minKey_modifyKey_eq_minKey [Ord α] [TransOrd α] [BEq α] [LawfulBEqOrd α] [LawfulEqOrd α]
    {l : List ((_ : α) × β)} (hd : DistinctKeys l) {k f he} :
    (modifyKey k f l |> minKey <| he) = minKey l (isEmpty_modifyKey k f l ▸ he) := by
  simp [minKey_eq_get_minKey?, minKey?_modifyKey_eq_minKey? hd]

theorem minKey_modifyKey_beq [Ord α] [TransOrd α] [BEq α] [LawfulBEqOrd α]
    {l : List ((_ : α) × β)} (hd : DistinctKeys l) {k f he} :
    (modifyKey k f l |> minKey <| he) == (minKey l <| isEmpty_modifyKey k f l ▸ he) :=
  minKey?_modifyKey_beq hd minKey?_eq_some_minKey rfl

theorem minKey_alterKey_eq_self [Ord α] [TransOrd α] [BEq α] [LawfulBEqOrd α]
    {l : List ((_ : α) × β)} (hd : DistinctKeys l) {k f he} :
    (alterKey k f l |> minKey <| he) = k ↔
      (f (getValue? k l)).isSome ∧ ∀ k', containsKey k' l → (compare k k').isLE := by
  simp [minKey_eq_get_minKey?, Option.get_eq_iff_eq_some, minKey?_alterKey_eq_self hd]

end Const

/-- Returns the smallest key in an associative list or panics if the list is empty. -/
@[expose] def minKey! [Ord α] [Inhabited α] (xs : List ((a : α) × β a)) : α :=
  minKey? xs |>.get!

theorem minKey!_of_perm [Ord α] [TransOrd α] [BEq α] [LawfulBEqOrd α] [Inhabited α]
    {l l' : List ((a : α) × β a)} (hd : DistinctKeys l) (hp : l.Perm l') :
    minKey! l = minKey! l' := by
  simp [minKey!, minKey?_of_perm hd hp]

theorem minKey!_eq_get!_minKey? [Ord α] [TransOrd α] [BEq α] [LawfulBEqOrd α] [Inhabited α]
    {l : List ((a : α) × β a)} :
    minKey! l = (minKey? l).get! :=
  rfl

theorem minKey_eq_minKey! [Ord α] [TransOrd α] [BEq α] [LawfulBEqOrd α] [Inhabited α]
    {l : List ((a : α) × β a)} {he} :
    minKey l he = minKey! l := by
  simp [minKey_eq_get_minKey?, minKey!_eq_get!_minKey?, Option.get_eq_get!]

theorem minKey?_eq_some_minKey! [Ord α] [TransOrd α] [BEq α] [LawfulBEqOrd α] [Inhabited α]
    {l : List ((a : α) × β a)} (he : l.isEmpty = false) :
    minKey? l = some (minKey! l) := by
  simp [← minKey_eq_minKey! (he := he), minKey_eq_get_minKey?]

theorem minKey!_eq_default [Ord α] [TransOrd α] [BEq α] [LawfulBEqOrd α] [Inhabited α]
    {l : List ((a : α) × β a)} (h : l.isEmpty) :
    minKey! l = default := by
  simp [minKey!, minKey?_eq_none_iff_isEmpty.mpr h]

theorem minKey!_eq_iff_getKey?_eq_self_and_forall [Ord α] [TransOrd α] [BEq α] [LawfulBEqOrd α]
    [Inhabited α] {l : List ((a : α) × β a)} (hd : DistinctKeys l) (he : l.isEmpty = false) {km} :
    minKey! l = km ↔ getKey? km l = some km ∧ ∀ k, containsKey k l → (compare km k).isLE := by
  simpa [minKey_eq_minKey!] using minKey_eq_iff_getKey?_eq_self_and_forall hd (he := he)

theorem minKey!_eq_iff_mem_and_forall [Ord α] [TransOrd α] [BEq α] [LawfulBEqOrd α]
    [LawfulEqOrd α] [Inhabited α] {l : List ((a : α) × β a)} (hd : DistinctKeys l)
    (he : l.isEmpty = false) {km} :
    minKey! l = km ↔ containsKey km l ∧ ∀ k, containsKey k l → (compare km k).isLE := by
  simpa [minKey_eq_minKey!] using minKey_eq_iff_mem_and_forall hd (he := he)

theorem minKey!_insertEntry [Ord α] [TransOrd α] [BEq α] [LawfulBEqOrd α] [Inhabited α]
    {l : List ((a : α) × β a)} (hd : DistinctKeys l) {k v} :
    (insertEntry k v l |> minKey!) =
      ((minKey? l).elim k fun k' => if compare k k' |>.isLE then k else k') := by
  simpa [minKey_eq_minKey!] using minKey_insertEntry hd

theorem minKey!_insertEntry_le_minKey! [Ord α] [TransOrd α] [BEq α] [LawfulBEqOrd α] [Inhabited α]
    {l : List ((a : α) × β a)} (hd : DistinctKeys l) (he : l.isEmpty = false) {k v} :
    compare (insertEntry k v l |> minKey!) (minKey! l) |>.isLE := by
  simpa [minKey_eq_minKey!] using minKey_insertEntry_le_minKey hd (he := he)

theorem minKey!_insertEntry_le_self [Ord α] [TransOrd α] [BEq α] [LawfulBEqOrd α] [Inhabited α]
    {l : List ((a : α) × β a)} (hd : DistinctKeys l) {k v} :
    compare (insertEntry k v l |> minKey!) k |>.isLE := by
  simpa [minKey_eq_minKey!] using minKey_insertEntry_le_self hd

theorem containsKey_minKey! [Ord α] [TransOrd α] [BEq α] [LawfulBEqOrd α] [Inhabited α]
    {l : List ((a : α) × β a)} (hd : DistinctKeys l) (he : l.isEmpty = false) :
    containsKey (minKey! l) l := by
  simpa [minKey_eq_minKey!] using containsKey_minKey hd (he := he)

theorem minKey!_le_of_containsKey [Ord α] [TransOrd α] [BEq α] [LawfulBEqOrd α] [Inhabited α]
    {l : List ((a : α) × β a)} (hd : DistinctKeys l) {k} (hc : containsKey k l) :
    compare (minKey! l) k |>.isLE := by
   simpa [minKey_eq_minKey!] using minKey_le_of_containsKey hd hc

theorem le_minKey! [Ord α] [TransOrd α] [BEq α] [LawfulBEqOrd α] [Inhabited α]
    {l : List ((a : α) × β a)} (hd : DistinctKeys l) (he : l.isEmpty = false) {k} :
    (compare k (minKey! l)).isLE ↔ (∀ k', containsKey k' l → (compare k k').isLE) := by
  simpa [minKey_eq_minKey!] using le_minKey hd (he := he)

theorem getKey?_minKey! [Ord α] [TransOrd α] [BEq α] [LawfulBEqOrd α] [Inhabited α]
    {l : List ((a : α) × β a)} (hd : DistinctKeys l) (he : l.isEmpty = false) :
    getKey? (minKey! l) l = some (minKey! l) := by
  simpa [minKey_eq_minKey!] using getKey?_minKey hd (he := he)

theorem getKey_minKey! [Ord α] [TransOrd α] [BEq α] [LawfulBEqOrd α] [Inhabited α]
    {l : List ((a : α) × β a)} (hd : DistinctKeys l) {he} :
    getKey (minKey! l) l he = minKey! l := by
  simpa [minKey_eq_minKey!] using getKey_minKey hd (he := isEmpty_eq_false_of_containsKey he)

theorem getKey_minKey!_eq_minKey [Ord α] [TransOrd α] [BEq α] [LawfulBEqOrd α] [Inhabited α]
    {l : List ((a : α) × β a)} (hd : DistinctKeys l) {he} :
    getKey (minKey! l) l he = minKey l (isEmpty_eq_false_of_containsKey he) := by
  simpa [minKey_eq_minKey!] using getKey_minKey hd (he := isEmpty_eq_false_of_containsKey he)

theorem getKey!_minKey! [Ord α] [TransOrd α] [BEq α] [LawfulBEqOrd α] [Inhabited α]
    {l : List ((a : α) × β a)} (hd : DistinctKeys l) (he : l.isEmpty = false) :
    getKey! (minKey! l) l = minKey! l := by
  simpa [minKey_eq_minKey!] using getKey!_minKey hd (he := he)

theorem getKeyD_minKey! [Ord α] [TransOrd α] [BEq α] [LawfulBEqOrd α] [Inhabited α]
    {l : List ((a : α) × β a)} (hd : DistinctKeys l) (he : l.isEmpty = false) {fallback} :
    getKeyD (minKey! l) l fallback = minKey! l := by
  simpa [minKey_eq_minKey!] using getKeyD_minKey hd (he := he)

theorem minKey!_eraseKey_eq_iff_beq_minKey_eq_false [Ord α] [TransOrd α] [BEq α] [LawfulBEqOrd α]
    [Inhabited α] {l : List ((a : α) × β a)} (hd : DistinctKeys l) {k}
    (he : (eraseKey k l).isEmpty = false) :
    (eraseKey k l |> minKey!) = minKey! l ↔ (k == (minKey! l)) = false := by
  simpa [minKey_eq_minKey!] using minKey_eraseKey_eq_iff_beq_minKey_eq_false hd (he := he)

theorem minKey!_eraseKey_eq_iff_beq_minKey!_eq_false [Ord α] [TransOrd α] [BEq α] [LawfulBEqOrd α]
    [Inhabited α] {l : List ((a : α) × β a)} (hd : DistinctKeys l) {k}
    (he : (eraseKey k l).isEmpty = false) :
    (eraseKey k l |> minKey!) = minKey! l ↔ (k == (minKey! l)) = false := by
  simpa [minKey_eq_minKey!] using minKey_eraseKey_eq_iff_beq_minKey_eq_false hd (he := he)

theorem minKey!_eraseKey_eq_of_beq_minKey!_eq_false [Ord α] [TransOrd α] [BEq α] [LawfulBEqOrd α]
    [Inhabited α] {l : List ((a : α) × β a)} (hd : DistinctKeys l) {k}
    (he : (eraseKey k l).isEmpty = false) : (heq : (k == minKey! l) = false) →
    (eraseKey k l |> minKey!) = minKey! l := by
  simpa only [minKey_eq_minKey!] using minKey_eraseKey_eq_of_beq_minKey_eq_false hd (he := he)

theorem minKey!_le_minKey!_erase [Ord α] [TransOrd α] [BEq α] [LawfulBEqOrd α] [Inhabited α]
    {l : List ((a : α) × β a)} (hd : DistinctKeys l) {k} (he : (eraseKey k l).isEmpty = false) :
    compare (minKey! l) (eraseKey k l |> minKey!) |>.isLE := by
  simpa only [minKey_eq_minKey!] using minKey_le_minKey_erase hd (he := he)

theorem minKey!_insertEntryIfNew [Ord α] [TransOrd α] [BEq α] [LawfulBEqOrd α] [Inhabited α]
    {l : List ((a : α) × β a)} (hd : DistinctKeys l) {k v} :
    (insertEntryIfNew k v l |> minKey!) =
      (minKey? l).elim k fun k' => if compare k k' = .lt then k else k' := by
  simpa only [minKey_eq_minKey!] using minKey_insertEntryIfNew hd

theorem minKey!_insertEntryIfNew_le_minKey! [Ord α] [TransOrd α] [BEq α] [LawfulBEqOrd α]
    [Inhabited α] {l : List ((a : α) × β a)} (hd : DistinctKeys l) (he : l.isEmpty = false) {k v} :
    compare (insertEntryIfNew k v l |> minKey!) (minKey! l) |>.isLE := by
  simpa only [minKey_eq_minKey!] using minKey_insertEntryIfNew_le_minKey hd (he := he)

theorem minKey!_insertEntryIfNew_le_self [Ord α] [TransOrd α] [BEq α] [LawfulBEqOrd α] [Inhabited α]
    {l : List ((a : α) × β a)} (hd : DistinctKeys l) {k v} :
    compare (insertEntryIfNew k v l |> minKey!) k |>.isLE := by
  simpa only [minKey_eq_minKey!] using minKey_insertEntryIfNew_le_self hd

theorem minKey!_eq_head!_keys [Ord α] [TransOrd α] [BEq α] [LawfulBEqOrd α] [Inhabited α]
    {l : List ((a : α) × β a)} (ho : l.Pairwise fun a b => compare a.1 b.1 = .lt) :
    minKey! l = (keys l).head! := by
  cases l
  · rfl
  · simp only [minKey!_eq_get!_minKey?, minKey?_eq_head?_keys ho]
    rfl

theorem minKey!_modifyKey [Ord α] [TransOrd α] [BEq α] [LawfulBEqOrd α] [LawfulEqOrd α]
    [Inhabited α] {l : List ((a : α) × β a)} (hd : DistinctKeys l) {k f} :
    (modifyKey k f l |> minKey!) = minKey! l := by
  cases he : l.isEmpty
  · have := minKey_modifyKey hd (he := isEmpty_modifyKey k f l ▸ he)
    -- fails after inlining `this`
    simpa [minKey_eq_minKey!] using this
  · simp_all [modifyKey]

theorem minKey!_alterKey_eq_self [Ord α] [TransOrd α] [BEq α] [LawfulBEqOrd α] [LawfulEqOrd α]
    [Inhabited α] {l : List ((a : α) × β a)} (hd : DistinctKeys l) {k f}
    (he : (alterKey k f l).isEmpty = false) :
    (alterKey k f l |> minKey!) = k ↔
      (f (getValueCast? k l)).isSome ∧ ∀ k', containsKey k' l → (compare k k').isLE := by
  simpa only [minKey_eq_minKey!] using minKey_alterKey_eq_self hd (he := he)

namespace Const

variable {β : Type v}

theorem minKey!_modifyKey [Ord α] [TransOrd α] [BEq α] [LawfulBEqOrd α] [Inhabited α]
    {l : List ((_ : α) × β)} (hd : DistinctKeys l) {k f} (he : (modifyKey k f l).isEmpty = false) :
    (modifyKey k f l |> minKey!) = if (minKey! l) == k then k else (minKey! l) := by
  simpa only [minKey_eq_minKey!] using minKey_modifyKey hd (he := he)

theorem minKey!_modifyKey_eq_minKey! [Ord α] [TransOrd α] [BEq α] [LawfulBEqOrd α] [LawfulEqOrd α]
    [Inhabited α] {l : List ((_ : α) × β)} (hd : DistinctKeys l) {k f} :
    (modifyKey k f l |> minKey!) = minKey! l := by
  cases he : l.isEmpty
  · have := minKey_modifyKey_eq_minKey hd (he := isEmpty_modifyKey k f l ▸ he)
    -- fails after inlining `this`
    simpa [minKey_eq_minKey!] using this
  · simp_all [modifyKey]

theorem minKey!_modifyKey_beq [Ord α] [TransOrd α] [BEq α] [LawfulBEqOrd α] [Inhabited α]
    {l : List ((_ : α) × β)} (hd : DistinctKeys l) {k f} :
    (modifyKey k f l |> minKey!) == (minKey! l) := by
  cases he : l.isEmpty
  · have := minKey_modifyKey_beq hd (he := isEmpty_modifyKey k f l ▸ he)
    -- fails after inlining `this`
    simpa [minKey_eq_minKey!] using this
  · simp_all [modifyKey]

theorem minKey!_alterKey_eq_self [Ord α] [TransOrd α] [BEq α] [LawfulBEqOrd α] [Inhabited α]
    {l : List ((_ : α) × β)} (hd : DistinctKeys l) {k f} (he : (alterKey k f l).isEmpty = false) :
    (alterKey k f l |> minKey!) = k ↔
      (f (getValue? k l)).isSome ∧ ∀ k', containsKey k' l → (compare k k').isLE := by
  simpa only [minKey_eq_minKey!] using minKey_alterKey_eq_self hd (he := he)

end Const

/-- Returns the smallest key in an associative list or `fallback` if the list is empty. -/
def minKeyD [Ord α] (xs : List ((a : α) × β a)) (fallback : α) : α :=
  minKey? xs |>.getD fallback

theorem minKeyD_of_perm [Ord α] [TransOrd α] [BEq α] [LawfulBEqOrd α]
    {l l' : List ((a : α) × β a)} {fallback} (hd : DistinctKeys l) (hp : l.Perm l') :
    minKeyD l fallback = minKeyD l' fallback := by
  simp [minKeyD, minKey?_of_perm hd hp]

theorem minKeyD_eq_getD_minKey? [Ord α] [TransOrd α] [BEq α] [LawfulBEqOrd α]
    {l : List ((a : α) × β a)} {fallback} :
    minKeyD l fallback = (minKey? l).getD fallback :=
  (rfl)

theorem minKey_eq_minKeyD [Ord α] [TransOrd α] [BEq α] [LawfulBEqOrd α]
    {l : List ((a : α) × β a)} {he fallback} :
    minKey l he = minKeyD l fallback := by
  simp [minKey_eq_get_minKey?, minKeyD_eq_getD_minKey?, Option.get_eq_getD (fallback := fallback)]

theorem minKey?_eq_some_minKeyD [Ord α] [TransOrd α] [BEq α] [LawfulBEqOrd α]
    {l : List ((a : α) × β a)} {fallback} (he : l.isEmpty = false) :
    minKey? l = some (minKeyD l fallback) := by
  simp [← minKey_eq_minKeyD (he := he), minKey_eq_get_minKey?]

theorem minKey!_eq_minKeyD_default [Ord α] [TransOrd α] [BEq α] [LawfulBEqOrd α] [Inhabited α]
    {l : List ((a : α) × β a)} :
    minKey! l = minKeyD l default := by
  simp [minKey!_eq_get!_minKey?, minKeyD_eq_getD_minKey?, Option.get!_eq_getD]

theorem minKeyD_eq_fallback [Ord α] [TransOrd α] [BEq α] [LawfulBEqOrd α]
    {l : List ((a : α) × β a)} {fallback} (h : l.isEmpty) :
    minKeyD l fallback = fallback := by
  simp [minKeyD, minKey?_eq_none_iff_isEmpty.mpr h]

theorem minKeyD_eq_iff_getKey?_eq_self_and_forall [Ord α] [TransOrd α] [BEq α] [LawfulBEqOrd α]
    {l : List ((a : α) × β a)} (hd : DistinctKeys l) (he : l.isEmpty = false) {km fallback} :
    minKeyD l fallback = km ↔
      getKey? km l = some km ∧ ∀ k, containsKey k l → (compare km k).isLE := by
  simpa [minKey_eq_minKeyD (fallback := fallback)] using
    minKey_eq_iff_getKey?_eq_self_and_forall hd (he := he)

theorem minKeyD_eq_iff_mem_and_forall [Ord α] [TransOrd α] [BEq α] [LawfulBEqOrd α]
    [LawfulEqOrd α] {l : List ((a : α) × β a)} (hd : DistinctKeys l)
    (he : l.isEmpty = false) {km fallback} :
    minKeyD l fallback = km ↔ containsKey km l ∧ ∀ k, containsKey k l → (compare km k).isLE := by
  simpa [minKey_eq_minKeyD (fallback := fallback)] using
    minKey_eq_iff_mem_and_forall hd (he := he)

theorem minKeyD_insertEntry [Ord α] [TransOrd α] [BEq α] [LawfulBEqOrd α]
    {l : List ((a : α) × β a)} (hd : DistinctKeys l) {k v fallback} :
    (insertEntry k v l |> minKeyD <| fallback) =
      ((minKey? l).elim k fun k' => if compare k k' |>.isLE then k else k') := by
  simpa [minKey_eq_minKeyD (fallback := fallback)] using minKey_insertEntry hd

theorem minKeyD_insertEntry_le_minKeyD [Ord α] [TransOrd α] [BEq α] [LawfulBEqOrd α]
    {l : List ((a : α) × β a)} (hd : DistinctKeys l) (he : l.isEmpty = false) {k v fallback} :
    compare (insertEntry k v l |> minKeyD <| fallback) (minKeyD l fallback) |>.isLE := by
  simpa [minKey_eq_minKeyD (fallback := fallback)] using minKey_insertEntry_le_minKey hd (he := he)

theorem minKeyD_insertEntry_le_self [Ord α] [TransOrd α] [BEq α] [LawfulBEqOrd α]
    {l : List ((a : α) × β a)} (hd : DistinctKeys l) {k v fallback} :
    compare (insertEntry k v l |> minKeyD <| fallback) k |>.isLE := by
  simpa [minKey_eq_minKeyD (fallback := fallback)] using minKey_insertEntry_le_self hd

theorem containsKey_minKeyD [Ord α] [TransOrd α] [BEq α] [LawfulBEqOrd α]
    {l : List ((a : α) × β a)} (hd : DistinctKeys l) (he : l.isEmpty = false) {fallback} :
    containsKey (minKeyD l fallback) l := by
  simpa [minKey_eq_minKeyD (fallback := fallback)] using containsKey_minKey hd (he := he)

theorem minKeyD_le_of_containsKey [Ord α] [TransOrd α] [BEq α] [LawfulBEqOrd α]
    {l : List ((a : α) × β a)} (hd : DistinctKeys l) {k} (hc : containsKey k l) {fallback} :
    compare (minKeyD l fallback) k |>.isLE := by
   simpa [minKey_eq_minKeyD (fallback := fallback)] using minKey_le_of_containsKey hd hc

theorem le_minKeyD [Ord α] [TransOrd α] [BEq α] [LawfulBEqOrd α]
    {l : List ((a : α) × β a)} (hd : DistinctKeys l) (he : l.isEmpty = false) {k fallback} :
    (compare k (minKeyD l fallback)).isLE ↔ (∀ k', containsKey k' l → (compare k k').isLE) := by
  simpa [minKey_eq_minKeyD (fallback := fallback)] using le_minKey hd (he := he)

theorem getKey?_minKeyD [Ord α] [TransOrd α] [BEq α] [LawfulBEqOrd α]
    {l : List ((a : α) × β a)} (hd : DistinctKeys l) (he : l.isEmpty = false) {fallback} :
    getKey? (minKeyD l fallback) l = some (minKeyD l fallback) := by
  simpa [minKey_eq_minKeyD (fallback := fallback)] using getKey?_minKey hd (he := he)

theorem getKey_minKeyD [Ord α] [TransOrd α] [BEq α] [LawfulBEqOrd α]
    {l : List ((a : α) × β a)} (hd : DistinctKeys l) {fallback he} :
    getKey (minKeyD l fallback) l he = minKeyD l fallback := by
  simpa [minKey_eq_minKeyD (fallback := fallback)] using
    getKey_minKey hd (he := isEmpty_eq_false_of_containsKey he)

theorem getKey_minKeyD_eq_minKey [Ord α] [TransOrd α] [BEq α] [LawfulBEqOrd α]
    {l : List ((a : α) × β a)} (hd : DistinctKeys l) {fallback he} :
    getKey (minKeyD l fallback) l he = minKey l (isEmpty_eq_false_of_containsKey he) := by
  simpa [minKey_eq_minKeyD (fallback := fallback)] using
    getKey_minKey hd (he := isEmpty_eq_false_of_containsKey he)

theorem getKey!_minKeyD [Ord α] [TransOrd α] [BEq α] [LawfulBEqOrd α] [Inhabited α]
    {l : List ((a : α) × β a)} (hd : DistinctKeys l) (he : l.isEmpty = false) {fallback} :
    getKey! (minKeyD l fallback) l = minKeyD l fallback := by
  simpa [minKey_eq_minKeyD (fallback := fallback)] using getKey!_minKey hd (he := he)

theorem getKeyD_minKeyD [Ord α] [TransOrd α] [BEq α] [LawfulBEqOrd α]
    {l : List ((a : α) × β a)} (hd : DistinctKeys l) (he : l.isEmpty = false) {fallback fallback'} :
    getKeyD (minKeyD l fallback) l fallback' = minKeyD l fallback := by
  simpa [minKey_eq_minKeyD (fallback := fallback)] using getKeyD_minKey hd (he := he)

theorem minKeyD_eraseKey_eq_iff_beq_minKey_eq_false [Ord α] [TransOrd α] [BEq α] [LawfulBEqOrd α]
    {l : List ((a : α) × β a)} (hd : DistinctKeys l) {k fallback}
    (he : (eraseKey k l).isEmpty = false) :
    (eraseKey k l |> minKeyD <| fallback) = minKeyD l fallback ↔
      (k == (minKeyD l fallback)) = false := by
  simpa [minKey_eq_minKeyD (fallback := fallback)] using
    minKey_eraseKey_eq_iff_beq_minKey_eq_false hd (he := he)

theorem minKeyD_eraseKey_eq_iff_beq_minKeyD_eq_false [Ord α] [TransOrd α] [BEq α] [LawfulBEqOrd α]
    {l : List ((a : α) × β a)} (hd : DistinctKeys l) {k fallback}
    (he : (eraseKey k l).isEmpty = false) :
    (eraseKey k l |> minKeyD <| fallback) = minKeyD l fallback ↔
      (k == (minKeyD l fallback)) = false := by
  simpa [minKey_eq_minKeyD (fallback := fallback)] using
    minKey_eraseKey_eq_iff_beq_minKey_eq_false hd (he := he)

theorem minKeyD_eraseKey_eq_of_beq_minKeyD_eq_false [Ord α] [TransOrd α] [BEq α] [LawfulBEqOrd α]
    {l : List ((a : α) × β a)} (hd : DistinctKeys l) {k fallback}
    (he : (eraseKey k l).isEmpty = false) : (heq : (k == minKeyD l fallback) = false) →
    (eraseKey k l |> minKeyD <| fallback) = minKeyD l fallback:= by
  simpa only [minKey_eq_minKeyD (fallback := fallback)] using
    minKey_eraseKey_eq_of_beq_minKey_eq_false hd (he := he)

theorem minKeyD_le_minKeyD_erase [Ord α] [TransOrd α] [BEq α] [LawfulBEqOrd α]
    {l : List ((a : α) × β a)} (hd : DistinctKeys l) {k} (he : (eraseKey k l).isEmpty = false)
    {fallback} :
    compare (minKeyD l fallback) (eraseKey k l |> minKeyD <| fallback) |>.isLE := by
  simpa only [minKey_eq_minKeyD (fallback := fallback)] using
    minKey_le_minKey_erase hd (he := he)

theorem minKeyD_insertEntryIfNew [Ord α] [TransOrd α] [BEq α] [LawfulBEqOrd α]
    {l : List ((a : α) × β a)} (hd : DistinctKeys l) {k v fallback} :
    (insertEntryIfNew k v l |> minKeyD <| fallback) =
      (minKey? l).elim k fun k' => if compare k k' = .lt then k else k' := by
  simpa only [minKey_eq_minKeyD (fallback := fallback)] using minKey_insertEntryIfNew hd

theorem minKeyD_insertEntryIfNew_le_minKeyD [Ord α] [TransOrd α] [BEq α] [LawfulBEqOrd α]
    {l : List ((a : α) × β a)} (hd : DistinctKeys l) (he : l.isEmpty = false) {k v fallback} :
    compare (insertEntryIfNew k v l |> minKeyD <| fallback) (minKeyD l fallback) |>.isLE := by
  simpa only [minKey_eq_minKeyD (fallback := fallback)] using
    minKey_insertEntryIfNew_le_minKey hd (he := he)

theorem minKeyD_insertEntryIfNew_le_self [Ord α] [TransOrd α] [BEq α] [LawfulBEqOrd α]
    {l : List ((a : α) × β a)} (hd : DistinctKeys l) {k v fallback} :
    compare (insertEntryIfNew k v l |> minKeyD <| fallback) k |>.isLE := by
  simpa only [minKey_eq_minKeyD (fallback := fallback)] using minKey_insertEntryIfNew_le_self hd

theorem minKeyD_eq_headD_keys [Ord α] [TransOrd α] [BEq α] [LawfulBEqOrd α]
    {l : List ((a : α) × β a)} (ho : l.Pairwise fun a b => compare a.1 b.1 = .lt) {fallback} :
    minKeyD l fallback = (keys l).headD fallback := by
  simp [minKeyD_eq_getD_minKey?, minKey?_eq_head?_keys ho]

theorem minKeyD_modifyKey [Ord α] [TransOrd α] [BEq α] [LawfulBEqOrd α] [LawfulEqOrd α]
    {l : List ((a : α) × β a)} (hd : DistinctKeys l) {k f fallback} :
    (modifyKey k f l |> minKeyD <| fallback) = minKeyD l fallback := by
  cases he : l.isEmpty
  · have := minKey_modifyKey hd (he := isEmpty_modifyKey k f l ▸ he)
    -- fails after inlining `this`
    simpa [minKey_eq_minKeyD (fallback := fallback)] using this
  · simp_all [modifyKey]

theorem minKeyD_alterKey_eq_self [Ord α] [TransOrd α] [BEq α] [LawfulBEqOrd α] [LawfulEqOrd α]
    {l : List ((a : α) × β a)} (hd : DistinctKeys l) {k f fallback}
    (he : (alterKey k f l).isEmpty = false) :
    (alterKey k f l |> minKeyD <| fallback) = k ↔
      (f (getValueCast? k l)).isSome ∧ ∀ k', containsKey k' l → (compare k k').isLE := by
  simpa only [minKey_eq_minKeyD (fallback := fallback)] using minKey_alterKey_eq_self hd (he := he)

namespace Const

variable {β : Type v}

theorem minKeyD_modifyKey [Ord α] [TransOrd α] [BEq α] [LawfulBEqOrd α]
    {l : List ((_ : α) × β)} (hd : DistinctKeys l) {k f} (he : (modifyKey k f l).isEmpty = false)
    {fallback} :
    (modifyKey k f l |> minKeyD <| fallback) = if (minKeyD l fallback) == k then k else (minKeyD l fallback) := by
  simpa only [minKey_eq_minKeyD (fallback := fallback)] using minKey_modifyKey hd (he := he)

theorem minKeyD_modifyKey_eq_minKeyD [Ord α] [TransOrd α] [BEq α] [LawfulBEqOrd α] [LawfulEqOrd α]
    {l : List ((_ : α) × β)} (hd : DistinctKeys l) {k f fallback} :
    (modifyKey k f l |> minKeyD <| fallback) = minKeyD l fallback := by
  cases he : l.isEmpty
  · have := minKey_modifyKey_eq_minKey hd (he := isEmpty_modifyKey k f l ▸ he)
    -- fails after inlining `this`
    simpa [minKey_eq_minKeyD (fallback := fallback)] using this
  · simp_all [modifyKey]

theorem minKeyD_modifyKey_beq [Ord α] [TransOrd α] [BEq α] [LawfulBEqOrd α]
    {l : List ((_ : α) × β)} (hd : DistinctKeys l) {k f fallback} :
    (modifyKey k f l |> minKeyD <| fallback) == (minKeyD l fallback) := by
  cases he : l.isEmpty
  · have := minKey_modifyKey_beq hd (he := isEmpty_modifyKey k f l ▸ he)
    -- fails after inlining `this`
    simpa [minKey_eq_minKeyD (fallback := fallback)] using this
  · simp_all [modifyKey]

theorem minKeyD_alterKey_eq_self [Ord α] [TransOrd α] [BEq α] [LawfulBEqOrd α]
    {l : List ((_ : α) × β)} (hd : DistinctKeys l) {k f} (he : (alterKey k f l).isEmpty = false)
    {fallback} :
    (alterKey k f l |> minKeyD <| fallback) = k ↔
      (f (getValue? k l)).isSome ∧ ∀ k', containsKey k' l → (compare k k').isLE := by
  simpa only [minKey_eq_minKeyD (fallback := fallback)] using minKey_alterKey_eq_self hd (he := he)

end Const

end Min

section Max

/-- Returns the largest key in an associative list. -/
abbrev maxKey? [Ord α] (xs : List ((a : α) × β a)) : Option α :=
  letI : Ord α := .opposite inferInstance
  minKey? xs

theorem maxKey?_eq_some_iff_getKey?_eq_self_and_forall [Ord α] [TransOrd α] [BEq α] [LawfulBEqOrd α]
    {k} {l : List ((a : α) × β a)} (hd : DistinctKeys l) :
    maxKey? l = some k ↔ getKey? k l = some k ∧ ∀ k' : α, containsKey k' l → (compare k' k).isLE :=
  letI : Ord α := .opposite inferInstance
  minKey?_eq_some_iff_getKey?_eq_self_and_forall hd

theorem maxKey?_eq_some_iff_mem_and_forall [Ord α] [LawfulEqOrd α] [TransOrd α] [BEq α]
    [LawfulBEqOrd α] {k} {l : List ((a : α) × β a)} (hd : DistinctKeys l) :
    maxKey? l = some k ↔ containsKey k l ∧ ∀ k' : α, containsKey k' l → (compare k' k).isLE :=
  letI : Ord α := .opposite inferInstance
  minKey?_eq_some_iff_mem_and_forall hd

theorem maxKey?_of_perm [Ord α] [TransOrd α] [BEq α] [LawfulBEqOrd α] {l l' : List ((a : α) × β a)}
    (hl : DistinctKeys l) (hp : l.Perm l') :
    maxKey? l = maxKey? l' :=
  letI : Ord α := .opposite inferInstance
  minKey?_of_perm hl hp

theorem maxKey?_eq_none_iff_isEmpty [Ord α] {l : List ((a : α) × β a)} :
    maxKey? l = none ↔ l.isEmpty :=
  letI : Ord α := .opposite inferInstance
  minKey?_eq_none_iff_isEmpty

theorem maxKey?_of_isEmpty [Ord α] [TransOrd α] {l : List ((a : α) × β a)} (he : l.isEmpty) :
    maxKey? l = none :=
  letI : Ord α := .opposite inferInstance
  minKey?_of_isEmpty he

theorem isNone_maxKey?_eq_isEmpty [Ord α] {l : List ((a : α) × β a)} :
    (maxKey? l).isNone = l.isEmpty :=
  letI : Ord α := .opposite inferInstance
  isNone_minKey?_eq_isEmpty

theorem isSome_maxKey?_eq_not_isEmpty [Ord α] {l : List ((a : α) × β a)} :
    (maxKey? l).isSome = !l.isEmpty :=
  letI : Ord α := .opposite inferInstance
  isSome_minKey?_eq_not_isEmpty

theorem isSome_maxKey?_iff_isEmpty_eq_false [Ord α] {l : List ((a : α) × β a)} :
    (maxKey? l).isSome ↔ l.isEmpty = false :=
  letI : Ord α := .opposite inferInstance
  isSome_minKey?_iff_isEmpty_eq_false

theorem maxKey?_insertEntry [Ord α] [TransOrd α] [BEq α] [LawfulBEqOrd α] {k : α} {v : β k}
    {l : List ((a : α) × β a)} (hd : DistinctKeys l) :
    maxKey? (insertEntry k v l) =
      some ((maxKey? l).elim k fun k' => if compare k' k |>.isLE then k else k') :=
  letI : Ord α := .opposite inferInstance
  minKey?_insertEntry hd

theorem isSome_maxKey?_insertEntry [Ord α] [TransOrd α] [BEq α] [LawfulBEqOrd α] {k : α} {v : β k}
    {l : List ((a : α) × β a)} (hd : DistinctKeys l) :
    maxKey? (insertEntry k v l) |>.isSome :=
  letI : Ord α := .opposite inferInstance
  isSome_minKey?_insertEntry hd

theorem isSome_maxKey?_of_containsKey [Ord α] [TransOrd α] [BEq α] [LawfulBEqOrd α] {k}
    {l : List ((a : α) × β a)} (hc : containsKey k l) :
    maxKey? l |>.isSome :=
  letI : Ord α := .opposite inferInstance
  isSome_minKey?_of_containsKey hc

theorem getKey?_maxKey? [Ord α] [TransOrd α] [BEq α] [BEq α] [LawfulBEqOrd α]
    {l : List ((a : α) × β a)} (hd : DistinctKeys l) {km} (hkm : maxKey? l = some km) :
    getKey? km l = some km :=
  letI : Ord α := .opposite inferInstance
  getKey?_minKey? hd hkm

theorem getKey_maxKey? [Ord α] [TransOrd α] [BEq α] [LawfulBEqOrd α]
    {l : List ((a : α) × β a)} (hd : DistinctKeys l) {km hc} :
    (hkm : (maxKey? l |>.get <| isSome_maxKey?_of_containsKey hc) = km) → getKey km l hc = km :=
  letI : Ord α := .opposite inferInstance
  getKey_minKey? hd

theorem getKey!_maxKey? [Ord α] [TransOrd α] [Inhabited α] [BEq α] [LawfulBEqOrd α]
    {l : List ((a : α) × β a)} (hd : DistinctKeys l) {km} :
    (hkm : maxKey? l = some km) → getKey! km l = km :=
  letI : Ord α := .opposite inferInstance
  getKey!_minKey? hd

theorem getKeyD_maxKey? [Ord α] [TransOrd α] [BEq α] [LawfulBEqOrd α]
    {l : List ((a : α) × β a)} (hd : DistinctKeys l) {km fallback} :
    (hkm : maxKey? l = some km) → getKeyD km l fallback = km :=
  letI : Ord α := .opposite inferInstance
  getKeyD_minKey? hd

theorem maxKey?_bind_getKey? [Ord α] [TransOrd α] [BEq α] [LawfulBEqOrd α]
    {l : List ((a : α) × β a)} (hd : DistinctKeys l) :
    (maxKey? l |>.bind fun k => getKey? k l) = maxKey? l :=
  letI : Ord α := .opposite inferInstance
  minKey?_bind_getKey? hd

theorem containsKey_maxKey? [Ord α] [TransOrd α] [BEq α] [LawfulBEqOrd α] {l : List ((a : α) × β a)}
    (hd : DistinctKeys l) {km} (hkm : maxKey? l = some km) :
    containsKey km l :=
  letI : Ord α := .opposite inferInstance
  containsKey_minKey? hd hkm

theorem maxKey?_eraseKey_eq_iff_beq_maxKey?_eq_false [Ord α] [TransOrd α] [BEq α] [LawfulBEqOrd α]
    {k} {l : List ((a : α) × β a)} (hd : DistinctKeys l) :
    maxKey? (eraseKey k l) = maxKey? l ↔ ∀ {km}, maxKey? l = some km → (k == km) = false :=
  letI : Ord α := .opposite inferInstance
  minKey?_eraseKey_eq_iff_beq_minKey?_eq_false hd

theorem maxKey?_eraseKey_eq_of_beq_maxKey?_eq_false [Ord α] [TransOrd α] [BEq α] [LawfulBEqOrd α]
    {k} {l : List ((a : α) × β a)} (hd : DistinctKeys l)
    (hc : ∀ {km}, maxKey? l = some km → (k == km) = false) :
    maxKey? (eraseKey k l) = maxKey? l :=
  letI : Ord α := .opposite inferInstance
  minKey?_eraseKey_eq_of_beq_minKey?_eq_false hd hc

theorem maxKey?_le_maxKey?_insertEntry [Ord α] [TransOrd α] [BEq α] [LawfulBEqOrd α] {k : α}
    {v : β k} {l : List ((a : α) × β a)} (hd : DistinctKeys l) {km kmi} (hkm : maxKey? l = some km)
    (hkmi : (insertEntry k v l |> maxKey? |>.get <| isSome_maxKey?_insertEntry hd) = kmi) :
    compare km kmi |>.isLE :=
  letI : Ord α := .opposite inferInstance
  minKey?_insertEntry_le_minKey? hd hkm hkmi

theorem self_le_maxKey?_insertEntry [Ord α] [TransOrd α] [BEq α] [LawfulBEqOrd α] {k : α}
    {v : β k} {l : List ((a : α) × β a)} (hd : DistinctKeys l) {kmi}
    (hkmi : (insertEntry k v l |> maxKey? |>.get <| isSome_maxKey?_insertEntry hd) = kmi) :
    compare k kmi |>.isLE :=
  letI : Ord α := .opposite inferInstance
  minKey?_insertEntry_le_self hd hkmi

theorem maxKey?_le_of_containsKey [Ord α] [TransOrd α] [BEq α] [LawfulBEqOrd α] {k km}
    {l : List ((a : α) × β a)} (hd : DistinctKeys l) (hc : containsKey k l)
    (hkm : (maxKey? l |>.get <| isSome_maxKey?_of_containsKey hc) = km) :
    compare k km |>.isLE :=
  letI : Ord α := .opposite inferInstance
  (minKey?_le_of_containsKey hd hc hkm :)

theorem maxKey?_le [Ord α] [TransOrd α] [BEq α] [LawfulBEqOrd α] {k} {l : List ((a : α) × β a)}
    (hd : DistinctKeys l) :
    (∀ k', maxKey? l = some k' → (compare k' k).isLE) ↔
      (∀ k', containsKey k' l → (compare k' k).isLE) :=
  letI : Ord α := .opposite inferInstance
  le_minKey? hd

theorem isSome_maxKey?_of_isSome_maxKey?_eraseKey [Ord α] [TransOrd α] [BEq α] [LawfulBEqOrd α] {k}
    {l : List ((a : α) × β a)} (hs : eraseKey k l |> maxKey? |>.isSome) :
    maxKey? l |>.isSome :=
  letI : Ord α := .opposite inferInstance
  isSome_minKey?_of_isSome_minKey?_eraseKey hs

theorem containsKey_maxKey?_eraseKey [Ord α] [TransOrd α] [BEq α] [LawfulBEqOrd α] {k}
    {l : List ((a : α) × β a)} (hd : DistinctKeys l) {kme}
    (hkme : (eraseKey k l |> maxKey?) = some kme) :
    containsKey kme l := by
  apply containsKey_of_containsKey_eraseKey hd
  apply containsKey_maxKey? hd.eraseKey hkme

theorem maxKey?_eraseKey_le_maxKey? [Ord α] [TransOrd α] [BEq α] [LawfulBEqOrd α] {k km kme}
    {l : List ((a : α) × β a)} (hd : DistinctKeys l)
    (hkme : (eraseKey k l |> maxKey?) = some kme)
    (hkm : (maxKey? l |>.get <|
      isSome_maxKey?_of_isSome_maxKey?_eraseKey <| hkme ▸ Option.isSome_some) = km) :
    compare kme km |>.isLE :=
  letI : Ord α := .opposite inferInstance
  (minKey?_le_minKey?_eraseKey hd hkme hkm :)

theorem maxKey?_insertEntryIfNew [Ord α] [TransOrd α] [BEq α] [LawfulBEqOrd α] {k : α} {v : β k}
    {l : List ((a : α) × β a)} (hd : DistinctKeys l) :
    maxKey? (insertEntryIfNew k v l) =
      some ((maxKey? l).elim k fun k' => if compare k' k = .lt then k else k') :=
  letI : Ord α := .opposite inferInstance
  minKey?_insertEntryIfNew hd

theorem isSome_maxKey?_insertEntryIfNew [Ord α] [TransOrd α] [BEq α] [LawfulBEqOrd α] {k : α}
    {v : β k} {l : List ((a : α) × β a)} (hd : DistinctKeys l) :
    maxKey? (insertEntryIfNew k v l) |>.isSome :=
  letI : Ord α := .opposite inferInstance
  isSome_minKey?_insertEntryIfNew hd

theorem maxKey?_le_maxKey?_insertEntryIfNew [Ord α] [TransOrd α] [BEq α] [LawfulBEqOrd α] {k : α}
    {v : β k} {l : List ((a : α) × β a)} (hd : DistinctKeys l) {km kmi} (hkm : maxKey? l = some km)
    (hkmi : (insertEntryIfNew k v l |> maxKey? |>.get <| isSome_maxKey?_insertEntryIfNew hd) = kmi) :
    compare km kmi |>.isLE :=
  letI : Ord α := .opposite inferInstance
  minKey?_insertEntryIfNew_le_minKey? hd hkm hkmi

theorem self_le_maxKey?_insertEntryIfNew [Ord α] [TransOrd α] [BEq α] [LawfulBEqOrd α] {k kmi : α}
    {v : β k} {l : List ((a : α) × β a)} (hd : DistinctKeys l)
    (hkmi : (insertEntryIfNew k v l |> maxKey? |>.get <| isSome_maxKey?_insertEntryIfNew hd) = kmi) :
    compare k kmi |>.isLE :=
  letI : Ord α := .opposite inferInstance
  (minKey?_insertEntryIfNew_le_self hd hkmi :)

theorem reverse_keys {l : List ((a : α) × β a)} :
    (keys l).reverse = keys l.reverse := by
  simp [keys_eq_map]

theorem maxKey?_eq_getLast?_keys [Ord α] [TransOrd α] [BEq α] [LawfulBEqOrd α]
    {l : List ((a : α) × β a)} (hd : DistinctKeys l)
    (ho : l.Pairwise fun a b => compare a.1 b.1 = .lt) :
    maxKey? l = (keys l).getLast? := by
  rw [← List.head?_reverse, reverse_keys, maxKey?_of_perm hd (List.reverse_perm l).symm]
  letI : Ord α := .opposite inferInstance
  exact minKey?_eq_head?_keys (List.pairwise_reverse.mpr ho)

theorem maxKey?_modifyKey [Ord α] [TransOrd α] [BEq α] [LawfulBEqOrd α] [LawfulEqOrd α] {k f}
    {l : List ((a : α) × β a)} (hd : DistinctKeys l) :
    maxKey? (modifyKey k f l) = maxKey? l :=
  letI : Ord α := .opposite inferInstance
  minKey?_modifyKey hd

theorem maxKey?_alterKey_eq_self [Ord α] [TransOrd α] [BEq α] [LawfulBEqOrd α] [LawfulEqOrd α]
    {k f} {l : List ((a : α) × β a)} (hd : DistinctKeys l) :
    maxKey? (alterKey k f l) = some k ↔
      (f (getValueCast? k l)).isSome ∧ ∀ k', containsKey k' l → (compare k' k).isLE :=
  letI : Ord α := .opposite inferInstance
  minKey?_alterKey_eq_self hd

namespace Const

variable {β : Type v}

theorem maxKey?_modifyKey [Ord α] [TransOrd α] [BEq α] [LawfulBEqOrd α] {k f}
    {l : List ((_ : α) × β)} (hd : DistinctKeys l) :
    maxKey? (modifyKey k f l) = (maxKey? l).map fun km => if km == k then k else km :=
  letI : Ord α := .opposite inferInstance
  minKey?_modifyKey hd

theorem maxKey?_modifyKey_eq_maxKey? [Ord α] [TransOrd α] [BEq α] [LawfulBEqOrd α]
    [LawfulEqOrd α] {k f} {l : List ((_ : α) × β)} (hd : DistinctKeys l) :
    maxKey? (modifyKey k f l) = maxKey? l :=
  letI : Ord α := .opposite inferInstance
  minKey?_modifyKey_eq_minKey? hd

theorem isSome_maxKey?_modifyKey [Ord α] [TransOrd α] [BEq α] [LawfulBEqOrd α] {k f}
    {l : List ((_ : α) × β)} :
    (modifyKey k f l |> maxKey?).isSome = !l.isEmpty :=
  letI : Ord α := .opposite inferInstance
  isSome_minKey?_modifyKey

theorem isSome_maxKey?_modifyKey_eq_isSome [Ord α] [TransOrd α] [BEq α] [LawfulBEqOrd α] {k f}
    {l : List ((_ : α) × β)} :
    (modifyKey k f l |> maxKey?).isSome = (maxKey? l).isSome :=
  letI : Ord α := .opposite inferInstance
  isSome_minKey?_modifyKey_eq_isSome

theorem maxKey?_modifyKey_beq [Ord α] [TransOrd α] [BEq α] [LawfulBEqOrd α] {k f km kmm}
    {l : List ((_ : α) × β)} (hd : DistinctKeys l) (hkm : maxKey? l = some km)
    (hkmm : (modifyKey k f l |> maxKey? |>.get <|
        isSome_maxKey?_modifyKey_eq_isSome.trans <| hkm ▸ Option.isSome_some) = kmm) :
    kmm == km :=
  letI : Ord α := .opposite inferInstance
  minKey?_modifyKey_beq hd hkm hkmm

theorem maxKey?_alterKey_eq_self [Ord α] [TransOrd α] [BEq α] [LawfulBEqOrd α]
    {k f} {l : List ((_ : α) × β)} (hd : DistinctKeys l) :
    maxKey? (alterKey k f l) = some k ↔
      (f (getValue? k l)).isSome ∧ ∀ k', containsKey k' l → (compare k' k).isLE :=
  letI : Ord α := .opposite inferInstance
  minKey?_alterKey_eq_self hd

end Const

/-- Given a proof that the list is nonempty, returns the largest key in an associative list. -/
abbrev maxKey [Ord α] (xs : List ((a : α) × β a)) (h : xs.isEmpty = false) : α :=
  letI : Ord α := .opposite inferInstance; minKey xs h

theorem maxKey_of_perm [Ord α] [TransOrd α] [BEq α] [LawfulBEqOrd α] {l l' : List ((a : α) × β a)}
    {hl} (hd : DistinctKeys l) (hp : l.Perm l') :
    maxKey l hl = maxKey l' (hp.isEmpty_eq ▸ hl) :=
  letI : Ord α := .opposite inferInstance
  minKey_of_perm hd hp

theorem maxKey_eq_get_maxKey? [Ord α] [TransOrd α] [BEq α] [LawfulBEqOrd α]
    {l : List ((a : α) × β a)} {he} :
    maxKey l he = (maxKey? l |>.get (by simp [isSome_maxKey?_eq_not_isEmpty, he])) :=
  (rfl)

theorem maxKey?_eq_some_maxKey [Ord α] [TransOrd α] [BEq α] [LawfulBEqOrd α]
    {l : List ((a : α) × β a)} {he} :
    maxKey? l = some (maxKey l he) :=
  letI : Ord α := .opposite inferInstance
  minKey?_eq_some_minKey

theorem maxKey_eq_iff_getKey?_eq_self_and_forall [Ord α] [TransOrd α] [BEq α] [LawfulBEqOrd α]
    {l : List ((a : α) × β a)} (hd : DistinctKeys l) {he km} :
    maxKey l he = km ↔ getKey? km l = some km ∧ ∀ k, containsKey k l → (compare k km).isLE :=
  letI : Ord α := .opposite inferInstance
  minKey_eq_iff_getKey?_eq_self_and_forall hd

theorem maxKey_eq_iff_mem_and_forall [Ord α] [TransOrd α] [BEq α] [LawfulBEqOrd α]
    [LawfulEqOrd α] {l : List ((a : α) × β a)} (hd : DistinctKeys l) {he km} :
    maxKey l he = km ↔ containsKey km l ∧ ∀ k, containsKey k l → (compare k km).isLE :=
  letI : Ord α := .opposite inferInstance
  minKey_eq_iff_mem_and_forall hd

theorem maxKey_insertEntry [Ord α] [TransOrd α] [BEq α] [LawfulBEqOrd α] {l : List ((a : α) × β a)}
    (hd : DistinctKeys l) {k v} :
    (insertEntry k v l |> maxKey <| isEmpty_insertEntry) =
      ((maxKey? l).elim k fun k' => if compare k' k |>.isLE then k else k') :=
  letI : Ord α := .opposite inferInstance
  minKey_insertEntry hd

theorem maxKey_le_maxKey_insertEntry [Ord α] [TransOrd α] [BEq α] [LawfulBEqOrd α]
    {l : List ((a : α) × β a)} (hd : DistinctKeys l) {k v he} :
    compare (maxKey l he) (insertEntry k v l |> maxKey <| isEmpty_insertEntry) |>.isLE :=
  letI : Ord α := .opposite inferInstance
  minKey_insertEntry_le_minKey hd

theorem self_le_maxKey_insertEntry [Ord α] [TransOrd α] [BEq α] [LawfulBEqOrd α]
    {l : List ((a : α) × β a)} (hd : DistinctKeys l) {k v} :
    compare k (insertEntry k v l |> maxKey <| isEmpty_insertEntry) |>.isLE :=
  letI : Ord α := .opposite inferInstance
  minKey_insertEntry_le_self hd

theorem containsKey_maxKey [Ord α] [TransOrd α] [BEq α] [LawfulBEqOrd α]
    {l : List ((a : α) × β a)} (hd : DistinctKeys l) {he} :
    containsKey (maxKey l he) l :=
  letI : Ord α := .opposite inferInstance
  containsKey_minKey hd

theorem le_maxKey_of_containsKey [Ord α] [TransOrd α] [BEq α] [LawfulBEqOrd α]
    {l : List ((a : α) × β a)} (hd : DistinctKeys l) {k} (hc : containsKey k l) :
    compare k (maxKey l <| isEmpty_eq_false_iff_exists_containsKey.mpr ⟨k, hc⟩) |>.isLE :=
  letI : Ord α := .opposite inferInstance
  minKey_le_of_containsKey hd hc

theorem maxKey_le [Ord α] [TransOrd α] [BEq α] [LawfulBEqOrd α]
    {l : List ((a : α) × β a)} (hd : DistinctKeys l) {k he} :
    (compare (maxKey l he) k).isLE ↔ (∀ k', containsKey k' l → (compare k' k).isLE) :=
  letI : Ord α := .opposite inferInstance
  le_minKey hd

theorem getKey?_maxKey [Ord α] [TransOrd α] [BEq α] [LawfulBEqOrd α]
    {l : List ((a : α) × β a)} (hd : DistinctKeys l) {he} :
    getKey? (maxKey l he) l = some (maxKey l he) :=
  letI : Ord α := .opposite inferInstance
  getKey?_minKey hd

theorem getKey_maxKey [Ord α] [TransOrd α] [BEq α] [LawfulBEqOrd α]
    {l : List ((a : α) × β a)} (hd : DistinctKeys l) {he} :
    getKey (maxKey l he) l (containsKey_maxKey hd) = maxKey l he :=
  letI : Ord α := .opposite inferInstance
  getKey_minKey hd

theorem getKey!_maxKey [Ord α] [TransOrd α] [BEq α] [LawfulBEqOrd α] [Inhabited α]
    {l : List ((a : α) × β a)} (hd : DistinctKeys l) {he} :
    getKey! (maxKey l he) l = maxKey l he :=
  letI : Ord α := .opposite inferInstance
  getKey!_minKey hd

theorem getKeyD_maxKey [Ord α] [TransOrd α] [BEq α] [LawfulBEqOrd α]
    {l : List ((a : α) × β a)} (hd : DistinctKeys l) {he fallback} :
    getKeyD (maxKey l he) l fallback = maxKey l he :=
  letI : Ord α := .opposite inferInstance
  getKeyD_minKey hd

theorem maxKey_eraseKey_eq_iff_beq_maxKey_eq_false [Ord α] [TransOrd α] [BEq α] [LawfulBEqOrd α]
    {l : List ((a : α) × β a)} (hd : DistinctKeys l) {k he} :
    (eraseKey k l |> maxKey <| he) =
        maxKey l (isEmpty_eq_false_of_isEmpty_eraseKey_eq_false hd he) ↔
      (k == (maxKey l <| isEmpty_eq_false_of_isEmpty_eraseKey_eq_false hd he)) = false :=
  letI : Ord α := .opposite inferInstance
  minKey_eraseKey_eq_iff_beq_minKey_eq_false hd

theorem maxKey_eraseKey_eq_of_beq_maxKey_eq_false [Ord α] [TransOrd α] [BEq α] [LawfulBEqOrd α]
    {l : List ((a : α) × β a)} (hd : DistinctKeys l) {k he} :
    (hc : (k == (maxKey l (isEmpty_eq_false_of_isEmpty_eraseKey_eq_false hd he))) = false) →
    (eraseKey k l |> maxKey <| he) =
      maxKey l (isEmpty_eq_false_of_isEmpty_eraseKey_eq_false hd he) :=
  letI : Ord α := .opposite inferInstance
  minKey_eraseKey_eq_of_beq_minKey_eq_false hd

theorem maxKey_eraseKey_le_maxKey [Ord α] [TransOrd α] [BEq α] [LawfulBEqOrd α]
    {l : List ((a : α) × β a)} (hd : DistinctKeys l) {k he} :
    compare (eraseKey k l |> maxKey <| he)
      (maxKey l <| isEmpty_eq_false_of_isEmpty_eraseKey_eq_false hd he) |>.isLE :=
  letI : Ord α := .opposite inferInstance
  minKey_le_minKey_erase hd

theorem maxKey_insertEntryIfNew [Ord α] [TransOrd α] [BEq α] [LawfulBEqOrd α]
    {l : List ((a : α) × β a)} (hd : DistinctKeys l) {k v} :
    (insertEntryIfNew k v l |> maxKey <| isEmpty_insertEntryIfNew) =
      (maxKey? l).elim k fun k' => if compare k' k = .lt then k else k' :=
  letI : Ord α := .opposite inferInstance
  minKey_insertEntryIfNew hd

theorem maxKey_le_maxKey_insertEntryIfNew [Ord α] [TransOrd α] [BEq α] [LawfulBEqOrd α]
    {l : List ((a : α) × β a)} (hd : DistinctKeys l) {k v he} :
    compare (maxKey l he)
      (insertEntryIfNew k v l |> maxKey <| isEmpty_insertEntryIfNew) |>.isLE :=
  letI : Ord α := .opposite inferInstance
  minKey_insertEntryIfNew_le_minKey hd

theorem self_le_maxKey_insertEntryIfNew [Ord α] [TransOrd α] [BEq α] [LawfulBEqOrd α]
    {l : List ((a : α) × β a)} (hd : DistinctKeys l) {k v} :
    compare k (insertEntryIfNew k v l  |> maxKey <| isEmpty_insertEntryIfNew) |>.isLE :=
  letI : Ord α := .opposite inferInstance
  minKey_insertEntryIfNew_le_self hd

theorem maxKey_eq_getLast_keys [Ord α] [TransOrd α] [BEq α] [LawfulBEqOrd α]
    {l : List ((a : α) × β a)} (hd : DistinctKeys l)
    (ho : l.Pairwise fun a b => compare a.1 b.1 = .lt) {he} :
    maxKey l he = (keys l).getLast (by simp_all [keys_eq_map, List.isEmpty_eq_false_iff]) := by
  simp only [List.getLast_eq_head_reverse, reverse_keys, maxKey_of_perm hd (List.reverse_perm l).symm]
  letI : Ord α := .opposite inferInstance
  exact minKey_eq_head_keys (List.pairwise_reverse.mpr ho)

theorem maxKey_modifyKey [Ord α] [TransOrd α] [BEq α] [LawfulBEqOrd α] [LawfulEqOrd α] {k f}
    {l : List ((a : α) × β a)} (hd : DistinctKeys l) {he} :
    (modifyKey k f l |> maxKey <| he) = maxKey l (isEmpty_modifyKey k f l ▸ he) :=
  letI : Ord α := .opposite inferInstance
  minKey_modifyKey hd

theorem maxKey_alterKey_eq_self [Ord α] [TransOrd α] [BEq α] [LawfulBEqOrd α] [LawfulEqOrd α]
    {l : List ((a : α) × β a)} (hd : DistinctKeys l) {k f he} :
    (alterKey k f l |> maxKey <| he) = k ↔
      (f (getValueCast? k l)).isSome ∧ ∀ k', containsKey k' l → (compare k' k).isLE :=
  letI : Ord α := .opposite inferInstance
  minKey_alterKey_eq_self hd

namespace Const

variable {β : Type v}

theorem maxKey_modifyKey [Ord α] [TransOrd α] [BEq α] [LawfulBEqOrd α]
    {l : List ((_ : α) × β)} (hd : DistinctKeys l) {k f he} :
    (modifyKey k f l |> maxKey <| he) =
      if (maxKey l <| isEmpty_modifyKey k f l ▸ he) == k then
        k
      else
        (maxKey l <| isEmpty_modifyKey k f l ▸ he) :=
  letI : Ord α := .opposite inferInstance
  minKey_modifyKey hd

theorem maxKey_modifyKey_eq_maxKey [Ord α] [TransOrd α] [BEq α] [LawfulBEqOrd α] [LawfulEqOrd α]
    {l : List ((_ : α) × β)} (hd : DistinctKeys l) {k f he} :
    (modifyKey k f l |> maxKey <| he) = maxKey l (isEmpty_modifyKey k f l ▸ he) :=
  letI : Ord α := .opposite inferInstance
  minKey_modifyKey_eq_minKey hd

theorem maxKey_modifyKey_beq [Ord α] [TransOrd α] [BEq α] [LawfulBEqOrd α]
    {l : List ((_ : α) × β)} (hd : DistinctKeys l) {k f he} :
    (modifyKey k f l |> maxKey <| he) == (maxKey l <| isEmpty_modifyKey k f l ▸ he) :=
  letI : Ord α := .opposite inferInstance
  minKey_modifyKey_beq hd

theorem maxKey_alterKey_eq_self [Ord α] [TransOrd α] [BEq α] [LawfulBEqOrd α]
    {l : List ((_ : α) × β)} (hd : DistinctKeys l) {k f he} :
    (alterKey k f l |> maxKey <| he) = k ↔
      (f (getValue? k l)).isSome ∧ ∀ k', containsKey k' l → (compare k' k).isLE :=
  letI : Ord α := .opposite inferInstance
  minKey_alterKey_eq_self hd

end Const

/-- Given a proof that the list is nonempty, returns the smallest key in an associative list. -/
def maxKey! [Ord α] [Inhabited α] (xs : List ((a : α) × β a)) : α :=
  maxKey? xs |>.get!

theorem maxKey!_of_perm [Ord α] [TransOrd α] [BEq α] [LawfulBEqOrd α] [Inhabited α]
    {l l' : List ((a : α) × β a)} (hd : DistinctKeys l) (hp : l.Perm l') :
    maxKey! l = maxKey! l' :=
  letI : Ord α := .opposite inferInstance
  minKey!_of_perm hd hp

theorem maxKey!_eq_get!_maxKey? [Ord α] [TransOrd α] [BEq α] [LawfulBEqOrd α] [Inhabited α]
    {l : List ((a : α) × β a)} :
    maxKey! l = (maxKey? l).get! :=
  letI : Ord α := .opposite inferInstance
  minKey!_eq_get!_minKey?

theorem maxKey_eq_maxKey! [Ord α] [TransOrd α] [BEq α] [LawfulBEqOrd α] [Inhabited α]
    {l : List ((a : α) × β a)} {he} :
    maxKey l he = maxKey! l :=
  letI : Ord α := .opposite inferInstance
  minKey_eq_minKey!

theorem maxKey?_eq_some_maxKey! [Ord α] [TransOrd α] [BEq α] [LawfulBEqOrd α] [Inhabited α]
    {l : List ((a : α) × β a)} (he : l.isEmpty = false) :
    maxKey? l = some (maxKey! l) :=
  letI : Ord α := .opposite inferInstance
  minKey?_eq_some_minKey! he

theorem maxKey!_eq_default [Ord α] [TransOrd α] [BEq α] [LawfulBEqOrd α] [Inhabited α]
    {l : List ((a : α) × β a)} (h : l.isEmpty) :
    maxKey! l = default :=
  letI : Ord α := .opposite inferInstance
  minKey!_eq_default h

theorem maxKey!_eq_iff_getKey?_eq_self_and_forall [Ord α] [TransOrd α] [BEq α] [LawfulBEqOrd α]
    [Inhabited α] {l : List ((a : α) × β a)} (hd : DistinctKeys l) (he : l.isEmpty = false) {km} :
    maxKey! l = km ↔ getKey? km l = some km ∧ ∀ k, containsKey k l → (compare k km).isLE :=
  letI : Ord α := .opposite inferInstance
  minKey!_eq_iff_getKey?_eq_self_and_forall hd he

theorem maxKey!_eq_iff_mem_and_forall [Ord α] [TransOrd α] [BEq α] [LawfulBEqOrd α]
    [LawfulEqOrd α] [Inhabited α] {l : List ((a : α) × β a)} (hd : DistinctKeys l)
    (he : l.isEmpty = false) {km} :
    maxKey! l = km ↔ containsKey km l ∧ ∀ k, containsKey k l → (compare k km).isLE :=
  letI : Ord α := .opposite inferInstance
  minKey!_eq_iff_mem_and_forall hd he

theorem maxKey!_insertEntry [Ord α] [TransOrd α] [BEq α] [LawfulBEqOrd α] [Inhabited α]
    {l : List ((a : α) × β a)} (hd : DistinctKeys l) {k v} :
    (insertEntry k v l |> maxKey!) =
      ((maxKey? l).elim k fun k' => if compare k' k |>.isLE then k else k') :=
  letI : Ord α := .opposite inferInstance
  minKey!_insertEntry hd

theorem maxKey!_le_maxKey!_insertEntry [Ord α] [TransOrd α] [BEq α] [LawfulBEqOrd α] [Inhabited α]
    {l : List ((a : α) × β a)} (hd : DistinctKeys l) (he : l.isEmpty = false) {k v} :
    compare (maxKey! l) (insertEntry k v l |> maxKey!) |>.isLE :=
  letI : Ord α := .opposite inferInstance
  minKey!_insertEntry_le_minKey! hd he

theorem self_le_maxKey!_insertEntry [Ord α] [TransOrd α] [BEq α] [LawfulBEqOrd α] [Inhabited α]
    {l : List ((a : α) × β a)} (hd : DistinctKeys l) {k v} :
    compare k (insertEntry k v l |> maxKey!) |>.isLE :=
  letI : Ord α := .opposite inferInstance
  minKey!_insertEntry_le_self hd

theorem containsKey_maxKey! [Ord α] [TransOrd α] [BEq α] [LawfulBEqOrd α] [Inhabited α]
    {l : List ((a : α) × β a)} (hd : DistinctKeys l) (he : l.isEmpty = false) :
    containsKey (maxKey! l) l :=
  letI : Ord α := .opposite inferInstance
  containsKey_minKey! hd he

theorem le_maxKey!_of_containsKey [Ord α] [TransOrd α] [BEq α] [LawfulBEqOrd α] [Inhabited α]
    {l : List ((a : α) × β a)} (hd : DistinctKeys l) {k} (hc : containsKey k l) :
    compare k (maxKey! l) |>.isLE :=
  letI : Ord α := .opposite inferInstance
  minKey!_le_of_containsKey hd hc

theorem maxKey!_le [Ord α] [TransOrd α] [BEq α] [LawfulBEqOrd α] [Inhabited α]
    {l : List ((a : α) × β a)} (hd : DistinctKeys l) (he : l.isEmpty = false) {k} :
    (compare (maxKey! l) k).isLE ↔ (∀ k', containsKey k' l → (compare k' k).isLE) :=
  letI : Ord α := .opposite inferInstance
  le_minKey! hd he

theorem getKey?_maxKey! [Ord α] [TransOrd α] [BEq α] [LawfulBEqOrd α] [Inhabited α]
    {l : List ((a : α) × β a)} (hd : DistinctKeys l) (he : l.isEmpty = false) :
    getKey? (maxKey! l) l = some (maxKey! l) :=
  letI : Ord α := .opposite inferInstance
  getKey?_minKey! hd he

theorem getKey_maxKey! [Ord α] [TransOrd α] [BEq α] [LawfulBEqOrd α] [Inhabited α]
    {l : List ((a : α) × β a)} (hd : DistinctKeys l) {he} :
    getKey (maxKey! l) l he = maxKey! l :=
  letI : Ord α := .opposite inferInstance
  getKey_minKey! hd

theorem getKey_maxKey!_eq_maxKey [Ord α] [TransOrd α] [BEq α] [LawfulBEqOrd α] [Inhabited α]
    {l : List ((a : α) × β a)} (hd : DistinctKeys l) {he} :
    getKey (maxKey! l) l he = maxKey l (isEmpty_eq_false_of_containsKey he) :=
  letI : Ord α := .opposite inferInstance
  getKey_minKey!_eq_minKey hd

theorem getKey!_maxKey! [Ord α] [TransOrd α] [BEq α] [LawfulBEqOrd α] [Inhabited α]
    {l : List ((a : α) × β a)} (hd : DistinctKeys l) (he : l.isEmpty = false) :
    getKey! (maxKey! l) l = maxKey! l :=
  letI : Ord α := .opposite inferInstance
  getKey!_minKey! hd he

theorem getKeyD_maxKey! [Ord α] [TransOrd α] [BEq α] [LawfulBEqOrd α] [Inhabited α]
    {l : List ((a : α) × β a)} (hd : DistinctKeys l) (he : l.isEmpty = false) {fallback} :
    getKeyD (maxKey! l) l fallback = maxKey! l :=
  letI : Ord α := .opposite inferInstance
  getKeyD_minKey! hd he

theorem maxKey!_eraseKey_eq_iff_beq_maxKey_eq_false [Ord α] [TransOrd α] [BEq α] [LawfulBEqOrd α]
    [Inhabited α] {l : List ((a : α) × β a)} (hd : DistinctKeys l) {k}
    (he : (eraseKey k l).isEmpty = false) :
    (eraseKey k l |> maxKey!) = maxKey! l ↔ (k == (maxKey! l)) = false :=
  letI : Ord α := .opposite inferInstance
  minKey!_eraseKey_eq_iff_beq_minKey_eq_false hd he

theorem maxKey!_eraseKey_eq_iff_beq_maxKey!_eq_false [Ord α] [TransOrd α] [BEq α] [LawfulBEqOrd α]
    [Inhabited α] {l : List ((a : α) × β a)} (hd : DistinctKeys l) {k}
    (he : (eraseKey k l).isEmpty = false) :
    (eraseKey k l |> maxKey!) = maxKey! l ↔ (k == (maxKey! l)) = false :=
  letI : Ord α := .opposite inferInstance
  minKey!_eraseKey_eq_iff_beq_minKey!_eq_false hd he

theorem maxKey!_eraseKey_eq_of_beq_maxKey!_eq_false [Ord α] [TransOrd α] [BEq α] [LawfulBEqOrd α]
    [Inhabited α] {l : List ((a : α) × β a)} (hd : DistinctKeys l) {k}
    (he : (eraseKey k l).isEmpty = false) : (heq : (k == maxKey! l) = false) →
    (eraseKey k l |> maxKey!) = maxKey! l :=
  letI : Ord α := .opposite inferInstance
  minKey!_eraseKey_eq_of_beq_minKey!_eq_false hd he

theorem maxKey!_erase_le_maxKey! [Ord α] [TransOrd α] [BEq α] [LawfulBEqOrd α] [Inhabited α]
    {l : List ((a : α) × β a)} (hd : DistinctKeys l) {k} (he : (eraseKey k l).isEmpty = false) :
    compare (eraseKey k l |> maxKey!) (maxKey! l) |>.isLE :=
  letI : Ord α := .opposite inferInstance
  minKey!_le_minKey!_erase hd he

theorem maxKey!_insertEntryIfNew [Ord α] [TransOrd α] [BEq α] [LawfulBEqOrd α] [Inhabited α]
    {l : List ((a : α) × β a)} (hd : DistinctKeys l) {k v} :
    (insertEntryIfNew k v l |> maxKey!) =
      (maxKey? l).elim k fun k' => if compare k' k = .lt then k else k' :=
  letI : Ord α := .opposite inferInstance
  minKey!_insertEntryIfNew hd

theorem maxKey!_le_maxKey!_insertEntryIfNew [Ord α] [TransOrd α] [BEq α] [LawfulBEqOrd α]
    [Inhabited α] {l : List ((a : α) × β a)} (hd : DistinctKeys l) (he : l.isEmpty = false) {k v} :
    compare (maxKey! l) (insertEntryIfNew k v l |> maxKey!) |>.isLE :=
  letI : Ord α := .opposite inferInstance
  minKey!_insertEntryIfNew_le_minKey! hd he

theorem self_le_maxKey!_insertEntryIfNew [Ord α] [TransOrd α] [BEq α] [LawfulBEqOrd α] [Inhabited α]
    {l : List ((a : α) × β a)} (hd : DistinctKeys l) {k v} :
    compare k (insertEntryIfNew k v l |> maxKey!) |>.isLE :=
  letI : Ord α := .opposite inferInstance
  minKey!_insertEntryIfNew_le_self hd

theorem maxKey!_eq_getLast!_keys [Ord α] [TransOrd α] [BEq α] [LawfulBEqOrd α] [Inhabited α]
    {l : List ((a : α) × β a)} (hd : DistinctKeys l)
    (ho : l.Pairwise fun a b => compare a.1 b.1 = .lt) :
    maxKey! l = (keys l).getLast! := by
  simp only [List.getLast!_eq_getLast?_getD, maxKey!_eq_get!_maxKey?,
    Option.get!_eq_getD, maxKey?_eq_getLast?_keys hd ho]

theorem maxKey!_modifyKey [Ord α] [TransOrd α] [BEq α] [LawfulBEqOrd α] [LawfulEqOrd α]
    [Inhabited α] {l : List ((a : α) × β a)} (hd : DistinctKeys l) {k f} :
    (modifyKey k f l |> maxKey!) = maxKey! l :=
  letI : Ord α := .opposite inferInstance
  minKey!_modifyKey hd

theorem maxKey!_alterKey_eq_self [Ord α] [TransOrd α] [BEq α] [LawfulBEqOrd α] [LawfulEqOrd α]
    [Inhabited α] {l : List ((a : α) × β a)} (hd : DistinctKeys l) {k f}
    (he : (alterKey k f l).isEmpty = false) :
    (alterKey k f l |> maxKey!) = k ↔
      (f (getValueCast? k l)).isSome ∧ ∀ k', containsKey k' l → (compare k' k).isLE :=
  letI : Ord α := .opposite inferInstance
  minKey!_alterKey_eq_self hd he

namespace Const

variable {β : Type v}

theorem maxKey!_modifyKey [Ord α] [TransOrd α] [BEq α] [LawfulBEqOrd α] [Inhabited α]
    {l : List ((_ : α) × β)} (hd : DistinctKeys l) {k f} (he : (modifyKey k f l).isEmpty = false) :
    (modifyKey k f l |> maxKey!) = if (maxKey! l) == k then k else (maxKey! l) :=
  letI : Ord α := .opposite inferInstance
  minKey!_modifyKey hd he

theorem maxKey!_modifyKey_eq_maxKey! [Ord α] [TransOrd α] [BEq α] [LawfulBEqOrd α] [LawfulEqOrd α]
    [Inhabited α] {l : List ((_ : α) × β)} (hd : DistinctKeys l) {k f} :
    (modifyKey k f l |> maxKey!) = maxKey! l :=
  letI : Ord α := .opposite inferInstance
  minKey!_modifyKey_eq_minKey! hd

theorem maxKey!_modifyKey_beq [Ord α] [TransOrd α] [BEq α] [LawfulBEqOrd α] [Inhabited α]
    {l : List ((_ : α) × β)} (hd : DistinctKeys l) {k f} :
    (modifyKey k f l |> maxKey!) == (maxKey! l) :=
  letI : Ord α := .opposite inferInstance
  minKey!_modifyKey_beq hd

theorem maxKey!_alterKey_eq_self [Ord α] [TransOrd α] [BEq α] [LawfulBEqOrd α] [Inhabited α]
    {l : List ((_ : α) × β)} (hd : DistinctKeys l) {k f} (he : (alterKey k f l).isEmpty = false) :
    (alterKey k f l |> maxKey!) = k ↔
      (f (getValue? k l)).isSome ∧ ∀ k', containsKey k' l → (compare k' k).isLE :=
  letI : Ord α := .opposite inferInstance
  minKey!_alterKey_eq_self hd he

end Const

/-- Returns the smallest key in an associative list or `fallback` if the list is empty. -/
abbrev maxKeyD [Ord α] (xs : List ((a : α) × β a)) (fallback : α) : α :=
  letI : Ord α := .opposite inferInstance; minKeyD xs fallback

theorem maxKeyD_of_perm [Ord α] [TransOrd α] [BEq α] [LawfulBEqOrd α]
    {l l' : List ((a : α) × β a)} {fallback} (hd : DistinctKeys l) (hp : l.Perm l') :
    maxKeyD l fallback = maxKeyD l' fallback :=
  letI : Ord α := .opposite inferInstance
  minKeyD_of_perm hd hp

theorem maxKeyD_eq_getD_maxKey? [Ord α] [TransOrd α] [BEq α] [LawfulBEqOrd α]
    {l : List ((a : α) × β a)} {fallback} :
    maxKeyD l fallback = (maxKey? l).getD fallback :=
  letI : Ord α := .opposite inferInstance
  minKeyD_eq_getD_minKey?

theorem maxKey_eq_maxKeyD [Ord α] [TransOrd α] [BEq α] [LawfulBEqOrd α]
    {l : List ((a : α) × β a)} {he fallback} :
    maxKey l he = maxKeyD l fallback :=
  letI : Ord α := .opposite inferInstance
  minKey_eq_minKeyD

theorem maxKey?_eq_some_maxKeyD [Ord α] [TransOrd α] [BEq α] [LawfulBEqOrd α]
    {l : List ((a : α) × β a)} {fallback} (he : l.isEmpty = false) :
    maxKey? l = some (maxKeyD l fallback) :=
  letI : Ord α := .opposite inferInstance
  minKey?_eq_some_minKeyD he

theorem maxKey!_eq_maxKeyD_default [Ord α] [TransOrd α] [BEq α] [LawfulBEqOrd α] [Inhabited α]
    {l : List ((a : α) × β a)} :
    maxKey! l = maxKeyD l default :=
  letI : Ord α := .opposite inferInstance
  minKey!_eq_minKeyD_default

theorem maxKeyD_eq_fallback [Ord α] [TransOrd α] [BEq α] [LawfulBEqOrd α]
    {l : List ((a : α) × β a)} {fallback} (h : l.isEmpty) :
    maxKeyD l fallback = fallback :=
  letI : Ord α := .opposite inferInstance
  minKeyD_eq_fallback h

theorem maxKeyD_eq_iff_getKey?_eq_self_and_forall [Ord α] [TransOrd α] [BEq α] [LawfulBEqOrd α]
    {l : List ((a : α) × β a)} (hd : DistinctKeys l) (he : l.isEmpty = false) {km fallback} :
    maxKeyD l fallback = km ↔
      getKey? km l = some km ∧ ∀ k, containsKey k l → (compare k km).isLE :=
  letI : Ord α := .opposite inferInstance
  minKeyD_eq_iff_getKey?_eq_self_and_forall hd he

theorem maxKeyD_eq_iff_mem_and_forall [Ord α] [TransOrd α] [BEq α] [LawfulBEqOrd α]
    [LawfulEqOrd α] {l : List ((a : α) × β a)} (hd : DistinctKeys l)
    (he : l.isEmpty = false) {km fallback} :
    maxKeyD l fallback = km ↔ containsKey km l ∧ ∀ k, containsKey k l → (compare k km).isLE :=
  letI : Ord α := .opposite inferInstance
  minKeyD_eq_iff_mem_and_forall hd he

theorem maxKeyD_insertEntry [Ord α] [TransOrd α] [BEq α] [LawfulBEqOrd α]
    {l : List ((a : α) × β a)} (hd : DistinctKeys l) {k v fallback} :
    (insertEntry k v l |> maxKeyD <| fallback) =
      ((maxKey? l).elim k fun k' => if compare k' k |>.isLE then k else k') :=
  letI : Ord α := .opposite inferInstance
  minKeyD_insertEntry hd

theorem maxKeyD_le_maxKeyD_insertEntry [Ord α] [TransOrd α] [BEq α] [LawfulBEqOrd α]
    {l : List ((a : α) × β a)} (hd : DistinctKeys l) (he : l.isEmpty = false) {k v fallback} :
    compare (maxKeyD l fallback) (insertEntry k v l |> maxKeyD <| fallback) |>.isLE :=
  letI : Ord α := .opposite inferInstance
  minKeyD_insertEntry_le_minKeyD hd he

theorem self_le_maxKeyD_insertEntry [Ord α] [TransOrd α] [BEq α] [LawfulBEqOrd α]
    {l : List ((a : α) × β a)} (hd : DistinctKeys l) {k v fallback} :
    compare k (insertEntry k v l |> maxKeyD <| fallback) |>.isLE :=
  letI : Ord α := .opposite inferInstance
  minKeyD_insertEntry_le_self hd

theorem containsKey_maxKeyD [Ord α] [TransOrd α] [BEq α] [LawfulBEqOrd α]
    {l : List ((a : α) × β a)} (hd : DistinctKeys l) (he : l.isEmpty = false) {fallback} :
    containsKey (maxKeyD l fallback) l :=
  letI : Ord α := .opposite inferInstance
  containsKey_minKeyD hd he

theorem le_maxKeyD_of_containsKey [Ord α] [TransOrd α] [BEq α] [LawfulBEqOrd α]
    {l : List ((a : α) × β a)} (hd : DistinctKeys l) {k} (hc : containsKey k l) {fallback} :
    compare k (maxKeyD l fallback) |>.isLE :=
  letI : Ord α := .opposite inferInstance
  minKeyD_le_of_containsKey hd hc

theorem maxKeyD_le [Ord α] [TransOrd α] [BEq α] [LawfulBEqOrd α]
    {l : List ((a : α) × β a)} (hd : DistinctKeys l) (he : l.isEmpty = false) {k fallback} :
    (compare (maxKeyD l fallback) k).isLE ↔ (∀ k', containsKey k' l → (compare k' k).isLE) :=
  letI : Ord α := .opposite inferInstance
  le_minKeyD hd he

theorem getKey?_maxKeyD [Ord α] [TransOrd α] [BEq α] [LawfulBEqOrd α]
    {l : List ((a : α) × β a)} (hd : DistinctKeys l) (he : l.isEmpty = false) {fallback} :
    getKey? (maxKeyD l fallback) l = some (maxKeyD l fallback) :=
  letI : Ord α := .opposite inferInstance
  getKey?_minKeyD hd he

theorem getKey_maxKeyD [Ord α] [TransOrd α] [BEq α] [LawfulBEqOrd α]
    {l : List ((a : α) × β a)} (hd : DistinctKeys l) {fallback he} :
    getKey (maxKeyD l fallback) l he = maxKeyD l fallback :=
  letI : Ord α := .opposite inferInstance
  getKey_minKeyD hd

theorem getKey_maxKeyD_eq_maxKey [Ord α] [TransOrd α] [BEq α] [LawfulBEqOrd α]
    {l : List ((a : α) × β a)} (hd : DistinctKeys l) {fallback he} :
    getKey (maxKeyD l fallback) l he = maxKey l (isEmpty_eq_false_of_containsKey he) :=
  letI : Ord α := .opposite inferInstance
  getKey_minKeyD_eq_minKey hd

theorem getKey!_maxKeyD [Ord α] [TransOrd α] [BEq α] [LawfulBEqOrd α] [Inhabited α]
    {l : List ((a : α) × β a)} (hd : DistinctKeys l) (he : l.isEmpty = false) {fallback} :
    getKey! (maxKeyD l fallback) l = maxKeyD l fallback :=
  letI : Ord α := .opposite inferInstance
  getKey!_minKeyD hd he

theorem getKeyD_maxKeyD [Ord α] [TransOrd α] [BEq α] [LawfulBEqOrd α]
    {l : List ((a : α) × β a)} (hd : DistinctKeys l) (he : l.isEmpty = false) {fallback fallback'} :
    getKeyD (maxKeyD l fallback) l fallback' = maxKeyD l fallback :=
  letI : Ord α := .opposite inferInstance
  getKeyD_minKeyD hd he

theorem maxKeyD_eraseKey_eq_iff_beq_maxKey_eq_false [Ord α] [TransOrd α] [BEq α] [LawfulBEqOrd α]
    {l : List ((a : α) × β a)} (hd : DistinctKeys l) {k fallback}
    (he : (eraseKey k l).isEmpty = false) :
    (eraseKey k l |> maxKeyD <| fallback) = maxKeyD l fallback ↔
      (k == (maxKeyD l fallback)) = false :=
  letI : Ord α := .opposite inferInstance
  minKeyD_eraseKey_eq_iff_beq_minKey_eq_false hd he

theorem maxKeyD_eraseKey_eq_iff_beq_maxKeyD_eq_false [Ord α] [TransOrd α] [BEq α] [LawfulBEqOrd α]
    {l : List ((a : α) × β a)} (hd : DistinctKeys l) {k fallback}
    (he : (eraseKey k l).isEmpty = false) :
    (eraseKey k l |> maxKeyD <| fallback) = maxKeyD l fallback ↔
      (k == (maxKeyD l fallback)) = false :=
  letI : Ord α := .opposite inferInstance
  minKeyD_eraseKey_eq_iff_beq_minKeyD_eq_false hd he

theorem maxKeyD_eraseKey_eq_of_beq_maxKeyD_eq_false [Ord α] [TransOrd α] [BEq α] [LawfulBEqOrd α]
    {l : List ((a : α) × β a)} (hd : DistinctKeys l) {k fallback}
    (he : (eraseKey k l).isEmpty = false) : (heq : (k == maxKeyD l fallback) = false) →
    (eraseKey k l |> maxKeyD <| fallback) = maxKeyD l fallback:=
  letI : Ord α := .opposite inferInstance
  minKeyD_eraseKey_eq_of_beq_minKeyD_eq_false hd he

theorem maxKeyD_eraseKey_le_maxKeyD [Ord α] [TransOrd α] [BEq α] [LawfulBEqOrd α]
    {l : List ((a : α) × β a)} (hd : DistinctKeys l) {k} (he : (eraseKey k l).isEmpty = false)
    {fallback} :
    compare (eraseKey k l |> maxKeyD <| fallback) (maxKeyD l fallback) |>.isLE :=
  letI : Ord α := .opposite inferInstance
  minKeyD_le_minKeyD_erase hd he

theorem maxKeyD_insertEntryIfNew [Ord α] [TransOrd α] [BEq α] [LawfulBEqOrd α]
    {l : List ((a : α) × β a)} (hd : DistinctKeys l) {k v fallback} :
    (insertEntryIfNew k v l |> maxKeyD <| fallback) =
      (maxKey? l).elim k fun k' => if compare k' k = .lt then k else k' :=
  letI : Ord α := .opposite inferInstance
  minKeyD_insertEntryIfNew hd

theorem maxKeyD_le_maxKeyD_insertEntryIfNew [Ord α] [TransOrd α] [BEq α] [LawfulBEqOrd α]
    {l : List ((a : α) × β a)} (hd : DistinctKeys l) (he : l.isEmpty = false) {k v fallback} :
    compare (maxKeyD l fallback) (insertEntryIfNew k v l |> maxKeyD <| fallback) |>.isLE :=
  letI : Ord α := .opposite inferInstance
  minKeyD_insertEntryIfNew_le_minKeyD hd he

theorem self_le_maxKeyD_insertEntryIfNew [Ord α] [TransOrd α] [BEq α] [LawfulBEqOrd α]
    {l : List ((a : α) × β a)} (hd : DistinctKeys l) {k v fallback} :
    compare k (insertEntryIfNew k v l |> maxKeyD <| fallback) |>.isLE :=
  letI : Ord α := .opposite inferInstance
  minKeyD_insertEntryIfNew_le_self hd

theorem maxKeyD_eq_getLastD_keys [Ord α] [TransOrd α] [BEq α] [LawfulBEqOrd α]
    {l : List ((a : α) × β a)} (hd : DistinctKeys l)
    (ho : l.Pairwise fun a b => compare a.1 b.1 = .lt) {fallback} :
    maxKeyD l fallback = (keys l).getLastD fallback := by
  simp only [List.getLastD_eq_getLast?, maxKeyD_eq_getD_maxKey?,
    maxKey?_eq_getLast?_keys hd ho]

theorem maxKeyD_modifyKey [Ord α] [TransOrd α] [BEq α] [LawfulBEqOrd α] [LawfulEqOrd α]
    {l : List ((a : α) × β a)} (hd : DistinctKeys l) {k f fallback} :
    (modifyKey k f l |> maxKeyD <| fallback) = maxKeyD l fallback :=
  letI : Ord α := .opposite inferInstance
  minKeyD_modifyKey hd

theorem maxKeyD_alterKey_eq_self [Ord α] [TransOrd α] [BEq α] [LawfulBEqOrd α] [LawfulEqOrd α]
    {l : List ((a : α) × β a)} (hd : DistinctKeys l) {k f fallback}
    (he : (alterKey k f l).isEmpty = false) :
    (alterKey k f l |> maxKeyD <| fallback) = k ↔
      (f (getValueCast? k l)).isSome ∧ ∀ k', containsKey k' l → (compare k' k).isLE :=
  letI : Ord α := .opposite inferInstance
  minKeyD_alterKey_eq_self hd he

namespace Const

variable {β : Type v}

theorem maxKeyD_modifyKey [Ord α] [TransOrd α] [BEq α] [LawfulBEqOrd α]
    {l : List ((_ : α) × β)} (hd : DistinctKeys l) {k f} (he : (modifyKey k f l).isEmpty = false)
    {fallback} :
    (modifyKey k f l |> maxKeyD <| fallback) = if (maxKeyD l fallback) == k then k else (maxKeyD l fallback) :=
  letI : Ord α := .opposite inferInstance
  minKeyD_modifyKey hd he

theorem maxKeyD_modifyKey_eq_maxKeyD [Ord α] [TransOrd α] [BEq α] [LawfulBEqOrd α] [LawfulEqOrd α]
    {l : List ((_ : α) × β)} (hd : DistinctKeys l) {k f fallback} :
    (modifyKey k f l |> maxKeyD <| fallback) = maxKeyD l fallback :=
  letI : Ord α := .opposite inferInstance
  minKeyD_modifyKey_eq_minKeyD hd

theorem maxKeyD_modifyKey_beq [Ord α] [TransOrd α] [BEq α] [LawfulBEqOrd α]
    {l : List ((_ : α) × β)} (hd : DistinctKeys l) {k f fallback} :
    (modifyKey k f l |> maxKeyD <| fallback) == (maxKeyD l fallback) :=
  letI : Ord α := .opposite inferInstance
  minKeyD_modifyKey_beq hd

theorem maxKeyD_alterKey_eq_self [Ord α] [TransOrd α] [BEq α] [LawfulBEqOrd α]
    {l : List ((_ : α) × β)} (hd : DistinctKeys l) {k f} (he : (alterKey k f l).isEmpty = false)
    {fallback} :
    (alterKey k f l |> maxKeyD <| fallback) = k ↔
      (f (getValue? k l)).isSome ∧ ∀ k', containsKey k' l → (compare k' k).isLE :=
  letI : Ord α := .opposite inferInstance
  minKeyD_alterKey_eq_self hd he

end Const

end Max

section InterSmaller

/-- Internal implementation detail of the hash map -/
def interSmallerFn [BEq α] (l sofar : List ((a : α) × β a)) (k : α) : List ((a : α) × β a) :=
  match List.getEntry? k l with
  | some kv' => List.insertEntry kv'.1 kv'.2 sofar
  | none => sofar

theorem distinctKeys_interSmallerFn [BEq α] [PartialEquivBEq α]
    (l sofar : List ((a : α) × β a)) (k : α) (hs : DistinctKeys sofar) :
    DistinctKeys (List.interSmallerFn l sofar k) := by
  rw [List.interSmallerFn]
  split
  · exact hs.insertEntry
  · exact hs

theorem getEntry?_interSmallerFn [BEq α] [PartialEquivBEq α] (l sofar : List ((a : α) × β a)) (k k' : α) :
    List.getEntry? k' (List.interSmallerFn l sofar k) =
      ((List.getEntry? k' l).filter (fun kv => k == kv.1)).or (List.getEntry? k' sofar) := by
  rw [List.interSmallerFn]
  split
  · rename_i kv hkv
    rw [getEntry?_insertEntry]
    split <;> rename_i hk
    · have hk' : k == k' := (BEq.trans (BEq.symm (List.beq_of_getEntry?_eq_some hkv)) hk)
      simp [← List.getEntry?_congr hk', hkv, Option.filter_some, BEq.trans hk' (BEq.symm hk)]
    · rw [Option.or_eq_right_of_none]
      apply Option.filter_eq_none_iff.2
      intro p hp
      have hp' := List.beq_of_getEntry?_eq_some hp
      have hkv' := List.beq_of_getEntry?_eq_some hkv
      exact fun h => hk (BEq.trans hkv' (BEq.trans h hp'))
  · rename_i hk
    rw [Option.or_eq_right_of_none]
    apply Option.filter_eq_none_iff.2
    intro p hp
    have := List.beq_of_getEntry?_eq_some hp
    intro hkp
    have := BEq.trans hkp this
    simp [List.getEntry?_congr this, hp] at hk

/-- Internal implementation detail of the hash map -/
def interSmaller [BEq α] (l₁ l₂ : List ((a : α) × β a)) : List ((a : α) × β a) :=
  l₂.foldl (fun sofar kv => List.interSmallerFn l₁ sofar kv.1) []

@[simp]
theorem Option.filter_false {o : Option α} : o.filter (fun _ => false) = none := by
  cases o <;> simp

theorem Option.filter_or {o : Option α} {p q : α → Bool} : o.filter (fun a => p a || q a) =
    (o.filter p).or (o.filter q) := by
  cases o with
  | none => simp
  | some a =>
    simp [Option.filter_some]
    cases p a <;> cases q a <;> simp


theorem getEntry?_interSmaller [BEq α] [PartialEquivBEq α] (l₁ l₂ : List ((a : α) × β a)) (k : α) :
    List.getEntry? k (interSmaller l₁ l₂) = (List.getEntry? k l₁).filter (fun kv  => containsKey kv.1 l₂) := by
  rw [interSmaller]
  suffices ∀ l₃,
      List.getEntry? k (List.foldl (fun sofar kv => List.interSmallerFn l₁ sofar kv.fst) l₃ l₂) =
       (Option.filter (fun kv => containsKey kv.fst l₂) (List.getEntry? k l₁)).or (List.getEntry? k l₃) by
    simpa using this []
  intro l₃
  induction l₂ using assoc_induction generalizing l₃ with
  | nil => simp
  | cons k v tl ih =>
    rw [List.foldl_cons, ih]
    simp only [List.containsKey_cons, Bool.or_comm (k == _), Option.filter_or, Option.or_assoc,
      List.getEntry?_interSmallerFn]

theorem distinctKeys_interSmaller [BEq α] [PartialEquivBEq α] {l₁ l₂ : List ((a : α) × β a)} :
    DistinctKeys (interSmaller l₁ l₂) := by
  rw [interSmaller]
  suffices ∀ l, DistinctKeys l → DistinctKeys (l₂.foldl (fun sofar kv => List.interSmallerFn l₁ sofar kv.1) l) by
    simpa using this [] (by simp)
  intro l hl
  induction l₂ generalizing l with
  | nil => simpa
  | cons ht tl ih =>
    rw [List.foldl_cons]
    apply ih
    exact distinctKeys_interSmallerFn _ _ _ hl

theorem interSmaller_perm_filter [BEq α] [EquivBEq α] (l₁ l₂ : List ((a : α) × β a)) (h₁ : DistinctKeys l₁) :
    List.Perm (List.interSmaller l₁ l₂) (l₁.filter (fun kv => containsKey kv.1 l₂)) := by
  apply List.getEntry?_ext
  · exact distinctKeys_interSmaller
  · exact h₁.filter (f := fun k v => containsKey k l₂)
  · intro k'
    rw [List.getEntry?_filter h₁, List.getEntry?_interSmaller]

end InterSmaller
end Std.Internal.List<|MERGE_RESOLUTION|>--- conflicted
+++ resolved
@@ -5242,7 +5242,6 @@
     case h_2 => rfl
     exact dl₁
 
-<<<<<<< HEAD
 theorem getValueCast?_diff [BEq α] [LawfulBEq α]
     {l₁ l₂ : List ((a : α) × β a)} {k : α}
     (dl₁ : DistinctKeys l₁) :
@@ -5305,8 +5304,6 @@
     contradiction
   · exact dl₁
 
-=======
->>>>>>> 4296f8de
 theorem getKey?_filter_containsKey [BEq α] [EquivBEq α]
     {l₁ l₂ : List ((a : α) × β a)} {k : α}
     (dl₁ : DistinctKeys l₁) :
@@ -5351,7 +5348,6 @@
   · simp only [↓reduceIte]
   · exact dl₁
 
-<<<<<<< HEAD
 /-- Internal implementation detail of the hash map -/
 def eraseList [BEq α] (l toErase : List ((a : α) × β a)) : List ((a : α) × β a) :=
   match toErase with
@@ -5429,8 +5425,6 @@
     simp only [eraseList]
     apply ih (eraseKey_of_perm distinct h) (DistinctKeys.eraseKey distinct)
 
-=======
->>>>>>> 4296f8de
 theorem getKey?_filter_containsKey_of_containsKey_eq_false_left [BEq α] [EquivBEq α]
     {l₁ l₂ : List ((a : α) × β a)} {k : α}
     (dl₁ : DistinctKeys l₁) :
@@ -5583,7 +5577,6 @@
   . simp
   . exact hl₁
 
-<<<<<<< HEAD
 theorem containsKey_diff_eq_false [BEq α] [EquivBEq α] {l₁ l₂ : List ((a : α) × β a)} {hl₁ : DistinctKeys l₁} {k : α} :
     (containsKey k (List.filter (fun p => !containsKey p.fst (l₂)) l₁)) =
     (containsKey k l₁ && !containsKey k l₂) := by
@@ -5617,8 +5610,6 @@
   simp [h₁.2]
   exact dl₁
 
-=======
->>>>>>> 4296f8de
 theorem getValueCast_filter_containsKey [BEq α] [LawfulBEq α]
     {l₁ l₂ : List ((a : α) × β a)} {k : α}
     (dl₁ : DistinctKeys l₁) {h₁ h₂} :
@@ -5661,7 +5652,6 @@
   . simp [h]
   . exact hl₁
 
-<<<<<<< HEAD
 theorem containsKey_diff_eq_false_of_containsKey_eq_false_left [BEq α] [EquivBEq α] {l₁ l₂ : List ((a : α) × β a)} {hl₁ : DistinctKeys l₁} {k : α} :
     containsKey k l₁ = false → containsKey k (List.filter (fun p => !containsKey p.fst l₂) l₁) = false := by
   intro h
@@ -5669,8 +5659,6 @@
   . simp [h]
   . exact hl₁
 
-=======
->>>>>>> 4296f8de
 theorem containsKey_filter_containsKey_eq_false_of_containsKey_eq_false_right [BEq α] [EquivBEq α] {l₁ l₂ : List ((a : α) × β a)} {hl₁ : DistinctKeys l₁} {k : α} :
     containsKey k l₂ = false → containsKey k (List.filter (fun p => containsKey p.fst l₂) l₁) = false := by
   intro h
@@ -5678,7 +5666,6 @@
   . simp [h]
   . exact hl₁
 
-<<<<<<< HEAD
 theorem containsKey_diff_of_containsKey_eq_false_right [BEq α] [EquivBEq α] {l₁ l₂ : List ((a : α) × β a)} {hl₁ : DistinctKeys l₁} {k : α} :
     containsKey k l₂ = true → containsKey k (List.filter (fun p => !containsKey p.fst l₂) l₁) = false := by
   intro h
@@ -6052,8 +6039,6 @@
   · exact dl₁
   · exact h
 
-=======
->>>>>>> 4296f8de
 theorem List.getValue?_filter_containsKey {β : Type v} [BEq α] [EquivBEq α]
     {l₁ l₂ : List ((_ : α) × β)} {k : α}
     (dl₁ : DistinctKeys l₁) :
@@ -6158,7 +6143,6 @@
   . exact dl₁
   . exact h
 
-<<<<<<< HEAD
 theorem getValueCastD_diff_of_containsKey_eq_false_right [BEq α] [LawfulBEq α]
     {l₁ l₂ : List ((a : α) × β a)} {k : α} {fallback}
     (dl₁ : DistinctKeys l₁) :
@@ -6171,8 +6155,6 @@
   rw [getValueCast?_diff dl₁]
   simp [h]
 
-=======
->>>>>>> 4296f8de
 theorem getKeyD_filter_containsKey [BEq α] [EquivBEq α]
     {l₁ l₂ : List ((a : α) × β a)} {k : α} {fallback : α}
     (dl₁ : DistinctKeys l₁) :

--- conflicted
+++ resolved
@@ -14,174 +14,6 @@
 
 namespace Std.Iterators
 
-<<<<<<< HEAD
-theorem Iter.forIn_eq {α β : Type w} [Iterator α Id β] [Finite α Id]
-    {m : Type w → Type w''} [Monad m] [IteratorLoop α Id m] [hl : LawfulIteratorLoop α Id m]
-    {γ : Type w} {it : Iter (α := α) β} {init : γ}
-    {f : β → γ → m (ForInStep γ)} :
-    ForIn.forIn it init f =
-      IterM.DefaultConsumers.forIn (fun _ c => pure c.run) γ (fun _ _ _ => True)
-        IteratorLoop.wellFounded_of_finite it.toIterM init ((⟨·, .intro⟩) <$> f · ·) := by
-  cases hl.lawful; rfl
-
-theorem Iter.forIn_eq_forIn_toIterM {α β : Type w} [Iterator α Id β]
-    [Finite α Id] {m : Type w → Type w''} [Monad m] [LawfulMonad m]
-    [IteratorLoop α Id m] [LawfulIteratorLoop α Id m]
-    {γ : Type w} {it : Iter (α := α) β} {init : γ}
-    {f : β → γ → m (ForInStep γ)} :
-    ForIn.forIn it init f =
-      letI : MonadLift Id m := ⟨Std.Internal.idToMonad (α := _)⟩
-      ForIn.forIn it.toIterM init f := by
-  rfl
-
-theorem Iter.forIn_eq_match_step {α β : Type w} [Iterator α Id β]
-    [Finite α Id] {m : Type w → Type w''} [Monad m] [LawfulMonad m]
-    [IteratorLoop α Id m] [LawfulIteratorLoop α Id m]
-    {γ : Type w} {it : Iter (α := α) β} {init : γ}
-    {f : β → γ → m (ForInStep γ)} :
-    ForIn.forIn it init f = (do
-      match it.step with
-      | .yield it' out _ =>
-        match ← f out init with
-        | .yield c => ForIn.forIn it' c f
-        | .done c => return c
-      | .skip it' _ => ForIn.forIn it' init f
-      | .done _ => return init) := by
-  rw [Iter.forIn_eq_forIn_toIterM, @IterM.forIn_eq_match_step, Iter.step]
-  simp only [liftM, monadLift, pure_bind]
-  generalize it.toIterM.step = step
-  cases step using PlausibleIterStep.casesOn
-  · apply bind_congr
-    intro forInStep
-    rfl
-  · rfl
-  · rfl
-
-theorem Iter.forIn_toList {α β : Type w} [Iterator α Id β]
-    [Finite α Id] {m : Type w → Type w''} [Monad m] [LawfulMonad m]
-    [IteratorLoop α Id m] [LawfulIteratorLoop α Id m]
-    [IteratorCollect α Id Id] [LawfulIteratorCollect α Id Id]
-    {γ : Type w} {it : Iter (α := α) β} {init : γ}
-    {f : β → γ → m (ForInStep γ)} :
-    ForIn.forIn it.toList init f = ForIn.forIn it init f := by
-  rw [List.forIn_eq_foldlM]
-  induction it using Iter.inductSteps generalizing init with case step it ihy ihs =>
-  rw [forIn_eq_match_step, Iter.toList_eq_match_step]
-  simp only [map_eq_pure_bind]
-  generalize it.step = step
-  cases step using PlausibleIterStep.casesOn
-  · rename_i it' out h
-    simp only [List.foldlM_cons, bind_pure_comp, map_bind]
-    apply bind_congr
-    intro forInStep
-    cases forInStep
-    · induction it'.toList <;> simp [*]
-    · simp only [ForIn.forIn] at ihy
-      simp [ihy h, forIn_eq_forIn_toIterM]
-  · rename_i it' h
-    simp only [bind_pure_comp]
-    rw [ihs h]
-  · simp
-
-theorem Iter.foldM_eq_forIn {α β γ : Type w} [Iterator α Id β] [Finite α Id] {m : Type w → Type w'}
-    [Monad m] [IteratorLoop α Id m] {f : γ → β → m γ}
-    {init : γ} {it : Iter (α := α) β} :
-    it.foldM (init := init) f = ForIn.forIn it init (fun x acc => ForInStep.yield <$> f acc x) :=
-  rfl
-
-theorem Iter.foldM_eq_foldM_toIterM {α β : Type w} [Iterator α Id β]
-    [Finite α Id] {m : Type w → Type w''} [Monad m] [LawfulMonad m]
-    [IteratorLoop α Id m] [LawfulIteratorLoop α Id m]
-    {γ : Type w} {it : Iter (α := α) β} {init : γ} {f : γ → β → m γ} :
-    it.foldM (init := init) f = letI : MonadLift Id m := ⟨pure⟩; it.toIterM.foldM (init := init) f :=
-  rfl
-
-theorem Iter.forIn_yield_eq_foldM {α β γ δ : Type w} [Iterator α Id β]
-    [Finite α Id] {m : Type w → Type w''} [Monad m] [LawfulMonad m] [IteratorLoop α Id m]
-    [LawfulIteratorLoop α Id m] {f : β → γ → m δ} {g : β → γ → δ → γ} {init : γ}
-    {it : Iter (α := α) β} :
-    ForIn.forIn it init (fun c b => (fun d => .yield (g c b d)) <$> f c b) =
-      it.foldM (fun b c => g c b <$> f c b) init := by
-  simp [Iter.foldM_eq_forIn]
-
-theorem Iter.foldM_eq_match_step {α β γ : Type w} [Iterator α Id β] [Finite α Id]
-    {m : Type w → Type w'} [Monad m] [LawfulMonad m] [IteratorLoop α Id m]
-    [LawfulIteratorLoop α Id m] {f : γ → β → m γ} {init : γ} {it : Iter (α := α) β} :
-    it.foldM (init := init) f = (do
-      match it.step with
-      | .yield it' out _ => it'.foldM (init := ← f init out) f
-      | .skip it' _ => it'.foldM (init := init) f
-      | .done _ => return init) := by
-  rw [Iter.foldM_eq_forIn, Iter.forIn_eq_match_step]
-  generalize it.step = step
-  cases step using PlausibleIterStep.casesOn <;> simp [foldM_eq_forIn]
-
-theorem Iter.foldlM_toList {α β γ : Type w} [Iterator α Id β] [Finite α Id] {m : Type w → Type w'}
-    [Monad m] [LawfulMonad m] [IteratorLoop α Id m] [LawfulIteratorLoop α Id m]
-    [IteratorCollect α Id Id] [LawfulIteratorCollect α Id Id]
-    {f : γ → β → m γ}
-    {init : γ} {it : Iter (α := α) β} :
-    it.toList.foldlM (init := init) f = it.foldM (init := init) f := by
-  rw [Iter.foldM_eq_forIn, ← Iter.forIn_toList]
-  simp only [List.forIn_yield_eq_foldlM, id_map']
-
-theorem IterM.forIn_eq_foldM {α β : Type w} [Iterator α Id β]
-    [Finite α Id] {m : Type w → Type w''} [Monad m] [LawfulMonad m]
-    [IteratorLoop α Id m] [LawfulIteratorLoop α Id m]
-    [IteratorCollect α Id Id] [LawfulIteratorCollect α Id Id]
-    {γ : Type w} {it : Iter (α := α) β} {init : γ}
-    {f : β → γ → m (ForInStep γ)} :
-    forIn it init f = ForInStep.value <$>
-      it.foldM (fun c b => match c with
-        | .yield c => f b c
-        | .done c => pure (.done c)) (ForInStep.yield init) := by
-  simp only [← Iter.forIn_toList, List.forIn_eq_foldlM, ← Iter.foldlM_toList]; rfl
-
-theorem Iter.fold_eq_forIn {α β γ : Type w} [Iterator α Id β]
-    [Finite α Id] [IteratorLoop α Id Id] {f : γ → β → γ} {init : γ} {it : Iter (α := α) β} :
-    it.fold (init := init) f =
-      (ForIn.forIn (m := Id) it init (fun x acc => pure (ForInStep.yield (f acc x)))).run := by
-  rfl
-
-theorem Iter.fold_eq_foldM {α β γ : Type w} [Iterator α Id β]
-    [Finite α Id] [IteratorLoop α Id Id] {f : γ → β → γ} {init : γ}
-    {it : Iter (α := α) β} :
-    it.fold (init := init) f = (it.foldM (m := Id) (init := init) (pure <| f · ·)).run := by
-  simp [foldM_eq_forIn, fold_eq_forIn]
-
-@[simp]
-theorem Iter.forIn_pure_yield_eq_fold {α β γ : Type w} [Iterator α Id β]
-    [Finite α Id] [IteratorLoop α Id Id]
-    [LawfulIteratorLoop α Id Id] {f : β → γ → γ} {init : γ}
-    {it : Iter (α := α) β} :
-    ForIn.forIn (m := Id) it init (fun c b => pure (.yield (f c b))) =
-      pure (it.fold (fun b c => f c b) init) := by
-  simp only [fold_eq_forIn]
-  rfl
-
-theorem Iter.fold_eq_match_step {α β γ : Type w} [Iterator α Id β] [Finite α Id]
-    [IteratorLoop α Id Id] [LawfulIteratorLoop α Id Id]
-    {f : γ → β → γ} {init : γ} {it : Iter (α := α) β} :
-    it.fold (init := init) f = (match it.step with
-      | .yield it' out _ => it'.fold (init := f init out) f
-      | .skip it' _ => it'.fold (init := init) f
-      | .done _ => init) := by
-  rw [fold_eq_foldM, foldM_eq_match_step]
-  simp only [fold_eq_foldM]
-  generalize it.step = step
-  cases step using PlausibleIterStep.casesOn <;> simp
-
-theorem Iter.foldl_toList {α β γ : Type w} [Iterator α Id β] [Finite α Id]
-    [IteratorLoop α Id Id] [LawfulIteratorLoop α Id Id]
-    [IteratorCollect α Id Id] [LawfulIteratorCollect α Id Id]
-    {f : γ → β → γ} {init : γ} {it : Iter (α := α) β} :
-    it.toList.foldl (init := init) f = it.fold (init := init) f := by
-  rw [fold_eq_foldM, List.foldl_eq_foldlM, ← Iter.foldlM_toList]
-
-section Equivalence
-
-=======
->>>>>>> 92ac564f
 theorem Iter.Equiv.forIn_eq {α₁ α₂ β γ : Type w} {m : Type w → Type w'}
     [Iterator α₁ Id β] [Iterator α₂ Id β] [Finite α₁ Id] [Finite α₂ Id]
     [Monad m] [LawfulMonad m] [IteratorLoop α₁ Id m] [LawfulIteratorLoop α₁ Id m]

--- conflicted
+++ resolved
@@ -12,157 +12,6 @@
 
 namespace Std.Iterators
 
-<<<<<<< HEAD
-section Consumers
-
-variable {α β γ : Type w} {m : Type w → Type w'} {n : Type w → Type w''}
-  {lift : ⦃δ : Type w⦄ → m δ → n δ} {f : β → n γ} {it : IterM (α := α) m β}
-
-theorem IterM.DefaultConsumers.toArrayMapped.go.aux₁ [Monad n] [LawfulMonad n] [Iterator α m β]
-    [Finite α m] {b : γ} {bs : Array γ} :
-    IterM.DefaultConsumers.toArrayMapped.go lift f it (#[b] ++ bs) (m := m) =
-      (#[b] ++ ·) <$> IterM.DefaultConsumers.toArrayMapped.go lift f it bs (m := m) := by
-  induction it, bs using IterM.DefaultConsumers.toArrayMapped.go.induct
-  next it bs ih₁ ih₂ =>
-  rw [go, map_eq_pure_bind, go, bind_assoc]
-  apply bind_congr
-  intro step
-  split
-  · simp [ih₁ _ _ ‹_›]
-  · simp [ih₂ _ ‹_›]
-  · simp
-
-theorem IterM.DefaultConsumers.toArrayMapped.go.aux₂ [Monad n] [LawfulMonad n] [Iterator α m β]
-    [Finite α m] {acc : Array γ} :
-    IterM.DefaultConsumers.toArrayMapped.go lift f it acc (m := m) =
-      (acc ++ ·) <$> IterM.DefaultConsumers.toArrayMapped lift f it (m := m) := by
-  rw [← Array.toArray_toList (xs := acc)]
-  generalize acc.toList = acc
-  induction acc with
-  | nil => simp [toArrayMapped]
-  | cons x xs ih =>
-    rw [List.toArray_cons, IterM.DefaultConsumers.toArrayMapped.go.aux₁, ih]
-    simp only [Functor.map_map, Array.append_assoc]
-
-theorem IterM.DefaultConsumers.toArrayMapped_eq_match_step [Monad n] [LawfulMonad n]
-    [Iterator α m β] [Finite α m] :
-    IterM.DefaultConsumers.toArrayMapped lift f it (m := m) = letI : MonadLift m n := ⟨lift (δ := _)⟩; (do
-      match ← it.step with
-      | .yield it' out _ =>
-        return #[← f out] ++ (← IterM.DefaultConsumers.toArrayMapped lift f it' (m := m))
-      | .skip it' _ => IterM.DefaultConsumers.toArrayMapped lift f it' (m := m)
-      | .done _ => return #[]) := by
-  rw [IterM.DefaultConsumers.toArrayMapped, IterM.DefaultConsumers.toArrayMapped.go]
-  apply bind_congr
-  intro step
-  split <;> simp [IterM.DefaultConsumers.toArrayMapped.go.aux₂]
-
-theorem IterM.toArray_eq_match_step [Monad m] [LawfulMonad m] [Iterator α m β] [Finite α m]
-    [IteratorCollect α m m] [LawfulIteratorCollect α m m] :
-    it.toArray = (do
-      match ← it.step with
-      | .yield it' out _ => return #[out] ++ (← it'.toArray)
-      | .skip it' _ => it'.toArray
-      | .done _ => return #[]) := by
-  simp only [IterM.toArray, LawfulIteratorCollect.toArrayMapped_eq]
-  rw [IterM.DefaultConsumers.toArrayMapped_eq_match_step]
-  simp [bind_pure_comp, pure_bind]
-
-theorem IterM.toList_toArray [Monad m] [Iterator α m β] [Finite α m] [IteratorCollect α m m]
-    {it : IterM (α := α) m β} :
-    Array.toList <$> it.toArray = it.toList := by
-  simp [IterM.toList]
-
-theorem IterM.toArray_toList [Monad m] [LawfulMonad m] [Iterator α m β] [Finite α m]
-    [IteratorCollect α m m] {it : IterM (α := α) m β} :
-    List.toArray <$> it.toList = it.toArray := by
-  simp [IterM.toList]
-
-theorem IterM.toList_eq_match_step [Monad m] [LawfulMonad m] [Iterator α m β] [Finite α m]
-    [IteratorCollect α m m] [LawfulIteratorCollect α m m] {it : IterM (α := α) m β} :
-    it.toList = (do
-      match ← it.step with
-      | .yield it' out _ => return out :: (← it'.toList)
-      | .skip it' _ => it'.toList
-      | .done _ => return []) := by
-  simp [← IterM.toList_toArray]
-  rw [IterM.toArray_eq_match_step, map_eq_pure_bind, bind_assoc]
-  apply bind_congr
-  intro step
-  split <;> simp
-
-theorem IterM.toListRev.go.aux₁ [Monad m] [LawfulMonad m] [Iterator α m β] [Finite α m]
-    {it : IterM (α := α) m β} {b : β} {bs : List β} :
-    IterM.toListRev.go it (bs ++ [b]) = (· ++ [b]) <$> IterM.toListRev.go it bs:= by
-  induction it, bs using IterM.toListRev.go.induct
-  next it bs ih₁ ih₂ =>
-  rw [go, go, map_eq_pure_bind, bind_assoc]
-  apply bind_congr
-  intro step
-  simp only [List.cons_append] at ih₁
-  split <;> simp [*]
-
-theorem IterM.toListRev.go.aux₂ [Monad m] [LawfulMonad m] [Iterator α m β] [Finite α m]
-    {it : IterM (α := α) m β} {acc : List β} :
-    IterM.toListRev.go it acc = (· ++ acc) <$> it.toListRev := by
-  rw [← List.reverse_reverse (as := acc)]
-  generalize acc.reverse = acc
-  induction acc with
-  | nil => simp [toListRev]
-  | cons x xs ih => simp [IterM.toListRev.go.aux₁, ih]
-
-theorem IterM.toListRev_eq_match_step [Monad m] [LawfulMonad m] [Iterator α m β] [Finite α m]
-    {it : IterM (α := α) m β} :
-    it.toListRev = (do
-      match ← it.step with
-      | .yield it' out _ => return (← it'.toListRev) ++ [out]
-      | .skip it' _ => it'.toListRev
-      | .done _ => return []) := by
-  simp [IterM.toListRev]
-  rw [toListRev.go]
-  apply bind_congr
-  intro step
-  cases step using PlausibleIterStep.casesOn <;> simp [IterM.toListRev.go.aux₂]
-
-theorem IterM.reverse_toListRev [Monad m] [LawfulMonad m] [Iterator α m β] [Finite α m]
-    [IteratorCollect α m m] [LawfulIteratorCollect α m m]
-    {it : IterM (α := α) m β} :
-    List.reverse <$> it.toListRev = it.toList := by
-  apply Eq.symm
-  induction it using IterM.inductSteps
-  rename_i it ihy ihs
-  rw [toListRev_eq_match_step, toList_eq_match_step, map_eq_pure_bind, bind_assoc]
-  apply bind_congr
-  intro step
-  split <;> simp (discharger := assumption) [ihy, ihs]
-
-theorem IterM.toListRev_eq [Monad m] [LawfulMonad m] [Iterator α m β] [Finite α m]
-    [IteratorCollect α m m] [LawfulIteratorCollect α m m]
-    {it : IterM (α := α) m β} :
-    it.toListRev = List.reverse <$> it.toList := by
-  rw [← IterM.reverse_toListRev]
-  simp
-
-theorem LawfulIteratorCollect.toArray_eq {α β : Type w} {m : Type w → Type w'}
-    [Monad m] [Iterator α m β] [Finite α m] [IteratorCollect α m m]
-    [hl : LawfulIteratorCollect α m m]
-    {it : IterM (α := α) m β} :
-    it.toArray = (letI : IteratorCollect α m m := .defaultImplementation; it.toArray) := by
-  simp only [IterM.toArray, toArrayMapped_eq]
-
-theorem LawfulIteratorCollect.toList_eq {α β : Type w} {m : Type w → Type w'}
-    [Monad m] [Iterator α m β] [Finite α m] [IteratorCollect α m m]
-    [hl : LawfulIteratorCollect α m m]
-    {it : IterM (α := α) m β} :
-    it.toList = (letI : IteratorCollect α m m := .defaultImplementation; it.toList) := by
-  simp [IterM.toList, toArray_eq]
-
-end Consumers
-
-section Equivalence
-
-=======
->>>>>>> 92ac564f
 theorem IterM.Equiv.toListRev_eq [Monad m] [LawfulMonad m]
     [Iterator α₁ m β] [Iterator α₂ m β] [Finite α₁ m] [Finite α₂ m]
     {ita : IterM (α := α₁) m β} {itb : IterM (α := α₂) m β} (h : IterM.Equiv ita itb) :

--- conflicted
+++ resolved
@@ -501,19 +501,17 @@
 
 instance : Inter (TreeMap α β cmp) := ⟨inter⟩
 
-<<<<<<< HEAD
 /-- Internal implementation detail of the hash map. -/
 def beq [BEq β] (t₁ t₂ : TreeMap α β cmp) : Bool :=
   letI : Ord α := ⟨cmp⟩; DTreeMap.Const.beq t₁.inner t₂.inner
 
 instance [BEq β] : BEq (TreeMap α β cmp) := ⟨beq⟩
-=======
+
 @[inline, inherit_doc DTreeMap.diff]
 def diff (t₁ t₂ : TreeMap α β cmp) : TreeMap α β cmp :=
   letI : Ord α := ⟨cmp⟩; ⟨DTreeMap.diff t₁.inner t₂.inner⟩
 
 instance : SDiff (TreeMap α β cmp) := ⟨diff⟩
->>>>>>> f8866dcc
 
 @[inline, inherit_doc DTreeMap.Const.insertManyIfNewUnit]
 def insertManyIfNewUnit {ρ} [ForIn Id ρ α] (t : TreeMap α Unit cmp) (l : ρ) : TreeMap α Unit cmp :=

--- conflicted
+++ resolved
@@ -503,19 +503,17 @@
 
 instance : Inter (Raw α β cmp) := ⟨inter⟩
 
-<<<<<<< HEAD
 /-- Internal implementation detail of the hash map. -/
 def beq [BEq β] (t₁ t₂ : Raw α β cmp) : Bool :=
   letI : Ord α := ⟨cmp⟩; DTreeMap.Raw.Const.beq t₁.inner t₂.inner
 
 instance [BEq β] : BEq (Raw α β cmp) := ⟨beq⟩
-=======
+
 @[inline, inherit_doc DTreeMap.Raw.diff]
 def diff (t₁ t₂ : Raw α β cmp) : Raw α β cmp :=
   ⟨DTreeMap.Raw.diff t₁.inner t₂.inner⟩
 
 instance : SDiff (Raw α β cmp) := ⟨diff⟩
->>>>>>> f8866dcc
 
 @[inline, inherit_doc DTreeMap.Raw.Const.insertManyIfNewUnit]
 def insertManyIfNewUnit {ρ} [ForIn Id ρ α] (t : Raw α Unit cmp) (l : ρ) : Raw α Unit cmp :=

--- conflicted
+++ resolved
@@ -774,7 +774,6 @@
 
 end Inter
 
-<<<<<<< HEAD
 section
 variable {m₁ m₂ : TreeSet α cmp}
 
@@ -788,7 +787,7 @@
   TreeMap.Equiv.beq_congr h1.1 h2.1
 
 end
-=======
+
 section Diff
 
 variable {t₁ t₂ : TreeSet α cmp}
@@ -933,7 +932,6 @@
   TreeMap.isEmpty_diff_iff
 
 end Diff
->>>>>>> f8866dcc
 
 section monadic
 

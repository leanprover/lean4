/-
Copyright (c) 2024 Lean FRO, LLC. All rights reserved.
Released under Apache 2.0 license as described in the file LICENSE.
Authors: Markus Himmel, Paul Reichert
-/
module

prelude
public import Std.Data.TreeMap.Raw.Basic
public import Std.Data.TreeSet.Basic

@[expose] public section

/-
# Tree sets with unbundled well-formedness invariant

This file develops the type `Std.TreeSet.Raw` of tree sets with unbundled
well-formedness invariant.

This version is safe to use in nested inductive types. The well-formedness predicate is
available as `Std.TreeSet.Raw.WF` and we prove in this file that all operations preserve
well-formedness. When in doubt, prefer `TreeSet` over `TreeSet.Raw`.

Lemmas about the operations on `Std.TreeSet.Raw` will be available in the module
`Std.Data.TreeSet.Raw.Lemmas`.
-/

set_option autoImplicit false
set_option linter.missingDocs true

universe u v w w₂

variable {α : Type u} {cmp : α → α → Ordering}

namespace Std

namespace TreeSet

/--
Tree sets without a bundled well-formedness invariant, suitable for use in nested
inductive types. The well-formedness invariant is called `Raw.WF`. When in doubt, prefer `TreeSet`
over `TreeSet.Raw`. Lemmas about the operations on `Std.TreeSet.Raw` are available in the
module `Std.Data.TreeSet.Raw.Lemmas`.

A tree set stores elements of a certain type in a certain order. It depends on a comparator function
that defines an ordering on the keys and provides efficient order-dependent queries, such as
retrieval of the minimum or maximum.

To ensure that the operations behave as expected, the comparator function `cmp` should satisfy
certain laws that ensure a consistent ordering:

* If `a` is less than (or equal) to `b`, then `b` is greater than (or equal) to `a`
and vice versa (see the `OrientedCmp` typeclass).
* If `a` is less than or equal to `b` and `b` is, in turn, less than or equal to `c`, then `a`
is less than or equal to `c` (see the `TransCmp` typeclass).

Keys for which `cmp a b = Ordering.eq` are considered the same, i.e only one of them
can be contained in a single tree set at the same time.

To avoid expensive copies, users should make sure that the tree set is used linearly.

Internally, the tree sets are represented as size-bounded trees, a type of self-balancing binary
search tree with efficient order statistic lookups.
-/
structure Raw (α : Type u) (cmp : α → α → Ordering := by exact compare) where
  /-- Internal implementation detail of the tree set. -/
  inner : TreeMap.Raw α Unit cmp

namespace Raw

/--
Well-formedness predicate for tree sets. Users of `TreeSet` will not need to interact with
this. Users of `TreeSet.Raw` will need to provide proofs of `WF` to lemmas and should use lemmas
like `WF.empty` and `WF.insert` (which are always named exactly like the operations they are about)
to show that set operations preserve well-formedness. The constructors of this type are internal
implementation details and should not be accessed by users.
-/
structure WF (t : Raw α cmp) where
  /-- Internal implementation detail of the tree map. -/
  out : t.inner.WF

instance {t : Raw α cmp} : Coe t.WF t.inner.WF where
  coe t := t.out

@[inline, inherit_doc TreeSet.empty]
def empty : Raw α cmp :=
  ⟨TreeMap.Raw.empty⟩

instance : EmptyCollection (Raw α cmp) where
  emptyCollection := empty

instance : Inhabited (Raw α cmp) where
  default := ∅

/-- Two tree sets are equivalent in the sense of Equiv iff all the values are equal. -/
structure Equiv (m₁ m₂ : Raw α cmp) where
  /-- Internal implementation detail of the tree map -/
  inner : m₁.1.Equiv m₂.1

@[inherit_doc] scoped infix:50 " ~m " => Equiv

@[simp, grind =]
theorem empty_eq_emptyc : (empty : Raw α cmp) = ∅ :=
  rfl

@[inline, inherit_doc TreeSet.empty]
def insert (l : Raw α cmp) (a : α) : Raw α cmp :=
  ⟨l.inner.insertIfNew a ()⟩

instance : Singleton α (Raw α cmp) where
  singleton e := (∅ : Raw α cmp).insert e

instance : Insert α (Raw α cmp) where
  insert e s := s.insert e

instance : LawfulSingleton α (Raw α cmp) where
  insert_empty_eq _ := rfl

@[inline, inherit_doc TreeSet.empty]
def containsThenInsert (t : Raw α cmp) (a : α) : Bool × Raw α cmp :=
  letI : Ord α := ⟨cmp⟩
  let p := t.inner.containsThenInsertIfNew a ()
  (p.1, ⟨p.2⟩)

@[inline, inherit_doc TreeSet.empty]
def contains (l : Raw α cmp) (a : α) : Bool :=
  l.inner.contains a

instance : Membership α (Raw α cmp) where
  mem t a := t.contains a

instance {t : Raw α cmp} {a : α} : Decidable (a ∈ t) :=
  inferInstanceAs <| Decidable (t.contains a)

@[inline, inherit_doc TreeSet.empty]
def size (t : Raw α cmp) : Nat :=
  t.inner.size

@[inline, inherit_doc TreeSet.empty]
def isEmpty (t : Raw α cmp) : Bool :=
  t.inner.isEmpty

@[inline, inherit_doc TreeSet.empty]
def erase (t : Raw α cmp) (a : α) : Raw α cmp :=
  ⟨t.inner.erase a⟩

@[inline, inherit_doc TreeSet.get?]
def get? (t : Raw α cmp) (a : α) : Option α :=
  t.inner.getKey? a

@[inline, inherit_doc TreeSet.get]
def get (t : Raw α cmp) (a : α) (h : a ∈ t) : α :=
  t.inner.getKey a h

@[inline, inherit_doc TreeSet.get!]
def get! [Inhabited α] (t : Raw α cmp) (a : α) : α :=
  t.inner.getKey! a

@[inline, inherit_doc TreeSet.getD]
def getD (t : Raw α cmp) (a : α) (fallback : α) : α :=
  t.inner.getKeyD a fallback

@[inline, inherit_doc TreeSet.min?]
def min? (t : Raw α cmp) : Option α :=
  TreeMap.Raw.minKey? t.inner

/-!
We do not provide `min` for the raw trees.
-/

@[inline, inherit_doc TreeSet.min!]
def min! [Inhabited α] (t : Raw α cmp) : α :=
  TreeMap.Raw.minKey! t.inner

@[inline, inherit_doc TreeSet.minD]
def minD (t : Raw α cmp) (fallback : α) : α :=
  TreeMap.Raw.minKeyD t.inner fallback

@[inline, inherit_doc TreeSet.max?]
def max? (t : Raw α cmp) : Option α :=
  TreeMap.Raw.maxKey? t.inner

/-!
We do not provide `max` for the raw trees.
-/

@[inline, inherit_doc TreeSet.max!]
def max! [Inhabited α] (t : Raw α cmp) : α :=
  TreeMap.Raw.maxKey! t.inner

@[inline, inherit_doc TreeSet.maxD]
def maxD (t : Raw α cmp) (fallback : α) : α :=
  TreeMap.Raw.maxKeyD t.inner fallback

@[inline, inherit_doc TreeSet.atIdx?]
def atIdx? (t : Raw α cmp) (n : Nat) : Option α :=
  TreeMap.Raw.keyAtIdx? t.inner n

/-!
We do not provide `entryAtIdx` for the raw trees.
-/

@[inline, inherit_doc TreeSet.atIdx!]
def atIdx! [Inhabited α] (t : Raw α cmp) (n : Nat) : α :=
  TreeMap.Raw.keyAtIdx! t.inner n

@[inline, inherit_doc TreeSet.atIdxD]
def atIdxD (t : Raw α cmp) (n : Nat) (fallback : α) : α :=
  TreeMap.Raw.keyAtIdxD t.inner n fallback

@[inline, inherit_doc TreeSet.getGE?]
def getGE? (t : Raw α cmp) (k : α) : Option α :=
  TreeMap.Raw.getKeyGE? t.inner k

@[inline, inherit_doc TreeSet.getGT?]
def getGT? (t : Raw α cmp) (k : α) : Option α :=
  TreeMap.Raw.getKeyGT? t.inner k

@[inline, inherit_doc TreeSet.getLE?]
def getLE? (t : Raw α cmp) (k : α) : Option α :=
  TreeMap.Raw.getKeyLE? t.inner k

@[inline, inherit_doc TreeSet.getLT?]
def getLT? (t : Raw α cmp) (k : α) : Option α :=
  TreeMap.Raw.getKeyLT? t.inner k

/-!
We do not provide `getGE`, `getGT`, `getLE`, `getLT` for the raw trees.
-/

@[inline, inherit_doc TreeSet.getGE!]
def getGE! [Inhabited α] (t : Raw α cmp) (k : α) : α :=
  TreeMap.Raw.getKeyGE! t.inner k

@[inline, inherit_doc TreeSet.getGT!]
def getGT! [Inhabited α] (t : Raw α cmp) (k : α) : α :=
  TreeMap.Raw.getKeyGT! t.inner k

@[inline, inherit_doc TreeSet.getLE!]
def getLE! [Inhabited α] (t : Raw α cmp) (k : α) : α :=
  TreeMap.Raw.getKeyLE! t.inner k

@[inline, inherit_doc TreeSet.getLT!]
def getLT! [Inhabited α] (t : Raw α cmp) (k : α) : α :=
  TreeMap.Raw.getKeyLT! t.inner k

@[inline, inherit_doc TreeSet.getGED]
def getGED (t : Raw α cmp) (k : α) (fallback : α) : α :=
  TreeMap.Raw.getKeyGED t.inner k fallback

@[inline, inherit_doc TreeSet.getGTD]
def getGTD (t : Raw α cmp) (k : α) (fallback : α) : α :=
  TreeMap.Raw.getKeyGTD t.inner k fallback

@[inline, inherit_doc TreeSet.getLED]
def getLED (t : Raw α cmp) (k : α) (fallback : α) : α :=
  TreeMap.Raw.getKeyLED t.inner k fallback

@[inline, inherit_doc TreeSet.getLTD]
def getLTD (t : Raw α cmp) (k : α) (fallback : α) : α :=
  TreeMap.Raw.getKeyLTD t.inner k fallback

variable {δ : Type w} {m : Type w → Type w₂} [Monad m]

@[inline, inherit_doc TreeSet.empty]
def filter (f : α → Bool) (t : Raw α cmp) : Raw α cmp :=
  ⟨t.inner.filter fun a _ => f a⟩

@[inline, inherit_doc TreeSet.empty]
def foldlM (f : δ → (a : α) → m δ) (init : δ) (t : Raw α cmp) : m δ :=
  t.inner.foldlM (fun c a _ => f c a) init

@[inline, inherit_doc TreeSet.empty]
def foldl (f : δ → (a : α) → δ) (init : δ) (t : Raw α cmp) : δ :=
  t.inner.foldl (fun c a _ => f c a) init

@[inline, inherit_doc TreeSet.empty]
def foldrM (f : (a : α) → δ → m δ) (init : δ) (t : Raw α cmp) : m δ :=
  t.inner.foldrM (fun a _ acc => f a acc) init

@[inline, inherit_doc TreeSet.empty]
def foldr (f : (a : α) → δ → δ) (init : δ) (t : Raw α cmp) : δ :=
  t.inner.foldr (fun a _ acc => f a acc) init

@[inline, inherit_doc TreeSet.partition]
def partition (f : (a : α) → Bool) (t : Raw α cmp) : Raw α cmp × Raw α cmp :=
  let p := t.inner.partition fun a _ => f a; (⟨p.1⟩, ⟨p.2⟩)

@[inline, inherit_doc TreeSet.empty]
def forM (f : α → m PUnit) (t : Raw α cmp) : m PUnit :=
  t.inner.forM (fun a _ => f a)

@[inline, inherit_doc TreeSet.empty]
def forIn (f : α → δ → m (ForInStep δ)) (init : δ) (t : Raw α cmp) : m δ :=
  t.inner.forIn (fun a _ c => f a c) init

instance [Monad m] : ForM m (Raw α cmp) α where
  forM t f := t.forM f

instance [Monad m] : ForIn m (Raw α cmp) α where
  forIn t init f := t.forIn (fun a acc => f a acc) init

@[inline, inherit_doc TreeSet.empty]
def any (t : Raw α cmp) (p : α → Bool) : Bool :=
  t.inner.any (fun a _ => p a)

@[inline, inherit_doc TreeSet.empty]
def all (t : Raw α cmp) (p : α → Bool) : Bool :=
  t.inner.all (fun a _ => p a)

@[inline, inherit_doc TreeSet.empty]
def toList (t : Raw α cmp) : List α :=
  t.inner.inner.inner.foldr (fun a _ l => a :: l) ∅

@[inline, inherit_doc TreeSet.ofList]
def ofList (l : List α) (cmp : α → α → Ordering := by exact compare) : Raw α cmp :=
  ⟨TreeMap.Raw.unitOfList l cmp⟩

@[inline, inherit_doc TreeSet.empty]
def toArray (t : Raw α cmp) : Array α :=
  t.foldl (init := #[]) fun acc k => acc.push k

@[inline, inherit_doc TreeSet.ofArray]
def ofArray (a : Array α) (cmp : α → α → Ordering := by exact compare) : Raw α cmp :=
  ⟨TreeMap.Raw.unitOfArray a cmp⟩

@[inline, inherit_doc TreeSet.empty]
def merge (t₁ t₂ : Raw α cmp) : Raw α cmp :=
  ⟨TreeMap.Raw.mergeWith (fun _ _ _ => ()) t₁.inner t₂.inner⟩

@[inline, inherit_doc TreeSet.insertMany]
def insertMany {ρ} [ForIn Id ρ α] (t : Raw α cmp) (l : ρ) : Raw α cmp :=
  ⟨TreeMap.Raw.insertManyIfNewUnit t.inner l⟩

/--
Computes the union of the given tree sets. If both maps contain elements that are equal according
to the comparison function, the element contained in the second argument will appear in the result.

This function always merges the smaller set into the larger set.
-/
def union (t₁ t₂ : Raw α cmp) : Raw α cmp :=
  letI : Ord α := ⟨cmp⟩; ⟨TreeMap.Raw.union t₁.inner t₂.inner⟩

instance : Union (Raw α cmp) := ⟨union⟩

/--
Computes the intersection of the given tree sets.

This function always iterates through the smaller set.
-/
def inter (t₁ t₂ : Raw α cmp) : Raw α cmp :=
  letI : Ord α := ⟨cmp⟩; ⟨TreeMap.Raw.inter t₁.inner t₂.inner⟩

instance : Inter (Raw α cmp) := ⟨inter⟩

<<<<<<< HEAD
/-- Internal implementation detail of the hash map. -/
def beq (t₁ t₂ : Raw α cmp) : Bool :=
  letI : Ord α := ⟨cmp⟩; TreeMap.Raw.beq t₁.inner t₂.inner

instance : BEq (Raw α cmp) := ⟨beq⟩
=======
/--
Computes the difference of the given tree sets.

This function always iterates through the smaller set.
-/
def diff (t₁ t₂ : Raw α cmp) : Raw α cmp :=
  letI : Ord α := ⟨cmp⟩; ⟨TreeMap.Raw.diff t₁.inner t₂.inner⟩

instance : SDiff (Raw α cmp) := ⟨diff⟩

>>>>>>> f8866dcc

@[inline, inherit_doc TreeSet.empty]
def eraseMany {ρ} [ForIn Id ρ α] (t : Raw α cmp) (l : ρ) : Raw α cmp :=
  ⟨t.inner.eraseMany l⟩

instance [Repr α] : Repr (Raw α cmp) where
  reprPrec m prec := Repr.addAppParen ("Std.TreeSet.Raw.ofList " ++ repr m.toList) prec

end Raw

end TreeSet

end Std<|MERGE_RESOLUTION|>--- conflicted
+++ resolved
@@ -353,13 +353,12 @@
 
 instance : Inter (Raw α cmp) := ⟨inter⟩
 
-<<<<<<< HEAD
 /-- Internal implementation detail of the hash map. -/
 def beq (t₁ t₂ : Raw α cmp) : Bool :=
   letI : Ord α := ⟨cmp⟩; TreeMap.Raw.beq t₁.inner t₂.inner
 
 instance : BEq (Raw α cmp) := ⟨beq⟩
-=======
+
 /--
 Computes the difference of the given tree sets.
 
@@ -370,7 +369,6 @@
 
 instance : SDiff (Raw α cmp) := ⟨diff⟩
 
->>>>>>> f8866dcc
 
 @[inline, inherit_doc TreeSet.empty]
 def eraseMany {ρ} [ForIn Id ρ α] (t : Raw α cmp) (l : ρ) : Raw α cmp :=

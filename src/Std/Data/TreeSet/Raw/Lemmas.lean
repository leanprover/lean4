/-
Copyright (c) 2025 Lean FRO, LLC. All rights reserved.
Released under Apache 2.0 license as described in the file LICENSE.
Authors: Markus Himmel, Paul Reichert
-/
module

prelude
import Std.Data.TreeMap.Raw.Lemmas
import Std.Data.DTreeMap.Raw.Lemmas
public import Std.Data.TreeSet.Raw.Basic
public import Init.Data.List.BasicAux

@[expose] public section

/-!
# Tree set lemmas

This file contains lemmas about `Std.Data.TreeSet.Raw.Basic`. Most of the lemmas require
`TransCmp cmp` for the comparison function `cmp`.
These proofs can be obtained from `Std.Data.TreeSet.Raw.WF`.
-/

set_option linter.missingDocs true
set_option autoImplicit false

universe u v w w'

namespace Std.TreeSet.Raw

variable {α : Type u} {β : Type v} {cmp : α → α → Ordering} {t : TreeSet.Raw α cmp}

private theorem ext {t t' : Raw α cmp} : t.inner = t'.inner → t = t' := by
  cases t; cases t'; rintro rfl; rfl

@[simp, grind =]
theorem isEmpty_emptyc : (∅ : Raw α cmp).isEmpty :=
  TreeMap.Raw.isEmpty_emptyc

@[simp, grind =]
theorem isEmpty_insert [TransCmp cmp] (h : t.WF) {k : α} :
    (t.insert k).isEmpty = false :=
  TreeMap.Raw.isEmpty_insertIfNew h

@[grind =]
theorem mem_iff_contains {k : α} : k ∈ t ↔ t.contains k :=
  TreeMap.Raw.mem_iff_contains

@[simp, grind _=_]
theorem contains_iff_mem {k : α} : t.contains k ↔ k ∈ t :=
  TreeMap.Raw.contains_iff_mem

theorem contains_congr [TransCmp cmp] (h : t.WF) {k k' : α} (hab : cmp k k' = .eq) :
    t.contains k = t.contains k' :=
  TreeMap.Raw.contains_congr h hab

theorem mem_congr [TransCmp cmp] (h : t.WF) {k k' : α} (hab : cmp k k' = .eq) : k ∈ t ↔ k' ∈ t :=
  TreeMap.Raw.mem_congr h hab

@[simp, grind =]
theorem contains_emptyc {k : α} : (∅ : Raw α cmp).contains k = false :=
  TreeMap.Raw.contains_emptyc

@[simp]
theorem not_mem_emptyc {k : α} : k ∉ (∅ : Raw α cmp) :=
  TreeMap.Raw.not_mem_emptyc

theorem contains_of_isEmpty [TransCmp cmp] (h : t.WF) {a : α} :
    t.isEmpty → t.contains a = false :=
  TreeMap.Raw.contains_of_isEmpty h

theorem not_mem_of_isEmpty [TransCmp cmp] (h : t.WF) {a : α} :
    t.isEmpty → a ∉ t :=
  TreeMap.Raw.not_mem_of_isEmpty h

theorem isEmpty_eq_false_iff_exists_contains_eq_true [TransCmp cmp] (h : t.WF) :
    t.isEmpty = false ↔ ∃ a, t.contains a = true :=
  TreeMap.Raw.isEmpty_eq_false_iff_exists_contains_eq_true h

theorem isEmpty_eq_false_iff_exists_mem [TransCmp cmp] (h : t.WF) :
    t.isEmpty = false ↔ ∃ a, a ∈ t :=
  TreeMap.Raw.isEmpty_eq_false_iff_exists_mem h

theorem isEmpty_eq_false_of_contains [TransCmp cmp] (h : t.WF) {a : α} (hc : t.contains a = true) :
    t.isEmpty = false :=
  TreeMap.Raw.isEmpty_eq_false_of_contains h hc

theorem isEmpty_iff_forall_contains [TransCmp cmp] (h : t.WF) :
    t.isEmpty = true ↔ ∀ a, t.contains a = false :=
  TreeMap.Raw.isEmpty_iff_forall_contains h

theorem isEmpty_iff_forall_not_mem [TransCmp cmp] (h : t.WF) :
    t.isEmpty = true ↔ ∀ a, ¬a ∈ t :=
  TreeMap.Raw.isEmpty_iff_forall_not_mem h

@[simp]
theorem insert_eq_insert {p : α} : Insert.insert p t = t.insert p :=
  rfl

@[simp]
theorem singleton_eq_insert {p : α} :
    Singleton.singleton p = (∅ : Raw α cmp).insert p :=
  rfl

@[simp, grind =]
theorem contains_insert [h : TransCmp cmp] (h : t.WF) {k a : α} :
    (t.insert k).contains a = (cmp k a == .eq || t.contains a) :=
  TreeMap.Raw.contains_insertIfNew h

@[simp, grind =]
theorem mem_insert [TransCmp cmp] (h : t.WF) {k a : α} :
    a ∈ t.insert k ↔ cmp k a = .eq ∨ a ∈ t :=
  TreeMap.Raw.mem_insertIfNew h

theorem contains_insert_self [TransCmp cmp] (h : t.WF) {k : α} :
    (t.insert k).contains k :=
  TreeMap.Raw.contains_insertIfNew_self h

theorem mem_of_get_eq  {k v : α} {w} (_ : t.get k w = v) : k ∈ t := w

theorem mem_insert_self [TransCmp cmp] (h : t.WF) {k : α} :
    k ∈ t.insert k :=
  TreeMap.Raw.mem_insertIfNew_self h

theorem contains_of_contains_insert [TransCmp cmp] (h : t.WF) {k a : α} :
    (t.insert k).contains a → cmp k a ≠ .eq → t.contains a :=
  TreeMap.Raw.contains_of_contains_insertIfNew h

theorem mem_of_mem_insert [TransCmp cmp] (h : t.WF) {k a : α} :
    a ∈ t.insert k → cmp k a ≠ .eq → a ∈ t :=
  TreeMap.Raw.mem_of_mem_insertIfNew h

/-- This is a restatement of `mem_of_mem_insert` that is written to exactly match the
proof obligation in the statement of `get_insert`. -/
theorem mem_of_mem_insert' [TransCmp cmp] (h : t.WF) {k a : α} :
    a ∈ t.insert k → ¬ (cmp k a = .eq ∧ ¬ k ∈ t) → a ∈ t :=
  TreeMap.Raw.mem_of_mem_insertIfNew' h

@[simp, grind =]
theorem size_emptyc : (∅ : Raw α cmp).size = 0 :=
  TreeMap.Raw.size_emptyc

theorem isEmpty_eq_size_eq_zero (h : t.WF) :
    t.isEmpty = (t.size == 0) :=
  TreeMap.Raw.isEmpty_eq_size_eq_zero h.out

@[grind =] theorem size_insert [TransCmp cmp] (h : t.WF) {k : α} :
    (t.insert k).size = if t.contains k then t.size else t.size + 1 :=
  TreeMap.Raw.size_insertIfNew h

theorem size_le_size_insert [TransCmp cmp] (h : t.WF) {k : α} :
    t.size ≤ (t.insert k).size :=
  TreeMap.Raw.size_le_size_insertIfNew h

theorem size_insert_le [TransCmp cmp] (h : t.WF) {k : α} :
    (t.insert k).size ≤ t.size + 1 :=
  TreeMap.Raw.size_insertIfNew_le h

@[simp, grind =]
theorem erase_emptyc {k : α} :
    (∅ : Raw α cmp).erase k = ∅ :=
  ext <| TreeMap.Raw.erase_emptyc

@[simp, grind =]
theorem isEmpty_erase [TransCmp cmp] (h : t.WF) {k : α} :
    (t.erase k).isEmpty = (t.isEmpty || (t.size == 1 && t.contains k)) :=
  TreeMap.Raw.isEmpty_erase h

theorem isEmpty_eq_isEmpty_erase_and_not_contains [TransCmp cmp] (h : t.WF) (k : α) :
    t.isEmpty = ((t.erase k).isEmpty && !(t.contains k)) :=
  TreeMap.Raw.isEmpty_eq_isEmpty_erase_and_not_contains h k

theorem isEmpty_eq_false_of_isEmpty_erase_eq_false [TransCmp cmp] (h : t.WF) {k : α}
    (he : (t.erase k).isEmpty = false) :
    t.isEmpty = false :=
  TreeMap.Raw.isEmpty_eq_false_of_isEmpty_erase_eq_false h he

@[simp, grind =]
theorem contains_erase [TransCmp cmp] (h : t.WF) {k a : α} :
    (t.erase k).contains a = (cmp k a != .eq && t.contains a) :=
  TreeMap.Raw.contains_erase h

@[simp, grind =]
theorem mem_erase [TransCmp cmp] (h : t.WF) {k a : α} :
    a ∈ t.erase k ↔ cmp k a ≠ .eq ∧ a ∈ t :=
  TreeMap.Raw.mem_erase h

theorem contains_of_contains_erase [TransCmp cmp] (h : t.WF) {k a : α} :
    (t.erase k).contains a → t.contains a :=
  TreeMap.Raw.contains_of_contains_erase h

theorem mem_of_mem_erase [TransCmp cmp] (h : t.WF) {k a : α} :
    a ∈ t.erase k → a ∈ t :=
  TreeMap.Raw.mem_of_mem_erase h

@[grind =] theorem size_erase [TransCmp cmp] (h : t.WF) {k : α} :
    (t.erase k).size = if t.contains k then t.size - 1 else t.size :=
  TreeMap.Raw.size_erase h

theorem size_erase_le [TransCmp cmp] (h : t.WF) {k : α} :
    (t.erase k).size ≤ t.size :=
  TreeMap.Raw.size_erase_le h

theorem size_le_size_erase [TransCmp cmp] (h : t.WF) {k : α} :
    t.size ≤ (t.erase k).size + 1 :=
  TreeMap.Raw.size_le_size_erase h

@[simp, grind =]
theorem get?_emptyc {a : α} : (∅ : Raw α cmp).get? a = none :=
  TreeMap.Raw.getKey?_emptyc

theorem get?_of_isEmpty [TransCmp cmp] (h : t.WF) {a : α} :
    t.isEmpty = true → t.get? a = none :=
  TreeMap.Raw.getKey?_of_isEmpty h

@[grind =] theorem get?_insert [TransCmp cmp] (h : t.WF) {k a : α} :
    (t.insert k).get? a = if cmp k a = .eq ∧ ¬k ∈ t then some k else t.get? a :=
  TreeMap.Raw.getKey?_insertIfNew h

theorem contains_eq_isSome_get? [TransCmp cmp] (h : t.WF) {a : α} :
    t.contains a = (t.get? a).isSome :=
  TreeMap.Raw.contains_eq_isSome_getKey? h

@[simp, grind =]
theorem isSome_get?_eq_contains [TransCmp cmp] (h : t.WF) {a : α} :
    (t.get? a).isSome = t.contains a :=
  (contains_eq_isSome_get? h).symm

theorem mem_iff_isSome_get? [TransCmp cmp] (h : t.WF) {a : α} :
    a ∈ t ↔ (t.get? a).isSome :=
  TreeMap.Raw.mem_iff_isSome_getKey? h

@[simp]
theorem isSome_get?_iff_mem [TransCmp cmp] (h : t.WF) {a : α} :
    (t.get? a).isSome ↔ a ∈ t :=
  (mem_iff_isSome_get? h).symm

theorem mem_of_get?_eq_some [TransCmp cmp] (h : t.WF) {a a' : α} :
    t.get? a = some a' → a' ∈ t :=
  TreeMap.Raw.mem_of_getKey?_eq_some h

theorem get?_eq_some_iff [TransCmp cmp] (h : t.WF) {k k' : α} :
    t.get? k = some k' ↔ ∃ h, t.get k h = k' :=
  TreeMap.Raw.getKey?_eq_some_iff h

theorem get?_eq_none_of_contains_eq_false [TransCmp cmp] (h : t.WF) {a : α} :
    t.contains a = false → t.get? a = none :=
  TreeMap.Raw.getKey?_eq_none_of_contains_eq_false h

theorem get?_eq_none [TransCmp cmp] (h : t.WF) {a : α} :
    ¬ a ∈ t → t.get? a = none :=
  TreeMap.Raw.getKey?_eq_none h

@[grind =] theorem get?_erase [TransCmp cmp] (h : t.WF) {k a : α} :
    (t.erase k).get? a = if cmp k a = .eq then none else t.get? a :=
  TreeMap.Raw.getKey?_erase h

@[simp]
theorem get?_erase_self [TransCmp cmp] (h : t.WF) {k : α} :
    (t.erase k).get? k = none :=
  TreeMap.Raw.getKey?_erase_self h

theorem compare_get?_self [TransCmp cmp] (h : t.WF) {k : α} :
    (t.get? k).all (cmp · k = .eq) :=
  TreeMap.Raw.compare_getKey?_self h

theorem get?_congr [TransCmp cmp] (h : t.WF) {k k' : α} (h' : cmp k k' = .eq) :
    t.get? k = t.get? k' :=
  TreeMap.Raw.getKey?_congr h h'

theorem get?_eq_some_of_contains [TransCmp cmp] [LawfulEqCmp cmp] (h : t.WF) {k : α}
    (h' : t.contains k) :
    t.get? k = some k :=
  TreeMap.Raw.getKey?_eq_some_of_contains h h'

theorem get?_eq_some [TransCmp cmp] [LawfulEqCmp cmp] (h : t.WF) {k : α} (h' : k ∈ t) :
    t.get? k = some k :=
  TreeMap.Raw.getKey?_eq_some_of_contains h h'

@[grind =] theorem get_insert [TransCmp cmp] (h : t.WF) {k a : α} {h₁} :
    (t.insert k).get a h₁ =
      if h₂ : cmp k a = .eq ∧ ¬ k ∈ t then k
      else t.get a (mem_of_mem_insert' h h₁ h₂) :=
  TreeMap.Raw.getKey_insertIfNew h

@[simp, grind =]
theorem get_erase [TransCmp cmp] (h : t.WF) {k a : α} {h'} :
    (t.erase k).get a h' = t.get a (mem_of_mem_erase h h') :=
  TreeMap.Raw.getKey_erase h

theorem get?_eq_some_get [TransCmp cmp] (h : t.WF) {a : α} (h') :
    t.get? a = some (t.get a h') :=
  TreeMap.Raw.getKey?_eq_some_getKey h h'

theorem get_eq_get_get? [TransCmp cmp] (h : t.WF) {a : α} {h' : a ∈ t} :
    t.get a h' = (t.get? a).get ((mem_iff_isSome_get? h).mp h') :=
  TreeMap.Raw.getKey_eq_get_getKey? h.out

@[simp, grind =]
theorem get_get? [TransCmp cmp] (h : t.WF) {a : α} {h'} :
    (t.get? a).get h' = t.get a ((mem_iff_isSome_get? h).mpr h') :=
  TreeMap.Raw.get_getKey? h.out

theorem compare_get_self [TransCmp cmp] (h : t.WF) {k : α} (h' : k ∈ t) :
    cmp (t.get k h') k = .eq :=
  TreeMap.Raw.compare_getKey_self h h'

theorem get_congr [TransCmp cmp] (h : t.WF) {k₁ k₂ : α} (h' : cmp k₁ k₂ = .eq) (h₁ : k₁ ∈ t) :
    t.get k₁ h₁ = t.get k₂ ((mem_congr h h').mp h₁) :=
  TreeMap.Raw.getKey_congr h h' h₁

@[simp, grind =]
theorem get_eq [TransCmp cmp] [LawfulEqCmp cmp] (h : t.WF) {k : α} (h' : k ∈ t) : t.get k h' = k :=
  TreeMap.Raw.getKey_eq h h'

@[simp, grind =]
theorem get!_emptyc {a : α} [Inhabited α] :
    (∅ : Raw α cmp).get! a = default :=
  TreeMap.Raw.getKey!_emptyc

theorem get!_of_isEmpty [TransCmp cmp] [Inhabited α] (h : t.WF) {a : α} :
    t.isEmpty = true → t.get! a = default :=
  TreeMap.Raw.getKey!_of_isEmpty h

@[grind =] theorem get!_insert [TransCmp cmp] [Inhabited α] (h : t.WF) {k a : α} :
    (t.insert k).get! a = if cmp k a = .eq ∧ ¬ k ∈ t then k else t.get! a :=
  TreeMap.Raw.getKey!_insertIfNew h

theorem get!_eq_default_of_contains_eq_false [TransCmp cmp] [Inhabited α] (h : t.WF) {a : α} :
    t.contains a = false → t.get! a = default :=
  TreeMap.Raw.getKey!_eq_default_of_contains_eq_false h

theorem get!_eq_default [TransCmp cmp] [Inhabited α] (h : t.WF) {a : α} :
    ¬ a ∈ t → t.get! a = default :=
  TreeMap.Raw.getKey!_eq_default h

@[grind =] theorem get!_erase [TransCmp cmp] [Inhabited α] (h : t.WF) {k a : α} :
    (t.erase k).get! a = if cmp k a = .eq then default else t.get! a :=
  TreeMap.Raw.getKey!_erase h

@[simp]
theorem get!_erase_self [TransCmp cmp] [Inhabited α] (h : t.WF) {k : α} :
    (t.erase k).get! k = default :=
  TreeMap.Raw.getKey!_erase_self h

theorem get?_eq_some_get!_of_contains [TransCmp cmp] [Inhabited α] (h : t.WF) {a : α} :
    t.contains a = true → t.get? a = some (t.get! a) :=
  TreeMap.Raw.getKey?_eq_some_getKey!_of_contains h

theorem get?_eq_some_get! [TransCmp cmp] [Inhabited α] (h : t.WF) {a : α} :
    a ∈ t → t.get? a = some (t.get! a) :=
  TreeMap.Raw.getKey?_eq_some_getKey! h

theorem get!_eq_get!_get? [TransCmp cmp] [Inhabited α] (h : t.WF) {a : α} :
    t.get! a = (t.get? a).get! :=
  TreeMap.Raw.getKey!_eq_get!_getKey? h

theorem get_eq_get! [TransCmp cmp] [Inhabited α] (h : t.WF) {a : α} {h'} :
    t.get a h' = t.get! a :=
  TreeMap.Raw.getKey_eq_getKey! h

theorem get!_congr [TransCmp cmp] [Inhabited α] (h : t.WF) {k k' : α} (h' : cmp k k' = .eq) :
    t.get! k = t.get! k' :=
  TreeMap.Raw.getKey!_congr h h'

theorem get!_eq_of_contains [TransCmp cmp] [LawfulEqCmp cmp] [Inhabited α] (h : t.WF) {k : α}
    (h' : t.contains k) :
    t.get! k = k :=
  TreeMap.Raw.getKey!_eq_of_contains h h'

theorem get!_eq_of_mem [TransCmp cmp] [LawfulEqCmp cmp] [Inhabited α] (h : t.WF) {k : α}
    (h' : k ∈ t) :
    t.get! k = k :=
  TreeMap.Raw.getKey!_eq_of_mem h h'

@[simp, grind =]
theorem getD_emptyc {a : α} {fallback : α} :
    (∅ : Raw α cmp).getD a fallback = fallback :=
  TreeMap.Raw.getKeyD_emptyc

theorem getD_of_isEmpty [TransCmp cmp] (h : t.WF) {a fallback : α} :
    t.isEmpty = true → t.getD a fallback = fallback :=
  TreeMap.Raw.getKeyD_of_isEmpty h

@[grind =] theorem getD_insert [TransCmp cmp] (h : t.WF) {k a fallback : α} :
    (t.insert k).getD a fallback =
      if cmp k a = .eq ∧ ¬ k ∈ t then k else t.getD a fallback :=
  TreeMap.Raw.getKeyD_insertIfNew h

theorem getD_eq_fallback_of_contains_eq_false [TransCmp cmp] (h : t.WF) {a fallback : α} :
    t.contains a = false → t.getD a fallback = fallback :=
  TreeMap.Raw.getKeyD_eq_fallback_of_contains_eq_false h

theorem getD_eq_fallback [TransCmp cmp] (h : t.WF) {a fallback : α} :
    ¬ a ∈ t → t.getD a fallback = fallback :=
  TreeMap.Raw.getKeyD_eq_fallback h

@[grind =] theorem getD_erase [TransCmp cmp] (h : t.WF) {k a fallback : α} :
    (t.erase k).getD a fallback =
      if cmp k a = .eq then fallback else t.getD a fallback :=
  TreeMap.Raw.getKeyD_erase h

@[simp]
theorem getD_erase_self [TransCmp cmp] (h : t.WF) {k fallback : α} :
    (t.erase k).getD k fallback = fallback :=
  TreeMap.Raw.getKeyD_erase_self h

theorem get?_eq_some_getD_of_contains [TransCmp cmp] (h : t.WF) {a fallback : α} :
    t.contains a = true → t.get? a = some (t.getD a fallback) :=
  TreeMap.Raw.getKey?_eq_some_getKeyD_of_contains h

theorem get?_eq_some_getD [TransCmp cmp] (h : t.WF) {a fallback : α} :
    a ∈ t → t.get? a = some (t.getD a fallback) :=
  TreeMap.Raw.getKey?_eq_some_getKeyD h

theorem getD_eq_getD_get? [TransCmp cmp] (h : t.WF) {a fallback : α} :
    t.getD a fallback = (t.get? a).getD fallback :=
  TreeMap.Raw.getKeyD_eq_getD_getKey? h

theorem get_eq_getD [TransCmp cmp] (h : t.WF) {a fallback : α} {h'} :
    t.get a h' = t.getD a fallback :=
  TreeMap.Raw.getKey_eq_getKeyD h

theorem get!_eq_getD_default [TransCmp cmp] [Inhabited α] (h : t.WF) {a : α} :
    t.get! a = t.getD a default :=
  TreeMap.Raw.getKey!_eq_getKeyD_default h

theorem getD_congr [TransCmp cmp] (h : t.WF) {k k' fallback : α} (h' : cmp k k' = .eq) :
    t.getD k fallback = t.getD k' fallback :=
  TreeMap.Raw.getKeyD_congr h h'

theorem getD_eq_of_contains [TransCmp cmp] [LawfulEqCmp cmp] (h : t.WF) {k fallback : α}
    (h' : t.contains k) :
    t.getD k fallback = k :=
  TreeMap.Raw.getKeyD_eq_of_contains h h'

theorem getD_eq_of_mem [TransCmp cmp] [LawfulEqCmp cmp] (h : t.WF) {k fallback : α} (h' : k ∈ t) :
    t.getD k fallback = k :=
  TreeMap.Raw.getKeyD_eq_of_contains h h'

@[simp, grind =]
theorem containsThenInsert_fst [TransCmp cmp] (h : t.WF) {k : α} :
    (t.containsThenInsert k).1 = t.contains k :=
  TreeMap.Raw.containsThenInsertIfNew_fst h

@[simp, grind =]
theorem containsThenInsert_snd [TransCmp cmp] (h : t.WF) {k : α} :
    (t.containsThenInsert k).2 = t.insert k :=
  ext <| TreeMap.Raw.containsThenInsertIfNew_snd h

@[simp, grind =]
theorem length_toList [TransCmp cmp] (h : t.WF) :
    t.toList.length = t.size :=
  TreeMap.Raw.length_keys h

@[simp, grind =]
theorem isEmpty_toList :
    t.toList.isEmpty = t.isEmpty :=
  TreeMap.Raw.isEmpty_keys

@[simp, grind =]
theorem contains_toList [BEq α] [LawfulBEqCmp cmp] [TransCmp cmp] (h : t.WF) {k : α} :
    t.toList.contains k = t.contains k :=
  TreeMap.Raw.contains_keys h

@[simp, grind =]
theorem mem_toList [LawfulEqCmp cmp] [TransCmp cmp] (h : t.WF) {k : α} :
    k ∈ t.toList ↔ k ∈ t :=
  TreeMap.Raw.mem_keys h

theorem mem_of_mem_toList [TransCmp cmp] (h : t.WF) {k : α} :
    k ∈ t.toList → k ∈ t :=
  TreeMap.Raw.mem_of_mem_keys h

theorem distinct_toList [TransCmp cmp] (h : t.WF) :
    t.toList.Pairwise (fun a b => ¬ cmp a b = .eq) :=
  TreeMap.Raw.distinct_keys h

theorem ordered_toList [TransCmp cmp] (h : t.WF) :
    t.toList.Pairwise (fun a b => cmp a b = .lt) :=
  TreeMap.Raw.ordered_keys h

section Union

variable (t₁ t₂ : Raw α cmp)

variable {t₁ t₂}

@[simp]
theorem union_eq : t₁.union t₂ = t₁ ∪ t₂ := by
  simp only [Union.union]

/- contains -/
@[simp]
theorem contains_union [TransCmp cmp] (h₁ : t₁.WF)
    (h₂ : t₂.WF) {k : α} :
    (t₁ ∪ t₂).contains k = (t₁.contains k || t₂.contains k) :=
  TreeMap.Raw.contains_union h₁ h₂

/- mem -/
theorem mem_union_of_left [TransCmp cmp] (h₁ : t₁.WF)
    (h₂ : t₂.WF) {k : α} :
    k ∈ t₁ → k ∈ t₁ ∪ t₂ :=
  TreeMap.Raw.mem_union_of_left h₁ h₂

theorem mem_union_of_right [TransCmp cmp] (h₁ : t₁.WF)
    (h₂ : t₂.WF) {k : α} :
    k ∈ t₂ → k ∈ t₁ ∪ t₂ :=
  TreeMap.Raw.mem_union_of_right h₁ h₂

@[simp]
theorem mem_union_iff [TransCmp cmp] (h₁ : t₁.WF)
    (h₂ : t₂.WF) {k : α} :
    k ∈ t₁ ∪ t₂ ↔ k ∈ t₁ ∨ k ∈ t₂ :=
  DTreeMap.Raw.mem_union_iff h₁ h₂

theorem mem_of_mem_union_of_not_mem_right [TransCmp cmp] (h₁ : t₁.WF) (h₂ : t₂.WF) {k : α} :
    k ∈ t₁ ∪ t₂ → ¬k ∈ t₂ → k ∈ t₁ :=
  DTreeMap.Raw.mem_of_mem_union_of_not_mem_right h₁ h₂

theorem mem_of_mem_union_of_not_mem_left [TransCmp cmp]
    (h₁ : t₁.WF) (h₂ : t₂.WF) {k : α} :
    k ∈ t₁ ∪ t₂ → ¬k ∈ t₁ → k ∈ t₂ :=
  DTreeMap.Raw.mem_of_mem_union_of_not_mem_left h₁ h₂

theorem Equiv.union_left {t₃ : Raw α cmp} [TransCmp cmp]
    (h₁ : t₁.WF) (h₂ : t₂.WF) (h₃ : t₃.WF) (equiv : t₁.Equiv t₂) :
    (t₁ ∪ t₃).Equiv (t₂ ∪ t₃) :=
  ⟨TreeMap.Raw.Equiv.union_left h₁ h₂ h₃ equiv.1⟩

theorem Equiv.union_right {t₃ : Raw α cmp} [TransCmp cmp]
    (h₁ : t₁.WF) (h₂ : t₂.WF) (h₃ : t₃.WF) (equiv : t₂.Equiv t₃) :
    (t₁ ∪ t₂).Equiv (t₁ ∪ t₃) :=
  ⟨TreeMap.Raw.Equiv.union_right h₁ h₂ h₃ equiv.1⟩

theorem Equiv.union_congr {t₃ t₄ : Raw α cmp} [TransCmp cmp]
    (h₁ : t₁.WF) (h₂ : t₂.WF) (h₃ : t₃.WF) (h₄ : t₄.WF)
    (equiv₁ : t₁.Equiv t₃) (equiv₂ : t₂.Equiv t₄) :
    (t₁ ∪ t₂).Equiv (t₃ ∪ t₄) :=
  ⟨TreeMap.Raw.Equiv.union_congr h₁ h₂ h₃ h₄ equiv₁.1 equiv₂.1⟩

/- get? -/
theorem get?_union [TransCmp cmp]
    (h₁ : t₁.WF) (h₂ : t₂.WF)
    {k : α} :
    (t₁ ∪ t₂).get? k = (t₂.get? k).or (t₁.get? k) :=
  TreeMap.Raw.getKey?_union h₁ h₂

theorem get?_union_of_not_mem_left [TransCmp cmp]
    (h₁ : t₁.WF) (h₂ : t₂.WF)
    {k : α} (not_mem : ¬k ∈ t₁) :
    (t₁ ∪ t₂).get? k = t₂.get? k :=
  TreeMap.Raw.getKey?_union_of_not_mem_left h₁ h₂ not_mem

theorem get?_union_of_not_mem_right [TransCmp cmp]
    (h₁ : t₁.WF) (h₂ : t₂.WF)
    {k : α} (not_mem : ¬k ∈ t₂) :
    (t₁ ∪ t₂).get? k = t₁.get? k :=
  TreeMap.Raw.getKey?_union_of_not_mem_right h₁ h₂ not_mem

/- get -/
theorem get_union_of_mem_right [TransCmp cmp] (h₁ : t₁.WF) (h₂ : t₂.WF)
    {k : α} (mem : k ∈ t₂) :
    (t₁ ∪ t₂).get k (mem_union_of_right h₁ h₂ mem) = t₂.get k mem :=
  TreeMap.Raw.getKey_union_of_mem_right h₁ h₂ mem

theorem get_union_of_not_mem_left [TransCmp cmp] (h₁ : t₁.WF) (h₂ : t₂.WF)
    {k : α} (not_mem : ¬k ∈ t₁) {h'} :
    (t₁ ∪ t₂).get k h' = t₂.get k (mem_of_mem_union_of_not_mem_left h₁ h₂ h' not_mem) :=
  DTreeMap.Raw.getKey_union_of_not_mem_left h₁ h₂ not_mem

theorem get_union_of_not_mem_right [TransCmp cmp] (h₁ : t₁.WF) (h₂ : t₂.WF)
    {k : α} (not_mem : ¬k ∈ t₂) {h'} :
    (t₁ ∪ t₂).get k h' = t₁.get k (mem_of_mem_union_of_not_mem_right h₁ h₂ h' not_mem) :=
  TreeMap.Raw.getKey_union_of_not_mem_right h₁ h₂ not_mem

/- getD -/
theorem getD_union [TransCmp cmp] (h₁ : t₁.WF)
    (h₂ : t₂.WF) {k fallback : α} :
    (t₁ ∪ t₂).getD k fallback = t₂.getD k (t₁.getD k fallback) :=
  DTreeMap.Raw.getKeyD_union h₁ h₂

theorem getD_union_of_not_mem_left [TransCmp cmp] (h₁ : t₁.WF)
    (h₂ : t₂.WF) {k fallback : α} (mem : ¬k ∈ t₁) :
    (t₁ ∪ t₂).getD k fallback = t₂.getD k fallback :=
  TreeMap.Raw.getKeyD_union_of_not_mem_left h₁ h₂ mem

theorem getD_union_of_not_mem_right [TransCmp cmp] (h₁ : t₁.WF)
    (h₂ : t₂.WF) {k fallback : α} (mem : ¬k ∈ t₂) :
    (t₁ ∪ t₂).getD k fallback = t₁.getD k fallback :=
   TreeMap.Raw.getKeyD_union_of_not_mem_right h₁ h₂ mem

/- getKey! -/
theorem getKey!_union [TransCmp cmp] [Inhabited α]
    (h₁ : t₁.WF)
    (h₂ : t₂.WF) {k : α} :
    (t₁ ∪ t₂).get! k = t₂.getD k (t₁.get! k) :=
  TreeMap.Raw.getKey!_union h₁ h₂

theorem getKey!_union_of_not_mem_left [Inhabited α]
    [TransCmp cmp] (h₁ : t₁.WF) (h₂ : t₂.WF) {k : α}
    (not_mem : ¬k ∈ t₁) :
    (t₁ ∪ t₂).get! k = t₂.get! k :=
  TreeMap.Raw.getKey!_union_of_not_mem_left h₁ h₂ not_mem

theorem getKey!_union_of_not_mem_right [Inhabited α]
    [TransCmp cmp] (h₁ : t₁.WF) (h₂ : t₂.WF) {k : α}
    (not_mem : ¬k ∈ t₂) :
    (t₁ ∪ t₂).get! k = t₁.get! k :=
  TreeMap.Raw.getKey!_union_of_not_mem_right h₁ h₂ not_mem

/- size -/
theorem size_union_of_not_mem [TransCmp cmp] (h₁ : t₁.WF)
    (h₂ : t₂.WF) : (∀ (a : α), a ∈ t₁ → ¬a ∈ t₂) →
    (t₁ ∪ t₂).size = t₁.size + t₂.size :=
  TreeMap.Raw.size_union_of_not_mem h₁ h₂

theorem size_left_le_size_union [TransCmp cmp] (h₁ : t₁.WF)
    (h₂ : t₂.WF) : t₁.size ≤ (t₁ ∪ t₂).size :=
  TreeMap.Raw.size_left_le_size_union h₁ h₂

theorem size_right_le_size_union [TransCmp cmp] (h₁ : t₁.WF)
    (h₂ : t₂.WF) : t₂.size ≤ (t₁ ∪ t₂).size :=
  TreeMap.Raw.size_right_le_size_union h₁ h₂

theorem size_union_le_size_add_size [TransCmp cmp]
    (h₁ : t₁.WF) (h₂ : t₂.WF) :
    (t₁ ∪ t₂).size ≤ t₁.size + t₂.size :=
  TreeMap.Raw.size_union_le_size_add_size h₁ h₂

/- isEmpty -/
@[simp]
theorem isEmpty_union [TransCmp cmp] (h₁ : t₁.WF) (h₂ : t₂.WF) :
    (t₁ ∪ t₂).isEmpty = (t₁.isEmpty && t₂.isEmpty) :=
  TreeMap.Raw.isEmpty_union h₁ h₂

end Union

section Inter

variable {t₁ t₂ : Raw α cmp}

@[simp]
theorem inter_eq : t₁.inter t₂ = t₁ ∩ t₂ := by
  simp only [Inter.inter]

/- contains -/
@[simp]
theorem contains_inter [TransCmp cmp] (h₁ : t₁.WF)
    (h₂ : t₂.WF) {k : α} :
    (t₁ ∩ t₂).contains k = (t₁.contains k && t₂.contains k) :=
  TreeMap.Raw.contains_inter h₁ h₂

/- mem -/
@[simp]
theorem mem_inter_iff [TransCmp cmp] (h₁ : t₁.WF)
    (h₂ : t₂.WF) {k : α} :
    k ∈ t₁ ∩ t₂ ↔ k ∈ t₁ ∧ k ∈ t₂ :=
  TreeMap.Raw.mem_inter_iff h₁ h₂

theorem not_mem_inter_of_not_mem_left [TransCmp cmp]
    (h₁ : t₁.WF) (h₂ : t₂.WF) {k : α}
    (not_mem : k ∉ t₁) :
    k ∉ t₁ ∩ t₂ :=
  TreeMap.Raw.not_mem_inter_of_not_mem_left h₁ h₂ not_mem

theorem not_mem_inter_of_not_mem_right [TransCmp cmp]
    (h₁ : t₁.WF) (h₂ : t₂.WF) {k : α}
    (not_mem : k ∉ t₂) :
    k ∉ t₁ ∩ t₂ :=
  TreeMap.Raw.not_mem_inter_of_not_mem_right h₁ h₂ not_mem

theorem Equiv.inter_left [TransCmp cmp] {t₃ : Raw α cmp}
    (h₁ : t₁.WF) (h₂ : t₂.WF) (h₃ : t₃.WF) (equiv : t₁ ~m t₂) :
    (t₁ ∩ t₃).Equiv (t₂ ∩ t₃) :=
  ⟨TreeMap.Raw.Equiv.inter_left h₁ h₂ h₃ equiv.1⟩

theorem Equiv.inter_right [TransCmp cmp] {t₃ : Raw α cmp}
    (h₁ : t₁.WF) (h₂ : t₂.WF) (h₃ : t₃.WF) (equiv : t₂ ~m t₃) :
    (t₁ ∩ t₂).Equiv (t₁ ∩ t₃) :=
  ⟨TreeMap.Raw.Equiv.inter_right h₁ h₂ h₃ equiv.1⟩

theorem Equiv.inter_congr [TransCmp cmp] {t₃ t₄ : Raw α cmp}
    (h₁ : t₁.WF) (h₂ : t₂.WF) (h₃ : t₃.WF) (h₄ : t₄.WF)
    (equiv₁ : t₁ ~m t₃) (equiv₂ : t₂ ~m t₄) :
    (t₁ ∩ t₂).Equiv (t₃ ∩ t₄) :=
  ⟨TreeMap.Raw.Equiv.inter_congr h₁ h₂ h₃ h₄ equiv₁.1 equiv₂.1⟩

/- get? -/
theorem get?_inter [TransCmp cmp]
    (h₁ : t₁.WF) (h₂ : t₂.WF)
    {k : α} :
    (t₁ ∩ t₂).get? k =
    if k ∈ t₂ then t₁.get? k else none :=
  TreeMap.Raw.getKey?_inter h₁ h₂

theorem get?_inter_of_mem_right [TransCmp cmp]
    (h₁ : t₁.WF) (h₂ : t₂.WF)
    {k : α} (mem : k ∈ t₂) :
    (t₁ ∩ t₂).get? k = t₁.get? k :=
  TreeMap.Raw.getKey?_inter_of_mem_right h₁ h₂ mem

theorem get?_inter_of_not_mem_left [TransCmp cmp]
    (h₁ : t₁.WF) (h₂ : t₂.WF)
    {k : α} (not_mem : k ∉ t₁) :
    (t₁ ∩ t₂).get? k = none :=
  TreeMap.Raw.getKey?_inter_of_not_mem_left h₁ h₂ not_mem

theorem get?_inter_of_not_mem_right [TransCmp cmp]
    (h₁ : t₁.WF) (h₂ : t₂.WF)
    {k : α} (not_mem : k ∉ t₂) :
    (t₁ ∩ t₂).get? k = none :=
  TreeMap.Raw.getKey?_inter_of_not_mem_right h₁ h₂ not_mem

/- get -/
@[simp]
theorem get_inter [TransCmp cmp] (h₁ : t₁.WF) (h₂ : t₂.WF)
    {k : α} {h_mem : k ∈ t₁ ∩ t₂} :
    (t₁ ∩ t₂).get k h_mem =
    t₁.get k ((mem_inter_iff h₁ h₂).1 h_mem).1 :=
  TreeMap.Raw.getKey_inter h₁ h₂

/- getD -/
theorem getD_inter [TransCmp cmp] (h₁ : t₁.WF)
    (h₂ : t₂.WF) {k fallback : α} :
    (t₁ ∩ t₂).getD k fallback =
    if k ∈ t₂ then t₁.getD k fallback else fallback :=
  TreeMap.Raw.getKeyD_inter h₁ h₂

theorem getD_inter_of_mem_right [TransCmp cmp] (h₁ : t₁.WF)
    (h₂ : t₂.WF) {k fallback : α} (mem : k ∈ t₂) :
    (t₁ ∩ t₂).getD k fallback = t₁.getD k fallback :=
  TreeMap.Raw.getKeyD_inter_of_mem_right h₁ h₂ mem

theorem getD_inter_of_not_mem_right [TransCmp cmp] (h₁ : t₁.WF)
    (h₂ : t₂.WF) {k fallback : α} (not_mem : k ∉ t₂) :
    (t₁ ∩ t₂).getD k fallback = fallback :=
  TreeMap.Raw.getKeyD_inter_of_not_mem_right h₁ h₂ not_mem

theorem getD_inter_of_not_mem_left [TransCmp cmp] (h₁ : t₁.WF)
    (h₂ : t₂.WF) {k fallback : α} (not_mem : k ∉ t₁) :
    (t₁ ∩ t₂).getD k fallback = fallback :=
  TreeMap.Raw.getKeyD_inter_of_not_mem_left h₁ h₂ not_mem

/- get! -/
theorem get!_inter [TransCmp cmp] [Inhabited α]
    (h₁ : t₁.WF)
    (h₂ : t₂.WF) {k : α} :
    (t₁ ∩ t₂).get! k =
    if k ∈ t₂ then t₁.get! k else default :=
  TreeMap.Raw.getKey!_inter h₁ h₂

theorem get!_inter_of_mem_right [Inhabited α]
    [TransCmp cmp] (h₁ : t₁.WF) (h₂ : t₂.WF) {k : α}
    (mem : k ∈ t₂) :
    (t₁ ∩ t₂).get! k = t₁.get! k :=
  TreeMap.Raw.getKey!_inter_of_mem_right h₁ h₂ mem

theorem get!_inter_of_not_mem_right [Inhabited α]
    [TransCmp cmp] (h₁ : t₁.WF) (h₂ : t₂.WF) {k : α}
    (not_mem : k ∉ t₂) :
    (t₁ ∩ t₂).get! k = default :=
  TreeMap.Raw.getKey!_inter_of_not_mem_right h₁ h₂ not_mem

theorem get!_inter_of_not_mem_left [Inhabited α]
    [TransCmp cmp] (h₁ : t₁.WF) (h₂ : t₂.WF) {k : α}
    (not_mem : k ∉ t₁) :
    (t₁ ∩ t₂).get! k = default :=
  TreeMap.Raw.getKey!_inter_of_not_mem_left h₁ h₂ not_mem

/- size -/
theorem size_inter_le_size_left [TransCmp cmp] (h₁ : t₁.WF)
    (h₂ : t₂.WF) :
    (t₁ ∩ t₂).size ≤ t₁.size :=
  TreeMap.Raw.size_inter_le_size_left h₁ h₂

theorem size_inter_le_size_right [TransCmp cmp] (h₁ : t₁.WF)
    (h₂ : t₂.WF) :
    (t₁ ∩ t₂).size ≤ t₂.size :=
  TreeMap.Raw.size_inter_le_size_right h₁ h₂

theorem size_inter_eq_size_left [TransCmp cmp] (h₁ : t₁.WF)
    (h₂ : t₂.WF)
    (h : ∀ (a : α), a ∈ t₁ → a ∈ t₂) :
    (t₁ ∩ t₂).size = t₁.size :=
  TreeMap.Raw.size_inter_eq_size_left h₁ h₂ h

theorem size_inter_eq_size_right [TransCmp cmp] (h₁ : t₁.WF)
    (h₂ : t₂.WF)
    (h : ∀ (a : α), a ∈ t₂ → a ∈ t₁) :
    (t₁ ∩ t₂).size = t₂.size :=
  TreeMap.Raw.size_inter_eq_size_right h₁ h₂ h

theorem size_add_size_eq_size_union_add_size_inter [TransCmp cmp]
    (h₁ : t₁.WF) (h₂ : t₂.WF) :
    t₁.size + t₂.size = (t₁ ∪ t₂).size + (t₁ ∩ t₂).size :=
  TreeMap.Raw.size_add_size_eq_size_union_add_size_inter h₁ h₂

/- isEmpty -/
@[simp]
theorem isEmpty_inter_left [TransCmp cmp] (h₁ : t₁.WF) (h₂ : t₂.WF) (h : t₁.isEmpty) :
    (t₁ ∩ t₂).isEmpty = true :=
  TreeMap.Raw.isEmpty_inter_left h₁ h₂ h

@[simp]
theorem isEmpty_inter_right [TransCmp cmp] (h₁ : t₁.WF) (h₂ : t₂.WF) (h : t₂.isEmpty) :
    (t₁ ∩ t₂).isEmpty = true :=
  TreeMap.Raw.isEmpty_inter_right h₁ h₂ h

theorem isEmpty_inter_iff [TransCmp cmp] (h₁ : t₁.WF) (h₂ : t₂.WF) :
    (t₁ ∩ t₂).isEmpty ↔ ∀ k, k ∈ t₁ → k ∉ t₂ :=
  TreeMap.Raw.isEmpty_inter_iff h₁ h₂

end Inter

<<<<<<< HEAD
section
variable {m₁ m₂ : Raw α cmp}

theorem Equiv.beq [TransCmp cmp] (h₁ : m₁.WF) (h₂ : m₂.WF) : m₁ ~m m₂ → beq m₁ m₂ := fun hyp =>
  @TreeMap.Raw.Const.Equiv.beq _ cmp _ m₁.1 m₂.1 _ _ _ h₁ h₂ hyp.1

theorem equiv_of_beq [TransCmp cmp] [LawfulEqCmp cmp] (h₁ : m₁.WF) (h₂ : m₂.WF) : m₁ == m₂ → m₁ ~m m₂ := fun hyp =>
  ⟨@TreeMap.Raw.Const.equiv_of_beq α cmp _ m₁.1 m₂.1 _ _ _ _ h₁.1 h₂.1 hyp⟩

theorem Equiv.beq_congr [TransCmp cmp] [LawfulEqCmp cmp] {m₃ m₄ : Raw α cmp} (h₁ : m₁.WF) (h₂ : m₂.WF) (h₃ : m₃.WF) (h₄ : m₄.WF) :
    m₁ ~m m₃ → m₂ ~m m₄ → (m₁ == m₂) = (m₃ == m₄) := fun hyp1 hyp2 =>
  @TreeMap.Raw.Const.Equiv.beq_congr α cmp _ m₁.1 m₂.1 _ _ _ m₃.1 m₄.1 h₁.1 h₂.1 h₃.1 h₄.1 hyp1.1 hyp2.1

end
=======
section Diff

variable {t₁ t₂ : Raw α cmp}

@[simp]
theorem diff_eq : t₁.diff t₂ = t₁ \ t₂ := by
  simp only [SDiff.sdiff]

/- contains -/
@[simp]
theorem contains_diff [TransCmp cmp] (h₁ : t₁.WF)
    (h₂ : t₂.WF) {k : α} :
    (t₁ \ t₂).contains k = (t₁.contains k && !t₂.contains k) :=
  TreeMap.Raw.contains_diff h₁ h₂

/- mem -/
@[simp]
theorem mem_diff_iff [TransCmp cmp] (h₁ : t₁.WF)
    (h₂ : t₂.WF) {k : α} :
    k ∈ t₁ \ t₂ ↔ k ∈ t₁ ∧ k ∉ t₂ :=
  TreeMap.Raw.mem_diff_iff h₁ h₂

theorem not_mem_diff_of_not_mem_left [TransCmp cmp]
    (h₁ : t₁.WF) (h₂ : t₂.WF) {k : α}
    (not_mem : k ∉ t₁) :
    k ∉ t₁ \ t₂ :=
  TreeMap.Raw.not_mem_diff_of_not_mem_left h₁ h₂ not_mem

theorem not_mem_diff_of_mem_right [TransCmp cmp]
    (h₁ : t₁.WF) (h₂ : t₂.WF) {k : α}
    (mem : k ∈ t₂) :
    k ∉ t₁ \ t₂ :=
  TreeMap.Raw.not_mem_diff_of_mem_right h₁ h₂ mem

theorem Equiv.diff_left [TransCmp cmp] {t₃ : Raw α cmp}
    (h₁ : t₁.WF) (h₂ : t₂.WF) (h₃ : t₃.WF) (equiv : t₁ ~m t₂) :
    (t₁ \ t₃).Equiv (t₂ \ t₃) :=
  ⟨TreeMap.Raw.Equiv.diff_left h₁ h₂ h₃ equiv.1⟩

theorem Equiv.diff_right [TransCmp cmp] {t₃ : Raw α cmp}
    (h₁ : t₁.WF) (h₂ : t₂.WF) (h₃ : t₃.WF) (equiv : t₂ ~m t₃) :
    (t₁ \ t₂).Equiv (t₁ \ t₃) :=
  ⟨TreeMap.Raw.Equiv.diff_right h₁ h₂ h₃ equiv.1⟩

theorem Equiv.diff_congr [TransCmp cmp] {t₃ t₄ : Raw α cmp}
    (h₁ : t₁.WF) (h₂ : t₂.WF) (h₃ : t₃.WF) (h₄ : t₄.WF)
    (equiv₁ : t₁ ~m t₃) (equiv₂ : t₂ ~m t₄) :
    (t₁ \ t₂).Equiv (t₃ \ t₄) :=
  ⟨TreeMap.Raw.Equiv.diff_congr h₁ h₂ h₃ h₄ equiv₁.1 equiv₂.1⟩

/- get? -/
theorem get?_diff [TransCmp cmp]
    (h₁ : t₁.WF) (h₂ : t₂.WF)
    {k : α} :
    (t₁ \ t₂).get? k =
    if k ∈ t₂ then none else t₁.get? k :=
  TreeMap.Raw.getKey?_diff h₁ h₂

theorem get?_diff_of_not_mem_right [TransCmp cmp]
    (h₁ : t₁.WF) (h₂ : t₂.WF)
    {k : α} (not_mem : k ∉ t₂) :
    (t₁ \ t₂).get? k = t₁.get? k :=
  TreeMap.Raw.getKey?_diff_of_not_mem_right h₁ h₂ not_mem

theorem get?_diff_of_not_mem_left [TransCmp cmp]
    (h₁ : t₁.WF) (h₂ : t₂.WF)
    {k : α} (not_mem : k ∉ t₁) :
    (t₁ \ t₂).get? k = none :=
  TreeMap.Raw.getKey?_diff_of_not_mem_left h₁ h₂ not_mem

theorem get?_diff_of_mem_right [TransCmp cmp]
    (h₁ : t₁.WF) (h₂ : t₂.WF)
    {k : α} (mem : k ∈ t₂) :
    (t₁ \ t₂).get? k = none :=
  TreeMap.Raw.getKey?_diff_of_mem_right h₁ h₂ mem

/- get -/
theorem get_diff [TransCmp cmp] (h₁ : t₁.WF) (h₂ : t₂.WF)
    {k : α} {h_mem : k ∈ t₁ \ t₂} :
    (t₁ \ t₂).get k h_mem =
    t₁.get k ((mem_diff_iff h₁ h₂).1 h_mem).1 :=
  TreeMap.Raw.getKey_diff h₁ h₂

/- getD -/
theorem getD_diff [TransCmp cmp] (h₁ : t₁.WF)
    (h₂ : t₂.WF) {k fallback : α} :
    (t₁ \ t₂).getD k fallback =
    if k ∈ t₂ then fallback else t₁.getD k fallback :=
  TreeMap.Raw.getKeyD_diff h₁ h₂

theorem getD_diff_of_not_mem_right [TransCmp cmp] (h₁ : t₁.WF)
    (h₂ : t₂.WF) {k fallback : α} (not_mem : k ∉ t₂) :
    (t₁ \ t₂).getD k fallback = t₁.getD k fallback :=
  TreeMap.Raw.getKeyD_diff_of_not_mem_right h₁ h₂ not_mem

theorem getD_diff_of_mem_right [TransCmp cmp] (h₁ : t₁.WF)
    (h₂ : t₂.WF) {k fallback : α} (mem : k ∈ t₂) :
    (t₁ \ t₂).getD k fallback = fallback :=
  TreeMap.Raw.getKeyD_diff_of_mem_right h₁ h₂ mem

theorem getD_diff_of_not_mem_left [TransCmp cmp] (h₁ : t₁.WF)
    (h₂ : t₂.WF) {k fallback : α} (not_mem : k ∉ t₁) :
    (t₁ \ t₂).getD k fallback = fallback :=
  TreeMap.Raw.getKeyD_diff_of_not_mem_left h₁ h₂ not_mem

/- get! -/
theorem get!_diff [TransCmp cmp] [Inhabited α]
    (h₁ : t₁.WF)
    (h₂ : t₂.WF) {k : α} :
    (t₁ \ t₂).get! k =
    if k ∈ t₂ then default else t₁.get! k :=
  TreeMap.Raw.getKey!_diff h₁ h₂

theorem get!_diff_of_not_mem_right [Inhabited α]
    [TransCmp cmp] (h₁ : t₁.WF) (h₂ : t₂.WF) {k : α}
    (not_mem : k ∉ t₂) :
    (t₁ \ t₂).get! k = t₁.get! k :=
  TreeMap.Raw.getKey!_diff_of_not_mem_right h₁ h₂ not_mem

theorem get!_diff_of_mem_right [Inhabited α]
    [TransCmp cmp] (h₁ : t₁.WF) (h₂ : t₂.WF) {k : α}
    (mem : k ∈ t₂) :
    (t₁ \ t₂).get! k = default :=
  TreeMap.Raw.getKey!_diff_of_mem_right h₁ h₂ mem

theorem get!_diff_of_not_mem_left [Inhabited α]
    [TransCmp cmp] (h₁ : t₁.WF) (h₂ : t₂.WF) {k : α}
    (not_mem : k ∉ t₁) :
    (t₁ \ t₂).get! k = default :=
  TreeMap.Raw.getKey!_diff_of_not_mem_left h₁ h₂ not_mem

/- size -/
theorem size_diff_le_size_left [TransCmp cmp] (h₁ : t₁.WF)
    (h₂ : t₂.WF) :
    (t₁ \ t₂).size ≤ t₁.size :=
  TreeMap.Raw.size_diff_le_size_left h₁ h₂

theorem size_diff_eq_size_left [TransCmp cmp] (h₁ : t₁.WF)
    (h₂ : t₂.WF)
    (h : ∀ (a : α), a ∈ t₁ → a ∉ t₂) :
    (t₁ \ t₂).size = t₁.size :=
  TreeMap.Raw.size_diff_eq_size_left h₁ h₂ h

theorem size_diff_add_size_inter_eq_size_left [TransCmp cmp]
    (h₁ : t₁.WF) (h₂ : t₂.WF) :
    (t₁ \ t₂).size + (t₁ ∩ t₂).size = t₁.size :=
  TreeMap.Raw.size_diff_add_size_inter_eq_size_left h₁ h₂

/- isEmpty -/
@[simp]
theorem isEmpty_diff_left [TransCmp cmp] (h₁ : t₁.WF) (h₂ : t₂.WF) (h : t₁.isEmpty) :
    (t₁ \ t₂).isEmpty = true :=
  TreeMap.Raw.isEmpty_diff_left h₁ h₂ h

theorem isEmpty_diff_iff [TransCmp cmp] (h₁ : t₁.WF) (h₂ : t₂.WF) :
    (t₁ \ t₂).isEmpty ↔ ∀ k, k ∈ t₁ → k ∈ t₂ :=
  TreeMap.Raw.isEmpty_diff_iff h₁ h₂

end Diff
>>>>>>> f8866dcc

section monadic

variable {δ : Type w} {m : Type w → Type w'}

theorem foldlM_eq_foldlM_toList [Monad m] [LawfulMonad m]
    {f : δ → α → m δ} {init : δ} :
    t.foldlM f init = t.toList.foldlM f init :=
  TreeMap.Raw.foldlM_eq_foldlM_keys

theorem foldl_eq_foldl_toList {f : δ → α → δ} {init : δ} :
    t.foldl f init = t.toList.foldl f init :=
  TreeMap.Raw.foldl_eq_foldl_keys

theorem foldrM_eq_foldrM_toList [Monad m] [LawfulMonad m]
    {f : α → δ → m δ} {init : δ} :
    t.foldrM f init = t.toList.foldrM f init :=
  TreeMap.Raw.foldrM_eq_foldrM_keys

theorem foldr_eq_foldr_toList {f : α → δ → δ} {init : δ} :
    t.foldr f init = t.toList.foldr f init :=
  TreeMap.Raw.foldr_eq_foldr_keys

theorem forM_eq_forM_toList [Monad m] [LawfulMonad m] {f : α → m PUnit} :
    ForM.forM t f = t.toList.forM f :=
  TreeMap.Raw.forM_eq_forM_keys

theorem forIn_eq_forIn_toList [Monad m] [LawfulMonad m]
    {f : α → δ → m (ForInStep δ)} {init : δ} :
    ForIn.forIn t init f = ForIn.forIn t.toList init f :=
  TreeMap.Raw.forIn_eq_forIn_keys

end monadic

@[simp, grind =]
theorem insertMany_nil :
    t.insertMany [] = t :=
  rfl

@[simp, grind =]
theorem insertMany_list_singleton {k : α} :
    t.insertMany [k] = t.insert k :=
  rfl

@[grind _=_] theorem insertMany_cons {l : List α} {k : α} :
    t.insertMany (k :: l) = (t.insert k).insertMany l :=
  ext TreeMap.Raw.insertManyIfNewUnit_cons

@[grind _=_]
theorem insertMany_append {l₁ l₂ : List α} :
    insertMany t (l₁ ++ l₂) = insertMany (insertMany t l₁) l₂ := by
  induction l₁ generalizing t with
  | nil => simp
  | cons hd tl ih =>
    rw [List.cons_append, insertMany_cons, insertMany_cons, ih]

@[simp, grind =]
theorem contains_insertMany_list [TransCmp cmp] [BEq α] [LawfulBEqCmp cmp] (h : t.WF)
    {l : List α} {k : α} :
    (t.insertMany l).contains k = (t.contains k || l.contains k) :=
  TreeMap.Raw.contains_insertManyIfNewUnit_list h

@[simp, grind =]
theorem mem_insertMany_list [TransCmp cmp] [BEq α] [LawfulBEqCmp cmp] (h : t.WF)
    {l : List α} {k : α} :
    k ∈ insertMany t l ↔ k ∈ t ∨ l.contains k :=
  TreeMap.Raw.mem_insertManyIfNewUnit_list h

theorem mem_of_mem_insertMany_list [TransCmp cmp] [BEq α] [LawfulBEqCmp cmp] (h : t.WF)
    {l : List α} {k : α} (contains_eq_false : l.contains k = false) :
    k ∈ insertMany t l → k ∈ t :=
  TreeMap.Raw.mem_of_mem_insertManyIfNewUnit_list h contains_eq_false

theorem get?_insertMany_list_of_not_mem_of_contains_eq_false
    [TransCmp cmp] [BEq α] [LawfulBEqCmp cmp] (h : t.WF) {l : List α} {k : α}
    (not_mem : ¬ k ∈ t) (contains_eq_false : l.contains k = false) :
    get? (insertMany t l) k = none :=
  TreeMap.Raw.getKey?_insertManyIfNewUnit_list_of_not_mem_of_contains_eq_false
    h not_mem contains_eq_false

theorem get?_insertMany_list_of_not_mem_of_mem [TransCmp cmp]
    (h : t.WF) {l : List α} {k k' : α} (k_eq : cmp k k' = .eq)
    (not_mem : ¬ k ∈ t) (distinct : l.Pairwise (fun a b => ¬ cmp a b = .eq)) (mem : k ∈ l) :
    get? (insertMany t l) k' = some k :=
  TreeMap.Raw.getKey?_insertManyIfNewUnit_list_of_not_mem_of_mem h k_eq not_mem distinct mem

theorem get?_insertMany_list_of_mem [TransCmp cmp]
    (h : t.WF) {l : List α} {k : α} (mem : k ∈ t) :
    get? (insertMany t l) k = get? t k :=
  TreeMap.Raw.getKey?_insertManyIfNewUnit_list_of_mem h mem

theorem get_insertMany_list_of_mem [TransCmp cmp]
    (h : t.WF) {l : List α} {k : α} {h'} (contains : k ∈ t) :
    get (insertMany t l) k h' = get t k contains :=
  TreeMap.Raw.getKey_insertManyIfNewUnit_list_of_mem h contains

theorem get_insertMany_list_of_not_mem_of_mem [TransCmp cmp]
    (h : t.WF) {l : List α}
    {k k' : α} (k_eq : cmp k k' = .eq) {h'} (not_mem : ¬ k ∈ t)
    (distinct : l.Pairwise (fun a b => ¬ cmp a b = .eq)) (mem : k ∈ l) :
    get (insertMany t l) k' h' = k :=
  TreeMap.Raw.getKey_insertManyIfNewUnit_list_of_not_mem_of_mem h k_eq not_mem distinct mem

theorem get!_insertMany_list_of_not_mem_of_contains_eq_false
    [TransCmp cmp] [BEq α] [LawfulBEqCmp cmp] [Inhabited α] (h : t.WF) {l : List α} {k : α}
    (not_mem : ¬ k ∈ t) (contains_eq_false : l.contains k = false) :
    get! (insertMany t l) k = default :=
  TreeMap.Raw.getKey!_insertManyIfNewUnit_list_of_not_mem_of_contains_eq_false
    h not_mem contains_eq_false

theorem get!_insertMany_list_of_not_mem_of_mem [TransCmp cmp]
    [Inhabited α] (h : t.WF) {l : List α} {k k' : α} (k_eq : cmp k k' = .eq)
    (not_mem : ¬ k ∈ t) (distinct : l.Pairwise (fun a b => ¬ cmp a b = .eq)) (mem : k ∈ l) :
    get! (insertMany t l) k' = k :=
  TreeMap.Raw.getKey!_insertManyIfNewUnit_list_of_not_mem_of_mem h k_eq not_mem distinct mem

theorem get!_insertMany_list_of_mem [TransCmp cmp]
    [Inhabited α] (h : t.WF) {l : List α} {k : α} (mem : k ∈ t):
    get! (insertMany t l) k = get! t k :=
  TreeMap.Raw.getKey!_insertManyIfNewUnit_list_of_mem h mem

theorem getD_insertMany_list_of_not_mem_of_contains_eq_false
    [TransCmp cmp] [BEq α] [LawfulBEqCmp cmp] (h : t.WF) {l : List α} {k fallback : α}
    (not_mem : ¬ k ∈ t) (contains_eq_false : l.contains k = false) :
    getD (insertMany t l) k fallback = fallback :=
  TreeMap.Raw.getKeyD_insertManyIfNewUnit_list_of_not_mem_of_contains_eq_false
    h not_mem contains_eq_false

theorem getD_insertMany_list_of_not_mem_of_mem [TransCmp cmp]
    (h : t.WF) {l : List α} {k k' fallback : α} (k_eq : cmp k k' = .eq)
    (not_mem : ¬ k ∈ t) (distinct : l.Pairwise (fun a b => ¬ cmp a b = .eq)) (mem : k ∈ l) :
    getD (insertMany t l) k' fallback = k :=
  TreeMap.Raw.getKeyD_insertManyIfNewUnit_list_of_not_mem_of_mem h k_eq not_mem distinct mem

theorem getD_insertMany_list_of_mem [TransCmp cmp]
    (h : t.WF) {l : List α} {k fallback : α} (mem : k ∈ t) :
    getD (insertMany t l) k fallback = getD t k fallback :=
  TreeMap.Raw.getKeyD_insertManyIfNewUnit_list_of_mem h mem

theorem size_insertMany_list [TransCmp cmp] [BEq α] [LawfulBEqCmp cmp] (h : t.WF)
    {l : List α}
    (distinct : l.Pairwise (fun a b => ¬ cmp a b = .eq)) :
    (∀ (a : α), a ∈ t → l.contains a = false) →
    (insertMany t l).size = t.size + l.length :=
  TreeMap.Raw.size_insertManyIfNewUnit_list h distinct

theorem size_le_size_insertMany_list [TransCmp cmp] (h : t.WF)
    {l : List α} :
    t.size ≤ (insertMany t l).size :=
  TreeMap.Raw.size_le_size_insertManyIfNewUnit_list h

grind_pattern size_le_size_insertMany_list => (insertMany t l).size

theorem size_insertMany_list_le [TransCmp cmp] (h : t.WF)
    {l : List α} :
    (insertMany t l).size ≤ t.size + l.length :=
  TreeMap.Raw.size_insertManyIfNewUnit_list_le h

grind_pattern size_insertMany_list_le => (insertMany t l).size

@[simp, grind =]
theorem isEmpty_insertMany_list [TransCmp cmp] (h : t.WF) {l : List α} :
    (insertMany t l).isEmpty = (t.isEmpty && l.isEmpty) :=
  TreeMap.Raw.isEmpty_insertManyIfNewUnit_list h

@[simp, grind =]
theorem ofList_nil :
    ofList ([] : List α) cmp =
      (∅ : Raw α cmp) :=
  rfl

@[simp, grind =]
theorem ofList_singleton {k : α} :
    ofList [k] cmp = (∅ : Raw α cmp).insert k :=
  rfl

@[grind _=_]
theorem ofList_cons {hd : α} {tl : List α} :
    ofList (hd :: tl) cmp =
      insertMany ((∅ : Raw α cmp).insert hd) tl :=
  ext TreeMap.Raw.unitOfList_cons

theorem ofList_eq_insertMany_empty {l : List α} :
    ofList l cmp = insertMany (∅ : Raw α cmp) l :=
  match l with
  | [] => by simp
  | hd :: tl => by simp [ofList_cons, insertMany_cons]

@[simp, grind =]
theorem contains_ofList [TransCmp cmp] [BEq α] [LawfulBEqCmp cmp] {l : List α} {k : α} :
    (ofList l cmp).contains k = l.contains k :=
  TreeMap.Raw.contains_unitOfList

@[simp, grind =]
theorem mem_ofList [TransCmp cmp] [BEq α] [LawfulBEqCmp cmp] {l : List α} {k : α} :
    k ∈ ofList l cmp ↔ l.contains k := by
  simp [← contains_iff_mem]

theorem get?_ofList_of_contains_eq_false [TransCmp cmp] [BEq α] [LawfulBEqCmp cmp]
    {l : List α} {k : α}
    (contains_eq_false : l.contains k = false) :
    get? (ofList l cmp) k = none :=
  TreeMap.Raw.getKey?_unitOfList_of_contains_eq_false contains_eq_false

theorem get?_ofList_of_mem [TransCmp cmp]
    {l : List α} {k k' : α} (k_eq : cmp k k' = .eq)
    (distinct : l.Pairwise (fun a b => ¬ cmp a b = .eq)) (mem : k ∈ l) :
    get? (ofList l cmp) k' = some k :=
  TreeMap.Raw.getKey?_unitOfList_of_mem k_eq distinct mem

theorem get_ofList_of_mem [TransCmp cmp]
    {l : List α}
    {k k' : α} (k_eq : cmp k k' = .eq)
    (distinct : l.Pairwise (fun a b => ¬ cmp a b = .eq))
    (mem : k ∈ l) {h'} :
    get (ofList l cmp) k' h' = k :=
  TreeMap.Raw.getKey_unitOfList_of_mem k_eq distinct mem

theorem get!_ofList_of_contains_eq_false [TransCmp cmp] [BEq α]
    [LawfulBEqCmp cmp] [Inhabited α] {l : List α} {k : α}
    (contains_eq_false : l.contains k = false) :
    get! (ofList l cmp) k = default :=
  TreeMap.Raw.getKey!_unitOfList_of_contains_eq_false contains_eq_false

theorem get!_ofList_of_mem [TransCmp cmp]
    [Inhabited α] {l : List α} {k k' : α} (k_eq : cmp k k' = .eq)
    (distinct : l.Pairwise (fun a b => ¬ cmp a b = .eq))
    (mem : k ∈ l) :
    get! (ofList l cmp) k' = k :=
  TreeMap.Raw.getKey!_unitOfList_of_mem k_eq distinct mem

theorem getD_ofList_of_contains_eq_false [TransCmp cmp] [BEq α]
    [LawfulBEqCmp cmp] {l : List α} {k fallback : α}
    (contains_eq_false : l.contains k = false) :
    getD (ofList l cmp) k fallback = fallback :=
  TreeMap.Raw.getKeyD_unitOfList_of_contains_eq_false contains_eq_false

theorem getD_ofList_of_mem [TransCmp cmp]
    {l : List α} {k k' fallback : α} (k_eq : cmp k k' = .eq)
    (distinct : l.Pairwise (fun a b => ¬ cmp a b = .eq))
    (mem : k ∈ l) :
    getD (ofList l cmp) k' fallback = k :=
  TreeMap.Raw.getKeyD_unitOfList_of_mem k_eq distinct mem

theorem size_ofList [TransCmp cmp] {l : List α}
    (distinct : l.Pairwise (fun a b => ¬ cmp a b = .eq)) :
    (ofList l cmp).size = l.length :=
  TreeMap.Raw.size_unitOfList distinct

theorem size_ofList_le [TransCmp cmp] {l : List α} :
    (ofList l cmp).size ≤ l.length :=
  TreeMap.Raw.size_unitOfList_le

grind_pattern size_ofList_le => (ofList l cmp).size

@[simp, grind =]
theorem isEmpty_ofList [TransCmp cmp] {l : List α} :
    (ofList l cmp).isEmpty = l.isEmpty :=
  TreeMap.Raw.isEmpty_unitOfList

section Min

@[simp, grind =]
theorem min?_emptyc :
    (empty : Raw α cmp).min? = none :=
  TreeMap.Raw.minKey?_emptyc

theorem min?_of_isEmpty [TransCmp cmp] (h : t.WF) :
    (he : t.isEmpty) → t.min? = none :=
  TreeMap.Raw.minKey?_of_isEmpty h

@[simp, grind =]
theorem min?_eq_none_iff [TransCmp cmp] (h : t.WF) :
    t.min? = none ↔ t.isEmpty :=
  TreeMap.Raw.minKey?_eq_none_iff h

theorem min?_eq_some_iff_get?_eq_self_and_forall [TransCmp cmp] (h : t.WF) {km} :
    t.min? = some km ↔ t.get? km = some km ∧ ∀ k ∈ t, (cmp km k).isLE :=
  TreeMap.Raw.minKey?_eq_some_iff_getKey?_eq_self_and_forall h

theorem min?_eq_some_iff_mem_and_forall [TransCmp cmp] [LawfulEqCmp cmp] (h : t.WF) {km} :
    t.min? = some km ↔ km ∈ t ∧ ∀ k ∈ t, (cmp km k).isLE :=
  TreeMap.Raw.minKey?_eq_some_iff_mem_and_forall h

@[simp, grind =]
theorem isNone_min?_eq_isEmpty [TransCmp cmp] (h : t.WF) :
    t.min?.isNone = t.isEmpty :=
  TreeMap.Raw.isNone_minKey?_eq_isEmpty h

@[simp, grind =]
theorem isSome_min?_eq_not_isEmpty [TransCmp cmp] (h : t.WF) :
    t.min?.isSome = !t.isEmpty :=
  TreeMap.Raw.isSome_minKey?_eq_not_isEmpty h

theorem isSome_min?_iff_isEmpty_eq_false [TransCmp cmp] (h : t.WF) :
    t.min?.isSome ↔ t.isEmpty = false :=
  TreeMap.Raw.isSome_minKey?_iff_isEmpty_eq_false h

@[grind =]
theorem min?_insert [TransCmp cmp] (h : t.WF) {k} :
    (t.insert k).min? =
      some (t.min?.elim k fun k' => if cmp k k' = .lt then k else k') :=
  TreeMap.Raw.minKey?_insertIfNew h

theorem isSome_min?_insert [TransCmp cmp] (h : t.WF) {k} :
    (t.insert k).min?.isSome :=
  TreeMap.Raw.isSome_minKey?_insertIfNew h

theorem min?_insert_of_isEmpty [TransCmp cmp] (h : t.WF) {k} (he : t.isEmpty) :
    (t.insert k).min? = some k :=
  TreeMap.Raw.minKey?_insertIfNew_of_isEmpty h he

theorem min!_insert_of_isEmpty [TransCmp cmp] [Inhabited α] (h : t.WF) {k} (he : t.isEmpty) :
    (t.insert k).min! = k :=
  TreeMap.Raw.minKey!_insertIfNew_of_isEmpty h he

theorem minD_insert_of_isEmpty [TransCmp cmp] (h : t.WF) {k} (he : t.isEmpty) {fallback : α} :
    (t.insert k).minD fallback = k :=
  TreeMap.Raw.minKeyD_insertIfNew_of_isEmpty h he

theorem min?_insert_le_min? [TransCmp cmp] (h : t.WF) {k km kmi} :
    (hkm : t.min? = some km) →
    (hkmi : (t.insert k |>.min? |>.get <| isSome_min?_insert h) = kmi) →
    cmp kmi km |>.isLE :=
  TreeMap.Raw.minKey?_insertIfNew_le_minKey? h

theorem min?_insert_le_self [TransCmp cmp] (h : t.WF) {k kmi} :
    (hkmi : (t.insert k |>.min?.get <| isSome_min?_insert h) = kmi) →
    cmp kmi k |>.isLE :=
  TreeMap.Raw.minKey?_insertIfNew_le_self h

theorem contains_min? [TransCmp cmp] (h : t.WF) {km} :
    (hkm : t.min? = some km) →
    t.contains km :=
  TreeMap.Raw.contains_minKey? h

theorem isSome_min?_of_contains [TransCmp cmp] (h : t.WF) {k} :
    (hc : t.contains k) → t.min?.isSome :=
  TreeMap.Raw.isSome_minKey?_of_contains h

theorem isSome_min?_of_mem [TransCmp cmp] (h : t.WF) {k} :
    k ∈ t → t.min?.isSome :=
  TreeMap.Raw.isSome_minKey?_of_mem h

theorem min?_le_of_contains [TransCmp cmp] (h : t.WF) {k km} :
    (hc : t.contains k) → (hkm : (t.min?.get <| isSome_min?_of_contains h hc) = km) →
    cmp km k |>.isLE :=
  TreeMap.Raw.minKey?_le_of_contains h

theorem min?_le_of_mem [TransCmp cmp] (h : t.WF) {k km} :
    (hc : k ∈ t) → (hkm : (t.min?.get <| isSome_min?_of_mem h hc) = km) →
    cmp km k |>.isLE :=
  TreeMap.Raw.minKey?_le_of_mem h

theorem le_min? [TransCmp cmp] {k} (h : t.WF) :
    (∀ k', t.min? = some k' → (cmp k k').isLE) ↔ (∀ k', k' ∈ t → (cmp k k').isLE) :=
  TreeMap.Raw.le_minKey? h

theorem get?_min? [TransCmp cmp] (h : t.WF) {km} :
    (hkm : t.min? = some km) → t.get? km = some km :=
  TreeMap.Raw.getKey?_minKey? h

theorem get_min? [TransCmp cmp] (h : t.WF) {km hc} :
    (hkm : t.min?.get (isSome_min?_of_contains h hc) = km) → t.get km hc = km :=
  TreeMap.Raw.getKey_minKey? h

theorem get!_min? [TransCmp cmp] [Inhabited α] (h : t.WF) {km} :
    (hkm : t.min? = some km) → t.get! km = km :=
  TreeMap.Raw.getKey!_minKey? h

theorem getD_min? [TransCmp cmp] (h : t.WF) {km fallback} :
    (hkm : t.min? = some km) → t.getD km fallback = km :=
  TreeMap.Raw.getKeyD_minKey? h

@[simp]
theorem min?_bind_get? [TransCmp cmp] (h : t.WF) :
    t.min?.bind t.get? = t.min? :=
  TreeMap.Raw.minKey?_bind_getKey? h

theorem min?_erase_eq_iff_not_compare_eq_min? [TransCmp cmp] (h : t.WF) {k} :
    (t.erase k |>.min?) = t.min? ↔
      ∀ {km}, t.min? = some km → ¬ cmp k km = .eq :=
  TreeMap.Raw.minKey?_erase_eq_iff_not_compare_eq_minKey? h

theorem min?_erase_eq_of_not_compare_eq_min? [TransCmp cmp] (h : t.WF) {k} :
    (hc : ∀ {km}, t.min? = some km → ¬ cmp k km = .eq) →
    (t.erase k |>.min?) = t.min? :=
  TreeMap.Raw.minKey?_erase_eq_of_not_compare_eq_minKey? h

theorem isSome_min?_of_isSome_min?_erase [TransCmp cmp] (h : t.WF) {k} :
    (hs : t.erase k |>.min?.isSome) →
    t.min?.isSome :=
  TreeMap.Raw.isSome_minKey?_of_isSome_minKey?_erase h

theorem min?_le_min?_erase [TransCmp cmp] (h : t.WF) {k km kme} :
    (hkme : (t.erase k |>.min?) = some kme) →
    (hkm : (t.min?.get <|
      isSome_min?_of_isSome_min?_erase h <| hkme ▸ Option.isSome_some) = km) →
    cmp km kme |>.isLE :=
  TreeMap.Raw.minKey?_le_minKey?_erase h

@[grind =_]
theorem min?_eq_head?_toList [TransCmp cmp] (h : t.WF) :
    t.min? = t.toList.head? :=
  TreeMap.Raw.minKey?_eq_head?_keys h

theorem min?_eq_some_min! [TransCmp cmp] [Inhabited α] (h : t.WF) (he : t.isEmpty = false) :
    t.min? = some t.min! :=
  TreeMap.Raw.minKey?_eq_some_minKey! h he

theorem min!_eq_default [TransCmp cmp] [Inhabited α] (h : t.WF) (he : t.isEmpty) :
    t.min! = default :=
  TreeMap.Raw.minKey!_eq_default h he

theorem min!_eq_iff_get?_eq_self_and_forall [TransCmp cmp] [Inhabited α] (h : t.WF)
    (he : t.isEmpty = false) {km} :
    t.min! = km ↔ t.get? km = some km ∧ ∀ k, k ∈ t → (cmp km k).isLE :=
  TreeMap.Raw.minKey!_eq_iff_getKey?_eq_self_and_forall h he

theorem min!_eq_iff_mem_and_forall [TransCmp cmp] [LawfulEqCmp cmp] [Inhabited α] (h : t.WF)
    (he : t.isEmpty = false) {km} :
    t.min! = km ↔ km ∈ t ∧ ∀ k, k ∈ t → (cmp km k).isLE :=
  TreeMap.Raw.minKey!_eq_iff_mem_and_forall h he

@[grind =] theorem min!_insert [TransCmp cmp] [Inhabited α] (h : t.WF) {k} :
    (t.insert k |>.min!) =
      t.min?.elim k fun k' => if cmp k k' = .lt then k else k' :=
  TreeMap.Raw.minKey!_insertIfNew h

theorem min!_insert_le_min! [TransCmp cmp] [Inhabited α] (h : t.WF)
    (he : t.isEmpty = false) {k} :
    cmp (t.insert k |>.min!) t.min! |>.isLE :=
  TreeMap.Raw.minKey!_insertIfNew_le_minKey! h he

theorem min!_insert_le_self [TransCmp cmp] [Inhabited α] (h : t.WF) {k} :
    cmp (t.insert k |>.min!) k |>.isLE :=
  TreeMap.Raw.minKey!_insertIfNew_le_self h

@[grind =] theorem contains_min! [TransCmp cmp] [Inhabited α] (h : t.WF) (he : t.isEmpty = false) :
    t.contains t.min! :=
  TreeMap.Raw.contains_minKey! h he

theorem min!_mem [TransCmp cmp] [Inhabited α] (h : t.WF) (he : t.isEmpty = false) :
    t.min! ∈ t :=
  TreeMap.Raw.minKey!_mem h he

grind_pattern min!_mem => t.min! ∈ t

theorem min!_le_of_contains [TransCmp cmp] [Inhabited α] (h : t.WF) {k} (hc : t.contains k) :
    cmp t.min! k |>.isLE :=
  TreeMap.Raw.minKey!_le_of_contains h hc

theorem min!_le_of_mem [TransCmp cmp] [Inhabited α] (h : t.WF) {k} (hc : k ∈ t) :
    cmp t.min! k |>.isLE :=
  TreeMap.Raw.minKey!_le_of_mem h hc

theorem le_min! [TransCmp cmp] [Inhabited α] (h : t.WF) (he : t.isEmpty = false) {k} :
    (cmp k t.min!).isLE ↔ (∀ k', k' ∈ t → (cmp k k').isLE) :=
  TreeMap.Raw.le_minKey! h he

theorem get?_min! [TransCmp cmp] [Inhabited α] (h : t.WF) (he : t.isEmpty = false) :
    t.get? t.min! = some t.min! :=
  TreeMap.Raw.getKey?_minKey! h he

theorem get_min! [TransCmp cmp] [Inhabited α] (h : t.WF) {hc} :
    t.get t.min! hc = t.min! :=
  TreeMap.Raw.getKey_minKey! h

theorem get!_min! [TransCmp cmp] [Inhabited α] (h : t.WF) (he : t.isEmpty = false) :
    t.get! t.min! = t.min! :=
  TreeMap.Raw.getKey!_minKey! h he

theorem getD_min! [TransCmp cmp] [Inhabited α] (h : t.WF) (he : t.isEmpty = false) {fallback} :
    t.getD t.min! fallback = t.min! :=
  TreeMap.Raw.getKeyD_minKey! h he

theorem min!_erase_eq_of_not_compare_min!_eq [TransCmp cmp] [Inhabited α] (h : t.WF) {k}
    (he : (t.erase k).isEmpty = false) (heq : ¬ cmp k t.min! = .eq) :
    (t.erase k |>.min!) = t.min! :=
  TreeMap.Raw.minKey!_erase_eq_of_not_compare_minKey!_eq h he heq

theorem min!_le_min!_erase [TransCmp cmp] [Inhabited α] (h : t.WF) {k}
    (he : (t.erase k).isEmpty = false) :
    cmp t.min! (t.erase k |>.min!) |>.isLE :=
  TreeMap.Raw.minKey!_le_minKey!_erase h he

@[grind =_]
theorem min!_eq_head!_toList [TransCmp cmp] [Inhabited α] (h : t.WF) :
    t.min! = t.toList.head! :=
  TreeMap.Raw.minKey!_eq_head!_keys h

theorem min?_eq_some_minD [TransCmp cmp] (h : t.WF) (he : t.isEmpty = false) {fallback} :
    t.min? = some (t.minD fallback) :=
  TreeMap.Raw.minKey?_eq_some_minKeyD h he

theorem minD_eq_fallback [TransCmp cmp] (h : t.WF) (he : t.isEmpty) {fallback} :
    t.minD fallback = fallback :=
  TreeMap.Raw.minKeyD_eq_fallback h he

theorem min!_eq_minD_default [TransCmp cmp] [Inhabited α] (h : t.WF) :
    t.min! = t.minD default :=
  TreeMap.Raw.minKey!_eq_minKeyD_default h

theorem minD_eq_iff_get?_eq_self_and_forall [TransCmp cmp] (h : t.WF)
    (he : t.isEmpty = false) {km fallback} :
    t.minD fallback = km ↔ t.get? km = some km ∧ ∀ k, k ∈ t → (cmp km k).isLE :=
  TreeMap.Raw.minKeyD_eq_iff_getKey?_eq_self_and_forall h he

theorem minD_eq_iff_mem_and_forall [TransCmp cmp] [LawfulEqCmp cmp] (h : t.WF)
    (he : t.isEmpty = false) {km fallback} :
    t.minD fallback = km ↔ km ∈ t ∧ ∀ k, k ∈ t → (cmp km k).isLE :=
  TreeMap.Raw.minKeyD_eq_iff_mem_and_forall h he

@[grind =] theorem minD_insert [TransCmp cmp] (h : t.WF) {k fallback} :
    (t.insert k |>.minD fallback) =
      t.min?.elim k fun k' => if cmp k k' = .lt then k else k' :=
  TreeMap.Raw.minKeyD_insertIfNew h

theorem minD_insert_le_minD [TransCmp cmp] (h : t.WF)
    (he : t.isEmpty = false) {k fallback} :
    cmp (t.insert k |>.minD fallback) (t.minD fallback) |>.isLE :=
  TreeMap.Raw.minKeyD_insertIfNew_le_minKeyD h he

theorem minD_insert_le_self [TransCmp cmp] (h : t.WF) {k fallback} :
    cmp (t.insert k |>.minD fallback) k |>.isLE :=
  TreeMap.Raw.minKeyD_insertIfNew_le_self h

@[grind =] theorem contains_minD [TransCmp cmp] (h : t.WF) (he : t.isEmpty = false) {fallback} :
    t.contains (t.minD fallback) :=
  TreeMap.Raw.contains_minKeyD h he

theorem minD_mem [TransCmp cmp] (h : t.WF) (he : t.isEmpty = false) {fallback} :
    t.minD fallback ∈ t :=
  TreeMap.Raw.minKeyD_mem h he

grind_pattern minD_mem => t.minD fallback ∈ t

theorem minD_le_of_contains [TransCmp cmp] (h : t.WF) {k} (hc : t.contains k) {fallback} :
    cmp (t.minD fallback) k |>.isLE :=
  TreeMap.Raw.minKeyD_le_of_contains h hc

theorem minD_le_of_mem [TransCmp cmp] (h : t.WF) {k} (hc : k ∈ t) {fallback} :
    cmp (t.minD fallback) k |>.isLE :=
  TreeMap.Raw.minKeyD_le_of_mem h hc

theorem le_minD [TransCmp cmp] (h : t.WF) (he : t.isEmpty = false) {k fallback} :
    (cmp k (t.minD fallback)).isLE ↔ (∀ k', k' ∈ t → (cmp k k').isLE) :=
  TreeMap.Raw.le_minKeyD h he

theorem get?_minD [TransCmp cmp] (h : t.WF) (he : t.isEmpty = false) {fallback} :
    t.get? (t.minD fallback) = some (t.minD fallback) :=
  TreeMap.Raw.getKey?_minKeyD h he

theorem get_minD [TransCmp cmp] (h : t.WF) {fallback hc} :
    t.get (t.minD fallback) hc = t.minD fallback :=
  TreeMap.Raw.getKey_minKeyD h

theorem get!_minD [TransCmp cmp] [Inhabited α] (h : t.WF) (he : t.isEmpty = false) {fallback} :
    t.get! (t.minD fallback) = t.minD fallback :=
  TreeMap.Raw.getKey!_minKeyD h he

theorem getD_minD [TransCmp cmp] (h : t.WF) (he : t.isEmpty = false) {fallback fallback'} :
    t.getD (t.minD fallback) fallback' = t.minD fallback :=
  TreeMap.Raw.getKeyD_minKeyD h he

theorem minD_erase_eq_of_not_compare_minD_eq [TransCmp cmp] (h : t.WF) {k fallback}
    (he : (t.erase k).isEmpty = false) (heq : ¬ cmp k (t.minD fallback) = .eq) :
    (t.erase k |>.minD fallback) = t.minD fallback :=
  TreeMap.Raw.minKeyD_erase_eq_of_not_compare_minKeyD_eq h he heq

theorem minD_le_minD_erase [TransCmp cmp] (h : t.WF) {k}
    (he : (t.erase k).isEmpty = false) {fallback} :
    cmp (t.minD fallback) (t.erase k |>.minD fallback) |>.isLE :=
  TreeMap.Raw.minKeyD_le_minKeyD_erase h he

@[grind =_]
theorem minD_eq_headD_toList [TransCmp cmp] (h : t.WF) {fallback} :
    t.minD fallback = t.toList.headD fallback :=
  TreeMap.Raw.minKeyD_eq_headD_keys h

end Min

section Max

@[simp, grind =]
theorem max?_emptyc :
    (empty : Raw α cmp).max? = none :=
  TreeMap.Raw.maxKey?_emptyc

theorem max?_of_isEmpty [TransCmp cmp] (h : t.WF) :
    (he : t.isEmpty) → t.max? = none :=
  TreeMap.Raw.maxKey?_of_isEmpty h

@[simp, grind =]
theorem max?_eq_none_iff [TransCmp cmp] (h : t.WF) :
    t.max? = none ↔ t.isEmpty :=
  TreeMap.Raw.maxKey?_eq_none_iff h

theorem max?_eq_some_iff_get?_eq_self_and_forall [TransCmp cmp] (h : t.WF) {km} :
    t.max? = some km ↔ t.get? km = some km ∧ ∀ k ∈ t, (cmp k km).isLE :=
  TreeMap.Raw.maxKey?_eq_some_iff_getKey?_eq_self_and_forall h

theorem max?_eq_some_iff_mem_and_forall [TransCmp cmp] [LawfulEqCmp cmp] (h : t.WF) {km} :
    t.max? = some km ↔ km ∈ t ∧ ∀ k ∈ t, (cmp k km).isLE :=
  TreeMap.Raw.maxKey?_eq_some_iff_mem_and_forall h

@[simp, grind =]
theorem isNone_max?_eq_isEmpty [TransCmp cmp] (h : t.WF) :
    t.max?.isNone = t.isEmpty :=
  TreeMap.Raw.isNone_maxKey?_eq_isEmpty h

@[simp, grind =]
theorem isSome_max?_eq_not_isEmpty [TransCmp cmp] (h : t.WF) :
    t.max?.isSome = !t.isEmpty :=
  TreeMap.Raw.isSome_maxKey?_eq_not_isEmpty h

theorem isSome_max?_iff_isEmpty_eq_false [TransCmp cmp] (h : t.WF) :
    t.max?.isSome ↔ t.isEmpty = false :=
  TreeMap.Raw.isSome_maxKey?_iff_isEmpty_eq_false h

@[grind =]
theorem max?_insert [TransCmp cmp] (h : t.WF) {k} :
    (t.insert k).max? =
      some (t.max?.elim k fun k' => if cmp k' k = .lt then k else k') :=
  TreeMap.Raw.maxKey?_insertIfNew h

theorem isSome_max?_insert [TransCmp cmp] (h : t.WF) {k} :
    (t.insert k).max?.isSome :=
  TreeMap.Raw.isSome_maxKey?_insertIfNew h

theorem max?_le_max?_insert [TransCmp cmp] (h : t.WF) {k km kmi} :
    (hkm : t.max? = some km) →
    (hkmi : (t.insert k |>.max? |>.get <| isSome_max?_insert h) = kmi) →
    cmp km kmi |>.isLE :=
  TreeMap.Raw.maxKey?_le_maxKey?_insertIfNew h

theorem self_le_max?_insert [TransCmp cmp] (h : t.WF) {k kmi} :
    (hkmi : (t.insert k |>.max?.get <| isSome_max?_insert h) = kmi) →
    cmp k kmi |>.isLE :=
  TreeMap.Raw.self_le_maxKey?_insertIfNew h

theorem contains_max? [TransCmp cmp] (h : t.WF) {km} :
    (hkm : t.max? = some km) →
    t.contains km :=
  TreeMap.Raw.contains_maxKey? h

theorem isSome_max?_of_contains [TransCmp cmp] (h : t.WF) {k} :
    (hc : t.contains k) → t.max?.isSome :=
  TreeMap.Raw.isSome_maxKey?_of_contains h

theorem isSome_max?_of_mem [TransCmp cmp] (h : t.WF) {k} :
    k ∈ t → t.max?.isSome :=
  TreeMap.Raw.isSome_maxKey?_of_mem h

theorem le_max?_of_contains [TransCmp cmp] (h : t.WF) {k km} :
    (hc : t.contains k) → (hkm : (t.max?.get <| isSome_max?_of_contains h hc) = km) →
    cmp k km |>.isLE :=
  TreeMap.Raw.le_maxKey?_of_contains h

theorem le_max?_of_mem [TransCmp cmp] (h : t.WF) {k km} :
    (hc : k ∈ t) → (hkm : (t.max?.get <| isSome_max?_of_mem h hc) = km) →
    cmp k km |>.isLE :=
  TreeMap.Raw.le_maxKey?_of_mem h

theorem max?_le [TransCmp cmp] {k} (h : t.WF) :
    (∀ k', t.max? = some k' → (cmp k' k).isLE) ↔ (∀ k', k' ∈ t → (cmp k' k).isLE) :=
  TreeMap.Raw.maxKey?_le h

theorem get?_max? [TransCmp cmp] (h : t.WF) {km} :
    (hkm : t.max? = some km) → t.get? km = some km :=
  TreeMap.Raw.getKey?_maxKey? h

theorem get_max? [TransCmp cmp] (h : t.WF) {km hc} :
    (hkm : t.max?.get (isSome_max?_of_contains h hc) = km) → t.get km hc = km :=
  TreeMap.Raw.getKey_maxKey? h

theorem get!_max? [TransCmp cmp] [Inhabited α] (h : t.WF) {km} :
    (hkm : t.max? = some km) → t.get! km = km :=
  TreeMap.Raw.getKey!_maxKey? h

theorem getD_max? [TransCmp cmp] (h : t.WF) {km fallback} :
    (hkm : t.max? = some km) → t.getD km fallback = km :=
  TreeMap.Raw.getKeyD_maxKey? h

@[simp]
theorem max?_bind_get? [TransCmp cmp] (h : t.WF) :
    t.max?.bind t.get? = t.max? :=
  TreeMap.Raw.maxKey?_bind_getKey? h

theorem max?_erase_eq_iff_not_compare_eq_max? [TransCmp cmp] (h : t.WF) {k} :
    (t.erase k |>.max?) = t.max? ↔
      ∀ {km}, t.max? = some km → ¬ cmp k km = .eq :=
  TreeMap.Raw.maxKey?_erase_eq_iff_not_compare_eq_maxKey? h

theorem max?_erase_eq_of_not_compare_eq_max? [TransCmp cmp] (h : t.WF) {k} :
    (hc : ∀ {km}, t.max? = some km → ¬ cmp k km = .eq) →
    (t.erase k |>.max?) = t.max? :=
  TreeMap.Raw.maxKey?_erase_eq_of_not_compare_eq_maxKey? h

theorem isSome_max?_of_isSome_max?_erase [TransCmp cmp] (h : t.WF) {k} :
    (hs : t.erase k |>.max?.isSome) →
    t.max?.isSome :=
  TreeMap.Raw.isSome_maxKey?_of_isSome_maxKey?_erase h

theorem max?_erase_le_max? [TransCmp cmp] (h : t.WF) {k km kme} :
    (hkme : (t.erase k |>.max?) = some kme) →
    (hkm : (t.max?.get <|
      isSome_max?_of_isSome_max?_erase h <| hkme ▸ Option.isSome_some) = km) →
    cmp kme km |>.isLE :=
  TreeMap.Raw.maxKey?_erase_le_maxKey? h

@[grind =_] theorem max?_eq_getLast?_toList [TransCmp cmp] (h : t.WF) :
    t.max? = t.toList.getLast? :=
  TreeMap.Raw.maxKey?_eq_getLast?_keys h

@[deprecated max?_eq_getLast?_toList (since := "2025-05-23")]
theorem max?_eq_head?_toList [TransCmp cmp] (h : t.WF) :
    t.max? = t.toList.getLast? :=
  TreeMap.Raw.maxKey?_eq_getLast?_keys h

theorem max?_eq_some_max! [TransCmp cmp] [Inhabited α] (h : t.WF) (he : t.isEmpty = false) :
    t.max? = some t.max! :=
  TreeMap.Raw.maxKey?_eq_some_maxKey! h he

theorem max!_eq_default [TransCmp cmp] [Inhabited α] (h : t.WF) (he : t.isEmpty) :
    t.max! = default :=
  TreeMap.Raw.maxKey!_eq_default h he

theorem max!_eq_iff_get?_eq_self_and_forall [TransCmp cmp] [Inhabited α] (h : t.WF)
    (he : t.isEmpty = false) {km} :
    t.max! = km ↔ t.get? km = some km ∧ ∀ k, k ∈ t → (cmp k km).isLE :=
  TreeMap.Raw.maxKey!_eq_iff_getKey?_eq_self_and_forall h he

theorem max!_eq_iff_mem_and_forall [TransCmp cmp] [LawfulEqCmp cmp] [Inhabited α] (h : t.WF)
    (he : t.isEmpty = false) {km} :
    t.max! = km ↔ km ∈ t ∧ ∀ k, k ∈ t → (cmp k km).isLE :=
  TreeMap.Raw.maxKey!_eq_iff_mem_and_forall h he

@[grind =] theorem max!_insert [TransCmp cmp] [Inhabited α] (h : t.WF) {k} :
    (t.insert k |>.max!) =
      t.max?.elim k fun k' => if cmp k' k = .lt then k else k' :=
  TreeMap.Raw.maxKey!_insertIfNew h

theorem max!_le_max!_insert [TransCmp cmp] [Inhabited α] (h : t.WF)
    (he : t.isEmpty = false) {k} :
    cmp t.max! (t.insert k |>.max!) |>.isLE :=
  TreeMap.Raw.maxKey!_le_maxKey!_insertIfNew h he

theorem self_le_max!_insert [TransCmp cmp] [Inhabited α] (h : t.WF) {k} :
    cmp k (t.insert k |>.max!) |>.isLE :=
  TreeMap.Raw.self_le_maxKey!_insertIfNew h

@[grind =] theorem contains_max! [TransCmp cmp] [Inhabited α] (h : t.WF) (he : t.isEmpty = false) :
    t.contains t.max! :=
  TreeMap.Raw.contains_maxKey! h he

theorem max!_mem [TransCmp cmp] [Inhabited α] (h : t.WF) (he : t.isEmpty = false) :
    t.max! ∈ t :=
  TreeMap.Raw.maxKey!_mem h he

grind_pattern max!_mem => t.max! ∈ t

theorem le_max!_of_contains [TransCmp cmp] [Inhabited α] (h : t.WF) {k} (hc : t.contains k) :
    cmp k t.max! |>.isLE :=
  TreeMap.Raw.le_maxKey!_of_contains h hc

theorem le_max!_of_mem [TransCmp cmp] [Inhabited α] (h : t.WF) {k} (hc : k ∈ t) :
    cmp k t.max! |>.isLE :=
  TreeMap.Raw.le_maxKey!_of_mem h hc

theorem max!_le [TransCmp cmp] [Inhabited α] (h : t.WF) (he : t.isEmpty = false) {k} :
    (cmp t.max! k).isLE ↔ (∀ k', k' ∈ t → (cmp k' k).isLE) :=
  TreeMap.Raw.maxKey!_le h he

theorem get?_max! [TransCmp cmp] [Inhabited α] (h : t.WF) (he : t.isEmpty = false) :
    t.get? t.max! = some t.max! :=
  TreeMap.Raw.getKey?_maxKey! h he

theorem get_max! [TransCmp cmp] [Inhabited α] (h : t.WF) {hc} :
    t.get t.max! hc = t.max! :=
  TreeMap.Raw.getKey_maxKey! h

theorem get!_max! [TransCmp cmp] [Inhabited α] (h : t.WF) (he : t.isEmpty = false) :
    t.get! t.max! = t.max! :=
  TreeMap.Raw.getKey!_maxKey! h he

theorem getD_max! [TransCmp cmp] [Inhabited α] (h : t.WF) (he : t.isEmpty = false) {fallback} :
    t.getD t.max! fallback = t.max! :=
  TreeMap.Raw.getKeyD_maxKey! h he

theorem max!_erase_eq_of_not_compare_max!_eq [TransCmp cmp] [Inhabited α] (h : t.WF) {k}
    (he : (t.erase k).isEmpty = false) (heq : ¬ cmp k t.max! = .eq) :
    (t.erase k |>.max!) = t.max! :=
  TreeMap.Raw.maxKey!_erase_eq_of_not_compare_maxKey!_eq h he heq

theorem max!_erase_le_max! [TransCmp cmp] [Inhabited α] (h : t.WF) {k}
    (he : (t.erase k).isEmpty = false) :
    cmp (t.erase k |>.max!) t.max! |>.isLE :=
  TreeMap.Raw.maxKey!_erase_le_maxKey! h he

@[grind =_]
theorem max!_eq_getLast!_toList [TransCmp cmp] [Inhabited α] (h : t.WF) :
    t.max! = t.toList.getLast! :=
  TreeMap.Raw.maxKey!_eq_getLast!_keys h

theorem max?_eq_some_maxD [TransCmp cmp] (h : t.WF) (he : t.isEmpty = false) {fallback} :
    t.max? = some (t.maxD fallback) :=
  TreeMap.Raw.maxKey?_eq_some_maxKeyD h he

theorem maxD_eq_fallback [TransCmp cmp] (h : t.WF) (he : t.isEmpty) {fallback} :
    t.maxD fallback = fallback :=
  TreeMap.Raw.maxKeyD_eq_fallback h he

theorem max!_eq_maxD_default [TransCmp cmp] [Inhabited α] (h : t.WF) :
    t.max! = t.maxD default :=
  TreeMap.Raw.maxKey!_eq_maxKeyD_default h

theorem maxD_eq_iff_get?_eq_self_and_forall [TransCmp cmp] (h : t.WF)
    (he : t.isEmpty = false) {km fallback} :
    t.maxD fallback = km ↔ t.get? km = some km ∧ ∀ k, k ∈ t → (cmp k km).isLE :=
  TreeMap.Raw.maxKeyD_eq_iff_getKey?_eq_self_and_forall h he

theorem maxD_eq_iff_mem_and_forall [TransCmp cmp] [LawfulEqCmp cmp] (h : t.WF)
    (he : t.isEmpty = false) {km fallback} :
    t.maxD fallback = km ↔ km ∈ t ∧ ∀ k, k ∈ t → (cmp k km).isLE :=
  TreeMap.Raw.maxKeyD_eq_iff_mem_and_forall h he

@[grind =] theorem maxD_insert [TransCmp cmp] (h : t.WF) {k fallback} :
    (t.insert k |>.maxD fallback) =
      t.max?.elim k fun k' => if cmp k' k = .lt then k else k' :=
  TreeMap.Raw.maxKeyD_insertIfNew h

theorem maxD_le_maxD_insert [TransCmp cmp] (h : t.WF)
    (he : t.isEmpty = false) {k fallback} :
    cmp (t.maxD fallback) (t.insert k |>.maxD fallback) |>.isLE :=
  TreeMap.Raw.maxKeyD_le_maxKeyD_insertIfNew h he

theorem self_le_maxD_insert [TransCmp cmp] (h : t.WF) {k fallback} :
    cmp k (t.insert k |>.maxD fallback) |>.isLE :=
  TreeMap.Raw.self_le_maxKeyD_insertIfNew h

@[grind =] theorem contains_maxD [TransCmp cmp] (h : t.WF) (he : t.isEmpty = false) {fallback} :
    t.contains (t.maxD fallback) :=
  TreeMap.Raw.contains_maxKeyD h he

theorem maxD_mem [TransCmp cmp] (h : t.WF) (he : t.isEmpty = false) {fallback} :
    t.maxD fallback ∈ t :=
  TreeMap.Raw.maxKeyD_mem h he

grind_pattern maxD_mem => t.maxD fallback ∈ t

theorem le_maxD_of_contains [TransCmp cmp] (h : t.WF) {k} (hc : t.contains k) {fallback} :
    cmp k (t.maxD fallback) |>.isLE :=
  TreeMap.Raw.le_maxKeyD_of_contains h hc

theorem le_maxD_of_mem [TransCmp cmp] (h : t.WF) {k} (hc : k ∈ t) {fallback} :
    cmp k (t.maxD fallback) |>.isLE :=
  TreeMap.Raw.le_maxKeyD_of_mem h hc

theorem maxD_le [TransCmp cmp] (h : t.WF) (he : t.isEmpty = false) {k fallback} :
    (cmp (t.maxD fallback) k).isLE ↔ (∀ k', k' ∈ t → (cmp k' k).isLE) :=
  TreeMap.Raw.maxKeyD_le h he

theorem get?_maxD [TransCmp cmp] (h : t.WF) (he : t.isEmpty = false) {fallback} :
    t.get? (t.maxD fallback) = some (t.maxD fallback) :=
  TreeMap.Raw.getKey?_maxKeyD h he

theorem get_maxD [TransCmp cmp] (h : t.WF) {fallback hc} :
    t.get (t.maxD fallback) hc = t.maxD fallback :=
  TreeMap.Raw.getKey_maxKeyD h

theorem get!_maxD [TransCmp cmp] [Inhabited α] (h : t.WF) (he : t.isEmpty = false) {fallback} :
    t.get! (t.maxD fallback) = t.maxD fallback :=
  TreeMap.Raw.getKey!_maxKeyD h he

theorem getD_maxD [TransCmp cmp] (h : t.WF) (he : t.isEmpty = false) {fallback fallback'} :
    t.getD (t.maxD fallback) fallback' = t.maxD fallback :=
  TreeMap.Raw.getKeyD_maxKeyD h he

theorem maxD_erase_eq_of_not_compare_maxD_eq [TransCmp cmp] (h : t.WF) {k fallback}
    (he : (t.erase k).isEmpty = false) (heq : ¬ cmp k (t.maxD fallback) = .eq) :
    (t.erase k |>.maxD fallback) = t.maxD fallback :=
  TreeMap.Raw.maxKeyD_erase_eq_of_not_compare_maxKeyD_eq h he heq

theorem maxD_erase_le_maxD [TransCmp cmp] (h : t.WF) {k}
    (he : (t.erase k).isEmpty = false) {fallback} :
    cmp (t.erase k |>.maxD fallback) (t.maxD fallback) |>.isLE :=
  TreeMap.Raw.maxKeyD_erase_le_maxKeyD h he

@[grind =_]
theorem maxD_eq_getLastD_toList [TransCmp cmp] (h : t.WF) {fallback} :
    t.maxD fallback = t.toList.getLastD fallback :=
  TreeMap.Raw.maxKeyD_eq_getLastD_keys h

end Max

namespace Equiv

variable {t₁ t₂ t₃ t₄ : Raw α cmp} {δ : Type w} {m : Type w → Type w'}

@[refl, simp] theorem rfl : Equiv t t := ⟨.rfl⟩

@[symm] theorem symm : Equiv t₁ t₂ → Equiv t₂ t₁
  | ⟨h⟩ => ⟨h.symm⟩

theorem trans : Equiv t₁ t₂ → Equiv t₂ t₃ → Equiv t₁ t₃
  | ⟨h⟩, ⟨h'⟩ => ⟨h.trans h'⟩

instance instTrans : @Trans (Raw α cmp) _ _ Equiv Equiv Equiv := ⟨trans⟩

theorem comm : t₁ ~m t₂ ↔ t₂ ~m t₁ := ⟨symm, symm⟩
theorem congr_left (h : t₁ ~m t₂) : t₁ ~m t₃ ↔ t₂ ~m t₃ := ⟨h.symm.trans, h.trans⟩
theorem congr_right (h : t₁ ~m t₂) : t₃ ~m t₁ ↔ t₃ ~m t₂ :=
  ⟨fun h' => h'.trans h, fun h' => h'.trans h.symm⟩

-- congruence lemmas

theorem isEmpty_eq (h : t₁ ~m t₂) : t₁.isEmpty = t₂.isEmpty :=
  h.1.isEmpty_eq

theorem contains_eq [TransCmp cmp] {k : α} (h₁ : t₁.WF) (h₂ : t₂.WF) (h : t₁ ~m t₂) :
    t₁.contains k = t₂.contains k :=
  h.1.contains_eq h₁.1 h₂.1

theorem mem_iff [TransCmp cmp] {k : α} (h₁ : t₁.WF) (h₂ : t₂.WF) (h : t₁ ~m t₂) :
    k ∈ t₁ ↔ k ∈ t₂ :=
  h.1.mem_iff h₁.1 h₂.1

theorem size_eq (h₁ : t₁.WF) (h₂ : t₂.WF) (h : t₁ ~m t₂) : t₁.size = t₂.size :=
  h.1.size_eq h₁.1 h₂.1

theorem get?_eq [TransCmp cmp] {k : α} (h₁ : t₁.WF) (h₂ : t₂.WF) (h : t₁ ~m t₂) :
    t₁.get? k = t₂.get? k :=
  h.1.getKey?_eq h₁.1 h₂.1

theorem getKey_eq [TransCmp cmp] {k : α} {hk : k ∈ t₁} (h₁ : t₁.WF) (h₂ : t₂.WF) (h : t₁ ~m t₂) :
    t₁.get k hk = t₂.get k ((h.mem_iff h₁ h₂).mp hk) :=
  h.1.getKey_eq h₁.1 h₂.1

theorem getKey!_eq [TransCmp cmp] [Inhabited α] {k : α} (h₁ : t₁.WF) (h₂ : t₂.WF) (h : t₁ ~m t₂) :
    t₁.get! k = t₂.get! k :=
  h.1.getKey!_eq h₁.1 h₂.1

theorem getKeyD_eq [TransCmp cmp] {k fallback : α} (h₁ : t₁.WF) (h₂ : t₂.WF) (h : t₁ ~m t₂) :
    t₁.getD k fallback = t₂.getD k fallback :=
  h.1.getKeyD_eq h₁.1 h₂.1

theorem toList_eq [TransCmp cmp] (h₁ : t₁.WF) (h₂ : t₂.WF) (h : t₁ ~m t₂) : t₁.toList = t₂.toList :=
  h.1.keys_eq h₁.1 h₂.1

theorem toArray_eq [TransCmp cmp] (h₁ : t₁.WF) (h₂ : t₂.WF) (h : t₁ ~m t₂) :
    t₁.toArray = t₂.toArray :=
  h.1.keysArray_eq h₁.1 h₂.1

theorem foldlM_eq [TransCmp cmp] [Monad m] [LawfulMonad m] {f : δ → α → m δ}
    {init : δ} (h₁ : t₁.WF) (h₂ : t₂.WF) (h : t₁ ~m t₂) :
    t₁.foldlM f init = t₂.foldlM f init :=
  h.1.foldlM_eq h₁.1 h₂.1

theorem foldl_eq [TransCmp cmp] {f : δ → α → δ} {init : δ} (h₁ : t₁.WF) (h₂ : t₂.WF)
    (h : t₁ ~m t₂) :
    t₁.foldl f init = t₂.foldl f init :=
  h.1.foldl_eq h₁.1 h₂.1

theorem foldrM_eq [TransCmp cmp] [Monad m] [LawfulMonad m] {f : α → δ → m δ}
    {init : δ} (h₁ : t₁.WF) (h₂ : t₂.WF) (h : t₁ ~m t₂) :
    t₁.foldrM f init = t₂.foldrM f init :=
  h.1.foldrM_eq h₁.1 h₂.1

theorem foldr_eq [TransCmp cmp] {f : α → δ → δ} {init : δ} (h₁ : t₁.WF) (h₂ : t₂.WF)
    (h : t₁ ~m t₂) :
    t₁.foldr f init = t₂.foldr f init :=
  h.1.foldr_eq h₁.1 h₂.1

theorem forIn_eq [TransCmp cmp] [Monad m] [LawfulMonad m]
    {b : δ} {f : α → δ → m (ForInStep δ)} (h₁ : t₁.WF) (h₂ : t₂.WF) (h : t₁ ~m t₂) :
    ForIn.forIn t₁ b f = ForIn.forIn t₂ b f :=
  h.1.forIn_eq h₁.1 h₂.1 (f := fun x => f x.1)

theorem forM_eq [TransCmp cmp] [Monad m] [LawfulMonad m] {f : α → m PUnit}
    (h₁ : t₁.WF) (h₂ : t₂.WF) (h : t₁ ~m t₂) :
    ForM.forM t₁ f = ForM.forM t₂ f :=
  h.1.forM_eq h₁.1 h₂.1 (f := fun x => f x.1)

theorem any_eq [TransCmp cmp] {p : α → Bool} (h₁ : t₁.WF) (h₂ : t₂.WF) (h : t₁ ~m t₂) :
    t₁.any p = t₂.any p :=
  h.1.any_eq h₁.1 h₂.1

theorem all_eq [TransCmp cmp] {p : α → Bool} (h₁ : t₁.WF) (h₂ : t₂.WF) (h : t₁ ~m t₂) :
    t₁.all p = t₂.all p :=
  h.1.all_eq h₁.1 h₂.1

theorem min?_eq [TransCmp cmp] (h₁ : t₁.WF) (h₂ : t₂.WF) (h : t₁ ~m t₂) :
    t₁.min? = t₂.min? :=
  h.1.minKey?_eq h₁.1 h₂.1

theorem min!_eq [TransCmp cmp] [Inhabited α] (h₁ : t₁.WF) (h₂ : t₂.WF) (h : t₁ ~m t₂) :
    t₁.min! = t₂.min! :=
  h.1.minKey!_eq h₁.1 h₂.1

theorem minD_eq [TransCmp cmp] {fallback : α} (h₁ : t₁.WF) (h₂ : t₂.WF) (h : t₁ ~m t₂) :
    t₁.minD fallback = t₂.minD fallback :=
  h.1.minKeyD_eq h₁.1 h₂.1

theorem max?_eq [TransCmp cmp] (h₁ : t₁.WF) (h₂ : t₂.WF) (h : t₁ ~m t₂) :
    t₁.max? = t₂.max? :=
  h.1.maxKey?_eq h₁.1 h₂.1

theorem max!_eq [TransCmp cmp] [Inhabited α] (h₁ : t₁.WF) (h₂ : t₂.WF) (h : t₁ ~m t₂) :
    t₁.max! = t₂.max! :=
  h.1.maxKey!_eq h₁.1 h₂.1

theorem maxD_eq [TransCmp cmp] {fallback : α} (h₁ : t₁.WF) (h₂ : t₂.WF) (h : t₁ ~m t₂) :
    t₁.maxD fallback = t₂.maxD fallback :=
  h.1.maxKeyD_eq h₁.1 h₂.1

theorem atIdx?_eq [TransCmp cmp] {i : Nat} (h₁ : t₁.WF) (h₂ : t₂.WF) (h : t₁ ~m t₂) :
    t₁.atIdx? i = t₂.atIdx? i :=
  h.1.keyAtIdx?_eq h₁.1 h₂.1

theorem atIdx!_eq [TransCmp cmp] [Inhabited α] {i : Nat} (h₁ : t₁.WF) (h₂ : t₂.WF)
    (h : t₁ ~m t₂) : t₁.atIdx! i = t₂.atIdx! i :=
  h.1.keyAtIdx!_eq h₁.1 h₂.1

theorem atIdxD_eq [TransCmp cmp] {i : Nat} {fallback : α} (h₁ : t₁.WF) (h₂ : t₂.WF)
    (h : t₁ ~m t₂) : t₁.atIdxD i fallback = t₂.atIdxD i fallback :=
  h.1.keyAtIdxD_eq h₁.1 h₂.1

theorem getGE?_eq [TransCmp cmp] {k : α} (h₁ : t₁.WF) (h₂ : t₂.WF) (h : t₁ ~m t₂) :
    t₁.getGE? k = t₂.getGE? k :=
  h.1.getKeyGE?_eq h₁.1 h₂.1

theorem getGE!_eq [TransCmp cmp] [Inhabited α] {k : α} (h₁ : t₁.WF) (h₂ : t₂.WF) (h : t₁ ~m t₂) :
    t₁.getGE! k = t₂.getGE! k :=
  h.1.getKeyGE!_eq h₁.1 h₂.1

theorem getGED_eq [TransCmp cmp] {k fallback : α} (h₁ : t₁.WF) (h₂ : t₂.WF) (h : t₁ ~m t₂) :
    t₁.getGED k fallback = t₂.getGED k fallback :=
  h.1.getKeyGED_eq h₁.1 h₂.1

theorem getGT?_eq [TransCmp cmp] {k : α} (h₁ : t₁.WF) (h₂ : t₂.WF) (h : t₁ ~m t₂) :
    t₁.getGT? k = t₂.getGT? k :=
  h.1.getKeyGT?_eq h₁.1 h₂.1

theorem getGT!_eq [TransCmp cmp] [Inhabited α] {k : α} (h₁ : t₁.WF) (h₂ : t₂.WF) (h : t₁ ~m t₂) :
    t₁.getGT! k = t₂.getGT! k :=
  h.1.getKeyGT!_eq h₁.1 h₂.1

theorem getGTD_eq [TransCmp cmp] {k fallback : α} (h₁ : t₁.WF) (h₂ : t₂.WF) (h : t₁ ~m t₂) :
    t₁.getGTD k fallback = t₂.getGTD k fallback :=
  h.1.getKeyGTD_eq h₁.1 h₂.1

theorem getLE?_eq [TransCmp cmp] {k : α} (h₁ : t₁.WF) (h₂ : t₂.WF) (h : t₁ ~m t₂) :
    t₁.getLE? k = t₂.getLE? k :=
  h.1.getKeyLE?_eq h₁.1 h₂.1

theorem getLE!_eq [TransCmp cmp] [Inhabited α] {k : α} (h₁ : t₁.WF) (h₂ : t₂.WF) (h : t₁ ~m t₂) :
    t₁.getLE! k = t₂.getLE! k :=
  h.1.getKeyLE!_eq h₁.1 h₂.1

theorem getLED_eq [TransCmp cmp] {k fallback : α} (h₁ : t₁.WF) (h₂ : t₂.WF) (h : t₁ ~m t₂) :
    t₁.getLED k fallback = t₂.getLED k fallback :=
  h.1.getKeyLED_eq h₁.1 h₂.1

theorem getLT?_eq [TransCmp cmp] {k : α} (h₁ : t₁.WF) (h₂ : t₂.WF) (h : t₁ ~m t₂) :
    t₁.getLT? k = t₂.getLT? k :=
  h.1.getKeyLT?_eq h₁.1 h₂.1

theorem getLT!_eq [TransCmp cmp] [Inhabited α] {k : α} (h₁ : t₁.WF) (h₂ : t₂.WF) (h : t₁ ~m t₂) :
    t₁.getLT! k = t₂.getLT! k :=
  h.1.getKeyLT!_eq h₁.1 h₂.1

theorem getLTD_eq [TransCmp cmp] {k fallback : α} (h₁ : t₁.WF) (h₂ : t₂.WF) (h : t₁ ~m t₂) :
    t₁.getLTD k fallback = t₂.getLTD k fallback :=
  h.1.getKeyLTD_eq h₁.1 h₂.1

theorem insert [TransCmp cmp] (h₁ : t₁.WF) (h₂ : t₂.WF) (h : t₁ ~m t₂) (k : α) :
    t₁.insert k ~m t₂.insert k :=
  ⟨h.1.insertIfNew h₁.1 h₂.1 k ()⟩

theorem erase [TransCmp cmp] (h₁ : t₁.WF) (h₂ : t₂.WF) (h : t₁ ~m t₂) (k : α) :
    t₁.erase k ~m t₂.erase k :=
  ⟨h.1.erase h₁.1 h₂.1 k⟩

theorem filter (h₁ : t₁.WF) (h₂ : t₂.WF) (h : t₁ ~m t₂) (f : α → Bool) :
    t₁.filter f ~m t₂.filter f :=
  ⟨h.1.filter h₁.1 h₂.1 _⟩

theorem insertMany_list [TransCmp cmp] (h₁ : t₁.WF) (h₂ : t₂.WF) (h : t₁ ~m t₂)
    (l : List α) : t₁.insertMany l ~m t₂.insertMany l :=
  ⟨h.1.insertManyIfNewUnit_list h₁.1 h₂.1 l⟩

theorem eraseMany_list [TransCmp cmp] (h₁ : t₁.WF) (h₂ : t₂.WF) (h : t₁ ~m t₂) (l : List α) :
    t₁.eraseMany l ~m t₂.eraseMany l :=
  ⟨h.1.eraseMany_list h₁.1 h₂.1 l⟩

theorem merge [TransCmp cmp] [LawfulEqCmp cmp]
    (h₁ : t₁.WF) (h₂ : t₂.WF)
    (h₃ : t₃.WF) (h₄ : t₄.WF)
    (h : t₁ ~m t₂) (h' : t₃ ~m t₄) :
    t₁.merge t₃ ~m t₂.merge t₄ :=
  ⟨h.1.mergeWith h₁.1 h₂.1 h₃.1 h₄.1 _ h'.1⟩

-- extensionalities

theorem of_forall_get?_eq [TransCmp cmp]
    (h₁ : t₁.WF) (h₂ : t₂.WF) (h : ∀ k, t₁.get? k = t₂.get? k) : t₁ ~m t₂ :=
  ⟨.of_forall_getKey?_unit_eq h₁.1 h₂.1 h⟩

theorem of_forall_contains_eq [TransCmp cmp] [LawfulEqCmp cmp]
    (h₁ : t₁.WF) (h₂ : t₂.WF)
    (h : ∀ k, t₁.contains k = t₂.contains k) : t₁ ~m t₂ :=
  ⟨.of_forall_contains_unit_eq h₁.1 h₂.1 h⟩

theorem of_forall_mem_iff [TransCmp cmp] [LawfulEqCmp cmp]
    (h₁ : t₁.WF) (h₂ : t₂.WF)
    (h : ∀ k, k ∈ t₁ ↔ k ∈ t₂) : t₁ ~m t₂ :=
  ⟨.of_forall_mem_unit_iff h₁.1 h₂.1 h⟩

end Equiv

section Equiv

variable {t₁ t₂ : Raw α cmp}

private theorem equiv_iff : t₁ ~m t₂ ↔ t₁.1.Equiv t₂.1 :=
  ⟨fun ⟨h⟩ => h, fun h => ⟨h⟩⟩

theorem equiv_empty_iff_isEmpty : t ~m empty ↔ t.isEmpty :=
  equiv_iff.trans TreeMap.Raw.equiv_empty_iff_isEmpty

theorem empty_equiv_iff_isEmpty : empty ~m t ↔ t.isEmpty :=
  equiv_iff.trans TreeMap.Raw.empty_equiv_iff_isEmpty

theorem equiv_iff_toList_perm : t₁ ~m t₂ ↔ t₁.toList.Perm t₂.toList :=
  equiv_iff.trans TreeMap.Raw.equiv_iff_keys_unit_perm

theorem Equiv.of_toList_perm (h : t₁.toList.Perm t₂.toList) : t₁ ~m t₂ :=
  ⟨.of_keys_unit_perm h⟩

theorem equiv_iff_toList_eq [TransCmp cmp] (h₁ : t₁.WF) (h₂ : t₂.WF) :
    t₁ ~m t₂ ↔ t₁.toList = t₂.toList :=
  equiv_iff.trans (TreeMap.Raw.equiv_iff_keys_unit_eq h₁.1 h₂.1)

end Equiv

section filter

theorem toList_filter {f : α → Bool} (h : t.WF) :
    (t.filter f).toList = t.toList.filter f :=
  TreeMap.Raw.keys_filter_key h

@[grind =] theorem isEmpty_filter_iff [TransCmp cmp]
    {f : α → Bool} (h : t.WF) :
    (t.filter f).isEmpty ↔
      ∀ (k : α) (h : k ∈ t), f (t.get k h) = false :=
  TreeMap.Raw.isEmpty_filter_iff h.out

theorem isEmpty_filter_eq_false_iff [TransCmp cmp]
    {f : α → Bool} (h : t.WF) :
    (t.filter f).isEmpty = false ↔
      ∃ (k : α) (h : k ∈ t), f (t.get k h) :=
  TreeMap.Raw.isEmpty_filter_eq_false_iff h.out

-- TODO: `contains_filter` is missing.

@[simp, grind =]
theorem mem_filter [TransCmp cmp]
    {f : α → Bool} {k : α} (h : t.WF) :
    (k ∈ t.filter f) ↔ ∃ (h' : k ∈ t), f (t.get k h') :=
  TreeMap.Raw.mem_filter h.out

theorem mem_of_mem_filter [TransCmp cmp]
    {f : α → Bool} {k : α} (h : t.WF) :
    k ∈ (t.filter f) → k ∈ t :=
  TreeMap.Raw.mem_of_mem_filter h.out

theorem size_filter_le_size [TransCmp cmp]
    {f : α → Bool} (h : t.WF) :
    (t.filter f).size ≤ t.size :=
  TreeMap.Raw.size_filter_le_size h.out

grind_pattern size_filter_le_size => (t.filter f).size

theorem size_filter_eq_size_iff [TransCmp cmp]
    {f : α → Bool} (h : t.WF) :
    (t.filter f).size = t.size ↔ ∀ (k : α) (h : k ∈ t), f (t.get k h) :=
  TreeMap.Raw.size_filter_eq_size_iff h.out

theorem filter_equiv_self_iff [TransCmp cmp]
    {f : (a : α) → Bool} (h : t.WF) :
    (t.filter f) ~m t ↔ ∀ (a : α) (h : a ∈ t), f (t.get a h) = true :=
  ⟨fun h' => (TreeMap.Raw.filter_equiv_self_iff h.out).mp h'.1,
    fun h' => ⟨(TreeMap.Raw.filter_equiv_self_iff h.out).mpr h'⟩⟩

@[simp, grind =]
theorem get?_filter [TransCmp cmp]
    {f : α → Bool} {k : α} (h : t.WF) :
    (t.filter f).get? k = (t.get? k).filter f :=
  TreeMap.Raw.getKey?_filter_key h.out

@[simp, grind =]
theorem get_filter [TransCmp cmp]
    {f : α → Bool} {k : α} {h'} (h : t.WF) :
    (t.filter f).get k h' = (t.get k (mem_of_mem_filter h h')) :=
  TreeMap.Raw.getKey_filter h.out

@[grind =] theorem get!_filter [TransCmp cmp] [Inhabited α]
    {f : α → Bool} {k : α} (h : t.WF) :
    (t.filter f).get! k = ((t.get? k).filter f).get! :=
  TreeMap.Raw.getKey!_filter_key h.out

@[grind =] theorem getD_filter [TransCmp cmp]
    {f : α → Bool} {k fallback : α} (h : t.WF) :
    (t.filter f).getD k fallback = ((t.get? k).filter f).getD fallback :=
  TreeMap.Raw.getKeyD_filter_key h.out

end filter

end Std.TreeSet.Raw<|MERGE_RESOLUTION|>--- conflicted
+++ resolved
@@ -813,7 +813,6 @@
 
 end Inter
 
-<<<<<<< HEAD
 section
 variable {m₁ m₂ : Raw α cmp}
 
@@ -828,7 +827,7 @@
   @TreeMap.Raw.Const.Equiv.beq_congr α cmp _ m₁.1 m₂.1 _ _ _ m₃.1 m₄.1 h₁.1 h₂.1 h₃.1 h₄.1 hyp1.1 hyp2.1
 
 end
-=======
+
 section Diff
 
 variable {t₁ t₂ : Raw α cmp}
@@ -988,7 +987,6 @@
   TreeMap.Raw.isEmpty_diff_iff h₁ h₂
 
 end Diff
->>>>>>> f8866dcc
 
 section monadic
 

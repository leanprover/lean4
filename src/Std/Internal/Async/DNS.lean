/-
Copyright (c) 2025 Lean FRO, LLC. All rights reserved.
Released under Apache 2.0 license as described in the file LICENSE.
Authors: Sofia Rodrigues
-/
prelude
import Std.Time
import Std.Internal.UV
import Std.Internal.Async.Basic
import Std.Net.Addr

namespace Std
namespace Internal
namespace IO
namespace Async
namespace DNS

open Std.Net

/--
Asynchronously resolves a hostname and service to an array of socket addresses.
-/
@[inline]
def getAddrInfo (host : String) (service : String) (addressFamily : Option AddressFamily := none) :
    IO (AsyncTask (Array IPAddr)) :=
    AsyncTask.ofPromise <$> UV.DNS.getAddrInfo host service
      (match addressFamily with
      | none => 0
      | some .ipv4 => 1
      | some .ipv6 => 2)

/--
Performs a reverse DNS lookup on a `SocketAddress`.
-/
@[inline]
<<<<<<< HEAD
def getNameInfo (host : @& SocketAddress) : IO (AsyncTask (String × String)) :=
  AsyncTask.ofPromise <$> UV.DNS.getNameInfo host
=======
def getNameInfo (host : SocketAddress) : IO (AsyncTask (String × String)) :=
    AsyncTask.ofPromise <$> UV.DNS.getNameInfo host
>>>>>>> 34415fb9

end DNS
end Async
end IO
end Internal
end Std<|MERGE_RESOLUTION|>--- conflicted
+++ resolved
@@ -33,13 +33,8 @@
 Performs a reverse DNS lookup on a `SocketAddress`.
 -/
 @[inline]
-<<<<<<< HEAD
 def getNameInfo (host : @& SocketAddress) : IO (AsyncTask (String × String)) :=
   AsyncTask.ofPromise <$> UV.DNS.getNameInfo host
-=======
-def getNameInfo (host : SocketAddress) : IO (AsyncTask (String × String)) :=
-    AsyncTask.ofPromise <$> UV.DNS.getNameInfo host
->>>>>>> 34415fb9
 
 end DNS
 end Async

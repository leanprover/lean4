--- conflicted
+++ resolved
@@ -123,14 +123,10 @@
    Once one of them resolves the `Waiter`, all `Selector.unregisterFn` functions are called, and
    the `Selectable.cont` of the winning `Selector` is executed and returned.
 -/
-<<<<<<< HEAD
 partial def Selectable.one (selectables : Array (Selectable α)) : Async α := do
-=======
-partial def Selectable.one (selectables : Array (Selectable α)) : IO (AsyncTask α) := do
   if selectables.isEmpty then
     throw <| .userError "Selectable.one requires at least one Selectable"
 
->>>>>>> 0b84c391
   let seed := UInt64.toNat (ByteArray.toUInt64LE! (← IO.getRandomBytes 8))
   let gen := mkStdGen seed
   let selectables := shuffleIt selectables gen

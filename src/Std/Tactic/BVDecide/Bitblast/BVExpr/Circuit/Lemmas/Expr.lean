/-
Copyright (c) 2024 Lean FRO, LLC. All rights reserved.
Released under Apache 2.0 license as described in the file LICENSE.
Authors: Henrik Böving
-/
prelude
import Std.Tactic.BVDecide.Bitblast.BVExpr.Circuit.Lemmas.Basic
import Std.Tactic.BVDecide.Bitblast.BVExpr.Circuit.Lemmas.Const
import Std.Tactic.BVDecide.Bitblast.BVExpr.Circuit.Lemmas.Var
import Std.Tactic.BVDecide.Bitblast.BVExpr.Circuit.Lemmas.Operations.Not
import Std.Tactic.BVDecide.Bitblast.BVExpr.Circuit.Lemmas.Operations.ShiftLeft
import Std.Tactic.BVDecide.Bitblast.BVExpr.Circuit.Lemmas.Operations.ShiftRight
import Std.Tactic.BVDecide.Bitblast.BVExpr.Circuit.Lemmas.Operations.Add
import Std.Tactic.BVDecide.Bitblast.BVExpr.Circuit.Lemmas.Operations.ZeroExtend
import Std.Tactic.BVDecide.Bitblast.BVExpr.Circuit.Lemmas.Operations.Append
import Std.Tactic.BVDecide.Bitblast.BVExpr.Circuit.Lemmas.Operations.Replicate
import Std.Tactic.BVDecide.Bitblast.BVExpr.Circuit.Lemmas.Operations.Extract
import Std.Tactic.BVDecide.Bitblast.BVExpr.Circuit.Lemmas.Operations.RotateLeft
import Std.Tactic.BVDecide.Bitblast.BVExpr.Circuit.Lemmas.Operations.RotateRight
import Std.Tactic.BVDecide.Bitblast.BVExpr.Circuit.Lemmas.Operations.SignExtend
import Std.Tactic.BVDecide.Bitblast.BVExpr.Circuit.Impl.Expr
import Std.Tactic.BVDecide.Bitblast.BVExpr.Circuit.Lemmas.Operations.Mul

/-!
This module contains the verification of the `BitVec` expressions (`BVExpr`) bitblaster from
`Impl.Expr`.
-/

namespace Std.Tactic.BVDecide

open Std.Sat
open Std.Sat.AIG

namespace BVExpr
namespace bitblast

theorem go_val_eq_bitblast (aig : AIG BVBit) (expr : BVExpr w) :
    (go aig expr).val = bitblast aig expr := by
  rfl

theorem go_denote_mem_prefix (aig : AIG BVBit) (expr : BVExpr w) (assign : Assignment) (start : Nat)
    (hstart) :
    ⟦
      (go aig expr).val.aig,
      ⟨start, by apply Nat.lt_of_lt_of_le; exact hstart; apply (go aig expr).property⟩,
      assign.toAIGAssignment
    ⟧
      =
    ⟦aig, ⟨start, hstart⟩, assign.toAIGAssignment⟧ := by
  apply denote.eq_of_isPrefix (entry := ⟨aig, start,hstart⟩)
  apply IsPrefix.of
  · intros
    apply go_decl_eq
  · intros
    apply (go aig expr).property

theorem go_denote_eq (aig : AIG BVBit) (expr : BVExpr w) (assign : Assignment) :
    ∀ (idx : Nat) (hidx : idx < w),
        ⟦(go aig expr).val.aig, (go aig expr).val.vec.get idx hidx, assign.toAIGAssignment⟧
          =
        (expr.eval assign).getLsbD idx := by
  intro idx hidx
  induction expr generalizing aig idx with
  | const =>
    simp [go, denote_blastConst]
  | var =>
    simp [go, hidx, denote_blastVar]
  | zeroExtend v inner ih =>
    simp only [go, denote_blastZeroExtend, ih, dite_eq_ite, Bool.if_false_right,
      eval_zeroExtend, BitVec.getLsbD_zeroExtend, hidx, decide_True, Bool.true_and,
      Bool.and_iff_right_iff_imp, decide_eq_true_eq]
    apply BitVec.lt_of_getLsbD
  | append lhs rhs lih rih =>
    rename_i lw rw
    simp only [go, denote_blastAppend, RefVec.get_cast, Ref.cast_eq, eval_append,
      BitVec.getLsbD_append]
    split
    · next hsplit =>
      simp only [hsplit, decide_True, cond_true]
      rw [rih]
    · next hsplit =>
      simp only [hsplit, decide_False, cond_false]
      rw [go_denote_mem_prefix, lih]
  | replicate n expr ih => simp [go, ih, hidx]
  | signExtend v inner ih =>
    rename_i originalWidth
    generalize hgo : (go aig (signExtend v inner)).val = res
    unfold go at hgo
    dsimp only at hgo
    have : 0 ≤ originalWidth := by omega
    cases Nat.eq_or_lt_of_le this with
    | inl heq =>
      rw [blastSignExtend_empty_eq_zeroExtend] at hgo
      · rw [← hgo]
        simp only [eval_signExtend]
        rw [BitVec.signExtend_eq_not_zeroExtend_not_of_msb_false]
        · simp only [denote_blastZeroExtend, ih, dite_eq_ite, Bool.if_false_right,
            BitVec.getLsbD_zeroExtend, hidx, decide_True, Bool.true_and, Bool.and_iff_right_iff_imp,
            decide_eq_true_eq]
          apply BitVec.lt_of_getLsbD
        · subst heq
          rw [BitVec.msb_zero_length]
      · simp [heq]
    | inr hlt =>
      rw [← hgo]
      rw [denote_blastSignExtend]
      simp only [eval_signExtend]
      rw [BitVec.getLsbD_signExtend]
      · simp only [hidx, decide_True, Bool.true_and]
        split
        · rw [ih]
        · rw [BitVec.msb_eq_getLsbD_last]
          rw [ih]
      · dsimp only; omega
  | @extract w start len inner ih =>
    simp only [go, denote_blastExtract, Bool.if_false_right, eval_extract,
<<<<<<< HEAD
      BitVec.getLsb_extractLsb', hidx, decide_True, Bool.true_and]
=======
      BitVec.getLsbD_extract]
    have : idx ≤ hi - lo := by omega
    simp only [this, decide_True, Bool.true_and]
>>>>>>> 4eea5784
    split
    · next hsplit =>
      rw [ih]
    · apply Eq.symm
      apply BitVec.getLsbD_ge
      omega
  | shiftLeft lhs rhs lih rih =>
    simp only [go, eval_shiftLeft]
    apply denote_blastShiftLeft
    · intros
      dsimp only
      rw [go_denote_mem_prefix]
      rw [← lih (aig := aig)]
      · simp
      · assumption
      · simp [Ref.hgate]
    · intros
      rw [← rih]
  | shiftRight lhs rhs lih rih =>
    simp only [go, eval_shiftRight]
    apply denote_blastShiftRight
    · intros
      dsimp only
      rw [go_denote_mem_prefix]
      rw [← lih (aig := aig)]
      · simp
      · assumption
      · simp [Ref.hgate]
    · intros
      rw [← rih]
  | bin lhs op rhs lih rih =>
    cases op with
    | and =>
      simp only [go, RefVec.denote_zip, denote_mkAndCached, rih, eval_bin, BVBinOp.eval_and,
        BitVec.getLsbD_and]
      simp only [go_val_eq_bitblast, RefVec.get_cast]
      rw [AIG.LawfulVecOperator.denote_input_vec (f := bitblast)]
      rw [← go_val_eq_bitblast]
      rw [lih]
    | or =>
      simp only [go, RefVec.denote_zip, denote_mkOrCached, rih, eval_bin, BVBinOp.eval_or,
        BitVec.getLsbD_or]
      simp only [go_val_eq_bitblast, RefVec.get_cast]
      rw [AIG.LawfulVecOperator.denote_input_vec (f := bitblast)]
      rw [← go_val_eq_bitblast]
      rw [lih]
    | xor =>
      simp only [go, RefVec.denote_zip, denote_mkXorCached, rih, eval_bin, BVBinOp.eval_xor,
        BitVec.getLsbD_xor]
      simp only [go_val_eq_bitblast, RefVec.get_cast]
      rw [AIG.LawfulVecOperator.denote_input_vec (f := bitblast)]
      rw [← go_val_eq_bitblast]
      rw [lih]
    | add =>
      simp only [go, eval_bin, BVBinOp.eval_add]
      apply denote_blastAdd
      · intros
        dsimp only
        rw [go_denote_mem_prefix]
        rw [← lih (aig := aig)]
        · simp
        · assumption
        · simp [Ref.hgate]
      · intros
        rw [← rih]
    | mul =>
      simp only [go, eval_bin, BVBinOp.eval_mul]
      apply denote_blastMul
      · intros
        dsimp only
        rw [go_denote_mem_prefix]
        rw [← lih (aig := aig)]
        · simp
        · assumption
        · simp [Ref.hgate]
      · intros
        rw [← rih]
  | un op expr ih =>
    cases op with
    | not => simp [go, ih, hidx]
    | shiftLeftConst => simp [go, ih, hidx]
    | shiftRightConst =>
      simp only [go, denote_blastShiftRightConst, ih, dite_eq_ite, Bool.if_false_right, eval_un,
        BVUnOp.eval_shiftRightConst, BitVec.getLsbD_ushiftRight, Bool.and_iff_right_iff_imp,
        decide_eq_true_eq]
      intro h
      apply BitVec.lt_of_getLsbD
      assumption
    | rotateLeft => simp [go, ih, hidx]
    | rotateRight => simp [go, ih, hidx]
    | arithShiftRightConst n =>
      rename_i w
      have : ¬(w ≤ idx) := by omega
      simp [go, ih, this, BitVec.getLsbD_sshiftRight, BitVec.msb_eq_getLsbD_last ]

end bitblast

@[simp]
theorem denote_bitblast (aig : AIG BVBit) (expr : BVExpr w) (assign : Assignment) :
    ∀ (idx : Nat) (hidx : idx < w),
        ⟦(bitblast aig expr).aig, (bitblast aig expr).vec.get idx hidx, assign.toAIGAssignment⟧
          =
        (expr.eval assign).getLsbD idx
    := by
  intros
  rw [← bitblast.go_val_eq_bitblast]
  rw [bitblast.go_denote_eq]

end BVExpr

end Std.Tactic.BVDecide<|MERGE_RESOLUTION|>--- conflicted
+++ resolved
@@ -114,13 +114,7 @@
       · dsimp only; omega
   | @extract w start len inner ih =>
     simp only [go, denote_blastExtract, Bool.if_false_right, eval_extract,
-<<<<<<< HEAD
-      BitVec.getLsb_extractLsb', hidx, decide_True, Bool.true_and]
-=======
-      BitVec.getLsbD_extract]
-    have : idx ≤ hi - lo := by omega
-    simp only [this, decide_True, Bool.true_and]
->>>>>>> 4eea5784
+      BitVec.getLsbD_extractLsb', hidx, decide_True, Bool.true_and]
     split
     · next hsplit =>
       rw [ih]

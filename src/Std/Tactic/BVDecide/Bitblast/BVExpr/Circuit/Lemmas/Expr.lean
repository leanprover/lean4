/-
Copyright (c) 2024 Lean FRO, LLC. All rights reserved.
Released under Apache 2.0 license as described in the file LICENSE.
Authors: Henrik Böving
-/
prelude
import Std.Tactic.BVDecide.Bitblast.BVExpr.Circuit.Lemmas.Basic
import Std.Tactic.BVDecide.Bitblast.BVExpr.Circuit.Lemmas.Const
import Std.Tactic.BVDecide.Bitblast.BVExpr.Circuit.Lemmas.Var
import Std.Tactic.BVDecide.Bitblast.BVExpr.Circuit.Lemmas.Operations.Not
import Std.Tactic.BVDecide.Bitblast.BVExpr.Circuit.Lemmas.Operations.ShiftLeft
import Std.Tactic.BVDecide.Bitblast.BVExpr.Circuit.Lemmas.Operations.ShiftRight
import Std.Tactic.BVDecide.Bitblast.BVExpr.Circuit.Lemmas.Operations.Add
import Std.Tactic.BVDecide.Bitblast.BVExpr.Circuit.Lemmas.Operations.Append
import Std.Tactic.BVDecide.Bitblast.BVExpr.Circuit.Lemmas.Operations.Replicate
import Std.Tactic.BVDecide.Bitblast.BVExpr.Circuit.Lemmas.Operations.Extract
import Std.Tactic.BVDecide.Bitblast.BVExpr.Circuit.Lemmas.Operations.RotateLeft
import Std.Tactic.BVDecide.Bitblast.BVExpr.Circuit.Lemmas.Operations.RotateRight
import Std.Tactic.BVDecide.Bitblast.BVExpr.Circuit.Lemmas.Operations.Mul
import Std.Tactic.BVDecide.Bitblast.BVExpr.Circuit.Lemmas.Operations.Udiv
import Std.Tactic.BVDecide.Bitblast.BVExpr.Circuit.Lemmas.Operations.Umod
import Std.Tactic.BVDecide.Bitblast.BVExpr.Circuit.Impl.Expr

/-!
This module contains the verification of the `BitVec` expressions (`BVExpr`) bitblaster from
`Impl.Expr`.
-/

namespace Std.Tactic.BVDecide

open Std.Sat
open Std.Sat.AIG

namespace BVExpr

namespace Cache

abbrev Inv (assign : Assignment) (aig : AIG BVBit) (cache : Cache aig) : Prop :=
  ∀ k (h1 : k ∈ cache.map), ∀ (i : Nat) (h2 : i < k.w),
    ⟦aig, ⟨(cache.map.get k h1)[i].1, (cache.map.get k h1)[i].2, cache.hbound ..⟩, assign.toAIGAssignment⟧
      =
    (k.expr.eval assign).getLsbD i

theorem Inv_empty (aig : AIG BVBit) : Inv assign aig Cache.empty := by
  intro k hk
  simp [Cache.empty] at hk

theorem Inv_cast (cache : Cache aig1) (hpref : IsPrefix aig1.decls aig2.decls)
    (hinv : Inv assign aig1 cache):
    Inv assign aig2 (cache.cast hpref.size_le) := by
  unfold Cache.cast
  intro k hk i h2
  specialize hinv k hk i h2
  rw [← hinv]
  apply denote.eq_of_isPrefix (entry := ⟨aig1, _, _, _⟩)
  exact hpref

theorem Inv_insert (cache : Cache aig) (expr : BVExpr w) (refs : AIG.RefVec aig w)
    (hinv : Inv assign aig cache)
    (hrefs : ∀ (idx : Nat) (hidx : idx < w), ⟦aig, refs.get idx hidx, assign.toAIGAssignment⟧ = (expr.eval assign).getLsbD idx) :
    Inv assign aig (cache.insert expr refs) := by
  intro k hk i hi
  by_cases heq : ⟨w, expr⟩ = k
  · rcases k with ⟨kw, kexpr⟩
    simp only [Key.mk.injEq] at heq
    rcases heq with ⟨hkeq, hexpr⟩
    subst hkeq
    replace hexpr := eq_of_heq hexpr
    subst hexpr
    have : ((cache.insert expr refs).map.get ⟨w, expr⟩ hk) = refs.refs := by
      unfold Cache.insert
      apply Std.DHashMap.get_insert_self
    specialize hrefs i hi
    rw [← hrefs]
    congr 3
    all_goals
      rw [getElem_congr_coll]
      exact this
  · have hmem : k ∈ cache.map := by
      unfold Cache.insert at hk
      apply Std.DHashMap.mem_of_mem_insert
      · exact hk
      · simp [heq]
    have : ((cache.insert expr refs).map.get k hk) = cache.map.get k hmem := by
      unfold Cache.insert
      rw [Std.DHashMap.get_insert]
      simp [heq]
    specialize hinv k hmem i hi
    rw [← hinv]
    congr 3
    all_goals
      rw [getElem_congr_coll]
      exact this

theorem get?_eq_some_iff (cache : Cache aig) (expr : BVExpr w) :
    cache.get? expr = some refs ↔ cache.map.get? ⟨w, expr⟩ = some refs.refs := by
  cases refs
  unfold Cache.get?
  split <;> simp_all

theorem denote_eq_eval_of_get?_eq_some_of_Inv (cache : Cache aig) (expr : BVExpr w)
    (refs : AIG.RefVec aig w) (hsome : cache.get? expr = some refs) (hinv : Inv assign aig cache) :
    ∀ (i : Nat) (h : i < w),
      ⟦aig,  refs.get i h, assign.toAIGAssignment⟧ = (expr.eval assign).getLsbD i := by
  intro i h
  rcases refs with ⟨refs, _⟩
  rw [get?_eq_some_iff] at hsome
  have hmem : ⟨w, expr⟩ ∈ cache.map := by
    rw [Std.DHashMap.mem_iff_contains, Std.DHashMap.contains_eq_isSome_get?]
    simp [hsome]
  have : refs = cache.map.get ⟨w, expr⟩ hmem := by
    rw [Std.DHashMap.get?_eq_some_get (h := hmem)] at hsome
    simp only [Option.some.injEq] at hsome
    rw [hsome]
  specialize hinv ⟨w, expr⟩ hmem i h
  rw [← hinv]
  subst this
  congr

end Cache

namespace bitblast

theorem goCache_val_eq_bitblast (aig : AIG BVBit) (expr : BVExpr w) (cache : Cache aig) :
    goCache aig expr cache = bitblast aig ⟨expr, cache⟩ := by
  rfl

theorem go_denote_mem_prefix (aig : AIG BVBit) (expr : BVExpr w) (assign : Assignment)
    (cache : Cache aig) (start : Nat) (hstart) :
    ⟦
      (go aig expr cache).result.val.aig,
      ⟨start, inv, by apply Nat.lt_of_lt_of_le; exact hstart; apply (go aig expr cache).result.property⟩,
      assign.toAIGAssignment
    ⟧
      =
    ⟦aig, ⟨start, inv, hstart⟩, assign.toAIGAssignment⟧ := by
  apply denote.eq_of_isPrefix (entry := ⟨aig, start, inv, hstart⟩)
  apply IsPrefix.of
  · intros
    apply go_decl_eq
  · intros
    apply (go aig expr cache).result.property

theorem goCache_denote_mem_prefix (aig : AIG BVBit) (expr : BVExpr w) (assign : Assignment)
    (cache : Cache aig) (start : Nat) (hstart) :
    ⟦
      (goCache aig expr cache).result.val.aig,
      ⟨start, inv, by apply Nat.lt_of_lt_of_le; exact hstart; apply (goCache aig expr cache).result.property⟩,
      assign.toAIGAssignment
    ⟧
      =
    ⟦aig, ⟨start, inv, hstart⟩, assign.toAIGAssignment⟧ := by
  apply denote.eq_of_isPrefix (entry := ⟨aig, start, inv, hstart⟩)
  apply IsPrefix.of
  · intros
    apply goCache_decl_eq
  · intros
    apply (goCache aig expr cache).result.property

set_option maxHeartbeats 400000

mutual


theorem goCache_Inv_of_Inv (cache : Cache aig) (hinv : Cache.Inv assign aig cache) :
    ∀ (expr : BVExpr w),
        Cache.Inv assign (goCache aig expr cache).result.val.aig (goCache aig expr cache).cache := by
  intro expr
  generalize hres : goCache aig expr cache = res
  unfold goCache at hres
  split at hres
  · rw [← hres]
    exact hinv
  · rw [← hres]
    dsimp only
    apply Cache.Inv_insert
    · apply go_Inv_of_Inv
      exact hinv
    · intro idx hidx
      rw [go_denote_eq]
      exact hinv
termination_by expr => (sizeOf expr, 1, sizeOf aig)

theorem go_Inv_of_Inv (cache : Cache aig) (hinv : Cache.Inv assign aig cache) :
    ∀ (expr : BVExpr w),
        Cache.Inv assign (go aig expr cache).result.val.aig (go aig expr cache).cache := by
  intro expr
  generalize hres : go aig expr cache = res
  unfold go at hres
  split at hres
  · rw [← hres]
    apply Cache.Inv_cast
    · apply LawfulVecOperator.isPrefix_aig (f := blastVar)
    · exact hinv
  · rw [← hres]
    apply Cache.Inv_cast
    · apply LawfulVecOperator.isPrefix_aig (f := blastConst)
    · exact hinv
  · dsimp only at hres
    split at hres
    all_goals
      rw [← hres]
      dsimp only
      apply Cache.Inv_cast
      · apply LawfulVecOperator.isPrefix_aig
      · apply goCache_Inv_of_Inv
        apply goCache_Inv_of_Inv
        exact hinv
  · dsimp only at hres
    split at hres
    all_goals
      rw [← hres]
      dsimp only
      apply Cache.Inv_cast
      · apply LawfulVecOperator.isPrefix_aig
      · apply goCache_Inv_of_Inv
        exact hinv
  · rw [← hres]
    dsimp only
    apply Cache.Inv_cast
    · apply LawfulVecOperator.isPrefix_aig
    · apply goCache_Inv_of_Inv
      apply goCache_Inv_of_Inv
      exact hinv
  · rw [← hres]
    dsimp only
    apply Cache.Inv_cast
    · apply LawfulVecOperator.isPrefix_aig
    · apply goCache_Inv_of_Inv
      exact hinv
  · rw [← hres]
    dsimp only
    apply Cache.Inv_cast
    · apply LawfulVecOperator.isPrefix_aig
    · apply goCache_Inv_of_Inv
      exact hinv
  · rw [← hres]
    dsimp only
    apply Cache.Inv_cast
    · apply LawfulVecOperator.isPrefix_aig
    · apply goCache_Inv_of_Inv
      apply goCache_Inv_of_Inv
      exact hinv
  · rw [← hres]
    dsimp only
    apply Cache.Inv_cast
    · apply LawfulVecOperator.isPrefix_aig
    · apply goCache_Inv_of_Inv
      apply goCache_Inv_of_Inv
      exact hinv
  · rw [← hres]
    dsimp only
    apply Cache.Inv_cast
    · apply LawfulVecOperator.isPrefix_aig
    · apply goCache_Inv_of_Inv
      apply goCache_Inv_of_Inv
      exact hinv
termination_by expr => (sizeOf expr, 0, 0)

theorem goCache_denote_eq (aig : AIG BVBit) (expr : BVExpr w) (assign : Assignment)
    (cache : Cache aig) (hinv : Cache.Inv assign aig cache) :
    ∀ (idx : Nat) (hidx : idx < w),
        ⟦(goCache aig expr cache).result.val.aig, (goCache aig expr cache).result.val.vec.get idx hidx, assign.toAIGAssignment⟧
          =
        (expr.eval assign).getLsbD idx := by
  intro idx hidx
  generalize hres : goCache aig expr cache = res
  unfold goCache at hres
  split at hres
  · next heq =>
    rw [← hres]
    apply Cache.denote_eq_eval_of_get?_eq_some_of_Inv
    · exact heq
    · exact hinv
  · rw [← hres]
    rw [go_denote_eq]
    exact hinv
termination_by (sizeOf expr, 0, w)


theorem go_denote_eq (aig : AIG BVBit) (expr : BVExpr w) (assign : Assignment)
    (cache : Cache aig) (hinv : Cache.Inv assign aig cache) :
    ∀ (idx : Nat) (hidx : idx < w),
        ⟦(go aig expr cache).result.val.aig, (go aig expr cache).result.val.vec.get idx hidx, assign.toAIGAssignment⟧
          =
        (expr.eval assign).getLsbD idx := by
  intro idx hidx
  generalize hres : go aig expr cache = res
  unfold go at hres
  split at hres
  · rw [← hres]
    simp
  · rw [← hres]
    simp
  · dsimp only at hres
    split at hres
    · rw [← hres]
      simp only [RefVec.denote_zip, RefVec.get_cast, Ref.cast_eq, denote_mkAndCached, eval_bin,
        BVBinOp.eval_and, BitVec.getLsbD_and]
      congr 1
      · rw [goCache_denote_mem_prefix]
        rw [goCache_denote_eq]
        exact hinv
      · rw [goCache_denote_eq]
        apply goCache_Inv_of_Inv
        exact hinv
    · rw [← hres]
      simp only [RefVec.denote_zip, RefVec.get_cast, Ref.cast_eq, denote_mkOrCached, eval_bin,
        BVBinOp.eval_or, BitVec.getLsbD_or]
      congr 1
      · rw [goCache_denote_mem_prefix]
        rw [goCache_denote_eq]
        exact hinv
      · rw [goCache_denote_eq]
        apply goCache_Inv_of_Inv
        exact hinv
    · rw [← hres]
      simp only [RefVec.denote_zip, RefVec.get_cast, Ref.cast_eq, denote_mkXorCached, eval_bin,
        BVBinOp.eval_xor, BitVec.getLsbD_xor]
      congr 1
      · rw [goCache_denote_mem_prefix]
        rw [goCache_denote_eq]
        exact hinv
      · rw [goCache_denote_eq]
        apply goCache_Inv_of_Inv
        exact hinv
    · rw [← hres]
      simp only [eval_bin, BVBinOp.eval_add]
      rw [denote_blastAdd]
      · intro idx hidx
        rw [goCache_denote_mem_prefix]
        simp only [RefVec.get_cast, Ref.cast_eq]
        rw [goCache_denote_eq]
        · exact hinv
        · simp [Ref.hgate]
      · intro idx hidx
        rw [goCache_denote_eq]
        apply goCache_Inv_of_Inv
        exact hinv
    · rw [← hres]
      simp only [eval_bin, BVBinOp.eval_mul]
      rw [denote_blastMul]
      · intro idx hidx
        rw [goCache_denote_mem_prefix]
        simp only [RefVec.get_cast, Ref.cast_eq]
        rw [goCache_denote_eq]
        · exact hinv
        · simp [Ref.hgate]
      · intro idx hidx
        rw [goCache_denote_eq]
        apply goCache_Inv_of_Inv
        exact hinv
    · rw [← hres]
      simp only [eval_bin, BVBinOp.eval_udiv]
      rw [denote_blastUdiv]
      · intro idx hidx
        rw [goCache_denote_mem_prefix]
        simp only [RefVec.get_cast, Ref.cast_eq]
        rw [goCache_denote_eq]
        · exact hinv
        · simp [Ref.hgate]
      · intro idx hidx
        rw [goCache_denote_eq]
        apply goCache_Inv_of_Inv
        exact hinv
    · rw [← hres]
      simp only [eval_bin, BVBinOp.eval_umod]
      rw [denote_blastUmod]
      · intro idx hidx
        rw [goCache_denote_mem_prefix]
        simp only [RefVec.get_cast, Ref.cast_eq]
        rw [goCache_denote_eq]
        · exact hinv
        · simp [Ref.hgate]
      · intro idx hidx
        rw [goCache_denote_eq]
        apply goCache_Inv_of_Inv
        exact hinv
  · dsimp only at hres
    split at hres
    · rw [← hres]
      simp only [denote_blastNot, eval_un, BVUnOp.eval_not, hidx, BitVec.getLsbD_eq_getElem,
        BitVec.getElem_not, Bool.not_eq_eq_eq_not, Bool.not_not]
      rw [goCache_denote_eq]
      · apply BitVec.getLsbD_eq_getElem
      · exact hinv
    · rw [← hres]
      simp only [denote_blastRotateLeft, eval_un, BVUnOp.eval_rotateLeft, hidx,
        BitVec.getLsbD_eq_getElem, BitVec.getElem_rotateLeft]
      split
      all_goals
      · rw [goCache_denote_eq]
        · apply BitVec.getLsbD_eq_getElem
        · exact hinv
    · rw [← hres]
      simp only [denote_blastRotateRight, eval_un, BVUnOp.eval_rotateRight, hidx,
        BitVec.getLsbD_eq_getElem, BitVec.getElem_rotateRight]
      split
      all_goals
      · rw [goCache_denote_eq]
        · apply BitVec.getLsbD_eq_getElem
        · exact hinv
    · rw [← hres]
      simp only [denote_blastArithShiftRightConst, eval_un, BVUnOp.eval_arithShiftRightConst, hidx,
        BitVec.getLsbD_eq_getElem, BitVec.getElem_sshiftRight]
      split
      · rw [goCache_denote_eq]
        · apply BitVec.getLsbD_eq_getElem
        · exact hinv
      · rw [goCache_denote_eq]
        · simp [BitVec.msb_eq_getLsbD_last]
        · exact hinv
  · next h =>
    subst h
    rw [← hres]
    simp only [denote_blastAppend, RefVec.get_cast, Ref.cast_eq, eval_append, BitVec.getLsbD_append]
    split
    · rw [goCache_denote_eq]
      apply goCache_Inv_of_Inv
      exact hinv
    · rw [goCache_denote_mem_prefix]
      rw [goCache_denote_eq]
      exact hinv
  · next h =>
    subst h
    rw [← hres]
    simp only [denote_blastReplicate, eval_replicate, hidx, BitVec.getLsbD_eq_getElem,
      BitVec.getElem_replicate]
    split
<<<<<<< HEAD
    · next hsplit =>
      rw [ih]
    · apply Eq.symm
      apply BitVec.getLsbD_of_ge
=======
    · next h =>
      simp only [h, Nat.zero_mul, Nat.not_lt_zero] at hidx
    · rw [goCache_denote_eq]
      · apply BitVec.getLsbD_eq_getElem
      · exact hinv
  · rw [← hres]
    simp only [denote_blastExtract, eval_extract, hidx, BitVec.getLsbD_eq_getElem,
      BitVec.getElem_extractLsb']
    split
    · rw [goCache_denote_eq]
      exact hinv
    · symm
      apply BitVec.getLsbD_ge
>>>>>>> 17c18752
      omega
  · rw [eval_shiftLeft, ← hres, denote_blastShiftLeft]
    · intro idx hidx
      rw [goCache_denote_mem_prefix]
      · simp only [RefVec.get_cast, Ref.cast_eq]
        rw [goCache_denote_eq]
        exact hinv
      · simp [Ref.hgate]
    · intro idx hidx
      rw [goCache_denote_eq]
      apply goCache_Inv_of_Inv
      exact hinv
  · rw [eval_shiftRight, ← hres, denote_blastShiftRight]
    · intro idx hidx
      rw [goCache_denote_mem_prefix]
      · simp only [RefVec.get_cast, Ref.cast_eq]
        rw [goCache_denote_eq]
        exact hinv
      · simp [Ref.hgate]
    · intro idx hidx
      rw [goCache_denote_eq]
      apply goCache_Inv_of_Inv
      exact hinv
  · rw [eval_arithShiftRight, ← hres, denote_blastArithShiftRight]
    · intro idx hidx
      rw [goCache_denote_mem_prefix]
      · simp only [RefVec.get_cast, Ref.cast_eq]
        rw [goCache_denote_eq]
        exact hinv
      · simp [Ref.hgate]
    · intro idx hidx
      rw [goCache_denote_eq]
      apply goCache_Inv_of_Inv
      exact hinv
termination_by idx => (sizeOf expr, 0, idx)

end

end bitblast

theorem bitblast_aig_IsPrefix (aig : AIG BVBit) (input : WithCache (BVExpr w) aig) :
    IsPrefix aig.decls (bitblast aig input).result.val.aig.decls := by
  apply IsPrefix.of
  · intros
    apply bitblast_decl_eq
  · intros
    apply (bitblast aig input).result.property

theorem bitblast_denote_mem_prefix (aig : AIG BVBit) (input : WithCache (BVExpr w) aig)
    (assign : Assignment) (start : Nat) (hstart) :
    ⟦
      (bitblast aig input).result.val.aig,
      ⟨start, inv, by apply Nat.lt_of_lt_of_le; exact hstart; apply (bitblast aig input).result.property⟩,
      assign.toAIGAssignment
    ⟧
      =
    ⟦aig, ⟨start, inv, hstart⟩, assign.toAIGAssignment⟧ := by
  apply denote.eq_of_isPrefix (entry := ⟨aig, start, inv, hstart⟩)
  apply bitblast_aig_IsPrefix

theorem bitblast_Inv_of_Inv (input : WithCache (BVExpr w) aig)
    (hinv : Cache.Inv assign aig input.cache) :
    Cache.Inv assign (bitblast aig input).result.val.aig (bitblast aig input).cache := by
  unfold bitblast
  apply bitblast.goCache_Inv_of_Inv
  exact hinv

theorem denote_bitblast (aig : AIG BVBit) (input : WithCache (BVExpr w) aig) (assign : Assignment)
    (hinv : Cache.Inv assign aig input.cache) :
    ∀ (idx : Nat) (hidx : idx < w),
        ⟦(bitblast aig input).result.val.aig, (bitblast aig input).result.val.vec.get idx hidx, assign.toAIGAssignment⟧
          =
        (input.val.eval assign).getLsbD idx
    := by
  intros
  rw [← bitblast.goCache_val_eq_bitblast]
  rw [bitblast.goCache_denote_eq]
  exact hinv

end BVExpr

end Std.Tactic.BVDecide<|MERGE_RESOLUTION|>--- conflicted
+++ resolved
@@ -427,12 +427,6 @@
     simp only [denote_blastReplicate, eval_replicate, hidx, BitVec.getLsbD_eq_getElem,
       BitVec.getElem_replicate]
     split
-<<<<<<< HEAD
-    · next hsplit =>
-      rw [ih]
-    · apply Eq.symm
-      apply BitVec.getLsbD_of_ge
-=======
     · next h =>
       simp only [h, Nat.zero_mul, Nat.not_lt_zero] at hidx
     · rw [goCache_denote_eq]
@@ -445,8 +439,7 @@
     · rw [goCache_denote_eq]
       exact hinv
     · symm
-      apply BitVec.getLsbD_ge
->>>>>>> 17c18752
+      apply BitVec.getLsbD_of_ge
       omega
   · rw [eval_shiftLeft, ← hres, denote_blastShiftLeft]
     · intro idx hidx

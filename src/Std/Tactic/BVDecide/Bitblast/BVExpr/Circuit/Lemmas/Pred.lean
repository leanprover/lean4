/-
Copyright (c) 2024 Lean FRO, LLC. All rights reserved.
Released under Apache 2.0 license as described in the file LICENSE.
Authors: Henrik Böving
-/
prelude
import Std.Tactic.BVDecide.Bitblast.BVExpr.Circuit.Lemmas.Operations.Eq
import Std.Tactic.BVDecide.Bitblast.BVExpr.Circuit.Lemmas.Operations.Ult
import Std.Tactic.BVDecide.Bitblast.BVExpr.Circuit.Lemmas.Operations.GetLsbD
import Std.Tactic.BVDecide.Bitblast.BVExpr.Circuit.Lemmas.Expr
import Std.Tactic.BVDecide.Bitblast.BVExpr.Circuit.Impl.Pred

/-!
This module contains the verification of the bitblaster for predicates over `BitVec` expressions
(`BVPred`) from `Impl.Pred`.
-/

namespace Std.Tactic.BVDecide

open Std.Sat
open Std.Sat.AIG

namespace BVPred

theorem bitblast_aig_IsPrefix (aig : AIG BVBit) (input : BVExpr.WithCache BVPred aig) :
    IsPrefix aig.decls (bitblast aig input).result.val.aig.decls := by
  apply IsPrefix.of
  · intros
    apply bitblast_decl_eq
  · intros
    apply (bitblast aig input).result.property

theorem bitblast_denote_mem_prefix (aig : AIG BVBit) (input : BVExpr.WithCache BVPred aig)
    (assign : BVExpr.Assignment) (start : Nat) (hstart) :
    ⟦
      (bitblast aig input).result.val.aig,
      ⟨start, inv, by apply Nat.lt_of_lt_of_le; exact hstart; apply (bitblast aig input).result.property⟩,
      assign.toAIGAssignment
    ⟧
      =
    ⟦aig, ⟨start, inv, hstart⟩, assign.toAIGAssignment⟧ := by
  apply denote.eq_of_isPrefix (entry := ⟨aig, start, inv, hstart⟩)
  apply bitblast_aig_IsPrefix

theorem bitblast_Inv_of_Inv (input : BVExpr.WithCache BVPred aig)
    (hinv : BVExpr.Cache.Inv assign aig input.cache) :
    BVExpr.Cache.Inv assign (bitblast aig input).result.val.aig (bitblast aig input).cache := by
  unfold bitblast
  dsimp only
  split
  · next op _ _ =>
    cases op
    · dsimp only
      apply BVExpr.Cache.Inv_cast
      · apply AIG.LawfulOperator.isPrefix_aig (f := mkEq)
      · apply BVExpr.bitblast_Inv_of_Inv
        apply BVExpr.bitblast_Inv_of_Inv
        exact hinv
    · dsimp only
      apply BVExpr.Cache.Inv_cast
      · apply AIG.LawfulOperator.isPrefix_aig (f := mkUlt)
      · apply BVExpr.bitblast_Inv_of_Inv
        apply BVExpr.bitblast_Inv_of_Inv
        exact hinv
  · dsimp only
    apply BVExpr.Cache.Inv_cast
    · apply AIG.LawfulOperator.isPrefix_aig (f := blastGetLsbD)
    · apply BVExpr.bitblast_Inv_of_Inv
      exact hinv

theorem denote_bitblast (aig : AIG BVBit) (input : BVExpr.WithCache BVPred aig)
    (assign : BVExpr.Assignment) (hinv : BVExpr.Cache.Inv assign aig input.cache ) :
    ⟦(bitblast aig input).result.val.aig, (bitblast aig input).result.val.ref, assign.toAIGAssignment⟧
      =
    input.val.eval assign := by
  rcases input with ⟨pred, cache⟩
  cases pred with
  | bin lhs op rhs =>
    cases op with
    | eq =>
      simp only [bitblast, eval_bin, BVBinPred.eval_eq]
      rw [mkEq_denote_eq]
      · intros
        rw [BVExpr.bitblast_denote_mem_prefix]
        · simp only [RefVec.get_cast, Ref.cast_eq]
          rw [BVExpr.denote_bitblast]
          exact hinv
        · simp [Ref.hgate]
      · intros
        rw [BVExpr.denote_bitblast]
        apply BVExpr.bitblast_Inv_of_Inv
        exact hinv
    | ult =>
      simp only [bitblast, eval_bin, BVBinPred.eval_ult]
      rw [mkUlt_denote_eq]
      · intros
        rw [BVExpr.bitblast_denote_mem_prefix]
        · simp only [RefVec.get_cast, Ref.cast_eq]
          rw [BVExpr.denote_bitblast]
          exact hinv
        · simp [Ref.hgate]
      · intros
        rw [BVExpr.denote_bitblast]
        apply BVExpr.bitblast_Inv_of_Inv
        exact hinv
  | getLsbD expr idx =>
<<<<<<< HEAD
    simp only [bitblast, denote_blastGetLsbD, BVExpr.denote_bitblast, dite_eq_ite,
      Bool.if_false_right, eval_getLsbD, Bool.and_eq_right_iff_imp, decide_eq_true_eq]
    apply BitVec.lt_of_getLsbD
=======
    simp only [bitblast, denote_projected_entry, denote_blastGetLsbD, eval_getLsbD]
    split
    · rw [BVExpr.denote_bitblast]
      exact hinv
    · symm
      apply BitVec.getLsbD_ge
      omega
>>>>>>> 17c18752

end BVPred

end Std.Tactic.BVDecide<|MERGE_RESOLUTION|>--- conflicted
+++ resolved
@@ -104,19 +104,13 @@
         apply BVExpr.bitblast_Inv_of_Inv
         exact hinv
   | getLsbD expr idx =>
-<<<<<<< HEAD
-    simp only [bitblast, denote_blastGetLsbD, BVExpr.denote_bitblast, dite_eq_ite,
-      Bool.if_false_right, eval_getLsbD, Bool.and_eq_right_iff_imp, decide_eq_true_eq]
-    apply BitVec.lt_of_getLsbD
-=======
     simp only [bitblast, denote_projected_entry, denote_blastGetLsbD, eval_getLsbD]
     split
     · rw [BVExpr.denote_bitblast]
       exact hinv
     · symm
-      apply BitVec.getLsbD_ge
+      apply BitVec.getLsbD_of_ge
       omega
->>>>>>> 17c18752
 
 end BVPred
 

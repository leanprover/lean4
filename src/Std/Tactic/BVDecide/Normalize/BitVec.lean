--- conflicted
+++ resolved
@@ -34,12 +34,8 @@
 theorem BitVec.truncate_eq_zeroExtend (x : BitVec w) : x.truncate n = x.zeroExtend n := by
   rfl
 
-<<<<<<< HEAD
-attribute [bv_normalize] BitVec.msb_eq_getLsb_last
 attribute [bv_normalize] BitVec.extractLsb
-=======
 attribute [bv_normalize] BitVec.msb_eq_getLsbD_last
->>>>>>> 4eea5784
 attribute [bv_normalize] BitVec.slt_eq_ult
 attribute [bv_normalize] BitVec.sle_eq_not_slt
 

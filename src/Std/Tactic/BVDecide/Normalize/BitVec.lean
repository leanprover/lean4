/-
Copyright (c) 2024 Lean FRO, LLC. All rights reserved.
Released under Apache 2.0 license as described in the file LICENSE.
Authors: Henrik Böving
-/
prelude
import Init.Data.BitVec.Bitblast
import Init.Data.AC
import Std.Tactic.BVDecide.Normalize.Bool
import Std.Tactic.BVDecide.Normalize.Canonicalize
import Init.Data.SInt.Basic

/-!
This module contains the `BitVec` simplifying part of the `bv_normalize` simp set.
-/

namespace Std.Tactic.BVDecide
namespace Normalize


section Reduce

attribute [bv_normalize] BitVec.sub_toAdd

@[bv_normalize]
theorem BitVec.le_ult (x y : BitVec w) : (x ≤ y) ↔ ((!y.ult x) = true) := by
  have : x ≤ y ↔ (x.ule y = true) := by
    simp [BitVec.le_def, BitVec.ule]
  rw [this, BitVec.ule_eq_not_ult]

attribute [bv_normalize] BitVec.ule_eq_not_ult

@[bv_normalize]
theorem BitVec.gt_ult (x y : BitVec w) : x > y ↔ (y.ult x = true) := by
  simp [BitVec.lt_ult]

@[bv_normalize]
theorem BitVec.ge_ule (x y : BitVec w) : x ≥ y ↔ ((!x.ult y) = true) := by
  simp [BitVec.le_ult]

attribute [bv_normalize] BitVec.zeroExtend_eq_setWidth
attribute [bv_normalize] BitVec.truncate_eq_setWidth

attribute [bv_normalize] BitVec.extractLsb
attribute [bv_normalize] BitVec.msb_eq_getLsbD_last

@[bv_normalize]
theorem BitVec.slt_eq_ult (x y : BitVec w) :
    x.slt y = ((!x.getLsbD (w - 1) == y.getLsbD (w - 1)) ^^ x.ult y) := by
  simp [_root_.BitVec.slt_eq_ult, BitVec.msb_eq_getLsbD_last, Bool.bne_to_beq]

@[bv_normalize]
theorem BitVec.sle_eq_ult (x y : BitVec w) :
    x.sle y = !((!x.getLsbD (w - 1) == y.getLsbD (w - 1)) ^^ y.ult x) := by
  rw [BitVec.sle_eq_not_slt, BitVec.slt_eq_ult, Bool.beq_comm]

attribute [bv_normalize] BitVec.ofNat_eq_ofNat

@[bv_normalize]
theorem BitVec.ofNatLT_reduce (n : Nat) (h) : BitVec.ofNatLT n h = BitVec.ofNat w n := by
  simp [BitVec.ofNatLT, BitVec.ofNat, Fin.ofNat', Nat.mod_eq_of_lt h]

@[bv_normalize]
theorem BitVec.ofBool_eq_if (b : Bool) : BitVec.ofBool b = bif b then 1#1 else 0#1 := by
  revert b
  decide

@[bv_normalize]
theorem BitVec.sdiv_udiv (x y : BitVec w) :
    x.sdiv y =
      bif x.getLsbD (w - 1) then
        bif y.getLsbD (w - 1) then
          (-x) / (-y)
        else
          -((-x) / y)
      else
        bif y.getLsbD (w - 1) then
          -(x / (-y))
        else
          x / y := by
  rw [BitVec.sdiv_eq, ← BitVec.msb_eq_getLsbD_last, ← BitVec.msb_eq_getLsbD_last]
  cases x.msb <;> cases y.msb <;> simp

@[bv_normalize]
theorem BitVec.smod_umod (x y : BitVec w) :
    x.smod y =
      bif x.getLsbD (w - 1) then
        bif y.getLsbD (w - 1) then
          - ((- x) % (- y))
        else
          (bif (- x) % y == 0#w then (- x) % y else y - (- x) % y)
      else
        bif y.getLsbD (w - 1) then
          (bif x % (- y) == 0#w then x % (- y) else x % (- y) + y)
        else
          x.umod y := by
  rw [BitVec.smod_eq, ← BitVec.msb_eq_getLsbD_last, ← BitVec.msb_eq_getLsbD_last]
  cases x.msb <;> cases y.msb <;> simp

attribute [bv_normalize] BitVec.smtUDiv_eq

@[bv_normalize]
theorem BitVec.smtSDiv_smtUDiv (x y : BitVec w) :
    x.smtSDiv y =
      bif x.getLsbD (w - 1) then
        bif y.getLsbD (w - 1) then
          (-x).smtUDiv (-y)
        else
          -((-x).smtUDiv y)
      else
        bif y.getLsbD (w - 1) then
          -(x.smtUDiv (-y))
        else
          x.smtUDiv y := by
  rw [BitVec.smtSDiv_eq, ← BitVec.msb_eq_getLsbD_last, ← BitVec.msb_eq_getLsbD_last]
  cases x.msb <;> cases y.msb <;> simp

@[bv_normalize]
theorem BitVec.srem_umod (x y : BitVec w) :
    x.srem y =
      bif x.getLsbD (w - 1) then
        bif y.getLsbD (w - 1) then
          -((-x) % (-y))
        else
          -((-x) % y)
      else
        bif y.getLsbD (w - 1) then
          x % (-y)
        else
          x % y := by
  rw [BitVec.srem_eq, ← BitVec.msb_eq_getLsbD_last, ← BitVec.msb_eq_getLsbD_last]
  cases x.msb <;> cases y.msb <;> simp

@[bv_normalize]
theorem BitVec.abs_eq (x : BitVec w) : x.abs = bif x.getLsbD (w - 1) then -x else x := by
  simp [_root_.BitVec.abs_eq, BitVec.msb_eq_getLsbD_last]

attribute [bv_normalize] BitVec.twoPow_eq

@[bv_normalize]
theorem BitVec.getElem_eq_getLsbD (a : BitVec w) (i : Nat) (h : i < w) :
    a[i]'h = a.getLsbD i := by
  simp [BitVec.getLsbD_eq_getElem?_getD, BitVec.getElem?_eq, h]

-- The side condition about being in bounds gets resolved if i and w are constant.
attribute [bv_normalize] BitVec.getMsbD_eq_getLsbD
attribute [bv_normalize] BitVec.getLsbD_eq_extractLsb'

end Reduce

section Constant

attribute [bv_normalize] BitVec.add_zero
attribute [bv_normalize] BitVec.zero_add
attribute [bv_normalize] BitVec.mul_one
attribute [bv_normalize] BitVec.one_mul
attribute [bv_normalize] BitVec.not_not

attribute [bv_normalize] decide_true
attribute [bv_normalize] decide_false
attribute [bv_normalize] decide_not
attribute [bv_normalize] BitVec.cast_eq

end Constant

attribute [bv_normalize] BitVec.zero_and
attribute [bv_normalize] BitVec.and_zero

attribute [bv_normalize] BitVec.intMax
attribute [bv_normalize] BitVec.intMin

-- Used in simproc because of - normalization
theorem BitVec.ones_and (a : BitVec w) : (-1#w) &&& a = a := by
  ext
  simp [BitVec.negOne_eq_allOnes]

-- Used in simproc because of - normalization
theorem BitVec.and_ones (a : BitVec w) : a &&& (-1#w) = a := by
  ext
  simp [BitVec.negOne_eq_allOnes]

-- Normalize (1#w + ~~~x) to (~~~x + 1#w) to limit the number of symmetries we need for theorems
-- related to negative BitVecs.
@[bv_normalize]
theorem BitVec.one_plus_not_eq_not_plus_one (x : BitVec w) : (1#w + ~~~x) = (~~~x + 1#w) := by
  rw [BitVec.add_comm]

attribute [bv_normalize] BitVec.and_self

@[bv_normalize]
theorem BitVec.and_contra (a : BitVec w) : a &&& ~~~a = 0#w := by
  ext i h
  simp [h]

@[bv_normalize]
theorem BitVec.and_contra' (a : BitVec w) : ~~~a &&& a = 0#w := by
  ext i h
  simp [h]

@[bv_normalize]
theorem BitVec.add_not (a : BitVec w) : a + ~~~a = (-1#w) := by
  ext
  simp [BitVec.negOne_eq_allOnes]

@[bv_normalize]
theorem BitVec.not_add (a : BitVec w) : ~~~a + a = (-1#w) := by
  rw [BitVec.add_comm]
  rw [BitVec.add_not]

@[bv_normalize]
theorem BitVec.add_neg (a : BitVec w) : a + (~~~a + 1#w) = 0#w := by
  rw [← BitVec.neg_eq_not_add]
  rw [← BitVec.sub_toAdd]
  rw [BitVec.sub_self]

@[bv_normalize]
theorem BitVec.neg_add (a : BitVec w) : (~~~a + 1#w) + a = 0#w := by
  rw [← BitVec.neg_eq_not_add]
  rw [BitVec.add_comm]
  rw [← BitVec.sub_toAdd]
  rw [BitVec.sub_self]

@[bv_normalize]
theorem BitVec.not_neg (x : BitVec w) : ~~~(~~~x + 1#w) = x + -1#w := by
  rw [← BitVec.neg_eq_not_add x]
  rw [_root_.BitVec.not_neg]

@[bv_normalize]
theorem BitVec.not_neg' (x : BitVec w) : ~~~(x + 1#w) = ~~~x + -1#w := by
  rw [← BitVec.not_not (b := x)]
  rw [BitVec.not_neg]
  simp

@[bv_normalize]
theorem BitVec.not_neg'' (x : BitVec w) : ~~~(1#w + x) = ~~~x + -1#w := by
  rw [BitVec.add_comm 1#w x]
  rw [BitVec.not_neg']

@[bv_normalize]
theorem BitVec.add_same (a : BitVec w) : a + a = a * 2#w := by
  rw [BitVec.mul_two]

@[bv_normalize]
theorem BitVec.add_const_left :
    BitVec.ofNat w a + (BitVec.ofNat w b + c) = (BitVec.ofNat w a + BitVec.ofNat w b) + c := by
  ac_rfl

@[bv_normalize]
theorem BitVec.add_const_right :
    BitVec.ofNat w a + (b + BitVec.ofNat w c) = (BitVec.ofNat w a + BitVec.ofNat w c) + b := by
  ac_rfl

@[bv_normalize]
theorem BitVec.add_const_left' :
    (BitVec.ofNat w a + b) + BitVec.ofNat w c = (BitVec.ofNat w a + BitVec.ofNat w c) + b := by
  ac_rfl

@[bv_normalize]
theorem BitVec.add_const_right' {a : BitVec w} :
    (a + BitVec.ofNat w b) + BitVec.ofNat w c = (BitVec.ofNat w b + BitVec.ofNat w c) + a := by
  ac_rfl

attribute [bv_normalize] BitVec.mul_zero
attribute [bv_normalize] BitVec.zero_mul


attribute [bv_normalize] BitVec.shiftLeft_ofNat_eq
attribute [bv_normalize] BitVec.ushiftRight_ofNat_eq
attribute [bv_normalize] BitVec.sshiftRight'_ofNat_eq_sshiftRight

@[bv_normalize]
theorem BitVec.neg_mul (x y : BitVec w) : (~~~x + 1#w) * y = ~~~(x * y) + 1#w := by
  rw [← BitVec.neg_eq_not_add, ← BitVec.neg_eq_not_add, _root_.BitVec.neg_mul]

@[bv_normalize]
theorem BitVec.mul_neg (x y : BitVec w) : x * (~~~y + 1#w) = ~~~(x * y) + 1#w := by
  rw [← BitVec.neg_eq_not_add, ← BitVec.neg_eq_not_add, _root_.BitVec.mul_neg]

attribute [bv_normalize] BitVec.shiftLeft_zero
attribute [bv_normalize] BitVec.zero_shiftLeft

@[bv_normalize]
theorem BitVec.shiftLeft_zero' (n : BitVec w) : n <<< 0#w' = n := by
  ext i
  simp only [(· <<< ·)]
  simp

@[bv_normalize]
theorem BitVec.shiftLeft_neg {x : BitVec w₁} {y : BitVec w₂} :
    (~~~x + 1#w₁) <<< y = ~~~(x <<< y) + 1 := by
  simp [← BitVec.neg_eq_not_add, _root_.BitVec.shiftLeft_neg]

attribute [bv_normalize] BitVec.zero_sshiftRight
attribute [bv_normalize] BitVec.sshiftRight_zero

attribute [bv_normalize] BitVec.zero_ushiftRight
attribute [bv_normalize] BitVec.ushiftRight_zero

@[bv_normalize]
theorem BitVec.ushiftRight_zero' (n : BitVec w) : n >>> 0#w' = n := by
  ext i
  simp only [(· >>> ·)]
  simp

@[bv_normalize]
theorem BitVec.ushiftRight_self (n : BitVec w) : n >>> n = 0#w := by
  simp

theorem BitVec.zero_lt_iff_zero_neq (a : BitVec w) : (0#w < a) ↔ (a ≠ 0#w) := by
  constructor <;>
    simp_all only [BitVec.lt_def, BitVec.toNat_ofNat, Nat.zero_mod, ne_eq, BitVec.toNat_eq] <;>
    omega

@[bv_normalize]
theorem BitVec.zero_ult' (a : BitVec w) : (BitVec.ult 0#w a) = (!a == 0#w) := by
  have := BitVec.zero_lt_iff_zero_neq a
  rw [BitVec.lt_ult] at this
  match h:BitVec.ult 0#w a with
  | true => simp_all
  | false => simp_all

@[bv_normalize]
theorem BitVec.lt_irrefl (a : BitVec n) : (BitVec.ult a a) = false := by
  rw [← Bool.not_eq_true, ← BitVec.lt_ult]
  exact _root_.BitVec.lt_irrefl _

@[bv_normalize]
theorem BitVec.not_lt_zero (a : BitVec n) : (BitVec.ult a 0#n) = false := by rfl

@[bv_normalize]
theorem BitVec.lt_one_iff (a : BitVec n) (h : 0 < n) : (BitVec.ult a 1#n) = (a == 0#n) := by
  rw [Bool.eq_iff_iff, beq_iff_eq, ← BitVec.lt_ult]
  exact _root_.BitVec.lt_one_iff h

-- used in simproc because of -1#w normalisation
theorem BitVec.max_ult' (a : BitVec w) : (BitVec.ult (-1#w) a) = false := by
  rw [BitVec.negOne_eq_allOnes, ← Bool.not_eq_true, ← @lt_ult]
  exact BitVec.not_allOnes_lt

theorem BitVec.ult_max' (a : BitVec w) : (BitVec.ult a (-1#w)) = (!(a == -1#w)) := by
  have := BitVec.lt_allOnes_iff (x := a)
  rw [lt_ult, ← BitVec.negOne_eq_allOnes] at this
  by_cases (a.ult (-1#w)) <;> simp_all

attribute [bv_normalize] BitVec.replicate_zero_eq
attribute [bv_normalize] BitVec.add_eq_xor
attribute [bv_normalize] BitVec.mul_eq_and

attribute [bv_normalize] BitVec.zero_udiv
attribute [bv_normalize] BitVec.udiv_zero
attribute [bv_normalize] BitVec.udiv_one
attribute [bv_normalize] BitVec.udiv_eq_and
attribute [bv_normalize] BitVec.zero_umod
attribute [bv_normalize] BitVec.umod_zero
attribute [bv_normalize] BitVec.umod_one
attribute [bv_normalize] BitVec.umod_eq_and

attribute [bv_normalize] BitVec.saddOverflow_eq
attribute [bv_normalize] BitVec.uaddOverflow_eq
<<<<<<< HEAD
attribute [bv_normalize] BitVec.umulOverflow_eq
attribute [bv_normalize] BitVec.smulOverflow_eq

=======
attribute [bv_normalize] BitVec.negOverflow_eq
>>>>>>> 7c41aad1

/-- `x / (BitVec.ofNat n)` where `n = 2^k` is the same as shifting `x` right by `k`. -/
theorem BitVec.udiv_ofNat_eq_of_lt (w : Nat) (x : BitVec w) (n : Nat) (k : Nat) (hk : 2 ^ k = n) (hlt : k < w) :
    x / (BitVec.ofNat w n) = x >>> k := by
  have : BitVec.ofNat w n = BitVec.twoPow w k := by simp [bitvec_to_nat, hk]
  rw [this, BitVec.udiv_twoPow_eq_of_lt (hk := by omega)]

attribute [bv_normalize] BitVec.extractLsb'_and
attribute [bv_normalize] BitVec.extractLsb'_xor

@[bv_normalize]
theorem BitVec.exctractLsb'_if {x y : BitVec w} (s l : Nat) :
    BitVec.extractLsb' s l (bif c then x else y) = bif c then (BitVec.extractLsb' s l x) else (BitVec.extractLsb' s l y) := by
  cases c <;> simp

attribute [bv_normalize] BitVec.extractLsb'_eq_self

-- Used in simproc because of - normalization
theorem BitVec.ones_mul (a : BitVec w) : -1#w * a = -a := by
  rw [_root_.BitVec.neg_mul]
  simp

-- Used in simproc because of - normalization
theorem BitVec.mul_ones (a : BitVec w) : a * -1#w = -a := by
  rw [_root_.BitVec.mul_neg]
  simp

-- All push a to the lhs as the rhs is guaranteed to be a constant so this form improves sharing.
@[bv_normalize]
theorem BitVec.add_const_beq_const {a : BitVec w} :
    ((a + BitVec.ofNat w b) == BitVec.ofNat w c) = (a == BitVec.ofNat w c - BitVec.ofNat w b) := by
  rw [Bool.eq_iff_iff]
  simp [BitVec.eq_sub_iff_add_eq]

@[bv_normalize]
theorem BitVec.const_add_beq_const :
    ((BitVec.ofNat w b + a) == BitVec.ofNat w c) = (a == BitVec.ofNat w c - BitVec.ofNat w b) := by
  rw [Bool.eq_iff_iff, BitVec.add_comm _ a]
  simp [BitVec.eq_sub_iff_add_eq]

@[bv_normalize]
theorem BitVec.const_beq_add_const_beq :
    (BitVec.ofNat w c == (a + BitVec.ofNat w b)) = (a == BitVec.ofNat w c - BitVec.ofNat w b) := by
  rw [Bool.eq_iff_iff, Bool.beq_comm]
  simp [BitVec.eq_sub_iff_add_eq]

@[bv_normalize]
theorem BitVec.const_beq_const_add_beq :
    (BitVec.ofNat w c == (BitVec.ofNat w b + a)) = (a == BitVec.ofNat w c - BitVec.ofNat w b) := by
  rw [Bool.eq_iff_iff, BitVec.add_comm _ a, Bool.beq_comm]
  simp [BitVec.eq_sub_iff_add_eq]

@[bv_normalize]
theorem BitVec.and_const_left :
    BitVec.ofNat w a &&& (BitVec.ofNat w b &&& c) = (BitVec.ofNat w a &&& BitVec.ofNat w b) &&& c := by
  ac_rfl

@[bv_normalize]
theorem BitVec.and_const_right :
    BitVec.ofNat w a &&& (b &&& BitVec.ofNat w c) = (BitVec.ofNat w a &&& BitVec.ofNat w c) &&& b := by
  ac_rfl

@[bv_normalize]
theorem BitVec.and_const_left' :
    (BitVec.ofNat w a &&& b) &&& BitVec.ofNat w c = (BitVec.ofNat w a &&& BitVec.ofNat w c) &&& b := by
  ac_rfl

@[bv_normalize]
theorem BitVec.and_const_right' {a : BitVec w} :
    (a &&& BitVec.ofNat w b) &&& BitVec.ofNat w c = (BitVec.ofNat w b &&& BitVec.ofNat w c) &&& a := by
  ac_rfl

-- Explicit no_index so this theorem works in the presence of constant folding if w1/w2/w3 are fixed
@[bv_normalize]
theorem BitVec.append_const_left {c : BitVec w3} :
    HAppend.hAppend (β := BitVec (no_index _)) (γ := BitVec (no_index _))
      (BitVec.ofNat w1 a)
      (HAppend.hAppend (γ := BitVec (no_index _)) (BitVec.ofNat w2 b) c)
    = ((BitVec.ofNat w1 a ++ BitVec.ofNat w2 b) ++ c).cast (Nat.add_assoc ..) := by
  rw [BitVec.append_assoc]
  simp

@[bv_normalize]
theorem BitVec.append_const_right {a : BitVec w1} :
    HAppend.hAppend (α := BitVec (no_index _)) (γ := BitVec (no_index _))
      (HAppend.hAppend (γ := BitVec (no_index _)) a (BitVec.ofNat w2 b))
      (BitVec.ofNat w3 c)
    = (a ++ (BitVec.ofNat w2 b ++ BitVec.ofNat w3 c)).cast (Eq.symm <| Nat.add_assoc ..) := by
  rw [BitVec.append_assoc]

theorem BitVec.signExtend_elim {v : Nat} {x : BitVec v} {w : Nat} (h : v ≤ w) :
    BitVec.signExtend w x = ((bif x.msb then -1#(w - v) else 0#(w - v)) ++ x).cast (by omega) := by
  rw [BitVec.signExtend_eq_append_of_le]
  simp [BitVec.negOne_eq_allOnes, cond_eq_if]
  assumption

theorem BitVec.signExtend_elim' {v : Nat} {x : BitVec v} {w : Nat} (h : w ≤ v) :
    BitVec.signExtend w x = BitVec.extractLsb' 0 w x := by
  rw [BitVec.signExtend_eq_setWidth_of_le _ h, BitVec.setWidth_eq_extractLsb' h]

@[bv_normalize]
theorem BitVec.add_neg_mul {x y : BitVec w} : ~~~(x + x * y) + 1#w = x * ~~~y := by
  rw [← BitVec.neg_eq_not_add, BitVec.neg_add_mul_eq_mul_not]

@[bv_normalize]
theorem BitVec.add_neg_mul' {x y : BitVec w} : ~~~(x + y * x) + 1#w = ~~~y * x := by
  rw [BitVec.mul_comm y x, BitVec.mul_comm (~~~y) x, BitVec.add_neg_mul]

@[bv_normalize]
theorem BitVec.add_neg_mul'' {x y : BitVec w} : ~~~(x * y + x) + 1#w = x * ~~~y := by
  rw [BitVec.add_comm (x * y) x, BitVec.add_neg_mul]

@[bv_normalize]
theorem BitVec.add_neg_mul''' {x y : BitVec w} : ~~~(y * x + x) + 1#w = ~~~y * x := by
  rw [BitVec.mul_comm y x, BitVec.mul_comm (~~~y) x,BitVec.add_neg_mul'']

@[bv_normalize]
theorem BitVec.norm_bv_add_mul {x y : BitVec w} : ~~~(x * ~~~y) + 1#w = x + (x * y) := by
  rw [← BitVec.neg_eq_not_add, BitVec.neg_mul_not_eq_add_mul]

@[bv_normalize]
theorem BitVec.norm_bv_add_mul' {x y : BitVec w} : ~~~(~~~y * x) + 1#w = x + (y * x) := by
  rw [BitVec.mul_comm (~~~y) x, BitVec.mul_comm y x, BitVec.norm_bv_add_mul]

theorem BitVec.mul_beq_mul_short_circuit_left {x₁ x₂ y : BitVec w} :
    (x₁ * y == x₂ * y) = !(!x₁ == x₂ && !x₁ * y == x₂ * y) := by
  simp only [Bool.not_and, Bool.not_not, Bool.iff_or_self, beq_iff_eq]
  intros
  congr

theorem BitVec.mul_beq_mul_short_circuit_right {x y₁ y₂ : BitVec w} :
    (x * y₁ == x * y₂) = !(!y₁ == y₂ && !x * y₁ == x * y₂) := by
  simp only [Bool.not_and, Bool.not_not, Bool.iff_or_self, beq_iff_eq]
  intros
  congr

@[int_toBitVec]
theorem UInt8.toBitVec_cond :
    UInt8.toBitVec (bif c then t else e) = bif c then t.toBitVec else e.toBitVec := by
  rw [Bool.apply_cond UInt8.toBitVec]

@[int_toBitVec]
theorem UInt16.toBitVec_cond :
    UInt16.toBitVec (bif c then t else e) = bif c then t.toBitVec else e.toBitVec := by
  rw [Bool.apply_cond UInt16.toBitVec]

@[int_toBitVec]
theorem UInt32.toBitVec_cond :
    UInt32.toBitVec (bif c then t else e) = bif c then t.toBitVec else e.toBitVec := by
  rw [Bool.apply_cond UInt32.toBitVec]

@[int_toBitVec]
theorem UInt64.toBitVec_cond :
    UInt64.toBitVec (bif c then t else e) = bif c then t.toBitVec else e.toBitVec := by
  rw [Bool.apply_cond UInt64.toBitVec]

@[int_toBitVec]
theorem USize.toBitVec_cond :
    USize.toBitVec (bif c then t else e) = bif c then t.toBitVec else e.toBitVec := by
  rw [Bool.apply_cond USize.toBitVec]

@[int_toBitVec]
theorem Int8.toBitVec_cond :
    Int8.toBitVec (bif c then t else e) = bif c then t.toBitVec else e.toBitVec := by
  rw [Bool.apply_cond Int8.toBitVec]

@[int_toBitVec]
theorem Int16.toBitVec_cond :
    Int16.toBitVec (bif c then t else e) = bif c then t.toBitVec else e.toBitVec := by
  rw [Bool.apply_cond Int16.toBitVec]

@[int_toBitVec]
theorem Int32.toBitVec_cond :
    Int32.toBitVec (bif c then t else e) = bif c then t.toBitVec else e.toBitVec := by
  rw [Bool.apply_cond Int32.toBitVec]

@[int_toBitVec]
theorem Int64.toBitVec_cond :
    Int64.toBitVec (bif c then t else e) = bif c then t.toBitVec else e.toBitVec := by
  rw [Bool.apply_cond Int64.toBitVec]

@[int_toBitVec]
theorem ISize.toBitVec_cond :
    ISize.toBitVec (bif c then t else e) = bif c then t.toBitVec else e.toBitVec := by
  rw [Bool.apply_cond ISize.toBitVec]

@[int_toBitVec]
theorem UInt8.toBitVec_ite [Decidable c] :
    UInt8.toBitVec (if c then t else e) = if c then t.toBitVec else e.toBitVec := by
  rw [apply_ite UInt8.toBitVec]

@[int_toBitVec]
theorem UInt16.toBitVec_ite [Decidable c] :
    UInt16.toBitVec (if c then t else e) = if c then t.toBitVec else e.toBitVec := by
  rw [apply_ite UInt16.toBitVec]

@[int_toBitVec]
theorem UInt32.toBitVec_ite [Decidable c] :
    UInt32.toBitVec (if c then t else e) = if c then t.toBitVec else e.toBitVec := by
  rw [apply_ite UInt32.toBitVec]

@[int_toBitVec]
theorem UInt64.toBitVec_ite [Decidable c] :
    UInt64.toBitVec (if c then t else e) = if c then t.toBitVec else e.toBitVec := by
  rw [apply_ite UInt64.toBitVec]

@[int_toBitVec]
theorem USize.toBitVec_ite [Decidable c] :
    USize.toBitVec (if c then t else e) = if c then t.toBitVec else e.toBitVec := by
  rw [apply_ite USize.toBitVec]

@[int_toBitVec]
theorem Int8.toBitVec_ite [Decidable c] :
    Int8.toBitVec (if c then t else e) = if c then t.toBitVec else e.toBitVec := by
  rw [apply_ite Int8.toBitVec]

@[int_toBitVec]
theorem Int16.toBitVec_ite [Decidable c] :
    Int16.toBitVec (if c then t else e) = if c then t.toBitVec else e.toBitVec := by
  rw [apply_ite Int16.toBitVec]

@[int_toBitVec]
theorem Int32.toBitVec_ite [Decidable c] :
    Int32.toBitVec (if c then t else e) = if c then t.toBitVec else e.toBitVec := by
  rw [apply_ite Int32.toBitVec]

@[int_toBitVec]
theorem Int64.toBitVec_ite [Decidable c] :
    Int64.toBitVec (if c then t else e) = if c then t.toBitVec else e.toBitVec := by
  rw [apply_ite Int64.toBitVec]

@[int_toBitVec]
theorem ISize.toBitVec_ite [Decidable c] :
    ISize.toBitVec (if c then t else e) = if c then t.toBitVec else e.toBitVec := by
  rw [apply_ite ISize.toBitVec]

end Normalize
end Std.Tactic.BVDecide<|MERGE_RESOLUTION|>--- conflicted
+++ resolved
@@ -357,13 +357,10 @@
 
 attribute [bv_normalize] BitVec.saddOverflow_eq
 attribute [bv_normalize] BitVec.uaddOverflow_eq
-<<<<<<< HEAD
+attribute [bv_normalize] BitVec.negOverflow_eq
 attribute [bv_normalize] BitVec.umulOverflow_eq
 attribute [bv_normalize] BitVec.smulOverflow_eq
 
-=======
-attribute [bv_normalize] BitVec.negOverflow_eq
->>>>>>> 7c41aad1
 
 /-- `x / (BitVec.ofNat n)` where `n = 2^k` is the same as shifting `x` right by `k`. -/
 theorem BitVec.udiv_ofNat_eq_of_lt (w : Nat) (x : BitVec w) (n : Nat) (k : Nat) (hk : 2 ^ k = n) (hlt : k < w) :

--- conflicted
+++ resolved
@@ -6,13 +6,8 @@
 module
 
 prelude
-<<<<<<< HEAD
-public import Std.Classes.Ord.Basic
+public import Init.Data.Order.Ord
 public import Init.Data.Rat.Basic
-=======
-public import Init.Data.Order.Ord
-public import Std.Internal.Rat
->>>>>>> 48365b60
 
 @[expose] public section
 

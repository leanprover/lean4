--- conflicted
+++ resolved
@@ -548,43 +548,31 @@
 static expr * g_lean_reduce_bool = nullptr;
 static expr * g_lean_reduce_nat  = nullptr;
 
-<<<<<<< HEAD
-=======
 namespace ir {
 object * run_boxed_kernel(environment const & env, options const & opts, name const & fn, unsigned n, object **args);
 }
 
->>>>>>> e04a5fba
 expr mk_bool_true();
 expr mk_bool_false();
 
-optional<expr> type_checker::reduce_native(expr const & e) {
-    if (!m_native_reduce_fn) return none_expr();
+optional<expr> reduce_native(environment const & env, expr const & e) {
     if (!is_app(e)) return none_expr();
     expr const & arg = app_arg(e);
     if (!is_constant(arg)) return none_expr();
     if (app_fn(e) == *g_lean_reduce_bool) {
-<<<<<<< HEAD
-        object * r = (*m_native_reduce_fn)(const_name(arg));
-=======
         object * r = ir::run_boxed_kernel(env, options(), const_name(arg), 0, nullptr);
->>>>>>> e04a5fba
         if (!lean_is_scalar(r)) {
             lean_dec_ref(r);
-            throw kernel_exception(env(), "type checker failure, unexpected result value for 'Lean.reduceBool'");
+            throw kernel_exception(env, "type checker failure, unexpected result value for 'Lean.reduceBool'");
         }
         return lean_unbox(r) == 0 ? some_expr(mk_bool_false()) : some_expr(mk_bool_true());
     }
     if (app_fn(e) == *g_lean_reduce_nat) {
-<<<<<<< HEAD
-        object * r = (*m_native_reduce_fn)(const_name(arg));
-=======
         object * r = ir::run_boxed_kernel(env, options(), const_name(arg), 0, nullptr);
->>>>>>> e04a5fba
         if (lean_is_scalar(r) || lean_is_mpz(r)) {
             return some_expr(mk_lit(literal(nat(r))));
         } else {
-            throw kernel_exception(env(), "type checker failure, unexpected result value for 'Lean.reduceNat'");
+            throw kernel_exception(env, "type checker failure, unexpected result value for 'Lean.reduceNat'");
         }
     }
     return none_expr();
@@ -688,7 +676,7 @@
     expr t = e;
     while (true) {
         expr t1 = whnf_core(t);
-        if (auto v = reduce_native(t1)) {
+        if (auto v = reduce_native(env(), t1)) {
             m_st->m_whnf.insert(mk_pair(e, *v));
             return *v;
         } else if (auto v = reduce_nat(t1)) {
@@ -1007,9 +995,9 @@
             }
         }
 
-        if (auto t_v = reduce_native(t_n)) {
+        if (auto t_v = reduce_native(env(), t_n)) {
             return to_lbool(is_def_eq_core(*t_v, s_n));
-        } else if (auto s_v = reduce_native(s_n)) {
+        } else if (auto s_v = reduce_native(env(), s_n)) {
             return to_lbool(is_def_eq_core(t_n, *s_v));
         }
 
@@ -1184,19 +1172,18 @@
     return m_lctx.mk_lambda(fvars, r);
 }
 
-type_checker::type_checker(environment const & env, local_ctx const & lctx, native_reduce_fn const * native_reduce_fn, diagnostics * diag, definition_safety ds):
-    m_st_owner(true), m_st(new state(env)), m_diag(diag), m_native_reduce_fn(native_reduce_fn),
+type_checker::type_checker(environment const & env, local_ctx const & lctx, diagnostics * diag, definition_safety ds):
+    m_st_owner(true), m_st(new state(env)), m_diag(diag),
     m_lctx(lctx), m_definition_safety(ds), m_lparams(nullptr) {
 }
 
 type_checker::type_checker(state & st, local_ctx const & lctx, definition_safety ds):
-    m_st_owner(false), m_st(&st), m_diag(nullptr), m_native_reduce_fn(nullptr), m_lctx(lctx),
+    m_st_owner(false), m_st(&st), m_diag(nullptr), m_lctx(lctx),
     m_definition_safety(ds), m_lparams(nullptr) {
 }
 
 type_checker::type_checker(type_checker && src):
-    m_st_owner(src.m_st_owner), m_st(src.m_st), m_diag(src.m_diag),
-    m_native_reduce_fn(src.m_native_reduce_fn), m_lctx(std::move(src.m_lctx)),
+    m_st_owner(src.m_st_owner), m_st(src.m_st), m_diag(src.m_diag), m_lctx(std::move(src.m_lctx)),
     m_definition_safety(src.m_definition_safety), m_lparams(src.m_lparams) {
     src.m_st_owner = false;
 }

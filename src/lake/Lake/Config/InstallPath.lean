/-
Copyright (c) 2021 Mac Malone. All rights reserved.
Released under Apache 2.0 license as described in the file LICENSE.
Authors: Mac Malone
-/
<<<<<<< HEAD
prelude
import Init.Control.Option
=======
import Lean.Compiler.FFI
>>>>>>> b2336fd9
import Lake.Util.NativeLib
import Lake.Config.Defaults

open System Lean.Compiler.FFI

namespace Lake

/-- Convert the string value of an environment variable to a boolean. -/
def envToBool? (o : String) : Option Bool :=
  if ["y", "yes", "t", "true", "on", "1"].contains o.toLower then true
  else if ["n", "no", "f", "false", "off", "0"].contains o.toLower then false
  else none

/-! ## Data Structures -/

/-- Information about the local Elan setup. -/
structure ElanInstall where
  home : FilePath
  elan : FilePath
  binDir := home / "bin"
  toolchainsDir := home / "toolchains"
  deriving Inhabited, Repr

/-- Standard path of `lean` in a Lean installation. -/
def leanExe (sysroot : FilePath) :=
  sysroot / "bin" / "lean" |>.addExtension FilePath.exeExtension

/-- Standard path of `leanc` in a Lean installation. -/
def leancExe (sysroot : FilePath) :=
  sysroot / "bin" / "leanc" |>.addExtension FilePath.exeExtension

/-- Standard path of `llvm-ar` in a Lean installation. -/
def leanArExe (sysroot : FilePath) :=
  sysroot / "bin" / "llvm-ar" |>.addExtension FilePath.exeExtension

/-- Standard path of `clang` in a Lean installation. -/
def leanCcExe (sysroot : FilePath) :=
  sysroot / "bin" / "clang" |>.addExtension FilePath.exeExtension

/-- Standard path of shared libraries in a Lean installation. -/
def leanSharedLibDir (sysroot : FilePath) :=
  if Platform.isWindows then
    sysroot / "bin"
  else
    sysroot / "lib" / "lean"

/-- `libleanshared` file name. -/
def leanSharedLib  :=
  FilePath.addExtension "libleanshared" sharedLibExt

/-- `Init` shared library file name. -/
def initSharedLib : FilePath :=
  FilePath.addExtension "libInit_shared" sharedLibExt

/-- Path information about the local Lean installation. -/
structure LeanInstall where
  sysroot : FilePath
  githash : String := ""
  srcDir := sysroot / "src" / "lean"
  leanLibDir := sysroot / "lib" / "lean"
  includeDir := sysroot / "include"
  systemLibDir := sysroot / "lib"
  binDir := sysroot / "bin"
  lean := leanExe sysroot
  leanc := leancExe sysroot
  sharedLib := leanSharedLibDir sysroot / leanSharedLib
  initSharedLib := leanSharedLibDir sysroot / initSharedLib
  ar : FilePath := "ar"
  cc : FilePath := "cc"
  customCc : Bool := true
  cFlags := getCFlags sysroot |>.push "-Wno-unused-command-line-argument"
  linkStaticFlags := getLinkerFlags sysroot (linkStatic := true)
  linkSharedFlags := getLinkerFlags sysroot (linkStatic := false)
  ccFlags := cFlags
  ccLinkStaticFlags := linkStaticFlags
  ccLinkSharedFlags := linkSharedFlags
  deriving Inhabited, Repr

/--
A `SearchPath` including the Lean installation's shared library directories
(i.e., the system library and Lean library directories).
-/
def LeanInstall.sharedLibPath (self : LeanInstall) : SearchPath :=
  if Platform.isWindows then
    [self.binDir]
  else
    [self.leanLibDir, self.systemLibDir]

/-- The `LEAN_CC` of the Lean installation. -/
def LeanInstall.leanCc? (self : LeanInstall) : Option String :=
  if self.customCc then self.cc.toString else none

/-- The link-time flags for the C compiler of the Lean installation. -/
def LeanInstall.ccLinkFlags (shared : Bool) (self : LeanInstall) : Array String :=
  if shared then self.ccLinkSharedFlags else self.ccLinkStaticFlags

/-- Lake executable file name. -/
def lakeExe : FilePath :=
  FilePath.addExtension "lake" FilePath.exeExtension

/-- Path information about the local Lake installation. -/
structure LakeInstall where
  home : FilePath
  srcDir := home
  binDir := home / defaultBuildDir / defaultBinDir
  libDir := home / defaultBuildDir / defaultLeanLibDir
  lake := binDir / lakeExe
  deriving Inhabited, Repr

/-- Construct a Lake installation co-located with the specified Lean installation. -/
def LakeInstall.ofLean (lean : LeanInstall) : LakeInstall where
  home := lean.sysroot
  srcDir := lean.srcDir / "lake"
  binDir := lean.binDir
  libDir := lean.leanLibDir
  lake := lean.binDir / lakeExe

/-! ## Detection Functions -/

/--
Attempt to detect an Elan installation by checking the `ELAN` and `ELAN_HOME`
environment variables. If `ELAN` is set but empty, Elan is considered disabled.
-/
def findElanInstall? : BaseIO (Option ElanInstall) := do
  if let some home ← IO.getEnv "ELAN_HOME" then
    let elan := (← IO.getEnv "ELAN").getD "elan"
    if elan.trim.isEmpty then
      return none
    else
      return some {elan, home}
  return none

/--
Attempt to find the sysroot of the given `lean` command (if it exists)
by calling `lean --print-prefix` and returning the path it prints.
Defaults to trying the `lean` in `PATH`.
-/
def findLeanSysroot? (lean := "lean") : BaseIO (Option FilePath) := do
  let act : IO _ := do
    let out ← IO.Process.output {
      cmd := lean,
      args := #["--print-prefix"]
    }
    if out.exitCode == 0 then
      pure <| some <| FilePath.mk <| out.stdout.trim
    else
      pure <| none
  act.catchExceptions fun _ => pure none

/--
Construct the `LeanInstall` object for the given Lean sysroot.

Does the following:
1. Find `lean`'s githash.
2. Finds the  `ar` and `cc` to use with Lean.
3. Computes the sub-paths of the Lean install.

For (1), If `lake` is not-collocated with `lean`, invoke `lean --githash`;
otherwise, use Lake's `Lean.githash`. If the invocation fails, `githash` is
set to the empty string.

For (2), if `LEAN_AR` or `LEAN_CC` are defined, it uses those paths.
Otherwise, if Lean is packaged with an `llvm-ar` and/or `clang`, use them.
If not, use the `ar` and/or `cc` from the `AR` / `CC` environment variables
or the system's `PATH`. This last step is needed because internal builds of
Lean do not bundle these tools (unlike user-facing releases).

We also track whether `LEAN_CC` was set to determine whether it should
be set in the future for `lake env`. This is because if `LEAN_CC` was not set,
it needs to remain not set for `leanc` to work.
Even setting it to the bundled compiler will break `leanc` -- see
[leanprover/lean4#1281](https://github.com/leanprover/lean4/issues/1281).

For (3), it assumes that the Lean installation is organized the normal way.
That is, with its binaries located in `<lean-sysroot>/bin`, its
Lean libraries in `<lean-sysroot>/lib/lean`, and its system libraries in
`<lean-sysroot>/lib`.
-/
def LeanInstall.get (sysroot : FilePath) (collocated : Bool := false) : BaseIO LeanInstall := do
  let githash ← do
    if collocated then
      pure Lean.githash
    else
      -- Remark: This is expensive (at least on Windows), so try to avoid it.
      getGithash
  let ar ← findAr
  setCc {sysroot, githash, ar}
where
  getGithash := do
    EIO.catchExceptions (h := fun _ => pure "") do
      let out ← IO.Process.output {
        cmd := leanExe sysroot |>.toString,
        args := #["--githash"]
      }
      return out.stdout.trim
  findAr := do
    if let some ar ← IO.getEnv "LEAN_AR" then
      return FilePath.mk ar
    else
      let ar := leanArExe sysroot
      if (← ar.pathExists) then
        return ar
      else if let some ar ← IO.getEnv "AR" then
        return ar
      else
        return "ar"
  setCc i := do
    if let some cc ← IO.getEnv "LEAN_CC" then
      return withCustomCc i cc
    else
      let cc := leanCcExe sysroot
      if (← cc.pathExists) then
        return withInternalCc i cc
      else if let some cc ← IO.getEnv "CC" then
        return withCustomCc i cc
      else
        return withCustomCc i "cc"
  @[inline] withCustomCc (i : LeanInstall) cc :=
    {i with cc}
  withInternalCc (i : LeanInstall) cc :=
    let ccLinkFlags := getInternalLinkerFlags sysroot
    {i with
      cc, customCc := false
      ccFlags := i.cFlags ++ getInternalCFlags sysroot
      ccLinkStaticFlags := ccLinkFlags ++ i.linkStaticFlags
      ccLinkSharedFlags := ccLinkFlags ++ i.linkSharedFlags
    }

/--
Attempt to detect the installation of the given `lean` command
by calling `findLeanSysroot?`. See `LeanInstall.get` for how it assumes the
Lean install is organized.
-/
def findLeanCmdInstall? (lean := "lean") : BaseIO (Option LeanInstall) :=
  OptionT.run do LeanInstall.get (← findLeanSysroot? lean)

/--
Check if the running Lake's executable is co-located with Lean, and, if so,
try to return their joint home by assuming they are both located at `<home>/bin`.
-/
def findLakeLeanJointHome? : BaseIO (Option FilePath) := do
  if let .ok appPath ← IO.appPath.toBaseIO then
    if let some appDir := appPath.parent then
      let leanExe := appDir / "lean" |>.addExtension FilePath.exeExtension
      if (← leanExe.pathExists) then
        return appDir.parent
  return none

/--
Get the root of Lake's installation by assuming the executable
is located at `<lake-home>/.lake/build/bin/lake`.
-/
def lakeBuildHome? (lake : FilePath) : Option FilePath := do
  (← (← (← lake.parent).parent).parent).parent

/--
Heuristically validate that `getLakeBuildHome?` is a proper Lake installation
by check for `Lake.olean` in the installation's `lib` directory.
-/
def getLakeInstall? (lake : FilePath) : BaseIO (Option LakeInstall) := do
  let some home := lakeBuildHome? lake | return none
  let lake : LakeInstall := {home, lake}
  if (← lake.libDir / "Lake.olean" |>.pathExists) then
    return lake
  return none

/--
Attempt to detect Lean's installation by using the `LEAN` and `LEAN_SYSROOT`
environment variables.

If `LEAN_SYSROOT` is set, use it. Otherwise, check `LEAN` for the `lean`
executable. If `LEAN` is set but empty, Lean will be considered disabled.
Otherwise, Lean's location will be determined by trying `findLeanSysroot?`
using value of `LEAN` or, if unset, the `lean` in `PATH`.

See `LeanInstall.get` for how it assumes the Lean install is organized.
-/
def findLeanInstall? : BaseIO (Option LeanInstall) := do
  if let some sysroot ← IO.getEnv "LEAN_SYSROOT" then
    return some <| ← LeanInstall.get sysroot
  let lean ← do
    if let some lean ← IO.getEnv "LEAN" then
      if lean.trim.isEmpty then
        return none
      else
        pure lean
    else
      pure "lean"
  if let some sysroot ← findLeanSysroot? lean then
    return some <| ← LeanInstall.get sysroot
  return none

/--
Attempt to detect Lake's installation by first checking the `lakeBuildHome?`
of the running executable, then trying the `LAKE_HOME` environment variable.

It assumes that the Lake installation is organized the same way it is built.
That is, with its binary located at `<lake-home>/.lake/build/bin/lake` and its
static library and `.olean` files in `<lake-home>/.lake/build/lib`, and
its source files located directly in `<lake-home>`.
-/
def findLakeInstall? : BaseIO (Option LakeInstall) := do
  if let Except.ok lake ← IO.appPath.toBaseIO then
    if let some lake ← getLakeInstall? lake then
      return lake
  if let some home ← IO.getEnv "LAKE_HOME" then
    return some {home}
  return none

/--
Attempt to automatically detect an Elan, Lake, and Lean installation.

First, it calls `findElanInstall?` to detect a Elan installation.
Then it attempts to detect if Lake and Lean are part of a single installation
where the `lake` executable is co-located with the `lean` executable (i.e., they
are in the same directory). If Lean and Lake are not co-located, Lake will
attempt  to find the their installations separately by calling
`findLeanInstall?` and `findLakeInstall?`. Setting `LAKE_OVERRIDE_LEAN` to true
will force Lake to use `findLeanInstall?` even if co-located.

When co-located, Lake will assume that Lean and Lake's binaries are located in
`<sysroot>/bin`, their Lean libraries  in `<sysroot>/lib/lean`, Lean's source files
in `<sysroot>/src/lean`, and Lake's source files in `<sysroot>/src/lean/lake`,
following the pattern of a regular Lean toolchain.
-/
def findInstall? : BaseIO (Option ElanInstall × Option LeanInstall × Option LakeInstall) := do
  let elan? ← findElanInstall?
  if let some sysroot ← findLakeLeanJointHome? then
    if (← IO.getEnv "LAKE_OVERRIDE_LEAN").bind envToBool? |>.getD false then
      let lake := LakeInstall.ofLean {sysroot}
      return (elan?, ← findLeanInstall?, lake)
    else
      let lean ← LeanInstall.get sysroot (collocated := true)
      let lake := LakeInstall.ofLean lean
      return (elan?, lean, lake)
  else
    return (elan?, ← findLeanInstall?, ← findLakeInstall?)<|MERGE_RESOLUTION|>--- conflicted
+++ resolved
@@ -3,12 +3,10 @@
 Released under Apache 2.0 license as described in the file LICENSE.
 Authors: Mac Malone
 -/
-<<<<<<< HEAD
+
 prelude
 import Init.Control.Option
-=======
 import Lean.Compiler.FFI
->>>>>>> b2336fd9
 import Lake.Util.NativeLib
 import Lake.Config.Defaults
 

--- conflicted
+++ resolved
@@ -3,11 +3,7 @@
 Released under Apache 2.0 license as described in the file LICENSE.
 Authors: Mac Malone
 -/
-<<<<<<< HEAD
 prelude
-import Lean.Compiler.FFI
-=======
->>>>>>> b2336fd9
 import Lake.Config.Module
 
 namespace Lake

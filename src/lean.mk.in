# Copyright (c) 2018 Simon Hudon. All rights reserved.
# Released under Apache 2.0 license as described in the file LICENSE.
# Authors: Simon Hudon, Sebastian Ullrich, Leonardo de Moura

# We compile all source files in $PKG/ as well as $PKG.lean. $PKG is also used for naming binary files.
ifndef PKG
  PKG = $(strip $(subst .lean,, $(wildcard *.lean)))
  ifneq ($(words $(PKG)), 1)
    $(error no unique .lean file found in current directory, please specify PKG)
  endif
endif

LEAN = lean
LEANC = leanc
LEAN_AR = @CMAKE_AR@
OUT = build
OLEAN_OUT = $(OUT)
TEMP_OUT = $(OUT)/temp
C_OUT = $(TEMP_OUT)
BC_OUT = $(TEMP_OUT)
BIN_OUT = $(OUT)/bin
LIB_OUT = $(OUT)/lib
BIN_NAME = $(PKG)
STATIC_LIB_NAME = lib$(PKG).a
LEAN_OPTS = @LEAN_EXTRA_MAKE_OPTS@
LEANC_OPTS = -O3 -DNDEBUG
LINK_OPTS =

# more FS entries to build SRCS from, for parallel build of .oleans (but not .os)
EXTRA_SRC_ROOTS =

# ignore error messages from missing parts, e.g. Leanc/
SRCS = $(shell find $(PKG) $(PKG).lean $(EXTRA_SRC_ROOTS) -name '*.lean' 2> /dev/null)
DEPS = $(addprefix $(TEMP_OUT)/,$(SRCS:.lean=.depend))
export LEAN_PATH += @LEAN_PATH_SEPARATOR@$(OLEAN_OUT)
OBJS = $(addprefix $(OLEAN_OUT)/, $(SRCS:.lean=.olean))
ifdef C_ONLY
# There are no .lean files in stage0/src/
NAT_OBJS = $(patsubst %.c,$(TEMP_OUT)/%.o,$(shell cd $(C_OUT); find $(PKG) $(PKG).c -name '*.c' 2> /dev/null))
ALL_NAT_OBJS = $(NAT_OBJS)
else
NAT_OBJS = $(patsubst %.lean,$(TEMP_OUT)/%.o,$(shell find $(PKG) $(PKG).lean -name '*.lean' 2> /dev/null))
# include `EXTRA_SRC_ROOTS` when compiling individual `.o`s but not when building libraries
ALL_NAT_OBJS = $(patsubst %.lean,$(TEMP_OUT)/%.o,$(SRCS))
endif

SHELL = /usr/bin/env bash -euo pipefail

.PHONY: all bin lib depends clean
# Disable all default make rules
.SUFFIXES:

objs: $(OBJS) $(ALL_NAT_OBJS)

bin: $(BIN_OUT)/$(BIN_NAME)

lib: $(LIB_OUT)/$(STATIC_LIB_NAME)
lib.export: $(TEMP_OUT)/$(STATIC_LIB_NAME).export

depends: $(DEPS)

$(OLEAN_OUT)/$(PKG) $(LIB_OUT) $(BIN_OUT):
	@mkdir -p "$@"

# Make sure the .olean output directory exists so that `lean --deps` knows where this package's
# .olean files will be located even before any of them are actually built.
$(TEMP_OUT)/%.depend: %.lean | $(OLEAN_OUT)/$(PKG)
	@mkdir -p "$(TEMP_OUT)/$(*D)"
# convert path separators and newlines on Windows
	deps=`$(LEAN) --deps $<` || (echo "$(LEAN) --deps $< failed ($$?): $$deps"; exit 1); \
  deps=`echo "$$deps" | tr '\\\\' / | tr -d '\\r'`; \
  echo $(OLEAN_OUT)/$*.olean: $$deps > $@

$(OLEAN_OUT)/%.olean: %.lean $(TEMP_OUT)/%.depend $(MORE_DEPS)
ifdef CMAKE_LIKE_OUTPUT
	@echo "[    ] Building $<"
endif
	@mkdir -p $(OLEAN_OUT)/$(*D)
	LEAN_OPTS="$(LEAN_OPTS)"; \
	[[ -z "$(LLVM)" ]] || LEAN_OPTS+=" --bc=$(TEMP_OUT)/$*.bc.tmp"; \
	$(LEAN) $$LEAN_OPTS -o "$@" -i "$(OLEAN_OUT)/$*.ilean" --c="$(TEMP_OUT)/$*.c.tmp" "$<"
# create the .c file atomically
	@mv "$(TEMP_OUT)/$*.c.tmp" "$(C_OUT)/$*.c"
ifdef LLVM
	@mv "$(TEMP_OUT)/$*.bc.tmp" "$(BC_OUT)/$*.bc"
endif

$(OLEAN_OUT)/%.ilean: $(OLEAN_OUT)/%.olean
	@

ifndef C_ONLY
$(C_OUT)/%.c: $(OLEAN_OUT)/%.olean
	@

$(BC_OUT)/%.bc: $(OLEAN_OUT)/%.olean
	@
endif

ifdef LLVM
$(TEMP_OUT)/%.o.export: $(BC_OUT)/%.bc
else
$(TEMP_OUT)/%.o.export: $(C_OUT)/%.c
endif
ifdef CMAKE_LIKE_OUTPUT
	@echo "[    ] Building $<"
endif
	@mkdir -p "$(@D)"
	$(LEANC) -c -o $@ $< $(LEANC_OPTS) -DLEAN_EXPORTING

# On Windows, rebuild .o not intended for shared libraries
# without dllexport because of symbol limit;
# on other platforms, no point in bothering
ifeq (@CMAKE_SYSTEM_NAME@, Windows)
ifdef LLVM
$(TEMP_OUT)/%.o: $(BC_OUT)/%.bc
else
$(TEMP_OUT)/%.o: $(C_OUT)/%.c
endif
ifdef CMAKE_LIKE_OUTPUT
	@echo "[    ] Building $<"
endif
	@mkdir -p "$(@D)"
	$(LEANC) -c -o $@ $< $(LEANC_OPTS)
else
$(TEMP_OUT)/%.o: $(TEMP_OUT)/%.o.export
	ln -f $< $@
endif

<<<<<<< HEAD
$(BIN_OUT)/$(BIN_NAME): $(TEMP_OUT)/$(STATIC_LIB_NAME).export | $(BIN_OUT)
=======
$(BIN_OUT)/$(BIN_NAME): $(NAT_OBJS) | $(BIN_OUT)
>>>>>>> 1151d73a
ifdef CMAKE_LIKE_OUTPUT
	@echo "[    ] Linking $@"
endif
# on Windows, must remove binary before writing a new one (since the old one may be in use)
	@rm -f $@
	$(LEANC) -o "$@" $< $(LEANC_OPTS) $(LINK_OPTS)

ifeq (@CMAKE_SYSTEM_NAME@, Windows)
<<<<<<< HEAD
$(LIB_OUT)/$(STATIC_LIB_NAME): $(addprefix $(TEMP_OUT)/,$(REL_OS)) | $(LIB_OUT)
	@rm -f $@
	$(file >$@.in) $(foreach O,$^,$(file >>$@.in,"$O"))
	@$(LEAN_AR) rcs $@ @$@.in
	@rm -f $@.in
$(TEMP_OUT)/$(STATIC_LIB_NAME).export: $(foreach O,$(REL_OS), $(TEMP_OUT)/$(O).export) | $(LIB_OUT)
	@rm -f $@
	$(file >$@.in) $(foreach O,$^,$(file >>$@.in,"$O"))
	@$(LEAN_AR) rcs $@ @$@.in
	@rm -f $@.in
else
$(LIB_OUT)/$(STATIC_LIB_NAME): $(addprefix $(TEMP_OUT)/,$(REL_OS)) | $(LIB_OUT)
	@rm -f $@
=======
$(LIB_OUT)/$(STATIC_LIB_NAME): $(NAT_OBJS) | $(LIB_OUT)
	@rm -f $@
	$(file >$@.in) $(foreach O,$^,$(file >>$@.in,"$O"))
	@$(LEAN_AR) rcs $@ @$@.in
	@rm -f $@.in
else
$(LIB_OUT)/$(STATIC_LIB_NAME): $(NAT_OBJS) | $(LIB_OUT)
	@rm -f $@
>>>>>>> 1151d73a
# no response file support on macOS, but also no need for them
	@$(LEAN_AR) rcs $@ $^
endif

$(TEMP_OUT)/$(STATIC_LIB_NAME).export: $(LIB_OUT)/$(STATIC_LIB_NAME)
	ln -f $< $@
endif

clean:
	rm -rf $(OUT)

.PRECIOUS: $(BC_OUT)/%.bc $(C_OUT)/%.c $(TEMP_OUT)/%.o $(TEMP_OUT)/%.o.export

ifndef C_ONLY
include $(DEPS)
endif<|MERGE_RESOLUTION|>--- conflicted
+++ resolved
@@ -126,11 +126,7 @@
 	ln -f $< $@
 endif
 
-<<<<<<< HEAD
 $(BIN_OUT)/$(BIN_NAME): $(TEMP_OUT)/$(STATIC_LIB_NAME).export | $(BIN_OUT)
-=======
-$(BIN_OUT)/$(BIN_NAME): $(NAT_OBJS) | $(BIN_OUT)
->>>>>>> 1151d73a
 ifdef CMAKE_LIKE_OUTPUT
 	@echo "[    ] Linking $@"
 endif
@@ -139,22 +135,12 @@
 	$(LEANC) -o "$@" $< $(LEANC_OPTS) $(LINK_OPTS)
 
 ifeq (@CMAKE_SYSTEM_NAME@, Windows)
-<<<<<<< HEAD
-$(LIB_OUT)/$(STATIC_LIB_NAME): $(addprefix $(TEMP_OUT)/,$(REL_OS)) | $(LIB_OUT)
+$(LIB_OUT)/$(STATIC_LIB_NAME): $(NAT_OBJS) | $(LIB_OUT)
 	@rm -f $@
 	$(file >$@.in) $(foreach O,$^,$(file >>$@.in,"$O"))
 	@$(LEAN_AR) rcs $@ @$@.in
 	@rm -f $@.in
-$(TEMP_OUT)/$(STATIC_LIB_NAME).export: $(foreach O,$(REL_OS), $(TEMP_OUT)/$(O).export) | $(LIB_OUT)
-	@rm -f $@
-	$(file >$@.in) $(foreach O,$^,$(file >>$@.in,"$O"))
-	@$(LEAN_AR) rcs $@ @$@.in
-	@rm -f $@.in
-else
-$(LIB_OUT)/$(STATIC_LIB_NAME): $(addprefix $(TEMP_OUT)/,$(REL_OS)) | $(LIB_OUT)
-	@rm -f $@
-=======
-$(LIB_OUT)/$(STATIC_LIB_NAME): $(NAT_OBJS) | $(LIB_OUT)
+$(TEMP_OUT)/$(STATIC_LIB_NAME).export: $(addsuffix .export,$(NAT)OBJS)) | $(LIB_OUT)
 	@rm -f $@
 	$(file >$@.in) $(foreach O,$^,$(file >>$@.in,"$O"))
 	@$(LEAN_AR) rcs $@ @$@.in
@@ -162,7 +148,6 @@
 else
 $(LIB_OUT)/$(STATIC_LIB_NAME): $(NAT_OBJS) | $(LIB_OUT)
 	@rm -f $@
->>>>>>> 1151d73a
 # no response file support on macOS, but also no need for them
 	@$(LEAN_AR) rcs $@ $^
 endif

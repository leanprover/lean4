--- conflicted
+++ resolved
@@ -52,11 +52,7 @@
 }
 
 static expr eta_expand(elab_environment const & env, expr const & e) {
-<<<<<<< HEAD
-    return type_checker(env.to_kernel_env_no_async()).eta_expand(e);
-=======
     return type_checker(env.to_kernel_env()).eta_expand(e);
->>>>>>> e04a5fba
 }
 
 template<typename F>

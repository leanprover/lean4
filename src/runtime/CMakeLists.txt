set(RUNTIME_OBJS debug.cpp thread.cpp mpz.cpp mpq.cpp utf8.cpp
object.cpp apply.cpp exception.cpp interrupt.cpp memory.cpp
stackinfo.cpp compact.cpp init_module.cpp io.cpp hash.cpp
platform.cpp alloc.cpp allocprof.cpp sharecommon.cpp stack_overflow.cpp
process.cpp object_ref.cpp)
add_library(leanrt_initial-exec STATIC ${RUNTIME_OBJS})
set_target_properties(leanrt_initial-exec PROPERTIES
  ARCHIVE_OUTPUT_DIRECTORY ${CMAKE_CURRENT_BINARY_DIR})

# The above library, like all other C++ code, is built using `-ftls-model=initial-exec`, which is necessary for linking it into `leanshared`,
# but introduces a measurable overhead while accessing the thread-local variable `g_heap` when allocating and deallocating. Therefore we compile
# the runtime again with the more restrictive `local-exec` and use it when linking Lean code statically, i.e. not against `leanshared`.
<<<<<<< HEAD
add_library(libleanrt STATIC ${RUNTIME_OBJS})
set_target_properties(libleanrt PROPERTIES
  ARCHIVE_OUTPUT_DIRECTORY ${CMAKE_CURRENT_BINARY_DIR})
if (NOT MSVC)
target_compile_options(libleanrt PRIVATE -ftls-model=local-exec)
=======
add_library(leanrt STATIC ${RUNTIME_OBJS})
set_target_properties(leanrt PROPERTIES
  ARCHIVE_OUTPUT_DIRECTORY ${CMAKE_ARCHIVE_OUTPUT_DIRECTORY})
if (NOT MSVC)
target_compile_options(leanrt PRIVATE -ftls-model=local-exec)
>>>>>>> b1bd3fc3
endif()

if(LLVM)
  add_custom_command(
    OUTPUT libleanrt.bc
    DEPENDS ${RUNTIME_OBJS} lean_inlines.c
    # compile each runtime file with the original compile flags plus `-emit-llvm`, then `llvm-link` them together
    COMMAND bash -ec "rm -rf runtmp || true; mkdir runtmp; for f in ${RUNTIME_OBJS_STR} lean_inlines.c; do ${CMAKE_CXX_COMPILER_LAUNCHER} ${CMAKE_CXX_COMPILER} ${CMAKE_CXX_FLAGS} ${LEANC_OPTS} -I$<JOIN:$<TARGET_PROPERTY:leanrt_initial-exec,INCLUDE_DIRECTORIES>, -I> $([[ $f = \*.cpp ]] || echo \"-x c\") \"${CMAKE_CURRENT_SOURCE_DIR}/$f\" -S -emit-llvm -o runtmp/$f.ll; done; llvm-link runtmp/*.ll -o libleanrt.bc"
    VERBATIM)
  add_custom_target(runtime_bc DEPENDS libleanrt.bc)
endif()<|MERGE_RESOLUTION|>--- conflicted
+++ resolved
@@ -10,19 +10,11 @@
 # The above library, like all other C++ code, is built using `-ftls-model=initial-exec`, which is necessary for linking it into `leanshared`,
 # but introduces a measurable overhead while accessing the thread-local variable `g_heap` when allocating and deallocating. Therefore we compile
 # the runtime again with the more restrictive `local-exec` and use it when linking Lean code statically, i.e. not against `leanshared`.
-<<<<<<< HEAD
-add_library(libleanrt STATIC ${RUNTIME_OBJS})
-set_target_properties(libleanrt PROPERTIES
-  ARCHIVE_OUTPUT_DIRECTORY ${CMAKE_CURRENT_BINARY_DIR})
-if (NOT MSVC)
-target_compile_options(libleanrt PRIVATE -ftls-model=local-exec)
-=======
 add_library(leanrt STATIC ${RUNTIME_OBJS})
 set_target_properties(leanrt PROPERTIES
   ARCHIVE_OUTPUT_DIRECTORY ${CMAKE_ARCHIVE_OUTPUT_DIRECTORY})
 if (NOT MSVC)
 target_compile_options(leanrt PRIVATE -ftls-model=local-exec)
->>>>>>> b1bd3fc3
 endif()
 
 if(LLVM)

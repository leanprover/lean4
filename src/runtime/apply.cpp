--- conflicted
+++ resolved
@@ -105,41 +105,22 @@
 if (arity == fixed + 1) {
   if (lean_is_exclusive(f)) {
     switch (arity) {
-<<<<<<< HEAD
-    case 1: { fn1 fn = FN1(f); lean_free_small_object(f); return fn(a1); }
-    case 2: { obj* fx0 = fx(0); fn2 fn = FN2(f); lean_free_small_object(f); return fn(fx0, a1); }
-    case 3: { obj* fx0 = fx(0); obj* fx1 = fx(1); fn3 fn = FN3(f); lean_free_small_object(f); return fn(fx0, fx1, a1); }
-    case 4: { obj* fx0 = fx(0); obj* fx1 = fx(1); obj* fx2 = fx(2); fn4 fn = FN4(f); lean_free_small_object(f); return fn(fx0, fx1, fx2, a1); }
-    case 5: { obj* fx0 = fx(0); obj* fx1 = fx(1); obj* fx2 = fx(2); obj* fx3 = fx(3); fn5 fn = FN5(f); lean_free_small_object(f); return fn(fx0, fx1, fx2, fx3, a1); }
-    case 6: { obj* fx0 = fx(0); obj* fx1 = fx(1); obj* fx2 = fx(2); obj* fx3 = fx(3); obj* fx4 = fx(4); fn6 fn = FN6(f); lean_free_small_object(f); return fn(fx0, fx1, fx2, fx3, fx4, a1); }
-    case 7: { obj* fx0 = fx(0); obj* fx1 = fx(1); obj* fx2 = fx(2); obj* fx3 = fx(3); obj* fx4 = fx(4); obj* fx5 = fx(5); fn7 fn = FN7(f); lean_free_small_object(f); return fn(fx0, fx1, fx2, fx3, fx4, fx5, a1); }
-    case 8: { obj* fx0 = fx(0); obj* fx1 = fx(1); obj* fx2 = fx(2); obj* fx3 = fx(3); obj* fx4 = fx(4); obj* fx5 = fx(5); obj* fx6 = fx(6); fn8 fn = FN8(f); lean_free_small_object(f); return fn(fx0, fx1, fx2, fx3, fx4, fx5, fx6, a1); }
-    case 9: { obj* fx0 = fx(0); obj* fx1 = fx(1); obj* fx2 = fx(2); obj* fx3 = fx(3); obj* fx4 = fx(4); obj* fx5 = fx(5); obj* fx6 = fx(6); obj* fx7 = fx(7); fn9 fn = FN9(f); lean_free_small_object(f); return fn(fx0, fx1, fx2, fx3, fx4, fx5, fx6, fx7, a1); }
-    case 10: { obj* fx0 = fx(0); obj* fx1 = fx(1); obj* fx2 = fx(2); obj* fx3 = fx(3); obj* fx4 = fx(4); obj* fx5 = fx(5); obj* fx6 = fx(6); obj* fx7 = fx(7); obj* fx8 = fx(8); fn10 fn = FN10(f); lean_free_small_object(f); return fn(fx0, fx1, fx2, fx3, fx4, fx5, fx6, fx7, fx8, a1); }
-    case 11: { obj* fx0 = fx(0); obj* fx1 = fx(1); obj* fx2 = fx(2); obj* fx3 = fx(3); obj* fx4 = fx(4); obj* fx5 = fx(5); obj* fx6 = fx(6); obj* fx7 = fx(7); obj* fx8 = fx(8); obj* fx9 = fx(9); fn11 fn = FN11(f); lean_free_small_object(f); return fn(fx0, fx1, fx2, fx3, fx4, fx5, fx6, fx7, fx8, fx9, a1); }
-    case 12: { obj* fx0 = fx(0); obj* fx1 = fx(1); obj* fx2 = fx(2); obj* fx3 = fx(3); obj* fx4 = fx(4); obj* fx5 = fx(5); obj* fx6 = fx(6); obj* fx7 = fx(7); obj* fx8 = fx(8); obj* fx9 = fx(9); obj* fx10 = fx(10); fn12 fn = FN12(f); lean_free_small_object(f); return fn(fx0, fx1, fx2, fx3, fx4, fx5, fx6, fx7, fx8, fx9, fx10, a1); }
-    case 13: { obj* fx0 = fx(0); obj* fx1 = fx(1); obj* fx2 = fx(2); obj* fx3 = fx(3); obj* fx4 = fx(4); obj* fx5 = fx(5); obj* fx6 = fx(6); obj* fx7 = fx(7); obj* fx8 = fx(8); obj* fx9 = fx(9); obj* fx10 = fx(10); obj* fx11 = fx(11); fn13 fn = FN13(f); lean_free_small_object(f); return fn(fx0, fx1, fx2, fx3, fx4, fx5, fx6, fx7, fx8, fx9, fx10, fx11, a1); }
-    case 14: { obj* fx0 = fx(0); obj* fx1 = fx(1); obj* fx2 = fx(2); obj* fx3 = fx(3); obj* fx4 = fx(4); obj* fx5 = fx(5); obj* fx6 = fx(6); obj* fx7 = fx(7); obj* fx8 = fx(8); obj* fx9 = fx(9); obj* fx10 = fx(10); obj* fx11 = fx(11); obj* fx12 = fx(12); fn14 fn = FN14(f); lean_free_small_object(f); return fn(fx0, fx1, fx2, fx3, fx4, fx5, fx6, fx7, fx8, fx9, fx10, fx11, fx12, a1); }
-    case 15: { obj* fx0 = fx(0); obj* fx1 = fx(1); obj* fx2 = fx(2); obj* fx3 = fx(3); obj* fx4 = fx(4); obj* fx5 = fx(5); obj* fx6 = fx(6); obj* fx7 = fx(7); obj* fx8 = fx(8); obj* fx9 = fx(9); obj* fx10 = fx(10); obj* fx11 = fx(11); obj* fx12 = fx(12); obj* fx13 = fx(13); fn15 fn = FN15(f); lean_free_small_object(f); return fn(fx0, fx1, fx2, fx3, fx4, fx5, fx6, fx7, fx8, fx9, fx10, fx11, fx12, fx13, a1); }
-    case 16: { obj* fx0 = fx(0); obj* fx1 = fx(1); obj* fx2 = fx(2); obj* fx3 = fx(3); obj* fx4 = fx(4); obj* fx5 = fx(5); obj* fx6 = fx(6); obj* fx7 = fx(7); obj* fx8 = fx(8); obj* fx9 = fx(9); obj* fx10 = fx(10); obj* fx11 = fx(11); obj* fx12 = fx(12); obj* fx13 = fx(13); obj* fx14 = fx(14); fn16 fn = FN16(f); lean_free_small_object(f); return fn(fx0, fx1, fx2, fx3, fx4, fx5, fx6, fx7, fx8, fx9, fx10, fx11, fx12, fx13, fx14, a1); }
-=======
-    case 1: { obj* r = FN1(f)(a1); lean_free_object(f); return r; }
-    case 2: { obj* r = FN2(f)(fx(0), a1); lean_free_object(f); return r; }
-    case 3: { obj* r = FN3(f)(fx(0), fx(1), a1); lean_free_object(f); return r; }
-    case 4: { obj* r = FN4(f)(fx(0), fx(1), fx(2), a1); lean_free_object(f); return r; }
-    case 5: { obj* r = FN5(f)(fx(0), fx(1), fx(2), fx(3), a1); lean_free_object(f); return r; }
-    case 6: { obj* r = FN6(f)(fx(0), fx(1), fx(2), fx(3), fx(4), a1); lean_free_object(f); return r; }
-    case 7: { obj* r = FN7(f)(fx(0), fx(1), fx(2), fx(3), fx(4), fx(5), a1); lean_free_object(f); return r; }
-    case 8: { obj* r = FN8(f)(fx(0), fx(1), fx(2), fx(3), fx(4), fx(5), fx(6), a1); lean_free_object(f); return r; }
-    case 9: { obj* r = FN9(f)(fx(0), fx(1), fx(2), fx(3), fx(4), fx(5), fx(6), fx(7), a1); lean_free_object(f); return r; }
-    case 10: { obj* r = FN10(f)(fx(0), fx(1), fx(2), fx(3), fx(4), fx(5), fx(6), fx(7), fx(8), a1); lean_free_object(f); return r; }
-    case 11: { obj* r = FN11(f)(fx(0), fx(1), fx(2), fx(3), fx(4), fx(5), fx(6), fx(7), fx(8), fx(9), a1); lean_free_object(f); return r; }
-    case 12: { obj* r = FN12(f)(fx(0), fx(1), fx(2), fx(3), fx(4), fx(5), fx(6), fx(7), fx(8), fx(9), fx(10), a1); lean_free_object(f); return r; }
-    case 13: { obj* r = FN13(f)(fx(0), fx(1), fx(2), fx(3), fx(4), fx(5), fx(6), fx(7), fx(8), fx(9), fx(10), fx(11), a1); lean_free_object(f); return r; }
-    case 14: { obj* r = FN14(f)(fx(0), fx(1), fx(2), fx(3), fx(4), fx(5), fx(6), fx(7), fx(8), fx(9), fx(10), fx(11), fx(12), a1); lean_free_object(f); return r; }
-    case 15: { obj* r = FN15(f)(fx(0), fx(1), fx(2), fx(3), fx(4), fx(5), fx(6), fx(7), fx(8), fx(9), fx(10), fx(11), fx(12), fx(13), a1); lean_free_object(f); return r; }
-    case 16: { obj* r = FN16(f)(fx(0), fx(1), fx(2), fx(3), fx(4), fx(5), fx(6), fx(7), fx(8), fx(9), fx(10), fx(11), fx(12), fx(13), fx(14), a1); lean_free_object(f); return r; }
->>>>>>> cec9758c
+    case 1: { fn1 fn = FN1(f); lean_free_object(f); return fn(a1); }
+    case 2: { obj* fx0 = fx(0); fn2 fn = FN2(f); lean_free_object(f); return fn(fx0, a1); }
+    case 3: { obj* fx0 = fx(0); obj* fx1 = fx(1); fn3 fn = FN3(f); lean_free_object(f); return fn(fx0, fx1, a1); }
+    case 4: { obj* fx0 = fx(0); obj* fx1 = fx(1); obj* fx2 = fx(2); fn4 fn = FN4(f); lean_free_object(f); return fn(fx0, fx1, fx2, a1); }
+    case 5: { obj* fx0 = fx(0); obj* fx1 = fx(1); obj* fx2 = fx(2); obj* fx3 = fx(3); fn5 fn = FN5(f); lean_free_object(f); return fn(fx0, fx1, fx2, fx3, a1); }
+    case 6: { obj* fx0 = fx(0); obj* fx1 = fx(1); obj* fx2 = fx(2); obj* fx3 = fx(3); obj* fx4 = fx(4); fn6 fn = FN6(f); lean_free_object(f); return fn(fx0, fx1, fx2, fx3, fx4, a1); }
+    case 7: { obj* fx0 = fx(0); obj* fx1 = fx(1); obj* fx2 = fx(2); obj* fx3 = fx(3); obj* fx4 = fx(4); obj* fx5 = fx(5); fn7 fn = FN7(f); lean_free_object(f); return fn(fx0, fx1, fx2, fx3, fx4, fx5, a1); }
+    case 8: { obj* fx0 = fx(0); obj* fx1 = fx(1); obj* fx2 = fx(2); obj* fx3 = fx(3); obj* fx4 = fx(4); obj* fx5 = fx(5); obj* fx6 = fx(6); fn8 fn = FN8(f); lean_free_object(f); return fn(fx0, fx1, fx2, fx3, fx4, fx5, fx6, a1); }
+    case 9: { obj* fx0 = fx(0); obj* fx1 = fx(1); obj* fx2 = fx(2); obj* fx3 = fx(3); obj* fx4 = fx(4); obj* fx5 = fx(5); obj* fx6 = fx(6); obj* fx7 = fx(7); fn9 fn = FN9(f); lean_free_object(f); return fn(fx0, fx1, fx2, fx3, fx4, fx5, fx6, fx7, a1); }
+    case 10: { obj* fx0 = fx(0); obj* fx1 = fx(1); obj* fx2 = fx(2); obj* fx3 = fx(3); obj* fx4 = fx(4); obj* fx5 = fx(5); obj* fx6 = fx(6); obj* fx7 = fx(7); obj* fx8 = fx(8); fn10 fn = FN10(f); lean_free_object(f); return fn(fx0, fx1, fx2, fx3, fx4, fx5, fx6, fx7, fx8, a1); }
+    case 11: { obj* fx0 = fx(0); obj* fx1 = fx(1); obj* fx2 = fx(2); obj* fx3 = fx(3); obj* fx4 = fx(4); obj* fx5 = fx(5); obj* fx6 = fx(6); obj* fx7 = fx(7); obj* fx8 = fx(8); obj* fx9 = fx(9); fn11 fn = FN11(f); lean_free_object(f); return fn(fx0, fx1, fx2, fx3, fx4, fx5, fx6, fx7, fx8, fx9, a1); }
+    case 12: { obj* fx0 = fx(0); obj* fx1 = fx(1); obj* fx2 = fx(2); obj* fx3 = fx(3); obj* fx4 = fx(4); obj* fx5 = fx(5); obj* fx6 = fx(6); obj* fx7 = fx(7); obj* fx8 = fx(8); obj* fx9 = fx(9); obj* fx10 = fx(10); fn12 fn = FN12(f); lean_free_object(f); return fn(fx0, fx1, fx2, fx3, fx4, fx5, fx6, fx7, fx8, fx9, fx10, a1); }
+    case 13: { obj* fx0 = fx(0); obj* fx1 = fx(1); obj* fx2 = fx(2); obj* fx3 = fx(3); obj* fx4 = fx(4); obj* fx5 = fx(5); obj* fx6 = fx(6); obj* fx7 = fx(7); obj* fx8 = fx(8); obj* fx9 = fx(9); obj* fx10 = fx(10); obj* fx11 = fx(11); fn13 fn = FN13(f); lean_free_object(f); return fn(fx0, fx1, fx2, fx3, fx4, fx5, fx6, fx7, fx8, fx9, fx10, fx11, a1); }
+    case 14: { obj* fx0 = fx(0); obj* fx1 = fx(1); obj* fx2 = fx(2); obj* fx3 = fx(3); obj* fx4 = fx(4); obj* fx5 = fx(5); obj* fx6 = fx(6); obj* fx7 = fx(7); obj* fx8 = fx(8); obj* fx9 = fx(9); obj* fx10 = fx(10); obj* fx11 = fx(11); obj* fx12 = fx(12); fn14 fn = FN14(f); lean_free_object(f); return fn(fx0, fx1, fx2, fx3, fx4, fx5, fx6, fx7, fx8, fx9, fx10, fx11, fx12, a1); }
+    case 15: { obj* fx0 = fx(0); obj* fx1 = fx(1); obj* fx2 = fx(2); obj* fx3 = fx(3); obj* fx4 = fx(4); obj* fx5 = fx(5); obj* fx6 = fx(6); obj* fx7 = fx(7); obj* fx8 = fx(8); obj* fx9 = fx(9); obj* fx10 = fx(10); obj* fx11 = fx(11); obj* fx12 = fx(12); obj* fx13 = fx(13); fn15 fn = FN15(f); lean_free_object(f); return fn(fx0, fx1, fx2, fx3, fx4, fx5, fx6, fx7, fx8, fx9, fx10, fx11, fx12, fx13, a1); }
+    case 16: { obj* fx0 = fx(0); obj* fx1 = fx(1); obj* fx2 = fx(2); obj* fx3 = fx(3); obj* fx4 = fx(4); obj* fx5 = fx(5); obj* fx6 = fx(6); obj* fx7 = fx(7); obj* fx8 = fx(8); obj* fx9 = fx(9); obj* fx10 = fx(10); obj* fx11 = fx(11); obj* fx12 = fx(12); obj* fx13 = fx(13); obj* fx14 = fx(14); fn16 fn = FN16(f); lean_free_object(f); return fn(fx0, fx1, fx2, fx3, fx4, fx5, fx6, fx7, fx8, fx9, fx10, fx11, fx12, fx13, fx14, a1); }
     }
   }
   switch (arity) {
@@ -183,39 +164,21 @@
 if (arity == fixed + 2) {
   if (lean_is_exclusive(f)) {
     switch (arity) {
-<<<<<<< HEAD
-    case 2: { fn2 fn = FN2(f); lean_free_small_object(f); return fn(a1, a2); }
-    case 3: { obj* fx0 = fx(0); fn3 fn = FN3(f); lean_free_small_object(f); return fn(fx0, a1, a2); }
-    case 4: { obj* fx0 = fx(0); obj* fx1 = fx(1); fn4 fn = FN4(f); lean_free_small_object(f); return fn(fx0, fx1, a1, a2); }
-    case 5: { obj* fx0 = fx(0); obj* fx1 = fx(1); obj* fx2 = fx(2); fn5 fn = FN5(f); lean_free_small_object(f); return fn(fx0, fx1, fx2, a1, a2); }
-    case 6: { obj* fx0 = fx(0); obj* fx1 = fx(1); obj* fx2 = fx(2); obj* fx3 = fx(3); fn6 fn = FN6(f); lean_free_small_object(f); return fn(fx0, fx1, fx2, fx3, a1, a2); }
-    case 7: { obj* fx0 = fx(0); obj* fx1 = fx(1); obj* fx2 = fx(2); obj* fx3 = fx(3); obj* fx4 = fx(4); fn7 fn = FN7(f); lean_free_small_object(f); return fn(fx0, fx1, fx2, fx3, fx4, a1, a2); }
-    case 8: { obj* fx0 = fx(0); obj* fx1 = fx(1); obj* fx2 = fx(2); obj* fx3 = fx(3); obj* fx4 = fx(4); obj* fx5 = fx(5); fn8 fn = FN8(f); lean_free_small_object(f); return fn(fx0, fx1, fx2, fx3, fx4, fx5, a1, a2); }
-    case 9: { obj* fx0 = fx(0); obj* fx1 = fx(1); obj* fx2 = fx(2); obj* fx3 = fx(3); obj* fx4 = fx(4); obj* fx5 = fx(5); obj* fx6 = fx(6); fn9 fn = FN9(f); lean_free_small_object(f); return fn(fx0, fx1, fx2, fx3, fx4, fx5, fx6, a1, a2); }
-    case 10: { obj* fx0 = fx(0); obj* fx1 = fx(1); obj* fx2 = fx(2); obj* fx3 = fx(3); obj* fx4 = fx(4); obj* fx5 = fx(5); obj* fx6 = fx(6); obj* fx7 = fx(7); fn10 fn = FN10(f); lean_free_small_object(f); return fn(fx0, fx1, fx2, fx3, fx4, fx5, fx6, fx7, a1, a2); }
-    case 11: { obj* fx0 = fx(0); obj* fx1 = fx(1); obj* fx2 = fx(2); obj* fx3 = fx(3); obj* fx4 = fx(4); obj* fx5 = fx(5); obj* fx6 = fx(6); obj* fx7 = fx(7); obj* fx8 = fx(8); fn11 fn = FN11(f); lean_free_small_object(f); return fn(fx0, fx1, fx2, fx3, fx4, fx5, fx6, fx7, fx8, a1, a2); }
-    case 12: { obj* fx0 = fx(0); obj* fx1 = fx(1); obj* fx2 = fx(2); obj* fx3 = fx(3); obj* fx4 = fx(4); obj* fx5 = fx(5); obj* fx6 = fx(6); obj* fx7 = fx(7); obj* fx8 = fx(8); obj* fx9 = fx(9); fn12 fn = FN12(f); lean_free_small_object(f); return fn(fx0, fx1, fx2, fx3, fx4, fx5, fx6, fx7, fx8, fx9, a1, a2); }
-    case 13: { obj* fx0 = fx(0); obj* fx1 = fx(1); obj* fx2 = fx(2); obj* fx3 = fx(3); obj* fx4 = fx(4); obj* fx5 = fx(5); obj* fx6 = fx(6); obj* fx7 = fx(7); obj* fx8 = fx(8); obj* fx9 = fx(9); obj* fx10 = fx(10); fn13 fn = FN13(f); lean_free_small_object(f); return fn(fx0, fx1, fx2, fx3, fx4, fx5, fx6, fx7, fx8, fx9, fx10, a1, a2); }
-    case 14: { obj* fx0 = fx(0); obj* fx1 = fx(1); obj* fx2 = fx(2); obj* fx3 = fx(3); obj* fx4 = fx(4); obj* fx5 = fx(5); obj* fx6 = fx(6); obj* fx7 = fx(7); obj* fx8 = fx(8); obj* fx9 = fx(9); obj* fx10 = fx(10); obj* fx11 = fx(11); fn14 fn = FN14(f); lean_free_small_object(f); return fn(fx0, fx1, fx2, fx3, fx4, fx5, fx6, fx7, fx8, fx9, fx10, fx11, a1, a2); }
-    case 15: { obj* fx0 = fx(0); obj* fx1 = fx(1); obj* fx2 = fx(2); obj* fx3 = fx(3); obj* fx4 = fx(4); obj* fx5 = fx(5); obj* fx6 = fx(6); obj* fx7 = fx(7); obj* fx8 = fx(8); obj* fx9 = fx(9); obj* fx10 = fx(10); obj* fx11 = fx(11); obj* fx12 = fx(12); fn15 fn = FN15(f); lean_free_small_object(f); return fn(fx0, fx1, fx2, fx3, fx4, fx5, fx6, fx7, fx8, fx9, fx10, fx11, fx12, a1, a2); }
-    case 16: { obj* fx0 = fx(0); obj* fx1 = fx(1); obj* fx2 = fx(2); obj* fx3 = fx(3); obj* fx4 = fx(4); obj* fx5 = fx(5); obj* fx6 = fx(6); obj* fx7 = fx(7); obj* fx8 = fx(8); obj* fx9 = fx(9); obj* fx10 = fx(10); obj* fx11 = fx(11); obj* fx12 = fx(12); obj* fx13 = fx(13); fn16 fn = FN16(f); lean_free_small_object(f); return fn(fx0, fx1, fx2, fx3, fx4, fx5, fx6, fx7, fx8, fx9, fx10, fx11, fx12, fx13, a1, a2); }
-=======
-    case 2: { obj* r = FN2(f)(a1, a2); lean_free_object(f); return r; }
-    case 3: { obj* r = FN3(f)(fx(0), a1, a2); lean_free_object(f); return r; }
-    case 4: { obj* r = FN4(f)(fx(0), fx(1), a1, a2); lean_free_object(f); return r; }
-    case 5: { obj* r = FN5(f)(fx(0), fx(1), fx(2), a1, a2); lean_free_object(f); return r; }
-    case 6: { obj* r = FN6(f)(fx(0), fx(1), fx(2), fx(3), a1, a2); lean_free_object(f); return r; }
-    case 7: { obj* r = FN7(f)(fx(0), fx(1), fx(2), fx(3), fx(4), a1, a2); lean_free_object(f); return r; }
-    case 8: { obj* r = FN8(f)(fx(0), fx(1), fx(2), fx(3), fx(4), fx(5), a1, a2); lean_free_object(f); return r; }
-    case 9: { obj* r = FN9(f)(fx(0), fx(1), fx(2), fx(3), fx(4), fx(5), fx(6), a1, a2); lean_free_object(f); return r; }
-    case 10: { obj* r = FN10(f)(fx(0), fx(1), fx(2), fx(3), fx(4), fx(5), fx(6), fx(7), a1, a2); lean_free_object(f); return r; }
-    case 11: { obj* r = FN11(f)(fx(0), fx(1), fx(2), fx(3), fx(4), fx(5), fx(6), fx(7), fx(8), a1, a2); lean_free_object(f); return r; }
-    case 12: { obj* r = FN12(f)(fx(0), fx(1), fx(2), fx(3), fx(4), fx(5), fx(6), fx(7), fx(8), fx(9), a1, a2); lean_free_object(f); return r; }
-    case 13: { obj* r = FN13(f)(fx(0), fx(1), fx(2), fx(3), fx(4), fx(5), fx(6), fx(7), fx(8), fx(9), fx(10), a1, a2); lean_free_object(f); return r; }
-    case 14: { obj* r = FN14(f)(fx(0), fx(1), fx(2), fx(3), fx(4), fx(5), fx(6), fx(7), fx(8), fx(9), fx(10), fx(11), a1, a2); lean_free_object(f); return r; }
-    case 15: { obj* r = FN15(f)(fx(0), fx(1), fx(2), fx(3), fx(4), fx(5), fx(6), fx(7), fx(8), fx(9), fx(10), fx(11), fx(12), a1, a2); lean_free_object(f); return r; }
-    case 16: { obj* r = FN16(f)(fx(0), fx(1), fx(2), fx(3), fx(4), fx(5), fx(6), fx(7), fx(8), fx(9), fx(10), fx(11), fx(12), fx(13), a1, a2); lean_free_object(f); return r; }
->>>>>>> cec9758c
+    case 2: { fn2 fn = FN2(f); lean_free_object(f); return fn(a1, a2); }
+    case 3: { obj* fx0 = fx(0); fn3 fn = FN3(f); lean_free_object(f); return fn(fx0, a1, a2); }
+    case 4: { obj* fx0 = fx(0); obj* fx1 = fx(1); fn4 fn = FN4(f); lean_free_object(f); return fn(fx0, fx1, a1, a2); }
+    case 5: { obj* fx0 = fx(0); obj* fx1 = fx(1); obj* fx2 = fx(2); fn5 fn = FN5(f); lean_free_object(f); return fn(fx0, fx1, fx2, a1, a2); }
+    case 6: { obj* fx0 = fx(0); obj* fx1 = fx(1); obj* fx2 = fx(2); obj* fx3 = fx(3); fn6 fn = FN6(f); lean_free_object(f); return fn(fx0, fx1, fx2, fx3, a1, a2); }
+    case 7: { obj* fx0 = fx(0); obj* fx1 = fx(1); obj* fx2 = fx(2); obj* fx3 = fx(3); obj* fx4 = fx(4); fn7 fn = FN7(f); lean_free_object(f); return fn(fx0, fx1, fx2, fx3, fx4, a1, a2); }
+    case 8: { obj* fx0 = fx(0); obj* fx1 = fx(1); obj* fx2 = fx(2); obj* fx3 = fx(3); obj* fx4 = fx(4); obj* fx5 = fx(5); fn8 fn = FN8(f); lean_free_object(f); return fn(fx0, fx1, fx2, fx3, fx4, fx5, a1, a2); }
+    case 9: { obj* fx0 = fx(0); obj* fx1 = fx(1); obj* fx2 = fx(2); obj* fx3 = fx(3); obj* fx4 = fx(4); obj* fx5 = fx(5); obj* fx6 = fx(6); fn9 fn = FN9(f); lean_free_object(f); return fn(fx0, fx1, fx2, fx3, fx4, fx5, fx6, a1, a2); }
+    case 10: { obj* fx0 = fx(0); obj* fx1 = fx(1); obj* fx2 = fx(2); obj* fx3 = fx(3); obj* fx4 = fx(4); obj* fx5 = fx(5); obj* fx6 = fx(6); obj* fx7 = fx(7); fn10 fn = FN10(f); lean_free_object(f); return fn(fx0, fx1, fx2, fx3, fx4, fx5, fx6, fx7, a1, a2); }
+    case 11: { obj* fx0 = fx(0); obj* fx1 = fx(1); obj* fx2 = fx(2); obj* fx3 = fx(3); obj* fx4 = fx(4); obj* fx5 = fx(5); obj* fx6 = fx(6); obj* fx7 = fx(7); obj* fx8 = fx(8); fn11 fn = FN11(f); lean_free_object(f); return fn(fx0, fx1, fx2, fx3, fx4, fx5, fx6, fx7, fx8, a1, a2); }
+    case 12: { obj* fx0 = fx(0); obj* fx1 = fx(1); obj* fx2 = fx(2); obj* fx3 = fx(3); obj* fx4 = fx(4); obj* fx5 = fx(5); obj* fx6 = fx(6); obj* fx7 = fx(7); obj* fx8 = fx(8); obj* fx9 = fx(9); fn12 fn = FN12(f); lean_free_object(f); return fn(fx0, fx1, fx2, fx3, fx4, fx5, fx6, fx7, fx8, fx9, a1, a2); }
+    case 13: { obj* fx0 = fx(0); obj* fx1 = fx(1); obj* fx2 = fx(2); obj* fx3 = fx(3); obj* fx4 = fx(4); obj* fx5 = fx(5); obj* fx6 = fx(6); obj* fx7 = fx(7); obj* fx8 = fx(8); obj* fx9 = fx(9); obj* fx10 = fx(10); fn13 fn = FN13(f); lean_free_object(f); return fn(fx0, fx1, fx2, fx3, fx4, fx5, fx6, fx7, fx8, fx9, fx10, a1, a2); }
+    case 14: { obj* fx0 = fx(0); obj* fx1 = fx(1); obj* fx2 = fx(2); obj* fx3 = fx(3); obj* fx4 = fx(4); obj* fx5 = fx(5); obj* fx6 = fx(6); obj* fx7 = fx(7); obj* fx8 = fx(8); obj* fx9 = fx(9); obj* fx10 = fx(10); obj* fx11 = fx(11); fn14 fn = FN14(f); lean_free_object(f); return fn(fx0, fx1, fx2, fx3, fx4, fx5, fx6, fx7, fx8, fx9, fx10, fx11, a1, a2); }
+    case 15: { obj* fx0 = fx(0); obj* fx1 = fx(1); obj* fx2 = fx(2); obj* fx3 = fx(3); obj* fx4 = fx(4); obj* fx5 = fx(5); obj* fx6 = fx(6); obj* fx7 = fx(7); obj* fx8 = fx(8); obj* fx9 = fx(9); obj* fx10 = fx(10); obj* fx11 = fx(11); obj* fx12 = fx(12); fn15 fn = FN15(f); lean_free_object(f); return fn(fx0, fx1, fx2, fx3, fx4, fx5, fx6, fx7, fx8, fx9, fx10, fx11, fx12, a1, a2); }
+    case 16: { obj* fx0 = fx(0); obj* fx1 = fx(1); obj* fx2 = fx(2); obj* fx3 = fx(3); obj* fx4 = fx(4); obj* fx5 = fx(5); obj* fx6 = fx(6); obj* fx7 = fx(7); obj* fx8 = fx(8); obj* fx9 = fx(9); obj* fx10 = fx(10); obj* fx11 = fx(11); obj* fx12 = fx(12); obj* fx13 = fx(13); fn16 fn = FN16(f); lean_free_object(f); return fn(fx0, fx1, fx2, fx3, fx4, fx5, fx6, fx7, fx8, fx9, fx10, fx11, fx12, fx13, a1, a2); }
     }
   }
   switch (arity) {
@@ -263,37 +226,20 @@
 if (arity == fixed + 3) {
   if (lean_is_exclusive(f)) {
     switch (arity) {
-<<<<<<< HEAD
-    case 3: { fn3 fn = FN3(f); lean_free_small_object(f); return fn(a1, a2, a3); }
-    case 4: { obj* fx0 = fx(0); fn4 fn = FN4(f); lean_free_small_object(f); return fn(fx0, a1, a2, a3); }
-    case 5: { obj* fx0 = fx(0); obj* fx1 = fx(1); fn5 fn = FN5(f); lean_free_small_object(f); return fn(fx0, fx1, a1, a2, a3); }
-    case 6: { obj* fx0 = fx(0); obj* fx1 = fx(1); obj* fx2 = fx(2); fn6 fn = FN6(f); lean_free_small_object(f); return fn(fx0, fx1, fx2, a1, a2, a3); }
-    case 7: { obj* fx0 = fx(0); obj* fx1 = fx(1); obj* fx2 = fx(2); obj* fx3 = fx(3); fn7 fn = FN7(f); lean_free_small_object(f); return fn(fx0, fx1, fx2, fx3, a1, a2, a3); }
-    case 8: { obj* fx0 = fx(0); obj* fx1 = fx(1); obj* fx2 = fx(2); obj* fx3 = fx(3); obj* fx4 = fx(4); fn8 fn = FN8(f); lean_free_small_object(f); return fn(fx0, fx1, fx2, fx3, fx4, a1, a2, a3); }
-    case 9: { obj* fx0 = fx(0); obj* fx1 = fx(1); obj* fx2 = fx(2); obj* fx3 = fx(3); obj* fx4 = fx(4); obj* fx5 = fx(5); fn9 fn = FN9(f); lean_free_small_object(f); return fn(fx0, fx1, fx2, fx3, fx4, fx5, a1, a2, a3); }
-    case 10: { obj* fx0 = fx(0); obj* fx1 = fx(1); obj* fx2 = fx(2); obj* fx3 = fx(3); obj* fx4 = fx(4); obj* fx5 = fx(5); obj* fx6 = fx(6); fn10 fn = FN10(f); lean_free_small_object(f); return fn(fx0, fx1, fx2, fx3, fx4, fx5, fx6, a1, a2, a3); }
-    case 11: { obj* fx0 = fx(0); obj* fx1 = fx(1); obj* fx2 = fx(2); obj* fx3 = fx(3); obj* fx4 = fx(4); obj* fx5 = fx(5); obj* fx6 = fx(6); obj* fx7 = fx(7); fn11 fn = FN11(f); lean_free_small_object(f); return fn(fx0, fx1, fx2, fx3, fx4, fx5, fx6, fx7, a1, a2, a3); }
-    case 12: { obj* fx0 = fx(0); obj* fx1 = fx(1); obj* fx2 = fx(2); obj* fx3 = fx(3); obj* fx4 = fx(4); obj* fx5 = fx(5); obj* fx6 = fx(6); obj* fx7 = fx(7); obj* fx8 = fx(8); fn12 fn = FN12(f); lean_free_small_object(f); return fn(fx0, fx1, fx2, fx3, fx4, fx5, fx6, fx7, fx8, a1, a2, a3); }
-    case 13: { obj* fx0 = fx(0); obj* fx1 = fx(1); obj* fx2 = fx(2); obj* fx3 = fx(3); obj* fx4 = fx(4); obj* fx5 = fx(5); obj* fx6 = fx(6); obj* fx7 = fx(7); obj* fx8 = fx(8); obj* fx9 = fx(9); fn13 fn = FN13(f); lean_free_small_object(f); return fn(fx0, fx1, fx2, fx3, fx4, fx5, fx6, fx7, fx8, fx9, a1, a2, a3); }
-    case 14: { obj* fx0 = fx(0); obj* fx1 = fx(1); obj* fx2 = fx(2); obj* fx3 = fx(3); obj* fx4 = fx(4); obj* fx5 = fx(5); obj* fx6 = fx(6); obj* fx7 = fx(7); obj* fx8 = fx(8); obj* fx9 = fx(9); obj* fx10 = fx(10); fn14 fn = FN14(f); lean_free_small_object(f); return fn(fx0, fx1, fx2, fx3, fx4, fx5, fx6, fx7, fx8, fx9, fx10, a1, a2, a3); }
-    case 15: { obj* fx0 = fx(0); obj* fx1 = fx(1); obj* fx2 = fx(2); obj* fx3 = fx(3); obj* fx4 = fx(4); obj* fx5 = fx(5); obj* fx6 = fx(6); obj* fx7 = fx(7); obj* fx8 = fx(8); obj* fx9 = fx(9); obj* fx10 = fx(10); obj* fx11 = fx(11); fn15 fn = FN15(f); lean_free_small_object(f); return fn(fx0, fx1, fx2, fx3, fx4, fx5, fx6, fx7, fx8, fx9, fx10, fx11, a1, a2, a3); }
-    case 16: { obj* fx0 = fx(0); obj* fx1 = fx(1); obj* fx2 = fx(2); obj* fx3 = fx(3); obj* fx4 = fx(4); obj* fx5 = fx(5); obj* fx6 = fx(6); obj* fx7 = fx(7); obj* fx8 = fx(8); obj* fx9 = fx(9); obj* fx10 = fx(10); obj* fx11 = fx(11); obj* fx12 = fx(12); fn16 fn = FN16(f); lean_free_small_object(f); return fn(fx0, fx1, fx2, fx3, fx4, fx5, fx6, fx7, fx8, fx9, fx10, fx11, fx12, a1, a2, a3); }
-=======
-    case 3: { obj* r = FN3(f)(a1, a2, a3); lean_free_object(f); return r; }
-    case 4: { obj* r = FN4(f)(fx(0), a1, a2, a3); lean_free_object(f); return r; }
-    case 5: { obj* r = FN5(f)(fx(0), fx(1), a1, a2, a3); lean_free_object(f); return r; }
-    case 6: { obj* r = FN6(f)(fx(0), fx(1), fx(2), a1, a2, a3); lean_free_object(f); return r; }
-    case 7: { obj* r = FN7(f)(fx(0), fx(1), fx(2), fx(3), a1, a2, a3); lean_free_object(f); return r; }
-    case 8: { obj* r = FN8(f)(fx(0), fx(1), fx(2), fx(3), fx(4), a1, a2, a3); lean_free_object(f); return r; }
-    case 9: { obj* r = FN9(f)(fx(0), fx(1), fx(2), fx(3), fx(4), fx(5), a1, a2, a3); lean_free_object(f); return r; }
-    case 10: { obj* r = FN10(f)(fx(0), fx(1), fx(2), fx(3), fx(4), fx(5), fx(6), a1, a2, a3); lean_free_object(f); return r; }
-    case 11: { obj* r = FN11(f)(fx(0), fx(1), fx(2), fx(3), fx(4), fx(5), fx(6), fx(7), a1, a2, a3); lean_free_object(f); return r; }
-    case 12: { obj* r = FN12(f)(fx(0), fx(1), fx(2), fx(3), fx(4), fx(5), fx(6), fx(7), fx(8), a1, a2, a3); lean_free_object(f); return r; }
-    case 13: { obj* r = FN13(f)(fx(0), fx(1), fx(2), fx(3), fx(4), fx(5), fx(6), fx(7), fx(8), fx(9), a1, a2, a3); lean_free_object(f); return r; }
-    case 14: { obj* r = FN14(f)(fx(0), fx(1), fx(2), fx(3), fx(4), fx(5), fx(6), fx(7), fx(8), fx(9), fx(10), a1, a2, a3); lean_free_object(f); return r; }
-    case 15: { obj* r = FN15(f)(fx(0), fx(1), fx(2), fx(3), fx(4), fx(5), fx(6), fx(7), fx(8), fx(9), fx(10), fx(11), a1, a2, a3); lean_free_object(f); return r; }
-    case 16: { obj* r = FN16(f)(fx(0), fx(1), fx(2), fx(3), fx(4), fx(5), fx(6), fx(7), fx(8), fx(9), fx(10), fx(11), fx(12), a1, a2, a3); lean_free_object(f); return r; }
->>>>>>> cec9758c
+    case 3: { fn3 fn = FN3(f); lean_free_object(f); return fn(a1, a2, a3); }
+    case 4: { obj* fx0 = fx(0); fn4 fn = FN4(f); lean_free_object(f); return fn(fx0, a1, a2, a3); }
+    case 5: { obj* fx0 = fx(0); obj* fx1 = fx(1); fn5 fn = FN5(f); lean_free_object(f); return fn(fx0, fx1, a1, a2, a3); }
+    case 6: { obj* fx0 = fx(0); obj* fx1 = fx(1); obj* fx2 = fx(2); fn6 fn = FN6(f); lean_free_object(f); return fn(fx0, fx1, fx2, a1, a2, a3); }
+    case 7: { obj* fx0 = fx(0); obj* fx1 = fx(1); obj* fx2 = fx(2); obj* fx3 = fx(3); fn7 fn = FN7(f); lean_free_object(f); return fn(fx0, fx1, fx2, fx3, a1, a2, a3); }
+    case 8: { obj* fx0 = fx(0); obj* fx1 = fx(1); obj* fx2 = fx(2); obj* fx3 = fx(3); obj* fx4 = fx(4); fn8 fn = FN8(f); lean_free_object(f); return fn(fx0, fx1, fx2, fx3, fx4, a1, a2, a3); }
+    case 9: { obj* fx0 = fx(0); obj* fx1 = fx(1); obj* fx2 = fx(2); obj* fx3 = fx(3); obj* fx4 = fx(4); obj* fx5 = fx(5); fn9 fn = FN9(f); lean_free_object(f); return fn(fx0, fx1, fx2, fx3, fx4, fx5, a1, a2, a3); }
+    case 10: { obj* fx0 = fx(0); obj* fx1 = fx(1); obj* fx2 = fx(2); obj* fx3 = fx(3); obj* fx4 = fx(4); obj* fx5 = fx(5); obj* fx6 = fx(6); fn10 fn = FN10(f); lean_free_object(f); return fn(fx0, fx1, fx2, fx3, fx4, fx5, fx6, a1, a2, a3); }
+    case 11: { obj* fx0 = fx(0); obj* fx1 = fx(1); obj* fx2 = fx(2); obj* fx3 = fx(3); obj* fx4 = fx(4); obj* fx5 = fx(5); obj* fx6 = fx(6); obj* fx7 = fx(7); fn11 fn = FN11(f); lean_free_object(f); return fn(fx0, fx1, fx2, fx3, fx4, fx5, fx6, fx7, a1, a2, a3); }
+    case 12: { obj* fx0 = fx(0); obj* fx1 = fx(1); obj* fx2 = fx(2); obj* fx3 = fx(3); obj* fx4 = fx(4); obj* fx5 = fx(5); obj* fx6 = fx(6); obj* fx7 = fx(7); obj* fx8 = fx(8); fn12 fn = FN12(f); lean_free_object(f); return fn(fx0, fx1, fx2, fx3, fx4, fx5, fx6, fx7, fx8, a1, a2, a3); }
+    case 13: { obj* fx0 = fx(0); obj* fx1 = fx(1); obj* fx2 = fx(2); obj* fx3 = fx(3); obj* fx4 = fx(4); obj* fx5 = fx(5); obj* fx6 = fx(6); obj* fx7 = fx(7); obj* fx8 = fx(8); obj* fx9 = fx(9); fn13 fn = FN13(f); lean_free_object(f); return fn(fx0, fx1, fx2, fx3, fx4, fx5, fx6, fx7, fx8, fx9, a1, a2, a3); }
+    case 14: { obj* fx0 = fx(0); obj* fx1 = fx(1); obj* fx2 = fx(2); obj* fx3 = fx(3); obj* fx4 = fx(4); obj* fx5 = fx(5); obj* fx6 = fx(6); obj* fx7 = fx(7); obj* fx8 = fx(8); obj* fx9 = fx(9); obj* fx10 = fx(10); fn14 fn = FN14(f); lean_free_object(f); return fn(fx0, fx1, fx2, fx3, fx4, fx5, fx6, fx7, fx8, fx9, fx10, a1, a2, a3); }
+    case 15: { obj* fx0 = fx(0); obj* fx1 = fx(1); obj* fx2 = fx(2); obj* fx3 = fx(3); obj* fx4 = fx(4); obj* fx5 = fx(5); obj* fx6 = fx(6); obj* fx7 = fx(7); obj* fx8 = fx(8); obj* fx9 = fx(9); obj* fx10 = fx(10); obj* fx11 = fx(11); fn15 fn = FN15(f); lean_free_object(f); return fn(fx0, fx1, fx2, fx3, fx4, fx5, fx6, fx7, fx8, fx9, fx10, fx11, a1, a2, a3); }
+    case 16: { obj* fx0 = fx(0); obj* fx1 = fx(1); obj* fx2 = fx(2); obj* fx3 = fx(3); obj* fx4 = fx(4); obj* fx5 = fx(5); obj* fx6 = fx(6); obj* fx7 = fx(7); obj* fx8 = fx(8); obj* fx9 = fx(9); obj* fx10 = fx(10); obj* fx11 = fx(11); obj* fx12 = fx(12); fn16 fn = FN16(f); lean_free_object(f); return fn(fx0, fx1, fx2, fx3, fx4, fx5, fx6, fx7, fx8, fx9, fx10, fx11, fx12, a1, a2, a3); }
     }
   }
   switch (arity) {
@@ -340,35 +286,19 @@
 if (arity == fixed + 4) {
   if (lean_is_exclusive(f)) {
     switch (arity) {
-<<<<<<< HEAD
-    case 4: { fn4 fn = FN4(f); lean_free_small_object(f); return fn(a1, a2, a3, a4); }
-    case 5: { obj* fx0 = fx(0); fn5 fn = FN5(f); lean_free_small_object(f); return fn(fx0, a1, a2, a3, a4); }
-    case 6: { obj* fx0 = fx(0); obj* fx1 = fx(1); fn6 fn = FN6(f); lean_free_small_object(f); return fn(fx0, fx1, a1, a2, a3, a4); }
-    case 7: { obj* fx0 = fx(0); obj* fx1 = fx(1); obj* fx2 = fx(2); fn7 fn = FN7(f); lean_free_small_object(f); return fn(fx0, fx1, fx2, a1, a2, a3, a4); }
-    case 8: { obj* fx0 = fx(0); obj* fx1 = fx(1); obj* fx2 = fx(2); obj* fx3 = fx(3); fn8 fn = FN8(f); lean_free_small_object(f); return fn(fx0, fx1, fx2, fx3, a1, a2, a3, a4); }
-    case 9: { obj* fx0 = fx(0); obj* fx1 = fx(1); obj* fx2 = fx(2); obj* fx3 = fx(3); obj* fx4 = fx(4); fn9 fn = FN9(f); lean_free_small_object(f); return fn(fx0, fx1, fx2, fx3, fx4, a1, a2, a3, a4); }
-    case 10: { obj* fx0 = fx(0); obj* fx1 = fx(1); obj* fx2 = fx(2); obj* fx3 = fx(3); obj* fx4 = fx(4); obj* fx5 = fx(5); fn10 fn = FN10(f); lean_free_small_object(f); return fn(fx0, fx1, fx2, fx3, fx4, fx5, a1, a2, a3, a4); }
-    case 11: { obj* fx0 = fx(0); obj* fx1 = fx(1); obj* fx2 = fx(2); obj* fx3 = fx(3); obj* fx4 = fx(4); obj* fx5 = fx(5); obj* fx6 = fx(6); fn11 fn = FN11(f); lean_free_small_object(f); return fn(fx0, fx1, fx2, fx3, fx4, fx5, fx6, a1, a2, a3, a4); }
-    case 12: { obj* fx0 = fx(0); obj* fx1 = fx(1); obj* fx2 = fx(2); obj* fx3 = fx(3); obj* fx4 = fx(4); obj* fx5 = fx(5); obj* fx6 = fx(6); obj* fx7 = fx(7); fn12 fn = FN12(f); lean_free_small_object(f); return fn(fx0, fx1, fx2, fx3, fx4, fx5, fx6, fx7, a1, a2, a3, a4); }
-    case 13: { obj* fx0 = fx(0); obj* fx1 = fx(1); obj* fx2 = fx(2); obj* fx3 = fx(3); obj* fx4 = fx(4); obj* fx5 = fx(5); obj* fx6 = fx(6); obj* fx7 = fx(7); obj* fx8 = fx(8); fn13 fn = FN13(f); lean_free_small_object(f); return fn(fx0, fx1, fx2, fx3, fx4, fx5, fx6, fx7, fx8, a1, a2, a3, a4); }
-    case 14: { obj* fx0 = fx(0); obj* fx1 = fx(1); obj* fx2 = fx(2); obj* fx3 = fx(3); obj* fx4 = fx(4); obj* fx5 = fx(5); obj* fx6 = fx(6); obj* fx7 = fx(7); obj* fx8 = fx(8); obj* fx9 = fx(9); fn14 fn = FN14(f); lean_free_small_object(f); return fn(fx0, fx1, fx2, fx3, fx4, fx5, fx6, fx7, fx8, fx9, a1, a2, a3, a4); }
-    case 15: { obj* fx0 = fx(0); obj* fx1 = fx(1); obj* fx2 = fx(2); obj* fx3 = fx(3); obj* fx4 = fx(4); obj* fx5 = fx(5); obj* fx6 = fx(6); obj* fx7 = fx(7); obj* fx8 = fx(8); obj* fx9 = fx(9); obj* fx10 = fx(10); fn15 fn = FN15(f); lean_free_small_object(f); return fn(fx0, fx1, fx2, fx3, fx4, fx5, fx6, fx7, fx8, fx9, fx10, a1, a2, a3, a4); }
-    case 16: { obj* fx0 = fx(0); obj* fx1 = fx(1); obj* fx2 = fx(2); obj* fx3 = fx(3); obj* fx4 = fx(4); obj* fx5 = fx(5); obj* fx6 = fx(6); obj* fx7 = fx(7); obj* fx8 = fx(8); obj* fx9 = fx(9); obj* fx10 = fx(10); obj* fx11 = fx(11); fn16 fn = FN16(f); lean_free_small_object(f); return fn(fx0, fx1, fx2, fx3, fx4, fx5, fx6, fx7, fx8, fx9, fx10, fx11, a1, a2, a3, a4); }
-=======
-    case 4: { obj* r = FN4(f)(a1, a2, a3, a4); lean_free_object(f); return r; }
-    case 5: { obj* r = FN5(f)(fx(0), a1, a2, a3, a4); lean_free_object(f); return r; }
-    case 6: { obj* r = FN6(f)(fx(0), fx(1), a1, a2, a3, a4); lean_free_object(f); return r; }
-    case 7: { obj* r = FN7(f)(fx(0), fx(1), fx(2), a1, a2, a3, a4); lean_free_object(f); return r; }
-    case 8: { obj* r = FN8(f)(fx(0), fx(1), fx(2), fx(3), a1, a2, a3, a4); lean_free_object(f); return r; }
-    case 9: { obj* r = FN9(f)(fx(0), fx(1), fx(2), fx(3), fx(4), a1, a2, a3, a4); lean_free_object(f); return r; }
-    case 10: { obj* r = FN10(f)(fx(0), fx(1), fx(2), fx(3), fx(4), fx(5), a1, a2, a3, a4); lean_free_object(f); return r; }
-    case 11: { obj* r = FN11(f)(fx(0), fx(1), fx(2), fx(3), fx(4), fx(5), fx(6), a1, a2, a3, a4); lean_free_object(f); return r; }
-    case 12: { obj* r = FN12(f)(fx(0), fx(1), fx(2), fx(3), fx(4), fx(5), fx(6), fx(7), a1, a2, a3, a4); lean_free_object(f); return r; }
-    case 13: { obj* r = FN13(f)(fx(0), fx(1), fx(2), fx(3), fx(4), fx(5), fx(6), fx(7), fx(8), a1, a2, a3, a4); lean_free_object(f); return r; }
-    case 14: { obj* r = FN14(f)(fx(0), fx(1), fx(2), fx(3), fx(4), fx(5), fx(6), fx(7), fx(8), fx(9), a1, a2, a3, a4); lean_free_object(f); return r; }
-    case 15: { obj* r = FN15(f)(fx(0), fx(1), fx(2), fx(3), fx(4), fx(5), fx(6), fx(7), fx(8), fx(9), fx(10), a1, a2, a3, a4); lean_free_object(f); return r; }
-    case 16: { obj* r = FN16(f)(fx(0), fx(1), fx(2), fx(3), fx(4), fx(5), fx(6), fx(7), fx(8), fx(9), fx(10), fx(11), a1, a2, a3, a4); lean_free_object(f); return r; }
->>>>>>> cec9758c
+    case 4: { fn4 fn = FN4(f); lean_free_object(f); return fn(a1, a2, a3, a4); }
+    case 5: { obj* fx0 = fx(0); fn5 fn = FN5(f); lean_free_object(f); return fn(fx0, a1, a2, a3, a4); }
+    case 6: { obj* fx0 = fx(0); obj* fx1 = fx(1); fn6 fn = FN6(f); lean_free_object(f); return fn(fx0, fx1, a1, a2, a3, a4); }
+    case 7: { obj* fx0 = fx(0); obj* fx1 = fx(1); obj* fx2 = fx(2); fn7 fn = FN7(f); lean_free_object(f); return fn(fx0, fx1, fx2, a1, a2, a3, a4); }
+    case 8: { obj* fx0 = fx(0); obj* fx1 = fx(1); obj* fx2 = fx(2); obj* fx3 = fx(3); fn8 fn = FN8(f); lean_free_object(f); return fn(fx0, fx1, fx2, fx3, a1, a2, a3, a4); }
+    case 9: { obj* fx0 = fx(0); obj* fx1 = fx(1); obj* fx2 = fx(2); obj* fx3 = fx(3); obj* fx4 = fx(4); fn9 fn = FN9(f); lean_free_object(f); return fn(fx0, fx1, fx2, fx3, fx4, a1, a2, a3, a4); }
+    case 10: { obj* fx0 = fx(0); obj* fx1 = fx(1); obj* fx2 = fx(2); obj* fx3 = fx(3); obj* fx4 = fx(4); obj* fx5 = fx(5); fn10 fn = FN10(f); lean_free_object(f); return fn(fx0, fx1, fx2, fx3, fx4, fx5, a1, a2, a3, a4); }
+    case 11: { obj* fx0 = fx(0); obj* fx1 = fx(1); obj* fx2 = fx(2); obj* fx3 = fx(3); obj* fx4 = fx(4); obj* fx5 = fx(5); obj* fx6 = fx(6); fn11 fn = FN11(f); lean_free_object(f); return fn(fx0, fx1, fx2, fx3, fx4, fx5, fx6, a1, a2, a3, a4); }
+    case 12: { obj* fx0 = fx(0); obj* fx1 = fx(1); obj* fx2 = fx(2); obj* fx3 = fx(3); obj* fx4 = fx(4); obj* fx5 = fx(5); obj* fx6 = fx(6); obj* fx7 = fx(7); fn12 fn = FN12(f); lean_free_object(f); return fn(fx0, fx1, fx2, fx3, fx4, fx5, fx6, fx7, a1, a2, a3, a4); }
+    case 13: { obj* fx0 = fx(0); obj* fx1 = fx(1); obj* fx2 = fx(2); obj* fx3 = fx(3); obj* fx4 = fx(4); obj* fx5 = fx(5); obj* fx6 = fx(6); obj* fx7 = fx(7); obj* fx8 = fx(8); fn13 fn = FN13(f); lean_free_object(f); return fn(fx0, fx1, fx2, fx3, fx4, fx5, fx6, fx7, fx8, a1, a2, a3, a4); }
+    case 14: { obj* fx0 = fx(0); obj* fx1 = fx(1); obj* fx2 = fx(2); obj* fx3 = fx(3); obj* fx4 = fx(4); obj* fx5 = fx(5); obj* fx6 = fx(6); obj* fx7 = fx(7); obj* fx8 = fx(8); obj* fx9 = fx(9); fn14 fn = FN14(f); lean_free_object(f); return fn(fx0, fx1, fx2, fx3, fx4, fx5, fx6, fx7, fx8, fx9, a1, a2, a3, a4); }
+    case 15: { obj* fx0 = fx(0); obj* fx1 = fx(1); obj* fx2 = fx(2); obj* fx3 = fx(3); obj* fx4 = fx(4); obj* fx5 = fx(5); obj* fx6 = fx(6); obj* fx7 = fx(7); obj* fx8 = fx(8); obj* fx9 = fx(9); obj* fx10 = fx(10); fn15 fn = FN15(f); lean_free_object(f); return fn(fx0, fx1, fx2, fx3, fx4, fx5, fx6, fx7, fx8, fx9, fx10, a1, a2, a3, a4); }
+    case 16: { obj* fx0 = fx(0); obj* fx1 = fx(1); obj* fx2 = fx(2); obj* fx3 = fx(3); obj* fx4 = fx(4); obj* fx5 = fx(5); obj* fx6 = fx(6); obj* fx7 = fx(7); obj* fx8 = fx(8); obj* fx9 = fx(9); obj* fx10 = fx(10); obj* fx11 = fx(11); fn16 fn = FN16(f); lean_free_object(f); return fn(fx0, fx1, fx2, fx3, fx4, fx5, fx6, fx7, fx8, fx9, fx10, fx11, a1, a2, a3, a4); }
     }
   }
   switch (arity) {
@@ -414,33 +344,18 @@
 if (arity == fixed + 5) {
   if (lean_is_exclusive(f)) {
     switch (arity) {
-<<<<<<< HEAD
-    case 5: { fn5 fn = FN5(f); lean_free_small_object(f); return fn(a1, a2, a3, a4, a5); }
-    case 6: { obj* fx0 = fx(0); fn6 fn = FN6(f); lean_free_small_object(f); return fn(fx0, a1, a2, a3, a4, a5); }
-    case 7: { obj* fx0 = fx(0); obj* fx1 = fx(1); fn7 fn = FN7(f); lean_free_small_object(f); return fn(fx0, fx1, a1, a2, a3, a4, a5); }
-    case 8: { obj* fx0 = fx(0); obj* fx1 = fx(1); obj* fx2 = fx(2); fn8 fn = FN8(f); lean_free_small_object(f); return fn(fx0, fx1, fx2, a1, a2, a3, a4, a5); }
-    case 9: { obj* fx0 = fx(0); obj* fx1 = fx(1); obj* fx2 = fx(2); obj* fx3 = fx(3); fn9 fn = FN9(f); lean_free_small_object(f); return fn(fx0, fx1, fx2, fx3, a1, a2, a3, a4, a5); }
-    case 10: { obj* fx0 = fx(0); obj* fx1 = fx(1); obj* fx2 = fx(2); obj* fx3 = fx(3); obj* fx4 = fx(4); fn10 fn = FN10(f); lean_free_small_object(f); return fn(fx0, fx1, fx2, fx3, fx4, a1, a2, a3, a4, a5); }
-    case 11: { obj* fx0 = fx(0); obj* fx1 = fx(1); obj* fx2 = fx(2); obj* fx3 = fx(3); obj* fx4 = fx(4); obj* fx5 = fx(5); fn11 fn = FN11(f); lean_free_small_object(f); return fn(fx0, fx1, fx2, fx3, fx4, fx5, a1, a2, a3, a4, a5); }
-    case 12: { obj* fx0 = fx(0); obj* fx1 = fx(1); obj* fx2 = fx(2); obj* fx3 = fx(3); obj* fx4 = fx(4); obj* fx5 = fx(5); obj* fx6 = fx(6); fn12 fn = FN12(f); lean_free_small_object(f); return fn(fx0, fx1, fx2, fx3, fx4, fx5, fx6, a1, a2, a3, a4, a5); }
-    case 13: { obj* fx0 = fx(0); obj* fx1 = fx(1); obj* fx2 = fx(2); obj* fx3 = fx(3); obj* fx4 = fx(4); obj* fx5 = fx(5); obj* fx6 = fx(6); obj* fx7 = fx(7); fn13 fn = FN13(f); lean_free_small_object(f); return fn(fx0, fx1, fx2, fx3, fx4, fx5, fx6, fx7, a1, a2, a3, a4, a5); }
-    case 14: { obj* fx0 = fx(0); obj* fx1 = fx(1); obj* fx2 = fx(2); obj* fx3 = fx(3); obj* fx4 = fx(4); obj* fx5 = fx(5); obj* fx6 = fx(6); obj* fx7 = fx(7); obj* fx8 = fx(8); fn14 fn = FN14(f); lean_free_small_object(f); return fn(fx0, fx1, fx2, fx3, fx4, fx5, fx6, fx7, fx8, a1, a2, a3, a4, a5); }
-    case 15: { obj* fx0 = fx(0); obj* fx1 = fx(1); obj* fx2 = fx(2); obj* fx3 = fx(3); obj* fx4 = fx(4); obj* fx5 = fx(5); obj* fx6 = fx(6); obj* fx7 = fx(7); obj* fx8 = fx(8); obj* fx9 = fx(9); fn15 fn = FN15(f); lean_free_small_object(f); return fn(fx0, fx1, fx2, fx3, fx4, fx5, fx6, fx7, fx8, fx9, a1, a2, a3, a4, a5); }
-    case 16: { obj* fx0 = fx(0); obj* fx1 = fx(1); obj* fx2 = fx(2); obj* fx3 = fx(3); obj* fx4 = fx(4); obj* fx5 = fx(5); obj* fx6 = fx(6); obj* fx7 = fx(7); obj* fx8 = fx(8); obj* fx9 = fx(9); obj* fx10 = fx(10); fn16 fn = FN16(f); lean_free_small_object(f); return fn(fx0, fx1, fx2, fx3, fx4, fx5, fx6, fx7, fx8, fx9, fx10, a1, a2, a3, a4, a5); }
-=======
-    case 5: { obj* r = FN5(f)(a1, a2, a3, a4, a5); lean_free_object(f); return r; }
-    case 6: { obj* r = FN6(f)(fx(0), a1, a2, a3, a4, a5); lean_free_object(f); return r; }
-    case 7: { obj* r = FN7(f)(fx(0), fx(1), a1, a2, a3, a4, a5); lean_free_object(f); return r; }
-    case 8: { obj* r = FN8(f)(fx(0), fx(1), fx(2), a1, a2, a3, a4, a5); lean_free_object(f); return r; }
-    case 9: { obj* r = FN9(f)(fx(0), fx(1), fx(2), fx(3), a1, a2, a3, a4, a5); lean_free_object(f); return r; }
-    case 10: { obj* r = FN10(f)(fx(0), fx(1), fx(2), fx(3), fx(4), a1, a2, a3, a4, a5); lean_free_object(f); return r; }
-    case 11: { obj* r = FN11(f)(fx(0), fx(1), fx(2), fx(3), fx(4), fx(5), a1, a2, a3, a4, a5); lean_free_object(f); return r; }
-    case 12: { obj* r = FN12(f)(fx(0), fx(1), fx(2), fx(3), fx(4), fx(5), fx(6), a1, a2, a3, a4, a5); lean_free_object(f); return r; }
-    case 13: { obj* r = FN13(f)(fx(0), fx(1), fx(2), fx(3), fx(4), fx(5), fx(6), fx(7), a1, a2, a3, a4, a5); lean_free_object(f); return r; }
-    case 14: { obj* r = FN14(f)(fx(0), fx(1), fx(2), fx(3), fx(4), fx(5), fx(6), fx(7), fx(8), a1, a2, a3, a4, a5); lean_free_object(f); return r; }
-    case 15: { obj* r = FN15(f)(fx(0), fx(1), fx(2), fx(3), fx(4), fx(5), fx(6), fx(7), fx(8), fx(9), a1, a2, a3, a4, a5); lean_free_object(f); return r; }
-    case 16: { obj* r = FN16(f)(fx(0), fx(1), fx(2), fx(3), fx(4), fx(5), fx(6), fx(7), fx(8), fx(9), fx(10), a1, a2, a3, a4, a5); lean_free_object(f); return r; }
->>>>>>> cec9758c
+    case 5: { fn5 fn = FN5(f); lean_free_object(f); return fn(a1, a2, a3, a4, a5); }
+    case 6: { obj* fx0 = fx(0); fn6 fn = FN6(f); lean_free_object(f); return fn(fx0, a1, a2, a3, a4, a5); }
+    case 7: { obj* fx0 = fx(0); obj* fx1 = fx(1); fn7 fn = FN7(f); lean_free_object(f); return fn(fx0, fx1, a1, a2, a3, a4, a5); }
+    case 8: { obj* fx0 = fx(0); obj* fx1 = fx(1); obj* fx2 = fx(2); fn8 fn = FN8(f); lean_free_object(f); return fn(fx0, fx1, fx2, a1, a2, a3, a4, a5); }
+    case 9: { obj* fx0 = fx(0); obj* fx1 = fx(1); obj* fx2 = fx(2); obj* fx3 = fx(3); fn9 fn = FN9(f); lean_free_object(f); return fn(fx0, fx1, fx2, fx3, a1, a2, a3, a4, a5); }
+    case 10: { obj* fx0 = fx(0); obj* fx1 = fx(1); obj* fx2 = fx(2); obj* fx3 = fx(3); obj* fx4 = fx(4); fn10 fn = FN10(f); lean_free_object(f); return fn(fx0, fx1, fx2, fx3, fx4, a1, a2, a3, a4, a5); }
+    case 11: { obj* fx0 = fx(0); obj* fx1 = fx(1); obj* fx2 = fx(2); obj* fx3 = fx(3); obj* fx4 = fx(4); obj* fx5 = fx(5); fn11 fn = FN11(f); lean_free_object(f); return fn(fx0, fx1, fx2, fx3, fx4, fx5, a1, a2, a3, a4, a5); }
+    case 12: { obj* fx0 = fx(0); obj* fx1 = fx(1); obj* fx2 = fx(2); obj* fx3 = fx(3); obj* fx4 = fx(4); obj* fx5 = fx(5); obj* fx6 = fx(6); fn12 fn = FN12(f); lean_free_object(f); return fn(fx0, fx1, fx2, fx3, fx4, fx5, fx6, a1, a2, a3, a4, a5); }
+    case 13: { obj* fx0 = fx(0); obj* fx1 = fx(1); obj* fx2 = fx(2); obj* fx3 = fx(3); obj* fx4 = fx(4); obj* fx5 = fx(5); obj* fx6 = fx(6); obj* fx7 = fx(7); fn13 fn = FN13(f); lean_free_object(f); return fn(fx0, fx1, fx2, fx3, fx4, fx5, fx6, fx7, a1, a2, a3, a4, a5); }
+    case 14: { obj* fx0 = fx(0); obj* fx1 = fx(1); obj* fx2 = fx(2); obj* fx3 = fx(3); obj* fx4 = fx(4); obj* fx5 = fx(5); obj* fx6 = fx(6); obj* fx7 = fx(7); obj* fx8 = fx(8); fn14 fn = FN14(f); lean_free_object(f); return fn(fx0, fx1, fx2, fx3, fx4, fx5, fx6, fx7, fx8, a1, a2, a3, a4, a5); }
+    case 15: { obj* fx0 = fx(0); obj* fx1 = fx(1); obj* fx2 = fx(2); obj* fx3 = fx(3); obj* fx4 = fx(4); obj* fx5 = fx(5); obj* fx6 = fx(6); obj* fx7 = fx(7); obj* fx8 = fx(8); obj* fx9 = fx(9); fn15 fn = FN15(f); lean_free_object(f); return fn(fx0, fx1, fx2, fx3, fx4, fx5, fx6, fx7, fx8, fx9, a1, a2, a3, a4, a5); }
+    case 16: { obj* fx0 = fx(0); obj* fx1 = fx(1); obj* fx2 = fx(2); obj* fx3 = fx(3); obj* fx4 = fx(4); obj* fx5 = fx(5); obj* fx6 = fx(6); obj* fx7 = fx(7); obj* fx8 = fx(8); obj* fx9 = fx(9); obj* fx10 = fx(10); fn16 fn = FN16(f); lean_free_object(f); return fn(fx0, fx1, fx2, fx3, fx4, fx5, fx6, fx7, fx8, fx9, fx10, a1, a2, a3, a4, a5); }
     }
   }
   switch (arity) {
@@ -485,31 +400,17 @@
 if (arity == fixed + 6) {
   if (lean_is_exclusive(f)) {
     switch (arity) {
-<<<<<<< HEAD
-    case 6: { fn6 fn = FN6(f); lean_free_small_object(f); return fn(a1, a2, a3, a4, a5, a6); }
-    case 7: { obj* fx0 = fx(0); fn7 fn = FN7(f); lean_free_small_object(f); return fn(fx0, a1, a2, a3, a4, a5, a6); }
-    case 8: { obj* fx0 = fx(0); obj* fx1 = fx(1); fn8 fn = FN8(f); lean_free_small_object(f); return fn(fx0, fx1, a1, a2, a3, a4, a5, a6); }
-    case 9: { obj* fx0 = fx(0); obj* fx1 = fx(1); obj* fx2 = fx(2); fn9 fn = FN9(f); lean_free_small_object(f); return fn(fx0, fx1, fx2, a1, a2, a3, a4, a5, a6); }
-    case 10: { obj* fx0 = fx(0); obj* fx1 = fx(1); obj* fx2 = fx(2); obj* fx3 = fx(3); fn10 fn = FN10(f); lean_free_small_object(f); return fn(fx0, fx1, fx2, fx3, a1, a2, a3, a4, a5, a6); }
-    case 11: { obj* fx0 = fx(0); obj* fx1 = fx(1); obj* fx2 = fx(2); obj* fx3 = fx(3); obj* fx4 = fx(4); fn11 fn = FN11(f); lean_free_small_object(f); return fn(fx0, fx1, fx2, fx3, fx4, a1, a2, a3, a4, a5, a6); }
-    case 12: { obj* fx0 = fx(0); obj* fx1 = fx(1); obj* fx2 = fx(2); obj* fx3 = fx(3); obj* fx4 = fx(4); obj* fx5 = fx(5); fn12 fn = FN12(f); lean_free_small_object(f); return fn(fx0, fx1, fx2, fx3, fx4, fx5, a1, a2, a3, a4, a5, a6); }
-    case 13: { obj* fx0 = fx(0); obj* fx1 = fx(1); obj* fx2 = fx(2); obj* fx3 = fx(3); obj* fx4 = fx(4); obj* fx5 = fx(5); obj* fx6 = fx(6); fn13 fn = FN13(f); lean_free_small_object(f); return fn(fx0, fx1, fx2, fx3, fx4, fx5, fx6, a1, a2, a3, a4, a5, a6); }
-    case 14: { obj* fx0 = fx(0); obj* fx1 = fx(1); obj* fx2 = fx(2); obj* fx3 = fx(3); obj* fx4 = fx(4); obj* fx5 = fx(5); obj* fx6 = fx(6); obj* fx7 = fx(7); fn14 fn = FN14(f); lean_free_small_object(f); return fn(fx0, fx1, fx2, fx3, fx4, fx5, fx6, fx7, a1, a2, a3, a4, a5, a6); }
-    case 15: { obj* fx0 = fx(0); obj* fx1 = fx(1); obj* fx2 = fx(2); obj* fx3 = fx(3); obj* fx4 = fx(4); obj* fx5 = fx(5); obj* fx6 = fx(6); obj* fx7 = fx(7); obj* fx8 = fx(8); fn15 fn = FN15(f); lean_free_small_object(f); return fn(fx0, fx1, fx2, fx3, fx4, fx5, fx6, fx7, fx8, a1, a2, a3, a4, a5, a6); }
-    case 16: { obj* fx0 = fx(0); obj* fx1 = fx(1); obj* fx2 = fx(2); obj* fx3 = fx(3); obj* fx4 = fx(4); obj* fx5 = fx(5); obj* fx6 = fx(6); obj* fx7 = fx(7); obj* fx8 = fx(8); obj* fx9 = fx(9); fn16 fn = FN16(f); lean_free_small_object(f); return fn(fx0, fx1, fx2, fx3, fx4, fx5, fx6, fx7, fx8, fx9, a1, a2, a3, a4, a5, a6); }
-=======
-    case 6: { obj* r = FN6(f)(a1, a2, a3, a4, a5, a6); lean_free_object(f); return r; }
-    case 7: { obj* r = FN7(f)(fx(0), a1, a2, a3, a4, a5, a6); lean_free_object(f); return r; }
-    case 8: { obj* r = FN8(f)(fx(0), fx(1), a1, a2, a3, a4, a5, a6); lean_free_object(f); return r; }
-    case 9: { obj* r = FN9(f)(fx(0), fx(1), fx(2), a1, a2, a3, a4, a5, a6); lean_free_object(f); return r; }
-    case 10: { obj* r = FN10(f)(fx(0), fx(1), fx(2), fx(3), a1, a2, a3, a4, a5, a6); lean_free_object(f); return r; }
-    case 11: { obj* r = FN11(f)(fx(0), fx(1), fx(2), fx(3), fx(4), a1, a2, a3, a4, a5, a6); lean_free_object(f); return r; }
-    case 12: { obj* r = FN12(f)(fx(0), fx(1), fx(2), fx(3), fx(4), fx(5), a1, a2, a3, a4, a5, a6); lean_free_object(f); return r; }
-    case 13: { obj* r = FN13(f)(fx(0), fx(1), fx(2), fx(3), fx(4), fx(5), fx(6), a1, a2, a3, a4, a5, a6); lean_free_object(f); return r; }
-    case 14: { obj* r = FN14(f)(fx(0), fx(1), fx(2), fx(3), fx(4), fx(5), fx(6), fx(7), a1, a2, a3, a4, a5, a6); lean_free_object(f); return r; }
-    case 15: { obj* r = FN15(f)(fx(0), fx(1), fx(2), fx(3), fx(4), fx(5), fx(6), fx(7), fx(8), a1, a2, a3, a4, a5, a6); lean_free_object(f); return r; }
-    case 16: { obj* r = FN16(f)(fx(0), fx(1), fx(2), fx(3), fx(4), fx(5), fx(6), fx(7), fx(8), fx(9), a1, a2, a3, a4, a5, a6); lean_free_object(f); return r; }
->>>>>>> cec9758c
+    case 6: { fn6 fn = FN6(f); lean_free_object(f); return fn(a1, a2, a3, a4, a5, a6); }
+    case 7: { obj* fx0 = fx(0); fn7 fn = FN7(f); lean_free_object(f); return fn(fx0, a1, a2, a3, a4, a5, a6); }
+    case 8: { obj* fx0 = fx(0); obj* fx1 = fx(1); fn8 fn = FN8(f); lean_free_object(f); return fn(fx0, fx1, a1, a2, a3, a4, a5, a6); }
+    case 9: { obj* fx0 = fx(0); obj* fx1 = fx(1); obj* fx2 = fx(2); fn9 fn = FN9(f); lean_free_object(f); return fn(fx0, fx1, fx2, a1, a2, a3, a4, a5, a6); }
+    case 10: { obj* fx0 = fx(0); obj* fx1 = fx(1); obj* fx2 = fx(2); obj* fx3 = fx(3); fn10 fn = FN10(f); lean_free_object(f); return fn(fx0, fx1, fx2, fx3, a1, a2, a3, a4, a5, a6); }
+    case 11: { obj* fx0 = fx(0); obj* fx1 = fx(1); obj* fx2 = fx(2); obj* fx3 = fx(3); obj* fx4 = fx(4); fn11 fn = FN11(f); lean_free_object(f); return fn(fx0, fx1, fx2, fx3, fx4, a1, a2, a3, a4, a5, a6); }
+    case 12: { obj* fx0 = fx(0); obj* fx1 = fx(1); obj* fx2 = fx(2); obj* fx3 = fx(3); obj* fx4 = fx(4); obj* fx5 = fx(5); fn12 fn = FN12(f); lean_free_object(f); return fn(fx0, fx1, fx2, fx3, fx4, fx5, a1, a2, a3, a4, a5, a6); }
+    case 13: { obj* fx0 = fx(0); obj* fx1 = fx(1); obj* fx2 = fx(2); obj* fx3 = fx(3); obj* fx4 = fx(4); obj* fx5 = fx(5); obj* fx6 = fx(6); fn13 fn = FN13(f); lean_free_object(f); return fn(fx0, fx1, fx2, fx3, fx4, fx5, fx6, a1, a2, a3, a4, a5, a6); }
+    case 14: { obj* fx0 = fx(0); obj* fx1 = fx(1); obj* fx2 = fx(2); obj* fx3 = fx(3); obj* fx4 = fx(4); obj* fx5 = fx(5); obj* fx6 = fx(6); obj* fx7 = fx(7); fn14 fn = FN14(f); lean_free_object(f); return fn(fx0, fx1, fx2, fx3, fx4, fx5, fx6, fx7, a1, a2, a3, a4, a5, a6); }
+    case 15: { obj* fx0 = fx(0); obj* fx1 = fx(1); obj* fx2 = fx(2); obj* fx3 = fx(3); obj* fx4 = fx(4); obj* fx5 = fx(5); obj* fx6 = fx(6); obj* fx7 = fx(7); obj* fx8 = fx(8); fn15 fn = FN15(f); lean_free_object(f); return fn(fx0, fx1, fx2, fx3, fx4, fx5, fx6, fx7, fx8, a1, a2, a3, a4, a5, a6); }
+    case 16: { obj* fx0 = fx(0); obj* fx1 = fx(1); obj* fx2 = fx(2); obj* fx3 = fx(3); obj* fx4 = fx(4); obj* fx5 = fx(5); obj* fx6 = fx(6); obj* fx7 = fx(7); obj* fx8 = fx(8); obj* fx9 = fx(9); fn16 fn = FN16(f); lean_free_object(f); return fn(fx0, fx1, fx2, fx3, fx4, fx5, fx6, fx7, fx8, fx9, a1, a2, a3, a4, a5, a6); }
     }
   }
   switch (arity) {
@@ -553,29 +454,16 @@
 if (arity == fixed + 7) {
   if (lean_is_exclusive(f)) {
     switch (arity) {
-<<<<<<< HEAD
-    case 7: { fn7 fn = FN7(f); lean_free_small_object(f); return fn(a1, a2, a3, a4, a5, a6, a7); }
-    case 8: { obj* fx0 = fx(0); fn8 fn = FN8(f); lean_free_small_object(f); return fn(fx0, a1, a2, a3, a4, a5, a6, a7); }
-    case 9: { obj* fx0 = fx(0); obj* fx1 = fx(1); fn9 fn = FN9(f); lean_free_small_object(f); return fn(fx0, fx1, a1, a2, a3, a4, a5, a6, a7); }
-    case 10: { obj* fx0 = fx(0); obj* fx1 = fx(1); obj* fx2 = fx(2); fn10 fn = FN10(f); lean_free_small_object(f); return fn(fx0, fx1, fx2, a1, a2, a3, a4, a5, a6, a7); }
-    case 11: { obj* fx0 = fx(0); obj* fx1 = fx(1); obj* fx2 = fx(2); obj* fx3 = fx(3); fn11 fn = FN11(f); lean_free_small_object(f); return fn(fx0, fx1, fx2, fx3, a1, a2, a3, a4, a5, a6, a7); }
-    case 12: { obj* fx0 = fx(0); obj* fx1 = fx(1); obj* fx2 = fx(2); obj* fx3 = fx(3); obj* fx4 = fx(4); fn12 fn = FN12(f); lean_free_small_object(f); return fn(fx0, fx1, fx2, fx3, fx4, a1, a2, a3, a4, a5, a6, a7); }
-    case 13: { obj* fx0 = fx(0); obj* fx1 = fx(1); obj* fx2 = fx(2); obj* fx3 = fx(3); obj* fx4 = fx(4); obj* fx5 = fx(5); fn13 fn = FN13(f); lean_free_small_object(f); return fn(fx0, fx1, fx2, fx3, fx4, fx5, a1, a2, a3, a4, a5, a6, a7); }
-    case 14: { obj* fx0 = fx(0); obj* fx1 = fx(1); obj* fx2 = fx(2); obj* fx3 = fx(3); obj* fx4 = fx(4); obj* fx5 = fx(5); obj* fx6 = fx(6); fn14 fn = FN14(f); lean_free_small_object(f); return fn(fx0, fx1, fx2, fx3, fx4, fx5, fx6, a1, a2, a3, a4, a5, a6, a7); }
-    case 15: { obj* fx0 = fx(0); obj* fx1 = fx(1); obj* fx2 = fx(2); obj* fx3 = fx(3); obj* fx4 = fx(4); obj* fx5 = fx(5); obj* fx6 = fx(6); obj* fx7 = fx(7); fn15 fn = FN15(f); lean_free_small_object(f); return fn(fx0, fx1, fx2, fx3, fx4, fx5, fx6, fx7, a1, a2, a3, a4, a5, a6, a7); }
-    case 16: { obj* fx0 = fx(0); obj* fx1 = fx(1); obj* fx2 = fx(2); obj* fx3 = fx(3); obj* fx4 = fx(4); obj* fx5 = fx(5); obj* fx6 = fx(6); obj* fx7 = fx(7); obj* fx8 = fx(8); fn16 fn = FN16(f); lean_free_small_object(f); return fn(fx0, fx1, fx2, fx3, fx4, fx5, fx6, fx7, fx8, a1, a2, a3, a4, a5, a6, a7); }
-=======
-    case 7: { obj* r = FN7(f)(a1, a2, a3, a4, a5, a6, a7); lean_free_object(f); return r; }
-    case 8: { obj* r = FN8(f)(fx(0), a1, a2, a3, a4, a5, a6, a7); lean_free_object(f); return r; }
-    case 9: { obj* r = FN9(f)(fx(0), fx(1), a1, a2, a3, a4, a5, a6, a7); lean_free_object(f); return r; }
-    case 10: { obj* r = FN10(f)(fx(0), fx(1), fx(2), a1, a2, a3, a4, a5, a6, a7); lean_free_object(f); return r; }
-    case 11: { obj* r = FN11(f)(fx(0), fx(1), fx(2), fx(3), a1, a2, a3, a4, a5, a6, a7); lean_free_object(f); return r; }
-    case 12: { obj* r = FN12(f)(fx(0), fx(1), fx(2), fx(3), fx(4), a1, a2, a3, a4, a5, a6, a7); lean_free_object(f); return r; }
-    case 13: { obj* r = FN13(f)(fx(0), fx(1), fx(2), fx(3), fx(4), fx(5), a1, a2, a3, a4, a5, a6, a7); lean_free_object(f); return r; }
-    case 14: { obj* r = FN14(f)(fx(0), fx(1), fx(2), fx(3), fx(4), fx(5), fx(6), a1, a2, a3, a4, a5, a6, a7); lean_free_object(f); return r; }
-    case 15: { obj* r = FN15(f)(fx(0), fx(1), fx(2), fx(3), fx(4), fx(5), fx(6), fx(7), a1, a2, a3, a4, a5, a6, a7); lean_free_object(f); return r; }
-    case 16: { obj* r = FN16(f)(fx(0), fx(1), fx(2), fx(3), fx(4), fx(5), fx(6), fx(7), fx(8), a1, a2, a3, a4, a5, a6, a7); lean_free_object(f); return r; }
->>>>>>> cec9758c
+    case 7: { fn7 fn = FN7(f); lean_free_object(f); return fn(a1, a2, a3, a4, a5, a6, a7); }
+    case 8: { obj* fx0 = fx(0); fn8 fn = FN8(f); lean_free_object(f); return fn(fx0, a1, a2, a3, a4, a5, a6, a7); }
+    case 9: { obj* fx0 = fx(0); obj* fx1 = fx(1); fn9 fn = FN9(f); lean_free_object(f); return fn(fx0, fx1, a1, a2, a3, a4, a5, a6, a7); }
+    case 10: { obj* fx0 = fx(0); obj* fx1 = fx(1); obj* fx2 = fx(2); fn10 fn = FN10(f); lean_free_object(f); return fn(fx0, fx1, fx2, a1, a2, a3, a4, a5, a6, a7); }
+    case 11: { obj* fx0 = fx(0); obj* fx1 = fx(1); obj* fx2 = fx(2); obj* fx3 = fx(3); fn11 fn = FN11(f); lean_free_object(f); return fn(fx0, fx1, fx2, fx3, a1, a2, a3, a4, a5, a6, a7); }
+    case 12: { obj* fx0 = fx(0); obj* fx1 = fx(1); obj* fx2 = fx(2); obj* fx3 = fx(3); obj* fx4 = fx(4); fn12 fn = FN12(f); lean_free_object(f); return fn(fx0, fx1, fx2, fx3, fx4, a1, a2, a3, a4, a5, a6, a7); }
+    case 13: { obj* fx0 = fx(0); obj* fx1 = fx(1); obj* fx2 = fx(2); obj* fx3 = fx(3); obj* fx4 = fx(4); obj* fx5 = fx(5); fn13 fn = FN13(f); lean_free_object(f); return fn(fx0, fx1, fx2, fx3, fx4, fx5, a1, a2, a3, a4, a5, a6, a7); }
+    case 14: { obj* fx0 = fx(0); obj* fx1 = fx(1); obj* fx2 = fx(2); obj* fx3 = fx(3); obj* fx4 = fx(4); obj* fx5 = fx(5); obj* fx6 = fx(6); fn14 fn = FN14(f); lean_free_object(f); return fn(fx0, fx1, fx2, fx3, fx4, fx5, fx6, a1, a2, a3, a4, a5, a6, a7); }
+    case 15: { obj* fx0 = fx(0); obj* fx1 = fx(1); obj* fx2 = fx(2); obj* fx3 = fx(3); obj* fx4 = fx(4); obj* fx5 = fx(5); obj* fx6 = fx(6); obj* fx7 = fx(7); fn15 fn = FN15(f); lean_free_object(f); return fn(fx0, fx1, fx2, fx3, fx4, fx5, fx6, fx7, a1, a2, a3, a4, a5, a6, a7); }
+    case 16: { obj* fx0 = fx(0); obj* fx1 = fx(1); obj* fx2 = fx(2); obj* fx3 = fx(3); obj* fx4 = fx(4); obj* fx5 = fx(5); obj* fx6 = fx(6); obj* fx7 = fx(7); obj* fx8 = fx(8); fn16 fn = FN16(f); lean_free_object(f); return fn(fx0, fx1, fx2, fx3, fx4, fx5, fx6, fx7, fx8, a1, a2, a3, a4, a5, a6, a7); }
     }
   }
   switch (arity) {
@@ -618,27 +506,15 @@
 if (arity == fixed + 8) {
   if (lean_is_exclusive(f)) {
     switch (arity) {
-<<<<<<< HEAD
-    case 8: { fn8 fn = FN8(f); lean_free_small_object(f); return fn(a1, a2, a3, a4, a5, a6, a7, a8); }
-    case 9: { obj* fx0 = fx(0); fn9 fn = FN9(f); lean_free_small_object(f); return fn(fx0, a1, a2, a3, a4, a5, a6, a7, a8); }
-    case 10: { obj* fx0 = fx(0); obj* fx1 = fx(1); fn10 fn = FN10(f); lean_free_small_object(f); return fn(fx0, fx1, a1, a2, a3, a4, a5, a6, a7, a8); }
-    case 11: { obj* fx0 = fx(0); obj* fx1 = fx(1); obj* fx2 = fx(2); fn11 fn = FN11(f); lean_free_small_object(f); return fn(fx0, fx1, fx2, a1, a2, a3, a4, a5, a6, a7, a8); }
-    case 12: { obj* fx0 = fx(0); obj* fx1 = fx(1); obj* fx2 = fx(2); obj* fx3 = fx(3); fn12 fn = FN12(f); lean_free_small_object(f); return fn(fx0, fx1, fx2, fx3, a1, a2, a3, a4, a5, a6, a7, a8); }
-    case 13: { obj* fx0 = fx(0); obj* fx1 = fx(1); obj* fx2 = fx(2); obj* fx3 = fx(3); obj* fx4 = fx(4); fn13 fn = FN13(f); lean_free_small_object(f); return fn(fx0, fx1, fx2, fx3, fx4, a1, a2, a3, a4, a5, a6, a7, a8); }
-    case 14: { obj* fx0 = fx(0); obj* fx1 = fx(1); obj* fx2 = fx(2); obj* fx3 = fx(3); obj* fx4 = fx(4); obj* fx5 = fx(5); fn14 fn = FN14(f); lean_free_small_object(f); return fn(fx0, fx1, fx2, fx3, fx4, fx5, a1, a2, a3, a4, a5, a6, a7, a8); }
-    case 15: { obj* fx0 = fx(0); obj* fx1 = fx(1); obj* fx2 = fx(2); obj* fx3 = fx(3); obj* fx4 = fx(4); obj* fx5 = fx(5); obj* fx6 = fx(6); fn15 fn = FN15(f); lean_free_small_object(f); return fn(fx0, fx1, fx2, fx3, fx4, fx5, fx6, a1, a2, a3, a4, a5, a6, a7, a8); }
-    case 16: { obj* fx0 = fx(0); obj* fx1 = fx(1); obj* fx2 = fx(2); obj* fx3 = fx(3); obj* fx4 = fx(4); obj* fx5 = fx(5); obj* fx6 = fx(6); obj* fx7 = fx(7); fn16 fn = FN16(f); lean_free_small_object(f); return fn(fx0, fx1, fx2, fx3, fx4, fx5, fx6, fx7, a1, a2, a3, a4, a5, a6, a7, a8); }
-=======
-    case 8: { obj* r = FN8(f)(a1, a2, a3, a4, a5, a6, a7, a8); lean_free_object(f); return r; }
-    case 9: { obj* r = FN9(f)(fx(0), a1, a2, a3, a4, a5, a6, a7, a8); lean_free_object(f); return r; }
-    case 10: { obj* r = FN10(f)(fx(0), fx(1), a1, a2, a3, a4, a5, a6, a7, a8); lean_free_object(f); return r; }
-    case 11: { obj* r = FN11(f)(fx(0), fx(1), fx(2), a1, a2, a3, a4, a5, a6, a7, a8); lean_free_object(f); return r; }
-    case 12: { obj* r = FN12(f)(fx(0), fx(1), fx(2), fx(3), a1, a2, a3, a4, a5, a6, a7, a8); lean_free_object(f); return r; }
-    case 13: { obj* r = FN13(f)(fx(0), fx(1), fx(2), fx(3), fx(4), a1, a2, a3, a4, a5, a6, a7, a8); lean_free_object(f); return r; }
-    case 14: { obj* r = FN14(f)(fx(0), fx(1), fx(2), fx(3), fx(4), fx(5), a1, a2, a3, a4, a5, a6, a7, a8); lean_free_object(f); return r; }
-    case 15: { obj* r = FN15(f)(fx(0), fx(1), fx(2), fx(3), fx(4), fx(5), fx(6), a1, a2, a3, a4, a5, a6, a7, a8); lean_free_object(f); return r; }
-    case 16: { obj* r = FN16(f)(fx(0), fx(1), fx(2), fx(3), fx(4), fx(5), fx(6), fx(7), a1, a2, a3, a4, a5, a6, a7, a8); lean_free_object(f); return r; }
->>>>>>> cec9758c
+    case 8: { fn8 fn = FN8(f); lean_free_object(f); return fn(a1, a2, a3, a4, a5, a6, a7, a8); }
+    case 9: { obj* fx0 = fx(0); fn9 fn = FN9(f); lean_free_object(f); return fn(fx0, a1, a2, a3, a4, a5, a6, a7, a8); }
+    case 10: { obj* fx0 = fx(0); obj* fx1 = fx(1); fn10 fn = FN10(f); lean_free_object(f); return fn(fx0, fx1, a1, a2, a3, a4, a5, a6, a7, a8); }
+    case 11: { obj* fx0 = fx(0); obj* fx1 = fx(1); obj* fx2 = fx(2); fn11 fn = FN11(f); lean_free_object(f); return fn(fx0, fx1, fx2, a1, a2, a3, a4, a5, a6, a7, a8); }
+    case 12: { obj* fx0 = fx(0); obj* fx1 = fx(1); obj* fx2 = fx(2); obj* fx3 = fx(3); fn12 fn = FN12(f); lean_free_object(f); return fn(fx0, fx1, fx2, fx3, a1, a2, a3, a4, a5, a6, a7, a8); }
+    case 13: { obj* fx0 = fx(0); obj* fx1 = fx(1); obj* fx2 = fx(2); obj* fx3 = fx(3); obj* fx4 = fx(4); fn13 fn = FN13(f); lean_free_object(f); return fn(fx0, fx1, fx2, fx3, fx4, a1, a2, a3, a4, a5, a6, a7, a8); }
+    case 14: { obj* fx0 = fx(0); obj* fx1 = fx(1); obj* fx2 = fx(2); obj* fx3 = fx(3); obj* fx4 = fx(4); obj* fx5 = fx(5); fn14 fn = FN14(f); lean_free_object(f); return fn(fx0, fx1, fx2, fx3, fx4, fx5, a1, a2, a3, a4, a5, a6, a7, a8); }
+    case 15: { obj* fx0 = fx(0); obj* fx1 = fx(1); obj* fx2 = fx(2); obj* fx3 = fx(3); obj* fx4 = fx(4); obj* fx5 = fx(5); obj* fx6 = fx(6); fn15 fn = FN15(f); lean_free_object(f); return fn(fx0, fx1, fx2, fx3, fx4, fx5, fx6, a1, a2, a3, a4, a5, a6, a7, a8); }
+    case 16: { obj* fx0 = fx(0); obj* fx1 = fx(1); obj* fx2 = fx(2); obj* fx3 = fx(3); obj* fx4 = fx(4); obj* fx5 = fx(5); obj* fx6 = fx(6); obj* fx7 = fx(7); fn16 fn = FN16(f); lean_free_object(f); return fn(fx0, fx1, fx2, fx3, fx4, fx5, fx6, fx7, a1, a2, a3, a4, a5, a6, a7, a8); }
     }
   }
   switch (arity) {
@@ -680,25 +556,14 @@
 if (arity == fixed + 9) {
   if (lean_is_exclusive(f)) {
     switch (arity) {
-<<<<<<< HEAD
-    case 9: { fn9 fn = FN9(f); lean_free_small_object(f); return fn(a1, a2, a3, a4, a5, a6, a7, a8, a9); }
-    case 10: { obj* fx0 = fx(0); fn10 fn = FN10(f); lean_free_small_object(f); return fn(fx0, a1, a2, a3, a4, a5, a6, a7, a8, a9); }
-    case 11: { obj* fx0 = fx(0); obj* fx1 = fx(1); fn11 fn = FN11(f); lean_free_small_object(f); return fn(fx0, fx1, a1, a2, a3, a4, a5, a6, a7, a8, a9); }
-    case 12: { obj* fx0 = fx(0); obj* fx1 = fx(1); obj* fx2 = fx(2); fn12 fn = FN12(f); lean_free_small_object(f); return fn(fx0, fx1, fx2, a1, a2, a3, a4, a5, a6, a7, a8, a9); }
-    case 13: { obj* fx0 = fx(0); obj* fx1 = fx(1); obj* fx2 = fx(2); obj* fx3 = fx(3); fn13 fn = FN13(f); lean_free_small_object(f); return fn(fx0, fx1, fx2, fx3, a1, a2, a3, a4, a5, a6, a7, a8, a9); }
-    case 14: { obj* fx0 = fx(0); obj* fx1 = fx(1); obj* fx2 = fx(2); obj* fx3 = fx(3); obj* fx4 = fx(4); fn14 fn = FN14(f); lean_free_small_object(f); return fn(fx0, fx1, fx2, fx3, fx4, a1, a2, a3, a4, a5, a6, a7, a8, a9); }
-    case 15: { obj* fx0 = fx(0); obj* fx1 = fx(1); obj* fx2 = fx(2); obj* fx3 = fx(3); obj* fx4 = fx(4); obj* fx5 = fx(5); fn15 fn = FN15(f); lean_free_small_object(f); return fn(fx0, fx1, fx2, fx3, fx4, fx5, a1, a2, a3, a4, a5, a6, a7, a8, a9); }
-    case 16: { obj* fx0 = fx(0); obj* fx1 = fx(1); obj* fx2 = fx(2); obj* fx3 = fx(3); obj* fx4 = fx(4); obj* fx5 = fx(5); obj* fx6 = fx(6); fn16 fn = FN16(f); lean_free_small_object(f); return fn(fx0, fx1, fx2, fx3, fx4, fx5, fx6, a1, a2, a3, a4, a5, a6, a7, a8, a9); }
-=======
-    case 9: { obj* r = FN9(f)(a1, a2, a3, a4, a5, a6, a7, a8, a9); lean_free_object(f); return r; }
-    case 10: { obj* r = FN10(f)(fx(0), a1, a2, a3, a4, a5, a6, a7, a8, a9); lean_free_object(f); return r; }
-    case 11: { obj* r = FN11(f)(fx(0), fx(1), a1, a2, a3, a4, a5, a6, a7, a8, a9); lean_free_object(f); return r; }
-    case 12: { obj* r = FN12(f)(fx(0), fx(1), fx(2), a1, a2, a3, a4, a5, a6, a7, a8, a9); lean_free_object(f); return r; }
-    case 13: { obj* r = FN13(f)(fx(0), fx(1), fx(2), fx(3), a1, a2, a3, a4, a5, a6, a7, a8, a9); lean_free_object(f); return r; }
-    case 14: { obj* r = FN14(f)(fx(0), fx(1), fx(2), fx(3), fx(4), a1, a2, a3, a4, a5, a6, a7, a8, a9); lean_free_object(f); return r; }
-    case 15: { obj* r = FN15(f)(fx(0), fx(1), fx(2), fx(3), fx(4), fx(5), a1, a2, a3, a4, a5, a6, a7, a8, a9); lean_free_object(f); return r; }
-    case 16: { obj* r = FN16(f)(fx(0), fx(1), fx(2), fx(3), fx(4), fx(5), fx(6), a1, a2, a3, a4, a5, a6, a7, a8, a9); lean_free_object(f); return r; }
->>>>>>> cec9758c
+    case 9: { fn9 fn = FN9(f); lean_free_object(f); return fn(a1, a2, a3, a4, a5, a6, a7, a8, a9); }
+    case 10: { obj* fx0 = fx(0); fn10 fn = FN10(f); lean_free_object(f); return fn(fx0, a1, a2, a3, a4, a5, a6, a7, a8, a9); }
+    case 11: { obj* fx0 = fx(0); obj* fx1 = fx(1); fn11 fn = FN11(f); lean_free_object(f); return fn(fx0, fx1, a1, a2, a3, a4, a5, a6, a7, a8, a9); }
+    case 12: { obj* fx0 = fx(0); obj* fx1 = fx(1); obj* fx2 = fx(2); fn12 fn = FN12(f); lean_free_object(f); return fn(fx0, fx1, fx2, a1, a2, a3, a4, a5, a6, a7, a8, a9); }
+    case 13: { obj* fx0 = fx(0); obj* fx1 = fx(1); obj* fx2 = fx(2); obj* fx3 = fx(3); fn13 fn = FN13(f); lean_free_object(f); return fn(fx0, fx1, fx2, fx3, a1, a2, a3, a4, a5, a6, a7, a8, a9); }
+    case 14: { obj* fx0 = fx(0); obj* fx1 = fx(1); obj* fx2 = fx(2); obj* fx3 = fx(3); obj* fx4 = fx(4); fn14 fn = FN14(f); lean_free_object(f); return fn(fx0, fx1, fx2, fx3, fx4, a1, a2, a3, a4, a5, a6, a7, a8, a9); }
+    case 15: { obj* fx0 = fx(0); obj* fx1 = fx(1); obj* fx2 = fx(2); obj* fx3 = fx(3); obj* fx4 = fx(4); obj* fx5 = fx(5); fn15 fn = FN15(f); lean_free_object(f); return fn(fx0, fx1, fx2, fx3, fx4, fx5, a1, a2, a3, a4, a5, a6, a7, a8, a9); }
+    case 16: { obj* fx0 = fx(0); obj* fx1 = fx(1); obj* fx2 = fx(2); obj* fx3 = fx(3); obj* fx4 = fx(4); obj* fx5 = fx(5); obj* fx6 = fx(6); fn16 fn = FN16(f); lean_free_object(f); return fn(fx0, fx1, fx2, fx3, fx4, fx5, fx6, a1, a2, a3, a4, a5, a6, a7, a8, a9); }
     }
   }
   switch (arity) {
@@ -739,23 +604,13 @@
 if (arity == fixed + 10) {
   if (lean_is_exclusive(f)) {
     switch (arity) {
-<<<<<<< HEAD
-    case 10: { fn10 fn = FN10(f); lean_free_small_object(f); return fn(a1, a2, a3, a4, a5, a6, a7, a8, a9, a10); }
-    case 11: { obj* fx0 = fx(0); fn11 fn = FN11(f); lean_free_small_object(f); return fn(fx0, a1, a2, a3, a4, a5, a6, a7, a8, a9, a10); }
-    case 12: { obj* fx0 = fx(0); obj* fx1 = fx(1); fn12 fn = FN12(f); lean_free_small_object(f); return fn(fx0, fx1, a1, a2, a3, a4, a5, a6, a7, a8, a9, a10); }
-    case 13: { obj* fx0 = fx(0); obj* fx1 = fx(1); obj* fx2 = fx(2); fn13 fn = FN13(f); lean_free_small_object(f); return fn(fx0, fx1, fx2, a1, a2, a3, a4, a5, a6, a7, a8, a9, a10); }
-    case 14: { obj* fx0 = fx(0); obj* fx1 = fx(1); obj* fx2 = fx(2); obj* fx3 = fx(3); fn14 fn = FN14(f); lean_free_small_object(f); return fn(fx0, fx1, fx2, fx3, a1, a2, a3, a4, a5, a6, a7, a8, a9, a10); }
-    case 15: { obj* fx0 = fx(0); obj* fx1 = fx(1); obj* fx2 = fx(2); obj* fx3 = fx(3); obj* fx4 = fx(4); fn15 fn = FN15(f); lean_free_small_object(f); return fn(fx0, fx1, fx2, fx3, fx4, a1, a2, a3, a4, a5, a6, a7, a8, a9, a10); }
-    case 16: { obj* fx0 = fx(0); obj* fx1 = fx(1); obj* fx2 = fx(2); obj* fx3 = fx(3); obj* fx4 = fx(4); obj* fx5 = fx(5); fn16 fn = FN16(f); lean_free_small_object(f); return fn(fx0, fx1, fx2, fx3, fx4, fx5, a1, a2, a3, a4, a5, a6, a7, a8, a9, a10); }
-=======
-    case 10: { obj* r = FN10(f)(a1, a2, a3, a4, a5, a6, a7, a8, a9, a10); lean_free_object(f); return r; }
-    case 11: { obj* r = FN11(f)(fx(0), a1, a2, a3, a4, a5, a6, a7, a8, a9, a10); lean_free_object(f); return r; }
-    case 12: { obj* r = FN12(f)(fx(0), fx(1), a1, a2, a3, a4, a5, a6, a7, a8, a9, a10); lean_free_object(f); return r; }
-    case 13: { obj* r = FN13(f)(fx(0), fx(1), fx(2), a1, a2, a3, a4, a5, a6, a7, a8, a9, a10); lean_free_object(f); return r; }
-    case 14: { obj* r = FN14(f)(fx(0), fx(1), fx(2), fx(3), a1, a2, a3, a4, a5, a6, a7, a8, a9, a10); lean_free_object(f); return r; }
-    case 15: { obj* r = FN15(f)(fx(0), fx(1), fx(2), fx(3), fx(4), a1, a2, a3, a4, a5, a6, a7, a8, a9, a10); lean_free_object(f); return r; }
-    case 16: { obj* r = FN16(f)(fx(0), fx(1), fx(2), fx(3), fx(4), fx(5), a1, a2, a3, a4, a5, a6, a7, a8, a9, a10); lean_free_object(f); return r; }
->>>>>>> cec9758c
+    case 10: { fn10 fn = FN10(f); lean_free_object(f); return fn(a1, a2, a3, a4, a5, a6, a7, a8, a9, a10); }
+    case 11: { obj* fx0 = fx(0); fn11 fn = FN11(f); lean_free_object(f); return fn(fx0, a1, a2, a3, a4, a5, a6, a7, a8, a9, a10); }
+    case 12: { obj* fx0 = fx(0); obj* fx1 = fx(1); fn12 fn = FN12(f); lean_free_object(f); return fn(fx0, fx1, a1, a2, a3, a4, a5, a6, a7, a8, a9, a10); }
+    case 13: { obj* fx0 = fx(0); obj* fx1 = fx(1); obj* fx2 = fx(2); fn13 fn = FN13(f); lean_free_object(f); return fn(fx0, fx1, fx2, a1, a2, a3, a4, a5, a6, a7, a8, a9, a10); }
+    case 14: { obj* fx0 = fx(0); obj* fx1 = fx(1); obj* fx2 = fx(2); obj* fx3 = fx(3); fn14 fn = FN14(f); lean_free_object(f); return fn(fx0, fx1, fx2, fx3, a1, a2, a3, a4, a5, a6, a7, a8, a9, a10); }
+    case 15: { obj* fx0 = fx(0); obj* fx1 = fx(1); obj* fx2 = fx(2); obj* fx3 = fx(3); obj* fx4 = fx(4); fn15 fn = FN15(f); lean_free_object(f); return fn(fx0, fx1, fx2, fx3, fx4, a1, a2, a3, a4, a5, a6, a7, a8, a9, a10); }
+    case 16: { obj* fx0 = fx(0); obj* fx1 = fx(1); obj* fx2 = fx(2); obj* fx3 = fx(3); obj* fx4 = fx(4); obj* fx5 = fx(5); fn16 fn = FN16(f); lean_free_object(f); return fn(fx0, fx1, fx2, fx3, fx4, fx5, a1, a2, a3, a4, a5, a6, a7, a8, a9, a10); }
     }
   }
   switch (arity) {
@@ -795,21 +650,12 @@
 if (arity == fixed + 11) {
   if (lean_is_exclusive(f)) {
     switch (arity) {
-<<<<<<< HEAD
-    case 11: { fn11 fn = FN11(f); lean_free_small_object(f); return fn(a1, a2, a3, a4, a5, a6, a7, a8, a9, a10, a11); }
-    case 12: { obj* fx0 = fx(0); fn12 fn = FN12(f); lean_free_small_object(f); return fn(fx0, a1, a2, a3, a4, a5, a6, a7, a8, a9, a10, a11); }
-    case 13: { obj* fx0 = fx(0); obj* fx1 = fx(1); fn13 fn = FN13(f); lean_free_small_object(f); return fn(fx0, fx1, a1, a2, a3, a4, a5, a6, a7, a8, a9, a10, a11); }
-    case 14: { obj* fx0 = fx(0); obj* fx1 = fx(1); obj* fx2 = fx(2); fn14 fn = FN14(f); lean_free_small_object(f); return fn(fx0, fx1, fx2, a1, a2, a3, a4, a5, a6, a7, a8, a9, a10, a11); }
-    case 15: { obj* fx0 = fx(0); obj* fx1 = fx(1); obj* fx2 = fx(2); obj* fx3 = fx(3); fn15 fn = FN15(f); lean_free_small_object(f); return fn(fx0, fx1, fx2, fx3, a1, a2, a3, a4, a5, a6, a7, a8, a9, a10, a11); }
-    case 16: { obj* fx0 = fx(0); obj* fx1 = fx(1); obj* fx2 = fx(2); obj* fx3 = fx(3); obj* fx4 = fx(4); fn16 fn = FN16(f); lean_free_small_object(f); return fn(fx0, fx1, fx2, fx3, fx4, a1, a2, a3, a4, a5, a6, a7, a8, a9, a10, a11); }
-=======
-    case 11: { obj* r = FN11(f)(a1, a2, a3, a4, a5, a6, a7, a8, a9, a10, a11); lean_free_object(f); return r; }
-    case 12: { obj* r = FN12(f)(fx(0), a1, a2, a3, a4, a5, a6, a7, a8, a9, a10, a11); lean_free_object(f); return r; }
-    case 13: { obj* r = FN13(f)(fx(0), fx(1), a1, a2, a3, a4, a5, a6, a7, a8, a9, a10, a11); lean_free_object(f); return r; }
-    case 14: { obj* r = FN14(f)(fx(0), fx(1), fx(2), a1, a2, a3, a4, a5, a6, a7, a8, a9, a10, a11); lean_free_object(f); return r; }
-    case 15: { obj* r = FN15(f)(fx(0), fx(1), fx(2), fx(3), a1, a2, a3, a4, a5, a6, a7, a8, a9, a10, a11); lean_free_object(f); return r; }
-    case 16: { obj* r = FN16(f)(fx(0), fx(1), fx(2), fx(3), fx(4), a1, a2, a3, a4, a5, a6, a7, a8, a9, a10, a11); lean_free_object(f); return r; }
->>>>>>> cec9758c
+    case 11: { fn11 fn = FN11(f); lean_free_object(f); return fn(a1, a2, a3, a4, a5, a6, a7, a8, a9, a10, a11); }
+    case 12: { obj* fx0 = fx(0); fn12 fn = FN12(f); lean_free_object(f); return fn(fx0, a1, a2, a3, a4, a5, a6, a7, a8, a9, a10, a11); }
+    case 13: { obj* fx0 = fx(0); obj* fx1 = fx(1); fn13 fn = FN13(f); lean_free_object(f); return fn(fx0, fx1, a1, a2, a3, a4, a5, a6, a7, a8, a9, a10, a11); }
+    case 14: { obj* fx0 = fx(0); obj* fx1 = fx(1); obj* fx2 = fx(2); fn14 fn = FN14(f); lean_free_object(f); return fn(fx0, fx1, fx2, a1, a2, a3, a4, a5, a6, a7, a8, a9, a10, a11); }
+    case 15: { obj* fx0 = fx(0); obj* fx1 = fx(1); obj* fx2 = fx(2); obj* fx3 = fx(3); fn15 fn = FN15(f); lean_free_object(f); return fn(fx0, fx1, fx2, fx3, a1, a2, a3, a4, a5, a6, a7, a8, a9, a10, a11); }
+    case 16: { obj* fx0 = fx(0); obj* fx1 = fx(1); obj* fx2 = fx(2); obj* fx3 = fx(3); obj* fx4 = fx(4); fn16 fn = FN16(f); lean_free_object(f); return fn(fx0, fx1, fx2, fx3, fx4, a1, a2, a3, a4, a5, a6, a7, a8, a9, a10, a11); }
     }
   }
   switch (arity) {
@@ -848,19 +694,11 @@
 if (arity == fixed + 12) {
   if (lean_is_exclusive(f)) {
     switch (arity) {
-<<<<<<< HEAD
-    case 12: { fn12 fn = FN12(f); lean_free_small_object(f); return fn(a1, a2, a3, a4, a5, a6, a7, a8, a9, a10, a11, a12); }
-    case 13: { obj* fx0 = fx(0); fn13 fn = FN13(f); lean_free_small_object(f); return fn(fx0, a1, a2, a3, a4, a5, a6, a7, a8, a9, a10, a11, a12); }
-    case 14: { obj* fx0 = fx(0); obj* fx1 = fx(1); fn14 fn = FN14(f); lean_free_small_object(f); return fn(fx0, fx1, a1, a2, a3, a4, a5, a6, a7, a8, a9, a10, a11, a12); }
-    case 15: { obj* fx0 = fx(0); obj* fx1 = fx(1); obj* fx2 = fx(2); fn15 fn = FN15(f); lean_free_small_object(f); return fn(fx0, fx1, fx2, a1, a2, a3, a4, a5, a6, a7, a8, a9, a10, a11, a12); }
-    case 16: { obj* fx0 = fx(0); obj* fx1 = fx(1); obj* fx2 = fx(2); obj* fx3 = fx(3); fn16 fn = FN16(f); lean_free_small_object(f); return fn(fx0, fx1, fx2, fx3, a1, a2, a3, a4, a5, a6, a7, a8, a9, a10, a11, a12); }
-=======
-    case 12: { obj* r = FN12(f)(a1, a2, a3, a4, a5, a6, a7, a8, a9, a10, a11, a12); lean_free_object(f); return r; }
-    case 13: { obj* r = FN13(f)(fx(0), a1, a2, a3, a4, a5, a6, a7, a8, a9, a10, a11, a12); lean_free_object(f); return r; }
-    case 14: { obj* r = FN14(f)(fx(0), fx(1), a1, a2, a3, a4, a5, a6, a7, a8, a9, a10, a11, a12); lean_free_object(f); return r; }
-    case 15: { obj* r = FN15(f)(fx(0), fx(1), fx(2), a1, a2, a3, a4, a5, a6, a7, a8, a9, a10, a11, a12); lean_free_object(f); return r; }
-    case 16: { obj* r = FN16(f)(fx(0), fx(1), fx(2), fx(3), a1, a2, a3, a4, a5, a6, a7, a8, a9, a10, a11, a12); lean_free_object(f); return r; }
->>>>>>> cec9758c
+    case 12: { fn12 fn = FN12(f); lean_free_object(f); return fn(a1, a2, a3, a4, a5, a6, a7, a8, a9, a10, a11, a12); }
+    case 13: { obj* fx0 = fx(0); fn13 fn = FN13(f); lean_free_object(f); return fn(fx0, a1, a2, a3, a4, a5, a6, a7, a8, a9, a10, a11, a12); }
+    case 14: { obj* fx0 = fx(0); obj* fx1 = fx(1); fn14 fn = FN14(f); lean_free_object(f); return fn(fx0, fx1, a1, a2, a3, a4, a5, a6, a7, a8, a9, a10, a11, a12); }
+    case 15: { obj* fx0 = fx(0); obj* fx1 = fx(1); obj* fx2 = fx(2); fn15 fn = FN15(f); lean_free_object(f); return fn(fx0, fx1, fx2, a1, a2, a3, a4, a5, a6, a7, a8, a9, a10, a11, a12); }
+    case 16: { obj* fx0 = fx(0); obj* fx1 = fx(1); obj* fx2 = fx(2); obj* fx3 = fx(3); fn16 fn = FN16(f); lean_free_object(f); return fn(fx0, fx1, fx2, fx3, a1, a2, a3, a4, a5, a6, a7, a8, a9, a10, a11, a12); }
     }
   }
   switch (arity) {
@@ -898,17 +736,10 @@
 if (arity == fixed + 13) {
   if (lean_is_exclusive(f)) {
     switch (arity) {
-<<<<<<< HEAD
-    case 13: { fn13 fn = FN13(f); lean_free_small_object(f); return fn(a1, a2, a3, a4, a5, a6, a7, a8, a9, a10, a11, a12, a13); }
-    case 14: { obj* fx0 = fx(0); fn14 fn = FN14(f); lean_free_small_object(f); return fn(fx0, a1, a2, a3, a4, a5, a6, a7, a8, a9, a10, a11, a12, a13); }
-    case 15: { obj* fx0 = fx(0); obj* fx1 = fx(1); fn15 fn = FN15(f); lean_free_small_object(f); return fn(fx0, fx1, a1, a2, a3, a4, a5, a6, a7, a8, a9, a10, a11, a12, a13); }
-    case 16: { obj* fx0 = fx(0); obj* fx1 = fx(1); obj* fx2 = fx(2); fn16 fn = FN16(f); lean_free_small_object(f); return fn(fx0, fx1, fx2, a1, a2, a3, a4, a5, a6, a7, a8, a9, a10, a11, a12, a13); }
-=======
-    case 13: { obj* r = FN13(f)(a1, a2, a3, a4, a5, a6, a7, a8, a9, a10, a11, a12, a13); lean_free_object(f); return r; }
-    case 14: { obj* r = FN14(f)(fx(0), a1, a2, a3, a4, a5, a6, a7, a8, a9, a10, a11, a12, a13); lean_free_object(f); return r; }
-    case 15: { obj* r = FN15(f)(fx(0), fx(1), a1, a2, a3, a4, a5, a6, a7, a8, a9, a10, a11, a12, a13); lean_free_object(f); return r; }
-    case 16: { obj* r = FN16(f)(fx(0), fx(1), fx(2), a1, a2, a3, a4, a5, a6, a7, a8, a9, a10, a11, a12, a13); lean_free_object(f); return r; }
->>>>>>> cec9758c
+    case 13: { fn13 fn = FN13(f); lean_free_object(f); return fn(a1, a2, a3, a4, a5, a6, a7, a8, a9, a10, a11, a12, a13); }
+    case 14: { obj* fx0 = fx(0); fn14 fn = FN14(f); lean_free_object(f); return fn(fx0, a1, a2, a3, a4, a5, a6, a7, a8, a9, a10, a11, a12, a13); }
+    case 15: { obj* fx0 = fx(0); obj* fx1 = fx(1); fn15 fn = FN15(f); lean_free_object(f); return fn(fx0, fx1, a1, a2, a3, a4, a5, a6, a7, a8, a9, a10, a11, a12, a13); }
+    case 16: { obj* fx0 = fx(0); obj* fx1 = fx(1); obj* fx2 = fx(2); fn16 fn = FN16(f); lean_free_object(f); return fn(fx0, fx1, fx2, a1, a2, a3, a4, a5, a6, a7, a8, a9, a10, a11, a12, a13); }
     }
   }
   switch (arity) {
@@ -945,15 +776,9 @@
 if (arity == fixed + 14) {
   if (lean_is_exclusive(f)) {
     switch (arity) {
-<<<<<<< HEAD
-    case 14: { fn14 fn = FN14(f); lean_free_small_object(f); return fn(a1, a2, a3, a4, a5, a6, a7, a8, a9, a10, a11, a12, a13, a14); }
-    case 15: { obj* fx0 = fx(0); fn15 fn = FN15(f); lean_free_small_object(f); return fn(fx0, a1, a2, a3, a4, a5, a6, a7, a8, a9, a10, a11, a12, a13, a14); }
-    case 16: { obj* fx0 = fx(0); obj* fx1 = fx(1); fn16 fn = FN16(f); lean_free_small_object(f); return fn(fx0, fx1, a1, a2, a3, a4, a5, a6, a7, a8, a9, a10, a11, a12, a13, a14); }
-=======
-    case 14: { obj* r = FN14(f)(a1, a2, a3, a4, a5, a6, a7, a8, a9, a10, a11, a12, a13, a14); lean_free_object(f); return r; }
-    case 15: { obj* r = FN15(f)(fx(0), a1, a2, a3, a4, a5, a6, a7, a8, a9, a10, a11, a12, a13, a14); lean_free_object(f); return r; }
-    case 16: { obj* r = FN16(f)(fx(0), fx(1), a1, a2, a3, a4, a5, a6, a7, a8, a9, a10, a11, a12, a13, a14); lean_free_object(f); return r; }
->>>>>>> cec9758c
+    case 14: { fn14 fn = FN14(f); lean_free_object(f); return fn(a1, a2, a3, a4, a5, a6, a7, a8, a9, a10, a11, a12, a13, a14); }
+    case 15: { obj* fx0 = fx(0); fn15 fn = FN15(f); lean_free_object(f); return fn(fx0, a1, a2, a3, a4, a5, a6, a7, a8, a9, a10, a11, a12, a13, a14); }
+    case 16: { obj* fx0 = fx(0); obj* fx1 = fx(1); fn16 fn = FN16(f); lean_free_object(f); return fn(fx0, fx1, a1, a2, a3, a4, a5, a6, a7, a8, a9, a10, a11, a12, a13, a14); }
     }
   }
   switch (arity) {
@@ -989,13 +814,8 @@
 if (arity == fixed + 15) {
   if (lean_is_exclusive(f)) {
     switch (arity) {
-<<<<<<< HEAD
-    case 15: { fn15 fn = FN15(f); lean_free_small_object(f); return fn(a1, a2, a3, a4, a5, a6, a7, a8, a9, a10, a11, a12, a13, a14, a15); }
-    case 16: { obj* fx0 = fx(0); fn16 fn = FN16(f); lean_free_small_object(f); return fn(fx0, a1, a2, a3, a4, a5, a6, a7, a8, a9, a10, a11, a12, a13, a14, a15); }
-=======
-    case 15: { obj* r = FN15(f)(a1, a2, a3, a4, a5, a6, a7, a8, a9, a10, a11, a12, a13, a14, a15); lean_free_object(f); return r; }
-    case 16: { obj* r = FN16(f)(fx(0), a1, a2, a3, a4, a5, a6, a7, a8, a9, a10, a11, a12, a13, a14, a15); lean_free_object(f); return r; }
->>>>>>> cec9758c
+    case 15: { fn15 fn = FN15(f); lean_free_object(f); return fn(a1, a2, a3, a4, a5, a6, a7, a8, a9, a10, a11, a12, a13, a14, a15); }
+    case 16: { obj* fx0 = fx(0); fn16 fn = FN16(f); lean_free_object(f); return fn(fx0, a1, a2, a3, a4, a5, a6, a7, a8, a9, a10, a11, a12, a13, a14, a15); }
     }
   }
   switch (arity) {
@@ -1030,11 +850,7 @@
 if (arity == fixed + 16) {
   if (lean_is_exclusive(f)) {
     switch (arity) {
-<<<<<<< HEAD
-    case 16: { fn16 fn = FN16(f); lean_free_small_object(f); return fn(a1, a2, a3, a4, a5, a6, a7, a8, a9, a10, a11, a12, a13, a14, a15, a16); }
-=======
-    case 16: { obj* r = FN16(f)(a1, a2, a3, a4, a5, a6, a7, a8, a9, a10, a11, a12, a13, a14, a15, a16); lean_free_object(f); return r; }
->>>>>>> cec9758c
+    case 16: { fn16 fn = FN16(f); lean_free_object(f); return fn(a1, a2, a3, a4, a5, a6, a7, a8, a9, a10, a11, a12, a13, a14, a15, a16); }
     }
   }
   switch (arity) {

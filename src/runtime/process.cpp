--- conflicted
+++ resolved
@@ -25,6 +25,10 @@
 #include <sys/wait.h>
 #include <signal.h>
 #include <limits.h> // NOLINT
+#endif
+
+#ifdef __linux
+#include <sys/syscall.h>
 #endif
 
 #ifdef __linux
@@ -324,21 +328,12 @@
     return lean_io_result_mk_ok(box_uint32(getpid()));
 }
 
-<<<<<<< HEAD
-extern "C" LEAN_EXPORT obj_res lean_io_get_thread_id(obj_arg) {
-    uint64_t tid;
-#ifdef LEAN_WINDOWS
-    tid = GetCurrentThreadId();
-#elif defined(__APPLE__)
-    pthread_threadid_np(NULL, &tid);
-=======
 extern "C" LEAN_EXPORT obj_res lean_io_get_tid(obj_arg) {
     uint64_t tid;
 #ifdef __APPLE__
     lean_always_assert(pthread_threadid_np(NULL, &tid) == 0);
 #elif defined(LEAN_EMSCRIPTEN)
     tid = 0;
->>>>>>> 3c7dc4bb
 #else
     // since Linux 2.4.11, our glibc 2.27 requires at least 3.2
     // glibc 2.30 would provide a wrapper

/*
Copyright (c) 2013 Microsoft Corporation. All rights reserved.
Released under Apache 2.0 license as described in the file LICENSE.

Author: Leonardo de Moura
*/
#include <iostream>
#include <fstream>
#include <signal.h>
#include <cctype>
#include <cstdlib>
#include <string>
#include <utility>
#include <vector>
#include <set>
#include "runtime/stackinfo.h"
#include "runtime/interrupt.h"
#include "runtime/memory.h"
#include "runtime/thread.h"
#include "runtime/debug.h"
#include "runtime/sstream.h"
#include "runtime/load_dynlib.h"
#include "runtime/array_ref.h"
#include "runtime/object_ref.h"
#include "runtime/utf8.h"
#include "util/timer.h"
#include "util/macros.h"
#include "util/io.h"
#include "util/options.h"
#include "util/option_declarations.h"
#include "library/elab_environment.h"
#include "kernel/kernel_exception.h"
#include "kernel/trace.h"
#include "library/formatter.h"
#include "library/module.h"
#include "library/time_task.h"
#include "library/compiler/ir.h"
#include "library/print.h"
#include "initialize/init.h"
#include "library/compiler/ir_interpreter.h"
#include "library/elab_environment.h"
#include "util/path.h"
#include "stdlib_flags.h"
#ifdef _MSC_VER
#include <io.h>
#define STDOUT_FILENO 1
#else
#include <getopt.h>
#include <unistd.h>
#endif
#if defined(LEAN_EMSCRIPTEN)
#include <emscripten.h>
#endif
#include "githash.h" // NOLINT

#ifdef LEAN_WINDOWS
#include <windows.h>
#endif

#ifdef _MSC_VER
// extremely simple implementation of getopt.h
enum arg_opt { no_argument, required_argument, optional_argument };

struct option {
    const char name[20];
    arg_opt has_arg;
    int *flag;
    char val;
};

static char *optarg;
static int optind = 1;

int getopt_long(int argc, char *in_argv[], const char *optstring, const option *opts, int *index) {
    optarg = nullptr;
    if (optind >= argc)
        return -1;

    char *argv = in_argv[optind];
    if (argv[0] != '-') {
        // find first -opt if any
        int i = optind;
        bool found = false;
        for (; i < argc; ++i) {
            if (in_argv[i][0] == '-') {
                found = true;
                break;
            }
        }
        if (!found)
            return -1;
        auto next = in_argv[i];
        // FIXME: this doesn't account for long options with arguments like --foo arg
        memmove(&in_argv[optind + 1], &in_argv[optind], (i - optind) * sizeof(argv));
        argv = in_argv[optind] = next;
    }
    ++optind;

    // long option
    if (argv[1] == '-') {
        auto eq = strchr(argv, '=');
        size_t sz = (eq ? (eq - argv) : strlen(argv)) - 2;
        for (auto I = opts; *I->name; ++I) {
            if (!strncmp(I->name, argv + 2, sz) && I->name[sz] == '\0') {
                assert(!I->flag);
                switch (I->has_arg) {
                case no_argument:
                    if (eq) {
                        std::cerr << in_argv[0] << ": option doesn't take an argument -- " << I->name << std::endl;
                        return '?';
                    }
                    break;
                case required_argument:
                    if (eq) {
                        optarg = eq + 1;
                    } else {
                        if (optind >= argc) {
                            std::cerr << in_argv[0] << ": option requires an argument -- " << I->name << std::endl;
                            return '?';
                        }
                        optarg = in_argv[optind++];
                    }
                    break;
                case optional_argument:
                    if (eq) {
                        optarg = eq + 1;
                    }
                    break;
                }
                if (index)
                  *index = I - opts;
                return I->val;
            }
        }
        return '?';
    } else {
        auto opt = strchr(optstring, argv[1]);
        if (!opt)
            return '?';

        if (opt[1] == ':') {
            if (argv[2] == '\0') {
                if (optind < argc) {
                    optarg = in_argv[optind++];
                } else {
                    std::cerr << in_argv[0] << ": option requires an argument -- " << *opt << std::endl;
                    return '?';
                }
            } else {
                optarg = argv + 2;
            }
        }
        return *opt;
    }
}
#endif

using namespace lean; // NOLINT

#ifndef LEAN_SERVER_DEFAULT_MAX_MEMORY
#define LEAN_SERVER_DEFAULT_MAX_MEMORY 1024
#endif
#ifndef LEAN_DEFAULT_MAX_MEMORY
#define LEAN_DEFAULT_MAX_MEMORY 0
#endif
#ifndef LEAN_DEFAULT_MAX_HEARTBEAT
#define LEAN_DEFAULT_MAX_HEARTBEAT 0
#endif
#ifndef LEAN_SERVER_DEFAULT_MAX_HEARTBEAT
#define LEAN_SERVER_DEFAULT_MAX_HEARTBEAT 100000
#endif

extern "C" void *initialize_Lean_Compiler_IR_EmitLLVM(uint8_t builtin,
                                                      lean_object *);
extern "C" object *lean_ir_emit_llvm(object *env, object *mod_name,
                                     object *filepath, object *w);

static void display_header(std::ostream & out) {
    out << "Lean (version " << get_version_string() << ", " << LEAN_STR(LEAN_BUILD_TYPE) << ")\n";
}

static void display_version(std::ostream & out) {
    out << get_short_version_string() << "\n";
}

static void display_features(std::ostream & out) {
    out << "[";
#if defined(LEAN_LLVM)
    out << "LLVM";
#endif
    out << "]\n";
}

static void display_help(std::ostream & out) {
    display_header(out);
    std::cout << "Miscellaneous:\n";
    std::cout << "  -h, --help             display this message\n";
    std::cout << "      --features         display features compiler provides (eg. LLVM support)\n";
    std::cout << "  -v, --version          display version information\n";
    std::cout << "  -V, --short-version    display short version number\n";
    std::cout << "  -g, --githash          display the git commit hash number used to build this binary\n";
    std::cout << "      --run              call the 'main' definition in a file with the remaining arguments\n";
    std::cout << "  -o, --o=oname          create olean file\n";
    std::cout << "  -i, --i=iname          create ilean file\n";
    std::cout << "  -c, --c=fname          name of the C output file\n";
    std::cout << "  -b, --bc=fname         name of the LLVM bitcode file\n";
    std::cout << "      --stdin            take input from stdin\n";
    std::cout << "      --root=dir         set package root directory from which the module name\n"
              << "                         of the input file is calculated\n"
              << "                         (default: current working directory)\n";
    std::cout << "  -t, --trust=num        trust level (default: max) 0 means do not trust any macro,\n"
              << "                         and type check all imported modules\n";
    std::cout << "  -q, --quiet            do not print verbose messages\n";
    std::cout << "  -M, --memory=num       maximum amount of memory that should be used by Lean\n";
    std::cout << "                         (in megabytes)\n";
    std::cout << "  -T, --timeout=num      maximum number of memory allocations per task\n";
    std::cout << "                         this is a deterministic way of interrupting long running tasks\n";
#if defined(LEAN_MULTI_THREAD)
    std::cout << "  -j, --threads=num      number of threads used to process lean files\n";
    std::cout << "  -s, --tstack=num       thread stack size in Kb\n";
    std::cout << "      --server           start lean in server mode\n";
    std::cout << "      --worker           start lean in server-worker mode\n";
#endif
    std::cout << "      --plugin=file      load and initialize Lean shared library for registering linters etc.\n";
    std::cout << "      --load-dynlib=file load shared library to make its symbols available to the interpreter\n";
    std::cout << "      --json             report Lean output (e.g., messages) as JSON (one per line)\n";
    std::cout << "  -E  --error=kind       report Lean messages of kind as errors\n";
    std::cout << "      --deps             just print dependencies of a Lean input\n";
    std::cout << "      --src-deps         just print dependency sources of a Lean input\n";
    std::cout << "      --print-prefix     print the installation prefix for Lean and exit\n";
    std::cout << "      --print-libdir     print the installation directory for Lean's built-in libraries and exit\n";
    std::cout << "      --profile          display elaboration/type checking time for each definition/theorem\n";
    std::cout << "      --stats            display elab_environment statistics\n";
    DEBUG_CODE(
    std::cout << "      --debug=tag        enable assertions with the given tag\n";
        )
    std::cout << "      -D name=value      set a configuration option (see set_option command)\n";
}

static int only_src_deps = 0;
static int print_prefix = 0;
static int print_libdir = 0;
static int json_output = 0;

static struct option g_long_options[] = {
    {"version",      no_argument,       0, 'v'},
    {"help",         no_argument,       0, 'h'},
    {"githash",      no_argument,       0, 'g'},
    {"short-version", no_argument,      0, 'V'},
    {"run",          no_argument,       0, 'r'},
    {"o",            optional_argument, 0, 'o'},
    {"i",            optional_argument, 0, 'i'},
    {"stdin",        no_argument,       0, 'I'},
    {"root",         required_argument, 0, 'R'},
    {"memory",       required_argument, 0, 'M'},
    {"trust",        required_argument, 0, 't'},
    {"profile",      no_argument,       0, 'P'},
    {"stats",        no_argument,       0, 'a'},
    {"quiet",        no_argument,       0, 'q'},
    {"deps",         no_argument,       0, 'd'},
    {"src-deps",     no_argument,       &only_src_deps, 1},
    {"deps-json",    no_argument,       0, 'J'},
    {"timeout",      optional_argument, 0, 'T'},
    {"c",            optional_argument, 0, 'c'},
    {"bc",           optional_argument, 0, 'b'},
    {"features",     optional_argument, 0, 'f'},
    {"exitOnPanic",  no_argument,       0, 'e'},
#if defined(LEAN_MULTI_THREAD)
    {"threads",      required_argument, 0, 'j'},
    {"tstack",       required_argument, 0, 's'},
    {"server",       no_argument,       0, 'S'},
    {"worker",       no_argument,       0, 'W'},
#endif
    {"plugin",       required_argument, 0, 'p'},
    {"load-dynlib",  required_argument, 0, 'l'},
    {"error",        required_argument, 0, 'E'},
    {"json",         no_argument,       &json_output, 1},
    {"print-prefix", no_argument,       &print_prefix, 1},
    {"print-libdir", no_argument,       &print_libdir, 1},
#ifdef LEAN_DEBUG
    {"debug",        required_argument, 0, 'B'},
#endif
    {0, 0, 0, 0}
};

static char const * g_opt_str =
    "PdD:o:i:b:c:C:qgvVht:012j:012rR:M:012T:012ap:eE:"
#if defined(LEAN_MULTI_THREAD)
    "s:012"
#endif
; // NOLINT

options set_config_option(options const & opts, char const * in) {
    if (!in) return opts;
    while (*in && std::isspace(*in))
        ++in;
    std::string in_str(in);
    auto pos = in_str.find('=');
    if (pos == std::string::npos)
        throw lean::exception("invalid -D parameter, argument must contain '='");
    lean::name opt = lean::string_to_name(in_str.substr(0, pos));
    std::string val = in_str.substr(pos+1);
    auto decls = lean::get_option_declarations();
    auto it = decls.find(opt);
    if (it) {
        switch (it->kind()) {
        case lean::data_value_kind::Bool:
            if (val == "true")
                return opts.update(opt, true);
            else if (val == "false")
                return opts.update(opt, false);
            else
                throw lean::exception(lean::sstream() << "invalid -D parameter, invalid configuration option '" << opt
                                      << "' value, it must be true/false");
        case lean::data_value_kind::Nat:
            return opts.update(opt, static_cast<unsigned>(atoi(val.c_str())));
        case lean::data_value_kind::String:
            return opts.update(opt, val.c_str());
        default:
            throw lean::exception(lean::sstream() << "invalid -D parameter, configuration option '" << opt
                                  << "' cannot be set in the command line, use set_option command");
        }
    } else {
        // More options may be registered by imports, so we leave validating them to the Lean side.
        // This (minor) duplication will be resolved when this file is rewritten in Lean.
        return opts.update(opt, val.c_str());
    }
}

namespace lean {
extern "C" object * lean_run_frontend(
    object * input,
    object * opts,
    object * filename,
    object * main_module_name,
    uint32_t trust_level,
    object * ilean_filename,
    uint8_t  json_output,
    object * error_kinds,
    object * w
);
pair_ref<elab_environment, object_ref> run_new_frontend(
    std::string const & input,
    options const & opts, std::string const & file_name,
    name const & main_module_name,
    uint32_t trust_level,
    optional<std::string> const & ilean_file_name,
    uint8_t json_output,
    array_ref<name> const & error_kinds
) {
    object * oilean_file_name = mk_option_none();
    if (ilean_file_name) {
        oilean_file_name = mk_option_some(mk_string(*ilean_file_name));
    }
    return get_io_result<pair_ref<elab_environment, object_ref>>(lean_run_frontend(
        mk_string(input),
        opts.to_obj_arg(),
        mk_string(file_name),
        main_module_name.to_obj_arg(),
        trust_level,
        oilean_file_name,
        json_output,
        error_kinds.to_obj_arg(),
        io_mk_world()
    ));
}

/* def workerMain : Options → IO UInt32 */
extern "C" object * lean_server_worker_main(object * opts, object * w);
uint32_t run_server_worker(options const & opts) {
    return get_io_scalar_result<uint32_t>(lean_server_worker_main(opts.to_obj_arg(), io_mk_world()));
}

/* def watchdogMain (args : List String) : IO Uint32 */
extern "C" object* lean_server_watchdog_main(object* args, object* w);
uint32_t run_server_watchdog(buffer<string_ref> const & args) {
    list_ref<string_ref> arglist = to_list_ref(args);
    return get_io_scalar_result<uint32_t>(lean_server_watchdog_main(arglist.to_obj_arg(), io_mk_world()));
}

extern "C" object* lean_init_search_path(object* w);
void init_search_path() {
    get_io_scalar_result<unsigned>(lean_init_search_path(io_mk_world()));
}

extern "C" object* lean_module_name_of_file(object* fname, object * root_dir, object* w);
optional<name> module_name_of_file(std::string const & fname, optional<std::string> const & root_dir, bool optional) {
    object * oroot_dir = mk_option_none();
    if (root_dir) {
        oroot_dir = mk_option_some(mk_string(*root_dir));
    }
    object * o = lean_module_name_of_file(mk_string(fname), oroot_dir, io_mk_world());
    if (io_result_is_error(o) && optional) {
        return lean::optional<name>();
    } else {
        return some(get_io_result<name>(o));
    }
}

/* def printImports (input : String) (fileName : Option String := none) : IO Unit */
extern "C" object* lean_print_imports(object* input, object* file_name, object* w);
void print_imports(std::string const & input, std::string const & fname) {
    consume_io_result(lean_print_imports(mk_string(input), mk_option_some(mk_string(fname)), io_mk_world()));
}

/* def printImportSrcs (input : String) (fileName : Option String := none) : IO Unit */
extern "C" object* lean_print_import_srcs(object* input, object* file_name, object* w);
void print_import_srcs(std::string const & input, std::string const & fname) {
    consume_io_result(lean_print_import_srcs(mk_string(input), mk_option_some(mk_string(fname)), io_mk_world()));
}

/* def printImportsJson (fileNames : Array String) : IO Unit */
extern "C" object* lean_print_imports_json(object * file_names, object * w);
void print_imports_json(array_ref<string_ref> const & fnames) {
    consume_io_result(lean_print_imports_json(fnames.to_obj_arg(), io_mk_world()));
}

extern "C" object* lean_environment_free_regions(object * env, object * w);
void environment_free_regions(elab_environment && env) {
    consume_io_result(lean_environment_free_regions(env.steal(), io_mk_world()));
}
}

extern "C" object * lean_get_prefix(object * w);
extern "C" object * lean_get_libdir(object * sysroot, object * w);

void check_optarg(char const * option_name) {
    if (!optarg) {
        std::cerr << "error: argument missing for option '-" << option_name << "'" << std::endl;
        std::exit(1);
    }
}

extern "C" object * lean_enable_initializer_execution(object * w);

extern "C" LEAN_EXPORT int lean_main(int argc, char ** argv) {
#ifdef LEAN_EMSCRIPTEN
    // When running in command-line mode under Node.js, we make system directories available in the virtual filesystem.
    // This mode is used to compile 32-bit oleans.
    EM_ASM(
        if ((typeof process === "undefined") || (process.release.name !== "node")) {
            throw new Error("The Lean command-line driver can only run under Node.js. For the embeddable WASM library, see lean_wasm.cpp.");
        }

        var lean_path = process.env["LEAN_PATH"];
        if (lean_path) {
            ENV["LEAN_PATH"] = lean_path;
        }

        // We cannot mount /, see https://github.com/emscripten-core/emscripten/issues/2040
        FS.mount(NODEFS, { root: "/home" }, "/home");
        FS.mount(NODEFS, { root: "/tmp" }, "/tmp");
        FS.chdir(process.cwd());
    );
#elif defined(LEAN_WINDOWS)
    // "best practice" according to https://docs.microsoft.com/en-us/windows/win32/api/errhandlingapi/nf-errhandlingapi-seterrormode
    SetErrorMode(SEM_FAILCRITICALERRORS);
#endif
    auto init_start = std::chrono::steady_clock::now();
    lean::initializer init;
    second_duration init_time = std::chrono::steady_clock::now() - init_start;
    bool run = false;
    optional<std::string> olean_fn;
    optional<std::string> ilean_fn;
    bool use_stdin = false;
    unsigned trust_lvl = LEAN_BELIEVER_TRUST_LEVEL + 1;
    bool only_deps = false;
    bool deps_json = false;
    bool stats = false;
    // 0 = don't run server, 1 = watchdog, 2 = worker
    int run_server = 0;
    unsigned num_threads    = 0;
#if defined(LEAN_MULTI_THREAD)
    num_threads = hardware_concurrency();
#endif

    try {
        // Remark: This currently runs under `IO.initializing = true`.
        init_search_path();
    } catch (lean::throwable & ex) {
        std::cerr << "error: " << ex.what() << std::endl;
        return 1;
    }
    consume_io_result(lean_enable_initializer_execution(io_mk_world()));

    options opts = get_default_options();
    optional<std::string> server_in;
    std::string native_output;
    optional<std::string> c_output;
    optional<std::string> llvm_output;
    optional<std::string> root_dir;
    buffer<string_ref> forwarded_args;
    buffer<name> error_kinds;

    while (true) {
        int c = getopt_long(argc, argv, g_opt_str, g_long_options, NULL);
        if (c == -1)
            break; // end of command line
        if (c == 0)
            continue; // long-only option
        switch (c) {
            case 'e':
                lean_set_exit_on_panic(true);
                break;
            case 'j':
                num_threads = static_cast<unsigned>(atoi(optarg));
                forwarded_args.push_back(string_ref("-j" + std::string(optarg)));
                break;
            case 'v':
                display_header(std::cout);
                return 0;
            case 'V':
                display_version(std::cout);
                return 0;
            case 'g':
                std::cout << LEAN_GITHASH << "\n";
                return 0;
            case 'h':
                display_help(std::cout);
                return 0;
            case 'f':
                display_features(std::cout);
                return 0;
            case 'c':
                check_optarg("c");
                c_output = optarg;
                break;
            case 'b':
                check_optarg("bc");
                llvm_output = optarg;
                break;
            case 's':
                lean::lthread::set_thread_stack_size(
                        static_cast<size_t>((atoi(optarg) / 4) * 4) * static_cast<size_t>(1024));
                forwarded_args.push_back(string_ref("-s" + std::string(optarg)));
                break;
            case 'I':
                use_stdin = true;
                break;
            case 'r':
                run = true;
                break;
            case 'o':
                olean_fn = optarg;
                break;
            case 'i':
                ilean_fn = optarg;
                break;
            case 'R':
                root_dir = optarg;
                forwarded_args.push_back(string_ref("-R" + std::string(optarg)));
                break;
            case 'M':
                check_optarg("M");
                opts = opts.update(get_max_memory_opt_name(), static_cast<unsigned>(atoi(optarg)));
                forwarded_args.push_back(string_ref("-M" + std::string(optarg)));
                break;
            case 'T':
                check_optarg("T");
                opts = opts.update(get_timeout_opt_name(), static_cast<unsigned>(atoi(optarg)));
                forwarded_args.push_back(string_ref("-T" + std::string(optarg)));
                break;
            case 't':
                check_optarg("t");
                trust_lvl = atoi(optarg);
                forwarded_args.push_back(string_ref("-t" + std::string(optarg)));
                break;
            case 'q':
                opts = opts.update(lean::get_verbose_opt_name(), false);
                break;
            case 'd':
                only_deps = true;
                break;
            case 'J':
                only_deps = true;
                deps_json = true;
                break;
            case 'a':
                stats = true;
                break;
            case 'D':
                try {
                    check_optarg("D");
                    opts = set_config_option(opts, optarg);
                    forwarded_args.push_back(string_ref("-D" + std::string(optarg)));
                } catch (lean::exception & ex) {
                    std::cerr << ex.what() << std::endl;
                    return 1;
                }
                break;
            case 'S':
                run_server = 1;
                break;
            case 'W':
                run_server = 2;
                break;
            case 'P':
                opts = opts.update("profiler", true);
                break;
#if defined(LEAN_DEBUG)
            case 'B':
                check_optarg("B");
                lean::enable_debug(optarg);
                break;
#endif
            case 'p':
                check_optarg("p");
                lean::load_plugin(optarg);
                forwarded_args.push_back(string_ref("--plugin=" + std::string(optarg)));
                break;
            case 'l':
                check_optarg("l");
                lean::load_dynlib(optarg);
                forwarded_args.push_back(string_ref("--load-dynlib=" + std::string(optarg)));
                break;
            case 'E':
                check_optarg("E");
                error_kinds.push_back(string_to_name(std::string(optarg)));
                break;
            default:
                std::cerr << "Unknown command line option\n";
                display_help(std::cerr);
                return 1;
        }
    }

    lean::io_mark_end_initialization();

    if (print_prefix) {
        std::cout << get_io_result<string_ref>(lean_get_prefix(io_mk_world())).data() << std::endl;
        return 0;
    }

    if (print_libdir) {
        string_ref prefix = get_io_result<string_ref>(lean_get_prefix(io_mk_world()));
        std::cout << get_io_result<string_ref>(lean_get_libdir(prefix.to_obj_arg(), io_mk_world())).data() << std::endl;
        return 0;
    }

    if (auto max_memory = opts.get_unsigned(get_max_memory_opt_name(),
                                            opts.get_bool("server") ? LEAN_SERVER_DEFAULT_MAX_MEMORY
                                                                    : LEAN_DEFAULT_MAX_MEMORY)) {
        set_max_memory_megabyte(max_memory);
    }

    if (auto timeout = opts.get_unsigned(get_timeout_opt_name(),
                                         opts.get_bool("server") ? LEAN_SERVER_DEFAULT_MAX_HEARTBEAT
                                                                 : LEAN_DEFAULT_MAX_HEARTBEAT)) {
        set_max_heartbeat_thousands(timeout);
    }

    if (get_profiler(opts)) {
        report_profiling_time("initialization", init_time);
    }

    scoped_task_manager scope_task_man(num_threads);
    optional<name> main_module_name;

    std::string mod_fn = "<unknown>";
    std::string contents;

    try {
        if (run_server == 1)
            return run_server_watchdog(forwarded_args);
        else if (run_server == 2)
            return run_server_worker(opts);

        if (only_deps && deps_json) {
            buffer<string_ref> fns;
            if (use_stdin) {
                std::string fn;
                while (std::cin >> fn) {
                    fns.push_back(string_ref(fn));
                }
            } else {
                for (int i = optind; i < argc; i++) {
                    fns.push_back(string_ref(argv[i]));
                }
            }
            print_imports_json(fns);
            return 0;
        }

        if (use_stdin) {
            if (argc - optind != 0) {
                mod_fn = argv[optind++];
            } else {
                mod_fn = "<stdin>";
            }
            std::stringstream buf;
            buf << std::cin.rdbuf();
            contents = buf.str();
        } else {
            if ((!run && argc - optind != 1) || (run && argc - optind == 0)) {
                std::cerr << "Expected exactly one file name\n";
                display_help(std::cerr);
                return 1;
            }
            mod_fn = argv[optind++];
            contents = read_file(mod_fn);
            main_module_name = module_name_of_file(mod_fn, root_dir, /* optional */ !olean_fn && !c_output);
        }

        if (only_deps) {
            print_imports(contents, mod_fn);
            return 0;
        }

        if (only_src_deps) {
            print_import_srcs(contents, mod_fn);
            return 0;
        }

        // Quick and dirty `#lang` support
        // TODO: make it extensible, and add `lean4md`
        if (contents.compare(0, 5, "#lang") == 0) {
            auto end_line_pos = contents.find("\n");
            // TODO: trim
            auto lang_id      = contents.substr(6, end_line_pos - 6);
            if (lang_id == "lean4") {
                // do nothing for now
            } else {
                std::cerr << "unknown language '" << lang_id << "'\n";
                return 1;
            }
            // Remove up to `\n`
            contents.erase(0, end_line_pos);
        }

        if (!main_module_name)
            main_module_name = name("_stdin");
<<<<<<< HEAD
        pair_ref<elab_environment, object_ref> r = run_new_frontend(contents, opts, mod_fn, *main_module_name, trust_lvl, ilean_fn, json_output);
=======
        pair_ref<elab_environment, object_ref> r = run_new_frontend(contents, opts, mod_fn, *main_module_name, trust_lvl, ilean_fn, json_output, error_kinds);
>>>>>>> e04a5fba
        elab_environment env = r.fst();
        bool ok = unbox(r.snd().raw());

        if (stats) {
            env.display_stats();
        }

        if (run && ok) {
            uint32 ret = ir::run_main(env, opts, argc - optind, argv + optind);
            // environment_free_regions(std::move(env));
            return ret;
        }
        if (olean_fn && ok) {
            time_task t(".olean serialization", opts);
            write_module(env, *olean_fn);
        }

        if (c_output && ok) {
            std::ofstream out(*c_output, std::ios_base::binary);
            if (out.fail()) {
                std::cerr << "failed to create '" << *c_output << "'\n";
                return 1;
            }
            time_task _("C code generation", opts);
            out << lean::ir::emit_c(env, *main_module_name).data();
            out.close();
        }

        if (llvm_output && ok) {
            initialize_Lean_Compiler_IR_EmitLLVM(/*builtin*/ false,
                    lean_io_mk_world());
            time_task _("LLVM code generation", opts);
            lean::consume_io_result(lean_ir_emit_llvm(
                        env.to_obj_arg(), (*main_module_name).to_obj_arg(),
                        lean::string_ref(*llvm_output).to_obj_arg(),
                        lean_io_mk_world()));
        }

        display_cumulative_profiling_times(std::cerr);

#ifdef LEAN_SMALL_ALLOCATOR
        // If the small allocator is not enabled, then we assume we are not using the sanitizer.
        // Thus, we interrupt execution without garbage collecting.
        // This is useful when profiling improvements to Lean startup time.
        exit(ok ? 0 : 1);
#else
        return ok ? 0 : 1;
#endif
    } catch (lean::throwable & ex) {
        std::cerr << ex.what() << "\n";
    } catch (std::bad_alloc & ex) {
        std::cerr << "out of memory" << std::endl;
    }
    return 1;
}<|MERGE_RESOLUTION|>--- conflicted
+++ resolved
@@ -729,11 +729,7 @@
 
         if (!main_module_name)
             main_module_name = name("_stdin");
-<<<<<<< HEAD
-        pair_ref<elab_environment, object_ref> r = run_new_frontend(contents, opts, mod_fn, *main_module_name, trust_lvl, ilean_fn, json_output);
-=======
         pair_ref<elab_environment, object_ref> r = run_new_frontend(contents, opts, mod_fn, *main_module_name, trust_lvl, ilean_fn, json_output, error_kinds);
->>>>>>> e04a5fba
         elab_environment env = r.fst();
         bool ok = unbox(r.snd().raw());
 

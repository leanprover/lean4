#include "util/options.h"

namespace lean {
options get_default_options() {
    options opts;
    // see https://lean-lang.org/lean4/doc/dev/bootstrap.html#further-bootstrapping-complications
#if LEAN_IS_STAGE0 == 1
<<<<<<< HEAD
    // switch to `true` for ABI-breaking changes affecting meta code
    opts = opts.update({"interpreter", "prefer_native"}, true);
    // switch to `true` for changing built-in parsers used in quotations
    opts = opts.update({"internal", "parseQuotWithCurrentStage"}, false);
    // toggling `parseQuotWithCurrentStage` may also require toggling the following option if macros/syntax
=======
    // set to true to generally avoid bootstrapping issues limited to tactic
    // blocks in stage 1
    opts = opts.update({"debug", "byAsSorry"}, false);
    // switch to `true` for ABI-breaking changes affecting meta code;
    // see also next option!
    opts = opts.update({"interpreter", "prefer_native"}, false);
    // switch to `false` when enabling `prefer_native` should also affect use
    // of built-in parsers in quotations; this is usually the case, but setting
    // both to `true` may be necessary for handling non-builtin parsers with
    // builtin elaborators
    opts = opts.update({"internal", "parseQuotWithCurrentStage"}, true);
    // changes to builtin parsers may also require toggling the following option if macros/syntax
>>>>>>> 86f30377
    // with custom precheck hooks were affected
    opts = opts.update({"quotPrecheck"}, true);

    opts = opts.update({"pp", "rawOnError"}, true);
#endif
    return opts;
}
}<|MERGE_RESOLUTION|>--- conflicted
+++ resolved
@@ -5,26 +5,18 @@
     options opts;
     // see https://lean-lang.org/lean4/doc/dev/bootstrap.html#further-bootstrapping-complications
 #if LEAN_IS_STAGE0 == 1
-<<<<<<< HEAD
-    // switch to `true` for ABI-breaking changes affecting meta code
-    opts = opts.update({"interpreter", "prefer_native"}, true);
-    // switch to `true` for changing built-in parsers used in quotations
-    opts = opts.update({"internal", "parseQuotWithCurrentStage"}, false);
-    // toggling `parseQuotWithCurrentStage` may also require toggling the following option if macros/syntax
-=======
     // set to true to generally avoid bootstrapping issues limited to tactic
     // blocks in stage 1
     opts = opts.update({"debug", "byAsSorry"}, false);
     // switch to `true` for ABI-breaking changes affecting meta code;
     // see also next option!
-    opts = opts.update({"interpreter", "prefer_native"}, false);
+    opts = opts.update({"interpreter", "prefer_native"}, true);
     // switch to `false` when enabling `prefer_native` should also affect use
     // of built-in parsers in quotations; this is usually the case, but setting
     // both to `true` may be necessary for handling non-builtin parsers with
     // builtin elaborators
     opts = opts.update({"internal", "parseQuotWithCurrentStage"}, true);
     // changes to builtin parsers may also require toggling the following option if macros/syntax
->>>>>>> 86f30377
     // with custom precheck hooks were affected
     opts = opts.update({"quotPrecheck"}, true);
 

#include "util/options.h"

namespace lean {
options get_default_options() {
    options opts;
    // see https://lean-lang.org/lean4/doc/dev/bootstrap.html#further-bootstrapping-complications
#if LEAN_IS_STAGE0 == 1
    // set to true to generally avoid bootstrapping issues limited to proofs
    opts = opts.update({"debug", "proofAsSorry"}, false);
    // switch to `true` for ABI-breaking changes affecting meta code;
    // see also next option!
    opts = opts.update({"interpreter", "prefer_native"}, false);
<<<<<<< HEAD
    // switch to `true` for changing built-in parsers used in quotations
    opts = opts.update({"internal", "parseQuotWithCurrentStage"}, true);
    // toggling `parseQuotWithCurrentStage` may also require toggling the following option if macros/syntax
=======
    // switch to `false` when enabling `prefer_native` should also affect use
    // of built-in parsers in quotations; this is usually the case, but setting
    // both to `true` may be necessary for handling non-builtin parsers with
    // builtin elaborators
    opts = opts.update({"internal", "parseQuotWithCurrentStage"}, true);
    // changes to builtin parsers may also require toggling the following option if macros/syntax
>>>>>>> 4dd182c5
    // with custom precheck hooks were affected
    opts = opts.update({"quotPrecheck"}, true);

    opts = opts.update({"pp", "rawOnError"}, true);
#endif
    return opts;
}
}<|MERGE_RESOLUTION|>--- conflicted
+++ resolved
@@ -10,18 +10,12 @@
     // switch to `true` for ABI-breaking changes affecting meta code;
     // see also next option!
     opts = opts.update({"interpreter", "prefer_native"}, false);
-<<<<<<< HEAD
-    // switch to `true` for changing built-in parsers used in quotations
-    opts = opts.update({"internal", "parseQuotWithCurrentStage"}, true);
-    // toggling `parseQuotWithCurrentStage` may also require toggling the following option if macros/syntax
-=======
     // switch to `false` when enabling `prefer_native` should also affect use
     // of built-in parsers in quotations; this is usually the case, but setting
     // both to `true` may be necessary for handling non-builtin parsers with
     // builtin elaborators
     opts = opts.update({"internal", "parseQuotWithCurrentStage"}, true);
     // changes to builtin parsers may also require toggling the following option if macros/syntax
->>>>>>> 4dd182c5
     // with custom precheck hooks were affected
     opts = opts.update({"quotPrecheck"}, true);
 

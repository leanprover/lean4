--- conflicted
+++ resolved
@@ -16,6 +16,7 @@
 LEAN_EXPORT lean_object* l_Lean_RBNode_fold___at_Lean_initFn____x40_Lean_AddDecl___hyg_242____spec__2(lean_object*, lean_object*);
 lean_object* l_Lean_Expr_const___override(lean_object*, lean_object*);
 static lean_object* l_Lean_setEnv___at_Lean_addDecl_addSynchronously___spec__2___closed__3;
+static lean_object* l___private_Lean_AddDecl_0__Lean_isSimpleRflProof___closed__2;
 static lean_object* l_Lean_initFn____x40_Lean_AddDecl___hyg_242____closed__1;
 LEAN_EXPORT lean_object* l_Lean_addDecl___lambda__3___boxed(lean_object*, lean_object*, lean_object*, lean_object*, lean_object*, lean_object*, lean_object*, lean_object*, lean_object*, lean_object*);
 LEAN_EXPORT uint8_t l_Lean_addDecl___lambda__2(lean_object*);
@@ -85,6 +86,7 @@
 static lean_object* l_Lean_initFn____x40_Lean_AddDecl___hyg_242____closed__10;
 LEAN_EXPORT lean_object* l_Lean_addDecl_doAdd___lambda__1(lean_object*, lean_object*, lean_object*, lean_object*, lean_object*);
 LEAN_EXPORT lean_object* l_Lean_throwKernelException___at_Lean_addDecl_addAsAxiom___spec__2___lambda__1(lean_object*, lean_object*, lean_object*, lean_object*, lean_object*);
+LEAN_EXPORT lean_object* l___private_Lean_AddDecl_0__Lean_isSimpleRflProof___boxed(lean_object*);
 size_t lean_usize_of_nat(lean_object*);
 LEAN_EXPORT lean_object* l_List_forIn_x27_loop___at_Lean_addDecl_addAsAxiom___spec__5(lean_object*, lean_object*, lean_object*, lean_object*, lean_object*, lean_object*, lean_object*, lean_object*, lean_object*, lean_object*);
 lean_object* l_IO_CancelToken_new(lean_object*);
@@ -94,6 +96,7 @@
 lean_object* lean_st_ref_take(lean_object*, lean_object*);
 LEAN_EXPORT lean_object* l_Lean_RBMap_toArray___at_Lean_initFn____x40_Lean_AddDecl___hyg_242____spec__1(lean_object*);
 LEAN_EXPORT lean_object* l_Lean_addDecl_doAdd___lambda__2___boxed(lean_object*, lean_object*, lean_object*, lean_object*, lean_object*);
+static lean_object* l___private_Lean_AddDecl_0__Lean_isSimpleRflProof___closed__1;
 static lean_object* l_Lean_addDecl_doAdd___lambda__1___closed__4;
 static lean_object* l_Lean_addDecl___closed__1;
 static lean_object* l_Lean_getOriginalConstKind_x3f___closed__1;
@@ -162,6 +165,7 @@
 LEAN_EXPORT lean_object* l_Lean_RBMap_toArray___at_Lean_initFn____x40_Lean_AddDecl___hyg_242____spec__1___boxed(lean_object*);
 static lean_object* l_Lean_addDecl___lambda__3___closed__3;
 static lean_object* l_Lean_addDecl_doAdd___closed__1;
+LEAN_EXPORT uint8_t l___private_Lean_AddDecl_0__Lean_isSimpleRflProof(lean_object*);
 static lean_object* l___private_Lean_AddDecl_0__Lean_looksLikeRelevantTheoremProofType___closed__1;
 static lean_object* l_Lean_addDecl___lambda__3___closed__4;
 lean_object* lean_panic_fn(lean_object*, lean_object*);
@@ -708,6 +712,54 @@
 return x_4;
 }
 }
+static lean_object* _init_l___private_Lean_AddDecl_0__Lean_isSimpleRflProof___closed__1() {
+_start:
+{
+lean_object* x_1; 
+x_1 = lean_mk_string_unchecked("rfl", 3, 3);
+return x_1;
+}
+}
+static lean_object* _init_l___private_Lean_AddDecl_0__Lean_isSimpleRflProof___closed__2() {
+_start:
+{
+lean_object* x_1; lean_object* x_2; lean_object* x_3; 
+x_1 = lean_box(0);
+x_2 = l___private_Lean_AddDecl_0__Lean_isSimpleRflProof___closed__1;
+x_3 = l_Lean_Name_str___override(x_1, x_2);
+return x_3;
+}
+}
+LEAN_EXPORT uint8_t l___private_Lean_AddDecl_0__Lean_isSimpleRflProof(lean_object* x_1) {
+_start:
+{
+if (lean_obj_tag(x_1) == 6)
+{
+lean_object* x_2; 
+x_2 = lean_ctor_get(x_1, 2);
+x_1 = x_2;
+goto _start;
+}
+else
+{
+lean_object* x_4; lean_object* x_5; uint8_t x_6; 
+x_4 = l___private_Lean_AddDecl_0__Lean_isSimpleRflProof___closed__2;
+x_5 = lean_unsigned_to_nat(2u);
+x_6 = l_Lean_Expr_isAppOfArity(x_1, x_4, x_5);
+return x_6;
+}
+}
+}
+LEAN_EXPORT lean_object* l___private_Lean_AddDecl_0__Lean_isSimpleRflProof___boxed(lean_object* x_1) {
+_start:
+{
+uint8_t x_2; lean_object* x_3; 
+x_2 = l___private_Lean_AddDecl_0__Lean_isSimpleRflProof(x_1);
+lean_dec(x_1);
+x_3 = lean_box(x_2);
+return x_3;
+}
+}
 static lean_object* _init_l___private_Lean_AddDecl_0__Lean_looksLikeRelevantTheoremProofType___closed__1() {
 _start:
 {
@@ -2352,11 +2404,7 @@
 lean_object* x_1; lean_object* x_2; lean_object* x_3; lean_object* x_4; lean_object* x_5; lean_object* x_6; 
 x_1 = l_List_forIn_x27_loop___at_Lean_addDecl_addSynchronously___spec__3___closed__1;
 x_2 = l_List_forIn_x27_loop___at_Lean_addDecl_addSynchronously___spec__3___closed__2;
-<<<<<<< HEAD
-x_3 = lean_unsigned_to_nat(130u);
-=======
 x_3 = lean_unsigned_to_nat(145u);
->>>>>>> b9243e19
 x_4 = lean_unsigned_to_nat(49u);
 x_5 = l_List_forIn_x27_loop___at_Lean_addDecl_addSynchronously___spec__3___closed__3;
 x_6 = l_mkPanicMessageWithDecl(x_1, x_2, x_3, x_4, x_5);
@@ -4507,7 +4555,7 @@
 x_68 = !lean_is_exclusive(x_1);
 if (x_68 == 0)
 {
-lean_object* x_69; lean_object* x_70; lean_object* x_71; lean_object* x_72; lean_object* x_73; lean_object* x_74; uint8_t x_75; 
+lean_object* x_69; lean_object* x_70; lean_object* x_71; lean_object* x_72; lean_object* x_73; lean_object* x_74; lean_object* x_75; lean_object* x_76; lean_object* x_77; lean_object* x_78; uint8_t x_79; 
 x_69 = lean_ctor_get(x_1, 0);
 x_70 = lean_st_ref_get(x_5, x_6);
 x_71 = lean_ctor_get(x_70, 0);
@@ -4518,314 +4566,313 @@
 x_73 = lean_ctor_get(x_71, 0);
 lean_inc(x_73);
 lean_dec(x_71);
-x_74 = l_Lean_Environment_header(x_73);
+x_74 = lean_st_ref_get(x_5, x_72);
+x_75 = lean_ctor_get(x_74, 0);
+lean_inc(x_75);
+x_76 = lean_ctor_get(x_74, 1);
+lean_inc(x_76);
+lean_dec(x_74);
+x_77 = lean_ctor_get(x_75, 0);
+lean_inc(x_77);
+lean_dec(x_75);
+x_78 = l_Lean_Environment_header(x_73);
 lean_dec(x_73);
-x_75 = lean_ctor_get_uint8(x_74, sizeof(void*)*5 + 4);
-lean_dec(x_74);
-if (x_75 == 0)
-{
-lean_object* x_76; lean_object* x_77; 
+x_79 = lean_ctor_get_uint8(x_78, sizeof(void*)*5 + 4);
+lean_dec(x_78);
+if (x_79 == 0)
+{
+lean_object* x_80; lean_object* x_81; 
+lean_dec(x_77);
 lean_free_object(x_1);
-x_76 = lean_box(0);
-x_77 = l_Lean_addDecl___lambda__6(x_69, x_8, x_7, x_76, x_4, x_5, x_72);
-return x_77;
-}
-else
-{
-lean_object* x_78; lean_object* x_79; uint8_t x_80; 
-x_78 = lean_ctor_get(x_69, 0);
-lean_inc(x_78);
-x_79 = lean_ctor_get(x_78, 2);
-lean_inc(x_79);
-x_80 = l___private_Lean_AddDecl_0__Lean_looksLikeRelevantTheoremProofType(x_79);
-lean_dec(x_79);
-if (x_80 == 0)
-{
-uint8_t x_81; lean_object* x_82; lean_object* x_83; lean_object* x_84; lean_object* x_85; 
-x_81 = 0;
-x_82 = lean_alloc_ctor(0, 1, 1);
-lean_ctor_set(x_82, 0, x_78);
-lean_ctor_set_uint8(x_82, sizeof(void*)*1, x_81);
+x_80 = lean_box(0);
+x_81 = l_Lean_addDecl___lambda__6(x_69, x_8, x_7, x_80, x_4, x_5, x_76);
+return x_81;
+}
+else
+{
+uint8_t x_82; 
+x_82 = lean_ctor_get_uint8(x_77, sizeof(void*)*8);
+lean_dec(x_77);
+if (x_82 == 0)
+{
+lean_object* x_83; lean_object* x_84; uint8_t x_85; 
+x_83 = lean_ctor_get(x_69, 0);
+lean_inc(x_83);
+x_84 = lean_ctor_get(x_83, 2);
+lean_inc(x_84);
+x_85 = l___private_Lean_AddDecl_0__Lean_looksLikeRelevantTheoremProofType(x_84);
+lean_dec(x_84);
+if (x_85 == 0)
+{
+uint8_t x_86; lean_object* x_87; lean_object* x_88; lean_object* x_89; lean_object* x_90; 
+x_86 = 0;
+x_87 = lean_alloc_ctor(0, 1, 1);
+lean_ctor_set(x_87, 0, x_83);
+lean_ctor_set_uint8(x_87, sizeof(void*)*1, x_86);
 lean_ctor_set_tag(x_1, 0);
-lean_ctor_set(x_1, 0, x_82);
-x_83 = lean_alloc_ctor(1, 1, 0);
-lean_ctor_set(x_83, 0, x_1);
-x_84 = lean_box(0);
-x_85 = l_Lean_addDecl___lambda__6(x_69, x_8, x_83, x_84, x_4, x_5, x_72);
-return x_85;
-}
-else
-{
-lean_object* x_86; lean_object* x_87; 
-lean_dec(x_78);
+lean_ctor_set(x_1, 0, x_87);
+x_88 = lean_alloc_ctor(1, 1, 0);
+lean_ctor_set(x_88, 0, x_1);
+x_89 = lean_box(0);
+x_90 = l_Lean_addDecl___lambda__6(x_69, x_8, x_88, x_89, x_4, x_5, x_76);
+return x_90;
+}
+else
+{
+lean_object* x_91; lean_object* x_92; 
+lean_dec(x_83);
 lean_free_object(x_1);
-x_86 = lean_box(0);
-x_87 = l_Lean_addDecl___lambda__6(x_69, x_8, x_7, x_86, x_4, x_5, x_72);
-return x_87;
-}
-}
-}
-else
-{
-lean_object* x_88; lean_object* x_89; lean_object* x_90; lean_object* x_91; lean_object* x_92; lean_object* x_93; uint8_t x_94; 
-x_88 = lean_ctor_get(x_1, 0);
-lean_inc(x_88);
+x_91 = lean_box(0);
+x_92 = l_Lean_addDecl___lambda__6(x_69, x_8, x_7, x_91, x_4, x_5, x_76);
+return x_92;
+}
+}
+else
+{
+lean_object* x_93; lean_object* x_94; uint8_t x_95; 
+x_93 = lean_ctor_get(x_69, 0);
+lean_inc(x_93);
+x_94 = lean_ctor_get(x_69, 1);
+lean_inc(x_94);
+x_95 = l___private_Lean_AddDecl_0__Lean_isSimpleRflProof(x_94);
+lean_dec(x_94);
+if (x_95 == 0)
+{
+lean_object* x_96; uint8_t x_97; 
+x_96 = lean_ctor_get(x_93, 2);
+lean_inc(x_96);
+x_97 = l___private_Lean_AddDecl_0__Lean_looksLikeRelevantTheoremProofType(x_96);
+lean_dec(x_96);
+if (x_97 == 0)
+{
+uint8_t x_98; lean_object* x_99; lean_object* x_100; lean_object* x_101; lean_object* x_102; 
+x_98 = 0;
+x_99 = lean_alloc_ctor(0, 1, 1);
+lean_ctor_set(x_99, 0, x_93);
+lean_ctor_set_uint8(x_99, sizeof(void*)*1, x_98);
+lean_ctor_set_tag(x_1, 0);
+lean_ctor_set(x_1, 0, x_99);
+x_100 = lean_alloc_ctor(1, 1, 0);
+lean_ctor_set(x_100, 0, x_1);
+x_101 = lean_box(0);
+x_102 = l_Lean_addDecl___lambda__6(x_69, x_8, x_100, x_101, x_4, x_5, x_76);
+return x_102;
+}
+else
+{
+lean_object* x_103; lean_object* x_104; 
+lean_dec(x_93);
+lean_free_object(x_1);
+x_103 = lean_box(0);
+x_104 = l_Lean_addDecl___lambda__6(x_69, x_8, x_7, x_103, x_4, x_5, x_76);
+return x_104;
+}
+}
+else
+{
+lean_object* x_105; lean_object* x_106; 
+lean_dec(x_93);
+lean_free_object(x_1);
+x_105 = lean_box(0);
+x_106 = l_Lean_addDecl___lambda__6(x_69, x_8, x_7, x_105, x_4, x_5, x_76);
+return x_106;
+}
+}
+}
+}
+else
+{
+lean_object* x_107; lean_object* x_108; lean_object* x_109; lean_object* x_110; lean_object* x_111; lean_object* x_112; lean_object* x_113; lean_object* x_114; lean_object* x_115; lean_object* x_116; uint8_t x_117; 
+x_107 = lean_ctor_get(x_1, 0);
+lean_inc(x_107);
 lean_dec(x_1);
-x_89 = lean_st_ref_get(x_5, x_6);
-x_90 = lean_ctor_get(x_89, 0);
-lean_inc(x_90);
-x_91 = lean_ctor_get(x_89, 1);
-lean_inc(x_91);
-lean_dec(x_89);
-x_92 = lean_ctor_get(x_90, 0);
-lean_inc(x_92);
-lean_dec(x_90);
-x_93 = l_Lean_Environment_header(x_92);
-lean_dec(x_92);
-x_94 = lean_ctor_get_uint8(x_93, sizeof(void*)*5 + 4);
-lean_dec(x_93);
-if (x_94 == 0)
-{
-lean_object* x_95; lean_object* x_96; 
-x_95 = lean_box(0);
-x_96 = l_Lean_addDecl___lambda__6(x_88, x_8, x_7, x_95, x_4, x_5, x_91);
-return x_96;
-}
-else
-{
-lean_object* x_97; lean_object* x_98; uint8_t x_99; 
-x_97 = lean_ctor_get(x_88, 0);
-lean_inc(x_97);
-x_98 = lean_ctor_get(x_97, 2);
-lean_inc(x_98);
-x_99 = l___private_Lean_AddDecl_0__Lean_looksLikeRelevantTheoremProofType(x_98);
-lean_dec(x_98);
-if (x_99 == 0)
-{
-uint8_t x_100; lean_object* x_101; lean_object* x_102; lean_object* x_103; lean_object* x_104; lean_object* x_105; 
-x_100 = 0;
-x_101 = lean_alloc_ctor(0, 1, 1);
-lean_ctor_set(x_101, 0, x_97);
-lean_ctor_set_uint8(x_101, sizeof(void*)*1, x_100);
-x_102 = lean_alloc_ctor(0, 1, 0);
-lean_ctor_set(x_102, 0, x_101);
-x_103 = lean_alloc_ctor(1, 1, 0);
-lean_ctor_set(x_103, 0, x_102);
-x_104 = lean_box(0);
-x_105 = l_Lean_addDecl___lambda__6(x_88, x_8, x_103, x_104, x_4, x_5, x_91);
-return x_105;
-}
-else
-{
-lean_object* x_106; lean_object* x_107; 
-lean_dec(x_97);
-x_106 = lean_box(0);
-x_107 = l_Lean_addDecl___lambda__6(x_88, x_8, x_7, x_106, x_4, x_5, x_91);
-return x_107;
-}
-}
-}
-}
-case 5:
-{
-lean_object* x_108; 
-lean_dec(x_2);
-x_108 = lean_ctor_get(x_1, 0);
-lean_inc(x_108);
-if (lean_obj_tag(x_108) == 0)
-{
-lean_object* x_109; 
-lean_dec(x_8);
-x_109 = l_Lean_addDecl_addSynchronously(x_1, x_4, x_5, x_6);
-if (lean_obj_tag(x_109) == 0)
-{
-uint8_t x_110; 
-x_110 = !lean_is_exclusive(x_109);
-if (x_110 == 0)
-{
-return x_109;
-}
-else
-{
-lean_object* x_111; lean_object* x_112; lean_object* x_113; 
+x_108 = lean_st_ref_get(x_5, x_6);
+x_109 = lean_ctor_get(x_108, 0);
+lean_inc(x_109);
+x_110 = lean_ctor_get(x_108, 1);
+lean_inc(x_110);
+lean_dec(x_108);
 x_111 = lean_ctor_get(x_109, 0);
-x_112 = lean_ctor_get(x_109, 1);
-lean_inc(x_112);
 lean_inc(x_111);
 lean_dec(x_109);
-x_113 = lean_alloc_ctor(0, 2, 0);
-lean_ctor_set(x_113, 0, x_111);
-lean_ctor_set(x_113, 1, x_112);
-return x_113;
-}
-}
-else
-{
-uint8_t x_114; 
-x_114 = !lean_is_exclusive(x_109);
-if (x_114 == 0)
-{
-return x_109;
-}
-else
-{
-lean_object* x_115; lean_object* x_116; lean_object* x_117; 
-x_115 = lean_ctor_get(x_109, 0);
-x_116 = lean_ctor_get(x_109, 1);
-lean_inc(x_116);
+x_112 = lean_st_ref_get(x_5, x_110);
+x_113 = lean_ctor_get(x_112, 0);
+lean_inc(x_113);
+x_114 = lean_ctor_get(x_112, 1);
+lean_inc(x_114);
+lean_dec(x_112);
+x_115 = lean_ctor_get(x_113, 0);
 lean_inc(x_115);
-lean_dec(x_109);
-x_117 = lean_alloc_ctor(1, 2, 0);
-lean_ctor_set(x_117, 0, x_115);
-lean_ctor_set(x_117, 1, x_116);
-return x_117;
-}
-}
-}
-else
-{
-lean_object* x_118; 
-x_118 = lean_ctor_get(x_108, 1);
-lean_inc(x_118);
-if (lean_obj_tag(x_118) == 0)
-{
-uint8_t x_119; 
-x_119 = !lean_is_exclusive(x_1);
-if (x_119 == 0)
-{
-lean_object* x_120; lean_object* x_121; lean_object* x_122; lean_object* x_123; lean_object* x_124; lean_object* x_125; lean_object* x_126; lean_object* x_127; lean_object* x_128; lean_object* x_129; lean_object* x_130; uint8_t x_131; 
-x_120 = lean_ctor_get(x_1, 0);
-lean_dec(x_120);
-x_121 = lean_ctor_get(x_108, 0);
+lean_dec(x_113);
+x_116 = l_Lean_Environment_header(x_111);
+lean_dec(x_111);
+x_117 = lean_ctor_get_uint8(x_116, sizeof(void*)*5 + 4);
+lean_dec(x_116);
+if (x_117 == 0)
+{
+lean_object* x_118; lean_object* x_119; 
+lean_dec(x_115);
+x_118 = lean_box(0);
+x_119 = l_Lean_addDecl___lambda__6(x_107, x_8, x_7, x_118, x_4, x_5, x_114);
+return x_119;
+}
+else
+{
+uint8_t x_120; 
+x_120 = lean_ctor_get_uint8(x_115, sizeof(void*)*8);
+lean_dec(x_115);
+if (x_120 == 0)
+{
+lean_object* x_121; lean_object* x_122; uint8_t x_123; 
+x_121 = lean_ctor_get(x_107, 0);
 lean_inc(x_121);
-lean_dec(x_108);
-x_122 = lean_st_ref_get(x_5, x_6);
-x_123 = lean_ctor_get(x_122, 0);
-lean_inc(x_123);
-x_124 = lean_ctor_get(x_122, 1);
-lean_inc(x_124);
+x_122 = lean_ctor_get(x_121, 2);
+lean_inc(x_122);
+x_123 = l___private_Lean_AddDecl_0__Lean_looksLikeRelevantTheoremProofType(x_122);
 lean_dec(x_122);
-x_125 = lean_ctor_get(x_123, 0);
-lean_inc(x_125);
-lean_dec(x_123);
-x_126 = lean_st_ref_get(x_5, x_124);
-x_127 = lean_ctor_get(x_126, 0);
-lean_inc(x_127);
-x_128 = lean_ctor_get(x_126, 1);
-lean_inc(x_128);
-lean_dec(x_126);
-x_129 = lean_ctor_get(x_127, 0);
-lean_inc(x_129);
-lean_dec(x_127);
-x_130 = l_Lean_Environment_header(x_125);
-lean_dec(x_125);
-x_131 = lean_ctor_get_uint8(x_130, sizeof(void*)*5 + 4);
-lean_dec(x_130);
-if (x_131 == 0)
-{
-lean_object* x_132; lean_object* x_133; 
-lean_dec(x_129);
-lean_free_object(x_1);
-x_132 = lean_box(0);
-x_133 = l_Lean_addDecl___lambda__5(x_121, x_8, x_7, x_132, x_4, x_5, x_128);
-return x_133;
-}
-else
-{
-uint8_t x_134; 
-x_134 = lean_ctor_get_uint8(x_129, sizeof(void*)*8);
-lean_dec(x_129);
+if (x_123 == 0)
+{
+uint8_t x_124; lean_object* x_125; lean_object* x_126; lean_object* x_127; lean_object* x_128; lean_object* x_129; 
+x_124 = 0;
+x_125 = lean_alloc_ctor(0, 1, 1);
+lean_ctor_set(x_125, 0, x_121);
+lean_ctor_set_uint8(x_125, sizeof(void*)*1, x_124);
+x_126 = lean_alloc_ctor(0, 1, 0);
+lean_ctor_set(x_126, 0, x_125);
+x_127 = lean_alloc_ctor(1, 1, 0);
+lean_ctor_set(x_127, 0, x_126);
+x_128 = lean_box(0);
+x_129 = l_Lean_addDecl___lambda__6(x_107, x_8, x_127, x_128, x_4, x_5, x_114);
+return x_129;
+}
+else
+{
+lean_object* x_130; lean_object* x_131; 
+lean_dec(x_121);
+x_130 = lean_box(0);
+x_131 = l_Lean_addDecl___lambda__6(x_107, x_8, x_7, x_130, x_4, x_5, x_114);
+return x_131;
+}
+}
+else
+{
+lean_object* x_132; lean_object* x_133; uint8_t x_134; 
+x_132 = lean_ctor_get(x_107, 0);
+lean_inc(x_132);
+x_133 = lean_ctor_get(x_107, 1);
+lean_inc(x_133);
+x_134 = l___private_Lean_AddDecl_0__Lean_isSimpleRflProof(x_133);
+lean_dec(x_133);
 if (x_134 == 0)
 {
-lean_object* x_135; uint8_t x_136; uint8_t x_137; uint8_t x_138; lean_object* x_139; lean_object* x_140; lean_object* x_141; lean_object* x_142; 
-x_135 = lean_ctor_get(x_121, 0);
+lean_object* x_135; uint8_t x_136; 
+x_135 = lean_ctor_get(x_132, 2);
 lean_inc(x_135);
-x_136 = lean_ctor_get_uint8(x_121, sizeof(void*)*4);
+x_136 = l___private_Lean_AddDecl_0__Lean_looksLikeRelevantTheoremProofType(x_135);
+lean_dec(x_135);
+if (x_136 == 0)
+{
+uint8_t x_137; lean_object* x_138; lean_object* x_139; lean_object* x_140; lean_object* x_141; lean_object* x_142; 
 x_137 = 0;
-x_138 = l_Lean_beqDefinitionSafety____x40_Lean_Declaration___hyg_685_(x_136, x_137);
-x_139 = lean_alloc_ctor(0, 1, 1);
-lean_ctor_set(x_139, 0, x_135);
-lean_ctor_set_uint8(x_139, sizeof(void*)*1, x_138);
-lean_ctor_set_tag(x_1, 0);
-lean_ctor_set(x_1, 0, x_139);
+x_138 = lean_alloc_ctor(0, 1, 1);
+lean_ctor_set(x_138, 0, x_132);
+lean_ctor_set_uint8(x_138, sizeof(void*)*1, x_137);
+x_139 = lean_alloc_ctor(0, 1, 0);
+lean_ctor_set(x_139, 0, x_138);
 x_140 = lean_alloc_ctor(1, 1, 0);
-lean_ctor_set(x_140, 0, x_1);
+lean_ctor_set(x_140, 0, x_139);
 x_141 = lean_box(0);
-x_142 = l_Lean_addDecl___lambda__5(x_121, x_8, x_140, x_141, x_4, x_5, x_128);
+x_142 = l_Lean_addDecl___lambda__6(x_107, x_8, x_140, x_141, x_4, x_5, x_114);
 return x_142;
 }
 else
 {
 lean_object* x_143; lean_object* x_144; 
-lean_free_object(x_1);
+lean_dec(x_132);
 x_143 = lean_box(0);
-x_144 = l_Lean_addDecl___lambda__5(x_121, x_8, x_7, x_143, x_4, x_5, x_128);
+x_144 = l_Lean_addDecl___lambda__6(x_107, x_8, x_7, x_143, x_4, x_5, x_114);
 return x_144;
 }
 }
-}
-else
-{
-lean_object* x_145; lean_object* x_146; lean_object* x_147; lean_object* x_148; lean_object* x_149; lean_object* x_150; lean_object* x_151; lean_object* x_152; lean_object* x_153; lean_object* x_154; uint8_t x_155; 
-lean_dec(x_1);
-x_145 = lean_ctor_get(x_108, 0);
-lean_inc(x_145);
-lean_dec(x_108);
-x_146 = lean_st_ref_get(x_5, x_6);
-x_147 = lean_ctor_get(x_146, 0);
+else
+{
+lean_object* x_145; lean_object* x_146; 
+lean_dec(x_132);
+x_145 = lean_box(0);
+x_146 = l_Lean_addDecl___lambda__6(x_107, x_8, x_7, x_145, x_4, x_5, x_114);
+return x_146;
+}
+}
+}
+}
+}
+case 5:
+{
+lean_object* x_147; 
+lean_dec(x_2);
+x_147 = lean_ctor_get(x_1, 0);
 lean_inc(x_147);
-x_148 = lean_ctor_get(x_146, 1);
-lean_inc(x_148);
-lean_dec(x_146);
-x_149 = lean_ctor_get(x_147, 0);
-lean_inc(x_149);
-lean_dec(x_147);
-x_150 = lean_st_ref_get(x_5, x_148);
-x_151 = lean_ctor_get(x_150, 0);
+if (lean_obj_tag(x_147) == 0)
+{
+lean_object* x_148; 
+lean_dec(x_8);
+x_148 = l_Lean_addDecl_addSynchronously(x_1, x_4, x_5, x_6);
+if (lean_obj_tag(x_148) == 0)
+{
+uint8_t x_149; 
+x_149 = !lean_is_exclusive(x_148);
+if (x_149 == 0)
+{
+return x_148;
+}
+else
+{
+lean_object* x_150; lean_object* x_151; lean_object* x_152; 
+x_150 = lean_ctor_get(x_148, 0);
+x_151 = lean_ctor_get(x_148, 1);
 lean_inc(x_151);
-x_152 = lean_ctor_get(x_150, 1);
-lean_inc(x_152);
-lean_dec(x_150);
-x_153 = lean_ctor_get(x_151, 0);
-lean_inc(x_153);
-lean_dec(x_151);
-x_154 = l_Lean_Environment_header(x_149);
-lean_dec(x_149);
-x_155 = lean_ctor_get_uint8(x_154, sizeof(void*)*5 + 4);
-lean_dec(x_154);
-if (x_155 == 0)
-{
-lean_object* x_156; lean_object* x_157; 
-lean_dec(x_153);
-x_156 = lean_box(0);
-x_157 = l_Lean_addDecl___lambda__5(x_145, x_8, x_7, x_156, x_4, x_5, x_152);
-return x_157;
-}
-else
+lean_inc(x_150);
+lean_dec(x_148);
+x_152 = lean_alloc_ctor(0, 2, 0);
+lean_ctor_set(x_152, 0, x_150);
+lean_ctor_set(x_152, 1, x_151);
+return x_152;
+}
+}
+else
+{
+uint8_t x_153; 
+x_153 = !lean_is_exclusive(x_148);
+if (x_153 == 0)
+{
+return x_148;
+}
+else
+{
+lean_object* x_154; lean_object* x_155; lean_object* x_156; 
+x_154 = lean_ctor_get(x_148, 0);
+x_155 = lean_ctor_get(x_148, 1);
+lean_inc(x_155);
+lean_inc(x_154);
+lean_dec(x_148);
+x_156 = lean_alloc_ctor(1, 2, 0);
+lean_ctor_set(x_156, 0, x_154);
+lean_ctor_set(x_156, 1, x_155);
+return x_156;
+}
+}
+}
+else
+{
+lean_object* x_157; 
+x_157 = lean_ctor_get(x_147, 1);
+lean_inc(x_157);
+if (lean_obj_tag(x_157) == 0)
 {
 uint8_t x_158; 
-x_158 = lean_ctor_get_uint8(x_153, sizeof(void*)*8);
-lean_dec(x_153);
+x_158 = !lean_is_exclusive(x_1);
 if (x_158 == 0)
 {
-<<<<<<< HEAD
-lean_object* x_159; uint8_t x_160; uint8_t x_161; uint8_t x_162; lean_object* x_163; lean_object* x_164; lean_object* x_165; lean_object* x_166; lean_object* x_167; 
-x_159 = lean_ctor_get(x_145, 0);
-lean_inc(x_159);
-x_160 = lean_ctor_get_uint8(x_145, sizeof(void*)*4);
-x_161 = 0;
-x_162 = l_Lean_beqDefinitionSafety____x40_Lean_Declaration___hyg_685_(x_160, x_161);
-x_163 = lean_alloc_ctor(0, 1, 1);
-lean_ctor_set(x_163, 0, x_159);
-lean_ctor_set_uint8(x_163, sizeof(void*)*1, x_162);
-x_164 = lean_alloc_ctor(0, 1, 0);
-lean_ctor_set(x_164, 0, x_163);
-x_165 = lean_alloc_ctor(1, 1, 0);
-lean_ctor_set(x_165, 0, x_164);
-x_166 = lean_box(0);
-x_167 = l_Lean_addDecl___lambda__5(x_145, x_8, x_165, x_166, x_4, x_5, x_152);
-return x_167;
-=======
 lean_object* x_159; lean_object* x_160; lean_object* x_161; lean_object* x_162; lean_object* x_163; lean_object* x_164; lean_object* x_165; lean_object* x_166; lean_object* x_167; lean_object* x_168; lean_object* x_169; uint8_t x_170; 
 x_159 = lean_ctor_get(x_1, 0);
 lean_dec(x_159);
@@ -4886,25 +4933,19 @@
 x_180 = lean_box(0);
 x_181 = l_Lean_addDecl___lambda__5(x_160, x_8, x_179, x_180, x_4, x_5, x_167);
 return x_181;
->>>>>>> b9243e19
-}
-else
-{
-lean_object* x_168; lean_object* x_169; 
-x_168 = lean_box(0);
-x_169 = l_Lean_addDecl___lambda__5(x_145, x_8, x_7, x_168, x_4, x_5, x_152);
-return x_169;
-}
-}
-}
-}
-else
-{
-<<<<<<< HEAD
-lean_object* x_170; 
-lean_dec(x_118);
-lean_dec(x_108);
-=======
+}
+else
+{
+lean_object* x_182; lean_object* x_183; 
+lean_free_object(x_1);
+x_182 = lean_box(0);
+x_183 = l_Lean_addDecl___lambda__5(x_160, x_8, x_7, x_182, x_4, x_5, x_167);
+return x_183;
+}
+}
+}
+else
+{
 lean_object* x_184; lean_object* x_185; lean_object* x_186; lean_object* x_187; lean_object* x_188; lean_object* x_189; lean_object* x_190; lean_object* x_191; lean_object* x_192; lean_object* x_193; uint8_t x_194; 
 lean_dec(x_1);
 x_184 = lean_ctor_get(x_147, 0);
@@ -4979,51 +5020,50 @@
 lean_object* x_209; 
 lean_dec(x_157);
 lean_dec(x_147);
->>>>>>> b9243e19
 lean_dec(x_8);
-x_170 = l_Lean_addDecl_addSynchronously(x_1, x_4, x_5, x_6);
-if (lean_obj_tag(x_170) == 0)
-{
-uint8_t x_171; 
-x_171 = !lean_is_exclusive(x_170);
-if (x_171 == 0)
-{
-return x_170;
-}
-else
-{
-lean_object* x_172; lean_object* x_173; lean_object* x_174; 
-x_172 = lean_ctor_get(x_170, 0);
-x_173 = lean_ctor_get(x_170, 1);
-lean_inc(x_173);
-lean_inc(x_172);
-lean_dec(x_170);
-x_174 = lean_alloc_ctor(0, 2, 0);
-lean_ctor_set(x_174, 0, x_172);
-lean_ctor_set(x_174, 1, x_173);
-return x_174;
-}
-}
-else
-{
-uint8_t x_175; 
-x_175 = !lean_is_exclusive(x_170);
-if (x_175 == 0)
-{
-return x_170;
-}
-else
-{
-lean_object* x_176; lean_object* x_177; lean_object* x_178; 
-x_176 = lean_ctor_get(x_170, 0);
-x_177 = lean_ctor_get(x_170, 1);
-lean_inc(x_177);
-lean_inc(x_176);
-lean_dec(x_170);
-x_178 = lean_alloc_ctor(1, 2, 0);
-lean_ctor_set(x_178, 0, x_176);
-lean_ctor_set(x_178, 1, x_177);
-return x_178;
+x_209 = l_Lean_addDecl_addSynchronously(x_1, x_4, x_5, x_6);
+if (lean_obj_tag(x_209) == 0)
+{
+uint8_t x_210; 
+x_210 = !lean_is_exclusive(x_209);
+if (x_210 == 0)
+{
+return x_209;
+}
+else
+{
+lean_object* x_211; lean_object* x_212; lean_object* x_213; 
+x_211 = lean_ctor_get(x_209, 0);
+x_212 = lean_ctor_get(x_209, 1);
+lean_inc(x_212);
+lean_inc(x_211);
+lean_dec(x_209);
+x_213 = lean_alloc_ctor(0, 2, 0);
+lean_ctor_set(x_213, 0, x_211);
+lean_ctor_set(x_213, 1, x_212);
+return x_213;
+}
+}
+else
+{
+uint8_t x_214; 
+x_214 = !lean_is_exclusive(x_209);
+if (x_214 == 0)
+{
+return x_209;
+}
+else
+{
+lean_object* x_215; lean_object* x_216; lean_object* x_217; 
+x_215 = lean_ctor_get(x_209, 0);
+x_216 = lean_ctor_get(x_209, 1);
+lean_inc(x_216);
+lean_inc(x_215);
+lean_dec(x_209);
+x_217 = lean_alloc_ctor(1, 2, 0);
+lean_ctor_set(x_217, 0, x_215);
+lean_ctor_set(x_217, 1, x_216);
+return x_217;
 }
 }
 }
@@ -5031,52 +5071,52 @@
 }
 default: 
 {
-lean_object* x_179; 
+lean_object* x_218; 
 lean_dec(x_8);
 lean_dec(x_2);
-x_179 = l_Lean_addDecl_addSynchronously(x_1, x_4, x_5, x_6);
-if (lean_obj_tag(x_179) == 0)
-{
-uint8_t x_180; 
-x_180 = !lean_is_exclusive(x_179);
-if (x_180 == 0)
-{
-return x_179;
-}
-else
-{
-lean_object* x_181; lean_object* x_182; lean_object* x_183; 
-x_181 = lean_ctor_get(x_179, 0);
-x_182 = lean_ctor_get(x_179, 1);
-lean_inc(x_182);
-lean_inc(x_181);
-lean_dec(x_179);
-x_183 = lean_alloc_ctor(0, 2, 0);
-lean_ctor_set(x_183, 0, x_181);
-lean_ctor_set(x_183, 1, x_182);
-return x_183;
-}
-}
-else
-{
-uint8_t x_184; 
-x_184 = !lean_is_exclusive(x_179);
-if (x_184 == 0)
-{
-return x_179;
-}
-else
-{
-lean_object* x_185; lean_object* x_186; lean_object* x_187; 
-x_185 = lean_ctor_get(x_179, 0);
-x_186 = lean_ctor_get(x_179, 1);
-lean_inc(x_186);
-lean_inc(x_185);
-lean_dec(x_179);
-x_187 = lean_alloc_ctor(1, 2, 0);
-lean_ctor_set(x_187, 0, x_185);
-lean_ctor_set(x_187, 1, x_186);
-return x_187;
+x_218 = l_Lean_addDecl_addSynchronously(x_1, x_4, x_5, x_6);
+if (lean_obj_tag(x_218) == 0)
+{
+uint8_t x_219; 
+x_219 = !lean_is_exclusive(x_218);
+if (x_219 == 0)
+{
+return x_218;
+}
+else
+{
+lean_object* x_220; lean_object* x_221; lean_object* x_222; 
+x_220 = lean_ctor_get(x_218, 0);
+x_221 = lean_ctor_get(x_218, 1);
+lean_inc(x_221);
+lean_inc(x_220);
+lean_dec(x_218);
+x_222 = lean_alloc_ctor(0, 2, 0);
+lean_ctor_set(x_222, 0, x_220);
+lean_ctor_set(x_222, 1, x_221);
+return x_222;
+}
+}
+else
+{
+uint8_t x_223; 
+x_223 = !lean_is_exclusive(x_218);
+if (x_223 == 0)
+{
+return x_218;
+}
+else
+{
+lean_object* x_224; lean_object* x_225; lean_object* x_226; 
+x_224 = lean_ctor_get(x_218, 0);
+x_225 = lean_ctor_get(x_218, 1);
+lean_inc(x_225);
+lean_inc(x_224);
+lean_dec(x_218);
+x_226 = lean_alloc_ctor(1, 2, 0);
+lean_ctor_set(x_226, 0, x_224);
+lean_ctor_set(x_226, 1, x_225);
+return x_226;
 }
 }
 }
@@ -5448,6 +5488,10 @@
 lean_dec_ref(res);
 }l_Lean_getOriginalConstKind_x3f___closed__1 = _init_l_Lean_getOriginalConstKind_x3f___closed__1();
 lean_mark_persistent(l_Lean_getOriginalConstKind_x3f___closed__1);
+l___private_Lean_AddDecl_0__Lean_isSimpleRflProof___closed__1 = _init_l___private_Lean_AddDecl_0__Lean_isSimpleRflProof___closed__1();
+lean_mark_persistent(l___private_Lean_AddDecl_0__Lean_isSimpleRflProof___closed__1);
+l___private_Lean_AddDecl_0__Lean_isSimpleRflProof___closed__2 = _init_l___private_Lean_AddDecl_0__Lean_isSimpleRflProof___closed__2();
+lean_mark_persistent(l___private_Lean_AddDecl_0__Lean_isSimpleRflProof___closed__2);
 l___private_Lean_AddDecl_0__Lean_looksLikeRelevantTheoremProofType___closed__1 = _init_l___private_Lean_AddDecl_0__Lean_looksLikeRelevantTheoremProofType___closed__1();
 lean_mark_persistent(l___private_Lean_AddDecl_0__Lean_looksLikeRelevantTheoremProofType___closed__1);
 l___private_Lean_AddDecl_0__Lean_looksLikeRelevantTheoremProofType___closed__2 = _init_l___private_Lean_AddDecl_0__Lean_looksLikeRelevantTheoremProofType___closed__2();

--- conflicted
+++ resolved
@@ -1,6 +1,6 @@
 // Lean compiler output
 // Module: Lean.Meta.Tactic.AuxLemma
-// Imports: Lean.AddDecl Lean.Meta.Basic Lean.DefEqAttrib
+// Imports: Lean.AddDecl Lean.Meta.Basic
 #include <lean/lean.h>
 #if defined(__clang__)
 #pragma clang diagnostic ignored "-Wunused-parameter"
@@ -13,14 +13,9 @@
 #ifdef __cplusplus
 extern "C" {
 #endif
-<<<<<<< HEAD
-LEAN_EXPORT lean_object* l_Lean_Meta_mkAuxLemma___lambda__3___boxed(lean_object*, lean_object*, lean_object*, lean_object*, lean_object*, lean_object*, lean_object*, lean_object*, lean_object*, lean_object*, lean_object*, lean_object*, lean_object*);
-=======
->>>>>>> b9243e19
 static lean_object* l_Lean_Meta_initFn____x40_Lean_Meta_Tactic_AuxLemma___hyg_45____closed__1;
 size_t lean_usize_shift_right(size_t, size_t);
 uint8_t lean_usize_dec_le(size_t, size_t);
-LEAN_EXPORT lean_object* l_Lean_Meta_mkAuxLemma___lambda__3(lean_object*, lean_object*, lean_object*, uint8_t, uint8_t, lean_object*, lean_object*, lean_object*, lean_object*, lean_object*, lean_object*, lean_object*, lean_object*);
 LEAN_EXPORT lean_object* l_Lean_PersistentHashMap_find_x3f___at_Lean_Meta_mkAuxLemma___spec__6(lean_object*, lean_object*);
 LEAN_EXPORT lean_object* l_Lean_PersistentHashMap_findAtAux___at_Lean_Meta_mkAuxLemma___spec__8(lean_object*, lean_object*, lean_object*, lean_object*, lean_object*);
 size_t lean_uint64_to_usize(uint64_t);
@@ -29,10 +24,9 @@
 static lean_object* l_Lean_Meta_mkAuxLemma___lambda__2___closed__2;
 lean_object* lean_array_fset(lean_object*, lean_object*, lean_object*);
 lean_object* l_Lean_EnvExtension_modifyState___rarg(lean_object*, lean_object*, lean_object*, uint8_t);
-lean_object* l_Lean_inferDefEqAttr(lean_object*, lean_object*, lean_object*, lean_object*, lean_object*, lean_object*);
 static lean_object* l_Lean_Meta_instInhabitedAuxLemmas___closed__2;
 LEAN_EXPORT lean_object* l_Lean_Meta_instInhabitedAuxLemmas;
-LEAN_EXPORT lean_object* l_Lean_Meta_mkAuxLemma(lean_object*, lean_object*, lean_object*, lean_object*, uint8_t, uint8_t, lean_object*, lean_object*, lean_object*, lean_object*, lean_object*);
+LEAN_EXPORT lean_object* l_Lean_Meta_mkAuxLemma(lean_object*, lean_object*, lean_object*, lean_object*, uint8_t, lean_object*, lean_object*, lean_object*, lean_object*, lean_object*);
 lean_object* l___private_Lean_Environment_0__Lean_EnvExtension_getStateUnsafe___rarg(lean_object*, lean_object*, lean_object*, uint8_t);
 lean_object* lean_st_ref_take(lean_object*, lean_object*);
 LEAN_EXPORT lean_object* l_Lean_Meta_mkAuxLemma___lambda__1(lean_object*, lean_object*, lean_object*, lean_object*);
@@ -42,13 +36,13 @@
 LEAN_EXPORT lean_object* l_Lean_PersistentHashMap_findAux___at_Lean_Meta_mkAuxLemma___spec__7___boxed(lean_object*, lean_object*, lean_object*);
 LEAN_EXPORT lean_object* l_Lean_mkAuxDeclName___at_Lean_Meta_mkAuxLemma___spec__1___boxed(lean_object*, lean_object*, lean_object*, lean_object*, lean_object*, lean_object*);
 lean_object* lean_st_ref_get(lean_object*, lean_object*);
-LEAN_EXPORT lean_object* l_Lean_Meta_mkAuxLemma___boxed(lean_object*, lean_object*, lean_object*, lean_object*, lean_object*, lean_object*, lean_object*, lean_object*, lean_object*, lean_object*, lean_object*);
+LEAN_EXPORT lean_object* l_Lean_Meta_mkAuxLemma___boxed(lean_object*, lean_object*, lean_object*, lean_object*, lean_object*, lean_object*, lean_object*, lean_object*, lean_object*, lean_object*);
 lean_object* l_EStateM_pure___rarg(lean_object*, lean_object*);
 uint64_t l_Lean_Expr_hash(lean_object*);
 static lean_object* l_Lean_Meta_mkAuxLemma___lambda__2___closed__3;
 lean_object* l_Lean_Name_str___override(lean_object*, lean_object*);
 LEAN_EXPORT lean_object* l_Lean_PersistentHashMap_find_x3f___at_Lean_Meta_mkAuxLemma___spec__6___boxed(lean_object*, lean_object*);
-LEAN_EXPORT lean_object* l_Lean_Meta_mkAuxLemma___lambda__2___boxed(lean_object*, lean_object*, lean_object*, lean_object*, lean_object*, lean_object*, lean_object*, lean_object*, lean_object*, lean_object*);
+LEAN_EXPORT lean_object* l_Lean_Meta_mkAuxLemma___lambda__2___boxed(lean_object*, lean_object*, lean_object*, lean_object*, lean_object*, lean_object*, lean_object*, lean_object*, lean_object*, lean_object*, lean_object*, lean_object*);
 LEAN_EXPORT lean_object* l_Lean_PersistentHashMap_insertAux_traverse___at_Lean_Meta_mkAuxLemma___spec__4___boxed(lean_object*, lean_object*, lean_object*, lean_object*, lean_object*, lean_object*);
 LEAN_EXPORT lean_object* l_Lean_PersistentHashMap_insertAux___at_Lean_Meta_mkAuxLemma___spec__3___boxed(lean_object*, lean_object*, lean_object*, lean_object*, lean_object*);
 uint8_t l_Lean_Environment_hasUnsafe(lean_object*, lean_object*);
@@ -59,7 +53,7 @@
 static lean_object* l_Lean_Meta_instInhabitedAuxLemmas___closed__1;
 lean_object* lean_array_fget(lean_object*, lean_object*);
 static lean_object* l_Lean_PersistentHashMap_insertAux___at_Lean_Meta_mkAuxLemma___spec__3___closed__3;
-LEAN_EXPORT lean_object* l_Lean_Meta_mkAuxLemma___lambda__2(lean_object*, lean_object*, lean_object*, uint8_t, lean_object*, lean_object*, lean_object*, lean_object*, lean_object*, lean_object*);
+LEAN_EXPORT lean_object* l_Lean_Meta_mkAuxLemma___lambda__2(lean_object*, lean_object*, lean_object*, uint8_t, lean_object*, lean_object*, lean_object*, lean_object*, lean_object*, lean_object*, lean_object*, lean_object*);
 uint8_t lean_nat_dec_lt(lean_object*, lean_object*);
 lean_object* l_Lean_PersistentHashMap_mkEmptyEntries(lean_object*, lean_object*);
 LEAN_EXPORT lean_object* l_Lean_PersistentHashMap_insertAux_traverse___at_Lean_Meta_mkAuxLemma___spec__4(size_t, lean_object*, lean_object*, lean_object*, lean_object*, lean_object*);
@@ -1017,606 +1011,599 @@
 return x_2;
 }
 }
-LEAN_EXPORT lean_object* l_Lean_Meta_mkAuxLemma___lambda__2(lean_object* x_1, lean_object* x_2, lean_object* x_3, uint8_t x_4, lean_object* x_5, lean_object* x_6, lean_object* x_7, lean_object* x_8, lean_object* x_9, lean_object* x_10) {
-_start:
-{
-lean_object* x_11; lean_object* x_12; lean_object* x_13; uint8_t x_14; 
-x_11 = lean_st_ref_take(x_9, x_10);
-x_12 = lean_ctor_get(x_11, 0);
-lean_inc(x_12);
-x_13 = lean_ctor_get(x_11, 1);
-lean_inc(x_13);
+LEAN_EXPORT lean_object* l_Lean_Meta_mkAuxLemma___lambda__2(lean_object* x_1, lean_object* x_2, lean_object* x_3, uint8_t x_4, lean_object* x_5, lean_object* x_6, lean_object* x_7, lean_object* x_8, lean_object* x_9, lean_object* x_10, lean_object* x_11, lean_object* x_12) {
+_start:
+{
+lean_object* x_13; uint8_t x_14; 
+x_13 = l_Lean_mkAuxDeclName___at_Lean_Meta_mkAuxLemma___spec__1(x_1, x_8, x_9, x_10, x_11, x_12);
+x_14 = !lean_is_exclusive(x_13);
+if (x_14 == 0)
+{
+lean_object* x_15; lean_object* x_16; lean_object* x_17; uint8_t x_87; 
+x_15 = lean_ctor_get(x_13, 0);
+x_16 = lean_ctor_get(x_13, 1);
+lean_inc(x_5);
+x_87 = l_Lean_Environment_hasUnsafe(x_5, x_3);
+if (x_87 == 0)
+{
+uint8_t x_88; 
+x_88 = l_Lean_Environment_hasUnsafe(x_5, x_6);
+if (x_88 == 0)
+{
+lean_object* x_89; lean_object* x_90; lean_object* x_91; lean_object* x_92; 
+lean_inc(x_3);
+lean_inc(x_2);
+lean_inc(x_15);
+x_89 = lean_alloc_ctor(0, 3, 0);
+lean_ctor_set(x_89, 0, x_15);
+lean_ctor_set(x_89, 1, x_2);
+lean_ctor_set(x_89, 2, x_3);
+x_90 = lean_box(0);
+lean_inc(x_15);
+lean_ctor_set_tag(x_13, 1);
+lean_ctor_set(x_13, 1, x_90);
+x_91 = lean_alloc_ctor(0, 3, 0);
+lean_ctor_set(x_91, 0, x_89);
+lean_ctor_set(x_91, 1, x_6);
+lean_ctor_set(x_91, 2, x_13);
+x_92 = lean_alloc_ctor(2, 1, 0);
+lean_ctor_set(x_92, 0, x_91);
+x_17 = x_92;
+goto block_86;
+}
+else
+{
+lean_object* x_93; lean_object* x_94; lean_object* x_95; uint8_t x_96; lean_object* x_97; lean_object* x_98; 
+lean_inc(x_3);
+lean_inc(x_2);
+lean_inc(x_15);
+x_93 = lean_alloc_ctor(0, 3, 0);
+lean_ctor_set(x_93, 0, x_15);
+lean_ctor_set(x_93, 1, x_2);
+lean_ctor_set(x_93, 2, x_3);
+x_94 = lean_box(0);
+lean_inc(x_15);
+lean_ctor_set_tag(x_13, 1);
+lean_ctor_set(x_13, 1, x_94);
+x_95 = lean_box(0);
+x_96 = 0;
+x_97 = lean_alloc_ctor(0, 4, 1);
+lean_ctor_set(x_97, 0, x_93);
+lean_ctor_set(x_97, 1, x_6);
+lean_ctor_set(x_97, 2, x_95);
+lean_ctor_set(x_97, 3, x_13);
+lean_ctor_set_uint8(x_97, sizeof(void*)*4, x_96);
+x_98 = lean_alloc_ctor(1, 1, 0);
+lean_ctor_set(x_98, 0, x_97);
+x_17 = x_98;
+goto block_86;
+}
+}
+else
+{
+lean_object* x_99; lean_object* x_100; lean_object* x_101; uint8_t x_102; lean_object* x_103; lean_object* x_104; 
+lean_dec(x_5);
+lean_inc(x_3);
+lean_inc(x_2);
+lean_inc(x_15);
+x_99 = lean_alloc_ctor(0, 3, 0);
+lean_ctor_set(x_99, 0, x_15);
+lean_ctor_set(x_99, 1, x_2);
+lean_ctor_set(x_99, 2, x_3);
+x_100 = lean_box(0);
+lean_inc(x_15);
+lean_ctor_set_tag(x_13, 1);
+lean_ctor_set(x_13, 1, x_100);
+x_101 = lean_box(0);
+x_102 = 0;
+x_103 = lean_alloc_ctor(0, 4, 1);
+lean_ctor_set(x_103, 0, x_99);
+lean_ctor_set(x_103, 1, x_6);
+lean_ctor_set(x_103, 2, x_101);
+lean_ctor_set(x_103, 3, x_13);
+lean_ctor_set_uint8(x_103, sizeof(void*)*4, x_102);
+x_104 = lean_alloc_ctor(1, 1, 0);
+lean_ctor_set(x_104, 0, x_103);
+x_17 = x_104;
+goto block_86;
+}
+block_86:
+{
+lean_object* x_18; 
+lean_inc(x_11);
+x_18 = l_Lean_addDecl(x_17, x_10, x_11, x_16);
+if (lean_obj_tag(x_18) == 0)
+{
+lean_object* x_19; lean_object* x_20; lean_object* x_21; lean_object* x_22; uint8_t x_23; 
+x_19 = lean_ctor_get(x_18, 1);
+lean_inc(x_19);
+lean_dec(x_18);
+x_20 = lean_st_ref_take(x_11, x_19);
+x_21 = lean_ctor_get(x_20, 0);
+lean_inc(x_21);
+x_22 = lean_ctor_get(x_20, 1);
+lean_inc(x_22);
+lean_dec(x_20);
+x_23 = !lean_is_exclusive(x_21);
+if (x_23 == 0)
+{
+lean_object* x_24; lean_object* x_25; lean_object* x_26; lean_object* x_27; lean_object* x_28; lean_object* x_29; lean_object* x_30; lean_object* x_31; lean_object* x_32; lean_object* x_33; lean_object* x_34; uint8_t x_35; 
+x_24 = lean_ctor_get(x_21, 0);
+x_25 = lean_ctor_get(x_21, 5);
+lean_dec(x_25);
+lean_inc(x_15);
+x_26 = lean_alloc_closure((void*)(l_Lean_Meta_mkAuxLemma___lambda__1), 4, 3);
+lean_closure_set(x_26, 0, x_15);
+lean_closure_set(x_26, 1, x_2);
+lean_closure_set(x_26, 2, x_3);
+x_27 = l_Lean_Meta_mkAuxLemma___lambda__2___closed__1;
+x_28 = l_Lean_EnvExtension_modifyState___rarg(x_27, x_24, x_26, x_4);
+x_29 = l_Lean_Meta_mkAuxLemma___lambda__2___closed__2;
+lean_ctor_set(x_21, 5, x_29);
+lean_ctor_set(x_21, 0, x_28);
+x_30 = lean_st_ref_set(x_11, x_21, x_22);
 lean_dec(x_11);
-x_14 = !lean_is_exclusive(x_12);
-if (x_14 == 0)
-{
-lean_object* x_15; lean_object* x_16; lean_object* x_17; lean_object* x_18; lean_object* x_19; lean_object* x_20; lean_object* x_21; lean_object* x_22; lean_object* x_23; lean_object* x_24; lean_object* x_25; uint8_t x_26; 
-x_15 = lean_ctor_get(x_12, 0);
-x_16 = lean_ctor_get(x_12, 5);
-lean_dec(x_16);
-lean_inc(x_1);
-x_17 = lean_alloc_closure((void*)(l_Lean_Meta_mkAuxLemma___lambda__1), 4, 3);
-lean_closure_set(x_17, 0, x_1);
-lean_closure_set(x_17, 1, x_2);
-lean_closure_set(x_17, 2, x_3);
-x_18 = l_Lean_Meta_mkAuxLemma___lambda__2___closed__1;
-x_19 = l_Lean_EnvExtension_modifyState___rarg(x_18, x_15, x_17, x_4);
-x_20 = l_Lean_Meta_mkAuxLemma___lambda__2___closed__2;
-lean_ctor_set(x_12, 5, x_20);
-lean_ctor_set(x_12, 0, x_19);
-x_21 = lean_st_ref_set(x_9, x_12, x_13);
-x_22 = lean_ctor_get(x_21, 1);
-lean_inc(x_22);
-lean_dec(x_21);
-x_23 = lean_st_ref_take(x_7, x_22);
-x_24 = lean_ctor_get(x_23, 0);
-lean_inc(x_24);
-x_25 = lean_ctor_get(x_23, 1);
-lean_inc(x_25);
-lean_dec(x_23);
-x_26 = !lean_is_exclusive(x_24);
-if (x_26 == 0)
-{
-lean_object* x_27; lean_object* x_28; lean_object* x_29; uint8_t x_30; 
-x_27 = lean_ctor_get(x_24, 1);
-lean_dec(x_27);
-x_28 = l_Lean_Meta_mkAuxLemma___lambda__2___closed__3;
-lean_ctor_set(x_24, 1, x_28);
-x_29 = lean_st_ref_set(x_7, x_24, x_25);
-x_30 = !lean_is_exclusive(x_29);
-if (x_30 == 0)
-{
-lean_object* x_31; 
-x_31 = lean_ctor_get(x_29, 0);
-lean_dec(x_31);
-lean_ctor_set(x_29, 0, x_1);
-return x_29;
-}
-else
-{
-lean_object* x_32; lean_object* x_33; 
-x_32 = lean_ctor_get(x_29, 1);
-lean_inc(x_32);
-lean_dec(x_29);
-x_33 = lean_alloc_ctor(0, 2, 0);
-lean_ctor_set(x_33, 0, x_1);
-lean_ctor_set(x_33, 1, x_32);
-return x_33;
-}
-}
-else
-{
-lean_object* x_34; lean_object* x_35; lean_object* x_36; lean_object* x_37; lean_object* x_38; lean_object* x_39; lean_object* x_40; lean_object* x_41; lean_object* x_42; lean_object* x_43; 
-x_34 = lean_ctor_get(x_24, 0);
-x_35 = lean_ctor_get(x_24, 2);
-x_36 = lean_ctor_get(x_24, 3);
-x_37 = lean_ctor_get(x_24, 4);
-lean_inc(x_37);
-lean_inc(x_36);
-lean_inc(x_35);
+x_31 = lean_ctor_get(x_30, 1);
+lean_inc(x_31);
+lean_dec(x_30);
+x_32 = lean_st_ref_take(x_9, x_31);
+x_33 = lean_ctor_get(x_32, 0);
+lean_inc(x_33);
+x_34 = lean_ctor_get(x_32, 1);
 lean_inc(x_34);
-lean_dec(x_24);
-x_38 = l_Lean_Meta_mkAuxLemma___lambda__2___closed__3;
-x_39 = lean_alloc_ctor(0, 5, 0);
-lean_ctor_set(x_39, 0, x_34);
-lean_ctor_set(x_39, 1, x_38);
-lean_ctor_set(x_39, 2, x_35);
-lean_ctor_set(x_39, 3, x_36);
-lean_ctor_set(x_39, 4, x_37);
-x_40 = lean_st_ref_set(x_7, x_39, x_25);
-x_41 = lean_ctor_get(x_40, 1);
+lean_dec(x_32);
+x_35 = !lean_is_exclusive(x_33);
+if (x_35 == 0)
+{
+lean_object* x_36; lean_object* x_37; lean_object* x_38; uint8_t x_39; 
+x_36 = lean_ctor_get(x_33, 1);
+lean_dec(x_36);
+x_37 = l_Lean_Meta_mkAuxLemma___lambda__2___closed__3;
+lean_ctor_set(x_33, 1, x_37);
+x_38 = lean_st_ref_set(x_9, x_33, x_34);
+x_39 = !lean_is_exclusive(x_38);
+if (x_39 == 0)
+{
+lean_object* x_40; 
+x_40 = lean_ctor_get(x_38, 0);
+lean_dec(x_40);
+lean_ctor_set(x_38, 0, x_15);
+return x_38;
+}
+else
+{
+lean_object* x_41; lean_object* x_42; 
+x_41 = lean_ctor_get(x_38, 1);
 lean_inc(x_41);
-if (lean_is_exclusive(x_40)) {
- lean_ctor_release(x_40, 0);
- lean_ctor_release(x_40, 1);
- x_42 = x_40;
-} else {
- lean_dec_ref(x_40);
- x_42 = lean_box(0);
-}
-if (lean_is_scalar(x_42)) {
- x_43 = lean_alloc_ctor(0, 2, 0);
-} else {
- x_43 = x_42;
-}
-lean_ctor_set(x_43, 0, x_1);
-lean_ctor_set(x_43, 1, x_41);
-return x_43;
-}
-}
-else
-{
-lean_object* x_44; lean_object* x_45; lean_object* x_46; lean_object* x_47; lean_object* x_48; lean_object* x_49; lean_object* x_50; lean_object* x_51; lean_object* x_52; lean_object* x_53; lean_object* x_54; lean_object* x_55; lean_object* x_56; lean_object* x_57; lean_object* x_58; lean_object* x_59; lean_object* x_60; lean_object* x_61; lean_object* x_62; lean_object* x_63; lean_object* x_64; lean_object* x_65; lean_object* x_66; lean_object* x_67; lean_object* x_68; lean_object* x_69; lean_object* x_70; lean_object* x_71; lean_object* x_72; 
-x_44 = lean_ctor_get(x_12, 0);
-x_45 = lean_ctor_get(x_12, 1);
-x_46 = lean_ctor_get(x_12, 2);
-x_47 = lean_ctor_get(x_12, 3);
-x_48 = lean_ctor_get(x_12, 4);
-x_49 = lean_ctor_get(x_12, 6);
-x_50 = lean_ctor_get(x_12, 7);
-x_51 = lean_ctor_get(x_12, 8);
-lean_inc(x_51);
-lean_inc(x_50);
-lean_inc(x_49);
-lean_inc(x_48);
-lean_inc(x_47);
+lean_dec(x_38);
+x_42 = lean_alloc_ctor(0, 2, 0);
+lean_ctor_set(x_42, 0, x_15);
+lean_ctor_set(x_42, 1, x_41);
+return x_42;
+}
+}
+else
+{
+lean_object* x_43; lean_object* x_44; lean_object* x_45; lean_object* x_46; lean_object* x_47; lean_object* x_48; lean_object* x_49; lean_object* x_50; lean_object* x_51; lean_object* x_52; 
+x_43 = lean_ctor_get(x_33, 0);
+x_44 = lean_ctor_get(x_33, 2);
+x_45 = lean_ctor_get(x_33, 3);
+x_46 = lean_ctor_get(x_33, 4);
 lean_inc(x_46);
 lean_inc(x_45);
 lean_inc(x_44);
-lean_dec(x_12);
-lean_inc(x_1);
-x_52 = lean_alloc_closure((void*)(l_Lean_Meta_mkAuxLemma___lambda__1), 4, 3);
-lean_closure_set(x_52, 0, x_1);
-lean_closure_set(x_52, 1, x_2);
-lean_closure_set(x_52, 2, x_3);
-x_53 = l_Lean_Meta_mkAuxLemma___lambda__2___closed__1;
-x_54 = l_Lean_EnvExtension_modifyState___rarg(x_53, x_44, x_52, x_4);
-x_55 = l_Lean_Meta_mkAuxLemma___lambda__2___closed__2;
-x_56 = lean_alloc_ctor(0, 9, 0);
-lean_ctor_set(x_56, 0, x_54);
-lean_ctor_set(x_56, 1, x_45);
-lean_ctor_set(x_56, 2, x_46);
-lean_ctor_set(x_56, 3, x_47);
-lean_ctor_set(x_56, 4, x_48);
-lean_ctor_set(x_56, 5, x_55);
-lean_ctor_set(x_56, 6, x_49);
-lean_ctor_set(x_56, 7, x_50);
-lean_ctor_set(x_56, 8, x_51);
-x_57 = lean_st_ref_set(x_9, x_56, x_13);
-x_58 = lean_ctor_get(x_57, 1);
+lean_inc(x_43);
+lean_dec(x_33);
+x_47 = l_Lean_Meta_mkAuxLemma___lambda__2___closed__3;
+x_48 = lean_alloc_ctor(0, 5, 0);
+lean_ctor_set(x_48, 0, x_43);
+lean_ctor_set(x_48, 1, x_47);
+lean_ctor_set(x_48, 2, x_44);
+lean_ctor_set(x_48, 3, x_45);
+lean_ctor_set(x_48, 4, x_46);
+x_49 = lean_st_ref_set(x_9, x_48, x_34);
+x_50 = lean_ctor_get(x_49, 1);
+lean_inc(x_50);
+if (lean_is_exclusive(x_49)) {
+ lean_ctor_release(x_49, 0);
+ lean_ctor_release(x_49, 1);
+ x_51 = x_49;
+} else {
+ lean_dec_ref(x_49);
+ x_51 = lean_box(0);
+}
+if (lean_is_scalar(x_51)) {
+ x_52 = lean_alloc_ctor(0, 2, 0);
+} else {
+ x_52 = x_51;
+}
+lean_ctor_set(x_52, 0, x_15);
+lean_ctor_set(x_52, 1, x_50);
+return x_52;
+}
+}
+else
+{
+lean_object* x_53; lean_object* x_54; lean_object* x_55; lean_object* x_56; lean_object* x_57; lean_object* x_58; lean_object* x_59; lean_object* x_60; lean_object* x_61; lean_object* x_62; lean_object* x_63; lean_object* x_64; lean_object* x_65; lean_object* x_66; lean_object* x_67; lean_object* x_68; lean_object* x_69; lean_object* x_70; lean_object* x_71; lean_object* x_72; lean_object* x_73; lean_object* x_74; lean_object* x_75; lean_object* x_76; lean_object* x_77; lean_object* x_78; lean_object* x_79; lean_object* x_80; lean_object* x_81; 
+x_53 = lean_ctor_get(x_21, 0);
+x_54 = lean_ctor_get(x_21, 1);
+x_55 = lean_ctor_get(x_21, 2);
+x_56 = lean_ctor_get(x_21, 3);
+x_57 = lean_ctor_get(x_21, 4);
+x_58 = lean_ctor_get(x_21, 6);
+x_59 = lean_ctor_get(x_21, 7);
+x_60 = lean_ctor_get(x_21, 8);
+lean_inc(x_60);
+lean_inc(x_59);
 lean_inc(x_58);
-lean_dec(x_57);
-x_59 = lean_st_ref_take(x_7, x_58);
-x_60 = lean_ctor_get(x_59, 0);
-lean_inc(x_60);
-x_61 = lean_ctor_get(x_59, 1);
-lean_inc(x_61);
-lean_dec(x_59);
-x_62 = lean_ctor_get(x_60, 0);
-lean_inc(x_62);
-x_63 = lean_ctor_get(x_60, 2);
-lean_inc(x_63);
-x_64 = lean_ctor_get(x_60, 3);
-lean_inc(x_64);
-x_65 = lean_ctor_get(x_60, 4);
-lean_inc(x_65);
-if (lean_is_exclusive(x_60)) {
- lean_ctor_release(x_60, 0);
- lean_ctor_release(x_60, 1);
- lean_ctor_release(x_60, 2);
- lean_ctor_release(x_60, 3);
- lean_ctor_release(x_60, 4);
- x_66 = x_60;
-} else {
- lean_dec_ref(x_60);
- x_66 = lean_box(0);
-}
-x_67 = l_Lean_Meta_mkAuxLemma___lambda__2___closed__3;
-if (lean_is_scalar(x_66)) {
- x_68 = lean_alloc_ctor(0, 5, 0);
-} else {
- x_68 = x_66;
-}
-lean_ctor_set(x_68, 0, x_62);
-lean_ctor_set(x_68, 1, x_67);
-lean_ctor_set(x_68, 2, x_63);
-lean_ctor_set(x_68, 3, x_64);
-lean_ctor_set(x_68, 4, x_65);
-x_69 = lean_st_ref_set(x_7, x_68, x_61);
-x_70 = lean_ctor_get(x_69, 1);
+lean_inc(x_57);
+lean_inc(x_56);
+lean_inc(x_55);
+lean_inc(x_54);
+lean_inc(x_53);
+lean_dec(x_21);
+lean_inc(x_15);
+x_61 = lean_alloc_closure((void*)(l_Lean_Meta_mkAuxLemma___lambda__1), 4, 3);
+lean_closure_set(x_61, 0, x_15);
+lean_closure_set(x_61, 1, x_2);
+lean_closure_set(x_61, 2, x_3);
+x_62 = l_Lean_Meta_mkAuxLemma___lambda__2___closed__1;
+x_63 = l_Lean_EnvExtension_modifyState___rarg(x_62, x_53, x_61, x_4);
+x_64 = l_Lean_Meta_mkAuxLemma___lambda__2___closed__2;
+x_65 = lean_alloc_ctor(0, 9, 0);
+lean_ctor_set(x_65, 0, x_63);
+lean_ctor_set(x_65, 1, x_54);
+lean_ctor_set(x_65, 2, x_55);
+lean_ctor_set(x_65, 3, x_56);
+lean_ctor_set(x_65, 4, x_57);
+lean_ctor_set(x_65, 5, x_64);
+lean_ctor_set(x_65, 6, x_58);
+lean_ctor_set(x_65, 7, x_59);
+lean_ctor_set(x_65, 8, x_60);
+x_66 = lean_st_ref_set(x_11, x_65, x_22);
+lean_dec(x_11);
+x_67 = lean_ctor_get(x_66, 1);
+lean_inc(x_67);
+lean_dec(x_66);
+x_68 = lean_st_ref_take(x_9, x_67);
+x_69 = lean_ctor_get(x_68, 0);
+lean_inc(x_69);
+x_70 = lean_ctor_get(x_68, 1);
 lean_inc(x_70);
+lean_dec(x_68);
+x_71 = lean_ctor_get(x_69, 0);
+lean_inc(x_71);
+x_72 = lean_ctor_get(x_69, 2);
+lean_inc(x_72);
+x_73 = lean_ctor_get(x_69, 3);
+lean_inc(x_73);
+x_74 = lean_ctor_get(x_69, 4);
+lean_inc(x_74);
 if (lean_is_exclusive(x_69)) {
  lean_ctor_release(x_69, 0);
  lean_ctor_release(x_69, 1);
- x_71 = x_69;
+ lean_ctor_release(x_69, 2);
+ lean_ctor_release(x_69, 3);
+ lean_ctor_release(x_69, 4);
+ x_75 = x_69;
 } else {
  lean_dec_ref(x_69);
- x_71 = lean_box(0);
-}
-if (lean_is_scalar(x_71)) {
- x_72 = lean_alloc_ctor(0, 2, 0);
-} else {
- x_72 = x_71;
-}
-lean_ctor_set(x_72, 0, x_1);
-lean_ctor_set(x_72, 1, x_70);
-return x_72;
-}
-}
-}
-LEAN_EXPORT lean_object* l_Lean_Meta_mkAuxLemma___lambda__3(lean_object* x_1, lean_object* x_2, lean_object* x_3, uint8_t x_4, uint8_t x_5, lean_object* x_6, lean_object* x_7, lean_object* x_8, lean_object* x_9, lean_object* x_10, lean_object* x_11, lean_object* x_12, lean_object* x_13) {
-_start:
-{
-lean_object* x_14; uint8_t x_15; 
-x_14 = l_Lean_mkAuxDeclName___at_Lean_Meta_mkAuxLemma___spec__1(x_1, x_9, x_10, x_11, x_12, x_13);
-x_15 = !lean_is_exclusive(x_14);
-if (x_15 == 0)
-{
-lean_object* x_16; lean_object* x_17; lean_object* x_18; uint8_t x_37; 
-x_16 = lean_ctor_get(x_14, 0);
-x_17 = lean_ctor_get(x_14, 1);
-lean_inc(x_6);
-x_37 = l_Lean_Environment_hasUnsafe(x_6, x_3);
-if (x_37 == 0)
-{
-uint8_t x_38; 
-x_38 = l_Lean_Environment_hasUnsafe(x_6, x_7);
-if (x_38 == 0)
-{
-lean_object* x_39; lean_object* x_40; lean_object* x_41; lean_object* x_42; 
-lean_inc(x_3);
-lean_inc(x_2);
-lean_inc(x_16);
-x_39 = lean_alloc_ctor(0, 3, 0);
-lean_ctor_set(x_39, 0, x_16);
-lean_ctor_set(x_39, 1, x_2);
-lean_ctor_set(x_39, 2, x_3);
-x_40 = lean_box(0);
-lean_inc(x_16);
-lean_ctor_set_tag(x_14, 1);
-lean_ctor_set(x_14, 1, x_40);
-x_41 = lean_alloc_ctor(0, 3, 0);
-lean_ctor_set(x_41, 0, x_39);
-lean_ctor_set(x_41, 1, x_7);
-lean_ctor_set(x_41, 2, x_14);
-x_42 = lean_alloc_ctor(2, 1, 0);
-lean_ctor_set(x_42, 0, x_41);
-x_18 = x_42;
-goto block_36;
-}
-else
-{
-lean_object* x_43; lean_object* x_44; lean_object* x_45; uint8_t x_46; lean_object* x_47; lean_object* x_48; 
-lean_inc(x_3);
-lean_inc(x_2);
-lean_inc(x_16);
-x_43 = lean_alloc_ctor(0, 3, 0);
-lean_ctor_set(x_43, 0, x_16);
-lean_ctor_set(x_43, 1, x_2);
-lean_ctor_set(x_43, 2, x_3);
-x_44 = lean_box(0);
-lean_inc(x_16);
-lean_ctor_set_tag(x_14, 1);
-lean_ctor_set(x_14, 1, x_44);
-x_45 = lean_box(0);
-x_46 = 0;
-x_47 = lean_alloc_ctor(0, 4, 1);
-lean_ctor_set(x_47, 0, x_43);
-lean_ctor_set(x_47, 1, x_7);
-lean_ctor_set(x_47, 2, x_45);
-lean_ctor_set(x_47, 3, x_14);
-lean_ctor_set_uint8(x_47, sizeof(void*)*4, x_46);
-x_48 = lean_alloc_ctor(1, 1, 0);
-lean_ctor_set(x_48, 0, x_47);
-x_18 = x_48;
-goto block_36;
-}
-}
-else
-{
-lean_object* x_49; lean_object* x_50; lean_object* x_51; uint8_t x_52; lean_object* x_53; lean_object* x_54; 
-lean_dec(x_6);
-lean_inc(x_3);
-lean_inc(x_2);
-lean_inc(x_16);
-x_49 = lean_alloc_ctor(0, 3, 0);
-lean_ctor_set(x_49, 0, x_16);
-lean_ctor_set(x_49, 1, x_2);
-lean_ctor_set(x_49, 2, x_3);
-x_50 = lean_box(0);
-lean_inc(x_16);
-lean_ctor_set_tag(x_14, 1);
-lean_ctor_set(x_14, 1, x_50);
-x_51 = lean_box(0);
-x_52 = 0;
-x_53 = lean_alloc_ctor(0, 4, 1);
-lean_ctor_set(x_53, 0, x_49);
-lean_ctor_set(x_53, 1, x_7);
-lean_ctor_set(x_53, 2, x_51);
-lean_ctor_set(x_53, 3, x_14);
-lean_ctor_set_uint8(x_53, sizeof(void*)*4, x_52);
-x_54 = lean_alloc_ctor(1, 1, 0);
-lean_ctor_set(x_54, 0, x_53);
-x_18 = x_54;
-goto block_36;
-}
-block_36:
-{
-lean_object* x_19; 
-lean_inc(x_12);
-lean_inc(x_11);
-x_19 = l_Lean_addDecl(x_18, x_11, x_12, x_17);
-if (lean_obj_tag(x_19) == 0)
-{
-if (x_5 == 0)
-{
-lean_object* x_20; lean_object* x_21; lean_object* x_22; 
-x_20 = lean_ctor_get(x_19, 1);
-lean_inc(x_20);
-lean_dec(x_19);
-x_21 = lean_box(0);
-x_22 = l_Lean_Meta_mkAuxLemma___lambda__2(x_16, x_2, x_3, x_4, x_21, x_9, x_10, x_11, x_12, x_20);
-lean_dec(x_12);
-lean_dec(x_11);
-return x_22;
-}
-else
-{
-lean_object* x_23; lean_object* x_24; 
-x_23 = lean_ctor_get(x_19, 1);
-lean_inc(x_23);
-lean_dec(x_19);
-lean_inc(x_16);
-x_24 = l_Lean_inferDefEqAttr(x_16, x_9, x_10, x_11, x_12, x_23);
-if (lean_obj_tag(x_24) == 0)
-{
-lean_object* x_25; lean_object* x_26; lean_object* x_27; 
-x_25 = lean_ctor_get(x_24, 0);
-lean_inc(x_25);
-x_26 = lean_ctor_get(x_24, 1);
-lean_inc(x_26);
-lean_dec(x_24);
-x_27 = l_Lean_Meta_mkAuxLemma___lambda__2(x_16, x_2, x_3, x_4, x_25, x_9, x_10, x_11, x_12, x_26);
-lean_dec(x_12);
-lean_dec(x_11);
-lean_dec(x_25);
-return x_27;
-}
-else
-{
-uint8_t x_28; 
-lean_dec(x_16);
-lean_dec(x_12);
+ x_75 = lean_box(0);
+}
+x_76 = l_Lean_Meta_mkAuxLemma___lambda__2___closed__3;
+if (lean_is_scalar(x_75)) {
+ x_77 = lean_alloc_ctor(0, 5, 0);
+} else {
+ x_77 = x_75;
+}
+lean_ctor_set(x_77, 0, x_71);
+lean_ctor_set(x_77, 1, x_76);
+lean_ctor_set(x_77, 2, x_72);
+lean_ctor_set(x_77, 3, x_73);
+lean_ctor_set(x_77, 4, x_74);
+x_78 = lean_st_ref_set(x_9, x_77, x_70);
+x_79 = lean_ctor_get(x_78, 1);
+lean_inc(x_79);
+if (lean_is_exclusive(x_78)) {
+ lean_ctor_release(x_78, 0);
+ lean_ctor_release(x_78, 1);
+ x_80 = x_78;
+} else {
+ lean_dec_ref(x_78);
+ x_80 = lean_box(0);
+}
+if (lean_is_scalar(x_80)) {
+ x_81 = lean_alloc_ctor(0, 2, 0);
+} else {
+ x_81 = x_80;
+}
+lean_ctor_set(x_81, 0, x_15);
+lean_ctor_set(x_81, 1, x_79);
+return x_81;
+}
+}
+else
+{
+uint8_t x_82; 
+lean_dec(x_15);
 lean_dec(x_11);
 lean_dec(x_3);
 lean_dec(x_2);
-x_28 = !lean_is_exclusive(x_24);
-if (x_28 == 0)
-{
-return x_24;
-}
-else
-{
-lean_object* x_29; lean_object* x_30; lean_object* x_31; 
-x_29 = lean_ctor_get(x_24, 0);
-x_30 = lean_ctor_get(x_24, 1);
-lean_inc(x_30);
-lean_inc(x_29);
-lean_dec(x_24);
-x_31 = lean_alloc_ctor(1, 2, 0);
-lean_ctor_set(x_31, 0, x_29);
-lean_ctor_set(x_31, 1, x_30);
-return x_31;
-}
-}
-}
-}
-else
-{
-uint8_t x_32; 
-lean_dec(x_16);
-lean_dec(x_12);
+x_82 = !lean_is_exclusive(x_18);
+if (x_82 == 0)
+{
+return x_18;
+}
+else
+{
+lean_object* x_83; lean_object* x_84; lean_object* x_85; 
+x_83 = lean_ctor_get(x_18, 0);
+x_84 = lean_ctor_get(x_18, 1);
+lean_inc(x_84);
+lean_inc(x_83);
+lean_dec(x_18);
+x_85 = lean_alloc_ctor(1, 2, 0);
+lean_ctor_set(x_85, 0, x_83);
+lean_ctor_set(x_85, 1, x_84);
+return x_85;
+}
+}
+}
+}
+else
+{
+lean_object* x_105; lean_object* x_106; lean_object* x_107; uint8_t x_148; 
+x_105 = lean_ctor_get(x_13, 0);
+x_106 = lean_ctor_get(x_13, 1);
+lean_inc(x_106);
+lean_inc(x_105);
+lean_dec(x_13);
+lean_inc(x_5);
+x_148 = l_Lean_Environment_hasUnsafe(x_5, x_3);
+if (x_148 == 0)
+{
+uint8_t x_149; 
+x_149 = l_Lean_Environment_hasUnsafe(x_5, x_6);
+if (x_149 == 0)
+{
+lean_object* x_150; lean_object* x_151; lean_object* x_152; lean_object* x_153; lean_object* x_154; 
+lean_inc(x_3);
+lean_inc(x_2);
+lean_inc(x_105);
+x_150 = lean_alloc_ctor(0, 3, 0);
+lean_ctor_set(x_150, 0, x_105);
+lean_ctor_set(x_150, 1, x_2);
+lean_ctor_set(x_150, 2, x_3);
+x_151 = lean_box(0);
+lean_inc(x_105);
+x_152 = lean_alloc_ctor(1, 2, 0);
+lean_ctor_set(x_152, 0, x_105);
+lean_ctor_set(x_152, 1, x_151);
+x_153 = lean_alloc_ctor(0, 3, 0);
+lean_ctor_set(x_153, 0, x_150);
+lean_ctor_set(x_153, 1, x_6);
+lean_ctor_set(x_153, 2, x_152);
+x_154 = lean_alloc_ctor(2, 1, 0);
+lean_ctor_set(x_154, 0, x_153);
+x_107 = x_154;
+goto block_147;
+}
+else
+{
+lean_object* x_155; lean_object* x_156; lean_object* x_157; lean_object* x_158; uint8_t x_159; lean_object* x_160; lean_object* x_161; 
+lean_inc(x_3);
+lean_inc(x_2);
+lean_inc(x_105);
+x_155 = lean_alloc_ctor(0, 3, 0);
+lean_ctor_set(x_155, 0, x_105);
+lean_ctor_set(x_155, 1, x_2);
+lean_ctor_set(x_155, 2, x_3);
+x_156 = lean_box(0);
+lean_inc(x_105);
+x_157 = lean_alloc_ctor(1, 2, 0);
+lean_ctor_set(x_157, 0, x_105);
+lean_ctor_set(x_157, 1, x_156);
+x_158 = lean_box(0);
+x_159 = 0;
+x_160 = lean_alloc_ctor(0, 4, 1);
+lean_ctor_set(x_160, 0, x_155);
+lean_ctor_set(x_160, 1, x_6);
+lean_ctor_set(x_160, 2, x_158);
+lean_ctor_set(x_160, 3, x_157);
+lean_ctor_set_uint8(x_160, sizeof(void*)*4, x_159);
+x_161 = lean_alloc_ctor(1, 1, 0);
+lean_ctor_set(x_161, 0, x_160);
+x_107 = x_161;
+goto block_147;
+}
+}
+else
+{
+lean_object* x_162; lean_object* x_163; lean_object* x_164; lean_object* x_165; uint8_t x_166; lean_object* x_167; lean_object* x_168; 
+lean_dec(x_5);
+lean_inc(x_3);
+lean_inc(x_2);
+lean_inc(x_105);
+x_162 = lean_alloc_ctor(0, 3, 0);
+lean_ctor_set(x_162, 0, x_105);
+lean_ctor_set(x_162, 1, x_2);
+lean_ctor_set(x_162, 2, x_3);
+x_163 = lean_box(0);
+lean_inc(x_105);
+x_164 = lean_alloc_ctor(1, 2, 0);
+lean_ctor_set(x_164, 0, x_105);
+lean_ctor_set(x_164, 1, x_163);
+x_165 = lean_box(0);
+x_166 = 0;
+x_167 = lean_alloc_ctor(0, 4, 1);
+lean_ctor_set(x_167, 0, x_162);
+lean_ctor_set(x_167, 1, x_6);
+lean_ctor_set(x_167, 2, x_165);
+lean_ctor_set(x_167, 3, x_164);
+lean_ctor_set_uint8(x_167, sizeof(void*)*4, x_166);
+x_168 = lean_alloc_ctor(1, 1, 0);
+lean_ctor_set(x_168, 0, x_167);
+x_107 = x_168;
+goto block_147;
+}
+block_147:
+{
+lean_object* x_108; 
+lean_inc(x_11);
+x_108 = l_Lean_addDecl(x_107, x_10, x_11, x_106);
+if (lean_obj_tag(x_108) == 0)
+{
+lean_object* x_109; lean_object* x_110; lean_object* x_111; lean_object* x_112; lean_object* x_113; lean_object* x_114; lean_object* x_115; lean_object* x_116; lean_object* x_117; lean_object* x_118; lean_object* x_119; lean_object* x_120; lean_object* x_121; lean_object* x_122; lean_object* x_123; lean_object* x_124; lean_object* x_125; lean_object* x_126; lean_object* x_127; lean_object* x_128; lean_object* x_129; lean_object* x_130; lean_object* x_131; lean_object* x_132; lean_object* x_133; lean_object* x_134; lean_object* x_135; lean_object* x_136; lean_object* x_137; lean_object* x_138; lean_object* x_139; lean_object* x_140; lean_object* x_141; lean_object* x_142; 
+x_109 = lean_ctor_get(x_108, 1);
+lean_inc(x_109);
+lean_dec(x_108);
+x_110 = lean_st_ref_take(x_11, x_109);
+x_111 = lean_ctor_get(x_110, 0);
+lean_inc(x_111);
+x_112 = lean_ctor_get(x_110, 1);
+lean_inc(x_112);
+lean_dec(x_110);
+x_113 = lean_ctor_get(x_111, 0);
+lean_inc(x_113);
+x_114 = lean_ctor_get(x_111, 1);
+lean_inc(x_114);
+x_115 = lean_ctor_get(x_111, 2);
+lean_inc(x_115);
+x_116 = lean_ctor_get(x_111, 3);
+lean_inc(x_116);
+x_117 = lean_ctor_get(x_111, 4);
+lean_inc(x_117);
+x_118 = lean_ctor_get(x_111, 6);
+lean_inc(x_118);
+x_119 = lean_ctor_get(x_111, 7);
+lean_inc(x_119);
+x_120 = lean_ctor_get(x_111, 8);
+lean_inc(x_120);
+if (lean_is_exclusive(x_111)) {
+ lean_ctor_release(x_111, 0);
+ lean_ctor_release(x_111, 1);
+ lean_ctor_release(x_111, 2);
+ lean_ctor_release(x_111, 3);
+ lean_ctor_release(x_111, 4);
+ lean_ctor_release(x_111, 5);
+ lean_ctor_release(x_111, 6);
+ lean_ctor_release(x_111, 7);
+ lean_ctor_release(x_111, 8);
+ x_121 = x_111;
+} else {
+ lean_dec_ref(x_111);
+ x_121 = lean_box(0);
+}
+lean_inc(x_105);
+x_122 = lean_alloc_closure((void*)(l_Lean_Meta_mkAuxLemma___lambda__1), 4, 3);
+lean_closure_set(x_122, 0, x_105);
+lean_closure_set(x_122, 1, x_2);
+lean_closure_set(x_122, 2, x_3);
+x_123 = l_Lean_Meta_mkAuxLemma___lambda__2___closed__1;
+x_124 = l_Lean_EnvExtension_modifyState___rarg(x_123, x_113, x_122, x_4);
+x_125 = l_Lean_Meta_mkAuxLemma___lambda__2___closed__2;
+if (lean_is_scalar(x_121)) {
+ x_126 = lean_alloc_ctor(0, 9, 0);
+} else {
+ x_126 = x_121;
+}
+lean_ctor_set(x_126, 0, x_124);
+lean_ctor_set(x_126, 1, x_114);
+lean_ctor_set(x_126, 2, x_115);
+lean_ctor_set(x_126, 3, x_116);
+lean_ctor_set(x_126, 4, x_117);
+lean_ctor_set(x_126, 5, x_125);
+lean_ctor_set(x_126, 6, x_118);
+lean_ctor_set(x_126, 7, x_119);
+lean_ctor_set(x_126, 8, x_120);
+x_127 = lean_st_ref_set(x_11, x_126, x_112);
+lean_dec(x_11);
+x_128 = lean_ctor_get(x_127, 1);
+lean_inc(x_128);
+lean_dec(x_127);
+x_129 = lean_st_ref_take(x_9, x_128);
+x_130 = lean_ctor_get(x_129, 0);
+lean_inc(x_130);
+x_131 = lean_ctor_get(x_129, 1);
+lean_inc(x_131);
+lean_dec(x_129);
+x_132 = lean_ctor_get(x_130, 0);
+lean_inc(x_132);
+x_133 = lean_ctor_get(x_130, 2);
+lean_inc(x_133);
+x_134 = lean_ctor_get(x_130, 3);
+lean_inc(x_134);
+x_135 = lean_ctor_get(x_130, 4);
+lean_inc(x_135);
+if (lean_is_exclusive(x_130)) {
+ lean_ctor_release(x_130, 0);
+ lean_ctor_release(x_130, 1);
+ lean_ctor_release(x_130, 2);
+ lean_ctor_release(x_130, 3);
+ lean_ctor_release(x_130, 4);
+ x_136 = x_130;
+} else {
+ lean_dec_ref(x_130);
+ x_136 = lean_box(0);
+}
+x_137 = l_Lean_Meta_mkAuxLemma___lambda__2___closed__3;
+if (lean_is_scalar(x_136)) {
+ x_138 = lean_alloc_ctor(0, 5, 0);
+} else {
+ x_138 = x_136;
+}
+lean_ctor_set(x_138, 0, x_132);
+lean_ctor_set(x_138, 1, x_137);
+lean_ctor_set(x_138, 2, x_133);
+lean_ctor_set(x_138, 3, x_134);
+lean_ctor_set(x_138, 4, x_135);
+x_139 = lean_st_ref_set(x_9, x_138, x_131);
+x_140 = lean_ctor_get(x_139, 1);
+lean_inc(x_140);
+if (lean_is_exclusive(x_139)) {
+ lean_ctor_release(x_139, 0);
+ lean_ctor_release(x_139, 1);
+ x_141 = x_139;
+} else {
+ lean_dec_ref(x_139);
+ x_141 = lean_box(0);
+}
+if (lean_is_scalar(x_141)) {
+ x_142 = lean_alloc_ctor(0, 2, 0);
+} else {
+ x_142 = x_141;
+}
+lean_ctor_set(x_142, 0, x_105);
+lean_ctor_set(x_142, 1, x_140);
+return x_142;
+}
+else
+{
+lean_object* x_143; lean_object* x_144; lean_object* x_145; lean_object* x_146; 
+lean_dec(x_105);
 lean_dec(x_11);
 lean_dec(x_3);
 lean_dec(x_2);
-x_32 = !lean_is_exclusive(x_19);
-if (x_32 == 0)
-{
-return x_19;
-}
-else
-{
-lean_object* x_33; lean_object* x_34; lean_object* x_35; 
-x_33 = lean_ctor_get(x_19, 0);
-x_34 = lean_ctor_get(x_19, 1);
-lean_inc(x_34);
-lean_inc(x_33);
-lean_dec(x_19);
-x_35 = lean_alloc_ctor(1, 2, 0);
-lean_ctor_set(x_35, 0, x_33);
-lean_ctor_set(x_35, 1, x_34);
-return x_35;
-}
-}
-}
-}
-else
-{
-lean_object* x_55; lean_object* x_56; lean_object* x_57; uint8_t x_76; 
-x_55 = lean_ctor_get(x_14, 0);
-x_56 = lean_ctor_get(x_14, 1);
-lean_inc(x_56);
-lean_inc(x_55);
-lean_dec(x_14);
-lean_inc(x_6);
-x_76 = l_Lean_Environment_hasUnsafe(x_6, x_3);
-if (x_76 == 0)
-{
-uint8_t x_77; 
-x_77 = l_Lean_Environment_hasUnsafe(x_6, x_7);
-if (x_77 == 0)
-{
-lean_object* x_78; lean_object* x_79; lean_object* x_80; lean_object* x_81; lean_object* x_82; 
-lean_inc(x_3);
-lean_inc(x_2);
-lean_inc(x_55);
-x_78 = lean_alloc_ctor(0, 3, 0);
-lean_ctor_set(x_78, 0, x_55);
-lean_ctor_set(x_78, 1, x_2);
-lean_ctor_set(x_78, 2, x_3);
-x_79 = lean_box(0);
-lean_inc(x_55);
-x_80 = lean_alloc_ctor(1, 2, 0);
-lean_ctor_set(x_80, 0, x_55);
-lean_ctor_set(x_80, 1, x_79);
-x_81 = lean_alloc_ctor(0, 3, 0);
-lean_ctor_set(x_81, 0, x_78);
-lean_ctor_set(x_81, 1, x_7);
-lean_ctor_set(x_81, 2, x_80);
-x_82 = lean_alloc_ctor(2, 1, 0);
-lean_ctor_set(x_82, 0, x_81);
-x_57 = x_82;
-goto block_75;
-}
-else
-{
-lean_object* x_83; lean_object* x_84; lean_object* x_85; lean_object* x_86; uint8_t x_87; lean_object* x_88; lean_object* x_89; 
-lean_inc(x_3);
-lean_inc(x_2);
-lean_inc(x_55);
-x_83 = lean_alloc_ctor(0, 3, 0);
-lean_ctor_set(x_83, 0, x_55);
-lean_ctor_set(x_83, 1, x_2);
-lean_ctor_set(x_83, 2, x_3);
-x_84 = lean_box(0);
-lean_inc(x_55);
-x_85 = lean_alloc_ctor(1, 2, 0);
-lean_ctor_set(x_85, 0, x_55);
-lean_ctor_set(x_85, 1, x_84);
-x_86 = lean_box(0);
-x_87 = 0;
-x_88 = lean_alloc_ctor(0, 4, 1);
-lean_ctor_set(x_88, 0, x_83);
-lean_ctor_set(x_88, 1, x_7);
-lean_ctor_set(x_88, 2, x_86);
-lean_ctor_set(x_88, 3, x_85);
-lean_ctor_set_uint8(x_88, sizeof(void*)*4, x_87);
-x_89 = lean_alloc_ctor(1, 1, 0);
-lean_ctor_set(x_89, 0, x_88);
-x_57 = x_89;
-goto block_75;
-}
-}
-else
-{
-lean_object* x_90; lean_object* x_91; lean_object* x_92; lean_object* x_93; uint8_t x_94; lean_object* x_95; lean_object* x_96; 
-lean_dec(x_6);
-lean_inc(x_3);
-lean_inc(x_2);
-lean_inc(x_55);
-x_90 = lean_alloc_ctor(0, 3, 0);
-lean_ctor_set(x_90, 0, x_55);
-lean_ctor_set(x_90, 1, x_2);
-lean_ctor_set(x_90, 2, x_3);
-x_91 = lean_box(0);
-lean_inc(x_55);
-x_92 = lean_alloc_ctor(1, 2, 0);
-lean_ctor_set(x_92, 0, x_55);
-lean_ctor_set(x_92, 1, x_91);
-x_93 = lean_box(0);
-x_94 = 0;
-x_95 = lean_alloc_ctor(0, 4, 1);
-lean_ctor_set(x_95, 0, x_90);
-lean_ctor_set(x_95, 1, x_7);
-lean_ctor_set(x_95, 2, x_93);
-lean_ctor_set(x_95, 3, x_92);
-lean_ctor_set_uint8(x_95, sizeof(void*)*4, x_94);
-x_96 = lean_alloc_ctor(1, 1, 0);
-lean_ctor_set(x_96, 0, x_95);
-x_57 = x_96;
-goto block_75;
-}
-block_75:
-{
-lean_object* x_58; 
-lean_inc(x_12);
-lean_inc(x_11);
-x_58 = l_Lean_addDecl(x_57, x_11, x_12, x_56);
-if (lean_obj_tag(x_58) == 0)
-{
-if (x_5 == 0)
-{
-lean_object* x_59; lean_object* x_60; lean_object* x_61; 
-x_59 = lean_ctor_get(x_58, 1);
-lean_inc(x_59);
-lean_dec(x_58);
-x_60 = lean_box(0);
-x_61 = l_Lean_Meta_mkAuxLemma___lambda__2(x_55, x_2, x_3, x_4, x_60, x_9, x_10, x_11, x_12, x_59);
-lean_dec(x_12);
-lean_dec(x_11);
-return x_61;
-}
-else
-{
-lean_object* x_62; lean_object* x_63; 
-x_62 = lean_ctor_get(x_58, 1);
-lean_inc(x_62);
-lean_dec(x_58);
-lean_inc(x_55);
-x_63 = l_Lean_inferDefEqAttr(x_55, x_9, x_10, x_11, x_12, x_62);
-if (lean_obj_tag(x_63) == 0)
-{
-lean_object* x_64; lean_object* x_65; lean_object* x_66; 
-x_64 = lean_ctor_get(x_63, 0);
-lean_inc(x_64);
-x_65 = lean_ctor_get(x_63, 1);
-lean_inc(x_65);
-lean_dec(x_63);
-x_66 = l_Lean_Meta_mkAuxLemma___lambda__2(x_55, x_2, x_3, x_4, x_64, x_9, x_10, x_11, x_12, x_65);
-lean_dec(x_12);
-lean_dec(x_11);
-lean_dec(x_64);
-return x_66;
-}
-else
-{
-lean_object* x_67; lean_object* x_68; lean_object* x_69; lean_object* x_70; 
-lean_dec(x_55);
-lean_dec(x_12);
-lean_dec(x_11);
-lean_dec(x_3);
-lean_dec(x_2);
-x_67 = lean_ctor_get(x_63, 0);
-lean_inc(x_67);
-x_68 = lean_ctor_get(x_63, 1);
-lean_inc(x_68);
-if (lean_is_exclusive(x_63)) {
- lean_ctor_release(x_63, 0);
- lean_ctor_release(x_63, 1);
- x_69 = x_63;
-} else {
- lean_dec_ref(x_63);
- x_69 = lean_box(0);
-}
-if (lean_is_scalar(x_69)) {
- x_70 = lean_alloc_ctor(1, 2, 0);
-} else {
- x_70 = x_69;
-}
-lean_ctor_set(x_70, 0, x_67);
-lean_ctor_set(x_70, 1, x_68);
-return x_70;
-}
-}
-}
-else
-{
-lean_object* x_71; lean_object* x_72; lean_object* x_73; lean_object* x_74; 
-lean_dec(x_55);
-lean_dec(x_12);
-lean_dec(x_11);
-lean_dec(x_3);
-lean_dec(x_2);
-x_71 = lean_ctor_get(x_58, 0);
-lean_inc(x_71);
-x_72 = lean_ctor_get(x_58, 1);
-lean_inc(x_72);
-if (lean_is_exclusive(x_58)) {
- lean_ctor_release(x_58, 0);
- lean_ctor_release(x_58, 1);
- x_73 = x_58;
-} else {
- lean_dec_ref(x_58);
- x_73 = lean_box(0);
-}
-if (lean_is_scalar(x_73)) {
- x_74 = lean_alloc_ctor(1, 2, 0);
-} else {
- x_74 = x_73;
-}
-lean_ctor_set(x_74, 0, x_71);
-lean_ctor_set(x_74, 1, x_72);
-return x_74;
+x_143 = lean_ctor_get(x_108, 0);
+lean_inc(x_143);
+x_144 = lean_ctor_get(x_108, 1);
+lean_inc(x_144);
+if (lean_is_exclusive(x_108)) {
+ lean_ctor_release(x_108, 0);
+ lean_ctor_release(x_108, 1);
+ x_145 = x_108;
+} else {
+ lean_dec_ref(x_108);
+ x_145 = lean_box(0);
+}
+if (lean_is_scalar(x_145)) {
+ x_146 = lean_alloc_ctor(1, 2, 0);
+} else {
+ x_146 = x_145;
+}
+lean_ctor_set(x_146, 0, x_143);
+lean_ctor_set(x_146, 1, x_144);
+return x_146;
 }
 }
 }
@@ -1640,120 +1627,111 @@
 return x_3;
 }
 }
-LEAN_EXPORT lean_object* l_Lean_Meta_mkAuxLemma(lean_object* x_1, lean_object* x_2, lean_object* x_3, lean_object* x_4, uint8_t x_5, uint8_t x_6, lean_object* x_7, lean_object* x_8, lean_object* x_9, lean_object* x_10, lean_object* x_11) {
-_start:
-{
-lean_object* x_12; lean_object* x_13; lean_object* x_14; lean_object* x_15; lean_object* x_16; lean_object* x_17; uint8_t x_18; lean_object* x_19; lean_object* x_20; lean_object* x_21; lean_object* x_22; 
-x_12 = lean_st_ref_get(x_10, x_11);
-x_13 = lean_ctor_get(x_12, 0);
+LEAN_EXPORT lean_object* l_Lean_Meta_mkAuxLemma(lean_object* x_1, lean_object* x_2, lean_object* x_3, lean_object* x_4, uint8_t x_5, lean_object* x_6, lean_object* x_7, lean_object* x_8, lean_object* x_9, lean_object* x_10) {
+_start:
+{
+lean_object* x_11; lean_object* x_12; lean_object* x_13; lean_object* x_14; lean_object* x_15; lean_object* x_16; uint8_t x_17; lean_object* x_18; lean_object* x_19; lean_object* x_20; lean_object* x_21; 
+x_11 = lean_st_ref_get(x_9, x_10);
+x_12 = lean_ctor_get(x_11, 0);
+lean_inc(x_12);
+x_13 = lean_ctor_get(x_11, 1);
 lean_inc(x_13);
-x_14 = lean_ctor_get(x_12, 1);
-lean_inc(x_14);
-if (lean_is_exclusive(x_12)) {
- lean_ctor_release(x_12, 0);
- lean_ctor_release(x_12, 1);
- x_15 = x_12;
-} else {
- lean_dec_ref(x_12);
- x_15 = lean_box(0);
-}
-x_16 = lean_ctor_get(x_13, 0);
-lean_inc(x_16);
-lean_dec(x_13);
-x_17 = l_Lean_Meta_auxLemmasExt;
-x_18 = lean_ctor_get_uint8(x_17, sizeof(void*)*3);
-x_19 = l_Lean_Meta_instInhabitedAuxLemmas;
-x_20 = l_Lean_Meta_mkAuxLemma___lambda__2___closed__1;
-lean_inc(x_16);
-x_21 = l___private_Lean_Environment_0__Lean_EnvExtension_getStateUnsafe___rarg(x_19, x_20, x_16, x_18);
+if (lean_is_exclusive(x_11)) {
+ lean_ctor_release(x_11, 0);
+ lean_ctor_release(x_11, 1);
+ x_14 = x_11;
+} else {
+ lean_dec_ref(x_11);
+ x_14 = lean_box(0);
+}
+x_15 = lean_ctor_get(x_12, 0);
+lean_inc(x_15);
+lean_dec(x_12);
+x_16 = l_Lean_Meta_auxLemmasExt;
+x_17 = lean_ctor_get_uint8(x_16, sizeof(void*)*3);
+x_18 = l_Lean_Meta_instInhabitedAuxLemmas;
+x_19 = l_Lean_Meta_mkAuxLemma___lambda__2___closed__1;
+lean_inc(x_15);
+x_20 = l___private_Lean_Environment_0__Lean_EnvExtension_getStateUnsafe___rarg(x_18, x_19, x_15, x_17);
 if (lean_obj_tag(x_4) == 0)
 {
+lean_object* x_35; 
+x_35 = l_Lean_Meta_mkAuxLemma___closed__2;
+x_21 = x_35;
+goto block_34;
+}
+else
+{
 lean_object* x_36; 
-x_36 = l_Lean_Meta_mkAuxLemma___closed__2;
-x_22 = x_36;
-goto block_35;
-}
-else
-{
-lean_object* x_37; 
-x_37 = lean_ctor_get(x_4, 0);
-lean_inc(x_37);
+x_36 = lean_ctor_get(x_4, 0);
+lean_inc(x_36);
 lean_dec(x_4);
-x_22 = x_37;
-goto block_35;
-}
-block_35:
+x_21 = x_36;
+goto block_34;
+}
+block_34:
 {
 if (x_5 == 0)
 {
-lean_object* x_23; lean_object* x_24; 
-lean_dec(x_21);
-lean_dec(x_15);
-x_23 = lean_box(0);
-x_24 = l_Lean_Meta_mkAuxLemma___lambda__3(x_22, x_1, x_2, x_18, x_6, x_16, x_3, x_23, x_7, x_8, x_9, x_10, x_14);
-return x_24;
-}
-else
-{
-lean_object* x_25; 
-x_25 = l_Lean_PersistentHashMap_find_x3f___at_Lean_Meta_mkAuxLemma___spec__6(x_21, x_2);
-if (lean_obj_tag(x_25) == 0)
-{
-lean_object* x_26; lean_object* x_27; 
-lean_dec(x_15);
-x_26 = lean_box(0);
-x_27 = l_Lean_Meta_mkAuxLemma___lambda__3(x_22, x_1, x_2, x_18, x_6, x_16, x_3, x_26, x_7, x_8, x_9, x_10, x_14);
-return x_27;
-}
-else
-{
-lean_object* x_28; lean_object* x_29; lean_object* x_30; uint8_t x_31; 
-x_28 = lean_ctor_get(x_25, 0);
+lean_object* x_22; lean_object* x_23; 
+lean_dec(x_20);
+lean_dec(x_14);
+x_22 = lean_box(0);
+x_23 = l_Lean_Meta_mkAuxLemma___lambda__2(x_21, x_1, x_2, x_17, x_15, x_3, x_22, x_6, x_7, x_8, x_9, x_13);
+return x_23;
+}
+else
+{
+lean_object* x_24; 
+x_24 = l_Lean_PersistentHashMap_find_x3f___at_Lean_Meta_mkAuxLemma___spec__6(x_20, x_2);
+if (lean_obj_tag(x_24) == 0)
+{
+lean_object* x_25; lean_object* x_26; 
+lean_dec(x_14);
+x_25 = lean_box(0);
+x_26 = l_Lean_Meta_mkAuxLemma___lambda__2(x_21, x_1, x_2, x_17, x_15, x_3, x_25, x_6, x_7, x_8, x_9, x_13);
+return x_26;
+}
+else
+{
+lean_object* x_27; lean_object* x_28; lean_object* x_29; uint8_t x_30; 
+x_27 = lean_ctor_get(x_24, 0);
+lean_inc(x_27);
+lean_dec(x_24);
+x_28 = lean_ctor_get(x_27, 0);
 lean_inc(x_28);
-lean_dec(x_25);
-x_29 = lean_ctor_get(x_28, 0);
+x_29 = lean_ctor_get(x_27, 1);
 lean_inc(x_29);
-<<<<<<< HEAD
-x_30 = lean_ctor_get(x_28, 1);
-lean_inc(x_30);
-=======
 lean_dec(x_27);
 x_30 = l_List_beq___at_Lean_beqConstantVal____x40_Lean_Declaration___hyg_445____spec__1(x_1, x_29);
 lean_dec(x_29);
 if (x_30 == 0)
 {
 lean_object* x_31; lean_object* x_32; 
->>>>>>> b9243e19
 lean_dec(x_28);
-x_31 = l_List_beq___at_Lean_beqConstantVal____x40_Lean_Declaration___hyg_445____spec__1(x_1, x_30);
-lean_dec(x_30);
-if (x_31 == 0)
-{
-lean_object* x_32; lean_object* x_33; 
-lean_dec(x_29);
+lean_dec(x_14);
+x_31 = lean_box(0);
+x_32 = l_Lean_Meta_mkAuxLemma___lambda__2(x_21, x_1, x_2, x_17, x_15, x_3, x_31, x_6, x_7, x_8, x_9, x_13);
+return x_32;
+}
+else
+{
+lean_object* x_33; 
+lean_dec(x_21);
 lean_dec(x_15);
-x_32 = lean_box(0);
-x_33 = l_Lean_Meta_mkAuxLemma___lambda__3(x_22, x_1, x_2, x_18, x_6, x_16, x_3, x_32, x_7, x_8, x_9, x_10, x_14);
-return x_33;
-}
-else
-{
-lean_object* x_34; 
-lean_dec(x_22);
-lean_dec(x_16);
-lean_dec(x_10);
 lean_dec(x_9);
+lean_dec(x_8);
 lean_dec(x_3);
 lean_dec(x_2);
 lean_dec(x_1);
-if (lean_is_scalar(x_15)) {
- x_34 = lean_alloc_ctor(0, 2, 0);
-} else {
- x_34 = x_15;
-}
-lean_ctor_set(x_34, 0, x_29);
-lean_ctor_set(x_34, 1, x_14);
-return x_34;
+if (lean_is_scalar(x_14)) {
+ x_33 = lean_alloc_ctor(0, 2, 0);
+} else {
+ x_33 = x_14;
+}
+lean_ctor_set(x_33, 0, x_28);
+lean_ctor_set(x_33, 1, x_13);
+return x_33;
 }
 }
 }
@@ -1827,53 +1805,33 @@
 return x_3;
 }
 }
-LEAN_EXPORT lean_object* l_Lean_Meta_mkAuxLemma___lambda__2___boxed(lean_object* x_1, lean_object* x_2, lean_object* x_3, lean_object* x_4, lean_object* x_5, lean_object* x_6, lean_object* x_7, lean_object* x_8, lean_object* x_9, lean_object* x_10) {
-_start:
-{
-uint8_t x_11; lean_object* x_12; 
-x_11 = lean_unbox(x_4);
+LEAN_EXPORT lean_object* l_Lean_Meta_mkAuxLemma___lambda__2___boxed(lean_object* x_1, lean_object* x_2, lean_object* x_3, lean_object* x_4, lean_object* x_5, lean_object* x_6, lean_object* x_7, lean_object* x_8, lean_object* x_9, lean_object* x_10, lean_object* x_11, lean_object* x_12) {
+_start:
+{
+uint8_t x_13; lean_object* x_14; 
+x_13 = lean_unbox(x_4);
 lean_dec(x_4);
-x_12 = l_Lean_Meta_mkAuxLemma___lambda__2(x_1, x_2, x_3, x_11, x_5, x_6, x_7, x_8, x_9, x_10);
+x_14 = l_Lean_Meta_mkAuxLemma___lambda__2(x_1, x_2, x_3, x_13, x_5, x_6, x_7, x_8, x_9, x_10, x_11, x_12);
 lean_dec(x_9);
 lean_dec(x_8);
 lean_dec(x_7);
+return x_14;
+}
+}
+LEAN_EXPORT lean_object* l_Lean_Meta_mkAuxLemma___boxed(lean_object* x_1, lean_object* x_2, lean_object* x_3, lean_object* x_4, lean_object* x_5, lean_object* x_6, lean_object* x_7, lean_object* x_8, lean_object* x_9, lean_object* x_10) {
+_start:
+{
+uint8_t x_11; lean_object* x_12; 
+x_11 = lean_unbox(x_5);
+lean_dec(x_5);
+x_12 = l_Lean_Meta_mkAuxLemma(x_1, x_2, x_3, x_4, x_11, x_6, x_7, x_8, x_9, x_10);
+lean_dec(x_7);
 lean_dec(x_6);
-lean_dec(x_5);
 return x_12;
-}
-}
-LEAN_EXPORT lean_object* l_Lean_Meta_mkAuxLemma___lambda__3___boxed(lean_object* x_1, lean_object* x_2, lean_object* x_3, lean_object* x_4, lean_object* x_5, lean_object* x_6, lean_object* x_7, lean_object* x_8, lean_object* x_9, lean_object* x_10, lean_object* x_11, lean_object* x_12, lean_object* x_13) {
-_start:
-{
-uint8_t x_14; uint8_t x_15; lean_object* x_16; 
-x_14 = lean_unbox(x_4);
-lean_dec(x_4);
-x_15 = lean_unbox(x_5);
-lean_dec(x_5);
-x_16 = l_Lean_Meta_mkAuxLemma___lambda__3(x_1, x_2, x_3, x_14, x_15, x_6, x_7, x_8, x_9, x_10, x_11, x_12, x_13);
-lean_dec(x_10);
-lean_dec(x_9);
-lean_dec(x_8);
-return x_16;
-}
-}
-LEAN_EXPORT lean_object* l_Lean_Meta_mkAuxLemma___boxed(lean_object* x_1, lean_object* x_2, lean_object* x_3, lean_object* x_4, lean_object* x_5, lean_object* x_6, lean_object* x_7, lean_object* x_8, lean_object* x_9, lean_object* x_10, lean_object* x_11) {
-_start:
-{
-uint8_t x_12; uint8_t x_13; lean_object* x_14; 
-x_12 = lean_unbox(x_5);
-lean_dec(x_5);
-x_13 = lean_unbox(x_6);
-lean_dec(x_6);
-x_14 = l_Lean_Meta_mkAuxLemma(x_1, x_2, x_3, x_4, x_12, x_13, x_7, x_8, x_9, x_10, x_11);
-lean_dec(x_8);
-lean_dec(x_7);
-return x_14;
 }
 }
 lean_object* initialize_Lean_AddDecl(uint8_t builtin, lean_object*);
 lean_object* initialize_Lean_Meta_Basic(uint8_t builtin, lean_object*);
-lean_object* initialize_Lean_DefEqAttrib(uint8_t builtin, lean_object*);
 static bool _G_initialized = false;
 LEAN_EXPORT lean_object* initialize_Lean_Meta_Tactic_AuxLemma(uint8_t builtin, lean_object* w) {
 lean_object * res;
@@ -1883,9 +1841,6 @@
 if (lean_io_result_is_error(res)) return res;
 lean_dec_ref(res);
 res = initialize_Lean_Meta_Basic(builtin, lean_io_mk_world());
-if (lean_io_result_is_error(res)) return res;
-lean_dec_ref(res);
-res = initialize_Lean_DefEqAttrib(builtin, lean_io_mk_world());
 if (lean_io_result_is_error(res)) return res;
 lean_dec_ref(res);
 l_Lean_Meta_instInhabitedAuxLemmas___closed__1 = _init_l_Lean_Meta_instInhabitedAuxLemmas___closed__1();

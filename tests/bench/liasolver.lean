/-
Linear Diophantine equation solver

Author: Marc Huisinga
-/
import Lean.Data.AssocList
import Std.Data.HashMap
import Std.Data.Iterators.Producers.Range
import Std.Data.Iterators.Combinators.StepSize

open Lean

namespace Int

  def roundedDiv (a b : Int) : Int := Id.run <| do
    if b = 0 then
      return 0
    let mut div := a / b
    let rest := a % b
    -- This determines how we should adjust the divisor.
    -- The extra logic is to preserve tie-breaking behavior from
    -- a time when div used T-rounding
    if a ≥ 0 then
      if 2*rest ≥ b.natAbs then
        div := div + (if b ≥ 0 then 1 else -1)
    else
      if 2*rest > b.natAbs then
        div := div + (if b >= 0 then 1 else -1)
    return div

  def mod' (a b : Int) : Int :=
    a - b*(a.roundedDiv b)

end Int

namespace Lean.AssocList

  def map (f : α → β → δ) : AssocList α β → AssocList α δ
    | AssocList.nil        => AssocList.nil
    | AssocList.cons k v t => AssocList.cons k (f k v) (map f t)

  def filter (p : α → β → Bool) : AssocList α β → AssocList α β
    | AssocList.nil        => AssocList.nil
    | AssocList.cons k v t =>
      if p k v then
        AssocList.cons k v (filter p t)
      else
        filter p t

end Lean.AssocList

namespace Std.HashMap

  variable [BEq α] [Hashable α]

  def modify! [Inhabited β] (xs : HashMap α β) (k : α) (f : β → β) : HashMap α β :=
    let v := xs[k]!
    xs.erase k |>.insert k (f v)

  def mapValsM [Monad m] (f : β → m γ) (xs : HashMap α β) : m (HashMap α γ) :=
<<<<<<< HEAD
    HashMap.emptyWithCapacity xs.size |> xs.foldM fun acc k v => return acc.insert k (←f v)

  def mapVals (f : β → γ) (xs : HashMap α β) : HashMap α γ :=
    HashMap.emptyWithCapacity xs.size |> xs.fold fun acc k v => acc.insert k (f v)
=======
    HashMap.emptyWithCapacity (capacity := xs.size) |> xs.foldM fun acc k v => return acc.insert k (←f v)

  def mapVals (f : β → γ) (xs : HashMap α β) : HashMap α γ :=
    HashMap.emptyWithCapacity (capacity := xs.size) |> xs.fold fun acc k v => acc.insert k (f v)
>>>>>>> 00e29075

  def fastMapVals (f : α → β → β) (xs : HashMap α β) : HashMap α β :=
    xs.map f

  def getAny? (x : HashMap α β) : Option (α × β) := Id.run <| do
    for (k, v) in x do
      return some (k, v)
    return none

end Std.HashMap

open Std (HashMap)

structure Equation where
  id     : Nat
  coeffs : HashMap Nat Int
  const  : Int
  deriving Inhabited

def gcd (coeffs : HashMap Nat Int) : Nat :=
  let coeffs := coeffs.mapVals (·.natAbs)
  let coeffsContent := coeffs.toArray
  match coeffsContent with
  | #[]           => panic! "Cannot calculate GCD of empty list of coefficients"
  | #[(_, x)]     => x
  | coeffsContent =>
    coeffsContent[0]!.2.gcd coeffsContent[1]!.2
      |> coeffs.fold fun acc _ v => acc.gcd v

namespace Equation

  def preprocess? (e : Equation) : Option Equation := Id.run <| do
    let gcd : Int := gcd e.coeffs
    if e.const % gcd ≠ 0 then
      return none
    return some { e with
      coeffs := e.coeffs.fastMapVals fun _ coeff => coeff / gcd
      const  := e.const / gcd }

  def subst (fromEq toEq : Equation) (varIdx : Nat) : Equation := Id.run <| do
    -- varIdx ≡ k
    -- fromEq ≡ sₖxₖ + ∑ i ∈ V_fromEq\{k}. aᵢxᵢ = A
    --       ⇔ xₖ = sₖA - ∑ i ∈ V_fromEq\{k}. sₖaᵢxᵢ
    -- toEq ≡ bₖxₖ + ∑ i ∈ V_toEq\{k}. bᵢxᵢ = B
    --     ⇝ B = bₖ(sₖA - ∑ i ∈ V_fromEq\{k}. sₖaᵢxᵢ) + ∑ i ∈ V_toEq\{k}. bᵢxᵢ
    --          = bₖsₖA - ∑ i ∈ V_fromEq\{k}. sₖbₖaᵢxᵢ + ∑ i ∈ V_toEq\{k}. bᵢxᵢ
    --          = bₖsₖA + ∑ i ∈ V_fromEq\V_toEq. -sₖbₖaᵢxᵢ
    --                 + ∑ i ∈ V_toEq\{k} ∩ V_fromEq. (bᵢ - sₖbₖaᵢ)xᵢ
    --                 + ∑ i ∈ V_toEq\V_fromEq. bᵢxᵢ
    --     ⇔ B - bₖsₖA = + ∑ i ∈ X. -sₖbₖaᵢxᵢ
    --                   + ∑ i ∈ Y. (bᵢ - sₖbₖaᵢ)xᵢ
    --                   + ∑ i ∈ Z. bᵢxᵢ
    --        with X, Y, Z defined as above, X ∪ Y ∪ Z = (V_fromEq ∪ V_toEq)\{k}
    --        and X, Y, Z pairwise disjoint
    let A := fromEq.const
    let B := toEq.const
    let V_fromEq := fromEq.coeffs
    let V_toEq := toEq.coeffs
    let k := varIdx
    let sₖ := V_fromEq[k]!
    let bₖ := V_toEq[k]!
    let mut V_toEq := V_toEq.fastMapVals fun i bᵢ =>
      match V_fromEq[i]? with
      | none =>
        bᵢ
      | some aᵢ =>
        bᵢ - sₖ*bₖ*aᵢ
    for (i, aᵢ) in V_fromEq do
      if ¬V_toEq.contains i then
        V_toEq := V_toEq.insert i (-sₖ*bₖ*aᵢ)
    V_toEq := V_toEq.filter fun i bᵢ => i ≠ k ∧ bᵢ ≠ 0
    let B' := B - bₖ*sₖ*A
    { toEq with coeffs := V_toEq, const := B' }

  def normalize (e : Equation) : Equation := Id.run <| do
    if e.coeffs.size ≠ 1 then
      return e
    let (i, c) := e.coeffs.getAny?.get!
    return { e with
      coeffs := e.coeffs.insert i 1
      const := Int.ediv e.const c }

  def invert (e : Equation) : Equation :=
    { e with
      coeffs := e.coeffs.fastMapVals fun _ coeff => (-1)*coeff
      const  := (-1)*e.const }

  def reorganizeFor (e : Equation) (varIdx : Nat) : Equation := Id.run <| do
    let singletonCoeff := e.coeffs[varIdx]!
    let mut e := { e with coeffs := e.coeffs.fastMapVals fun _ coeff => (-1)*coeff }
    if singletonCoeff = -1 then
      e := e.invert
    { e with coeffs := e.coeffs.erase varIdx }

  def findSingleton? (e : Equation) : Option (Nat × Int) := Id.run <| do
    for (i, coeff) in e.coeffs do
      if coeff = 1 ∨ coeff = -1 then
        return some (i, coeff)
    return none

  def findAbsMinimumCoeff? (e : Equation) : Option (Nat × Int) := Id.run <| do
    let mut r? : Option (Nat × Int) := none
    for (i, coeff) in e.coeffs do
      match r? with
      | none =>
        r? := some (i, coeff)
      | some (_, coeff') =>
        if coeff.natAbs < coeff'.natAbs then
          r? := some (i, coeff)
    return r?

end Equation

structure Problem where
  equations       : HashMap Nat Equation
  solvedEquations : HashMap Nat Equation
  nEquations      : Nat
  nVars           : Nat
  deriving Inhabited

def preprocess? (eqs : HashMap Nat Equation) : Option (HashMap Nat Equation) :=
  eqs.mapValsM (·.preprocess?)

def eliminateSingleton (p : Problem) (singletonEq : Equation) (varIdx : Nat) : Problem := Id.run <| do
  let mut eqsWithVarIdx : Array Nat := #[]
  for (id, eq) in p.equations do
    if eq.coeffs.contains varIdx then
      eqsWithVarIdx := eqsWithVarIdx.push id
  let mut equations := p.equations
  for id in eqsWithVarIdx do
    if id == singletonEq.id then
      continue
    equations := equations.modify! id fun eq => singletonEq.subst eq varIdx |>.normalize
  equations := equations.erase singletonEq.id
  let solvedEquations := p.solvedEquations.insert varIdx <| singletonEq.reorganizeFor varIdx
  return { p with
    equations := equations
    solvedEquations := solvedEquations }

partial def eliminateSingletons (p : Problem) : Problem := Id.run <| do
  let mut r? : Option (Equation × Nat) := none
  for (_, eq) in p.equations do
    match eq.findSingleton? with
    | none =>
      continue
    | some (varIdx, _) =>
      r? := some (eq, varIdx)
  match r? with
  | none =>
    return p
  | some (eq, varIdx) =>
    let p := eliminateSingleton p eq varIdx
    return eliminateSingletons p

def addAuxEquation (p : Problem) : Problem := Id.run <| do
  let mut E? : Option Equation := none
  let mut k? : Option Nat := none
  let mut aₖ? : Option Int := none
  for (_, eq) in p.equations do
    match eq.findAbsMinimumCoeff?, aₖ? with
    | none, _ => continue
    | some (k', aₖ'), none =>
      E? := some eq
      k? := some k'
      aₖ? := some aₖ'
    | some (k', aₖ'), some aₖ =>
      if aₖ'.natAbs < aₖ.natAbs then
        E? := some eq
        k? := some k'
        aₖ? := some aₖ'
  let mut E := E?.get!
  let k := k?.get!
  let mut aₖ := aₖ?.get!
  if aₖ < 0 then
    aₖ := -aₖ
    E := E.invert
  let m := aₖ + 1
  let σIdx := p.nVars
  let newEqCoeffs := E.coeffs.fastMapVals (fun _ coeff => coeff.mod' m)
    |>.insert σIdx (-m)
    |>.filter (fun _ coeff => coeff ≠ 0)
  let newEqConst := E.const.mod' m
  let newEq : Equation := ⟨p.nEquations, newEqCoeffs, newEqConst⟩
  let E'coeffs := E.coeffs.filter (fun i _ => i ≠ k)
    |>.fastMapVals (fun _ aᵢ => aᵢ.roundedDiv m + aᵢ.mod' m)
    |>.insert σIdx (-aₖ)
    |>.filter (fun _ coeff => coeff ≠ 0)
  let c := E.const
  let E'const := c.roundedDiv m + c.mod' m
  let E' := { E with coeffs := E'coeffs, const := E'const }.normalize
  let equations' := p.equations.insert E'.id E' |>.insert newEq.id newEq
  let p' : Problem := { p with
                        equations  := equations'
                        nVars      := p.nVars + 1
                        nEquations := p.nEquations + 1 }
  return eliminateSingleton p' newEq k

inductive Solution
  | unsat
  | sat (assignment : Array Int)
  deriving Inhabited

partial def readSolution? (p : Problem) : Option Solution := Id.run <| do
  if p.equations.any (fun _ eq => eq.coeffs.size ≠ 0) then
    return none
  if p.equations.any (fun _ eq => eq.const ≠ 0) then
    return some Solution.unsat
  let mut assignment : Array (Option Int) := Array.replicate p.nVars none
  for i in *...p.nVars do
    assignment := readSolution i assignment
  return Solution.sat <| assignment.map (·.get!)
where
  readSolution (varIdx : Nat) (assignment : Array (Option Int)) : Array (Option Int) := Id.run <| do
    match p.solvedEquations[varIdx]? with
    | none =>
      return assignment.set! varIdx (some 0)
    | some eq =>
      let mut assignment := assignment
      let mut r := eq.const
      for (i, coeff) in eq.coeffs do
        if assignment[i]!.isNone then
          assignment := readSolution i assignment
        r := r + coeff*assignment[i]!.get!
      return assignment.set! varIdx (some r)

partial def solveProblem' (p : Problem) : Solution := Id.run <| do
  match readSolution? p with
  | some solution => return solution
  | none =>
    let p := eliminateSingletons p
    match readSolution? p with
    | some solution => return solution
    | none =>
      let p := addAuxEquation p
      return solveProblem' p

def isSatAssignment (p : Problem) (assignment : Array Int) : Bool :=
  ¬ p.equations.any fun _ (eq : Equation) => Id.run <| do
    let mut r := 0
    for (i, coeff) in eq.coeffs do
      r := r + coeff*assignment[i]!
    return r ≠ eq.const

def solveProblem (p : Problem) : Solution :=
  let nVars := p.nVars
  match solveProblem' p with
  | Solution.unsat =>
    Solution.unsat
  | Solution.sat assignment =>
    let assignment' := assignment.extract 0 nVars
    if isSatAssignment p assignment' then
      Solution.sat assignment'
    else
      Solution.unsat

def error (msg : String) : IO α :=
  throw <| IO.userError s!"Error: {msg}."

def Array.ithVal (xs : Array String) (i : Nat) (name : String) : IO Int := do
  let some unparsed := xs[i]?
    | error s!"Missing {name}"
  let some parsed := String.toInt? unparsed
    | error s!"Invalid {name}: `{unparsed}`"
  return parsed

def main (args : List String) : IO UInt32 := do
  let some path := args.head?
    | error "Usage: liasolver <input file>"
  let lines ← IO.FS.lines path <&> Array.filter (¬·.isEmpty)
  let some headerLine := lines[0]?
    | error "No header line"
  let header := headerLine.splitOn.toArray
  let nEquations ← header.ithVal 0 "amount of equations"
  let nVars ← header.ithVal 1 "amount of variables"
  let mut equations : HashMap Nat Equation := ∅
  for line in lines[1...*] do
    let elems := line.splitOn.toArray
    let nTerms ← elems.ithVal 0 "amount of equation terms"
    let 0 ← elems.ithVal (elems.size - 1) "end of line symbol"
      | error "Non-zero end of line symbol"
    let const ← elems.ithVal (elems.size - 2) "constant value"
    let mut coeffs := ∅
    for i in ((1 : Nat)...(elems.size-2)).iter.stepSize 2 do
      let coeff ← elems.ithVal i "coefficient"
      let varIdx ← elems.ithVal (i + 1) "variable index"
      if varIdx < 1 then
        error "Invalid variable index"
      let varIdx := varIdx.toNat - 1
      if coeff ≠ 0 then
        coeffs := coeffs.insert varIdx coeff
    if coeffs.size ≠ 0 then
      equations := equations.insert equations.size ⟨equations.size, coeffs, const⟩
  match preprocess? equations with
  | none =>
    IO.println "UNSAT"
  | some equations' =>
    let problem : Problem := ⟨equations', ∅, equations'.size, nVars.natAbs⟩
    match solveProblem problem with
    | Solution.unsat =>
      IO.println "UNSAT"
    | Solution.sat assignment =>
      IO.println "SAT"
      IO.println <| String.intercalate " " <| assignment.toList.map toString
  return 0<|MERGE_RESOLUTION|>--- conflicted
+++ resolved
@@ -58,17 +58,10 @@
     xs.erase k |>.insert k (f v)
 
   def mapValsM [Monad m] (f : β → m γ) (xs : HashMap α β) : m (HashMap α γ) :=
-<<<<<<< HEAD
-    HashMap.emptyWithCapacity xs.size |> xs.foldM fun acc k v => return acc.insert k (←f v)
-
-  def mapVals (f : β → γ) (xs : HashMap α β) : HashMap α γ :=
-    HashMap.emptyWithCapacity xs.size |> xs.fold fun acc k v => acc.insert k (f v)
-=======
     HashMap.emptyWithCapacity (capacity := xs.size) |> xs.foldM fun acc k v => return acc.insert k (←f v)
 
   def mapVals (f : β → γ) (xs : HashMap α β) : HashMap α γ :=
     HashMap.emptyWithCapacity (capacity := xs.size) |> xs.fold fun acc k v => acc.insert k (f v)
->>>>>>> 00e29075
 
   def fastMapVals (f : α → β → β) (xs : HashMap α β) : HashMap α β :=
     xs.map f

- attributes:
    description: stdlib
    tags: [slow]
    time: &time
      #runner: time
      # alternative config: use `perf stat` for extended properties
      runner: perf_stat
      perf_stat:
        properties:
          [
            "wall-clock",
            "task-clock",
            "instructions",
            "branches",
            "branch-misses",
          ]
      rusage_properties: ["maxrss"]
  run_config:
    <<: *time
    cmd: |
      # build only up to make-stdlib so Lake doesn't repeat its output, then finish the build to get
      # the executables for further benchmarks, ignore output
      bash -c 'set -eo pipefail; find ${BUILD:-../../build/release}/stage3 -name "*.olean" -delete; make LEAN_OPTS="-Dprofiler=true -Dprofiler.threshold=9999999 --stats" -C ${BUILD:-../../build/release}/stage3 --output-sync -j$(nproc) make_stdlib 2>&1 | ./accumulate_profile.py; make -C ${BUILD:-../../build/release}/stage3 -j$(nproc) 1>&2'
    max_runs: 2
    parse_output: true
  # initialize stage2 cmake + warmup
  build_config:
    cmd: |
      bash -c 'make -C ${BUILD:-../../build/release} stage3 -j$(nproc)'
- attributes:
    description: stdlib size
    tags: [deterministic, fast]
  run_config:
    cwd: ../../
    cmd: |
      set -euxo pipefail
      echo -n 'lines: '
      find src -name '*.lean' -print0 | wc -l --files0-from=- | tail -1 | cut -d' ' -f 1
      echo -n 'bytes .olean: '
      find ${BUILD:-build/release}/stage2/lib/lean -name '*.olean' -print0 | wc -c --files0-from=- | tail -1 | cut -d' ' -f 1
      echo -n 'bytes .olean.server: '
      find ${BUILD:-build/release}/stage2/lib/lean -name '*.olean.server' -print0 | wc -c --files0-from=- | tail -1 | cut -d' ' -f 1
      echo -n 'bytes .olean.private: '
      find ${BUILD:-build/release}/stage2/lib/lean -name '*.olean.private' -print0 | wc -c --files0-from=- | tail -1 | cut -d' ' -f 1
      echo -n 'bytes .ir: '
      find ${BUILD:-build/release}/stage2/lib/lean -name '*.ir' -print0 | wc -c --files0-from=- | tail -1 | cut -d' ' -f 1
      echo -n 'lines C: '
      find ${BUILD:-build/release}/stage2/lib/temp -name '*.c' -print0 | wc -l --files0-from=- | tail -1 | cut -d' ' -f 1
      echo -n 'lines C++: '
      find src \( -name '*.h' -o -name '*.cpp' \) -print0 | wc -l --files0-from=- | tail -1 | cut -d' ' -f 1
      echo -n 'max dynamic symbols: '
      find ${BUILD:-build/release}/stage2/lib/lean -name '*.a' -exec bash -c 'nm {} | grep " T " | wc -l' \; | sort --reverse --numeric-sort | head -n1
    max_runs: 1
    runner: output
- attributes:
    description: Init size
    tags: [deterministic, fast]
  run_config:
    cwd: ../../
    cmd: |
      set -euxo pipefail
      echo -n 'bytes .olean: '
      find ${BUILD:-build/release}/stage2/lib/lean/Init -name '*.olean' -print0 | wc -c --files0-from=- | tail -1 | cut -d' ' -f 1
      echo -n 'bytes .olean.server: '
      find ${BUILD:-build/release}/stage2/lib/lean/Init -name '*.olean.server' -print0 | wc -c --files0-from=- | tail -1 | cut -d' ' -f 1
      echo -n 'bytes .olean.private: '
      find ${BUILD:-build/release}/stage2/lib/lean/Init -name '*.olean.private' -print0 | wc -c --files0-from=- | tail -1 | cut -d' ' -f 1
    max_runs: 1
    runner: output
- attributes:
    description: libleanshared.so
    tags: [deterministic, fast]
  run_config:
    cmd: |
      set -eu
      echo -n 'binary size: '
      wc -c ${BUILD:-../../build/release}/stage2/lib/lean/libleanshared.so | cut -d' ' -f 1
    max_runs: 1
    runner: output
- attributes:
    description: Init.Prelude async
    tags: [fast]
  run_config:
    <<: *time
    cwd: ../../src
    cmd: lean -Dexperimental.module=true Init/Prelude.lean
- attributes:
    description: Init.Data.List.Sublist async
    tags: [fast]
  run_config:
    <<: *time
    cwd: ../../src
    cmd: lean -Dexperimental.module=true Init/Data/List/Sublist.lean
- attributes:
    description: Std.Data.Internal.List.Associative
    tags: [fast]
  run_config:
    <<: *time
    cwd: ../../src
    cmd: lean -Dexperimental.module=true Std/Data/Internal/List/Associative.lean
- attributes:
    description: Std.Data.DHashMap.Internal.RawLemmas
    tags: [fast]
  run_config:
    <<: *time
    cwd: ../../src
    cmd: lean -Dexperimental.module=true Std/Data/DHashMap/Internal/RawLemmas.lean
- attributes:
    description: Init.Data.BitVec.Lemmas
    tags: [fast]
  run_config:
    <<: *time
    cwd: ../../src
    cmd: lean -Dexperimental.module=true Init/Data/BitVec/Lemmas.lean
- attributes:
    description: Init.Data.List.Sublist re-elab -j4
  run_config:
    <<: *time
    cwd: ../../src
    cmd: lean --run ../script/benchReelabRss.lean lean Init/Data/List/Sublist.lean 10 -j4 -Dexperimental.module=true
    max_runs: 2
- attributes:
    description: Init.Data.BitVec.Lemmas re-elab
  run_config:
    <<: *time
    cwd: ../../src
    cmd: lean --run ../script/benchReelabRss.lean lean Init/Data/BitVec/Lemmas.lean 2 -j4 -Dexperimental.module=true
    max_runs: 2
- attributes:
    description: import Lean
    tags: [fast]
  run_config:
    <<: *time
    cwd: ../../src
    cmd: lean Lean.lean
- attributes:
    description: tests/compiler
    tags: [deterministic, slow]
  run_config:
    cwd: ../compiler/
    cmd: |
      set -eu
      printf 'sum binary sizes: '
      for f in *.lean; do ../bench/compile.sh $f; printf '%s\0' "$f.out"; done | wc -c --files0-from=- | tail -1 | cut -d' ' -f 1
    max_runs: 1
    runner: output
- attributes:
    description: tests/bench/ interpreted
    tags: [slow]
  run_config:
    <<: *time
    cmd: |
      bash -c '
      set -euxo pipefail
      ulimit -s unlimited
      for f in *.args; do
        lean --run ${f%.args} $(cat $f)
      done
      '
    max_runs: 2
- attributes:
    description: binarytrees
    tags: [fast, suite]
  run_config:
    <<: *time
    cmd: ./binarytrees.lean.out 21
  build_config:
    cmd: ./compile.sh binarytrees.lean
- attributes:
    description: binarytrees.st
    tags: [fast, suite]
  run_config:
    <<: *time
    cmd: ./binarytrees.st.lean.out 21
  build_config:
    cmd: ./compile.sh binarytrees.st.lean
- attributes:
    description: const_fold
    tags: [fast, suite]
  run_config:
    <<: *time
    cmd: bash -c "ulimit -s unlimited && ./const_fold.lean.out 23"
  build_config:
    cmd: ./compile.sh const_fold.lean
- attributes:
    description: deriv
    tags: [fast, suite]
  run_config:
    <<: *time
    cmd: ./deriv.lean.out 10
  build_config:
    cmd: ./compile.sh deriv.lean
- attributes:
    description: lake build clean
    tags: [slow]
  run_config:
    <<: *time
    cmd: |
      bash -c "
      set -ex
      ulimit -s unlimited
      cd inundation
      lake -flakefile-clean.lean clean
      lake -flakefile-clean.lean build
      "
    max_runs: 2
  build_config:
    cmd: |
      bash -c "
      set -ex
      ulimit -s unlimited
      cd inundation
      cp lakefile.lean lakefile-clean.lean
      lake -flakefile-clean.lean -Ktest=Clean run mkBuild
      lake -flakefile-clean.lean build
      "
- attributes:
    description: lake build no-op
    tags: [fast]
  run_config:
    <<: *time
    cmd: |
      bash -c "
      set -ex
      ulimit -s unlimited
      lake -dinundation -flakefile-nop.lean build
      "
  build_config:
    cmd: |
      bash -c "
      set -ex
      ulimit -s unlimited
      cd inundation
      cp lakefile.lean lakefile-nop.lean
      lake -flakefile-nop.lean -Ktest=Nop run mkBuild
      lake -flakefile-nop.lean build
      "
- attributes:
    description: lake config elab
    tags: [fast]
  run_config:
    <<: *time
    cmd: |
      bash -c "
      set -ex
      ulimit -s unlimited
      lake -dinundation -flakefile-rc.lean -R run nop
      "
  build_config:
    cmd: cp inundation/lakefile.lean inundation/lakefile-rc.lean
- attributes:
    description: lake config import
    tags: [fast]
  run_config:
    <<: *time
    cmd: |
      bash -c "
      set -ex
      ulimit -s unlimited
      lake -dinundation run nop
      "
  build_config:
    cmd: |
      bash -c "
      set -ex
      ulimit -s unlimited
      lake -dinundation run nop
      "
- attributes:
    description: lake config tree
    tags: [fast]
  run_config:
    <<: *time
    cmd: |
      bash -c "
      set -ex
      ulimit -s unlimited
      lake -dinundation/test/tree run nop
      "
  build_config:
    cmd: |
      lake -dinundation run mkTree
      lake -dinundation/test/tree update
- attributes:
    description: lake env
    tags: [fast]
  run_config:
    <<: *time
    cmd: |
      bash -c "
      set -ex
      ulimit -s unlimited
      lake -dinundation env true
      "
  build_config:
    cmd: lake -dinundation env true
- attributes:
    description: lake startup
    tags: [fast]
  run_config:
    <<: *time
    cmd: |
      bash -c "
      set -ex
      ulimit -s unlimited
      lake self-check
      "
- attributes:
    description: language server startup
    tags: [fast]
  run_config:
    <<: *time
    cmd: lean -Dlinter.all=false --run server_startup.lean
- attributes:
    description: ilean roundtrip
    tags: [fast]
  run_config:
    <<: *time
    cmd: ./ilean_roundtrip.lean.out 200000
    parse_output: true
  build_config:
    cmd: ./compile.sh ilean_roundtrip.lean
- attributes:
    description: identifier auto-completion
    tags: [fast]
  run_config:
    <<: *time
    cmd: lean -Dlinter.all=false --run identifier_completion_runner.lean
    parse_output: true
- attributes:
    description: liasolver
    tags: [fast, suite]
  run_config:
    <<: *time
    cmd: ./liasolver.lean.out ex-50-50-1.leq
  build_config:
    cmd: ./compile.sh liasolver.lean
- attributes:
    description: parser
    tags: [fast, suite]
  run_config:
    <<: *time
    cmd: ./parser.lean.out ../../src/Init/Prelude.lean 50
  build_config:
    cmd: ./compile.sh parser.lean
- attributes:
    description: qsort
    tags: [fast, suite]
  run_config:
    <<: *time
    cmd: ./qsort.lean.out 400
  build_config:
    cmd: ./compile.sh qsort.lean
- attributes:
    description: rbmap
    tags: [fast, suite]
  run_config:
    <<: *time
    cmd: ./rbmap.lean.out 2000000
  build_config:
    cmd: ./compile.sh rbmap.lean
- attributes:
    description: rbmap_1
    tags: [fast, suite]
  run_config:
    <<: *time
    cmd: ./rbmap_checkpoint.lean.out 2000000 1
  build_config:
    cmd: ./compile.sh rbmap_checkpoint.lean
- attributes:
    description: rbmap_10
    tags: [fast, suite]
  run_config:
    <<: *time
    cmd: ./rbmap_checkpoint.lean.out 2000000 10
  build_config:
    cmd: ./compile.sh rbmap_checkpoint.lean
- attributes:
    description: rbmap_fbip
    tags: [fast, suite]
  run_config:
    <<: *time
    cmd: ./rbmap_fbip.lean.out 2000000
  build_config:
    cmd: ./compile.sh rbmap_fbip.lean
- attributes:
    description: rbmap_library
    tags: [fast, suite]
  run_config:
    <<: *time
    cmd: ./rbmap_library.lean.out 2000000
  build_config:
    cmd: ./compile.sh rbmap_library.lean
- attributes:
    description: reduceMatch
    tags: [fast, suite]
  run_config:
    <<: *time
    cmd: lean reduceMatch.lean
- attributes:
    description: simp_arith1
    tags: [fast, suite]
  run_config:
    <<: *time
    cmd: lean simp_arith1.lean
- attributes:
    description: simp_bubblesort_256
    tags: [fast, suite]
  run_config:
    <<: *time
    cmd: lean simp_bubblesort_256.lean
- attributes:
    description: simp_local
    tags: [fast, suite]
  run_config:
    <<: *time
    cmd: lean simp_local.lean
- attributes:
    description: simp_subexpr
    tags: [fast, suite]
  run_config:
    <<: *time
    cmd: lean simp_subexpr.lean
- attributes:
    description: simp_congr
    tags: [fast, suite]
  run_config:
    <<: *time
    cmd: lean --tstack=16384 simp_congr.lean
- attributes:
    description: mut_rec_wf
    tags: [fast, suite]
  run_config:
    <<: *time
    cmd: lean mut_rec_wf.lean
- attributes:
<<<<<<< HEAD
    description: mut_rec_wf
    tags: [fast, suite]
  run_config:
    <<: *time
    cmd: lean mut_rec_wf.lean
- attributes:
=======
>>>>>>> 417031fc
    description: big_match
    tags: [fast, suite]
  run_config:
    <<: *time
    cmd: lean big_match.lean
- attributes:
    description: nat_repr
    tags: [fast, suite]
  run_config:
    <<: *time
    cmd: ./nat_repr.lean.out 5000
  build_config:
    cmd: ./compile.sh nat_repr.lean
- attributes:
    description: unionfind
    tags: [fast, suite]
  run_config:
    <<: *time
    cmd: ./unionfind.lean.out 3000000
  build_config:
    cmd: ./compile.sh unionfind.lean
- attributes:
    description: workspaceSymbols
    tags: [fast, suite]
  run_config:
    <<: *time
    cmd: lean workspaceSymbols.lean
    max_runs: 2
- attributes:
    description: bv_decide_realworld
    tags: [fast]
  run_config:
    <<: *time
    cmd: lean bv_decide_realworld.lean
- attributes:
    description: bv_decide_mul
    tags: [fast]
  run_config:
    <<: *time
    cmd: lean bv_decide_mul.lean
- attributes:
    description: bv_decide_mod
    tags: [fast]
  run_config:
    <<: *time
    cmd: lean bv_decide_mod.lean
    max_runs: 2
- attributes:
    description: bv_decide_inequality.lean
    tags: [fast]
  run_config:
    <<: *time
    cmd: lean bv_decide_inequality.lean
    discarded_runs: 1
    max_runs: 2
- attributes:
    description: bv_decide_large_aig.lean
    tags: [fast]
  run_config:
    <<: *time
    cmd: lean bv_decide_large_aig.lean
- attributes:
    description: bv_decide_rewriter.lean
    tags: [fast]
  run_config:
    <<: *time
    cmd: lean bv_decide_rewriter.lean
- attributes:
    description: big_do
    tags: [fast]
  run_config:
    <<: *time
    cmd: lean big_do.lean
- attributes:
    description: big_omega.lean
    tags: [fast]
  run_config:
    <<: *time
    cmd: lean big_omega.lean
- attributes:
    description: big_omega.lean MT
    tags: [fast]
  run_config:
    <<: *time
    cmd: lean big_omega.lean -Dinternal.cmdlineSnapshots=false
- attributes:
    description: omega_stress.lean async
    tags: [fast]
  run_config:
    <<: *time
    cmd: lean omega_stress.lean
- attributes:
    description: channel.lean
    tags: [fast]
  run_config:
    <<: *time
    cmd: ./channel.lean.out
    parse_output: true
  build_config:
    cmd: ./compile.sh channel.lean
- attributes:
    description: riscv-ast.lean
    tags: [fast]
  run_config:
    <<: *time
    cmd: lean riscv-ast.lean
    max_runs: 2
- attributes:
    description: iterators
    tags: [fast]
  run_config:
    <<: *time
    cmd: lean iterators.lean
- attributes:
    description: workspaceSymbols with new ranges
    tags: [fast]
  run_config:
    <<: *time
    cmd: lean workspaceSymbolsNewRanges.lean
- attributes:
    description: hashmap.lean
    tags: [fast]
  run_config:
    <<: *time
    cmd: ./hashmap.lean.out 11 10000
    parse_output: true
  build_config:
    cmd: ./compile.sh hashmap.lean
- attributes:
    description: treemap.lean
    tags: [fast]
  run_config:
    <<: *time
    cmd: ./treemap.lean.out 11 10000
    parse_output: true
  build_config:
    cmd: ./compile.sh treemap.lean
- attributes:
    description: phashmap.lean
    tags: [fast]
  run_config:
    <<: *time
    cmd: ./phashmap.lean.out 11 10000
    parse_output: true
  build_config:
    cmd: ./compile.sh phashmap.lean
- attributes:
    description: grind_bitvec2.lean
    tags: [fast]
  run_config:
    <<: *time
    cmd: lean ../lean/run/grind_bitvec2.lean
- attributes:
    description: grind_list2.lean
    tags: [fast]
  run_config:
    <<: *time
    cmd: lean ../lean/run/grind_list2.lean
- attributes:
    description: grind_ring_5.lean
    tags: [fast]
  run_config:
    <<: *time
    cmd: lean ../lean/run/grind_ring_5.lean<|MERGE_RESOLUTION|>--- conflicted
+++ resolved
@@ -434,15 +434,6 @@
     <<: *time
     cmd: lean mut_rec_wf.lean
 - attributes:
-<<<<<<< HEAD
-    description: mut_rec_wf
-    tags: [fast, suite]
-  run_config:
-    <<: *time
-    cmd: lean mut_rec_wf.lean
-- attributes:
-=======
->>>>>>> 417031fc
     description: big_match
     tags: [fast, suite]
   run_config:

--- conflicted
+++ resolved
@@ -357,7 +357,12 @@
     <<: *time
     cmd: lean bv_decide_mod.lean
 - attributes:
-<<<<<<< HEAD
+    description: bv_decide_inequality.lean
+    tags: [fast]
+  run_config:
+    <<: *time
+    cmd: lean bv_decide_inequality.lean
+- attributes:
     description: big_do
     tags: [fast]
   run_config:
@@ -368,11 +373,4 @@
     tags: [slow]
   run_config:
     <<: *time
-    cmd: lean keyboard_class_unload.lean
-=======
-    description: bv_decide_inequality.lean
-    tags: [fast]
-  run_config:
-    <<: *time
-    cmd: lean bv_decide_inequality.lean
->>>>>>> 82d31a17
+    cmd: lean keyboard_class_unload.lean
- attributes:
    description: stdlib
    tags: [slow]
    time: &time
      #runner: time
      # alternative config: use `perf stat` for extended properties
      runner: perf_stat
      perf_stat:
        properties:
          [
            "wall-clock",
            "task-clock",
            "instructions",
            "branches",
            "branch-misses",
          ]
      rusage_properties: ["maxrss"]
  run_config:
    <<: *time
    cmd: |
      bash -c 'set -eo pipefail; touch ../../src/Init/Prelude.lean; make LEAN_OPTS="-Dprofiler=true -Dprofiler.threshold=9999" -C ${BUILD:-../../build/release}/stage2 --output-sync -j$(nproc) 2>&1 | ./accumulate_profile.py'
    max_runs: 2
    parse_output: true
  # initialize stage2 cmake + warmup
  build_config:
    cmd: |
      bash -c 'make -C ${BUILD:-../../build/release} stage2 -j$(nproc)'
- attributes:
    description: stdlib size
    tags: [deterministic, fast]
  run_config:
    cwd: ../../
    cmd: |
      set -euxo pipefail
      echo -n 'lines: '
      find src -name '*.lean' -print0 | wc -l --files0-from=- | tail -1 | cut -d' ' -f 1
      echo -n 'bytes .olean: '
      find ${BUILD:-build/release}/stage2/lib/lean -name '*.olean' -print0 | wc -c --files0-from=- | tail -1 | cut -d' ' -f 1
      echo -n 'lines C: '
      find ${BUILD:-build/release}/stage2/lib/temp -name '*.c' -print0 | wc -l --files0-from=- | tail -1 | cut -d' ' -f 1
      echo -n 'lines C++: '
      find src \( -name '*.h' -o -name '*.cpp' \) -print0 | wc -l --files0-from=- | tail -1 | cut -d' ' -f 1
      echo -n 'max dynamic symbols: '
      find ${BUILD:-build/release}/stage2/lib/lean -name '*.a' -exec bash -c 'nm {} | grep " T " | wc -l' \; | sort --reverse --numeric-sort | head -n1
    max_runs: 1
    runner: output
- attributes:
    description: Init size
    tags: [deterministic, fast]
  run_config:
    cwd: ../../
    cmd: |
      set -euxo pipefail
      echo -n 'bytes .olean: '
      find ${BUILD:-build/release}/stage2/lib/lean/Init -name '*.olean' -print0 | wc -c --files0-from=- | tail -1 | cut -d' ' -f 1
      #echo -n 'bytes .olean.server: '
      #find ${BUILD:-build/release}/stage2/lib/lean/Init -name '*.olean.server' -print0 | wc -c --files0-from=- | tail -1 | cut -d' ' -f 1
      #echo -n 'bytes .olean.private: '
      #find ${BUILD:-build/release}/stage2/lib/lean/Init -name '*.olean.private' -print0 | wc -c --files0-from=- | tail -1 | cut -d' ' -f 1
    max_runs: 1
    runner: output
- attributes:
    description: libleanshared.so
    tags: [deterministic, fast]
  run_config:
    cmd: |
      set -eu
      echo -n 'binary size: '
      wc -c ${BUILD:-../../build/release}/stage2/lib/lean/libleanshared.so | cut -d' ' -f 1
    max_runs: 1
    runner: output
- attributes:
    description: Init.Prelude async
    tags: [fast]
  run_config:
    <<: *time
    cmd: lean ../../src/Init/Prelude.lean
- attributes:
    description: Init.Data.List.Sublist async
    tags: [fast]
  run_config:
    <<: *time
    cmd: lean ../../src/Init/Data/List/Sublist.lean
- attributes:
    description: Std.Data.Internal.List.Associative
    tags: [fast]
  run_config:
    <<: *time
    cmd: lean ../../src/Std/Data/Internal/List/Associative.lean
- attributes:
    description: Std.Data.DHashMap.Internal.RawLemmas
    tags: [fast]
  run_config:
    <<: *time
    cmd: lean ../../src/Std/Data/DHashMap/Internal/RawLemmas.lean
- attributes:
    description: Init.Data.BitVec.Lemmas
    tags: [fast]
  run_config:
    <<: *time
    cmd: lean ../../src/Init/Data/BitVec/Lemmas.lean
- attributes:
    description: Init.Data.List.Sublist re-elab -j4
  run_config:
    <<: *time
    cmd: lean --run ../../script/benchReelabRss.lean lean ../../src/Init/Data/List/Sublist.lean 10 -j4
    max_runs: 2
- attributes:
    description: Init.Data.BitVec.Lemmas re-elab
  run_config:
    <<: *time
    cmd: lean --run ../../script/benchReelabRss.lean lean ../../src/Init/Data/BitVec/Lemmas.lean 2 -j4
    max_runs: 2
- attributes:
    description: import Lean
    tags: [fast]
  run_config:
    <<: *time
    cmd: lean ../../src/Lean.lean
- attributes:
    description: tests/compiler
    tags: [deterministic, slow]
  run_config:
    cwd: ../compiler/
    cmd: |
      set -eu
      printf 'sum binary sizes: '
      for f in *.lean; do ../bench/compile.sh $f; printf '%s\0' "$f.out"; done | wc -c --files0-from=- | tail -1 | cut -d' ' -f 1
    max_runs: 1
    runner: output
- attributes:
    description: tests/bench/ interpreted
    tags: [slow]
  run_config:
    <<: *time
    cmd: |
      bash -c '
      set -euxo pipefail
      ulimit -s unlimited
      for f in *.args; do
        lean --run ${f%.args} $(cat $f)
      done
      '
    max_runs: 5
- attributes:
    description: binarytrees
    tags: [fast, suite]
  run_config:
    <<: *time
    cmd: ./binarytrees.lean.out 21
  build_config:
    cmd: ./compile.sh binarytrees.lean
- attributes:
    description: binarytrees.st
    tags: [fast, suite]
  run_config:
    <<: *time
    cmd: ./binarytrees.st.lean.out 21
  build_config:
    cmd: ./compile.sh binarytrees.st.lean
- attributes:
    description: const_fold
    tags: [fast, suite]
  run_config:
    <<: *time
    cmd: bash -c "ulimit -s unlimited && ./const_fold.lean.out 23"
  build_config:
    cmd: ./compile.sh const_fold.lean
- attributes:
    description: deriv
    tags: [fast, suite]
  run_config:
    <<: *time
    cmd: ./deriv.lean.out 10
  build_config:
    cmd: ./compile.sh deriv.lean
- attributes:
    description: lake build clean
    tags: [slow]
  run_config:
    <<: *time
    cmd: |
      bash -c "
      set -ex
      ulimit -s unlimited
      cd inundation
      lake -flakefile-clean.lean clean
      lake -flakefile-clean.lean build
      "
  build_config:
    cmd: |
      bash -c "
      set -ex
      ulimit -s unlimited
      cd inundation
      cp lakefile.lean lakefile-clean.lean
      lake -flakefile-clean.lean -Ktest=Clean run mkBuild
      lake -flakefile-clean.lean build
      "
- attributes:
    description: lake build no-op
    tags: [fast]
  run_config:
    <<: *time
    cmd: |
      bash -c "
      set -ex
      ulimit -s unlimited
      lake -dinundation -flakefile-nop.lean build
      "
  build_config:
    cmd: |
      bash -c "
      set -ex
      ulimit -s unlimited
      cd inundation
      cp lakefile.lean lakefile-nop.lean
      lake -flakefile-nop.lean -Ktest=Nop run mkBuild
      lake -flakefile-nop.lean build
      "
- attributes:
    description: lake config elab
    tags: [fast]
  run_config:
    <<: *time
    cmd: |
      bash -c "
      set -ex
      ulimit -s unlimited
      lake -dinundation -flakefile-rc.lean -R run nop
      "
  build_config:
    cmd: cp inundation/lakefile.lean inundation/lakefile-rc.lean
- attributes:
    description: lake config import
    tags: [fast]
  run_config:
    <<: *time
    cmd: |
      bash -c "
      set -ex
      ulimit -s unlimited
      lake -dinundation run nop
      "
  build_config:
    cmd: |
      bash -c "
      set -ex
      ulimit -s unlimited
      lake -dinundation run nop
      "
- attributes:
    description: lake config tree
    tags: [fast]
  run_config:
    <<: *time
    cmd: |
      bash -c "
      set -ex
      ulimit -s unlimited
      lake -dinundation/test/tree run nop
      "
  build_config:
    cmd: |
      lake -dinundation run mkTree
      lake -dinundation/test/tree update
- attributes:
    description: lake env
    tags: [fast]
  run_config:
    <<: *time
    cmd: |
      bash -c "
      set -ex
      ulimit -s unlimited
      lake -dinundation env true
      "
  build_config:
    cmd: lake -dinundation env true
- attributes:
    description: lake startup
    tags: [fast]
  run_config:
    <<: *time
    cmd: |
      bash -c "
      set -ex
      ulimit -s unlimited
      lake self-check
      "
- attributes:
    description: language server startup
    tags: [fast]
  run_config:
    <<: *time
    cmd: lean -Dlinter.all=false --run server_startup.lean
- attributes:
    description: ilean roundtrip
    tags: [fast]
  run_config:
    <<: *time
    cmd: ./ilean_roundtrip.lean.out 200000
    parse_output: true
  build_config:
    cmd: ./compile.sh ilean_roundtrip.lean
- attributes:
    description: identifier auto-completion
    tags: [fast]
  run_config:
    <<: *time
    cmd: lean -Dlinter.all=false --run identifier_completion_runner.lean
    parse_output: true
- attributes:
    description: liasolver
    tags: [fast, suite]
  run_config:
    <<: *time
    cmd: ./liasolver.lean.out ex-50-50-1.leq
  build_config:
    cmd: ./compile.sh liasolver.lean
- attributes:
    description: parser
    tags: [fast, suite]
  run_config:
    <<: *time
    cmd: ./parser.lean.out ../../src/Init/Prelude.lean 50
  build_config:
    cmd: ./compile.sh parser.lean
- attributes:
    description: qsort
    tags: [fast, suite]
  run_config:
    <<: *time
    cmd: ./qsort.lean.out 400
  build_config:
    cmd: ./compile.sh qsort.lean
- attributes:
    description: rbmap
    tags: [fast, suite]
  run_config:
    <<: *time
    cmd: ./rbmap.lean.out 2000000
  build_config:
    cmd: ./compile.sh rbmap.lean
- attributes:
    description: rbmap_1
    tags: [fast, suite]
  run_config:
    <<: *time
    cmd: ./rbmap_checkpoint.lean.out 2000000 1
  build_config:
    cmd: ./compile.sh rbmap_checkpoint.lean
- attributes:
    description: rbmap_10
    tags: [fast, suite]
  run_config:
    <<: *time
    cmd: ./rbmap_checkpoint.lean.out 2000000 10
  build_config:
    cmd: ./compile.sh rbmap_checkpoint.lean
- attributes:
    description: rbmap_fbip
    tags: [fast, suite]
  run_config:
    <<: *time
    cmd: ./rbmap_fbip.lean.out 2000000
  build_config:
    cmd: ./compile.sh rbmap_fbip.lean
- attributes:
    description: rbmap_library
    tags: [fast, suite]
  run_config:
    <<: *time
    cmd: ./rbmap_library.lean.out 2000000
  build_config:
    cmd: ./compile.sh rbmap_library.lean
- attributes:
    description: reduceMatch
    tags: [fast, suite]
  run_config:
    <<: *time
    cmd: lean reduceMatch.lean
- attributes:
    description: simp_arith1
    tags: [fast, suite]
  run_config:
    <<: *time
    cmd: lean simp_arith1.lean
- attributes:
    description: nat_repr
    tags: [fast, suite]
  run_config:
    <<: *time
    cmd: ./nat_repr.lean.out 5000
  build_config:
    cmd: ./compile.sh nat_repr.lean
- attributes:
    description: unionfind
    tags: [fast, suite]
  run_config:
    <<: *time
    cmd: ./unionfind.lean.out 3000000
  build_config:
    cmd: ./compile.sh unionfind.lean
- attributes:
    description: workspaceSymbols
    tags: [fast, suite]
  run_config:
    <<: *time
    cmd: lean workspaceSymbols.lean
- attributes:
    description: bv_decide_realworld
    tags: [fast]
  run_config:
    <<: *time
    cmd: lean bv_decide_realworld.lean
- attributes:
    description: bv_decide_mul
    tags: [fast]
  run_config:
    <<: *time
    cmd: lean bv_decide_mul.lean
- attributes:
    description: bv_decide_mod
    tags: [fast]
  run_config:
    <<: *time
    cmd: lean bv_decide_mod.lean
- attributes:
    description: bv_decide_inequality.lean
    tags: [fast]
  run_config:
    <<: *time
    cmd: lean bv_decide_inequality.lean
- attributes:
    description: bv_decide_large_aig.lean
    tags: [fast]
  run_config:
    <<: *time
    cmd: lean bv_decide_large_aig.lean
- attributes:
    description: big_do
    tags: [fast]
  run_config:
    <<: *time
    cmd: lean big_do.lean
- attributes:
    description: big_omega.lean
    tags: [fast]
  run_config:
    <<: *time
    cmd: lean big_omega.lean
- attributes:
    description: big_omega.lean MT
    tags: [fast]
  run_config:
    <<: *time
    cmd: lean big_omega.lean -Dinternal.cmdlineSnapshots=false
- attributes:
    description: omega_stress.lean async
    tags: [fast]
  run_config:
    <<: *time
    cmd: lean omega_stress.lean
- attributes:
    description: channel.lean
    tags: [fast]
  run_config:
    <<: *time
    cmd: ./channel.lean.out
    parse_output: true
  build_config:
    cmd: ./compile.sh channel.lean
- attributes:
<<<<<<< HEAD
    description: riskv-ast.lean
    tags: [fast]
  run_config:
    <<: *time
    cmd: lean riskv-ast.lean
=======
    description: riscv-ast.lean
    tags: [fast]
  run_config:
    <<: *time
    cmd: lean riscv-ast.lean
>>>>>>> abfebf24
<|MERGE_RESOLUTION|>--- conflicted
+++ resolved
@@ -472,16 +472,8 @@
   build_config:
     cmd: ./compile.sh channel.lean
 - attributes:
-<<<<<<< HEAD
-    description: riskv-ast.lean
-    tags: [fast]
-  run_config:
-    <<: *time
-    cmd: lean riskv-ast.lean
-=======
     description: riscv-ast.lean
     tags: [fast]
   run_config:
     <<: *time
-    cmd: lean riscv-ast.lean
->>>>>>> abfebf24
+    cmd: lean riscv-ast.lean
<<<<<<< HEAD
331.lean:6:9-6:10: error: Failed to infer type of binder 'x'
when the resulting type of a declaration is explicitly provided, all holes (e.g., `_`) in the header are resolved before the declaration body is processed
331.lean:7:9-7:10: error: Failed to infer type of binder 'x'
when the resulting type of a declaration is explicitly provided, all holes (e.g., `_`) in the header are resolved before the declaration body is processed
=======
331.lean:6:13-6:14: error: failed to infer binder type

Note: When the resulting type of a declaration is explicitly provided, all holes (e.g., `_`) in the header are resolved before the declaration body is processed
331.lean:7:13-7:14: error: failed to infer binder type

Note: When the resulting type of a declaration is explicitly provided, all holes (e.g., `_`) in the header are resolved before the declaration body is processed
>>>>>>> 0aca10b2
<|MERGE_RESOLUTION|>--- conflicted
+++ resolved
@@ -1,13 +1,6 @@
-<<<<<<< HEAD
 331.lean:6:9-6:10: error: Failed to infer type of binder 'x'
-when the resulting type of a declaration is explicitly provided, all holes (e.g., `_`) in the header are resolved before the declaration body is processed
-331.lean:7:9-7:10: error: Failed to infer type of binder 'x'
-when the resulting type of a declaration is explicitly provided, all holes (e.g., `_`) in the header are resolved before the declaration body is processed
-=======
-331.lean:6:13-6:14: error: failed to infer binder type
 
 Note: When the resulting type of a declaration is explicitly provided, all holes (e.g., `_`) in the header are resolved before the declaration body is processed
-331.lean:7:13-7:14: error: failed to infer binder type
+331.lean:7:9-7:10: error: Failed to infer type of binder 'x'
 
-Note: When the resulting type of a declaration is explicitly provided, all holes (e.g., `_`) in the header are resolved before the declaration body is processed
->>>>>>> 0aca10b2
+Note: When the resulting type of a declaration is explicitly provided, all holes (e.g., `_`) in the header are resolved before the declaration body is processed
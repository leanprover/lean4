{"textDocument": {"uri": "file:///hoverBinderUndescore.lean"},
 "position": {"line": 1, "character": 5}}
{"range":
 {"start": {"line": 1, "character": 5}, "end": {"line": 1, "character": 6}},
 "contents":
 {"value":
  "```lean\nNat\n```\n***\nA *hole* (or *placeholder term*), which stands for an unknown term that is expected to be inferred based on context.\nFor example, in `@id _ Nat.zero`, the `_` must be the type of `Nat.zero`, which is `Nat`.\n\nThe way this works is that holes create fresh metavariables.\nThe elaborator is allowed to assign terms to metavariables while it is checking definitional equalities.\nThis is often known as *unification*.\n\nNormally, all holes must be solved for. However, there are a few contexts where this is not necessary:\n* In `match` patterns, holes are catch-all patterns.\n* In some tactics, such as `refine'` and `apply`, unsolved-for placeholders become new goals.\n\nRelated concept: implicit parameters are automatically filled in with holes during the elaboration process.\n\nSee also `?m` syntax (synthetic holes).\n",
  "kind": "markdown"}}
{"textDocument": {"uri": "file:///hoverBinderUndescore.lean"},
 "position": {"line": 1, "character": 7}}
{"range":
 {"start": {"line": 1, "character": 7}, "end": {"line": 1, "character": 8}},
 "contents":
 {"value":
  "```lean\nBool\n```\n***\nA *hole* (or *placeholder term*), which stands for an unknown term that is expected to be inferred based on context.\nFor example, in `@id _ Nat.zero`, the `_` must be the type of `Nat.zero`, which is `Nat`.\n\nThe way this works is that holes create fresh metavariables.\nThe elaborator is allowed to assign terms to metavariables while it is checking definitional equalities.\nThis is often known as *unification*.\n\nNormally, all holes must be solved for. However, there are a few contexts where this is not necessary:\n* In `match` patterns, holes are catch-all patterns.\n* In some tactics, such as `refine'` and `apply`, unsolved-for placeholders become new goals.\n\nRelated concept: implicit parameters are automatically filled in with holes during the elaboration process.\n\nSee also `?m` syntax (synthetic holes).\n",
  "kind": "markdown"}}
{"textDocument": {"uri": "file:///hoverBinderUndescore.lean"},
 "position": {"line": 6, "character": 6}}
{"range":
 {"start": {"line": 6, "character": 6}, "end": {"line": 6, "character": 7}},
 "contents":
 {"value":
  "```lean\nNat\n```\n***\nA *hole* (or *placeholder term*), which stands for an unknown term that is expected to be inferred based on context.\nFor example, in `@id _ Nat.zero`, the `_` must be the type of `Nat.zero`, which is `Nat`.\n\nThe way this works is that holes create fresh metavariables.\nThe elaborator is allowed to assign terms to metavariables while it is checking definitional equalities.\nThis is often known as *unification*.\n\nNormally, all holes must be solved for. However, there are a few contexts where this is not necessary:\n* In `match` patterns, holes are catch-all patterns.\n* In some tactics, such as `refine'` and `apply`, unsolved-for placeholders become new goals.\n\nRelated concept: implicit parameters are automatically filled in with holes during the elaboration process.\n\nSee also `?m` syntax (synthetic holes).\n",
  "kind": "markdown"}}
{"textDocument": {"uri": "file:///hoverBinderUndescore.lean"},
 "position": {"line": 6, "character": 8}}
{"range":
 {"start": {"line": 6, "character": 8}, "end": {"line": 6, "character": 9}},
 "contents":
 {"value":
  "```lean\nBool\n```\n***\nA *hole* (or *placeholder term*), which stands for an unknown term that is expected to be inferred based on context.\nFor example, in `@id _ Nat.zero`, the `_` must be the type of `Nat.zero`, which is `Nat`.\n\nThe way this works is that holes create fresh metavariables.\nThe elaborator is allowed to assign terms to metavariables while it is checking definitional equalities.\nThis is often known as *unification*.\n\nNormally, all holes must be solved for. However, there are a few contexts where this is not necessary:\n* In `match` patterns, holes are catch-all patterns.\n* In some tactics, such as `refine'` and `apply`, unsolved-for placeholders become new goals.\n\nRelated concept: implicit parameters are automatically filled in with holes during the elaboration process.\n\nSee also `?m` syntax (synthetic holes).\n",
  "kind": "markdown"}}
{"textDocument": {"uri": "file:///hoverBinderUndescore.lean"},
 "position": {"line": 11, "character": 6}}
{"range":
 {"start": {"line": 11, "character": 6}, "end": {"line": 11, "character": 7}},
 "contents":
 {"value":
  "```lean\nNat\n```\n***\nA *hole* (or *placeholder term*), which stands for an unknown term that is expected to be inferred based on context.\nFor example, in `@id _ Nat.zero`, the `_` must be the type of `Nat.zero`, which is `Nat`.\n\nThe way this works is that holes create fresh metavariables.\nThe elaborator is allowed to assign terms to metavariables while it is checking definitional equalities.\nThis is often known as *unification*.\n\nNormally, all holes must be solved for. However, there are a few contexts where this is not necessary:\n* In `match` patterns, holes are catch-all patterns.\n* In some tactics, such as `refine'` and `apply`, unsolved-for placeholders become new goals.\n\nRelated concept: implicit parameters are automatically filled in with holes during the elaboration process.\n\nSee also `?m` syntax (synthetic holes).\n",
  "kind": "markdown"}}
{"textDocument": {"uri": "file:///hoverBinderUndescore.lean"},
 "position": {"line": 11, "character": 8}}
{"range":
 {"start": {"line": 11, "character": 8}, "end": {"line": 11, "character": 9}},
 "contents":
 {"value":
<<<<<<< HEAD
  "```lean\nBool\n```\n***\nA *hole* (or *placeholder term*), which stands for an unknown term that is expected to be inferred based on context.\nFor example, in `@id _ Nat.zero`, the `_` must be the type of `Nat.zero`, which is `Nat`.\n\nThe way this works is that holes create fresh metavariables.\nThe elaborator is allowed to assign terms to metavariables while it is checking definitional equalities.\nThis is often known as *unification*.\n\nNormally, all holes must be solved for. However, there are a few contexts where this is not necessary:\n* In `match` patterns, holes are catch-all patterns.\n* In some tactics, such as `refine'` and `apply`, unsolved-for placeholders become new goals.\n\nRelated concept: implicit parameters are automatically filled in with holes during the elaboration process.\n\nSee also `?m` syntax (synthetic holes).\n",
=======
  "```lean\nBool\n```\n***\nA placeholder term, to be synthesized by unification. ",
  "kind": "markdown"}}
{"textDocument": {"uri": "file:///hoverBinderUndescore.lean"},
 "position": {"line": 16, "character": 59}}
{"range":
 {"start": {"line": 16, "character": 59}, "end": {"line": 16, "character": 60}},
 "contents":
 {"value":
  "```lean\nNat.zero + Nat.zero : Nat\n```\n***\nA placeholder term, to be synthesized by unification. ",
>>>>>>> ace05386
  "kind": "markdown"}}<|MERGE_RESOLUTION|>--- conflicted
+++ resolved
@@ -44,10 +44,7 @@
  {"start": {"line": 11, "character": 8}, "end": {"line": 11, "character": 9}},
  "contents":
  {"value":
-<<<<<<< HEAD
   "```lean\nBool\n```\n***\nA *hole* (or *placeholder term*), which stands for an unknown term that is expected to be inferred based on context.\nFor example, in `@id _ Nat.zero`, the `_` must be the type of `Nat.zero`, which is `Nat`.\n\nThe way this works is that holes create fresh metavariables.\nThe elaborator is allowed to assign terms to metavariables while it is checking definitional equalities.\nThis is often known as *unification*.\n\nNormally, all holes must be solved for. However, there are a few contexts where this is not necessary:\n* In `match` patterns, holes are catch-all patterns.\n* In some tactics, such as `refine'` and `apply`, unsolved-for placeholders become new goals.\n\nRelated concept: implicit parameters are automatically filled in with holes during the elaboration process.\n\nSee also `?m` syntax (synthetic holes).\n",
-=======
-  "```lean\nBool\n```\n***\nA placeholder term, to be synthesized by unification. ",
   "kind": "markdown"}}
 {"textDocument": {"uri": "file:///hoverBinderUndescore.lean"},
  "position": {"line": 16, "character": 59}}
@@ -56,5 +53,4 @@
  "contents":
  {"value":
   "```lean\nNat.zero + Nat.zero : Nat\n```\n***\nA placeholder term, to be synthesized by unification. ",
->>>>>>> ace05386
   "kind": "markdown"}}
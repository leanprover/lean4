--- conflicted
+++ resolved
@@ -1,18 +1,9 @@
-<<<<<<< HEAD
 multiConstantError.lean:1:11-1:12: error: Failed to infer type of binder 'c'
-recall that you cannot declare multiple constants in a single declaration. The identifier(s) `b`, `c` are being interpreted as parameters `(b : _)`, `(c : _)`
-multiConstantError.lean:1:9-1:10: error: Failed to infer type of binder 'b'
-recall that you cannot declare multiple constants in a single declaration. The identifier(s) `b`, `c` are being interpreted as parameters `(b : _)`, `(c : _)`
-multiConstantError.lean:3:9-3:10: error: Failed to infer type of binder 'α'
-recall that you cannot declare multiple constants in a single declaration. The identifier(s) `α`, `β` are being interpreted as parameters `(α : _)`, `(β : _)`
-=======
-multiConstantError.lean:1:11-1:12: error: failed to infer binder type
 
 Note: Recall that you cannot declare multiple constants in a single declaration. The identifier(s) `b`, `c` are being interpreted as parameters `(b : _)`, `(c : _)`.
-multiConstantError.lean:1:9-1:10: error: failed to infer binder type
+multiConstantError.lean:1:9-1:10: error: Failed to infer type of binder 'b'
 
 Note: Recall that you cannot declare multiple constants in a single declaration. The identifier(s) `b`, `c` are being interpreted as parameters `(b : _)`, `(c : _)`.
-multiConstantError.lean:3:9-3:10: error: failed to infer binder type
+multiConstantError.lean:3:9-3:10: error: Failed to infer type of binder 'α'
 
-Note: Recall that you cannot declare multiple constants in a single declaration. The identifier(s) `α`, `β` are being interpreted as parameters `(α : _)`, `(β : _)`.
->>>>>>> 0aca10b2
+Note: Recall that you cannot declare multiple constants in a single declaration. The identifier(s) `α`, `β` are being interpreted as parameters `(α : _)`, `(β : _)`.
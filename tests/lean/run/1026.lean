--- conflicted
+++ resolved
@@ -15,13 +15,8 @@
   foo n =
     if n = 0 then 0
     else
-<<<<<<< HEAD
-      let x := n - 1;
-      let_fun this := foo._proof_3;
-=======
       have x := n - 1;
-      have this := foo._proof_4;
->>>>>>> 705dac4f
+      have this := foo._proof_3;
       foo x
 -/
 #guard_msgs in
@@ -33,7 +28,7 @@
     if n = 0 then 0
     else
       have x := n - 1;
-      have this := foo._proof_4;
+      have this := foo._proof_3;
       foo x
 -/
 #guard_msgs in

axiom testSorry : α

theorem le_of_not_lt {a b : Nat} (_: ¬ a < b): b ≤ a := testSorry
theorem lt_of_succ_lt          (_: a + 1 < b): a < b := testSorry
theorem succ_pred_eq_of_pos        (_: 0 < v): v - 1 + 1 = v := testSorry

set_option trace.Meta.Tactic.simp true
<<<<<<< HEAD
set_option trace.Meta.Tactic.simp.loopProtection false
=======
set_option linter.unusedSimpArgs false
>>>>>>> 072fd4ec
--set_option trace.Debug.Meta.Tactic.simp true

set_option Elab.async false -- for stable message ordering in #guard_msgs

/--
warning: declaration uses 'sorry'
---
trace: [Meta.Tactic.simp.rewrite] h₁:1000:
      k ≤ v - 1
    ==>
      True
[Meta.Tactic.simp.discharge] succ_pred_eq_of_pos discharge ✅️
      0 < v
  [Meta.Tactic.simp.rewrite] h₂:1000:
        0 < v
      ==>
        True
[Meta.Tactic.simp.rewrite] succ_pred_eq_of_pos:1000:
      v - 1 + 1
    ==>
      v
[Meta.Tactic.simp.rewrite] ite_true:1000:
      if True then ⟨v, ⋯⟩ else ⟨v - 1, ⋯⟩
    ==>
      ⟨v, ⋯⟩
[Meta.Tactic.simp.rewrite] eq_self:1000:
      ⟨v, ⋯⟩ = ⟨v, ⋯⟩
    ==>
      True
-/
#guard_msgs in
example (h₁: k ≤ v - 1) (h₂: 0 < v):
    (if k ≤ v - 1 then Fin.mk (v-1+1) sorry else Fin.mk (v-1) sorry) = Fin.mk v sorry (n:=n) := by
    simp only [
      h₁, h₂,
      ite_true,
      succ_pred_eq_of_pos
      ----------------
      , le_of_not_lt
      , lt_of_succ_lt
    ]

-- it works

/--
warning: declaration uses 'sorry'
---
trace: [Meta.Tactic.simp.rewrite] h₁:1000:
      k ≤ v - 1
    ==>
      True
[Meta.Tactic.simp.discharge] succ_pred_eq_of_pos discharge ✅️
      0 < v
  [Meta.Tactic.simp.rewrite] h₂:1000:
        0 < v
      ==>
        True
[Meta.Tactic.simp.rewrite] succ_pred_eq_of_pos:1000:
      v - 1 + 1
    ==>
      v
[Meta.Tactic.simp.rewrite] ite_true:1000:
      if True then ⟨v, ⋯⟩ else ⟨v - 1, ⋯⟩
    ==>
      ⟨v, ⋯⟩
[Meta.Tactic.simp.rewrite] eq_self:1000:
      ⟨v, ⋯⟩ = ⟨v, ⋯⟩
    ==>
      True
-/
#guard_msgs in
example (h₁: k ≤ v - 1) (h₂: 0 < v):
    (if k ≤ v - 1 then Fin.mk (v-1+1) sorry else Fin.mk (v-1) sorry) = Fin.mk v sorry (n:=n) := by
    simp (config := { memoize := false}) only [
      h₁, h₂,
      ite_true,
      succ_pred_eq_of_pos
      ----------------
      , le_of_not_lt
      , lt_of_succ_lt
    ]

/--
warning: declaration uses 'sorry'
---
trace: [Meta.Tactic.simp.rewrite] h₁:1000:
      k ≤ v - 1
    ==>
      True
[Meta.Tactic.simp.discharge] succ_pred_eq_of_pos discharge ✅️
      0 < v
  [Meta.Tactic.simp.rewrite] h₂:1000:
        0 < v
      ==>
        True
[Meta.Tactic.simp.rewrite] succ_pred_eq_of_pos:1000:
      v - 1 + 1
    ==>
      v
[Meta.Tactic.simp.rewrite] ite_true:1000:
      if True then ⟨v, ⋯⟩ else ⟨v - 1, ⋯⟩
    ==>
      ⟨v, ⋯⟩
[Meta.Tactic.simp.rewrite] eq_self:1000:
      ⟨v, ⋯⟩ = ⟨v, ⋯⟩
    ==>
      True
-/
#guard_msgs in
example (h₁: k ≤ v - 1) (h₂: 0 < v):
    (if k ≤ v - 1 then Fin.mk (v-1+1) sorry else Fin.mk (v-1) sorry) = Fin.mk v sorry (n:=n) := by
    simp only [
      h₁, h₂,
      ite_true,
      succ_pred_eq_of_pos
      ----------------
      --, le_of_not_lt
      --, lt_of_succ_lt
    ]<|MERGE_RESOLUTION|>--- conflicted
+++ resolved
@@ -5,11 +5,8 @@
 theorem succ_pred_eq_of_pos        (_: 0 < v): v - 1 + 1 = v := testSorry
 
 set_option trace.Meta.Tactic.simp true
-<<<<<<< HEAD
 set_option trace.Meta.Tactic.simp.loopProtection false
-=======
 set_option linter.unusedSimpArgs false
->>>>>>> 072fd4ec
 --set_option trace.Debug.Meta.Tactic.simp true
 
 set_option Elab.async false -- for stable message ordering in #guard_msgs

--- conflicted
+++ resolved
@@ -32,17 +32,8 @@
   instDecidableEqBool (check_sorted #[0, 3, 3, 5, 8, 10, 10, 10]) true
 did not reduce to `isTrue` or `isFalse`.
 
-<<<<<<< HEAD
-After unfolding the instances `instDecidableEqBool` and `Bool.decEq`, reduction got stuck at
+After unfolding the instances `instDecidableEqBool`, `Bool.decEq`, and `Nat.decLe`, reduction got stuck at
   sorted_from_var #[0, 3, 3, 5, 8, 10, 10, 10] 0
-=======
-After unfolding the instances `instDecidableEqBool`, `Bool.decEq`, and `Nat.decLe`, reduction got stuck at the `Decidable` instance
-  match check_sorted #[0, 3, 3, 5, 8, 10, 10, 10], true with
-  | false, false => isTrue ⋯
-  | false, true => isFalse ⋯
-  | true, false => isFalse ⋯
-  | true, true => isTrue ⋯
->>>>>>> efbbb0b2
 -/
 #guard_msgs in
 example: check_sorted #[0, 3, 3, 5, 8, 10, 10, 10] := by

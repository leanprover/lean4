--- conflicted
+++ resolved
@@ -46,11 +46,7 @@
 /--
 error: Failed: `fail` tactic was invoked
 x : List Nat
-<<<<<<< HEAD
 ⊢ InvImage (fun x1 x2 => x1 < x2) (fun x => PSum.casesOn x (fun x => x.length) fun x => x.length) (PSum.inr x.tail)
-=======
-⊢ (invImage (fun x => PSum.casesOn x (fun x => x.length) fun x => x.length) sizeOfWFRel).1 (PSum.inr x.tail)
->>>>>>> 705dac4f
     (PSum.inl x)
 -/
 #guard_msgs in

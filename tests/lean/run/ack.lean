--- conflicted
+++ resolved
@@ -5,16 +5,6 @@
 termination_by a b => (a, b)
 
 /--
-<<<<<<< HEAD
-info: [simp] used theorems (max: 59, num: 1):
-  [simp] ack.eq_3 ↦ 59[simp] tried theorems (max: 59, num: 1):
-  [simp] ack.eq_3 ↦ 59, succeeded: 59use `set_option diagnostics.threshold <num>` to control threshold for reporting counters
----
-info: [kernel] unfolded declarations (max: 153, num: 3):
-  [kernel] OfNat.ofNat ↦ 153
-  [kernel] Add.add ↦ 61
-  [kernel] HAdd.hAdd ↦ 61use `set_option diagnostics.threshold <num>` to control threshold for reporting counters
-=======
 info: [diag] Diagnostics
   [kernel] unfolded declarations (max: 1193, num: 5):
     [kernel] Nat.casesOn ↦ 1193
@@ -43,14 +33,9 @@
     [kernel] Eq.rec ↦ 973
     [kernel] Acc.rec ↦ 754
   use `set_option diagnostics.threshold <num>` to control threshold for reporting counters
->>>>>>> 6cbb8876
 -/
 #guard_msgs in
 set_option diagnostics.threshold 50 in
 set_option diagnostics true in
 theorem ex : ack 3 2 = 29 :=
-<<<<<<< HEAD
-  by simp [ack]
-=======
-  rfl
->>>>>>> 6cbb8876
+  by simp [ack]
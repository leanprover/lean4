import Std.Internal.Async.Timer

open Std Internal IO Async

def test1 : Async Nat := do
  let s1 ← Sleep.mk 1000
  let s2 ← Sleep.mk 1500
  Selectable.one #[
    .case (← s2.selector) fun _ => return 2,
    .case (← s1.selector) fun _ => return 1,
  ]

/-- info: 1 -/
#guard_msgs in
#eval test1 |>.block

def test2 : Async Nat := do
  Selectable.one #[
    .case (← Selector.sleep 1500) fun _ => return 2,
    .case (← Selector.sleep 1000) fun _ => return 1,
  ]

/-- info: 1 -/
#guard_msgs in
<<<<<<< HEAD
#eval test2 |>.block
=======
#eval show IO _ from do
  let task ← test2
  IO.ofExcept task.get

/-- error: Selectable.one requires at least one Selectable -/
#guard_msgs in
#eval show IO _ from do
  let foo ← Selectable.one (α := Unit) #[]
>>>>>>> 0b84c391
<|MERGE_RESOLUTION|>--- conflicted
+++ resolved
@@ -22,9 +22,6 @@
 
 /-- info: 1 -/
 #guard_msgs in
-<<<<<<< HEAD
-#eval test2 |>.block
-=======
 #eval show IO _ from do
   let task ← test2
   IO.ofExcept task.get
@@ -32,5 +29,4 @@
 /-- error: Selectable.one requires at least one Selectable -/
 #guard_msgs in
 #eval show IO _ from do
-  let foo ← Selectable.one (α := Unit) #[]
->>>>>>> 0b84c391
+  let foo ← Selectable.one (α := Unit) #[]
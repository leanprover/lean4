import Std.Tactic.BVDecide

theorem x_eq_y (x y : Bool) (hx : x = True) (hy : y = True) : x = y := by
  bv_decide

example (z : BitVec 64) : True := by
  let x : BitVec 64 := 10
  let y : BitVec 64 := 20 + z
  have : z + (2 * x) = y := by
    bv_decide
  exact True.intro

example :
  ¬ (0 ≤ 0 + 16#64 ∧ 0 ≤ 0 + 16#64 ∧ (0 + 16#64 ≤ 0 ∨ 0 ≥ 0 + 16#64 ∨ 16#64 = 0 ∨ 16#64 = 0)) := by
  bv_normalize

example (x y z : BitVec 8) (h1 : x = z → False) (h2 : x = y) (h3 : y = z) : False := by
  bv_decide

def mem_subset (a1 a2 b1 b2 : BitVec 64) : Bool :=
  (b2 - b1 = BitVec.ofNat 64 (2^64 - 1)) ||
  ((a2 - b1 <= b2 - b1 && a1 - b1 <= a2 - b1))

-- Show that bv_normalize yields the preprocessed goal
theorem mem_subset_refl : mem_subset a1 a2 a1 a2 := by
  unfold mem_subset
  bv_normalize

example (a b : Bool) : ((a = true) ↔ (b = true)) ↔ (a == b) := by bv_normalize
example {x : BitVec 16} : 0#16 + x = x := by bv_normalize
example {x : BitVec 16} : x + 0#16 = x := by bv_normalize
example {x : BitVec 16} : x.setWidth 16 = x := by bv_normalize
example {x : BitVec 16} : 1 * x = x := by bv_normalize
example {x : BitVec 16} : x * 1 = x := by bv_normalize
example {x : BitVec 16} : ~~~(~~~x) = x := by bv_normalize
example {x : BitVec 16} : x &&& 0 = 0 := by bv_normalize
example {x : BitVec 16} : 0 &&& x = 0 := by bv_normalize
example {x : BitVec 16} : (-1#16) &&& x = x := by bv_normalize
example {x : BitVec 16} : x &&& (-1#16) = x := by bv_normalize
example {x : BitVec 16} : x &&& x = x := by bv_normalize
example {x : BitVec 16} : x &&& ~~~x = 0 := by bv_normalize
example {x : BitVec 16} : ~~~x &&& x = 0 := by bv_normalize
example {x : BitVec 16} : x + ~~~x = -1 := by bv_normalize
example {x : BitVec 16} : ~~~x + x = -1 := by bv_normalize
example {x : BitVec 16} : x + (-x) = 0 := by bv_normalize
example {x : BitVec 16} : (-x) + x = 0 := by bv_normalize
example {x : BitVec 16} : x + x = x * 2 := by bv_normalize
example : BitVec.sshiftRight 0#16 n = 0#16 := by bv_normalize
example {x : BitVec 16} : BitVec.sshiftRight x 0 = x := by bv_normalize
example {x : BitVec 16} : 0#16 * x = 0 := by bv_normalize
example {x : BitVec 16} : x * 0#16 = 0 := by bv_normalize
example {x : BitVec 16} : x >>> (12 : Nat) = x >>> 12#16 := by bv_normalize
example {x : BitVec 16} : x <<< (12 : Nat) = x <<< 12#16 := by bv_normalize
example {x : BitVec 16} : x.sshiftRight (12 : Nat) = x.sshiftRight' 12#16 := by bv_normalize
example {x : BitVec 16} : x <<< 0#16 = x := by bv_normalize
example {x : BitVec 16} : x <<< 0 = x := by bv_normalize
example : 0#16 <<< (n : Nat) = 0 := by bv_normalize
example : 0#16 >>> (n : Nat) = 0 := by bv_normalize
example {x : BitVec 16} : x >>> 0#16 = x := by bv_normalize
example {x : BitVec 16} : x >>> 0 = x := by bv_normalize
example {x : BitVec 16} : 0 < x ↔ (x != 0) := by bv_normalize
example {x : BitVec 16} : ¬(65535#16 < x) := by bv_normalize
example {x : BitVec 16} : ¬(-1#16 < x) := by bv_normalize
example {x : BitVec 16} : BitVec.replicate 0 x = 0 := by bv_normalize
example : BitVec.ofBool true = 1 := by bv_normalize
example : BitVec.ofBool false = 0 := by bv_normalize
example {x : BitVec 16} {i} {h} : x[i] = x.getLsbD i := by bv_normalize
example {x y : BitVec 1} : x + y = x ^^^ y := by bv_normalize
example {x y : BitVec 1} : x * y = x &&& y := by bv_normalize
example {x : BitVec 16} : x / 0 = 0 := by bv_normalize
example {x : BitVec 16} : x % 0 = x := by bv_normalize
example {x : BitVec 16} : (10 + x) + 2 = 12 + x := by bv_normalize
example {x : BitVec 16} : (x + 10) + 2 = 12 + x := by bv_normalize
example {x : BitVec 16} : 2 + (x + 10) = 12 + x := by bv_normalize
example {x : BitVec 16} : 2 + (10 + x) = 12 + x := by bv_normalize
example {x : BitVec 16} {b : Bool} : (if b then x else x) = x := by bv_normalize
example {b : Bool} {x : Bool} : (bif b then x else x) = x := by bv_normalize
example {x : BitVec 16} : x.abs = if x.msb then -x else x := by bv_normalize
example : (BitVec.twoPow 16 2) = 4#16 := by bv_normalize
example {x : BitVec 16} : x / (BitVec.twoPow 16 2) = x >>> 2 := by bv_normalize
example {x : BitVec 16} : x / (BitVec.ofNat 16 8) = x >>> 3 := by bv_normalize
example {x y : Bool} (h1 : x && y) : x || y := by bv_normalize
example (a b c: Bool) : (if a then b else c) = (if !a then c else b) := by bv_normalize
example (x y : BitVec 16) : BitVec.uaddOverflow x y = (x.setWidth (17) + y.setWidth (17)).msb := by bv_normalize
example (x y : BitVec 16) : BitVec.saddOverflow x y = (x.msb = y.msb ∧ ¬(x + y).msb = x.msb) := by bv_normalize
example (x y : BitVec w) : BitVec.uaddOverflow x y = (x.setWidth (w + 1) + y.setWidth (w + 1)).msb := by bv_normalize
example (x y : BitVec w) : BitVec.saddOverflow x y = (x.msb = y.msb ∧ ¬(x + y).msb = x.msb) := by bv_normalize


-- not_neg
example {x : BitVec 16} : ~~~(-x) = x + (-1#16) := by bv_normalize
example {x : BitVec 16} : ~~~(~~~x + 1#16) = x + (-1#16) := by bv_normalize
example {x : BitVec 16} : ~~~(x + 1#16) = ~~~x + (-1#16) := by bv_normalize
example {x : BitVec 16} : ~~~(1#16 + ~~~x) = x + (-1#16) := by bv_normalize
example {x : BitVec 16} : ~~~(1#16 + x) = ~~~x + (-1#16) := by bv_normalize

-- add_neg / neg_add
example (x : BitVec 16) : x + -x = 0 := by bv_normalize
example (x : BitVec 16) : x - x = 0 := by bv_normalize
example (x : BitVec 16) : x + (~~~x + 1) = 0 := by bv_normalize
example (x : BitVec 16) : x + (1 + ~~~x) = 0 := by bv_normalize
example (x : BitVec 16) : -x + x = 0 := by bv_normalize
example (x : BitVec 16) : (~~~x + 1) + x = 0 := by bv_normalize
example (x : BitVec 16) : (1 + ~~~x) + x = 0 := by bv_normalize

-- neg_mul / mul_neg
example (x y : BitVec 16) : (-x) * y = -(x * y) := by bv_normalize
example (x y : BitVec 16) : x * (-y) = -(x * y) := by bv_normalize
example (x y : BitVec 16) : -x * -y = x * y := by bv_normalize
example (x y : BitVec 16) : (~~~x + 1) * y = ~~~(x * y) + 1 := by bv_normalize
example (x y : BitVec 16) : (1 + ~~~x) * y = ~~~(x * y) + 1 := by bv_normalize
example (x y : BitVec 16) : x * (~~~y + 1) = ~~~(x * y) + 1 := by bv_normalize
example (x y : BitVec 16) : x * (1 + ~~~y) = ~~~(x * y) + 1 := by bv_normalize
example (x y : BitVec 16) : (~~~x + 1) * (~~~y + 1) = x * y := by bv_normalize
example (x y : BitVec 16) : (1 + ~~~x) * (~~~y + 1) = x * y := by bv_normalize
example (x y : BitVec 16) : (1 + ~~~x) * (1 + ~~~y) = x * y := by bv_normalize

-- lt_irrefl
example (x : BitVec 16) : ¬x < x := by bv_normalize
example (x : BitVec 16) : !(x.ult x) := by bv_normalize
example (x : BitVec 16) : !(x.slt x) := by bv_normalize

-- not_lt_zero
example (x : BitVec 16) : ¬x < 0 := by bv_normalize
example (x : BitVec 16) : x ≥ 0 := by bv_normalize
example (x : BitVec 16) : !(x.ult 0) := by bv_normalize

-- lt_one_iff
example (x : BitVec 16) : (x < 1) ↔ (x = 0) := by bv_normalize
example (x : BitVec 16) : (x.ult 1) = (x == 0) := by bv_normalize

-- ushiftRight_self
example (x : BitVec 16) : (x >>> x) == 0 := by bv_normalize

-- add_left_inj / add_right_inj
example (x y z : BitVec 16) : (x + z == y + z) = (x == y) := by bv_normalize
example (x y z : BitVec 16) : (x + z == z + y) = (x == y) := by bv_normalize
example (x y z : BitVec 16) : (z + x == y + z) = (x == y) := by bv_normalize
example (x y z : BitVec 16) : (z + x == z + y) = (x == y) := by bv_normalize

-- add_left_eq_self / add_right_eq_self
example (x y : BitVec 16) : (x + y == x) = (y == 0) := by bv_normalize
example (x y : BitVec 16) : (x + y == y) = (x == 0) := by bv_normalize
example (x y : BitVec 16) : (x == x + y) = (y == 0) := by bv_normalize
example (x y : BitVec 16) : (x == y + x) = (y == 0) := by bv_normalize

-- eq_sub_iff_add_eq / sub_eq_iff_eq_add
example (x y z : BitVec 16) : (x + -y == z) = (x == z + y) := by bv_normalize
example (x y z : BitVec 16) : (x - y == z) = (x == z + y) := by bv_normalize
example (x y z : BitVec 16) : (x + (~~~y + 1) == z) = (x == z + y) := by bv_normalize
example (x y z : BitVec 16) : (x + (1 + ~~~y) == z) = (x == z + y) := by bv_normalize
example (x y z : BitVec 16) : (-x + y == z) = (y == z + x) := by bv_normalize
example (x y z : BitVec 16) : ((~~~x + 1) + y == z) = (y == z + x) := by bv_normalize
example (x y z : BitVec 16) : ((1 + ~~~x) + y == z) = (y == z + x) := by bv_normalize
example (x y z : BitVec 16) : (z == x + -y) = (z + y == x) := by bv_normalize
example (x y z : BitVec 16) : (z == x - y) = (z + y == x) := by bv_normalize
example (x y z : BitVec 16) : (z == x + (~~~y + 1)) = (z + y == x) := by bv_normalize
example (x y z : BitVec 16) : (z == x + (1 + ~~~y)) = (z + y == x) := by bv_normalize
example (x y z : BitVec 16) : (z == -x + y) = (z + x == y) := by bv_normalize
example (x y z : BitVec 16) : (z == (~~~x + 1) + y) = (z + x == y) := by bv_normalize
example (x y z : BitVec 16) : (z == (1 + ~~~x) + y) = (z + x == y) := by bv_normalize

-- or_beq_zero_iff
example (x y : BitVec 16) : (x ||| y == 0) = (x == 0 && y == 0) := by bv_normalize
example (x y : BitVec 16) : (0 == x ||| y) = (x == 0 && y == 0) := by bv_normalize

-- xor_beq_zero_iff
example (x y : BitVec 16) : (x ^^^ y == 0) = (x == y) := by bv_normalize
example (x y : BitVec 16) : (0 == x ^^^ y) = (x == y) := by bv_normalize

-- xor_left_inj / xor_right_inj
example (x y z : BitVec 16) : (x ^^^ z == y ^^^ z) = (x == y) := by bv_normalize
example (x y z : BitVec 16) : (x ^^^ z == z ^^^ y) = (x == y) := by bv_normalize
example (x y z : BitVec 16) : (z ^^^ x == y ^^^ z) = (x == y) := by bv_normalize
example (x y z : BitVec 16) : (z ^^^ x == z ^^^ y) = (x == y) := by bv_normalize

-- bif_eq_bif
example (d a b c : Bool) :
    ((bif d then a else b) == (bif d then a else c)) = (d || (b == c)) := by
  bv_normalize

example (d a b c : Bool) :
    ((!(bif d then a else b)) == (bif d then a else c)) = (!d && (!b) == c) := by
  bv_normalize

example (d a b c : Bool) :
    ((bif d then a else b) == !(bif d then a else c)) = (!d && b == (!c)) := by
  bv_normalize

example (d a b c : Bool) :
    ((bif d then a else c) == (bif d then b else c)) = (!d || a == b) := by
  bv_normalize

example (d a b c : Bool) :
    ((!(bif d then a else c)) == (bif d then b else c)) = (d && (!a) == b) := by
  bv_normalize

example (d a b c : Bool) :
    ((bif d then a else c) == !(bif d then b else c)) = (d && a == (!b)) := by
  bv_normalize

example (a b c d e : BitVec 16) :
    ((bif a == b then c else d) == (bif a == b then c else e)) = (a == b || d == e) := by
  bv_normalize

example (a b c d e : BitVec 16) :
    ((bif a == b then c else d) == (bif a == b then e else d)) = (!a == b || c == e) := by
  bv_normalize

example (d : Bool) (a b c : BitVec w) :
    ((bif d then a else b) == (bif d then a else c)) = (d || b == c) := by
  cases d <;> simp

example (d : Bool) (a b c : BitVec w) :
    (~~~(bif d then a else b) == (bif d then a else c)) = (bif d then ~~~a == a else ~~~b == c) := by
  bv_normalize

example (d : Bool) (a b c : BitVec w) :
    ((bif d then a else b) == ~~~(bif d then a else c)) = (bif d then a == ~~~a else b == ~~~c) := by
  bv_normalize

example (d : Bool) (a b c : BitVec w) :
    ((bif d then a else c) == (bif d then b else c)) = (!d || a == b) := by
  bv_normalize

example (d : Bool) (a b c : BitVec w) :
    (~~~(bif d then a else c) == (bif d then b else c)) = (bif d then ~~~a == b else ~~~c == c) := by
  bv_normalize

example (d : Bool) (a b c : BitVec w) :
    ((bif d then a else c) == ~~~(bif d then b else c)) = (bif d then a == ~~~b else c == ~~~c) := by
  bv_normalize

-- bv_equal_const_not
example (a : BitVec 32) : (~~~a = 0#32) ↔ (a = -1) := by
  bv_normalize

example (a : BitVec 32) : (0#32 = ~~~a) ↔ (a = -1) := by
  bv_normalize

-- reducing or to and while still applying or specific rewrites
example {x : BitVec 64} : x ||| 0 = x := by
  bv_normalize

-- bv_and_eq_allOnes
example (a b : BitVec 16) : (a &&& b == -1#16) = (a == -1#16 && b == -1#16) := by
  bv_normalize

example (a b : BitVec 16) : (-1#16 == a &&& b) = (a == -1#16 && b == -1#16) := by
  bv_normalize

-- extractLsb'_and
example (a b : BitVec 16) :
    BitVec.extractLsb' 1 12 (a &&& b) = BitVec.extractLsb' 1 12 a &&& BitVec.extractLsb' 1 12 b := by
  bv_normalize

-- extractLsb'_xor
example (a b : BitVec 16) :
    BitVec.extractLsb' 1 12 (a ^^^ b) = BitVec.extractLsb' 1 12 a ^^^ BitVec.extractLsb' 1 12 b := by
  bv_normalize

-- extractLsb'_not_of_lt
example (a b : BitVec 16) :
    BitVec.extractLsb' 1 12 (~~~(a &&& b)) = ~~~(BitVec.extractLsb' 1 12 a &&& BitVec.extractLsb' 1 12 b) := by
  bv_normalize

-- extractLsb'_if
example (a b : BitVec 16) (c : Bool) :
    BitVec.extractLsb' 1 12 (if c then a else b) = if c then BitVec.extractLsb' 1 12 a else BitVec.extractLsb' 1 12 b := by
  bv_normalize

-- extractLsb full
example (a : BitVec 16) : a.extractLsb' 0 16 = a := by
  bv_normalize

example (a : BitVec 16) : a.extractLsb 15 0 = a := by
  bv_normalize

-- mul with twoPow
example (a : BitVec 16) : 8#16 * a = a <<< 3 := by
  bv_normalize

example (a : BitVec 16) : a * 8#16 = a <<< 3 := by
  bv_normalize

example (a : BitVec 16) : a + a = a <<< 1 := by
  bv_normalize

-- NOT_EQUAL_BV1_BOOL
example : ∀ (a : Bool), (!(a == true)) = (!a) := by
  bv_normalize

example : ∀ (a : Bool), (!(a == false)) = a := by
  bv_normalize

example : ∀ (a : Bool), (!(true == a)) = !a := by
  bv_normalize

example : ∀ (a : Bool), (!(false == a)) = a := by
  bv_normalize

example : ∀ (a : BitVec 1), (!(a == 1#1)) = (a == 0#1) := by
  bv_normalize

example : ∀ (a : BitVec 1), (!(a == 0#1)) = (a == 1#1) := by
  bv_normalize

example : ∀ (a : BitVec 1), (!(1#1 == a)) = (a == 0#1) := by
  bv_normalize

example : ∀ (a : BitVec 1), (!(0#1 == a)) = (a == 1#1) := by
  bv_normalize

-- ITE_SAME
example : ∀ (c t e : Bool), ((bif c then t else e) == t) = (c || (t == e)) := by
  bv_normalize

example : ∀ (c t e : Bool), (t == (bif c then t else e)) = (c || (t == e)) := by
  bv_normalize

example : ∀ (c t e : Bool), ((bif c then t else e) == e) = (!c || (t == e)) := by
  bv_normalize

example : ∀ (c t e : Bool), (e == (bif c then t else e)) = (!c || (t == e)) := by
  bv_normalize

example : ∀ (c : Bool) (t e : BitVec 8), ((bif c then t else e) == t) = (c || (t == e)) := by
  bv_normalize

example : ∀ (c : Bool) (t e : BitVec 8), (t == (bif c then t else e)) = (c || (t == e)) := by
  bv_normalize

example : ∀ (c : Bool) (t e : BitVec 8), ((bif c then t else e) == e) = (!c || (t == e)) := by
  bv_normalize

example : ∀ (c : Bool) (t e : BitVec 8), (e == (bif c then t else e)) = (!c || (t == e)) := by
  bv_normalize

example (c : Bool) : ((if c then 1#1 else 0#1) == 1#1) ↔ c := by
  bv_normalize

-- ITE_THEN_ITE_1
example (cond : Bool) {a b c d : Bool}
    (h : (bif cond then (bif cond then a else b) else c) = d) :
    (bif cond then a else c) = d := by
  bv_normalize

example (cond : Bool) {a b c d : Bool}
    (h : (bif cond then !(bif cond then a else b) else c) = d) :
    (bif cond then !a else c) = d := by
  bv_normalize

example (cond : Bool) {a b c d : BitVec 8}
    (h : (bif cond then ~~~(bif cond then a else b) else c) = d) :
    (bif cond then ~~~a else c) = d := by
  bv_normalize

-- ITE_ELSE_ITE_1
example (cond : Bool) {a b c d : Bool}
    (h : (bif cond then a else (bif cond then b else c)) = d) :
    (bif cond then a else c) = d := by
  bv_normalize

example (cond : Bool) {a b c d : Bool}
    (h : (bif cond then a else !(bif cond then b else c)) = d) :
    (bif cond then a else !c) = d := by
  bv_normalize

example (cond : Bool) {a b c d : BitVec 8}
    (h : (bif cond then a else ~~~(bif cond then b else c)) = d) :
    (bif cond then a else ~~~c) = d := by
  bv_normalize

-- ITE_THEN_ITE_2
example (c0 c1 : Bool) {a b d : Bool}
    (h : (bif c0 then (bif c1 then a else b) else a) = d) :
    (bif c0 && !c1 then b else a) = d := by
  bv_normalize

example (c0 c1 : Bool) {a b d : Bool}
    (h : (bif c0 then !(bif c1 then !a else b) else a) = d) :
    (bif c0 && !c1 then !b else a) = d := by
  bv_normalize

example (c0 c1 : Bool) {a b d : BitVec 8}
    (h : (bif c0 then ~~~(bif c1 then ~~~a else b) else a) = d) :
    (bif c0 && !c1 then ~~~b else a) = d := by
  bv_normalize

-- ITE_ELSE_ITE_2
example (c0 c1 : Bool) {a b d : Bool}
    (h : (bif c0 then a else (bif c1 then a else b)) = d) :
    (bif !c0 && !c1 then b else a) = d := by
  bv_normalize

example (c0 c1 : Bool) {a b d : Bool}
    (h : (bif c0 then a else !(bif c1 then !a else b)) = d) :
    (bif !c0 && !c1 then !b else a) = d := by
  bv_normalize

example (c0 c1 : Bool) {a b d : BitVec 8}
    (h : (bif c0 then a else ~~~(bif c1 then ~~~a else b)) = d) :
    (bif !c0 && !c1 then ~~~b else a) = d := by
  bv_normalize

-- ITE_THEN_ITE_3
example (c0 c1 : Bool) {a b d : Bool}
    (h : (bif c0 then (bif c1 then b else a) else a) = d) :
    (bif c0 && c1 then b else a) = d := by
  bv_normalize

example (c0 c1 : Bool) {a b d : Bool}
    (h : (bif c0 then !(bif c1 then b else !a) else a) = d) :
    (bif c0 && c1 then !b else a) = d := by
  bv_normalize

example (c0 c1 : Bool) {a b d : BitVec 8}
    (h : (bif c0 then ~~~(bif c1 then b else ~~~a) else a) = d) :
    (bif c0 && c1 then ~~~b else a) = d := by
  bv_normalize

-- ITE_ELSE_ITE_3
example (c0 c1 : Bool) {a b d : Bool}
    (h : (bif c0 then a else (bif c1 then b else a)) = d) :
    (bif !c0 && c1 then b else a) = d := by
  bv_normalize

example (c0 c1 : Bool) {a b d : Bool}
    (h : (bif c0 then a else !(bif c1 then b else !a)) = d) :
    (bif !c0 && c1 then !b else a) = d := by
  bv_normalize

example (c0 c1 : Bool) {a b d : BitVec 8}
    (h : (bif c0 then a else ~~~(bif c1 then b else ~~~a)) = d) :
    (bif !c0 && c1 then ~~~b else a) = d := by
  bv_normalize

-- BV_MUL_ITE
example {c : Bool} {a e : BitVec 8} :
    (a * (bif c then 0#8 else e)) = (bif c then 0#8 else a * e) := by
  bv_normalize

example {c : Bool} {a t : BitVec 8} :
    (a * (bif c then t else 0#8)) = (bif c then a * t else 0#8) := by
  bv_normalize

example {c : Bool} {a e : BitVec 8} :
    ((bif c then 0#8 else e) * a) = (bif c then 0#8 else e * a) := by
  bv_normalize

example {c : Bool} {a t : BitVec 8} :
    ((bif c then t else 0#8) * a) = (bif c then t * a else 0#8) := by
  bv_normalize

-- EQAL_CONST_BV1
example {b : Bool} {a : BitVec 1} :
    ((a == 1#1) == b) = (a == bif b then 1#1 else 0#1) := by
  bv_normalize

example {b : Bool} {a : BitVec 1} :
    ((1#1 == a) == b) = (a == bif b then 1#1 else 0#1) := by
  bv_normalize

example {b : Bool} {a : BitVec 1} :
    (b == (a == 1#1)) = (a == bif b then 1#1 else 0#1) := by
  bv_normalize

example {b : Bool} {a : BitVec 1} :
    (b == (1#1 == a)) = (a == bif b then 1#1 else 0#1) := by
  bv_normalize

example {b : Bool} {a : BitVec 1} :
    ((a == 0#1) == b) = (a == bif b then 0#1 else 1#1) := by
  bv_normalize

example {b : Bool} {a : BitVec 1} :
    ((0#1 == a) == b) = (a == bif b then 0#1 else 1#1) := by
  bv_normalize

example {b : Bool} {a : BitVec 1} :
    (b == (a == 0#1)) = (a == bif b then 0#1 else 1#1) := by
  bv_normalize

example {b : Bool} {a : BitVec 1} :
    (b == (0#1 == a)) = (a == bif b then 0#1 else 1#1) := by
  bv_normalize

-- EQUAL_ITE_SAME
example {c d : Bool} {a b : BitVec 8}
    (h : (a == bif c then a else b) = d) :
    (c || (a == b)) = d := by
  bv_normalize

example {c d : Bool} {a b : BitVec 8}
    (h : (a == bif c then b else a) = d) :
    (!c || (b == a)) = d := by
  bv_normalize

example {c d : Bool} {a b : BitVec 8}
    (h : ((bif c then a else b) == a) = d) :
    (c || (a == b)) = d := by
  bv_normalize

example {c d : Bool} {a b : BitVec 8}
    (h : ((bif c then b else a) == a) = d) :
    (!c || (b == a)) = d := by
  bv_normalize

-- EQUAL_ITE_INVERTED
example {a b c : Bool} : (a == !bif c then a else b) = (!c && (a == !b)) := by
  bv_normalize

example {a b c : Bool} : (a == !bif c then b else a) = (c && (a == !b)) := by
  bv_normalize

example {a b c : Bool} : ((!bif c then a else b) == a) = (!c && (a == !b)) := by
  bv_normalize

example {a b c : Bool} : ((!bif c then b else a) == a) = (c && (a == !b)) := by
  bv_normalize

example {a b : BitVec 8} {c : Bool} :
    (a == ~~~bif c then a else b) = (!c && (a == ~~~b)) := by
  bv_normalize

example {a b : BitVec 8} {c : Bool} :
    (a == ~~~bif c then b else a) = (c && (a == ~~~b)) := by
  bv_normalize

example {a b : BitVec 8} {c : Bool} :
    ((~~~bif c then a else b) == a) = (!c && (~~~b == a)) := by
  bv_normalize

example {a b : BitVec 8} {c : Bool} :
    ((~~~bif c then b else a) == a) = (c && (~~~b == a)) := by
  bv_normalize

-- remove casts
example {a : BitVec 8} : a = a.cast rfl := by
  bv_normalize

-- BitVec.mul_neg
example {a : BitVec 8} : a * -1 = -a := by bv_normalize
example {a : BitVec 8} : -1 * a = -a := by bv_normalize
example {a : BitVec 8} : -1 * a + a = 0 := by bv_normalize
example {a : BitVec 8} : a + -1 * a = 0 := by bv_normalize

-- SHR_CONST
example {a : BitVec 8} : a >>> 1 = 0#1 ++ BitVec.extractLsb' 1 7 a := by bv_normalize
example {a : BitVec 8} : a >>> 3 = 0#3 ++ BitVec.extractLsb' 3 5 a := by bv_normalize
example {a : BitVec 8} : a >>> 8 = 0 := by bv_normalize
example {a : BitVec 8} : a >>> 12 = 0 := by bv_normalize

-- SHL_CONST
example {a : BitVec 8} : a <<< 1 = BitVec.extractLsb' 0 7 a ++ 0#1 := by bv_normalize
example {a : BitVec 8} : a <<< 3 = BitVec.extractLsb' 0 5 a ++ 0#3 := by bv_normalize
example {a : BitVec 8} : a <<< 8 = 0 := by bv_normalize
example {a : BitVec 8} : a <<< 12 = 0 := by bv_normalize

-- EQUAL_CONST_BV_ADD
example {a : BitVec 8} (h : a + 5 = 7) : a = 2 := by bv_normalize
example {a : BitVec 8} (h : 5 + a = 7) : a = 2 := by bv_normalize
example {a : BitVec 8} (h : 7 = a + 5) : a = 2 := by bv_normalize
example {a : BitVec 8} (h : 7 = 5 + a) : a = 2 := by bv_normalize

-- BV_AND_CONST
example {x : BitVec 8} : (10 &&& x) &&& 2 = 2 &&& x := by bv_normalize
example {x : BitVec 8} : (x &&& 10) &&& 2 = 2 &&& x := by bv_normalize
example {x : BitVec 8} : 2 &&& (x &&& 10) = 2 &&& x := by bv_normalize
example {x : BitVec 8} : 2 &&& (10 &&& x) = 2 &&& x := by bv_normalize

-- BV_CONCAT_CONST
example {x : BitVec 8} : 8#4 ++ (4#4 ++ x) = 132#8 ++ x := by bv_normalize
example {x : BitVec 8} : (x ++ 4#4) ++ 8#4 = x ++ 72#8 := by bv_normalize

-- BV_CONCAT_EXTRACT
example {x : BitVec 8} : x.extractLsb' 3 5 ++ x.extractLsb' 1 2 = x.extractLsb' 1 7 := by
  bv_normalize

example {x : BitVec 8} :
    (~~~x.extractLsb' 3 5) ++ (~~~x.extractLsb' 1 2) = ~~~x.extractLsb' 1 7 := by
  bv_normalize

-- BV_ULT_SPECIAL_CONST
example {x : BitVec 8} : x < 255 ↔ x ≠ 255 := by bv_normalize

-- BV_SIGN_EXTEND_ELIM
example {x : BitVec 8} : x.signExtend 16 = (bif x.msb then 255#8 else 0#8) ++ x := by bv_normalize
example {x : BitVec 8} : x.signExtend 4 = BitVec.extractLsb' 0 4 x := by bv_normalize

-- BV_ADD_NEG_MUL
example {x y : BitVec 8} : -(x + x * y) = x * ~~~y := by bv_normalize
example {x y : BitVec 8} : -(x + y * x) = ~~~y * x := by bv_normalize
example {x y : BitVec 8} : -(x * y + x) = x * ~~~y := by bv_normalize
example {x y : BitVec 8} : -(y * x + x) = ~~~y * x := by bv_normalize
example {x y : BitVec 8} : 1#8 + ~~~(x + x * y) = x * ~~~y := by bv_normalize
example {x y : BitVec 8} : 1#8 + ~~~(x + y * x) = ~~~y * x := by bv_normalize
example {x y : BitVec 8} : 1#8 + ~~~(x * y + x) = x * ~~~y := by bv_normalize
example {x y : BitVec 8} : 1#8 + ~~~(y * x + x) = ~~~y * x := by bv_normalize
example  : ∀ (s t : BitVec 32), (!!-(t + s * t) == ~~~s * t) = true := by
  bv_normalize (config  := {acNf := true})
<<<<<<< HEAD
example {x : BitVec 16} : (x = BitVec.allOnes 16) → (BitVec.uaddOverflow x x) := by bv_decide
=======

-- BV_EXTRACT_CONCAT
example {x y : BitVec 8} : BitVec.extractLsb' 0 4 (x ++ y) = BitVec.extractLsb' 0 4 y := by
  bv_normalize

example {x y : BitVec 8} : BitVec.extractLsb' 8 4 (x ++ y) = BitVec.extractLsb' 0 4 x := by
  bv_normalize

-- NORM_BV_ADD_MUL
example {x y : BitVec 8} : ~~~(x * ~~~y) + 1#8 = x + (x * y) := by bv_normalize
example {x y : BitVec 8} : ~~~(~~~y * x) + 1#8 = x + (y * x) := by bv_normalize
example {x y : BitVec 8} : 1#8 + ~~~(x * ~~~y) = x + (x * y) := by bv_normalize
example {x y : BitVec 8} : 1#8 + ~~~(~~~y * x) = x + (y * x) := by bv_normalize
example {x y : BitVec 8} : -(x * ~~~y) = x + (x * y) := by bv_normalize

-- NORM_BV_SHL_NEG
example {x y : BitVec 8} : (~~~x + 1) <<< y = ~~~(x <<< y) + 1 := by bv_normalize
example {x y : BitVec 8} : (1 + ~~~x) <<< y = ~~~(x <<< y) + 1 := by bv_normalize
example {x y : BitVec 8} : (-x) <<< y = -(x <<< y) := by bv_normalize

>>>>>>> 5e0648fe

section

namespace NormalizeMul
/- Test examples of the multiplication normalizer -/

/-- This example does not yet work,
  since we do not have the full Bitwuzla algorithm. -/
example {x y z : BitVec 64} : ~~~(x &&& (y * z)) = (~~~x ||| ~~~(z * y)) := by
  sorry
example (x y : BitVec 256) : x * y = y * x := by
  bv_decide (config := { acNf := true })
example (x y : BitVec 256) : x * y * z = z * y * x := by
  bv_decide (config := { acNf := true })
example (x y : BitVec 256) : x * y * z = z * y * x := by
  bv_decide (config := { acNf := true })

end NormalizeMul

def foo (x : Bool) : Prop := x = true

example (x : Bool) (h1 h2 : x = true) : foo x := by
  bv_normalize
  have : x = true := by assumption
  sorry<|MERGE_RESOLUTION|>--- conflicted
+++ resolved
@@ -599,9 +599,6 @@
 example {x y : BitVec 8} : 1#8 + ~~~(y * x + x) = ~~~y * x := by bv_normalize
 example  : ∀ (s t : BitVec 32), (!!-(t + s * t) == ~~~s * t) = true := by
   bv_normalize (config  := {acNf := true})
-<<<<<<< HEAD
-example {x : BitVec 16} : (x = BitVec.allOnes 16) → (BitVec.uaddOverflow x x) := by bv_decide
-=======
 
 -- BV_EXTRACT_CONCAT
 example {x y : BitVec 8} : BitVec.extractLsb' 0 4 (x ++ y) = BitVec.extractLsb' 0 4 y := by
@@ -622,7 +619,7 @@
 example {x y : BitVec 8} : (1 + ~~~x) <<< y = ~~~(x <<< y) + 1 := by bv_normalize
 example {x y : BitVec 8} : (-x) <<< y = -(x <<< y) := by bv_normalize
 
->>>>>>> 5e0648fe
+example {x : BitVec 16} : (x = BitVec.allOnes 16) → (BitVec.uaddOverflow x x) := by bv_decide
 
 section
 

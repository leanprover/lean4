--- conflicted
+++ resolved
@@ -623,16 +623,15 @@
 
 example {x : BitVec 64} : (x = BitVec.intMin 64) ↔ (BitVec.negOverflow x) := by bv_decide
 
-<<<<<<< HEAD
+
 example {x y : BitVec 64} : ((x = 0#64) ∧ (y = BitVec.allOnes 64)) → (BitVec.usubOverflow x y) := by bv_decide
 
 example {x y : BitVec 64} : ((x = BitVec.twoPow 64 62) ∧ (y = BitVec.twoPow 64 63)) → (BitVec.ssubOverflow x y) := by bv_decide
-=======
+
 -- BV_EXTRACT_ADD_MUL
 example {x y : BitVec 8} :
     BitVec.extractLsb' 0 4 (x + y) = BitVec.extractLsb' 0 4 x + BitVec.extractLsb' 0 4 y := by
   bv_normalize
->>>>>>> 1afd6781
 
 section
 

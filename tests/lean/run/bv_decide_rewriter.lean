--- conflicted
+++ resolved
@@ -649,7 +649,8 @@
 example (x y : BitVec 256) : x * y * z = z * y * x := by
   bv_decide (config := { acNf := true })
 
-<<<<<<< HEAD
+end NormalizeMul
+
 example {x : BitVec 16} : (x = BitVec.allOnes 16) → (BitVec.uaddOverflow x x) := by bv_decide
 
 example {x : BitVec 16} : (x = BitVec.allOnes 16) → (BitVec.umulOverflow x x) := by bv_decide
@@ -663,9 +664,6 @@
 example {x : BitVec 8} : (x < 12#8) → (¬ BitVec.smulOverflow x x) := by bv_decide
 
 end
-=======
-end NormalizeMul
->>>>>>> 6a202f5a
 
 def foo (x : Bool) : Prop := x = true
 

--- conflicted
+++ resolved
@@ -633,9 +633,10 @@
 
 example {x : BitVec 16} : (x = BitVec.allOnes 16) → (BitVec.uaddOverflow x x) := by bv_decide
 
-<<<<<<< HEAD
 example {x : BitVec 16} : (x = BitVec.allOnes 16) → (BitVec.uaddOverflow x x) := by bv_decide
 
+example {x : BitVec 64} : (x = BitVec.intMin 64) ↔ (BitVec.negOverflow x) := by bv_decide
+
 example {x : BitVec 16} : (x = BitVec.allOnes 16) → (BitVec.umulOverflow x x) := by bv_decide
 
 example {x : BitVec 8} : (x = -32#8) → (BitVec.smulOverflow x x) := by bv_decide
@@ -645,14 +646,12 @@
 example {x : BitVec 8} : (x ≥ -2#8) → (¬ BitVec.smulOverflow x x) := by bv_decide
 
 example {x : BitVec 8} : (x < 12#8) → (¬ BitVec.smulOverflow x x) := by bv_decide
-=======
-example {x : BitVec 64} : (x = BitVec.intMin 64) ↔ (BitVec.negOverflow x) := by bv_decide
+
 
 -- BV_EXTRACT_ADD_MUL
 example {x y : BitVec 8} :
     BitVec.extractLsb' 0 4 (x + y) = BitVec.extractLsb' 0 4 x + BitVec.extractLsb' 0 4 y := by
   bv_normalize
->>>>>>> 7c41aad1
 
 section
 

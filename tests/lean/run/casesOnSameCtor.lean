import Lean

/-! This tests and documents the constructions in CasesOnSameCtor. -/

open Lean Meta

inductive Vec (α : Type u) : Nat → Type u
  | nil  : Vec α 0
  | cons : α → {n : Nat} → Vec α n → Vec α (n+1)

namespace Vec

-- set_option debug.skipKernelTC true
run_meta mkCasesOnSameCtor `Vec.match_on_same_ctor ``Vec

/--
info: Vec.match_on_same_ctor.het.{u_1, u} {α : Type u} {motive : {a : Nat} → Vec α a → {a : Nat} → Vec α a → Sort u_1}
  {a✝ : Nat} (t : Vec α a✝) {a✝¹ : Nat} (t✝ : Vec α a✝¹) (h : t.ctorIdx = t✝.ctorIdx) (nil : motive nil nil)
  (cons :
    (a : α) →
      {n : Nat} → (a_1 : Vec α n) → (a_2 : α) → {n_1 : Nat} → (a_3 : Vec α n_1) → motive (cons a a_1) (cons a_2 a_3)) :
  motive t t✝
-/
#guard_msgs in
#check Vec.match_on_same_ctor.het

/--
info: Vec.match_on_same_ctor.{u_1, u} {α : Type u}
  {motive : {a : Nat} → (t t_1 : Vec α a) → t.ctorIdx = t_1.ctorIdx → Sort u_1} {a✝ : Nat} (t t✝ : Vec α a✝)
  (h : t.ctorIdx = t✝.ctorIdx) (nil : Unit → motive nil nil ⋯)
  (cons : (a : α) → {n : Nat} → (a_1 : Vec α n) → (a' : α) → (a'_1 : Vec α n) → motive (cons a a_1) (cons a' a'_1) ⋯) :
  motive t t✝ h
-/
#guard_msgs in
#check Vec.match_on_same_ctor

-- Splitter and equations are generated
/--
info: Vec.match_on_same_ctor.splitter.{u_1, u} {α : Type u}
  {motive : {a : Nat} → (t t_1 : Vec α a) → t.ctorIdx = t_1.ctorIdx → Sort u_1} {a✝ : Nat} (t t✝ : Vec α a✝)
<<<<<<< HEAD
  (h : t.ctorIdx = t✝.ctorIdx) (nil : motive nil nil ⋯)
  (cons : (a : α) → {n : Nat} → (a_1 : Vec α n) → (a' : α) → (a'_1 : Vec α n) → motive (cons a a_1) (cons a' a'_1) ⋯) :
=======
  (h : t.ctorIdx = t✝.ctorIdx) (h_1 : Unit → motive nil nil ⋯)
  (h_2 : (a : α) → (n : Nat) → (a_1 : Vec α n) → (a' : α) → (a'_1 : Vec α n) → motive (cons a a_1) (cons a' a'_1) ⋯) :
>>>>>>> a106ea05
  motive t t✝ h
-/
#guard_msgs in
#check Vec.match_on_same_ctor.splitter

-- After #11211 this is no longer true. Should we thunk the same-ctor-construction?

-- -- Since there is no overlap, the splitter is equal to the matcher
-- -- (I wonder if we should use this in general in MatchEq)
-- example : @Vec.match_on_same_ctor = @Vec.match_on_same_ctor.splitter := by rfl

/--
info: Vec.match_on_same_ctor.eq_2.{u_1, u} {α : Type u}
  {motive : {a : Nat} → (t t_1 : Vec α a) → t.ctorIdx = t_1.ctorIdx → Sort u_1} (a✝ : α) (n : Nat) (a✝¹ : Vec α n)
  (a'✝ : α) (a'✝¹ : Vec α n) (nil : Unit → motive nil nil ⋯)
  (cons : (a : α) → {n : Nat} → (a_1 : Vec α n) → (a' : α) → (a'_1 : Vec α n) → motive (cons a a_1) (cons a' a'_1) ⋯) :
  (match n + 1, Vec.cons a✝ a✝¹, Vec.cons a'✝ a'✝¹ with
    | 0, Vec.nil, Vec.nil, ⋯ => nil ()
    | n + 1, Vec.cons a a_1, Vec.cons a' a'_1, ⋯ => cons a a_1 a' a'_1) =
    cons a✝ a✝¹ a'✝ a'✝¹
-/
#guard_msgs in
#check Vec.match_on_same_ctor.eq_2

-- Recursion works

-- set_option trace.split.debug true
-- set_option trace.split.failure true
-- set_option trace.Elab.definition.structural.eqns true

def decEqVec {α} {a} [DecidableEq α] (x : @Vec α a) (x_1 : @Vec α a) : Decidable (x = x_1) :=
  if h : Vec.ctorIdx x = Vec.ctorIdx x_1 then
    Vec.match_on_same_ctor x x_1 h (fun _ => isTrue rfl)
      @fun a_1 _ a_2 b b_1 =>
        if h_1 : @a_1 = @b then by
          subst h_1
          exact
            let inst := decEqVec @a_2 @b_1;
            if h_2 : @a_2 = @b_1 then by subst h_2; exact isTrue rfl
            else isFalse (by intro n; injection n; apply h_2 _; assumption)
        else isFalse (by intro n_1; injection n_1; apply h_1 _; assumption)
  else isFalse (fun h' => h (congrArg Vec.ctorIdx h'))
termination_by structural x


-- Equation generation and pretty match syntax:

/--
info: theorem Vec.decEqVec.eq_def.{u_1} : ∀ {α : Type u_1} {a : Nat} [inst : DecidableEq α] (x x_1 : Vec α a),
  x.decEqVec x_1 =
    if h : x.ctorIdx = x_1.ctorIdx then
      match a, x, x_1 with
      | 0, Vec.nil, Vec.nil, ⋯ => isTrue ⋯
      | x + 1, Vec.cons a_1 a_2, Vec.cons b b_1, ⋯ =>
        if h_1 : a_1 = b then
          h_1 ▸
            have inst_1 := a_2.decEqVec b_1;
            if h_2 : a_2 = b_1 then
              h_2 ▸
                have inst := a_2.decEqVec a_2;
                isTrue ⋯
            else isFalse ⋯
        else isFalse ⋯
    else isFalse ⋯
-/
#guard_msgs(pass trace, all) in
#print sig decEqVec.eq_def


-- Incidentially, normal match syntax is able to produce an equivalent matcher
-- (with different implementation):
-- (see #10195 for problems with equation generation)

def decEqVecPlain {α} {a} [DecidableEq α] (x : @Vec α a) (x_1 : @Vec α a) : Decidable (x = x_1) :=
  if h : Vec.ctorIdx x = Vec.ctorIdx x_1 then
    match x, x_1, h with
    | Vec.nil, Vec.nil, _ => isTrue rfl
    | Vec.cons a_1 a_2, Vec.cons b b_1, _ =>
        if h_1 : @a_1 = @b then by
          subst h_1
          exact
            let inst := decEqVecPlain @a_2 @b_1;
            if h_2 : @a_2 = @b_1 then by subst h_2; exact isTrue rfl
            else isFalse (by intro n; injection n; apply h_2 _; assumption)
        else isFalse (by intro n_1; injection n_1; apply h_1 _; assumption)
  else isFalse (fun h' => h (congrArg Vec.ctorIdx h'))
termination_by structural x
end Vec

namespace List
-- set_option debug.skipKernelTC true
-- set_option trace.compiler.ir.result true

run_meta mkCasesOnSameCtor `List.match_on_same_ctor ``List

/--
info: List.match_on_same_ctor.{u_1, u} {α : Type u} {motive : (t t_1 : List α) → t.ctorIdx = t_1.ctorIdx → Sort u_1}
  (t t✝ : List α) (h : t.ctorIdx = t✝.ctorIdx) (nil : Unit → motive [] [] ⋯)
  (cons : (head : α) → (tail : List α) → (head' : α) → (tail' : List α) → motive (head :: tail) (head' :: tail') ⋯) :
  motive t t✝ h
-/
#guard_msgs in
#check List.match_on_same_ctor

end List

namespace BadIdx
opaque f : Nat → Nat
inductive T : (n : Nat) → Type where
  | mk1 : Fin n → T (f n)
  | mk2 : Fin (2*n) → T (f n)

run_meta mkCasesOnSameCtorHet `BadIdx.casesOn2Het ``T
/--
error: Dependent elimination failed: Failed to solve equation
  f n✝ = f n
-/
#guard_msgs in
run_meta mkCasesOnSameCtor `BadIdx.casesOn2 ``T

end BadIdx<|MERGE_RESOLUTION|>--- conflicted
+++ resolved
@@ -38,13 +38,8 @@
 /--
 info: Vec.match_on_same_ctor.splitter.{u_1, u} {α : Type u}
   {motive : {a : Nat} → (t t_1 : Vec α a) → t.ctorIdx = t_1.ctorIdx → Sort u_1} {a✝ : Nat} (t t✝ : Vec α a✝)
-<<<<<<< HEAD
-  (h : t.ctorIdx = t✝.ctorIdx) (nil : motive nil nil ⋯)
-  (cons : (a : α) → {n : Nat} → (a_1 : Vec α n) → (a' : α) → (a'_1 : Vec α n) → motive (cons a a_1) (cons a' a'_1) ⋯) :
-=======
   (h : t.ctorIdx = t✝.ctorIdx) (h_1 : Unit → motive nil nil ⋯)
   (h_2 : (a : α) → (n : Nat) → (a_1 : Vec α n) → (a' : α) → (a'_1 : Vec α n) → motive (cons a a_1) (cons a' a'_1) ⋯) :
->>>>>>> a106ea05
   motive t t✝ h
 -/
 #guard_msgs in

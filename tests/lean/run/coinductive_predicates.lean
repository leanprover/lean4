-- Coinductive predicate definition
def infseq {α} (R : α → α → Prop) : α → Prop :=
  λ x : α => ∃ y, R x y ∧ infseq R y
  coinductive_fixpoint

-- Application of the rewrite rule
def infseq_fixpoint {α} (R : α → α → Prop) (x : α) :
  infseq R x = ∃ y, R x y ∧ infseq R y := by
    rw [infseq]

#check infseq.coind

-- The associated coinduction principle
/--
info: infseq.coind.{u_1} {α : Sort u_1} (R : α → α → Prop) (x : α → Prop) (y : ∀ (x_1 : α), x x_1 → ∃ y, R x_1 y ∧ x y)
  (x✝ : α) : x x✝ → infseq R x✝
-/
#guard_msgs in #check infseq.coind

-- Simple proof by coinduction
theorem cycle_infseq {R : α → α → Prop} (x : α) : R x x → infseq R x := by
  apply @infseq.coind α R (λ m => R m m)
  intro x _
  apply Exists.intro x
  trivial

-- Inductive predicate, as a inductive definition
inductive star (R : α → α → Prop) : α → α → Prop where
  | star_refl : ∀ x : α, star R x x
  | star_step : ∀ x y z, R x y → star R y z → star R x z

-- Inductive predicate, as a least fixpoint
def star_ind (tr : α → α → Prop) (q₁ q₂ : α) : Prop :=
 ∃ (z : α), q₁ = q₂ ∨ (tr q₁ z ∧ star_ind tr z q₂)
inductive_fixpoint

/--
info: star_ind.ind.{u_1} {α : Sort u_1} (tr : α → α → Prop) (q₂ : α) (x : α → Prop)
  (y : ∀ (x_1 : α), (∃ z, x_1 = q₂ ∨ tr x_1 z ∧ x z) → x x_1) (x✝ : α) : (fun q₁ => star_ind tr q₁ q₂) x✝ → x x✝
-/
#guard_msgs in #check star_ind.ind

-- From one you can prove the other
theorem star_implies_star' (R : α → α → Prop) : ∀ a b : α, star R a b → star_ind R a b := by
  intro a b s
  induction s
  case star_refl x =>
    unfold star_ind
    apply Exists.intro x
    left
    trivial
  case star_step x y z rel s2 ih =>
    unfold star_ind
    apply Exists.intro y
    right
    trivial

-- More elaborate example from Xavier Leroy's compiler verification course
theorem star_one (R : α → α → Prop)  : ∀ a b : α, R a b → star R a b := by
  intros a b Rab
  apply star.star_step
  exact Rab
  apply star.star_refl

theorem star_trans {α} (R : α → α → Prop) : ∀ (a b : α), star R a b → ∀ c : α, star R b c → star R a c := by
  intros a b sab
  intro c
  intro sbc
  induction sab
  case star_refl => exact sbc
  case star_step rel m ih =>
    apply star.star_step
    exact rel
    apply ih
    trivial

inductive plus (R : α → α → Prop) : α → α → Prop where
| plus_left : ∀ a b c, R a b → star R b c → plus R a c

theorem plus_one : ∀ a b, R a b → plus R a b := by
  intro a b Rab
  apply plus.plus_left
  exact Rab
  apply star.star_refl

theorem plus_star : ∀ a b, plus R a b → star R a b := by
    intro a b h
    cases h
    case plus_left h₁ h₂ h₃ =>
      apply star.star_step
      exact h₂
      exact h₃

theorem plus_star_trans (R : α → α → Prop)  : ∀ (a b c : α), star R a b → plus R b c → plus R a c := by
  intro a b c s p
  induction s
  case star_refl d =>
    exact p
  case star_step d e f rel s2 ih =>
    apply plus.plus_left
    exact rel
    apply plus_star
    apply ih
    exact p

def all_seq_inf (R : α → α → Prop) (x : α) : Prop :=
  ∀ y : α, star R x y → ∃ z, R y z

def infseq_if_all_seq_inf (R : α → α → Prop) : ∀ x,  all_seq_inf R x → infseq R x := by
  apply infseq.coind
  intro x H
  unfold all_seq_inf at H
  have H' := H x (by simp [star.star_refl])
  apply Exists.elim H'
  intro y Rxy
  apply Exists.intro y
  apply And.intro
  exact Rxy
  unfold all_seq_inf
  intro y'
  intro Ryy'
  apply H y'
  apply star.star_step
  exact Rxy
  trivial

theorem infseq_coinduction_principle_2:
  ∀ (x : α → Prop),
  (∀ (a : α), x a → ∃ b, plus R a b ∧ x b) →
  ∀ (a : α), x a → infseq R a := by
    intro X
    intro h₁ a rel
    apply @infseq.coind _ _ (fun a => ∃ b, star R a b ∧ X b)
    case x =>
      apply Exists.elim (h₁ a rel)
      intro a' ⟨h₁, h₂⟩
      apply Exists.intro a'
      apply And.intro
      apply plus_star
      exact h₁
      exact h₂
    case y =>
      intro a0 h₂
      apply Exists.elim h₂
      intro a1 ⟨ h₃ , h₄ ⟩
      have h₁' := h₁ a1 h₄
      apply Exists.elim h₁'
      intro mid ⟨ h₅, h₆⟩
      have t := plus_star_trans R a0 a1 mid h₃ h₅
      cases t
      case plus_left mid2 rel2 s =>
        apply Exists.intro mid2
        apply And.intro
        exact rel2
        apply Exists.intro mid
        exact ⟨ s, h₆ ⟩

-- Automata theory example that involves forall quantifier
def DFA (Q : Type) (A : Type) : Type := Q → (Bool × (A → Q))

def language_equivalent (automaton : DFA Q A) (q₁ q₂ : Q)  : Prop :=
  let ⟨o₁, t₁⟩ := automaton q₁
  let ⟨o₂, t₂⟩ := automaton q₂
  o₁ = o₂ ∧ (∀ a : A, language_equivalent automaton (t₁ a) (t₂ a))
coinductive_fixpoint

/--
info: language_equivalent.coind {Q A : Type} (automaton : DFA Q A) (x : Q → Q → Prop)
  (y :
    ∀ (x_1 x_2 : Q),
      x x_1 x_2 →
        (automaton x_1).fst = (automaton x_2).fst ∧ ∀ (a : A), x ((automaton x_1).snd a) ((automaton x_2).snd a))
  (x✝ x✝¹ : Q) : x x✝ x✝¹ → language_equivalent automaton x✝ x✝¹
-/
#guard_msgs in
<<<<<<< HEAD
#check language_equivalent.coind
=======
#check language_equivalent.fixpoint_induct

namespace mixed1
  mutual
    def tick : Prop :=
      ¬tock
    greatest_fixpoint

    def tock : Prop :=
      ¬tick
    least_fixpoint
  end
end mixed1

namespace mixed2
  mutual
    def tick : Prop :=
      ¬tock
    greatest_fixpoint

    def tock : Prop :=
      ¬tick
    least_fixpoint
  end
end mixed2

namespace mixed3
  mutual
    def tick : Prop :=
      tock → tick
    greatest_fixpoint

    def tock : Prop :=
      tick → tock
    least_fixpoint
  end
end mixed3

namespace mixed4
  mutual
    def tick : Prop :=
      tock → tick
    least_fixpoint

    def tock : Prop :=
      tick → tock
    greatest_fixpoint
  end
end mixed4
>>>>>>> ecf670e0
<|MERGE_RESOLUTION|>--- conflicted
+++ resolved
@@ -173,20 +173,17 @@
   (x✝ x✝¹ : Q) : x x✝ x✝¹ → language_equivalent automaton x✝ x✝¹
 -/
 #guard_msgs in
-<<<<<<< HEAD
 #check language_equivalent.coind
-=======
-#check language_equivalent.fixpoint_induct
 
 namespace mixed1
   mutual
     def tick : Prop :=
       ¬tock
-    greatest_fixpoint
+    coinductive_fixpoint
 
     def tock : Prop :=
       ¬tick
-    least_fixpoint
+    inductive_fixpoint
   end
 end mixed1
 
@@ -194,11 +191,11 @@
   mutual
     def tick : Prop :=
       ¬tock
-    greatest_fixpoint
+    inductive_fixpoint
 
     def tock : Prop :=
       ¬tick
-    least_fixpoint
+    coinductive_fixpoint
   end
 end mixed2
 
@@ -206,11 +203,11 @@
   mutual
     def tick : Prop :=
       tock → tick
-    greatest_fixpoint
+    coinductive_fixpoint
 
     def tock : Prop :=
       tick → tock
-    least_fixpoint
+    inductive_fixpoint
   end
 end mixed3
 
@@ -218,11 +215,10 @@
   mutual
     def tick : Prop :=
       tock → tick
-    least_fixpoint
+    inductive_fixpoint
 
     def tock : Prop :=
       tick → tock
-    greatest_fixpoint
-  end
-end mixed4
->>>>>>> ecf670e0
+    coinductive_fixpoint
+  end
+end mixed4
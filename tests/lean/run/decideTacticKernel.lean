/-!
# `decide +kernel` tests
-/

/-!
Very basic tests
-/
theorem foo1 : True := by decide
theorem foo2 : True := by decide +kernel

/-!
Tests of the error message when goal is false.
-/

/--
error: tactic 'decide' proved that the proposition
  False
is false
-/
#guard_msgs in
theorem foo3 : False := by decide

/--
error: tactic 'decide' proved that the proposition
  False
is false
-/
#guard_msgs in
theorem foo4 : False := by decide +kernel

/-!
The kernel sees through irreducible definitions
-/
@[irreducible] def irred {α : Type} (x : α) : α := x

/--
error: tactic 'decide' failed for proposition
  irred 3 = 3
since its 'Decidable' instance
  instDecidableEqNat (irred 3) 3
did not reduce to 'isTrue' or 'isFalse'.

After unfolding the instances 'instDecidableEqNat' and 'Nat.decEq', reduction got stuck at the 'Decidable' instance
  match h : (irred 3).beq 3 with
  | true => isTrue ⋯
  | false => isFalse ⋯
-/
#guard_msgs in theorem gcd_eq1 : irred 3 = 3 := by decide

theorem gcd_eq2 : irred 3 = 3 := by decide +kernel


/-!
The proofs from `decide +kernel` are cached.
-/

theorem thm1 : ∀ x < 100, x * x ≤ 10000 := by decide +kernel

theorem thm1' : ∀ x < 100, x * x ≤ 10000 := by decide +kernel

/--
info: theorem thm1 : ∀ (x : Nat), x < 100 → x * x ≤ 10000 :=
<<<<<<< HEAD
decideTacticKernel._auxLemma_3
=======
thm1._proof_1
>>>>>>> 747ea853
-/
#guard_msgs in #print thm1
/--
info: theorem thm1' : ∀ (x : Nat), x < 100 → x * x ≤ 10000 :=
<<<<<<< HEAD
decideTacticKernel._auxLemma_3
=======
thm1'._proof_1
>>>>>>> 747ea853
-/
#guard_msgs in #print thm1'


/-!
Reverting free variables.
-/

/--
error: expected type must not contain free variables
  x + 1 ≤ 5
Use the '+revert' option to automatically cleanup and revert free variables.
-/
#guard_msgs in
example (x : Nat) (h : x < 5) : x + 1 ≤ 5 := by decide +kernel

example (x : Nat) (h : x < 5) : x + 1 ≤ 5 := by decide +kernel +revert


/--
Can handle universe levels.
-/

instance (p : PUnit.{u} → Prop) [Decidable (p PUnit.unit)] : Decidable (∀ x : PUnit.{u}, p x) :=
  decidable_of_iff (p PUnit.unit) (by constructor; rintro _ ⟨⟩; assumption; intro h; apply h)

example : ∀ (x : PUnit.{u}), x = PUnit.unit := by decide +kernel<|MERGE_RESOLUTION|>--- conflicted
+++ resolved
@@ -60,20 +60,12 @@
 
 /--
 info: theorem thm1 : ∀ (x : Nat), x < 100 → x * x ≤ 10000 :=
-<<<<<<< HEAD
-decideTacticKernel._auxLemma_3
-=======
 thm1._proof_1
->>>>>>> 747ea853
 -/
 #guard_msgs in #print thm1
 /--
 info: theorem thm1' : ∀ (x : Nat), x < 100 → x * x ≤ 10000 :=
-<<<<<<< HEAD
-decideTacticKernel._auxLemma_3
-=======
 thm1'._proof_1
->>>>>>> 747ea853
 -/
 #guard_msgs in #print thm1'
 

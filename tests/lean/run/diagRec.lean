--- conflicted
+++ resolved
@@ -7,13 +7,6 @@
 /--
 info: 377
 ---
-<<<<<<< HEAD
-info: [reduction] unfolded declarations (max: 74, num: 3):
-  [reduction] Nat.rec ↦ 74
-  [reduction] HAdd.hAdd ↦ 22
-  [reduction] Add.add ↦ 12[reduction] unfolded reducible declarations (max: 49, num: 1):
-  [reduction] Nat.casesOn ↦ 49use `set_option diagnostics.threshold <num>` to control threshold for reporting counters
-=======
 info: [diag] Diagnostics
   [reduction] unfolded declarations (max: 407, num: 3):
     [reduction] Nat.rec ↦ 407
@@ -23,7 +16,6 @@
     [reduction] Nat.casesOn ↦ 352
     [reduction] Or.casesOn ↦ 144
   use `set_option diagnostics.threshold <num>` to control threshold for reporting counters
->>>>>>> 6cbb8876
 -/
 #guard_msgs in
 set_option diagnostics true in

namespace Unary

def ackermann : (Nat × Nat) → Nat
  | (0, m) => m + 1
  | (n+1, 0) => ackermann (n, 1)
  | (n+1, m+1) => ackermann (n, ackermann (n + 1, m))
termination_by p => p

derive_functional_induction ackermann

/--
info: Unary.ackermann.induct (motive : Nat × Nat → Prop) (case1 : ∀ (m : Nat), motive (0, m))
<<<<<<< HEAD
  (case2 : ∀ (n : Nat), motive (n, 1) → motive (Nat.succ n, 0))
  (case3 : ∀ (n m : Nat), motive (n + 1, m) → motive (n, ackermann (n + 1, m)) → motive (Nat.succ n, Nat.succ m)) :
  ∀ (a : Nat × Nat), motive a
=======
  (case2 : ∀ (n : Nat), motive (n, 1) → motive (n.succ, 0))
  (case3 : ∀ (n m : Nat), motive (n + 1, m) → motive (n, ackermann (n + 1, m)) → motive (n.succ, m.succ))
  (x : Nat × Nat) : motive x
>>>>>>> 655ec964
-/
#guard_msgs in
#check ackermann.induct

end Unary

namespace Binary

def ackermann : Nat → Nat → Nat
  | 0, m => m + 1
  | n+1, 0 => ackermann n 1
  | n+1, m+1 => ackermann n (ackermann (n + 1) m)
termination_by n m => (n, m)
derive_functional_induction ackermann

/--
info: Binary.ackermann.induct (motive : Nat → Nat → Prop) (case1 : ∀ (m : Nat), motive 0 m)
  (case2 : ∀ (n : Nat), motive n 1 → motive n.succ 0)
  (case3 : ∀ (n m : Nat), motive (n + 1) m → motive n (ackermann (n + 1) m) → motive n.succ m.succ) :
  ∀ (a a_1 : Nat), motive a a_1
-/
#guard_msgs in
#check ackermann.induct

end Binary

universe u
opaque _root_.List.attach : {α : Type u} → (l : List α) → List { x // x ∈ l }

inductive Tree | node : List Tree → Tree
def Tree.rev : Tree → Tree
  | node ts => .node (ts.attach.map (fun ⟨t, _ht⟩ => t.rev) |>.reverse)
derive_functional_induction Tree.rev

/--
info: Tree.rev.induct (motive : Tree → Prop)
  (case1 : ∀ (ts : List Tree), (∀ (t : Tree), t ∈ ts → motive t) → motive (Tree.node ts)) : ∀ (a : Tree), motive a
-/
#guard_msgs in
#check Tree.rev.induct


def fib : Nat → Nat
  | 0 => 1
  | 1 => 1
  | n+2 => fib n + fib (n+1)
termination_by n => n

derive_functional_induction fib
/--
info: fib.induct (motive : Nat → Prop) (case1 : motive 0) (case2 : motive 1)
<<<<<<< HEAD
  (case3 : ∀ (n : Nat), motive n → motive (n + 1) → motive (Nat.succ (Nat.succ n))) : ∀ (a : Nat), motive a
=======
  (case3 : ∀ (n : Nat), motive n → motive (n + 1) → motive n.succ.succ) (x : Nat) : motive x
>>>>>>> 655ec964
-/
#guard_msgs in
#check fib.induct

set_option linter.unusedVariables false in
def have_tailrec : Nat → Nat
  | 0 => 0
  | n+1 =>
    have h2 : n < n+1 := Nat.lt_succ_self n
    have_tailrec n
termination_by n => n
derive_functional_induction have_tailrec

/--
<<<<<<< HEAD
info: have_tailrec.induct (motive : Nat → Prop) (case1 : motive 0)
  (case2 : ∀ (n : Nat), n < n + 1 → motive n → motive (Nat.succ n)) : ∀ (a : Nat), motive a
=======
info: have_tailrec.induct (motive : Nat → Prop) (case1 : motive 0) (case2 : ∀ (n : Nat), n < n + 1 → motive n → motive n.succ)
  (x : Nat) : motive x
>>>>>>> 655ec964
-/
#guard_msgs in
#check have_tailrec.induct

set_option linter.unusedVariables false in
def have_non_tailrec : Nat → Nat
  | 0 => 0
  | n+1 =>
    Nat.succ <|
      have h2 : n < n+1 := Nat.lt_succ_self n
      have_non_tailrec n
termination_by n => n
derive_functional_induction have_non_tailrec

/--
<<<<<<< HEAD
info: have_non_tailrec.induct (motive : Nat → Prop) (case1 : motive 0) (case2 : ∀ (n : Nat), motive n → motive (Nat.succ n)) :
  ∀ (a : Nat), motive a
=======
info: have_non_tailrec.induct (motive : Nat → Prop) (case1 : motive 0) (case2 : ∀ (n : Nat), motive n → motive n.succ)
  (x : Nat) : motive x
>>>>>>> 655ec964
-/
#guard_msgs in
#check have_non_tailrec.induct

set_option linter.unusedVariables false in
def let_tailrec : Nat → Nat
  | 0 => 0
  | n+1 =>
    let h2 : n < n+1 := Nat.lt_succ_self n
    let_tailrec n
termination_by n => n
derive_functional_induction let_tailrec

/--
info: let_tailrec.induct (motive : Nat → Prop) (case1 : motive 0)
  (case2 :
    ∀ (n : Nat),
      let h2 := ⋯;
<<<<<<< HEAD
      motive n → motive (Nat.succ n)) :
  ∀ (a : Nat), motive a
=======
      motive n → motive n.succ)
  (x : Nat) : motive x
>>>>>>> 655ec964
-/
#guard_msgs in
#check let_tailrec.induct

set_option linter.unusedVariables false in
def let_non_tailrec : Nat → Nat
  | 0 => 0
  | n+1 =>
    Nat.succ <|
      let h2 : n < n+1 := Nat.lt_succ_self n
      let_non_tailrec n
termination_by n => n
derive_functional_induction let_non_tailrec

/--
<<<<<<< HEAD
info: let_non_tailrec.induct (motive : Nat → Prop) (case1 : motive 0) (case2 : ∀ (n : Nat), motive n → motive (Nat.succ n)) :
  ∀ (a : Nat), motive a
=======
info: let_non_tailrec.induct (motive : Nat → Prop) (case1 : motive 0) (case2 : ∀ (n : Nat), motive n → motive n.succ)
  (x : Nat) : motive x
>>>>>>> 655ec964
-/
#guard_msgs in
#check let_non_tailrec.induct


set_option linter.unusedVariables false in
def with_ite_tailrec : Nat → Nat
  | 0 => 0
  | n+1 =>
    if n % 2 = 0 then
      with_ite_tailrec n
    else
      with_ite_tailrec n
termination_by n => n
derive_functional_induction with_ite_tailrec

/--
info: with_ite_tailrec.induct (motive : Nat → Prop) (case1 : motive 0)
<<<<<<< HEAD
  (case2 : ∀ (n : Nat), n % 2 = 0 → motive n → motive (Nat.succ n))
  (case3 : ∀ (n : Nat), ¬n % 2 = 0 → motive n → motive (Nat.succ n)) : ∀ (a : Nat), motive a
=======
  (case2 : ∀ (n : Nat), n % 2 = 0 → motive n → motive n.succ)
  (case3 : ∀ (n : Nat), ¬n % 2 = 0 → motive n → motive n.succ) (x : Nat) : motive x
>>>>>>> 655ec964
-/
#guard_msgs in
#check with_ite_tailrec.induct


set_option linter.unusedVariables false in
def with_ite_non_tailrec : Nat → Nat
  | 0 => 0
  | 1 => 1
  | n+2 =>
    Nat.succ <|
      if n % 2 = 0 then
        with_ite_non_tailrec (n+1)
      else
        with_ite_non_tailrec n
termination_by n => n
derive_functional_induction with_ite_non_tailrec

/--
info: with_ite_non_tailrec.induct (motive : Nat → Prop) (case1 : motive 0) (case2 : motive 1)
<<<<<<< HEAD
  (case3 : ∀ (n : Nat), motive (n + 1) → motive n → motive (Nat.succ (Nat.succ n))) : ∀ (a : Nat), motive a
=======
  (case3 : ∀ (n : Nat), motive (n + 1) → motive n → motive n.succ.succ) (x : Nat) : motive x
>>>>>>> 655ec964
-/
#guard_msgs in
#check with_ite_non_tailrec.induct

set_option linter.unusedVariables false in
def with_dite_non_tailrec (n : Nat) : Nat :=
  Nat.succ <|
    if h : n - 1 < n then
      with_dite_non_tailrec (n-1)
    else
      0
termination_by n
derive_functional_induction with_dite_non_tailrec

/--
info: with_dite_non_tailrec.induct (motive : Nat → Prop) (case1 : ∀ (x : Nat), (x - 1 < x → motive (x - 1)) → motive x)
  (n : Nat) : motive n
-/
#guard_msgs in
#check with_dite_non_tailrec.induct

set_option linter.unusedVariables false in
def with_dite_tailrec (n : Nat) : Nat :=
    if h : n - 1 < n then
      with_dite_tailrec (n-1)
    else
      0
termination_by n
derive_functional_induction with_dite_tailrec

/--
info: with_dite_tailrec.induct (motive : Nat → Prop) (case1 : ∀ (x : Nat), x - 1 < x → motive (x - 1) → motive x)
  (case2 : ∀ (x : Nat), ¬x - 1 < x → motive x) (n : Nat) : motive n
-/
#guard_msgs in
#check with_dite_tailrec.induct

set_option linter.unusedVariables false in
def with_match_refining_tailrec : Nat → Nat
  | 0 => 0
  | n+1 =>
    match n with
    | 0 => with_match_refining_tailrec 0
    | m => with_match_refining_tailrec m
termination_by n => n
derive_functional_induction with_match_refining_tailrec

/--
info: with_match_refining_tailrec.induct (motive : Nat → Prop) (case1 : motive 0) (case2 : motive 0 → motive (Nat.succ 0))
<<<<<<< HEAD
  (case3 : ∀ (m : Nat), (m = 0 → False) → motive m → motive (Nat.succ m)) : ∀ (a : Nat), motive a
=======
  (case3 : ∀ (m : Nat), (m = 0 → False) → motive m → motive m.succ) (x : Nat) : motive x
>>>>>>> 655ec964
-/
#guard_msgs in
#check with_match_refining_tailrec.induct



def with_arg_refining_match1 (i : Nat) : Nat → Nat
  | 0 => 0
  | n+1 =>
    if h : i = 0 then 0 else with_arg_refining_match1 (i - 1) n
termination_by i
derive_functional_induction with_arg_refining_match1

/--
info: with_arg_refining_match1.induct (motive : Nat → Nat → Prop) (case1 : ∀ (i : Nat), motive i 0)
  (case2 : ∀ (n : Nat), motive 0 n.succ) (case3 : ∀ (i n : Nat), ¬i = 0 → motive (i - 1) n → motive i n.succ)
  (i : Nat) : ∀ (a : Nat), motive i a
-/
#guard_msgs in
#check with_arg_refining_match1.induct

def with_arg_refining_match2 (i : Nat) (n : Nat) : Nat :=
  if i = 0 then 0 else match n with
  | 0 => 0
  | n+1 => with_arg_refining_match2 (i - 1) n
termination_by i
derive_functional_induction with_arg_refining_match2

/--
info: with_arg_refining_match2.induct (motive : Nat → Nat → Prop) (case1 : ∀ (n : Nat), motive 0 n)
  (case2 : ∀ (i : Nat), ¬i = 0 → motive i 0)
  (case3 : ∀ (i : Nat), ¬i = 0 → ∀ (n : Nat), motive (i - 1) n → motive i n.succ) (i n : Nat) : motive i n
-/
#guard_msgs in
#check with_arg_refining_match2.induct


set_option linter.unusedVariables false in
def with_other_match_tailrec : Nat → Nat
  | 0 => 0
  | n+1 =>
    match n % 2 with
    | 0 => with_other_match_tailrec n
    | _ => with_other_match_tailrec n
termination_by n => n
derive_functional_induction with_other_match_tailrec

/--
info: with_other_match_tailrec.induct (motive : Nat → Prop) (case1 : motive 0)
<<<<<<< HEAD
  (case2 : ∀ (n : Nat), n % 2 = 0 → motive n → motive (Nat.succ n))
  (case3 : ∀ (n : Nat), (n % 2 = 0 → False) → motive n → motive (Nat.succ n)) : ∀ (a : Nat), motive a
=======
  (case2 : ∀ (n : Nat), n % 2 = 0 → motive n → motive n.succ)
  (case3 : ∀ (n : Nat), (n % 2 = 0 → False) → motive n → motive n.succ) (x : Nat) : motive x
>>>>>>> 655ec964
-/
#guard_msgs in
#check with_other_match_tailrec.induct

set_option linter.unusedVariables false in
def with_mixed_match_tailrec : Nat → Nat → Nat → Nat → Nat := fun a b c d =>
  match a, h: b, c % 2, h : d % 2 with
  | 0, _, _, _ => 0
  | a+1, x, y, z => with_mixed_match_tailrec a x y z
termination_by n => n
derive_functional_induction with_mixed_match_tailrec

/--
info: with_mixed_match_tailrec.induct (motive : Nat → Nat → Nat → Nat → Prop) (case1 : ∀ (a a_1 x : Nat), motive 0 x a a_1)
  (case2 : ∀ (a a_1 a_2 x : Nat), motive a_2 x (a % 2) (a_1 % 2) → motive a_2.succ x a a_1) :
  ∀ (a a_1 a_2 a_3 : Nat), motive a a_1 a_2 a_3
-/
#guard_msgs in
#check with_mixed_match_tailrec.induct

set_option linter.unusedVariables false in
def with_mixed_match_tailrec2 : Nat → Nat → Nat → Nat → Nat → Nat := fun n a b c d =>
  match n with
  | 0 => 0
  | n+1 =>
    match a, h: b, c % 2, h : d % 2 with
    | 0, _, _, _ => 0
    | a+1, x, y, z => with_mixed_match_tailrec2 n a x y z
termination_by n => n
derive_functional_induction with_mixed_match_tailrec2

/--
info: with_mixed_match_tailrec2.induct (motive : Nat → Nat → Nat → Nat → Nat → Prop)
  (case1 : ∀ (a a_1 a_2 a_3 : Nat), motive 0 a a_1 a_2 a_3) (case2 : ∀ (a a_1 n x : Nat), motive n.succ 0 x a a_1)
  (case3 : ∀ (a a_1 n a_2 x : Nat), motive n a_2 x (a % 2) (a_1 % 2) → motive n.succ a_2.succ x a a_1) :
  ∀ (a a_1 a_2 a_3 a_4 : Nat), motive a a_1 a_2 a_3 a_4
-/
#guard_msgs in
#check with_mixed_match_tailrec2.induct

set_option linter.unusedVariables false in
def with_match_non_tailrec : Nat → Nat
  | 0 => 0
  | n+1 =>
  Nat.succ <|
    match n % 2 with
    | 0 => with_match_non_tailrec n
    | _ => with_match_non_tailrec n
termination_by n => n
derive_functional_induction with_match_non_tailrec

/--
<<<<<<< HEAD
info: with_match_non_tailrec.induct (motive : Nat → Prop) (case1 : motive 0)
  (case2 : ∀ (n : Nat), motive n → motive (Nat.succ n)) : ∀ (a : Nat), motive a
=======
info: with_match_non_tailrec.induct (motive : Nat → Prop) (case1 : motive 0) (case2 : ∀ (n : Nat), motive n → motive n.succ)
  (x : Nat) : motive x
>>>>>>> 655ec964
-/
#guard_msgs in
#check with_match_non_tailrec.induct

set_option linter.unusedVariables false in
def with_match_non_tailrec_refining : Nat → Nat
  | 0 => 0
  | n+1 =>
  Nat.succ <|
    match n with
    | 0 => with_match_non_tailrec_refining 0
    | m => with_match_non_tailrec_refining m
termination_by n => n
derive_functional_induction with_match_non_tailrec_refining

/--
info: with_match_non_tailrec_refining.induct (motive : Nat → Prop) (case1 : motive 0)
  (case2 :
    ∀ (n : Nat),
      (match n with
        | 0 => motive 0
        | m => motive m) →
<<<<<<< HEAD
        motive (Nat.succ n)) :
  ∀ (a : Nat), motive a
=======
        motive n.succ)
  (x : Nat) : motive x
>>>>>>> 655ec964
-/
#guard_msgs in
#check with_match_non_tailrec_refining.induct


def with_overlap : Nat → Nat
  | 0 => 0
  | 1 => 1
  | 2 => 2
  | 3 => 3
  | n+1 => with_overlap n
termination_by n => n
derive_functional_induction with_overlap

/--
info: with_overlap.induct (motive : Nat → Prop) (case1 : motive 0) (case2 : motive 1) (case3 : motive 2) (case4 : motive 3)
<<<<<<< HEAD
  (case5 : ∀ (n : Nat), (n = 0 → False) → (n = 1 → False) → (n = 2 → False) → motive n → motive (Nat.succ n)) :
  ∀ (a : Nat), motive a
=======
  (case5 : ∀ (n : Nat), (n = 0 → False) → (n = 1 → False) → (n = 2 → False) → motive n → motive n.succ) (x : Nat) :
  motive x
>>>>>>> 655ec964
-/
#guard_msgs in
#check with_overlap.induct

namespace UnusedExtraParams

-- This test how unused fixed function parameters are handled.
-- See comment in the code

def unary (base : Nat) : Nat → Nat
  | 0 => base
  | n+1 => unary base n
termination_by n => n
derive_functional_induction unary

/--
info: UnusedExtraParams.unary.induct (base : Nat) (motive : Nat → Prop) (case1 : motive 0)
<<<<<<< HEAD
  (case2 : ∀ (n : Nat), motive n → motive (Nat.succ n)) : ∀ (a : Nat), motive a
=======
  (case2 : ∀ (n : Nat), motive n → motive n.succ) (x : Nat) : motive x
>>>>>>> 655ec964
-/
#guard_msgs in
#check unary.induct

def binary (base : Nat) : Nat → Nat → Nat
  | 0, m => base + m
  | n+1, m => binary base n m
termination_by n => n
derive_functional_induction binary

/--
info: UnusedExtraParams.binary.induct (base : Nat) (motive : Nat → Nat → Prop) (case1 : ∀ (m : Nat), motive 0 m)
  (case2 : ∀ (n m : Nat), motive n m → motive n.succ m) : ∀ (a a_1 : Nat), motive a a_1
-/
#guard_msgs in
#check binary.induct

end UnusedExtraParams

namespace NonTailrecMatch

def match_non_tail (n : Nat ) : Bool :=
  n = 42 || match n with
  | 0 => true
  | 1 => true
  | n+2 => match_non_tail n && match_non_tail (n+1)
termination_by n

def match_non_tail_induct
  {motive : Nat → Prop}
  (case1 : forall n, (IH : match n with | 0 => True | n+1 => motive n) → motive n)
  (n : Nat) : motive n :=
  WellFounded.fix Nat.lt_wfRel.wf (fun n IH =>
    match n with
    | 0 => case1 0 True.intro
    | n+1 =>
      case1 (n+1) (IH n (Nat.lt_succ_self _))
  ) n

derive_functional_induction match_non_tail

/--
info: NonTailrecMatch.match_non_tail.induct (motive : Nat → Prop)
  (case1 :
    ∀ (x : Nat),
      (match x with
        | 0 => True
        | 1 => True
        | n.succ.succ => motive n ∧ motive (n + 1)) →
        motive x)
  (n : Nat) : motive n
-/
#guard_msgs in
#check match_non_tail.induct


theorem match_non_tail_eq_true (n : Nat) : match_non_tail n = true := by
  induction n using match_non_tail.induct
  case case1 n IH =>
    unfold match_non_tail
    split <;> dsimp at IH <;> simp [IH]

end NonTailrecMatch


namespace AsPattern

def foo (n : Nat) :=
  match n with
  | 0 => 0
  | x@(n+1) => x + foo n
termination_by n
derive_functional_induction foo

/--
<<<<<<< HEAD
info: AsPattern.foo.induct (motive : Nat → Prop) (case1 : motive 0) (case2 : ∀ (n : Nat), motive n → motive (Nat.succ n))
  (n : Nat) : motive n
=======
info: AsPattern.foo.induct (motive : Nat → Prop) (case1 : motive 0) (case2 : ∀ (n : Nat), motive n → motive n.succ)
  (x : Nat) : motive x
>>>>>>> 655ec964
-/
#guard_msgs in
#check foo.induct



def bar (n : Nat) :=
  1 +
  match n with
  | 0 => 0
  | x@(n+1) => x + bar n
termination_by n
derive_functional_induction bar

/--
info: AsPattern.bar.induct (motive : Nat → Prop)
  (case1 :
    ∀ (x : Nat),
      (match x with
        | 0 => True
        | x@h:n.succ => motive n) →
        motive x)
  (n : Nat) : motive n
-/
#guard_msgs in
#check bar.induct

end AsPattern

namespace GramSchmidt

-- this tried to repoduce a problem with gramSchmidt,
-- with more proofs from `simp` abstracting over the IH.
-- I couldn't quite reproduce it, but let's keep it.

def below (n i : Nat) := i < n

@[simp]
def below_lt (n i : Nat) (h : below n i) : i < n := h

def sum_below (n : Nat) (f : (i : Nat) → below n i → Nat) :=
  match n with
  | 0 => 0
  | n+1 => sum_below n (fun i hi => f i (Nat.lt_succ_of_le (Nat.le_of_lt hi))) +
          f n (Nat.lt_succ_self n)

def foo (n : Nat) :=
  1 + sum_below n (fun i _ => foo i)
termination_by n
decreasing_by
  simp_wf
  simp [below_lt, *]

derive_functional_induction foo
/--
info: GramSchmidt.foo.induct (motive : Nat → Prop) (case1 : ∀ (x : Nat), (∀ (i : Nat), below x i → motive i) → motive x)
  (n : Nat) : motive n
-/
#guard_msgs in
#check foo.induct

end GramSchmidt

namespace LetFun

def foo {α} (x : α) : List α → Nat
  | .nil => 0
  | .cons _y ys =>
      let this := foo x ys
      this
termination_by xs => xs
derive_functional_induction foo
/--
info: LetFun.foo.induct.{u_1} {α : Type u_1} (x : α) (motive : List α → Prop) (case1 : motive [])
  (case2 : ∀ (_y : α) (ys : List α), motive ys → motive (_y :: ys)) : ∀ (a : List α), motive a
-/
#guard_msgs in
#check foo.induct


def bar {α} (x : α) : List α → Nat
  | .nil => 0
  | .cons _y ys =>
      have this := bar x ys
      this
termination_by xs => xs

derive_functional_induction bar
/--
info: LetFun.bar.induct.{u_1} {α : Type u_1} (x : α) (motive : List α → Prop) (case1 : motive [])
  (case2 : ∀ (_y : α) (ys : List α), motive ys → motive (_y :: ys)) : ∀ (a : List α), motive a
-/
#guard_msgs in
#check bar.induct

end LetFun


namespace RecCallInDisrs

def foo : Nat → Nat
  | 0 => 0
  | n+1 => if foo n = 0 then 1 else 0
termination_by n => n
derive_functional_induction foo

/--
info: RecCallInDisrs.foo.induct (motive : Nat → Prop) (case1 : motive 0)
<<<<<<< HEAD
  (case2 : ∀ (n : Nat), foo n = 0 → motive n → motive (Nat.succ n))
  (case3 : ∀ (n : Nat), ¬foo n = 0 → motive n → motive (Nat.succ n)) : ∀ (a : Nat), motive a
=======
  (case2 : ∀ (n : Nat), foo n = 0 → motive n → motive n.succ)
  (case3 : ∀ (n : Nat), ¬foo n = 0 → motive n → motive n.succ) (x : Nat) : motive x
>>>>>>> 655ec964
-/
#guard_msgs in
#check foo.induct


def bar : Nat → Nat
  | 0 => 0
  | n+1 => match h₁ : n, bar n with
    | 0, 0 => 0
    | 0, _ => 1
    | m+1, _ => bar m
termination_by n => n
derive_functional_induction bar

/--
info: RecCallInDisrs.bar.induct (motive : Nat → Prop) (case1 : motive 0) (case2 : bar 0 = 0 → motive 0 → motive (Nat.succ 0))
  (case3 : (bar 0 = 0 → False) → motive 0 → motive (Nat.succ 0))
<<<<<<< HEAD
  (case4 : ∀ (m : Nat), motive (Nat.succ m) → motive m → motive (Nat.succ (Nat.succ m))) : ∀ (a : Nat), motive a
=======
  (case4 : ∀ (m : Nat), motive m.succ → motive m → motive m.succ.succ) (x : Nat) : motive x
>>>>>>> 655ec964
-/
#guard_msgs in
#check bar.induct

end RecCallInDisrs

namespace EvenOdd

mutual
def even : Nat → Bool
  | 0 => true
  | n+1 => odd n
termination_by n => n
def odd : Nat → Bool
  | 0 => false
  | n+1 => even n
termination_by n => n
end
derive_functional_induction even

/--
info: EvenOdd.even.induct (motive1 motive2 : Nat → Prop) (case1 : motive1 0) (case2 : motive2 0)
  (case3 : ∀ (n : Nat), motive2 n → motive1 n.succ) (case4 : ∀ (n : Nat), motive1 n → motive2 n.succ) :
  ∀ (a : Nat), motive1 a
-/
#guard_msgs in
#check even.induct

/--
info: EvenOdd.odd.induct (motive1 motive2 : Nat → Prop) (case1 : motive1 0) (case2 : motive2 0)
  (case3 : ∀ (n : Nat), motive2 n → motive1 n.succ) (case4 : ∀ (n : Nat), motive1 n → motive2 n.succ) :
  ∀ (a : Nat), motive2 a
-/
#guard_msgs in
#check odd.induct

end EvenOdd

namespace Tree

inductive Tree : Type
  | node : List Tree → Tree

mutual
def Tree.map (f : Tree → Tree) : Tree → Tree
  | Tree.node ts => Tree.node (map_forest f ts)

def Tree.map_forest (f : Tree → Tree) (ts : List Tree) : List Tree :=
  ts.attach.map (fun ⟨t, _ht⟩ => Tree.map f t)
end
derive_functional_induction Tree.map

/--
info: Tree.Tree.map.induct (f : Tree → Tree) (motive1 : Tree → Prop) (motive2 : List Tree → Prop)
  (case1 : ∀ (ts : List Tree), motive2 ts → motive1 (Tree.node ts))
  (case2 : ∀ (ts : List Tree), (∀ (t : Tree), t ∈ ts → motive1 t) → motive2 ts) : ∀ (a : Tree), motive1 a
-/
#guard_msgs in
#check Tree.map.induct

/--
info: Tree.Tree.map_forest.induct (f : Tree → Tree) (motive1 : Tree → Prop) (motive2 : List Tree → Prop)
  (case1 : ∀ (ts : List Tree), motive2 ts → motive1 (Tree.node ts))
  (case2 : ∀ (ts : List Tree), (∀ (t : Tree), t ∈ ts → motive1 t) → motive2 ts) (ts : List Tree) : motive2 ts
-/
#guard_msgs in
#check Tree.map_forest.induct

end Tree

namespace DefaultArgument

-- Default arguments should not be copied over

def unary (fixed : Bool := false) (n : Nat := 0)  : Nat :=
  match n with
  | 0 => 0
  | n+1 => unary fixed n
termination_by n
derive_functional_induction unary

/--
info: DefaultArgument.unary.induct (fixed : Bool) (motive : Nat → Prop) (case1 : motive 0)
<<<<<<< HEAD
  (case2 : ∀ (n : Nat), motive n → motive (Nat.succ n)) (n : Nat) : motive n
=======
  (case2 : ∀ (n : Nat), motive n → motive n.succ) (x : Nat) : motive x
>>>>>>> 655ec964
-/
#guard_msgs in
#check unary.induct

def foo (fixed : Bool := false) (n : Nat) (m : Nat := 0) : Nat :=
  match n with
  | 0 => m
  | n+1 => foo fixed n m
termination_by n
derive_functional_induction foo

/--
info: DefaultArgument.foo.induct (fixed : Bool) (motive : Nat → Nat → Prop) (case1 : ∀ (m : Nat), motive 0 m)
  (case2 : ∀ (m n : Nat), motive n m → motive n.succ m) (n m : Nat) : motive n m
-/
#guard_msgs in
#check foo.induct

end DefaultArgument

namespace Nary

def foo : Nat → Nat → (k : Nat) → Fin k → Nat
  | 0, _, _, _ => 0
  | _, 0, _, _ => 0
  | _, _, 0, _ => 0
  | _, _, 1, _ => 0
  | n+1, m+1, k+2, _ => foo n m (k+1) ⟨0, Nat.zero_lt_succ _⟩
termination_by n => n
derive_functional_induction foo

/--
info: Nary.foo.induct (motive : Nat → Nat → (k : Nat) → Fin k → Prop)
  (case1 : ∀ (x x_1 : Nat) (x_2 : Fin x_1), motive 0 x x_1 x_2)
  (case2 : ∀ (x x_1 : Nat) (x_2 : Fin x_1), (x = 0 → False) → motive x 0 x_1 x_2)
  (case3 : ∀ (x x_1 : Nat) (x_2 : Fin 0), (x = 0 → False) → (x_1 = 0 → False) → motive x x_1 0 x_2)
  (case4 : ∀ (x x_1 : Nat) (x_2 : Fin 1), (x = 0 → False) → (x_1 = 0 → False) → motive x x_1 1 x_2)
  (case5 : ∀ (n m k : Nat) (x : Fin (k + 2)), motive n m (k + 1) ⟨0, ⋯⟩ → motive n.succ m.succ k.succ.succ x) :
  ∀ (a a_1 k : Nat) (a_2 : Fin k), motive a a_1 k a_2
-/
#guard_msgs in
#check foo.induct

end Nary

namespace Dite

def foo (n : Nat) : Nat :=
  let j := n - 1
  if _h : j < n then
    foo j
  else
    42
derive_functional_induction foo

/--
info: Dite.foo.induct (motive : Nat → Prop)
  (case1 :
    ∀ (x : Nat),
      let j := x - 1;
      j < x → motive j → motive x)
  (case2 :
    ∀ (x : Nat),
      let j := x - 1;
      ¬j < x → motive x)
  (n : Nat) : motive n
-/
#guard_msgs in
#check foo.induct

end Dite

namespace CommandIdempotence

-- This checks that the `derive_functional_induction` command gracefully handles being called twice

mutual
def even : Nat → Bool
  | 0 => true
  | n+1 => odd n
termination_by n => n
def odd : Nat → Bool
  | 0 => false
  | n+1 => even n
termination_by n => n
end

derive_functional_induction even._mutual

/--
info: CommandIdempotence.even._mutual.induct (motive : Nat ⊕' Nat → Prop) (case1 : motive (PSum.inl 0))
  (case2 : motive (PSum.inr 0)) (case3 : ∀ (n : Nat), motive (PSum.inr n) → motive (PSum.inl n.succ))
  (case4 : ∀ (n : Nat), motive (PSum.inl n) → motive (PSum.inr n.succ)) (x : Nat ⊕' Nat) : motive x
-/
#guard_msgs in
#check even._mutual.induct

/-- error: unknown constant 'CommandIdempotence.even.induct' -/
#guard_msgs in
#check even.induct

derive_functional_induction even

/--
info: CommandIdempotence.even._mutual.induct (motive : Nat ⊕' Nat → Prop) (case1 : motive (PSum.inl 0))
  (case2 : motive (PSum.inr 0)) (case3 : ∀ (n : Nat), motive (PSum.inr n) → motive (PSum.inl n.succ))
  (case4 : ∀ (n : Nat), motive (PSum.inl n) → motive (PSum.inr n.succ)) (x : Nat ⊕' Nat) : motive x
-/
#guard_msgs in
#check even._mutual.induct

/--
info: CommandIdempotence.even.induct (motive1 motive2 : Nat → Prop) (case1 : motive1 0) (case2 : motive2 0)
  (case3 : ∀ (n : Nat), motive2 n → motive1 n.succ) (case4 : ∀ (n : Nat), motive1 n → motive2 n.succ) :
  ∀ (a : Nat), motive1 a
-/
#guard_msgs in
#check even.induct

derive_functional_induction even

end CommandIdempotence

namespace Errors

/-- error: unknown constant 'doesNotExist' -/
#guard_msgs in
derive_functional_induction doesNotExist

def takeWhile (p : α → Bool) (as : Array α) : Array α :=
  foo 0 #[]
where
  foo (i : Nat) (r : Array α) : Array α :=
    if h : i < as.size then
      let a := as.get ⟨i, h⟩
      if p a then
        foo (i+1) (r.push a)
      else
        r
    else
      r
  termination_by as.size - i

/--
error: Function Errors.takeWhile does not look like a function defined by recursion.
NB: If Errors.takeWhile is not itself recursive, but contains an inner recursive function (via `let rec` or `where`), try `Errors.takeWhile.go` where `go` is name of the inner function.
-/
#guard_msgs in
derive_functional_induction takeWhile

derive_functional_induction takeWhile.foo

end Errors

namespace PreserveParams

/-
Tests that cleaning up the goal state does not throw away useful equalties
relating varying parameters to fixed ones.
-/

def foo (a : Nat) : Nat → Nat
  | 0 => 0
  | n+1 =>
    if a = 23 then 23 else
    if a = n then 42 else
    foo a n
termination_by n => n
derive_functional_induction foo

/--
info: PreserveParams.foo.induct (a : Nat) (motive : Nat → Prop) (case1 : motive 0)
<<<<<<< HEAD
  (case2 : ∀ (n : Nat), a = 23 → motive (Nat.succ n)) (case3 : ¬a = 23 → motive (Nat.succ a))
  (case4 : ∀ (n : Nat), ¬a = 23 → ¬a = n → motive n → motive (Nat.succ n)) : ∀ (a : Nat), motive a
=======
  (case2 : ∀ (n : Nat), a = 23 → motive n.succ) (case3 : ¬a = 23 → motive a.succ)
  (case4 : ∀ (n : Nat), ¬a = 23 → ¬a = n → motive n → motive n.succ) (x : Nat) : motive x
>>>>>>> 655ec964
-/
#guard_msgs in
#check foo.induct


end PreserveParams<|MERGE_RESOLUTION|>--- conflicted
+++ resolved
@@ -10,15 +10,9 @@
 
 /--
 info: Unary.ackermann.induct (motive : Nat × Nat → Prop) (case1 : ∀ (m : Nat), motive (0, m))
-<<<<<<< HEAD
-  (case2 : ∀ (n : Nat), motive (n, 1) → motive (Nat.succ n, 0))
-  (case3 : ∀ (n m : Nat), motive (n + 1, m) → motive (n, ackermann (n + 1, m)) → motive (Nat.succ n, Nat.succ m)) :
+  (case2 : ∀ (n : Nat), motive (n, 1) → motive (n.succ, 0))
+  (case3 : ∀ (n m : Nat), motive (n + 1, m) → motive (n, ackermann (n + 1, m)) → motive (n.succ, m.succ)) :
   ∀ (a : Nat × Nat), motive a
-=======
-  (case2 : ∀ (n : Nat), motive (n, 1) → motive (n.succ, 0))
-  (case3 : ∀ (n m : Nat), motive (n + 1, m) → motive (n, ackermann (n + 1, m)) → motive (n.succ, m.succ))
-  (x : Nat × Nat) : motive x
->>>>>>> 655ec964
 -/
 #guard_msgs in
 #check ackermann.induct
@@ -70,11 +64,7 @@
 derive_functional_induction fib
 /--
 info: fib.induct (motive : Nat → Prop) (case1 : motive 0) (case2 : motive 1)
-<<<<<<< HEAD
-  (case3 : ∀ (n : Nat), motive n → motive (n + 1) → motive (Nat.succ (Nat.succ n))) : ∀ (a : Nat), motive a
-=======
-  (case3 : ∀ (n : Nat), motive n → motive (n + 1) → motive n.succ.succ) (x : Nat) : motive x
->>>>>>> 655ec964
+  (case3 : ∀ (n : Nat), motive n → motive (n + 1) → motive n.succ.succ) : ∀ (a : Nat), motive a
 -/
 #guard_msgs in
 #check fib.induct
@@ -89,13 +79,8 @@
 derive_functional_induction have_tailrec
 
 /--
-<<<<<<< HEAD
 info: have_tailrec.induct (motive : Nat → Prop) (case1 : motive 0)
-  (case2 : ∀ (n : Nat), n < n + 1 → motive n → motive (Nat.succ n)) : ∀ (a : Nat), motive a
-=======
-info: have_tailrec.induct (motive : Nat → Prop) (case1 : motive 0) (case2 : ∀ (n : Nat), n < n + 1 → motive n → motive n.succ)
-  (x : Nat) : motive x
->>>>>>> 655ec964
+  (case2 : ∀ (n : Nat), n < n + 1 → motive n → motive n.succ) : ∀ (a : Nat), motive a
 -/
 #guard_msgs in
 #check have_tailrec.induct
@@ -111,13 +96,8 @@
 derive_functional_induction have_non_tailrec
 
 /--
-<<<<<<< HEAD
-info: have_non_tailrec.induct (motive : Nat → Prop) (case1 : motive 0) (case2 : ∀ (n : Nat), motive n → motive (Nat.succ n)) :
+info: have_non_tailrec.induct (motive : Nat → Prop) (case1 : motive 0) (case2 : ∀ (n : Nat), motive n → motive n.succ) :
   ∀ (a : Nat), motive a
-=======
-info: have_non_tailrec.induct (motive : Nat → Prop) (case1 : motive 0) (case2 : ∀ (n : Nat), motive n → motive n.succ)
-  (x : Nat) : motive x
->>>>>>> 655ec964
 -/
 #guard_msgs in
 #check have_non_tailrec.induct
@@ -136,13 +116,8 @@
   (case2 :
     ∀ (n : Nat),
       let h2 := ⋯;
-<<<<<<< HEAD
-      motive n → motive (Nat.succ n)) :
+      motive n → motive n.succ) :
   ∀ (a : Nat), motive a
-=======
-      motive n → motive n.succ)
-  (x : Nat) : motive x
->>>>>>> 655ec964
 -/
 #guard_msgs in
 #check let_tailrec.induct
@@ -158,13 +133,8 @@
 derive_functional_induction let_non_tailrec
 
 /--
-<<<<<<< HEAD
-info: let_non_tailrec.induct (motive : Nat → Prop) (case1 : motive 0) (case2 : ∀ (n : Nat), motive n → motive (Nat.succ n)) :
+info: let_non_tailrec.induct (motive : Nat → Prop) (case1 : motive 0) (case2 : ∀ (n : Nat), motive n → motive n.succ) :
   ∀ (a : Nat), motive a
-=======
-info: let_non_tailrec.induct (motive : Nat → Prop) (case1 : motive 0) (case2 : ∀ (n : Nat), motive n → motive n.succ)
-  (x : Nat) : motive x
->>>>>>> 655ec964
 -/
 #guard_msgs in
 #check let_non_tailrec.induct
@@ -183,13 +153,8 @@
 
 /--
 info: with_ite_tailrec.induct (motive : Nat → Prop) (case1 : motive 0)
-<<<<<<< HEAD
-  (case2 : ∀ (n : Nat), n % 2 = 0 → motive n → motive (Nat.succ n))
-  (case3 : ∀ (n : Nat), ¬n % 2 = 0 → motive n → motive (Nat.succ n)) : ∀ (a : Nat), motive a
-=======
   (case2 : ∀ (n : Nat), n % 2 = 0 → motive n → motive n.succ)
-  (case3 : ∀ (n : Nat), ¬n % 2 = 0 → motive n → motive n.succ) (x : Nat) : motive x
->>>>>>> 655ec964
+  (case3 : ∀ (n : Nat), ¬n % 2 = 0 → motive n → motive n.succ) : ∀ (a : Nat), motive a
 -/
 #guard_msgs in
 #check with_ite_tailrec.induct
@@ -210,11 +175,7 @@
 
 /--
 info: with_ite_non_tailrec.induct (motive : Nat → Prop) (case1 : motive 0) (case2 : motive 1)
-<<<<<<< HEAD
-  (case3 : ∀ (n : Nat), motive (n + 1) → motive n → motive (Nat.succ (Nat.succ n))) : ∀ (a : Nat), motive a
-=======
-  (case3 : ∀ (n : Nat), motive (n + 1) → motive n → motive n.succ.succ) (x : Nat) : motive x
->>>>>>> 655ec964
+  (case3 : ∀ (n : Nat), motive (n + 1) → motive n → motive n.succ.succ) : ∀ (a : Nat), motive a
 -/
 #guard_msgs in
 #check with_ite_non_tailrec.induct
@@ -264,11 +225,7 @@
 
 /--
 info: with_match_refining_tailrec.induct (motive : Nat → Prop) (case1 : motive 0) (case2 : motive 0 → motive (Nat.succ 0))
-<<<<<<< HEAD
-  (case3 : ∀ (m : Nat), (m = 0 → False) → motive m → motive (Nat.succ m)) : ∀ (a : Nat), motive a
-=======
-  (case3 : ∀ (m : Nat), (m = 0 → False) → motive m → motive m.succ) (x : Nat) : motive x
->>>>>>> 655ec964
+  (case3 : ∀ (m : Nat), (m = 0 → False) → motive m → motive m.succ) : ∀ (a : Nat), motive a
 -/
 #guard_msgs in
 #check with_match_refining_tailrec.induct
@@ -318,13 +275,8 @@
 
 /--
 info: with_other_match_tailrec.induct (motive : Nat → Prop) (case1 : motive 0)
-<<<<<<< HEAD
-  (case2 : ∀ (n : Nat), n % 2 = 0 → motive n → motive (Nat.succ n))
-  (case3 : ∀ (n : Nat), (n % 2 = 0 → False) → motive n → motive (Nat.succ n)) : ∀ (a : Nat), motive a
-=======
   (case2 : ∀ (n : Nat), n % 2 = 0 → motive n → motive n.succ)
-  (case3 : ∀ (n : Nat), (n % 2 = 0 → False) → motive n → motive n.succ) (x : Nat) : motive x
->>>>>>> 655ec964
+  (case3 : ∀ (n : Nat), (n % 2 = 0 → False) → motive n → motive n.succ) : ∀ (a : Nat), motive a
 -/
 #guard_msgs in
 #check with_other_match_tailrec.induct
@@ -377,13 +329,8 @@
 derive_functional_induction with_match_non_tailrec
 
 /--
-<<<<<<< HEAD
-info: with_match_non_tailrec.induct (motive : Nat → Prop) (case1 : motive 0)
-  (case2 : ∀ (n : Nat), motive n → motive (Nat.succ n)) : ∀ (a : Nat), motive a
-=======
-info: with_match_non_tailrec.induct (motive : Nat → Prop) (case1 : motive 0) (case2 : ∀ (n : Nat), motive n → motive n.succ)
-  (x : Nat) : motive x
->>>>>>> 655ec964
+info: with_match_non_tailrec.induct (motive : Nat → Prop) (case1 : motive 0) (case2 : ∀ (n : Nat), motive n → motive n.succ) :
+  ∀ (a : Nat), motive a
 -/
 #guard_msgs in
 #check with_match_non_tailrec.induct
@@ -406,13 +353,8 @@
       (match n with
         | 0 => motive 0
         | m => motive m) →
-<<<<<<< HEAD
-        motive (Nat.succ n)) :
+        motive n.succ) :
   ∀ (a : Nat), motive a
-=======
-        motive n.succ)
-  (x : Nat) : motive x
->>>>>>> 655ec964
 -/
 #guard_msgs in
 #check with_match_non_tailrec_refining.induct
@@ -429,13 +371,8 @@
 
 /--
 info: with_overlap.induct (motive : Nat → Prop) (case1 : motive 0) (case2 : motive 1) (case3 : motive 2) (case4 : motive 3)
-<<<<<<< HEAD
-  (case5 : ∀ (n : Nat), (n = 0 → False) → (n = 1 → False) → (n = 2 → False) → motive n → motive (Nat.succ n)) :
+  (case5 : ∀ (n : Nat), (n = 0 → False) → (n = 1 → False) → (n = 2 → False) → motive n → motive n.succ) :
   ∀ (a : Nat), motive a
-=======
-  (case5 : ∀ (n : Nat), (n = 0 → False) → (n = 1 → False) → (n = 2 → False) → motive n → motive n.succ) (x : Nat) :
-  motive x
->>>>>>> 655ec964
 -/
 #guard_msgs in
 #check with_overlap.induct
@@ -453,11 +390,7 @@
 
 /--
 info: UnusedExtraParams.unary.induct (base : Nat) (motive : Nat → Prop) (case1 : motive 0)
-<<<<<<< HEAD
-  (case2 : ∀ (n : Nat), motive n → motive (Nat.succ n)) : ∀ (a : Nat), motive a
-=======
-  (case2 : ∀ (n : Nat), motive n → motive n.succ) (x : Nat) : motive x
->>>>>>> 655ec964
+  (case2 : ∀ (n : Nat), motive n → motive n.succ) : ∀ (a : Nat), motive a
 -/
 #guard_msgs in
 #check unary.induct
@@ -533,13 +466,8 @@
 derive_functional_induction foo
 
 /--
-<<<<<<< HEAD
-info: AsPattern.foo.induct (motive : Nat → Prop) (case1 : motive 0) (case2 : ∀ (n : Nat), motive n → motive (Nat.succ n))
+info: AsPattern.foo.induct (motive : Nat → Prop) (case1 : motive 0) (case2 : ∀ (n : Nat), motive n → motive n.succ)
   (n : Nat) : motive n
-=======
-info: AsPattern.foo.induct (motive : Nat → Prop) (case1 : motive 0) (case2 : ∀ (n : Nat), motive n → motive n.succ)
-  (x : Nat) : motive x
->>>>>>> 655ec964
 -/
 #guard_msgs in
 #check foo.induct
@@ -648,18 +576,14 @@
 
 /--
 info: RecCallInDisrs.foo.induct (motive : Nat → Prop) (case1 : motive 0)
-<<<<<<< HEAD
-  (case2 : ∀ (n : Nat), foo n = 0 → motive n → motive (Nat.succ n))
-  (case3 : ∀ (n : Nat), ¬foo n = 0 → motive n → motive (Nat.succ n)) : ∀ (a : Nat), motive a
-=======
   (case2 : ∀ (n : Nat), foo n = 0 → motive n → motive n.succ)
-  (case3 : ∀ (n : Nat), ¬foo n = 0 → motive n → motive n.succ) (x : Nat) : motive x
->>>>>>> 655ec964
+  (case3 : ∀ (n : Nat), ¬foo n = 0 → motive n → motive n.succ) : ∀ (a : Nat), motive a
 -/
 #guard_msgs in
 #check foo.induct
 
 
+set_option linter.unusedVariables false in
 def bar : Nat → Nat
   | 0 => 0
   | n+1 => match h₁ : n, bar n with
@@ -672,11 +596,7 @@
 /--
 info: RecCallInDisrs.bar.induct (motive : Nat → Prop) (case1 : motive 0) (case2 : bar 0 = 0 → motive 0 → motive (Nat.succ 0))
   (case3 : (bar 0 = 0 → False) → motive 0 → motive (Nat.succ 0))
-<<<<<<< HEAD
-  (case4 : ∀ (m : Nat), motive (Nat.succ m) → motive m → motive (Nat.succ (Nat.succ m))) : ∀ (a : Nat), motive a
-=======
-  (case4 : ∀ (m : Nat), motive m.succ → motive m → motive m.succ.succ) (x : Nat) : motive x
->>>>>>> 655ec964
+  (case4 : ∀ (m : Nat), motive m.succ → motive m → motive m.succ.succ) : ∀ (a : Nat), motive a
 -/
 #guard_msgs in
 #check bar.induct
@@ -760,11 +680,7 @@
 
 /--
 info: DefaultArgument.unary.induct (fixed : Bool) (motive : Nat → Prop) (case1 : motive 0)
-<<<<<<< HEAD
-  (case2 : ∀ (n : Nat), motive n → motive (Nat.succ n)) (n : Nat) : motive n
-=======
-  (case2 : ∀ (n : Nat), motive n → motive n.succ) (x : Nat) : motive x
->>>>>>> 655ec964
+  (case2 : ∀ (n : Nat), motive n → motive n.succ) (n : Nat) : motive n
 -/
 #guard_msgs in
 #check unary.induct
@@ -937,13 +853,8 @@
 
 /--
 info: PreserveParams.foo.induct (a : Nat) (motive : Nat → Prop) (case1 : motive 0)
-<<<<<<< HEAD
-  (case2 : ∀ (n : Nat), a = 23 → motive (Nat.succ n)) (case3 : ¬a = 23 → motive (Nat.succ a))
-  (case4 : ∀ (n : Nat), ¬a = 23 → ¬a = n → motive n → motive (Nat.succ n)) : ∀ (a : Nat), motive a
-=======
   (case2 : ∀ (n : Nat), a = 23 → motive n.succ) (case3 : ¬a = 23 → motive a.succ)
-  (case4 : ∀ (n : Nat), ¬a = 23 → ¬a = n → motive n → motive n.succ) (x : Nat) : motive x
->>>>>>> 655ec964
+  (case4 : ∀ (n : Nat), ¬a = 23 → ¬a = n → motive n → motive n.succ) : ∀ (a : Nat), motive a
 -/
 #guard_msgs in
 #check foo.induct

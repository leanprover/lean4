--- conflicted
+++ resolved
@@ -24,14 +24,10 @@
       eraseDupsBy.loop (· == ·) l seenl = fastEraseDups.go l seenl seen := by
     induction l generalizing seenl seen with
     | nil => grind [eraseDupsBy.loop, fastEraseDups.go]
-<<<<<<< HEAD
-    | cons x => cases h : seenl.contains x <;> grind [eraseDupsBy.loop, fastEraseDups.go, BEq.comm] -- `BEq.comm` needed here.
-=======
     | cons x =>
       -- In the following example `BEq` is not lawful. To complete the proof we need to add `BEq.comm`
       -- TODO: add support for arbitrary partial equivalence and equivalence relations.
       -- Remark: `BEq.comm` is noise when `BEq` is lawful.
       cases h : seenl.contains x <;> grind [eraseDupsBy.loop, fastEraseDups.go, BEq.comm]
->>>>>>> 2d67524e
 
 end List
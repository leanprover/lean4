--- conflicted
+++ resolved
@@ -96,19 +96,11 @@
 -- Note: The suffix skip should apply during check, but inspect bypasses it
 -- Array.range_succ and Array.range'_succ should NOT appear in the output
 /--
-<<<<<<< HEAD
-info: instantiating `Array.count_empty` triggers 16 additional `grind` theorem instantiations
----
-info: instantiating `Array.count_singleton` triggers 20 additional `grind` theorem instantiations
----
-info: instantiating `Array.findIdx_empty` triggers 18 additional `grind` theorem instantiations
-=======
 info: instantiating `Array.back?_empty` triggers 19 additional `grind` theorem instantiations
 ---
 info: instantiating `Array.back?_mapIdx` triggers 18 additional `grind` theorem instantiations
 ---
 info: instantiating `Array.count_empty` triggers 19 additional `grind` theorem instantiations
->>>>>>> a7562bc5
 ---
 info: instantiating `Array.findIdx_empty` triggers 20 additional `grind` theorem instantiations
 ---

--- conflicted
+++ resolved
@@ -7,19 +7,9 @@
 -- #grind_lint inspect List.getLast?_concat
 #grind_lint skip List.getLast?_concat
 
-<<<<<<< HEAD
--- TODO: `List.Sublist.eq_of_length` should probably only fire when we've already proved the hypotheses.
-
 -- `List.getLast?_pmap` is reasonable at 31.
 #guard_msgs in
 #grind_lint inspect (min := 31) List.getLast?_pmap
-=======
--- TODO: We should consider changing the grind annotation for `List.getElem?_eq_none`
--- so it only fires if we've already proved the hypothesis holds. (i.e. the new gadget)
--- Other than that, everything looks sane here:
--- #grind_lint inspect List.getLast?_pmap
-#grind_lint skip List.getLast?_pmap
->>>>>>> a7562bc5
 
 -- `List.replicate_sublist_iff` is reasonable at 30.
 #guard_msgs in

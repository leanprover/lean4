import Lean

open Lean.Grind
open Lean.Grind.CommRing

-- Convenient RArray literals
elab tk:"#R[" ts:term,* "]" : term => do
  let ts : Array Lean.Syntax := ts
  let es ← ts.mapM fun stx => Lean.Elab.Term.elabTerm stx none
  if h : 0 < es.size then
    Lean.RArray.toExpr (← Lean.Meta.inferType es[0]!) id (Lean.RArray.ofArray es h)
  else
    throwErrorAt tk "RArray cannot be empty"

example (x y : Int) : (x + y) * (x + y + 1) = x * (1 + y + x) + (y + 1 + x) * y :=
  let ctx := #R[x, y]
  let lhs : Expr := .mul (.add (.var 0) (.var 1)) (.add (.add (.var 0) (.var 1)) (.num 1))
  let rhs : Expr := .add (.mul (.var 0) (.add (.add (.num 1) (.var 1)) (.var 0)))
                         (.mul (.add (.add (.var 1) (.num 1)) (.var 0)) (.var 1))
  Expr.eq_of_toPoly_eq ctx lhs rhs (Eq.refl true)

example (x y : UInt8) : (128 * x + y) * 2 = y + y :=
  let ctx := #R[x, y]
  let lhs : Expr := .mul (.add (.mul (.num 128) (.var 0)) (.var 1)) (.num 2)
  let rhs : Expr := .add (.var 1) (.var 1)
  Expr.eq_of_toPolyC_eq ctx lhs rhs (Eq.refl true)

def q₁   : Poly := Expr.toPoly (.var 1)
def lhs₁ : Expr := .var 0
def rhs₁ : Expr := .var 1
def q₂   : Poly := Expr.toPoly (.num 1)
def lhs₂ : Expr := .add (.sub (.var 1) (.mul (.var 0) (.var 1))) (.pow (.var 1) 2)
def rhs₂ : Expr := .num 1
def lhs  : Expr := .var 1
def rhs  : Expr := .num 1
def nc   : NullCert := .add q₁ lhs₁ rhs₁ (.add q₂ lhs₂ rhs₂ .empty)

example (x y : Int) : x = y → y - x*y + y^2 = 1 → y = 1 :=
  let ctx := #R[x, y]
<<<<<<< HEAD
  nc.eq ctx lhs rhs (Eq.refl true)
=======
  nc.eq ctx (lhs := lhs) (rhs := rhs) (Eq.refl true)
>>>>>>> 30d9b71b
<|MERGE_RESOLUTION|>--- conflicted
+++ resolved
@@ -37,8 +37,4 @@
 
 example (x y : Int) : x = y → y - x*y + y^2 = 1 → y = 1 :=
   let ctx := #R[x, y]
-<<<<<<< HEAD
-  nc.eq ctx lhs rhs (Eq.refl true)
-=======
-  nc.eq ctx (lhs := lhs) (rhs := rhs) (Eq.refl true)
->>>>>>> 30d9b71b
+  nc.eq ctx (lhs := lhs) (rhs := rhs) (Eq.refl true)
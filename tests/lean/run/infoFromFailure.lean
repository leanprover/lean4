--- conflicted
+++ resolved
@@ -39,25 +39,6 @@
       [Meta.synthInstance.instances] #[@Lean.Grind.CommRing.toRing]
   [Meta.synthInstance] ✅️ apply @Lean.Grind.CommRing.toRing to Lean.Grind.Ring String
     [Meta.synthInstance.tryResolve] ✅️ Lean.Grind.Ring String ≟ Lean.Grind.Ring String
-<<<<<<< HEAD
-=======
-    [Meta.synthInstance] no instances for Lean.Grind.CommRing String
-      [Meta.synthInstance.instances] #[]
-  [Meta.synthInstance] ✅️ apply @Lean.Grind.IntModule.toAdd to Add String
-    [Meta.synthInstance.tryResolve] ✅️ Add String ≟ Add String
-    [Meta.synthInstance] new goal Lean.Grind.IntModule String
-      [Meta.synthInstance.instances] #[@Lean.Grind.Ring.instIntModule]
-  [Meta.synthInstance] ✅️ apply @Lean.Grind.Ring.instIntModule to Lean.Grind.IntModule String
-    [Meta.synthInstance.tryResolve] ✅️ Lean.Grind.IntModule String ≟ Lean.Grind.IntModule String
-  [Meta.synthInstance] ✅️ apply @Lean.Grind.NatModule.toAdd to Add String
-    [Meta.synthInstance.tryResolve] ✅️ Add String ≟ Add String
-    [Meta.synthInstance] new goal Lean.Grind.NatModule String
-      [Meta.synthInstance.instances] #[Lean.Grind.IntModule.toNatModule, @Lean.Grind.Semiring.instNatModule]
-  [Meta.synthInstance] ✅️ apply @Lean.Grind.Semiring.instNatModule to Lean.Grind.NatModule String
-    [Meta.synthInstance.tryResolve] ✅️ Lean.Grind.NatModule String ≟ Lean.Grind.NatModule String
-  [Meta.synthInstance] ✅️ apply Lean.Grind.IntModule.toNatModule to Lean.Grind.NatModule String
-    [Meta.synthInstance.tryResolve] ✅️ Lean.Grind.NatModule String ≟ Lean.Grind.NatModule String
->>>>>>> 3790f8c7
   [Meta.synthInstance] result <not-available>
 -/
 #guard_msgs in
@@ -91,25 +72,6 @@
       [Meta.synthInstance.instances] #[@Lean.Grind.CommRing.toRing]
   [Meta.synthInstance] ✅️ apply @Lean.Grind.CommRing.toRing to Lean.Grind.Ring Bool
     [Meta.synthInstance.tryResolve] ✅️ Lean.Grind.Ring Bool ≟ Lean.Grind.Ring Bool
-<<<<<<< HEAD
-=======
-    [Meta.synthInstance] no instances for Lean.Grind.CommRing Bool
-      [Meta.synthInstance.instances] #[]
-  [Meta.synthInstance] ✅️ apply @Lean.Grind.IntModule.toAdd to Add Bool
-    [Meta.synthInstance.tryResolve] ✅️ Add Bool ≟ Add Bool
-    [Meta.synthInstance] new goal Lean.Grind.IntModule Bool
-      [Meta.synthInstance.instances] #[@Lean.Grind.Ring.instIntModule]
-  [Meta.synthInstance] ✅️ apply @Lean.Grind.Ring.instIntModule to Lean.Grind.IntModule Bool
-    [Meta.synthInstance.tryResolve] ✅️ Lean.Grind.IntModule Bool ≟ Lean.Grind.IntModule Bool
-  [Meta.synthInstance] ✅️ apply @Lean.Grind.NatModule.toAdd to Add Bool
-    [Meta.synthInstance.tryResolve] ✅️ Add Bool ≟ Add Bool
-    [Meta.synthInstance] new goal Lean.Grind.NatModule Bool
-      [Meta.synthInstance.instances] #[Lean.Grind.IntModule.toNatModule, @Lean.Grind.Semiring.instNatModule]
-  [Meta.synthInstance] ✅️ apply @Lean.Grind.Semiring.instNatModule to Lean.Grind.NatModule Bool
-    [Meta.synthInstance.tryResolve] ✅️ Lean.Grind.NatModule Bool ≟ Lean.Grind.NatModule Bool
-  [Meta.synthInstance] ✅️ apply Lean.Grind.IntModule.toNatModule to Lean.Grind.NatModule Bool
-    [Meta.synthInstance.tryResolve] ✅️ Lean.Grind.NatModule Bool ≟ Lean.Grind.NatModule Bool
->>>>>>> 3790f8c7
   [Meta.synthInstance] result <not-available>
 -/
 #guard_msgs in

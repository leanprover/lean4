--- conflicted
+++ resolved
@@ -7,16 +7,12 @@
   | _ => 3
   | [] => 4
 
--- Should have no `casesOn`
+-- Should have exactly two `casesOn`
 
 /--
 info: def test.match_1.{u_1} : (motive : List Nat → Sort u_1) →
   (a : List Nat) → ((x : List Nat) → motive x) → (Unit → motive []) → motive a :=
-<<<<<<< HEAD
-fun motive a h_1 h_2 => test._sparseCasesOn_1 a (h_1 []) fun h_0 => h_1 a
-=======
 fun motive a h_1 h_2 => h_1 a
->>>>>>> c7f57d6a
 -/
 #guard_msgs in #print test.match_1
 
@@ -25,6 +21,8 @@
   | [], _ => 3
   | _, [] => 4
   | _ :: _, _ :: _ => 5
+
+-- Should have exactly two `casesOn`
 
 /--
 info: def test2.match_1.{u_1} : (motive : List Nat → List Nat → Sort u_1) →
@@ -35,11 +33,7 @@
             (tail : List Nat) → (head_1 : Nat) → (tail_1 : List Nat) → motive (head :: tail) (head_1 :: tail_1)) →
           motive a b :=
 fun motive a b h_1 h_2 h_3 =>
-<<<<<<< HEAD
-  List.casesOn a (test._sparseCasesOn_1 b (h_1 []) fun h_0 => h_1 b) fun head tail =>
-=======
   List.casesOn a (h_1 b) fun head tail =>
->>>>>>> c7f57d6a
     List.casesOn b (h_2 (head :: tail)) fun head_1 tail_1 => h_3 head tail head_1 tail_1
 -/
 #guard_msgs in #print test2.match_1
@@ -58,12 +52,7 @@
     (b : Bool) →
       ((x : List Nat) → motive x true) →
         ((x : Bool) → motive [] x) → ((x : List Nat) → (x_1 : Bool) → motive x x_1) → motive a b :=
-fun motive a b h_1 h_2 h_3 =>
-<<<<<<< HEAD
-  test._sparseCasesOn_1 a (Bool.casesOn b (h_2 false) (h_1 [])) fun h_0 => Bool.casesOn b (h_3 a false) (h_1 a)
-=======
-  Bool.casesOn b (List.casesOn a (h_2 false) fun head tail => h_3 (head :: tail) false) (h_1 a)
->>>>>>> c7f57d6a
+fun motive a b h_1 h_2 h_3 => Bool.casesOn b (test3._sparseCasesOn_1 a (h_2 false) fun h_0 => h_3 a false) (h_1 a)
 -/
 #guard_msgs in #print test3.match_1
 
@@ -74,10 +63,10 @@
 
 def test4 : Bool → Bool → Bool → Bool → Bool → Bool
   | _, _ , _ , _ , true => true
-  | _, _ , _ , true , _ => true
-  | _, _ , true , _ , _ => true
-  | _, true , _ , _ , _ => true
-  | true , _ , _ , _ , _ => true
+  | _, _ , _ , true, _ => true
+  | _, _ , true, _ , _ => true
+  | _, true, _ , _ , _ => true
+  | true, _ , _ , _ , _ => true
   | _ , _ , _ , _ , _ => false
 
 /--
@@ -102,6 +91,35 @@
 #guard_msgs in
 #print test4.match_1
 
+def test4' : Bool → Bool → Bool → Bool → Bool → Bool
+  | _, _ , _ , _ , true => true
+  | _, _ , _ , true, _ => true
+  | _, _ , true, _ , _ => true
+  | _, true, _ , _ , _ => true
+  | true, _ , _ , _ , _ => true
+  | false, false, false, false, false => false
+
+/--
+info: def test4'.match_1.{u_1} : (motive : Bool → Bool → Bool → Bool → Bool → Sort u_1) →
+  (x x_1 x_2 x_3 x_4 : Bool) →
+    ((x x_5 x_6 x_7 : Bool) → motive x x_5 x_6 x_7 true) →
+      ((x x_5 x_6 x_7 : Bool) → motive x x_5 x_6 true x_7) →
+        ((x x_5 x_6 x_7 : Bool) → motive x x_5 true x_6 x_7) →
+          ((x x_5 x_6 x_7 : Bool) → motive x true x_5 x_6 x_7) →
+            ((x x_5 x_6 x_7 : Bool) → motive true x x_5 x_6 x_7) →
+              (Unit → motive false false false false false) → motive x x_1 x_2 x_3 x_4 :=
+fun motive x x_1 x_2 x_3 x_4 h_1 h_2 h_3 h_4 h_5 h_6 =>
+  Bool.casesOn x_4
+    (Bool.casesOn x_3
+      (Bool.casesOn x_2
+        (Bool.casesOn x_1 (Bool.casesOn x (h_6 ()) (h_5 false false false false)) (h_4 x false false false))
+        (h_3 x x_1 false false))
+      (h_2 x x_1 x_2 false))
+    (h_1 x x_1 x_2 x_3)
+-/
+#guard_msgs in
+#print test4'.match_1
+
 -- Just testing the backwards compatibility option
 
 set_option match.ignoreUnusedAlts true in
@@ -116,7 +134,7 @@
 /--
 info: def testOld.match_1.{u_1} : (motive : List Nat → Sort u_1) →
   (a : List Nat) → ((x : List Nat) → motive x) → (Unit → motive []) → motive a :=
-fun motive a h_1 h_2 => List.casesOn a (h_1 []) fun head tail => h_1 (head :: tail)
+fun motive a h_1 h_2 => test3._sparseCasesOn_1 a (h_1 []) fun h_0 => h_1 a
 -/
 #guard_msgs in
 #print testOld.match_1
-- set_option trace.Meta.FunInd true

def myTest {α}
  (mmotive : (x : List α) → Sort v)
  (x : List α)
  (h_1 : (a : α) → (dc : List α) → x = a :: dc → mmotive (a :: dc))
  (h_2 : (x' : List α) → x = x' → mmotive x') : mmotive x :=
  match (generalizing := false) h : x with
  | a :: dc => h_1 a dc h
  | x' => h_2 x' h


/--
error: Failed to realize constant myTest.fun_cases:
  Cannot derive functional cases principle (please report this issue)
  ⏎
    failed to transform matcher, type error when constructing new pre-splitter motive:
      @myTest.match_1 _fvar.27 (fun x => @_fvar.32 x _fvar.34 _fvar.35) _fvar.33
    ⏎
      Application type mismatch: In the application
<<<<<<< HEAD
        motive x✝ h_1
      the final argument
=======
        motive mmotive x✝ h_1
      the argument
>>>>>>> ca9b3eb7
        h_1
      has type
        (a : α) → (dc : List α) → x = a :: dc → mmotive (a :: dc) : Sort (imax (u_1 + 1) (u_1 + 1) v)
      but is expected to have type
        (a : α) → (dc : List α) → x✝ = a :: dc → mmotive (a :: dc) : Sort (imax (u_1 + 1) (u_1 + 1) v)
---
error: unknown identifier 'myTest.fun_cases'
-/
#guard_msgs in
def foo := @myTest.fun_cases<|MERGE_RESOLUTION|>--- conflicted
+++ resolved
@@ -18,13 +18,8 @@
       @myTest.match_1 _fvar.27 (fun x => @_fvar.32 x _fvar.34 _fvar.35) _fvar.33
     ⏎
       Application type mismatch: In the application
-<<<<<<< HEAD
         motive x✝ h_1
-      the final argument
-=======
-        motive mmotive x✝ h_1
       the argument
->>>>>>> ca9b3eb7
         h_1
       has type
         (a : α) → (dc : List α) → x = a :: dc → mmotive (a :: dc) : Sort (imax (u_1 + 1) (u_1 + 1) v)

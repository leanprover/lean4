--- conflicted
+++ resolved
@@ -29,19 +29,8 @@
 info: @[reducible] protected def Vec.noConfusionType.{u_1, u} : {α : Type} →
   {a : Nat} → Sort u_1 → Vec α a → Vec α a → Sort u_1 :=
 fun {α} {a} P x1 x2 =>
-<<<<<<< HEAD
-  Vec.casesOn x1 (if h : x2.toCtorIdx = 0 then Vec.nil.elim x2 h (P → P) else P) fun {n} a_1 a_2 =>
-    if h : x2.toCtorIdx = 1 then Vec.cons.elim x2 h fun {n_1} a a_3 => (n = n_1 → a_1 = a → a_2 ≍ a_3 → P) → P else P
-=======
-<<<<<<< Updated upstream
-  Vec.casesOn x1 (Vec.noConfusionType.withCtor α (Sort u_1) 0 { down := P → P } P a x2) fun {n} a_1 a_2 =>
-    Vec.noConfusionType.withCtor α (Sort u_1) 1 { down := fun {n_1} a a_3 => (n = n_1 → a_1 = a → a_2 ≍ a_3 → P) → P } P
-      a x2
-=======
   Vec.casesOn x1 (if h : x2.ctorIdx = 0 then Vec.nil.elim x2 h (P → P) else P) fun {n} a_1 a_2 =>
     if h : x2.ctorIdx = 1 then Vec.cons.elim x2 h fun {n_1} a a_3 => (n = n_1 → a_1 = a → a_2 ≍ a_3 → P) → P else P
->>>>>>> Stashed changes
->>>>>>> 25046c8c
 -/
 #guard_msgs in
 #print Vec.noConfusionType

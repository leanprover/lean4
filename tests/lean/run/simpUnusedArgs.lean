--- conflicted
+++ resolved
@@ -77,14 +77,9 @@
   (some_def.eq_def)
 
 Hint: Omit it from the simp argument list.
-<<<<<<< HEAD
-  simp [some_def, (̵some_def.eq_def)̵,̵ ̵s̵o̵m̵e̵_̵d̵e̵f̵.̵e̵q̵_̵d̵e̵f̵]
-
-Note: This linter can be disabled with `set_option linter.unusedSimpArgs false`
-=======
   simp [some_def, (̵s̵o̵m̵e̵_̵d̵e̵f̵.̵e̵q̵_̵d̵e̵f̵)̵,̵ ̵some_def.eq_def]
-note: this linter can be disabled with `set_option linter.unusedSimpArgs false`
->>>>>>> 05948f19
+
+Note: This linter can be disabled with `set_option linter.unusedSimpArgs false`
 ---
 warning: This simp argument is unused:
   some_def.eq_def

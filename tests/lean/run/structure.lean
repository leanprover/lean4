--- conflicted
+++ resolved
@@ -24,11 +24,7 @@
   | mk (x y z : Nat) : D
 
 /--
-<<<<<<< HEAD
-info: #[base, const2ModIdx, extensions, extraConstNames, header]
-=======
 info: #[constants, quotInit, diagnostics, const2ModIdx, extensions, extraConstNames, header]
->>>>>>> e04a5fba
 #[toS2, toS1, x, y, z, toS3, w, s]
 (some [S4.toS2, S2.toS1])
 #[S2, S3]

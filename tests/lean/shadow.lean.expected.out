--- conflicted
+++ resolved
@@ -19,11 +19,7 @@
 shadow.lean:17:0-17:1: error: don't know how to synthesize placeholder
 context:
 α : Type u_1
-<<<<<<< HEAD
-inst.73 : Inhabited α
-=======
-inst.78 : Inhabited α
->>>>>>> e04a5fba
+inst.75 : Inhabited α
 inst inst : α
 ⊢ {β δ : Type} → α → β → δ → α × β × δ
 shadow.lean:20:0-20:1: error: don't know how to synthesize placeholder

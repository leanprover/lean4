module

prelude
import Module.Basic

/-! Definitions should be exported without their bodies by default -/

/--
info: def f : Nat :=
<not imported>
-/
#guard_msgs in
#print f

/-! Theorems should be exported without their bodies -/

/--
info: theorem t : f = 1 :=
<not imported>
-/
#guard_msgs in
#print t

/--
info: theorem trfl : f = 1 :=
<not imported>
-/
#guard_msgs in
#print trfl

/-- error: dsimp made no progress -/
#guard_msgs in
example : P f := by dsimp only [t]; exact hP1
example : P f := by simp only [t]; exact hP1

/-- error: dsimp made no progress -/
#guard_msgs in
example : P f := by dsimp only [trfl]; exact hP1
/-- error: dsimp made no progress -/
#guard_msgs in
example : P f := by dsimp only [trfl']; exact hP1

<<<<<<< HEAD
example : P fexp := by dsimp only [fexp_trfl]; exact hP1
example : P fexp := by dsimp only [fexp_trfl']; exact hP1
=======
example : t = t := by dsimp only [trfl]

/--
error: invalid field 'eq_def', the environment does not contain 'Nat.eq_def'
  f
has type
  Nat
-/
#guard_msgs in
#check f.eq_def

/--
error: invalid field 'eq_unfold', the environment does not contain 'Nat.eq_unfold'
  f
has type
  Nat
-/
#guard_msgs in
#check f.eq_unfold

/-- error: unknown constant 'f_struct.eq_1' -/
#guard_msgs in
#check f_struct.eq_1

/-- error: unknown constant 'f_struct.eq_def' -/
#guard_msgs in
#check f_struct.eq_def

/-- error: unknown constant 'f_struct.eq_unfold' -/
#guard_msgs in
#check f_struct.eq_unfold

/-- error: unknown constant 'f_wfrec.eq_1' -/
#guard_msgs in
#check f_wfrec.eq_1

/-- error: unknown constant 'f_wfrec.eq_def' -/
#guard_msgs in
#check f_wfrec.eq_def

/-- error: unknown constant 'f_wfrec.eq_unfold' -/
#guard_msgs in
#check f_wfrec.eq_unfold

/-- error: unknown constant 'f_wfrec.induct_unfolding' -/
#guard_msgs(pass trace, all) in
#check f_wfrec.induct_unfolding

/-- info: f_exp_wfrec.eq_1 (x✝ : Nat) : f_exp_wfrec 0 x✝ = x✝ -/
#guard_msgs in
#check f_exp_wfrec.eq_1

/--
info: f_exp_wfrec.eq_def (x✝ x✝¹ : Nat) :
  f_exp_wfrec x✝ x✝¹ =
    match x✝, x✝¹ with
    | 0, acc => acc
    | n.succ, acc => f_exp_wfrec n (acc + 1)
-/
#guard_msgs in
#check f_exp_wfrec.eq_def

/--
info: f_exp_wfrec.eq_unfold :
  f_exp_wfrec = fun x x_1 =>
    match x, x_1 with
    | 0, acc => acc
    | n.succ, acc => f_exp_wfrec n (acc + 1)
-/
#guard_msgs in
#check f_exp_wfrec.eq_unfold

/--
info: f_exp_wfrec.induct_unfolding (motive : Nat → Nat → Nat → Prop) (case1 : ∀ (acc : Nat), motive 0 acc acc)
  (case2 : ∀ (n acc : Nat), motive n (acc + 1) (f_exp_wfrec n (acc + 1)) → motive n.succ acc (f_exp_wfrec n (acc + 1)))
  (a✝ a✝¹ : Nat) : motive a✝ a✝¹ (f_exp_wfrec a✝ a✝¹)
-/
#guard_msgs(pass trace, all) in
#check f_exp_wfrec.induct_unfolding
>>>>>>> b9243e19
<|MERGE_RESOLUTION|>--- conflicted
+++ resolved
@@ -40,10 +40,8 @@
 #guard_msgs in
 example : P f := by dsimp only [trfl']; exact hP1
 
-<<<<<<< HEAD
 example : P fexp := by dsimp only [fexp_trfl]; exact hP1
 example : P fexp := by dsimp only [fexp_trfl']; exact hP1
-=======
 example : t = t := by dsimp only [trfl]
 
 /--
@@ -122,5 +120,4 @@
   (a✝ a✝¹ : Nat) : motive a✝ a✝¹ (f_exp_wfrec a✝ a✝¹)
 -/
 #guard_msgs(pass trace, all) in
-#check f_exp_wfrec.induct_unfolding
->>>>>>> b9243e19
+#check f_exp_wfrec.induct_unfolding
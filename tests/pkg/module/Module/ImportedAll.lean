--- conflicted
+++ resolved
@@ -23,7 +23,6 @@
 #guard_msgs in
 theorem v (x : Vector Unit f) (y : Vector Unit 1) : x = y := sorry
 
-<<<<<<< HEAD
 /-- error: dsimp made no progress -/
 #guard_msgs in
 example : P f := by dsimp only [t]; exact hP1
@@ -54,7 +53,6 @@
 
 example : P fexp := by dsimp only [fexp_trfl]; exact hP1
 example : P fexp := by dsimp only [fexp_trfl']; exact hP1
-=======
 
 
 /-- info: f.eq_def : f = 1 -/
@@ -151,5 +149,4 @@
   (a✝ a✝¹ : Nat) : motive a✝ a✝¹ (f_exp_wfrec a✝ a✝¹)
 -/
 #guard_msgs(pass trace, all) in
-#check f_exp_wfrec.induct_unfolding
->>>>>>> b9243e19
+#check f_exp_wfrec.induct_unfolding
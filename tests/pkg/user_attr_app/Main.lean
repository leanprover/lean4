--- conflicted
+++ resolved
@@ -12,10 +12,5 @@
 #eval tst
 
 unsafe def main : IO Unit := do
-<<<<<<< HEAD
-  initSearchPath (← Lean.findSysroot) [".lake/build/lib"]
-  withImportModules #[{ module := `UserAttr.Tst : Import }] {} fun env => pure ()
-=======
   initSearchPath (← Lean.findSysroot)
-  withImportModules #[{ module := `UserAttr.Tst : Import }] {} 0 fun env => pure ()
->>>>>>> 1465c23e
+  withImportModules #[{ module := `UserAttr.Tst : Import }] {} fun env => pure ()